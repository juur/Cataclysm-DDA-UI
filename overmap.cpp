#include <stdlib.h>
#include <time.h>
#include <math.h>
#include <fstream>
#include <vector>
#include <sstream>
#include "overmap.h"
#include "rng.h"
#include "line.h"
#include "game.h"
#include "npc.h"
#include "keypress.h"
#include <cstring>
#include <ostream>
#include "debug.h"
#include "cursesdef.h"
#include "options.h"
#include "catacharset.h"
#include "overmapbuffer.h"
#include "action.h"
#include "input.h"
#include "json.h"
#include <queue>
#define dbg(x) dout((DebugLevel)(x),D_MAP_GEN) << __FILE__ << ":" << __LINE__ << ": "

#ifdef _MSC_VER
// MSVC doesn't have c99-compatible "snprintf", so do what picojson does and use _snprintf_s instead
#define snprintf _snprintf_s
#endif

#define STREETCHANCE 2
#define NUM_FOREST 250
#define TOP_HIWAY_DIST 999
#define MIN_ANT_SIZE 8
#define MAX_ANT_SIZE 20
#define MIN_GOO_SIZE 1
#define MAX_GOO_SIZE 2
#define MIN_RIFT_SIZE 6
#define MAX_RIFT_SIZE 16
#define SETTLE_DICE 2
#define SETTLE_SIDES 2
#define HIVECHANCE 180 //Chance that any given forest will be a hive
#define SWAMPINESS 4 //Affects the size of a swamp
#define SWAMPCHANCE 8500 // Chance that a swamp will spawn instead of forest
enum oter_dir {
    oter_dir_north, oter_dir_east, oter_dir_west, oter_dir_south
};

map_extras no_extras(0);
map_extras road_extras(
// %%% HEL MIL SCI STA DRG SUP PRT MIN CRT FUM 1WY ART
    50, 40, 50,120,200, 30, 10,  5, 80, 10,  8,  2,  3);
map_extras field_extras(
    60, 40, 15, 40, 80, 10, 10,  3, 50, 10,  8,  1,  3);
map_extras subway_extras(
// %%% HEL MIL SCI STA DRG SUP PRT MIN CRT FUM 1WY ART
    75,  0,  5, 12,  5,  5,  0,  7,  0,  0, 20,  1,  3);
map_extras build_extras(
    90,  0,  5, 12,  0, 10,  0,  5,  5, 60,  8,  1,  3);

std::map<std::string,oter_t> otermap;
std::vector<oter_t> oterlist;

overmap_special overmap_specials[NUM_OMSPECS] = {

// Terrain  MIN MAX DISTANCE
{"crater",    0, 10,  0, -1, "GROUP_NULL", 0, 0, 0, 0,
 &omspec_place::land, mfb(OMS_FLAG_BLOB) | mfb(OMS_FLAG_CLASSIC)},

{"hive",     0, 50, 10, -1, "GROUP_BEE", 20, 60, 2, 4,
 &omspec_place::forest, mfb(OMS_FLAG_3X3)},

{"house_north",   0,100,  0, -1, "GROUP_NULL", 0, 0, 0, 0,
 &omspec_place::by_highway, mfb(OMS_FLAG_ROTATE_ROAD) | mfb(OMS_FLAG_CLASSIC)},

{"s_gas_north",   0,100,  0, -1, "GROUP_NULL", 0, 0, 0, 0,
 &omspec_place::by_highway, mfb(OMS_FLAG_ROTATE_ROAD) | mfb(OMS_FLAG_CLASSIC)},

{"cabin",   0, 30, 20, -1, "GROUP_NULL", 0, 0, 0, 0,  // Woods cabin
 &omspec_place::forest, mfb(OMS_FLAG_CLASSIC)},

{"cabin_strange",   1, 1, 20, -1, "GROUP_NULL", 0, 0, 0, 0,  // Hidden cabin
 &omspec_place::forest, mfb(OMS_FLAG_CLASSIC)},

{"lmoe",   0, 3, 20, -1, "GROUP_NULL", 0, 0, 0, 0,
 &omspec_place::wilderness, mfb(OMS_FLAG_CLASSIC)},

{"farm",   0, 20, 20, -1, "GROUP_NULL", 0, 0, 0, 0,
 &omspec_place::wilderness, mfb(OMS_FLAG_3X3_SECOND) |mfb(OMS_FLAG_DIRT_LOT) | mfb(OMS_FLAG_CLASSIC)},

{"temple_stairs", 0,  3, 20, -1, "GROUP_NULL", 0, 0, 0, 0,
 &omspec_place::forest, 0},

{"lab_stairs",    0, 30,  8, -1, "GROUP_NULL", 0, 0, 0, 0,
 &omspec_place::wilderness, mfb(OMS_FLAG_ROAD)},

{"ice_lab_stairs",    0, 30,  8, -1, "GROUP_NULL", 0, 0, 0, 0,
 &omspec_place::wilderness, mfb(OMS_FLAG_ROAD)},

{"fema_entrance",    2, 5,  8, -1, "GROUP_NULL", 0, 0, 0, 0,
 &omspec_place::by_highway, mfb(OMS_FLAG_3X3_SECOND) | mfb(OMS_FLAG_CLASSIC)},

// Terrain  MIN MAX DISTANCE
{"bunker",    2, 10,  4, -1, "GROUP_NULL", 0, 0, 0, 0,
 &omspec_place::wilderness, mfb(OMS_FLAG_ROAD)},

{"outpost",    0, 10,  4, -1, "GROUP_NULL", 0, 0, 0, 0,
 &omspec_place::wilderness, 0},

{"silo",    0,  1, 30, -1, "GROUP_NULL", 0, 0, 0, 0,
 &omspec_place::wilderness, mfb(OMS_FLAG_ROAD)},

{"radio_tower",   1, 5,  0, 20, "GROUP_NULL", 0, 0, 0, 0,
 &omspec_place::by_highway, mfb(OMS_FLAG_CLASSIC)},

{"mansion_entrance", 0, 8, 0, -1, "GROUP_NULL", 0, 0, 0, 0,
 &omspec_place::by_highway, mfb(OMS_FLAG_3X3_SECOND) | mfb(OMS_FLAG_CLASSIC)},

{"mansion_entrance", 0, 4, 10, -1, "GROUP_NULL", 0, 0, 0, 0,
 &omspec_place::wilderness, mfb(OMS_FLAG_3X3_SECOND) | mfb(OMS_FLAG_CLASSIC)},

{"megastore_entrance", 0, 5, 0, 10, "GROUP_NULL", 0, 0, 0, 0,
 &omspec_place::by_highway, mfb(OMS_FLAG_3X3_SECOND) | mfb(OMS_FLAG_CLASSIC)},

{"hospital_entrance", 1, 5, 3, 15, "GROUP_NULL", 0, 0, 0, 0,
 &omspec_place::by_highway, mfb(OMS_FLAG_3X3_SECOND) | mfb(OMS_FLAG_CLASSIC)},

{"public_works_entrance",    1, 3,  2, 10, "GROUP_NULL", 0, 0, 0, 0,
 &omspec_place::wilderness, mfb(OMS_FLAG_ROAD) | mfb(OMS_FLAG_CLASSIC) | mfb(OMS_FLAG_2X2_SECOND)},

{"apartments_con_tower_1_entrance",    1, 5,  -1, 2, "GROUP_NULL", 0, 0, 0, 0,
 &omspec_place::wilderness, mfb(OMS_FLAG_ROAD) | mfb(OMS_FLAG_CLASSIC) | mfb(OMS_FLAG_2X2_SECOND)},

{"apartments_mod_tower_1_entrance",    1, 4,  -1, 2, "GROUP_NULL", 0, 0, 0, 0,
 &omspec_place::wilderness, mfb(OMS_FLAG_ROAD) | mfb(OMS_FLAG_CLASSIC) | mfb(OMS_FLAG_2X2_SECOND)},

{"office_tower_1_entrance",    1, 5,  -1, 4, "GROUP_NULL", 0, 0, 0, 0,
 &omspec_place::wilderness, mfb(OMS_FLAG_ROAD) | mfb(OMS_FLAG_CLASSIC) | mfb(OMS_FLAG_2X2_SECOND)},

{"cathedral_1_entrance",    1, 2,  -1, 2, "GROUP_NULL", 0, 0, 0, 0,
 &omspec_place::wilderness, mfb(OMS_FLAG_ROAD) | mfb(OMS_FLAG_CLASSIC) | mfb(OMS_FLAG_2X2_SECOND)},

{"school_2",    1, 3,  1, 5, "GROUP_NULL", 0, 0, 0, 0,
 &omspec_place::wilderness, mfb(OMS_FLAG_ROAD) | mfb(OMS_FLAG_CLASSIC) | mfb(OMS_FLAG_3X3_FIXED)},

{"prison_2",    1, 1,  3, -1, "GROUP_NULL", 0, 0, 0, 0,
 &omspec_place::land, mfb(OMS_FLAG_ROAD) | mfb(OMS_FLAG_CLASSIC) | mfb(OMS_FLAG_3X3_FIXED)},

{"hotel_tower_1_2",    1, 4,  -1, 4, "GROUP_NULL", 0, 0, 0, 0,
 &omspec_place::wilderness, mfb(OMS_FLAG_ROAD) | mfb(OMS_FLAG_CLASSIC) | mfb(OMS_FLAG_3X3_FIXED)},

{"sewage_treatment", 1, 5, 10, 20, "GROUP_NULL", 0, 0, 0, 0,
 &omspec_place::wilderness, mfb(OMS_FLAG_PARKING_LOT) | mfb(OMS_FLAG_CLASSIC)},

{"mine_entrance",  0, 5,  15, -1, "GROUP_NULL", 0, 0, 0, 0,
 &omspec_place::wilderness, mfb(OMS_FLAG_PARKING_LOT)},

// Terrain  MIN MAX DISTANCE
{"anthill",    0, 30,  10, -1, "GROUP_ANT", 1000, 2000, 10, 30,
 &omspec_place::wilderness, 0},

{"spider_pit",    0,500,  0, -1, "GROUP_NULL", 0, 0, 0, 0,
 &omspec_place::forest, 0},

{"slimepit_down",    0,  4,  0, -1, "GROUP_GOO", 100, 200, 2, 10,
 &omspec_place::land, 0},

{"fungal_bloom",  0,  3, 5, -1, "GROUP_FUNGI", 600, 1200, 30, 50,
 &omspec_place::wilderness, 0},

{"triffid_grove", 0,  4,  0, -1, "GROUP_TRIFFID", 800, 1300, 12, 20,
 &omspec_place::forest, 0},

{"river_center",  0, 10, 10, -1, "GROUP_NULL", 0, 0, 0, 0,
 &omspec_place::always, mfb(OMS_FLAG_BLOB) | mfb(OMS_FLAG_CLASSIC)},

// Terrain  MIN MAX DISTANCE
{"shelter",       5, 10, 5, 10, "GROUP_NULL", 0, 0, 0, 0,
 &omspec_place::wilderness, mfb(OMS_FLAG_ROAD) | mfb(OMS_FLAG_CLASSIC)},

{"cave",    0, 30,  0, -1, "GROUP_NULL", 0, 0, 0, 0,
 &omspec_place::wilderness, 0},

{"toxic_dump",    0, 5, 15, -1, "GROUP_NULL", 0, 0, 0, 0,
 &omspec_place::wilderness, mfb(OMS_FLAG_CLASSIC)},

{"s_gas_north",   10,  500,  10, 200, "GROUP_NULL", 0, 0, 0, 0,
 &omspec_place::by_highway, mfb(OMS_FLAG_CLASSIC) | mfb(OMS_FLAG_ROTATE_ROAD)},

{"haz_sar_entrance",     1,  2, 15, -1, "GROUP_NULL", 0, 0, 0, 0,
 &omspec_place::wilderness, mfb(OMS_FLAG_ROAD) | mfb(OMS_FLAG_CLASSIC) | mfb(OMS_FLAG_2X2_SECOND)}
};


double dist(int x1, int y1, int x2, int y2)
{
 return sqrt(double((x1-x2)*(x1-x2) + (y1-y2)*(y1-y2)));
}

bool is_river(const oter_id &ter)
{
    // if the id starts with "river" or "bridge", count as a river, but this
    // is done in data init.
    // return (ter.compare(0,5,"river",5) == 0 || ter.compare(0,6,"bridge",6) == 0);
    return ter.t().is_river;
//oter_t(ter).is_river;
}

bool is_ot_type(const std::string &otype, const oter_id &oter)
{
    const size_t compare_size = otype.size();
    if (compare_size > oter.size()) {
        return false;
    } else {
        return std::string(oter).compare(0, compare_size, otype ) == 0;
    }

}

bool road_allowed(const oter_id &ter)
{
return ter.t().allow_road;
//    return oter_t(ter).allow_road;
//otermap[ter].allow_road;
}

// Likelihood to pick a specific overmap terrain.
struct oter_weight {
    std::string ot;
    int weight;
};

// Local class for picking overmap terrain from a weighted list.
struct oter_weight_list {
    oter_weight_list() : total_weight(0) { };

    void add_item(std::string id, int weight) {
        oter_weight new_weight = { id, weight };
        items.push_back(new_weight);
        total_weight += weight;
    }

    // oter_id will effectively be "" if initialized as something that doesn't exist in otermap
    std::string pick() {
        int picked = rng(0, total_weight);
        int accumulated_weight = 0;

        int i;
        for(i=0; i<items.size(); i++) {
            accumulated_weight += items[i].weight;
            if(accumulated_weight >= picked) {
                break;
            }
        }

        return items[i].ot;
    }

private:
    int total_weight;
    std::vector<oter_weight> items;
};

oter_id shop(int dir)
{
// TODO: adjust weights based on area, maybe using JSON
//       (implies we have area types first)
    oter_weight_list weightlist;
    weightlist.add_item("s_gas", 5);
    weightlist.add_item("s_pharm", 3);
    weightlist.add_item("s_grocery", 15);
    weightlist.add_item("s_hardware", 5);
    weightlist.add_item("s_sports", 5);
    weightlist.add_item("s_liquor", 5);
    weightlist.add_item("s_gun", 5);
    weightlist.add_item("s_clothes", 5);
    weightlist.add_item("s_library", 4);
    weightlist.add_item("s_restaurant", 5);
    weightlist.add_item("sub_station", 5);
    weightlist.add_item("bank", 3);
    weightlist.add_item("bar", 5);
    weightlist.add_item("s_electronics", 5);
    weightlist.add_item("pawn", 3);
    weightlist.add_item("mil_surplus", 2);
    weightlist.add_item("s_garage", 5);
    weightlist.add_item("station_radio", 5);
    weightlist.add_item("office_doctor", 2);
    weightlist.add_item("s_restaurant_fast", 3);
    weightlist.add_item("s_restaurant_coffee", 3);
    weightlist.add_item("church", 2);
    weightlist.add_item("office_cubical", 2);
    weightlist.add_item("furniture", 2);
    weightlist.add_item("abstorefront", 2);
    weightlist.add_item("police", 1);
    weightlist.add_item("s_lot", 4);

    std::string ret = weightlist.pick();

    if (ret == "s_lot") { // don't need to rotate
        return ret;
    }

    dir = dir % 4;
    if (dir < 0) { dir += 4; }
    switch (dir) {
    case 0: return ret + "_north";
    case 1: return ret + "_east";
    case 2: return ret + "_south";
    case 3: return ret + "_west";
    default:
        debugmsg("Bad rotation of shop %s: %d.", ret.c_str(), dir);
        return ret;
    }
}

oter_id house(int dir)
{
    bool base = one_in(2);
    if (dir < 0) { dir += 4; }
    switch (dir) {
    case 0: return base ? "house_base_north" : "house_north";
    case 1: return base ? "house_base_east"  : "house_east";
    case 2: return base ? "house_base_south" : "house_south";
    case 3: return base ? "house_base_west"  : "house_west";
    default: debugmsg("Bad rotation of house: %d.", dir); return "";
    }
}

map_extras& get_extras(const std::string &name)
{
    if (name == "field") {
        return field_extras;
    } else if (name == "road") {
        return road_extras;
    } else if (name == "subway") {
        return subway_extras;
    } else if (name == "build") {
        return build_extras;
    } else {
        return no_extras;
    }
}

// oter_t specific affirmatives to is_road, set at startup (todo; jsonize)
bool isroad(std::string bstr) {
    if (bstr=="road" || bstr=="bridge" ||
        bstr=="subway" || bstr=="sewer" ||
        bstr=="sewage_treatment_hub" ||
        bstr=="sewage_treatment_under" ||
        bstr == "rift" || bstr == "hellmouth") {
        return true;
    }
    return false;
}

void load_oter(oter_t & oter) {
    oter.loadid = oterlist.size();
    otermap[oter.id] = oter;
    oterlist.push_back(oter);
}

void load_overmap_terrain(JsonObject &jo)
{
    oter_t oter;
    long syms[4];
    bool rotate;
    bool line_drawing;

    oter.id = jo.get_string("id");
    oter.name = _(jo.get_string("name").c_str());
    rotate = jo.get_bool("rotate", false);
    line_drawing = jo.get_bool("line_drawing", false);
    if (line_drawing) {
        oter.sym = jo.get_int("sym", (int)'%');
    } else if (jo.has_array("sym")) {
        JsonArray ja = jo.get_array("sym");
        for (int i = 0; i < 4; ++i) {
            syms[i] = ja.next_int();
        }
        oter.sym = syms[0];
    } else if (rotate) {
        oter.sym = jo.get_int("sym");
        for (int i = 0; i < 4; ++i) {
            syms[i] = oter.sym;
        }
    } else {
        oter.sym = jo.get_int("sym");
    }

    oter.color = color_from_string(jo.get_string("color"));
    oter.see_cost = jo.get_int("see_cost");

    oter.extras = jo.get_string("extras", "none");
    oter.known_down = jo.get_bool("known_down", false);
    oter.known_up = jo.get_bool("known_up", false);
    oter.mondensity = jo.get_int("mondensity", 0);
    oter.sidewalk = jo.get_bool("sidewalk", false);
    oter.allow_road = jo.get_bool("allow_road", false);

    std::string id_base = oter.id;
    int start_iid = oterlist.size();
    oter.id_base = id_base;
    oter.loadid_base = start_iid;
    oter.directional_peers.clear();

    oter.is_road = isroad(id_base);
    oter.is_river = (id_base.compare(0,5,"river",5) == 0 || id_base.compare(0,6,"bridge",6) == 0);


    if (line_drawing) {
        // add variants for line drawing
        oter.line_drawing = true;
        for( int i = start_iid; i < start_iid+12; i++ ) {
            oter.directional_peers.push_back(i);
        }

        oter.id = id_base + "_ns";
        oter.sym = LINE_XOXO;
        load_oter(oter);

        oter.id = id_base + "_ew";
        oter.sym = LINE_OXOX;
        load_oter(oter);

        oter.id = id_base + "_ne";
        oter.sym = LINE_XXOO;
        load_oter(oter);

        oter.id = id_base + "_es";
        oter.sym = LINE_OXXO;
        load_oter(oter);

        oter.id = id_base + "_sw";
        oter.sym = LINE_OOXX;
        load_oter(oter);



        oter.id = id_base + "_wn";
        oter.sym = LINE_XOOX;
        load_oter(oter);

        oter.id = id_base + "_nes";
        oter.sym = LINE_XXXO;
        load_oter(oter);

        oter.id = id_base + "_new";
        oter.sym = LINE_XXOX;
        load_oter(oter);

        oter.id = id_base + "_nsw";
        oter.sym = LINE_XOXX;
        load_oter(oter);

        oter.id = id_base + "_esw";
        oter.sym = LINE_OXXX;
        load_oter(oter);



        oter.id = id_base + "_nesw";
        oter.sym = LINE_XXXX;
        load_oter(oter);

    } else if (rotate) {
        // add north/east/south/west variants
        oter.rotates = true;

        for( int i = start_iid; i < start_iid+5; i++ ) {
            oter.directional_peers.push_back(i);
        }

        oter.id = id_base + "_north";
        oter.sym = syms[0];
        load_oter(oter);

        oter.id = id_base + "_east";
        oter.sym = syms[1];
        load_oter(oter);

        oter.id = id_base + "_south";
        oter.sym = syms[2];
        load_oter(oter);

        oter.id = id_base + "_west";
        oter.sym = syms[3];
        load_oter(oter);

    } else {
        oter.directional_peers.push_back(start_iid);
        load_oter(oter);
    }
}

// *** BEGIN overmap FUNCTIONS ***

overmap::overmap()
 : loc(999, 999)
 , prefix()
 , name()
 , layer(NULL)
 , nullret("")
 , nullbool(false)
 , nullstr("")
{
// debugmsg("Warning - null overmap!");
}

overmap::overmap(game *g, int x, int y)
 : loc(x, y)
 , prefix()
 , name(g->u.name)
 , layer(NULL)
 , nullret("")
 , nullbool(false)
 , nullstr("")
{
 if (name.empty()) {
  debugmsg("Attempting to load overmap for unknown player!  Saving won't work!");
 }

 if (g->has_gametype()) {
  prefix = special_game_name(g->gametype());
 }

 init_layers();
 open(g);
}

overmap::overmap(overmap const& o)
    : zg(o.zg)
    , radios(o.radios)
    , npcs(o.npcs)
    , vehicles(o.vehicles)
    , cities(o.cities)
    , roads_out(o.roads_out)
    , loc(o.loc)
    , prefix(o.prefix)
    , name(o.name)
    , layer(NULL)
{
    layer = new map_layer[OVERMAP_LAYERS];
    for(int z = 0; z < OVERMAP_LAYERS; ++z) {
        for(int i = 0; i < OMAPX; ++i) {
            for(int j = 0; j < OMAPY; ++j) {
                layer[z].terrain[i][j] = o.layer[z].terrain[i][j];
                layer[z].visible[i][j] = o.layer[z].visible[i][j];
            }
        }
        layer[z].notes = o.layer[z].notes;
    }
}

overmap::~overmap()
{
    if (layer) {
        delete [] layer;
        layer = NULL;
    }
}

overmap& overmap::operator=(overmap const& o)
{
    zg = o.zg;
    radios = o.radios;
    npcs = o.npcs;
    vehicles = o.vehicles;
    cities = o.cities;
    roads_out = o.roads_out;
    loc = o.loc;
    prefix = o.prefix;
    name = o.name;

    if (layer) {
        delete [] layer;
        layer = NULL;
    }

    layer = new map_layer[OVERMAP_LAYERS];
    for(int z = 0; z < OVERMAP_LAYERS; ++z) {
        for(int i = 0; i < OMAPX; ++i) {
            for(int j = 0; j < OMAPY; ++j) {
                layer[z].terrain[i][j] = o.layer[z].terrain[i][j];
                layer[z].visible[i][j] = o.layer[z].visible[i][j];
            }
        }
        layer[z].notes = o.layer[z].notes;
    }

    return *this;
}

void overmap::init_layers()
{
    layer = new map_layer[OVERMAP_LAYERS];
    for(int z = 0; z < OVERMAP_LAYERS; ++z) {
        oter_id default_type = (z < OVERMAP_DEPTH) ? "rock" : (z == OVERMAP_DEPTH) ? "field" : "";
        // oter_iid default_type = (z < OVERMAP_DEPTH) ? ot_rock : (z == OVERMAP_DEPTH) ? ot_field : ot_null; // todo: regional default_type
        for(int i = 0; i < OMAPX; ++i) {
            for(int j = 0; j < OMAPY; ++j) {
                layer[z].terrain[i][j] = default_type;
                layer[z].visible[i][j] = false;
            }
        }
    }
}

oter_id& overmap::ter(const int x, const int y, const int z)
{
    if (x < 0 || x >= OMAPX || y < 0 || y >= OMAPY || z < -OVERMAP_DEPTH || z > OVERMAP_HEIGHT) {
        return ot_null;
    }

    return layer[z + OVERMAP_DEPTH].terrain[x][y];
}

bool& overmap::seen(int x, int y, int z)
{
 if (x < 0 || x >= OMAPX || y < 0 || y >= OMAPY || z < -OVERMAP_DEPTH || z > OVERMAP_HEIGHT) {
  nullbool = false;
  return nullbool;
 }
 return layer[z + OVERMAP_DEPTH].visible[x][y];
}

// this uses om_sub (submap coordinates localized to overmap,
// aka levxy or om_pos * 2)
std::vector<mongroup*> overmap::monsters_at(int x, int y, int z)
{
 std::vector<mongroup*> ret;
 if (x < 0 || x >= OMAPX*2 || y < 0 || y >= OMAPY*2 || z < -OVERMAP_DEPTH || z > OVERMAP_HEIGHT)
  return ret;
 for (int i = 0; i < zg.size(); i++) {
  if (zg[i].posz != z) { continue; }
  if (
      ( zg[i].diffuse == true ? square_dist(x, y, zg[i].posx, zg[i].posy) : trig_dist(x, y, zg[i].posx, zg[i].posy) )
    <= zg[i].radius) {
      ret.push_back(&(zg[i]));
  }
 }
 return ret;
}

// this uses om_pos (overmap tiles, aka levxy / 2)
bool overmap::is_safe(int x, int y, int z)
{
 std::vector<mongroup*> mons = monsters_at(x*2, y*2, z);
 if (mons.empty())
  return true;

 bool safe = true;
 for (int n = 0; n < mons.size() && safe; n++)
  safe = mons[n]->is_safe();

 return safe;
}

bool overmap::has_note(int const x, int const y, int const z) const
{
 if (z < -OVERMAP_DEPTH || z > OVERMAP_HEIGHT) { return false; }

 for (int i = 0; i < layer[z + OVERMAP_DEPTH].notes.size(); i++) {
  if (layer[z + OVERMAP_DEPTH].notes[i].x == x && layer[z + OVERMAP_DEPTH].notes[i].y == y)
   return true;
 }
 return false;
}

std::string const& overmap::note(int const x, int const y, int const z) const
{
 if (z < -OVERMAP_DEPTH || z > OVERMAP_HEIGHT) { return nullstr; }

 for (int i = 0; i < layer[z + OVERMAP_DEPTH].notes.size(); i++) {
  if (layer[z + OVERMAP_DEPTH].notes[i].x == x && layer[z + OVERMAP_DEPTH].notes[i].y == y)
   return layer[z + OVERMAP_DEPTH].notes[i].text;
 }

 return nullstr;
}

void overmap::add_note(int const x, int const y, int const z, std::string const & message)
{
 if (z < -OVERMAP_DEPTH || z > OVERMAP_HEIGHT) {
  debugmsg("Attempting to add not to overmap for blank layer %d", z);
  return;
 }

 for (int i = 0; i < layer[z + OVERMAP_DEPTH].notes.size(); i++) {
  if (layer[z + OVERMAP_DEPTH].notes[i].x == x && layer[z + OVERMAP_DEPTH].notes[i].y == y) {
   if (message.empty())
    layer[z + OVERMAP_DEPTH].notes.erase(layer[z + OVERMAP_DEPTH].notes.begin() + i);
   else
    layer[z + OVERMAP_DEPTH].notes[i].text = message;
   return;
  }
 }
 if (message.length() > 0)
  layer[z + OVERMAP_DEPTH].notes.push_back(om_note(x, y, layer[z + OVERMAP_DEPTH].notes.size(), message));
}

point overmap::find_note(int const x, int const y, int const z, std::string const& text) const
{
 point ret(-1, -1);
 if (z < -OVERMAP_DEPTH || z > OVERMAP_HEIGHT) {
  debugmsg("Attempting to find note on overmap for blank layer %d", z);
  return ret;
 }

 int closest = 9999;
 for (int i = 0; i < layer[z + OVERMAP_DEPTH].notes.size(); i++) {
  if (layer[z + OVERMAP_DEPTH].notes[i].text.find(text) != std::string::npos &&
      rl_dist(x, y, layer[z + OVERMAP_DEPTH].notes[i].x, layer[z + OVERMAP_DEPTH].notes[i].y) < closest) {
   closest = rl_dist(x, y, layer[z + OVERMAP_DEPTH].notes[i].x, layer[z + OVERMAP_DEPTH].notes[i].y);
   ret = point(layer[z + OVERMAP_DEPTH].notes[i].x, layer[z + OVERMAP_DEPTH].notes[i].y);
  }
 }

 return ret;
}

//This removes a npc from the overmap. The NPC is supposed to be already dead.
//This function also assumes the npc is not in the list of active npcs anymore.
void overmap::remove_npc(int npc_id)
{
    for(int i = 0; i < npcs.size(); i++)
    {
        if(npcs[i]->getID() == npc_id)
        {
            //Remove this npc from the list of overmap npcs.
            if(!npcs[i]->dead) debugmsg("overmap::remove_npc: NPC (%d) is not dead.",npc_id);
            npc * tmp = npcs[i];
            npcs.erase(npcs.begin() + i);
            delete tmp;
            return;
        }
    }
}

void overmap::remove_vehicle(int id)
{
    std::map<int, om_vehicle>::iterator om_veh = vehicles.find(id);
    if (om_veh != vehicles.end())
        vehicles.erase(om_veh);

}

int overmap::add_vehicle(vehicle *veh)
{
    int id = vehicles.size() + 1;
    // this *should* be unique but just in case
    while ( vehicles.count(id) > 0 )
        id++;

    om_vehicle tracked_veh;
    tracked_veh.x = veh->omap_x()/2;
    tracked_veh.y = veh->omap_y()/2;
    tracked_veh.name = veh->name;
    vehicles[id]=tracked_veh;

    return id;
}

point overmap::display_notes(game* g, int const z) const
{
 if (z < -OVERMAP_DEPTH || z > OVERMAP_HEIGHT) {
  debugmsg("overmap::display_notes: Attempting to display notes on overmap for blank layer %d", z);
  return point(-1, -1);
 }

 std::string title = _("Notes:");
 WINDOW* w_notes = newwin(FULL_SCREEN_HEIGHT, FULL_SCREEN_WIDTH,
                          (TERMY > FULL_SCREEN_HEIGHT) ? (TERMY-FULL_SCREEN_HEIGHT)/2 : 0,
                          (TERMX > FULL_SCREEN_WIDTH) ? (TERMX-FULL_SCREEN_WIDTH)/2 : 0);

 wborder(w_notes, LINE_XOXO, LINE_XOXO, LINE_OXOX, LINE_OXOX,
                  LINE_OXXO, LINE_OOXX, LINE_XXOO, LINE_XOOX );

 const int maxitems = 20; // Number of items to show at one time.
 char ch = '.';
<<<<<<< HEAD
 int start = 0, cur_it = 0;
=======
 int start = 0, cur_it(0);
>>>>>>> 961aeacc
 mvwprintz(w_notes, 1, 1, c_ltgray, title.c_str());
 do{
  if (ch == '<' && start > 0) {
   for (int i = 1; i < FULL_SCREEN_HEIGHT; i++)
    mvwprintz(w_notes, i+1, 1, c_black, "                                                     ");
   start -= maxitems;
   if (start < 0)
    start = 0;
   mvwprintw(w_notes, maxitems + 2, 1, "         ");
  }
  if (ch == '>' && cur_it < layer[z + OVERMAP_DEPTH].notes.size()) {
   start = cur_it;
   mvwprintw(w_notes, maxitems + 2, 13, "            ");
   for (int i = 1; i < FULL_SCREEN_HEIGHT; i++)
    mvwprintz(w_notes, i, 0, c_black, "                                                     ");
  }
  int cur_line = 3;
  int last_line = -1;
  char cur_let = 'a';
  for (cur_it = start; cur_it < start + maxitems && cur_line < 23; cur_it++) {
   if (cur_it < layer[z + OVERMAP_DEPTH].notes.size()) {
   mvwputch (w_notes, cur_line, 1, c_white, cur_let++);
   mvwprintz(w_notes, cur_line, 3, c_ltgray, "- %s", layer[z + OVERMAP_DEPTH].notes[cur_it].text.c_str());
   } else{
    last_line = cur_line - 2;
    break;
   }
   cur_line++;
  }

  if(last_line == -1)
   last_line = 23;
  if (start > 0)
   mvwprintw(w_notes, maxitems + 4, 1, _("< Go Back"));
  if (cur_it < layer[z + OVERMAP_DEPTH].notes.size())
   mvwprintw(w_notes, maxitems + 4, 12, _("> More notes"));
  if(ch >= 'a' && ch <= 't'){
   int chosen_line = (int)(ch % (int)'a');
   if(chosen_line < last_line)
    return point(layer[z + OVERMAP_DEPTH].notes[start + chosen_line].x, layer[z + OVERMAP_DEPTH].notes[start + chosen_line].y);
  }
  mvwprintz(w_notes, 1, 40, c_white, _("Press letter to center on note"));
  mvwprintz(w_notes, FULL_SCREEN_HEIGHT-2, 40, c_white, _("Spacebar - Return to map  "));
  wrefresh(w_notes);
  ch = getch();
 } while(ch != ' ' && ch != '\n' && ch != KEY_ESCAPE);
 delwin(w_notes);
 return point(-1,-1);
}

bool overmap::has_npc(game *g, int const x, int const y, int const z) const
{
    //Check if the target overmap square has an npc in it.
    for (int n = 0; n < npcs.size(); n++) {
        if(npcs[n]->omz == z && !npcs[n]->marked_for_death)
        {
            if (npcs[n]->is_active(g))
            { //Active npcs have different coords. Because Cata hates you!
                if ((g->levx + (npcs[n]->posx / SEEX))/2 == x &&
                    (g->levy + (npcs[n]->posy / SEEY))/2 == y)
                    return true;
            } else if ((npcs[n]->mapx)/2 == x && (npcs[n]->mapy)/2== y)
                return true;
        }
    }
    return false;
}

bool overmap::has_vehicle(game *g, int const x, int const y, int const z, bool require_pda) const
{
    // vehicles only spawn at z level 0 (for now)
    if (!z == 0)
        return false;

    // if the player is not carrying a PDA then he cannot see the vehicle.
    if (require_pda && !g->u.has_amount("pda", 1))
        return false;

    for (std::map<int, om_vehicle>::const_iterator it = vehicles.begin();
         it != vehicles.end(); it++)
    {
        om_vehicle om_veh = it->second;
        if ( om_veh.x == x && om_veh.y == y )
            return true;
    }
    return false;
}

// int cursx = (g->levx + int(MAPSIZE / 2)) / 2,
//     cursy = (g->levy + int(MAPSIZE / 2)) / 2;

//Helper function for the overmap::draw function.
void overmap::print_npcs(game *g, WINDOW *w, int const x, int const y, int const z)
{
    int i = 0, maxnamelength = 0;
    //Check the max namelength of the npcs in the target
    for (int n = 0; n < npcs.size(); n++)
    {
        if(npcs[n]->omz == z && !npcs[n]->marked_for_death)
        {
            if (npcs[n]->is_active(g))
            {   //Active npcs have different coords. Because Cata hates you!
                if ((g->levx + (npcs[n]->posx / SEEX))/2 == x &&
                    (g->levy + (npcs[n]->posy / SEEY))/2 == y)
                {
                    if (npcs[n]->name.length() > maxnamelength)
                        maxnamelength = npcs[n]->name.length();
                }
            } else if ((npcs[n]->mapx)/2 == x && (npcs[n]->mapy)/2 == y) {
                if (npcs[n]->name.length() > maxnamelength)
                    maxnamelength = npcs[n]->name.length();
            }
        }
    }
    //Check if the target has an npc in it.
    for (int n = 0; n < npcs.size(); n++)
    {
        if (npcs[n]->omz == z && !npcs[n]->marked_for_death)
        {
            if (npcs[n]->is_active(g))
            {
                if ((g->levx + (npcs[n]->posx / SEEX))/2 == x &&
                    (g->levy + (npcs[n]->posy / SEEY))/2 == y)
                {
                    mvwprintz(w, i, 0, c_yellow, npcs[n]->name.c_str());
                    for (int j = npcs[n]->name.length(); j < maxnamelength; j++)
                        mvwputch(w, i, j, c_black, LINE_XXXX);
                    i++;
                }
            } else if ((npcs[n]->mapx)/2 == x && (npcs[n]->mapy)/2 == y)
            {
                mvwprintz(w, i, 0, c_yellow, npcs[n]->name.c_str());
                for (int j = npcs[n]->name.length(); j < maxnamelength; j++)
                    mvwputch(w, i, j, c_black, LINE_XXXX);
                i++;
            }
        }
    }
    for (int j = 0; j < i; j++)
        mvwputch(w, j, maxnamelength, c_white, LINE_XOXO);
    for (int j = 0; j < maxnamelength; j++)
        mvwputch(w, i, j, c_white, LINE_OXOX);
    mvwputch(w, i, maxnamelength, c_white, LINE_XOOX);
}

void overmap::print_vehicles(game *g, WINDOW *w, int const x, int const y, int const z)
{
    if (!z==0) // vehicles only exist on zlevel 0
        return;
    int i = 0, maxnamelength = 0;
    //Check the max namelength of the vehicles in the target
    for (std::map<int, om_vehicle>::const_iterator it = vehicles.begin();
         it != vehicles.end(); it++)
    {
        om_vehicle om_veh = it->second;
        if ( om_veh.x == x && om_veh.y == y )
        {
            if (om_veh.name.length() > maxnamelength)
                maxnamelength = om_veh.name.length();
        }
    }
    //Check if the target has a vehicle in it.
    for (std::map<int, om_vehicle>::const_iterator it = vehicles.begin();
         it != vehicles.end(); it++)
    {
        om_vehicle om_veh = it->second;
        if (om_veh.x == x && om_veh.y == y)
        {
            mvwprintz(w, i, 0, c_cyan, om_veh.name.c_str());
            for (int j = om_veh.name.length(); j < maxnamelength; j++)
                mvwputch(w, i, j, c_black, LINE_XXXX);
            i++;
        }
    }
    for (int j = 0; j < i; j++)
        mvwputch(w, j, maxnamelength, c_white, LINE_XOXO);
    for (int j = 0; j < maxnamelength; j++)
        mvwputch(w, i, j, c_white, LINE_OXOX);
    mvwputch(w, i, maxnamelength, c_white, LINE_XOOX);
}

void overmap::generate(game *g, overmap* north, overmap* east, overmap* south,
                       overmap* west)
{
 dbg(D_INFO) << "overmap::generate start...";
 erase();
 clear();
 move(0, 0);
 std::vector<city> road_points; // cities and roads_out together
 std::vector<point> river_start;// West/North endpoints of rivers
 std::vector<point> river_end; // East/South endpoints of rivers

// Determine points where rivers & roads should connect w/ adjacent maps
 const oter_id river_center("river_center"); // optimized comparison. 

 if (north != NULL) {
  for (int i = 2; i < OMAPX - 2; i++) {
   if (is_river(north->ter(i,OMAPY-1, 0)))
    ter(i, 0, 0) = river_center;
   if (north->ter(i,     OMAPY - 1, 0) == river_center &&
       north->ter(i - 1, OMAPY - 1, 0) == river_center &&
       north->ter(i + 1, OMAPY - 1, 0) == river_center) {
    if (river_start.size() == 0 ||
        river_start[river_start.size() - 1].x < i - 6)
     river_start.push_back(point(i, 0));
   }
  }
  for (int i = 0; i < north->roads_out.size(); i++) {
   if (north->roads_out[i].y == OMAPY - 1)
    roads_out.push_back(city(north->roads_out[i].x, 0, 0));
  }
 }
 int rivers_from_north = river_start.size();
 if (west != NULL) {
  for (int i = 2; i < OMAPY - 2; i++) {
   if (is_river(west->ter(OMAPX - 1, i, 0)))
    ter(0, i, 0) = river_center;
   if (west->ter(OMAPX - 1, i, 0)     == river_center &&
       west->ter(OMAPX - 1, i - 1, 0) == river_center &&
       west->ter(OMAPX - 1, i + 1, 0) == river_center) {
    if (river_start.size() == rivers_from_north ||
        river_start[river_start.size() - 1].y < i - 6)
     river_start.push_back(point(0, i));
   }
  }
  for (int i = 0; i < west->roads_out.size(); i++) {
   if (west->roads_out[i].x == OMAPX - 1)
    roads_out.push_back(city(0, west->roads_out[i].y, 0));
  }
 }
 if (south != NULL) {
  for (int i = 2; i < OMAPX - 2; i++) {
   if (is_river(south->ter(i, 0, 0)))
    ter(i, OMAPY - 1, 0) = river_center;
   if (south->ter(i,     0, 0) == river_center &&
       south->ter(i - 1, 0, 0) == river_center &&
       south->ter(i + 1, 0, 0) == river_center) {
    if (river_end.size() == 0 ||
        river_end[river_end.size() - 1].x < i - 6)
     river_end.push_back(point(i, OMAPY - 1));
   }
   if (south->ter(i, 0, 0) == "road_nesw")
    roads_out.push_back(city(i, OMAPY - 1, 0));
  }
  for (int i = 0; i < south->roads_out.size(); i++) {
   if (south->roads_out[i].y == 0)
    roads_out.push_back(city(south->roads_out[i].x, OMAPY - 1, 0));
  }
 }
 int rivers_to_south = river_end.size();
 if (east != NULL) {
  for (int i = 2; i < OMAPY - 2; i++) {
   if (is_river(east->ter(0, i, 0)))
    ter(OMAPX - 1, i, 0) = river_center;
   if (east->ter(0, i, 0)     == river_center &&
       east->ter(0, i - 1, 0) == river_center &&
       east->ter(0, i + 1, 0) == river_center) {
    if (river_end.size() == rivers_to_south ||
        river_end[river_end.size() - 1].y < i - 6)
     river_end.push_back(point(OMAPX - 1, i));
   }
   if (east->ter(0, i, 0) == "road_nesw")
    roads_out.push_back(city(OMAPX - 1, i, 0));
  }
  for (int i = 0; i < east->roads_out.size(); i++) {
   if (east->roads_out[i].x == 0)
    roads_out.push_back(city(OMAPX - 1, east->roads_out[i].y, 0));
  }
 }

// Even up the start and end points of rivers. (difference of 1 is acceptable)
// Also ensure there's at least one of each.
 std::vector<point> new_rivers;
 if (north == NULL || west == NULL) {
  while (river_start.empty() || river_start.size() + 1 < river_end.size()) {
   new_rivers.clear();
   if (north == NULL)
    new_rivers.push_back( point(rng(10, OMAPX - 11), 0) );
   if (west == NULL)
    new_rivers.push_back( point(0, rng(10, OMAPY - 11)) );
   river_start.push_back( new_rivers[rng(0, new_rivers.size() - 1)] );
  }
 }
 if (south == NULL || east == NULL) {
  while (river_end.empty() || river_end.size() + 1 < river_start.size()) {
   new_rivers.clear();
   if (south == NULL)
    new_rivers.push_back( point(rng(10, OMAPX - 11), OMAPY - 1) );
   if (east == NULL)
    new_rivers.push_back( point(OMAPX - 1, rng(10, OMAPY - 11)) );
   river_end.push_back( new_rivers[rng(0, new_rivers.size() - 1)] );
  }
 }

// Now actually place those rivers.
 if (river_start.size() > river_end.size() && river_end.size() > 0) {
  std::vector<point> river_end_copy = river_end;
  while (!river_start.empty()) {
   int index = rng(0, river_start.size() - 1);
   if (!river_end.empty()) {
    place_river(river_start[index], river_end[0]);
    river_end.erase(river_end.begin());
   } else
    place_river(river_start[index],
                river_end_copy[rng(0, river_end_copy.size() - 1)]);
   river_start.erase(river_start.begin() + index);
  }
 } else if (river_end.size() > river_start.size() && river_start.size() > 0) {
  std::vector<point> river_start_copy = river_start;
  while (!river_end.empty()) {
   int index = rng(0, river_end.size() - 1);
   if (!river_start.empty()) {
    place_river(river_start[0], river_end[index]);
    river_start.erase(river_start.begin());
   } else
    place_river(river_start_copy[rng(0, river_start_copy.size() - 1)],
                river_end[index]);
   river_end.erase(river_end.begin() + index);
  }
 } else if (river_end.size() > 0) {
  if (river_start.size() != river_end.size())
   river_start.push_back( point(rng(OMAPX * .25, OMAPX * .75),
                                rng(OMAPY * .25, OMAPY * .75)));
  for (int i = 0; i < river_start.size(); i++)
   place_river(river_start[i], river_end[i]);
 }

// Cities and forests come next.
// These're agnostic of adjacent maps, so it's very simple.
 place_cities();
 place_forest();

// Ideally we should have at least two exit points for roads, on different sides
 if (roads_out.size() < 2) {
  std::vector<city> viable_roads;
  int tmp;
// Populate viable_roads with one point for each neighborless side.
// Make sure these points don't conflict with rivers.
// TODO: In theory this is a potential infinte loop...
  if (north == NULL) {
   do
    tmp = rng(10, OMAPX - 11);
   while (is_river(ter(tmp, 0, 0)) || is_river(ter(tmp - 1, 0, 0)) ||
          is_river(ter(tmp + 1, 0, 0)) );
   viable_roads.push_back(city(tmp, 0, 0));
  }
  if (east == NULL) {
   do
    tmp = rng(10, OMAPY - 11);
   while (is_river(ter(OMAPX - 1, tmp, 0)) || is_river(ter(OMAPX - 1, tmp - 1, 0))||
          is_river(ter(OMAPX - 1, tmp + 1, 0)));
   viable_roads.push_back(city(OMAPX - 1, tmp, 0));
  }
  if (south == NULL) {
   do
    tmp = rng(10, OMAPX - 11);
   while (is_river(ter(tmp, OMAPY - 1, 0)) || is_river(ter(tmp - 1, OMAPY - 1, 0))||
          is_river(ter(tmp + 1, OMAPY - 1, 0)));
   viable_roads.push_back(city(tmp, OMAPY - 1, 0));
  }
  if (west == NULL) {
   do
    tmp = rng(10, OMAPY - 11);
   while (is_river(ter(0, tmp, 0)) || is_river(ter(0, tmp - 1, 0)) ||
          is_river(ter(0, tmp + 1, 0)));
   viable_roads.push_back(city(0, tmp, 0));
  }
  while (roads_out.size() < 2 && !viable_roads.empty()) {
   tmp = rng(0, viable_roads.size() - 1);
   roads_out.push_back(viable_roads[tmp]);
   viable_roads.erase(viable_roads.begin() + tmp);
  }
 }

// Compile our master list of roads; it's less messy if roads_out is first
 for (int i = 0; i < roads_out.size(); i++)
  road_points.push_back(roads_out[i]);
 for (int i = 0; i < cities.size(); i++)
  road_points.push_back(cities[i]);
// And finally connect them via "highways"
 place_hiways(road_points, 0, "road");
// Place specials
 place_specials();
// Clean up our roads and rivers
 polish(0);

 // TODO: there is no reason we can't generate the sublevels in one pass
 //       for that matter there is no reason we can't as we add the entrance ways either

 // Always need at least one sublevel, but how many more
 int z = -1;
 bool requires_sub = false;
 do {
        requires_sub = generate_sub(z);
 } while(requires_sub && (--z >= -OVERMAP_DEPTH));

// Place the monsters, now that the terrain is laid out
 place_mongroups();
 place_radios();
 dbg(D_INFO) << "overmap::generate done";
}


bool overmap::generate_sub(int const z)
{
    bool requires_sub = false;
    std::vector<city> subway_points;
    std::vector<city> sewer_points;
    std::vector<city> ant_points;
    std::vector<city> goo_points;
    std::vector<city> lab_points;
    std::vector<city> ice_lab_points;
    std::vector<point> shaft_points;
    std::vector<city> mine_points;
    std::vector<point> bunker_points;
    std::vector<point> shelter_points;
    std::vector<point> lmoe_points;
    std::vector<point> cabin_strange_points;
    std::vector<point> triffid_points;
    std::vector<point> temple_points;
    std::vector<point> office_entrance_points;
    std::vector<point> office_points;
    std::vector<point> prison_points;
    std::vector<point> prison_entrance_points;
    std::vector<point> haz_sar_entrance_points;
    std::vector<point> haz_sar_points;
    std::vector<point> cathedral_entrance_points;
    std::vector<point> cathedral_points;
    std::vector<point> hotel_tower_1_points;
    std::vector<point> hotel_tower_2_points;
    std::vector<point> hotel_tower_3_points;

    // These are so common that it's worth checking first as int.
    const oter_id skip_above[5] = {
        oter_id("rock"), oter_id("forest"), oter_id("field"),
        oter_id("forest_thick"), oter_id("forest_water")
    };

    for (int i = 0; i < OMAPX; i++) {
        for (int j = 0; j < OMAPY; j++) {
            oter_id oter_above = ter(i, j, z + 1);

            // implicitly skip skip_above oter_ids
            bool skipme = false;
            for (int si=0; si < 5; si++) {
                if (oter_above == skip_above[si]) {
                    skipme = true;
                }
            }
            if (skipme) {
                continue;
            }

            if (is_ot_type("house_base", oter_above)) {
                ter(i, j, z) = "basement";
            } else if (is_ot_type("sub_station", oter_above)) {
                ter(i, j, z) = "subway_nesw";
                subway_points.push_back(city(i, j, 0));
            } else if (is_ot_type("prison", oter_above) &&
                       oter_above != "prison_2") {
                prison_points.push_back( point(i, j) );

            } else if (oter_above == "prison_2") {
                prison_entrance_points.push_back( point(i, j) );
            } else if (oter_above == "road_nesw_manhole") {
                ter(i, j, z) = "sewer_nesw";
                sewer_points.push_back(city(i, j, 0));
            } else if (oter_above == "sewage_treatment") {
                for (int x = i-1; x <= i+1; x++) {
                    for (int y = j-1; y <= j+1; y++) {
                        ter(x, y, z) = "sewage_treatment_under";
                    }
                }
                ter(i, j, z) = "sewage_treatment_hub";
                sewer_points.push_back(city(i, j, 0));
            } else if (oter_above == "spider_pit") {
                ter(i, j, z) = "spider_pit_under";
            } else if (oter_above == "cave" && z == -1) {
                if (one_in(3)) {
                    ter(i, j, z) = "cave_rat";
                    requires_sub = true; // rat caves are two level
                } else {
                    ter(i, j, z) = "cave";
                }
            } else if (oter_above == "cave_rat" && z == -2) {
                ter(i, j, z) = "cave_rat";
            } else if (oter_above == "anthill") {
                int size = rng(MIN_ANT_SIZE, MAX_ANT_SIZE);
                ant_points.push_back(city(i, j, size));
                zg.push_back(mongroup("GROUP_ANT", i * 2, j * 2, z, size * 1.5, rng(6000, 8000)));
            } else if (oter_above == "slimepit_down") {
                int size = rng(MIN_GOO_SIZE, MAX_GOO_SIZE);
                goo_points.push_back(city(i, j, size));
            } else if (oter_above == "forest_water") {
                ter(i, j, z) = "cavern";
            } else if (oter_above == "triffid_grove" ||
                       oter_above == "triffid_roots") {
             triffid_points.push_back( point(i, j) );
            } else if (oter_above == "temple_stairs") {
                temple_points.push_back( point(i, j) );
            } else if (oter_above == "lab_core" ||
                       (z == -1 && oter_above == "lab_stairs")) {
                lab_points.push_back(city(i, j, rng(1, 5 + z)));
            } else if (oter_above == "lab_stairs") {
                ter(i, j, z) = "lab";
            } else if (oter_above == "ice_lab_core" ||
                       (z == -1 && oter_above == "ice_lab_stairs")) {
                ice_lab_points.push_back(city(i, j, rng(1, 5 + z)));
            } else if (oter_above == "ice_lab_stairs") {
                ter(i, j, z) = "ice_lab";
            } else if (oter_above == "bunker" && z == -1) {
                bunker_points.push_back( point(i, j) );
            } else if (oter_above == "shelter") {
                shelter_points.push_back( point(i, j) );
            } else if (oter_above == "lmoe") {
                lmoe_points.push_back( point(i, j) );
            } else if (oter_above == "cabin_strange") {
                cabin_strange_points.push_back( point(i, j) );
            } else if (oter_above == "mine_entrance") {
                shaft_points.push_back( point(i, j) );
            } else if (oter_above == "mine_shaft" ||
                       oter_above == "mine_down"    ) {
                ter(i, j, z) = "mine";
                mine_points.push_back(city(i, j, rng(6 + z, 10 + z)));
                // technically not all finales need a sub level,
                // but at this point we don't know
                requires_sub = true;
            } else if (oter_above == "mine_finale") {
                for (int x = i - 1; x <= i + 1; x++) {
                    for (int y = j - 1; y <= j + 1; y++) {
                        ter(x, y, z) = "spiral";
                    }
                }
                ter(i, j, z) = "spiral_hub";
                zg.push_back(mongroup("GROUP_SPIRAL", i * 2, j * 2, z, 2, 200));
            } else if (oter_above == "silo") {
                if (rng(2, 7) < abs(z) || rng(2, 7) < abs(z)) {
                    ter(i, j, z) = "silo_finale";
                } else {
                    ter(i, j, z) = "silo";
                    requires_sub = true;
                }
            } else if (oter_above == "office_tower_1_entrance") {
                office_entrance_points.push_back( point(i, j) );
            } else if (oter_above == "office_tower_1") {
                office_points.push_back( point(i, j) );
            } else if (oter_above == "haz_sar_entrance") {
                haz_sar_entrance_points.push_back( point(i, j) );
            } else if (oter_above == "haz_sar") {
                haz_sar_points.push_back( point(i, j) );
            } else if (oter_above == "cathedral_1_entrance") {
                cathedral_entrance_points.push_back( point(i, j) );
            } else if (oter_above == "cathedral_1") {
                cathedral_points.push_back( point(i, j) );
            } else if (oter_above == "hotel_tower_1_7") {
                hotel_tower_1_points.push_back( point(i, j) );
            } else if (oter_above == "hotel_tower_1_8") {
                hotel_tower_2_points.push_back( point(i, j) );
            } else if (oter_above == "hotel_tower_1_9") {
                hotel_tower_3_points.push_back( point(i, j) );
            }
        }
    }

    for (int i = 0; i < goo_points.size(); i++) {
        requires_sub |= build_slimepit(goo_points[i].x, goo_points[i].y, z, goo_points[i].s);
    }
    place_hiways(sewer_points, z, "sewer");
    polish(z, "sewer");
    place_hiways(subway_points, z, "subway");
    for (int i = 0; i < subway_points.size(); i++) {
        ter(subway_points[i].x, subway_points[i].y, z) = "subway_station";
    }
    for (int i = 0; i < lab_points.size(); i++) {
        bool lab = build_lab(lab_points[i].x, lab_points[i].y, z, lab_points[i].s);
        requires_sub |= lab;
        if (!lab && ter(lab_points[i].x, lab_points[i].y, z) == "lab_core") {
            ter(lab_points[i].x, lab_points[i].y, z) = "lab";
        }
    }
    for (int i = 0; i < ice_lab_points.size(); i++) {
        bool ice_lab = build_ice_lab(ice_lab_points[i].x, ice_lab_points[i].y, z, ice_lab_points[i].s);
        requires_sub |= ice_lab;
        if (!ice_lab && ter(ice_lab_points[i].x, ice_lab_points[i].y, z) == "ice_lab_core") {
            ter(ice_lab_points[i].x, ice_lab_points[i].y, z) = "ice_lab";
        }
    }
    for (int i = 0; i < ant_points.size(); i++) {
        build_anthill(ant_points[i].x, ant_points[i].y, z, ant_points[i].s);
    }
    polish(z, "subway");
    polish(z, "ants");

    for (int i = 0; i < cities.size(); i++) {
        if (one_in(3)) {
            zg.push_back(mongroup("GROUP_CHUD", cities[i].x * 2,
                                  cities[i].y * 2, z, cities[i].s,
                                  cities[i].s * 20));
        }
        if (!one_in(8)) {
            zg.push_back(mongroup("GROUP_SEWER",
                                  cities[i].x * 2, cities[i].y * 2, z,
                                  cities[i].s * 3.5, cities[i].s * 70));
        }
    }

    place_rifts(z);
    for (int i = 0; i < mine_points.size(); i++) {
        build_mine(mine_points[i].x, mine_points[i].y, z, mine_points[i].s);
    }

    for (int i = 0; i < shaft_points.size(); i++) {
        ter(shaft_points[i].x, shaft_points[i].y, z) = "mine_shaft";
        requires_sub = true;
    }

    for (int i = 0; i < bunker_points.size(); i++) {
        ter(bunker_points[i].x, bunker_points[i].y, z) = "bunker";
    }

    for (int i = 0; i < shelter_points.size(); i++) {
        ter(shelter_points[i].x, shelter_points[i].y, z) = "shelter_under";
    }

    for (int i = 0; i < lmoe_points.size(); i++) {
        ter(lmoe_points[i].x, lmoe_points[i].y, z) = "lmoe_under";
    }

    for (int i = 0; i < cabin_strange_points.size(); i++) {
        ter(cabin_strange_points[i].x, cabin_strange_points[i].y, z) = "cabin_strange_b";
    }

    for (int i = 0; i < triffid_points.size(); i++) {
        if (z == -1) {
            ter(triffid_points[i].x, triffid_points[i].y, z) = "triffid_roots";
            requires_sub = true;
        } else {
            ter(triffid_points[i].x, triffid_points[i].y, z) = "triffid_finale";
        }
    }

    for (int i = 0; i < temple_points.size(); i++) {
        if (z == -5) {
            ter(temple_points[i].x, temple_points[i].y, z) = "temple_finale";
        } else {
            ter(temple_points[i].x, temple_points[i].y, z) = "temple_stairs";
            requires_sub = true;
        }
    }
    for (int i = 0; i < office_entrance_points.size(); i++) {
        ter(office_entrance_points[i].x, office_entrance_points[i].y, z) = "office_tower_b_entrance";
    }
    for (int i = 0; i < office_points.size(); i++) {
        ter(office_points[i].x, office_points[i].y, z) = "office_tower_b";
    }
    for (int i = 0; i < prison_points.size(); i++) {
        ter(prison_points[i].x, prison_points[i].y, z) = "prison_b";
    }
    for (int i = 0; i < prison_entrance_points.size(); i++) {
        ter(prison_entrance_points[i].x, prison_entrance_points[i].y, z) = "prison_b_entrance";
    }
    for (int i = 0; i < haz_sar_entrance_points.size(); i++) {
        ter(haz_sar_entrance_points[i].x, haz_sar_entrance_points[i].y, z-1) = "haz_sar_entrance_b1";
    }
    for (int i = 0; i < haz_sar_points.size(); i++) {
        ter(haz_sar_points[i].x, haz_sar_points[i].y, z-1) = "haz_sar_b1";
    }
    for (int i = 0; i < cathedral_entrance_points.size(); i++) {
        ter(cathedral_entrance_points[i].x, cathedral_entrance_points[i].y, z) = "cathedral_b_entrance";
    }
    for (int i = 0; i < cathedral_points.size(); i++) {
        ter(cathedral_points[i].x, cathedral_points[i].y, z) = "cathedral_b";
    }
    for (int i = 0; i < hotel_tower_1_points.size(); i++) {
        ter(hotel_tower_1_points[i].x, hotel_tower_1_points[i].y, z) = "hotel_tower_b_1";
    }
    for (int i = 0; i < hotel_tower_2_points.size(); i++) {
        ter(hotel_tower_2_points[i].x, hotel_tower_2_points[i].y, z) = "hotel_tower_b_2";
    }
    for (int i = 0; i < hotel_tower_3_points.size(); i++) {
        ter(hotel_tower_3_points[i].x, hotel_tower_3_points[i].y, z) = "hotel_tower_b_3";
    }
    return requires_sub;
}

void overmap::make_tutorial()
{
    for (int i = 0; i < OMAPX; i++) {
        for (int j = 0; j < OMAPY; j++) {
            ter(i, j, -1) = "rock";
        }
    }
    ter(50, 50, 0) = "tutorial";
    ter(50, 50, -1) = "tutorial";
    zg.clear();
}

point overmap::find_closest(point origin, const oter_id &type,
                            int &dist, bool must_be_seen)
{
    //does origin qualify?
    if (check_ot_type(type, origin.x, origin.y, 0)) {
        if (!must_be_seen || seen(origin.x, origin.y, 0)) {
            return point(origin.x, origin.y);
        }
    }

    int max = (dist == 0 ? OMAPX : dist);
    // expanding box
    for (dist = 0; dist <= max; dist++) {
        // each edge length is 2*dist-2, because corners belong to one edge
        // south is +y, north is -y
        for (int i = 0; i < dist*2-1; i++) {
            //start at northwest, scan north edge
            int x = origin.x - dist + i;
            int y = origin.y - dist;
            if (check_ot_type(type, x, y, 0)) {
                if (!must_be_seen || seen(x, y, 0)) {
                    return point(x, y);
                }
            }

            //start at southeast, scan south
            x = origin.x + dist - i;
            y = origin.y + dist;
            if (check_ot_type(type, x, y, 0)) {
                if (!must_be_seen || seen(x, y, 0)) {
                    return point(x, y);
                }
            }

            //start at southwest, scan west
            x = origin.x - dist;
            y = origin.y + dist - i;
            if (check_ot_type(type, x, y, 0)) {
                if (!must_be_seen || seen(x, y, 0)) {
                    return point(x, y);
                }
            }

            //start at northeast, scan east
            x = origin.x + dist;
            y = origin.y - dist + i;
            if (check_ot_type(type, x, y, 0)) {
                if (!must_be_seen || seen(x, y, 0)) {
                    return point(x, y);
                }
            }
        }
    }

    dist = -1;
    return point(-1, -1);
}

std::vector<point> overmap::find_all(tripoint origin, const std::string &type,
                                     int &dist, bool must_be_seen)
{
    std::vector<point> res;
    int max = (dist == 0 ? OMAPX / 2 : dist);
    for (dist = 0; dist <= max; dist++) {
        for (int x = origin.x - dist; x <= origin.x + dist; x++) {
            for (int y = origin.y - dist; y <= origin.y + dist; y++) {
                if (check_ot_type(type, x, y, origin.z)
                        && (!must_be_seen || seen(x, y, origin.z))) {
                    res.push_back(point(x, y));
                }
            }
        }
    }
    return res;
}

std::vector<point> overmap::find_terrain(std::string term, int cursx, int cursy, int zlevel)
{
    std::vector<point> found;
    for (int x = 0; x < OMAPX; x++) {
        for (int y = 0; y < OMAPY; y++) {
            if (seen(x, y, zlevel) && otermap[ter(x, y, zlevel)].name.find(term) != std::string::npos) {
                found.push_back( point(x, y) );
            }
        }
    }
    return found;
}

int overmap::closest_city(point p)
{
 int distance = 999, ret = -1;
 for (int i = 0; i < cities.size(); i++) {
  int dist = rl_dist(p.x, p.y, cities[i].x, cities[i].y);
  if (dist < distance || (dist == distance && cities[i].s < cities[ret].s)) {
   ret = i;
   distance = dist;
  }
 }

 return ret;
}

point overmap::random_house_in_city(int city_id)
{
    if (city_id < 0 || city_id >= cities.size()) {
        debugmsg("overmap::random_house_in_city(%d) (max %d)", city_id,
                 cities.size() - 1);
        return point(-1, -1);
    }

    std::vector<point> valid;
    int startx = cities[city_id].x - cities[city_id].s;
    int endx   = cities[city_id].x + cities[city_id].s;
    int starty = cities[city_id].y - cities[city_id].s;
    int endy   = cities[city_id].y + cities[city_id].s;
    for (int x = startx; x <= endx; x++) {
        for (int y = starty; y <= endy; y++) {
            if (check_ot_type("house", x, y, 0)) {
                valid.push_back( point(x, y) );
            }
        }
    }
    if (valid.empty()) {
        return point(-1, -1);
    }

    return valid[ rng(0, valid.size() - 1) ];
}

int overmap::dist_from_city(point p)
{
 int distance = 999;
 for (int i = 0; i < cities.size(); i++) {
  int dist = rl_dist(p.x, p.y, cities[i].x, cities[i].y);
  dist -= cities[i].s;
  if (dist < distance)
   distance = dist;
 }
 return distance;
}

void overmap::draw(WINDOW *w, game *g, int z, int &cursx, int &cursy,
                   int &origx, int &origy, signed char &ch, bool blink,
                   overmap &hori, overmap &vert, overmap &diag, input_context* inp_ctxt)
{
 bool note_here = false, npc_here = false, veh_here = false;
 std::string note_text;
 int om_map_width = TERMX-28;
 int om_map_height = TERMY;

 int omx, omy;
 point target(-1, -1);
 if (g->u.active_mission >= 0 &&
     g->u.active_mission < g->u.active_missions.size())
  target = g->find_mission(g->u.active_missions[g->u.active_mission])->target;
  bool see;
  oter_id cur_ter = ot_null;
  nc_color ter_color;
  long ter_sym;
  /* First, determine if we're close enough to the edge to need an
   * adjacent overmap, and record the offsets. */
  int offx = 0;
  int offy = 0;
  if (cursx < om_map_width / 2)
  {
      offx = -1;
  }
  else if (cursx > OMAPX - 2 - (om_map_width / 2))
  {
      offx = 1;
  }
  if (cursy < (om_map_height / 2))
  {
      offy = -1;
  }
  else if (cursy > OMAPY - 2 - (om_map_height / 2))
  {
      offy = 1;
  }

  // If the offsets don't match the previously loaded ones, load the new adjacent overmaps.
  if( offx && loc.x + offx != hori.loc.x )
  {
      hori = overmap_buffer.get( g, loc.x + offx, loc.y );
  }
  if( offy && loc.y + offy != vert.loc.y )
  {
      vert = overmap_buffer.get( g, loc.x, loc.y + offy );
  }
  if( offx && offy && (loc.x + offx != diag.loc.x || loc.y + offy != diag.loc.y ) )
  {
      diag = overmap_buffer.get( g, loc.x + offx, loc.y + offy );
  }

// Now actually draw the map
  bool csee = false;
  oter_id ccur_ter = "";
  for (int i = -(om_map_width / 2); i < (om_map_width / 2); i++) {
   for (int j = -(om_map_height / 2);
         j <= (om_map_height / 2) + (ch == 'j' ? 1 : 0); j++) {
    omx = cursx + i;
    omy = cursy + j;
    see = false;
    npc_here = false;
    veh_here = false;
    if (omx >= 0 && omx < OMAPX && omy >= 0 && omy < OMAPY) { // It's in-bounds
     cur_ter = ter(omx, omy, z);
     see = seen(omx, omy, z);
     note_here = has_note(omx, omy, z);
     if (note_here) {
         note_text = note(omx, omy, z);
     }
     //Check if there is an npc.
     npc_here = has_npc(g,omx,omy,z);
     // and a vehicle
     veh_here = has_vehicle(g,omx,omy,z);
// <Out of bounds placement>
    } else if (omx < 0) {
     omx += OMAPX;
     if (omy < 0 || omy >= OMAPY) {
      omy += (omy < 0 ? OMAPY : 0 - OMAPY);
      cur_ter = diag.ter(omx, omy, z);
      see = diag.seen(omx, omy, z);
      veh_here = diag.has_vehicle(g, omx, omy, z);
      note_here = diag.has_note(omx, omy, z);
      if (note_here) {
          note_text = diag.note(omx, omy, z);
      }
     } else {
      cur_ter = hori.ter(omx, omy, z);
      see = hori.seen(omx, omy, z);
      veh_here = hori.has_vehicle(g, omx, omy, z);
      note_here = hori.has_note(omx, omy, z);
      if (note_here) {
          note_text = hori.note(omx, omy, z);
      }
     }
    } else if (omx >= OMAPX) {
     omx -= OMAPX;
     if (omy < 0 || omy >= OMAPY) {
      omy += (omy < 0 ? OMAPY : 0 - OMAPY);
      cur_ter = diag.ter(omx, omy, z);
      see = diag.seen(omx, omy, z);
      veh_here = diag.has_vehicle(g, omx, omy, z);
      note_here = diag.has_note(omx, omy, z);
      if (note_here) {
          note_text = diag.note(omx, omy, z);
      }
     } else {
      cur_ter = hori.ter(omx, omy, z);
      see = hori.seen(omx, omy, z);
      veh_here = hori.has_vehicle(g, omx, omy, z);
      note_here = hori.has_note(omx, omy, z);
      if (note_here) {
          note_text = hori.note(omx, omy, z);
      }
     }
    } else if (omy < 0) {
     omy += OMAPY;
     cur_ter = vert.ter(omx, omy, z);
     see = vert.seen(omx, omy, z);
     veh_here = vert.has_vehicle(g, omx, omy, z);
     note_here = vert.has_note(omx, omy, z);
     if (note_here) {
         note_text = vert.note(omx, omy, z);
     }
    } else if (omy >= OMAPY) {
     omy -= OMAPY;
     cur_ter = vert.ter(omx, omy, z);
     see = vert.seen(omx, omy, z);
     veh_here = vert.has_vehicle(g, omx, omy, z);
     note_here = vert.has_note(omx, omy, z);
     if (note_here) {
         note_text = vert.note(omx, omy, z);
     }
    } else {
        debugmsg("No data loaded! omx: %d omy: %d", omx, omy);
    }
// </Out of bounds replacement>
    if (see) {
     if (note_here && blink) {
      ter_color = c_yellow;
      if (note_text[1] == ':') {
       ter_sym = note_text[0];
      } else {
       ter_sym = 'N';
      }
     } else if (omx == origx && omy == origy && blink) {
      ter_color = g->u.color();
      ter_sym = '@';
     } else if (npc_here && blink) {
      ter_color = c_pink;
      ter_sym = '@';
     } else if (veh_here && blink) {
         ter_color = c_cyan;
         ter_sym = 'c';
     } else if (omx == target.x && omy == target.y && blink) {
      ter_color = c_red;
      ter_sym = '*';
     } else {
        if (otermap.find(cur_ter) == otermap.end()) {
            debugmsg("Bad ter %s (%d, %d)", cur_ter.c_str(), omx, omy);
        }
        ter_color = otermap[cur_ter].color;
        ter_sym = otermap[cur_ter].sym;
     }
    } else { // We haven't explored this tile yet
     ter_color = c_dkgray;
     ter_sym = '#';
    }
    if (j == 0 && i == 0) {
     mvwputch_hi (w, om_map_height / 2, om_map_width / 2,
                  ter_color, ter_sym);
     csee = see;
     ccur_ter = cur_ter;
    } else {
        mvwputch(w, (om_map_height / 2) + j, (om_map_width / 2) + i,
                 ter_color, ter_sym);
    }
   }
  }
  if (target.x != -1 && target.y != -1 && blink &&
      (target.x < cursx - om_map_height / 2 ||
                  target.x > cursx + om_map_height / 2  ||
       target.y < cursy - om_map_width / 2 ||
                  target.y > cursy + om_map_width / 2    )) {
    switch (direction_from(cursx, cursy, target.x, target.y)) {
    case NORTH:      mvwputch(w, 0, (om_map_width / 2), c_red, '^');       break;
    case NORTHEAST:  mvwputch(w, 0, om_map_width - 1, c_red, LINE_OOXX); break;
    case EAST:       mvwputch(w, (om_map_height / 2),
                                    om_map_width - 1, c_red, '>');       break;
    case SOUTHEAST:  mvwputch(w, om_map_height,
                                    om_map_width - 1, c_red, LINE_XOOX); break;
    case SOUTH:      mvwputch(w, om_map_height,
                                    om_map_height / 2, c_red, 'v');       break;
    case SOUTHWEST:  mvwputch(w, om_map_height,  0, c_red, LINE_XXOO); break;
    case WEST:       mvwputch(w, om_map_height / 2,  0, c_red, '<');       break;
    case NORTHWEST:  mvwputch(w,  0,  0, c_red, LINE_OXXO); break;
   }
  }

  if (has_note(cursx, cursy, z)) {
   note_text = note(cursx, cursy, z);
   if (note_text[1] == ':')
    note_text = note_text.substr(2, note_text.size());
   for (int i = 0; i < note_text.length(); i++)
    mvwputch(w, 1, i, c_white, LINE_OXOX);
   mvwputch(w, 1, note_text.length(), c_white, LINE_XOOX);
   mvwputch(w, 0, note_text.length(), c_white, LINE_XOXO);
   mvwprintz(w, 0, 0, c_yellow, note_text.c_str());
  } else if (has_npc(g, cursx, cursy, z))
    {
        print_npcs(g, w, cursx, cursy, z);
    } else if (has_vehicle(g, cursx, cursy, z))
    {
        print_vehicles(g, w, cursx, cursy, z);
    }


  cur_ter = ter(cursx, cursy, z);
// Draw the vertical line
  for (int j = 0; j < om_map_height; j++)
   mvwputch(w, j, om_map_width, c_white, LINE_XOXO);
// Clear the legend
  for (int i = om_map_width + 1; i < om_map_width + 55; i++) {
   for (int j = 0; j < om_map_height; j++)
   mvwputch(w, j, i, c_black, ' ');
  }

  real_coords rc;
  rc.fromomap( g->cur_om->pos().x, g->cur_om->pos().y, cursx, cursy );

  if (csee) {
   mvwputch(w, 1, om_map_width + 1, otermap[ccur_ter].color, otermap[ccur_ter].sym);
   std::vector<std::string> name = foldstring(otermap[ccur_ter].name,25);
   for (int i = 1; (i - 1) < name.size(); i++)
   {
       mvwprintz(w, i, om_map_width + 3, otermap[ccur_ter].color, "%s",
                 name[i-1].c_str());
   }
  } else
   mvwprintz(w, 1, om_map_width + 1, c_dkgray, _("# Unexplored"));

  if (target.x != -1 && target.y != -1) {
   int distance = rl_dist(origx, origy, target.x, target.y);
   mvwprintz(w, 3, om_map_width + 1, c_white, _("Distance to target: %d"), distance);
  }
  mvwprintz(w, 15, om_map_width + 1, c_magenta, _("Use movement keys to pan.  "));
  mvwprintz(w, 16, om_map_width + 1, c_magenta, (inp_ctxt->get_desc("CENTER") +
                                                 _(" - Center map on character")).c_str());
  mvwprintz(w, 17, om_map_width + 1, c_magenta, (inp_ctxt->get_desc("SEARCH") +
                                                 _(" - Search                 ")).c_str());
  mvwprintz(w, 18, om_map_width + 1, c_magenta, (inp_ctxt->get_desc("CREATE_NOTE") +
                                                 _(" - Add/Edit a note        ")).c_str());
  mvwprintz(w, 19, om_map_width + 1, c_magenta, (inp_ctxt->get_desc("DELETE_NOTE") +
                                                 _(" - Delete a note          ")).c_str());
  mvwprintz(w, 20, om_map_width + 1, c_magenta, (inp_ctxt->get_desc("LIST_NOTES") +
                                                 _(" - List notes             ")).c_str());
  fold_and_print(w, 21, om_map_width + 1, 27, c_magenta, (inp_ctxt->get_desc("QUIT") +
                                                          _(" - Return to game  ")).c_str());
  mvwprintz(w, getmaxy(w)-1, om_map_width + 1, c_red, string_format(_("LEVEL %i"),z).c_str());
  mvwprintz( w, getmaxy(w) - 1, om_map_width + 1, c_red, "%s, %d'%d, %d'%d",
                  string_format(_("LEVEL %i"),z).c_str(), rc.abs_om.x, rc.om_pos.x,
                  rc.abs_om.y, rc.om_pos.y );
// Done with all drawing!
  wrefresh(w);
}

//Start drawing the overmap on the screen using the (m)ap command.
point overmap::draw_overmap(game *g, int zlevel)
{
 WINDOW* w_map = newwin(TERMY, TERMX, 0, 0);
 WINDOW* w_search = newwin(13, 27, 3, TERMX-27);
 timeout(BLINK_SPEED); // Enable blinking!
 bool blink = true;
 int cursx = (g->levx + int(MAPSIZE / 2)) / 2,
     cursy = (g->levy + int(MAPSIZE / 2)) / 2;
 int origx = cursx, origy = cursy, origz = zlevel;
 signed char ch = 0;
 point ret(-1, -1);
 overmap hori, vert, diag; // Adjacent maps

 // Configure input context for navigating the map.
 input_context ictxt("OVERMAP");
 ictxt.register_action("ANY_INPUT");
 ictxt.register_directions();
 ictxt.register_action("CONFIRM");
 ictxt.register_action("LEVEL_UP");
 ictxt.register_action("LEVEL_DOWN");
 ictxt.register_action("HELP_KEYBINDINGS");

 // Actions whose keys we want to display.
 ictxt.register_action("CENTER");
 ictxt.register_action("CREATE_NOTE");
 ictxt.register_action("DELETE_NOTE");
 ictxt.register_action("SEARCH");
 ictxt.register_action("LIST_NOTES");
 ictxt.register_action("QUIT");
 std::string action;
 do {
     draw(w_map, g, zlevel, cursx, cursy, origx, origy, ch, blink, hori, vert, diag, &ictxt);
     action = ictxt.handle_input();
     timeout(BLINK_SPEED); // Enable blinking!

  int dirx, diry;
  if (action != "ANY_INPUT") {
   blink = true; // If any input is detected, make the blinkies on
  }
  ictxt.get_direction(dirx, diry, action);
  if (dirx != -2 && diry != -2) {
   cursx += dirx;
   cursy += diry;
  } else if (action == "CENTER") {
   cursx = origx;
   cursy = origy;
   zlevel = origz;
  } else if (action == "LEVEL_DOWN" && zlevel > -OVERMAP_DEPTH) {
      zlevel -= 1;
  } else if (action == "LEVEL_UP" && zlevel < OVERMAP_HEIGHT) {
      zlevel += 1;
  }
  else if (action == "CONFIRM")
   ret = point(cursx, cursy);
  else if (action == "QUIT")
   ret = point(-1, -1);
  else if (action == "CREATE_NOTE") {
   timeout(-1);
   add_note(cursx, cursy, zlevel, string_input_popup(_("Note (X:TEXT for custom symbol):"),
                                                     45, note(cursx, cursy, zlevel))); // 45 char max
   timeout(BLINK_SPEED);
  } else if(action == "DELETE_NOTE"){
   timeout(-1);
   if (has_note(cursx, cursy, zlevel)){
    bool res = query_yn(_("Really delete note?"));
    if (res == true)
     delete_note(cursx, cursy, zlevel);
   }
   timeout(BLINK_SPEED);
  } else if (action == "LIST_NOTES"){
   timeout(-1);
   point p = display_notes(g, zlevel);
   if (p.x != -1){
    cursx = p.x;
    cursy = p.y;
   }
   timeout(BLINK_SPEED);
   wrefresh(w_map);
  } else if (action == "SEARCH") {
   int tmpx = cursx, tmpy = cursy;
   timeout(-1);
   std::string term = string_input_popup(_("Search term:"));
   timeout(BLINK_SPEED);
   draw(w_map, g, zlevel, cursx, cursy, origx, origy, ch, blink, hori, vert, diag, &ictxt);
   point found = find_note(cursx, cursy, zlevel, term);
   if (found.x == -1) { // Didn't find a note
    std::vector<point> terlist;
    terlist = find_terrain(term, origx, origy, zlevel);
    if (terlist.size() != 0){
     int i = 0;
     //Navigate through results
     do {
      //Draw search box
      wborder(w_search, LINE_XOXO, LINE_XOXO, LINE_OXOX, LINE_OXOX,
              LINE_OXXO, LINE_OOXX, LINE_XXOO, LINE_XOOX );
      mvwprintz(w_search, 1, 1, c_red, _("Find place:"));
      mvwprintz(w_search, 2, 1, c_ltblue, "                         ");
      mvwprintz(w_search, 2, 1, c_ltblue, "%s", term.c_str());
      mvwprintz(w_search, 4, 1, c_white,
       _("'<' '>' Cycle targets."));
      mvwprintz(w_search, 10, 1, c_white, _("Enter/Spacebar to select."));
      mvwprintz(w_search, 11, 1, c_white, _("q to return."));
      ch = input();
      if (ch == ERR)
       blink = !blink;
      else if (ch == '<') {
       i++;
       if(i > terlist.size() - 1)
        i = 0;
      } else if(ch == '>'){
       i--;
       if(i < 0)
        i = terlist.size() - 1;
      }
      cursx = terlist[i].x;
      cursy = terlist[i].y;
      draw(w_map, g, zlevel, cursx, cursy, origx, origy, ch, blink, hori, vert, diag, &ictxt);
      wrefresh(w_search);
      timeout(BLINK_SPEED);
     } while(ch != '\n' && ch != ' ' && ch != 'q');
     //If q is hit, return to the last position
     if(ch == 'q'){
      cursx = tmpx;
      cursy = tmpy;
     }
     ch = '.';
    }
   }
   if (found.x != -1) {
    cursx = found.x;
    cursy = found.y;
   }
  }
  else if (action == "ANY_INPUT") { // Hit timeout on input, so make characters blink
   blink = !blink;
  }
 } while (action != "QUIT" && action != "CONFIRM");
 timeout(-1);
 werase(w_map);
 wrefresh(w_map);
 delwin(w_map);
 werase(w_search);
 wrefresh(w_search);
 delwin(w_search);
 erase();
 g->refresh_all();
 return ret;
}

void overmap::first_house(int &x, int &y)
{
    std::vector<point> valid;
    for (int i = 0; i < OMAPX; i++) {
        for (int j = 0; j < OMAPY; j++) {
            if (ter(i, j, 0) == "shelter") {
                valid.push_back( point(i, j) );
            }
        }
    }
    if (valid.size() == 0) {
        debugmsg("Couldn't find a shelter!");
        x = 1;
        y = 1;
        return;
    }
    int index = rng(0, valid.size() - 1);
    x = valid[index].x;
    y = valid[index].y;
}

void overmap::process_mongroups()
{
 for (int i = 0; i < zg.size(); i++) {
  if (zg[i].dying) {
   zg[i].population *= .8;
   zg[i].radius *= .9;
  }
 }
}

void grow_forest_oter_id(oter_id & oid, bool swampy) {
    if (swampy && ( oid == ot_field || oid == ot_forest ) ) {
        oid = ot_forest_water;
    } else if ( oid == ot_forest ) {
        oid = ot_forest_thick;
    } else if ( oid == ot_field ) {
        oid = ot_forest;
    }
}

void overmap::place_forest()
{

 for (int i = 0; i < NUM_FOREST; i++) {
  // forx and fory determine the epicenter of the forest
  int forx = rng(0, OMAPX - 1);
  int fory = rng(0, OMAPY - 1);
  // fors determinds its basic size
  int fors = rng(15, 40);
  int outer_tries = 1000;
  int inner_tries = 1000;
  for (int j = 0; j < cities.size(); j++) {
      inner_tries = 1000;
      while (dist(forx,fory,cities[j].x,cities[j].y) - fors / 2 < cities[j].s ) {
          // Set forx and fory far enough from cities
          forx = rng(0, OMAPX - 1);
          fory = rng(0, OMAPY - 1);
          // Set fors to determine the size of the forest; usually won't overlap w/ cities
          fors = rng(15, 40);
          j = 0;
          if( 0 == --inner_tries ) { break; }
      }
      if( 0 == --outer_tries || 0 == inner_tries ) {
          break;
      }
  }

        if( 0 == outer_tries || 0 == inner_tries ) {
            break;
        }

        int swamps = SWAMPINESS; // How big the swamp may be...
        int x = forx;
        int y = fory;

        // Depending on the size on the forest...
        for (int j = 0; j < fors; j++) {
            int swamp_chance = 0;
            for (int k = -2; k <= 2; k++) {
                for (int l = -2; l <= 2; l++) {
                    if (ter(x + k, y + l, 0) == "forest_water" ||
                        check_ot_type("river", x+k, y+l, 0)) {
                        swamp_chance += 5;
                    }
                }
            }
            bool swampy = false;
            if (swamps > 0 && swamp_chance > 0 && !one_in(swamp_chance) &&
                (ter(x, y, 0) == "forest" || ter(x, y, 0) == "forest_thick" ||
                ter(x, y, 0) == "field" || one_in(SWAMPCHANCE))) {
                // ...and make a swamp.
                ter(x, y, 0) = "forest_water";
                swampy = true;
                swamps--;
            } else if (swamp_chance == 0) {
                swamps = SWAMPINESS;
            }

            // Place or embiggen forest
            for ( int mx = -1; mx < 2; mx++ ) {
                for ( int my = -1; my < 2; my++ ) {
                    grow_forest_oter_id( ter(x+mx, y+my, 0), ( mx == 0 && my == 0 ? false : swampy ) );
                }
            }
            // Random walk our forest
            x += rng(-2, 2);
            if (x < 0    ) { x = 0; }
            if (x > OMAPX) { x = OMAPX; }
            y += rng(-2, 2);
            if (y < 0    ) { y = 0; }
            if (y > OMAPY) { y = OMAPY; }
        }
    }
}

void overmap::place_river(point pa, point pb)
{
 int x = pa.x, y = pa.y;
 do {
  x += rng(-1, 1);
  y += rng(-1, 1);
  if (x < 0) x = 0;
  if (x > OMAPX - 1) x = OMAPX - 2;
  if (y < 0) y = 0;
  if (y > OMAPY - 1) y = OMAPY - 1;
  for (int i = -1; i <= 1; i++) {
   for (int j = -1; j <= 1; j++) {
    if (y+i >= 0 && y+i < OMAPY && x+j >= 0 && x+j < OMAPX)
     ter(x+j, y+i, 0) = "river_center";
   }
  }
  if (pb.x > x && (rng(0, int(OMAPX * 1.2) - 1) < pb.x - x ||
                   (rng(0, int(OMAPX * .2) - 1) > pb.x - x &&
                    rng(0, int(OMAPY * .2) - 1) > abs(pb.y - y))))
   x++;
  if (pb.x < x && (rng(0, int(OMAPX * 1.2) - 1) < x - pb.x ||
                   (rng(0, int(OMAPX * .2) - 1) > x - pb.x &&
                    rng(0, int(OMAPY * .2) - 1) > abs(pb.y - y))))
   x--;
  if (pb.y > y && (rng(0, int(OMAPY * 1.2) - 1) < pb.y - y ||
                   (rng(0, int(OMAPY * .2) - 1) > pb.y - y &&
                    rng(0, int(OMAPX * .2) - 1) > abs(x - pb.x))))
   y++;
  if (pb.y < y && (rng(0, int(OMAPY * 1.2) - 1) < y - pb.y ||
                   (rng(0, int(OMAPY * .2) - 1) > y - pb.y &&
                    rng(0, int(OMAPX * .2) - 1) > abs(x - pb.x))))
   y--;
  x += rng(-1, 1);
  y += rng(-1, 1);
  if (x < 0) x = 0;
  if (x > OMAPX - 1) x = OMAPX - 2;
  if (y < 0) y = 0;
  if (y > OMAPY - 1) y = OMAPY - 1;
  for (int i = -1; i <= 1; i++) {
   for (int j = -1; j <= 1; j++) {
// We don't want our riverbanks touching the edge of the map for many reasons
    if ((y+i >= 1 && y+i < OMAPY - 1 && x+j >= 1 && x+j < OMAPX - 1) ||
// UNLESS, of course, that's where the river is headed!
        (abs(pb.y - (y+i)) < 4 && abs(pb.x - (x+j)) < 4))
     ter(x+j, y+i, 0) = "river_center";
   }
  }
 } while (pb.x != x || pb.y != y);
}

/*: the root is overmap::place_cities()
20:50 <kevingranade>: which is at overmap.cpp:1355 or so
20:51 <kevingranade>: the key is cs = rng(4, 17), setting the "size" of the city
20:51 <kevingranade>: which is roughly it's radius in overmap tiles
20:52 <kevingranade>: then later overmap::place_mongroups() is called
20:52 <kevingranade>: which creates a mongroup with radius city_size * 2.5 and population city_size * 80
20:53 <kevingranade>: tadaa

spawns happen at... <cue Clue music>
20:56 <kevingranade>: game:pawn_mon() in game.cpp:7380*/
void overmap::place_cities()
{
 int NUM_CITIES = dice(4, 4);
 int start_dir;
 int op_city_size = int(ACTIVE_WORLD_OPTIONS["CITY_SIZE"]);
 int city_min = op_city_size - 1;
 int city_max = op_city_size + 1;
 // Limit number of cities based on how big they are.
 NUM_CITIES = std::min(NUM_CITIES, int(256 / op_city_size * op_city_size));

 while (cities.size() < NUM_CITIES) {
  int cx = rng(12, OMAPX - 12);
  int cy = rng(12, OMAPY - 12);
  int size = dice(city_min, city_max) ;
  if (ter(cx, cy, 0) == "field") {
   ter(cx, cy, 0) = "road_nesw";
   city tmp; tmp.x = cx; tmp.y = cy; tmp.s = size;
   cities.push_back(tmp);
   start_dir = rng(0, 3);
   for (int j = 0; j < 4; j++)
    make_road(cx, cy, size, (start_dir + j) % 4, tmp);
  }
 }
}

void overmap::put_buildings(int x, int y, int dir, city town)
{
 int ychange = dir % 2, xchange = (dir + 1) % 2;
 for (int i = -1; i <= 1; i += 2) {
  if ((ter(x+i*xchange, y+i*ychange, 0) == "field") && !one_in(STREETCHANCE)) {
   if (rng(0, 99) > 80 * dist(x,y,town.x,town.y) / town.s)
    ter(x+i*xchange, y+i*ychange, 0) = shop(((dir%2)-i)%4);
   else {
    if (rng(0, 99) > 130 * dist(x, y, town.x, town.y) / town.s)
     ter(x+i*xchange, y+i*ychange, 0) = (one_in(5)?"pool":"park");
    else
     ter(x+i*xchange, y+i*ychange, 0) = house(((dir%2)-i)%4);
   }
  }
 }
}

void overmap::make_road(int cx, int cy, int cs, int dir, city town)
{
    int x = cx, y = cy;
    int c = cs, croad = cs;
    switch (dir) {
    case 0:
        while (c > 0 && y > 0 && (ter(x, y-1, 0) == "field" || c == cs)) {
            y--;
            c--;
            ter(x, y, 0) = "road_ns";
            for (int i = -1; i <= 0; i++) {
                for (int j = -1; j <= 1; j++) {
                    if (abs(j) != abs(i) && (ter(x+j, y+i, 0) == "road_ew" ||
                                             ter(x+j, y+i, 0) == "road_ns")) {
                        ter(x, y, 0) = "road_null";
                        c = -1;
                    }
                }
            }
            put_buildings(x, y, dir, town);
            if (c < croad - 1 && c >= 2 && ter(x - 1, y, 0) == "field" &&
                                           ter(x + 1, y, 0) == "field") {
                croad = c;
                make_road(x, y, cs - rng(1, 3), 1, town);
                make_road(x, y, cs - rng(1, 3), 3, town);
            }
        }
        if (is_road(x, y-2, 0)) {
            ter(x, y-1, 0) = "road_ns";
        }
        break;
    case 1:
        while (c > 0 && x < OMAPX-1 && (ter(x+1, y, 0) == "field" || c == cs)) {
            x++;
            c--;
            ter(x, y, 0) = "road_ew";
            for (int i = -1; i <= 1; i++) {
                for (int j = 0; j <= 1; j++) {
                    if (abs(j) != abs(i) && (ter(x+j, y+i, 0) == "road_ew" ||
                                             ter(x+j, y+i, 0) == "road_ns")) {
                        ter(x, y, 0) = "road_null";
                        c = -1;
                    }
                }
            }
            put_buildings(x, y, dir, town);
            if (c < croad-2 && c >= 3 && ter(x, y-1, 0) == "field" &&
                                         ter(x, y+1, 0) == "field") {
                croad = c;
                make_road(x, y, cs - rng(1, 3), 0, town);
                make_road(x, y, cs - rng(1, 3), 2, town);
            }
        }
        if (is_road(x-2, y, 0)) {
            ter(x-1, y, 0) = "road_ew";
        }
        break;
    case 2:
        while (c > 0 && y < OMAPY-1 && (ter(x, y+1, 0) == "field" || c == cs)) {
            y++;
            c--;
            ter(x, y, 0) = "road_ns";
            for (int i = 0; i <= 1; i++) {
                for (int j = -1; j <= 1; j++) {
                    if (abs(j) != abs(i) && (ter(x+j, y+i, 0) == "road_ew" ||
                                             ter(x+j, y+i, 0) == "road_ns")) {
                        ter(x, y, 0) = "road_null";
                        c = -1;
                    }
                }
            }
            put_buildings(x, y, dir, town);
            if (c < croad-2 && ter(x-1, y, 0) == "field" && ter(x+1, y, 0) == "field") {
                croad = c;
                make_road(x, y, cs - rng(1, 3), 1, town);
                make_road(x, y, cs - rng(1, 3), 3, town);
            }
        }
        if (is_road(x, y+2, 0)) {
            ter(x, y+1, 0) = "road_ns";
        }
        break;
    case 3:
        while (c > 0 && x > 0 && (ter(x-1, y, 0) == "field" || c == cs)) {
            x--;
            c--;
            ter(x, y, 0) = "road_ew";
            for (int i = -1; i <= 1; i++) {
                for (int j = -1; j <= 0; j++) {
                    if (abs(j) != abs(i) && (ter(x+j, y+i, 0) == "road_ew" ||
                                             ter(x+j, y+i, 0) == "road_ns")) {
                        ter(x, y, 0) = "road_null";
                        c = -1;
                    }
                }
            }
            put_buildings(x, y, dir, town);
            if (c < croad - 2 && c >= 3 && ter(x, y-1, 0) == "field" &&
                                           ter(x, y+1, 0) == "field") {
                croad = c;
                make_road(x, y, cs - rng(1, 3), 0, town);
                make_road(x, y, cs - rng(1, 3), 2, town);
            }
        }
        if (is_road(x+2, y, 0)) {
            ter(x+1, y, 0) = "road_ew";
        }
        break;
    }

    cs -= rng(1, 3);
    if (cs >= 2 && c == 0) {
        int dir2;
        if (dir % 2 == 0) {
            dir2 = rng(0, 1) * 2 + 1;
        } else {
            dir2 = rng(0, 1) * 2;
        }
        make_road(x, y, cs, dir2, town);
        if (one_in(5)) {
            make_road(x, y, cs, (dir2 + 2) % 4, town);
        }
    }
}

bool overmap::build_lab(int x, int y, int z, int s)
{
    std::vector<point> generated_lab;
    ter(x, y, z) = "lab";
    for (int n = 0; n <= 1; n++) { // Do it in two passes to allow diagonals
        for (int i = 1; i <= s; i++) {
            for (int lx = x - i; lx <= x + i; lx++) {
                for (int ly = y - i; ly <= y + i; ly++) {
                    if ((ter(lx - 1, ly, z) == "lab" ||
                         ter(lx + 1, ly, z) == "lab" ||
                         ter(lx, ly - 1, z) == "lab" ||
                         ter(lx, ly + 1, z) == "lab") && one_in(i)) {
                        ter(lx, ly, z) = "lab";
                        generated_lab.push_back(point(lx,ly));
                    }
                }
            }
        }
    }

    bool generate_stairs = true;
    for (std::vector<point>::iterator it=generated_lab.begin();
         it != generated_lab.end(); it++) {
        if (ter(it->x, it->y, z+1) == "lab_stairs") {
            generate_stairs = false;
        }
    }
    if (generate_stairs && generated_lab.size() > 0) {
        int v = rng(0,generated_lab.size()-1);
        point p = generated_lab[v];
        ter(p.x, p.y, z+1) = "lab_stairs";
    }

    ter(x, y, z) = "lab_core";
    int numstairs = 0;
    if (s > 0) { // Build stairs going down
        while (!one_in(6)) {
            int stairx, stairy;
            int tries = 0;
            do {
                stairx = rng(x - s, x + s);
                stairy = rng(y - s, y + s);
                tries++;
            } while (ter(stairx, stairy, z) != "lab" && tries < 15);
            if (tries < 15) {
                ter(stairx, stairy, z) = "lab_stairs";
                numstairs++;
            }
        }
    }
    if (numstairs == 0) { // This is the bottom of the lab;  We need a finale
        int finalex, finaley;
        int tries = 0;
        do {
            finalex = rng(x - s, x + s);
            finaley = rng(y - s, y + s);
            tries++;
        } while (tries < 15 && ter(finalex, finaley, z) != "lab"
                            && ter(finalex, finaley, z) != "lab_core");
        ter(finalex, finaley, z) = "lab_finale";
    }
    zg.push_back(mongroup("GROUP_LAB", (x * 2), (y * 2), z, s, 400));

    return numstairs > 0;
}

bool overmap::build_ice_lab(int x, int y, int z, int s)
{
    std::vector<point> generated_ice_lab;
    ter(x, y, z) = "ice_lab";
    for (int n = 0; n <= 1; n++) { // Do it in two passes to allow diagonals
        for (int i = 1; i <= s; i++) {
            for (int lx = x - i; lx <= x + i; lx++) {
                for (int ly = y - i; ly <= y + i; ly++) {
                    if ((ter(lx - 1, ly, z) == "ice_lab" ||
                         ter(lx + 1, ly, z) == "ice_lab" ||
                         ter(lx, ly - 1, z) == "ice_lab" ||
                         ter(lx, ly + 1, z) == "ice_lab") && one_in(i)) {
                        ter(lx, ly, z) = "ice_lab";
                        generated_ice_lab.push_back(point(lx,ly));
                    }
                }
            }
        }
    }

    bool generate_stairs = true;
    for (std::vector<point>::iterator it = generated_ice_lab.begin();
         it != generated_ice_lab.end(); ++it) {
        if (ter(it->x, it->y, z + 1) == "ice_lab_stairs") {
            generate_stairs = false;
        }
    }
    if (generate_stairs && generated_ice_lab.size() > 0) {
        int v = rng(0,generated_ice_lab.size() - 1);
        point p = generated_ice_lab[v];
        ter(p.x, p.y, z + 1) = "ice_lab_stairs";
    }

    ter(x, y, z) = "ice_lab_core";
    int numstairs = 0;
    if (s > 0) { // Build stairs going down
        while (!one_in(6)) {
            int stairx, stairy;
            int tries = 0;
            do {
                stairx = rng(x - s, x + s);
                stairy = rng(y - s, y + s);
                tries++;
            } while (ter(stairx, stairy, z) != "ice_lab" && tries < 15);
            if (tries < 15) {
                ter(stairx, stairy, z) = "ice_lab_stairs";
                numstairs++;
            }
        }
    }
    if (numstairs == 0) { // This is the bottom of the ice_lab;  We need a finale
        int finalex, finaley;
        int tries = 0;
        do {
            finalex = rng(x - s, x + s);
            finaley = rng(y - s, y + s);
            tries++;
        } while (tries < 15 && ter(finalex, finaley, z) != "ice_lab"
                            && ter(finalex, finaley, z) != "ice_lab_core");
        ter(finalex, finaley, z) = "ice_lab_finale";
    }
    zg.push_back(mongroup("GROUP_ICE_LAP", (x * 2), (y * 2), z, s, 400));

    return numstairs > 0;
}

void overmap::build_anthill(int x, int y, int z, int s)
{
    build_tunnel(x, y, z, s - rng(0, 3), 0);
    build_tunnel(x, y, z, s - rng(0, 3), 1);
    build_tunnel(x, y, z, s - rng(0, 3), 2);
    build_tunnel(x, y, z, s - rng(0, 3), 3);
    std::vector<point> queenpoints;
    for (int i = x - s; i <= x + s; i++) {
        for (int j = y - s; j <= y + s; j++) {
            if (check_ot_type("ants", i, j, z)) {
                queenpoints.push_back(point(i, j));
            }
        }
    }
    int index = rng(0, queenpoints.size() - 1);
    ter(queenpoints[index].x, queenpoints[index].y, z) = "ants_queen";
}

void overmap::build_tunnel(int x, int y, int z, int s, int dir)
{
    if (s <= 0) {
        return;
    }
    if (!check_ot_type("ants", x, y, z)) {
        ter(x, y, z) = "ants_ns";
    }
    point next;
    switch (dir) {
        case 0: next = point(x    , y - 1);
        case 1: next = point(x + 1, y    );
        case 2: next = point(x    , y + 1);
        case 3: next = point(x - 1, y    );
    }
    if (s == 1) {
        next = point(-1, -1);
    }
    std::vector<point> valid;
    for (int i = x - 1; i <= x + 1; i++) {
        for (int j = y - 1; j <= y + 1; j++) {
            if (!check_ot_type("ants", i, j, z) && abs(i - x) + abs(j - y) == 1) {
                valid.push_back(point(i, j));
            }
        }
    }
    for (int i = 0; i < valid.size(); i++) {
        if (valid[i].x != next.x || valid[i].y != next.y) {
            if (one_in(s * 2)) {
                if (one_in(2)) {
                    ter(valid[i].x, valid[i].y, z) = "ants_food";
                } else {
                    ter(valid[i].x, valid[i].y, z) = "ants_larvae";
                }
            } else if (one_in(5)) {
                int dir2;
                if (valid[i].y == y - 1) { dir2 = 0; }
                if (valid[i].x == x + 1) { dir2 = 1; }
                if (valid[i].y == y + 1) { dir2 = 2; }
                if (valid[i].x == x - 1) { dir2 = 3; }
                build_tunnel(valid[i].x, valid[i].y, z, s - rng(0, 3), dir2);
            }
        }
    }
    build_tunnel(next.x, next.y, z, s - 1, dir);
}

bool overmap::build_slimepit(int x, int y, int z, int s)
{
    bool requires_sub = false;
    for (int n = 1; n <= s; n++)
    {
        for (int i = x - n; i <= x + n; i++)
        {
            for (int j = y - n; j <= y + n; j++)
            {
                if (rng(1, s * 2) >= n)
                {
                    if (one_in(8) && z > -OVERMAP_DEPTH)
                    {
                        ter(i, j, z) = "slimepit_down";
                        requires_sub = true;
                    } else {
                        ter(i, j, z) = "slimepit";
                    }
                }
            }
        }
    }

    return requires_sub;
}

void overmap::build_mine(int x, int y, int z, int s)
{
    bool finale = (s <= rng(1, 3));
    int built = 0;
    if (s < 2) {
        s = 2;
    }
    while (built < s) {
        ter(x, y, z) = "mine";
        std::vector<point> next;
        for (int i = -1; i <= 1; i += 2) {
            if (ter(x, y + i, z) == "rock") {
                next.push_back( point(x, y + i) );
            }
            if (ter(x + i, y, z) == "rock") {
                next.push_back( point(x + i, y) );
            }
        }
        if (next.empty()) { // Dead end!  Go down!
            ter(x, y, z) = (finale ? "mine_finale" : "mine_down");
            return;
        }
        point p = next[ rng(0, next.size() - 1) ];
        x = p.x;
        y = p.y;
        built++;
    }
    ter(x, y, z) = (finale ? "mine_finale" : "mine_down");
}

void overmap::place_rifts(int const z)
{
 int num_rifts = rng(0, 2) * rng(0, 2);
 std::vector<point> riftline;
 if (!one_in(4))
  num_rifts++;
 for (int n = 0; n < num_rifts; n++) {
  int x = rng(MAX_RIFT_SIZE, OMAPX - MAX_RIFT_SIZE);
  int y = rng(MAX_RIFT_SIZE, OMAPY - MAX_RIFT_SIZE);
  int xdist = rng(MIN_RIFT_SIZE, MAX_RIFT_SIZE),
      ydist = rng(MIN_RIFT_SIZE, MAX_RIFT_SIZE);
// We use rng(0, 10) as the t-value for this Bresenham Line, because by
// repeating this twice, we can get a thick line, and a more interesting rift.
  for (int o = 0; o < 3; o++) {
   if (xdist > ydist)
    riftline = line_to(x - xdist, y - ydist+o, x + xdist, y + ydist, rng(0,10));
   else
    riftline = line_to(x - xdist+o, y - ydist, x + xdist, y + ydist, rng(0,10));
   for (int i = 0; i < riftline.size(); i++) {
    if (i == riftline.size() / 2 && !one_in(3))
     ter(riftline[i].x, riftline[i].y, z) = "hellmouth";
    else
     ter(riftline[i].x, riftline[i].y, z) = "rift";
   }
  }
 }
}

void overmap::make_hiway(int x1, int y1, int x2, int y2, int z, const std::string &base)
{
    if (x1 == x2 && y1 == y2) {
        return;
    }

    std::priority_queue<node> nodes[2];
    bool closed[OMAPX][OMAPY] = {{false}};
    int open[OMAPX][OMAPY] = {{0}};
    int dirs[OMAPX][OMAPY] = {{0}};
    int dx[4]={1, 0, -1, 0};
    int dy[4]={0, 1, 0, -1};
    int i = 0;
    int disp = (base == "road") ? 5 : 2;

    nodes[i].push(node(x1, y1, 5, 1000));
    open[x1][y1] = 1000;

    // use A* to find the shortest path from (x1,y1) to (x2,y2)
    while (!nodes[i].empty()) {
        // get the best-looking node
        node mn = nodes[i].top();
        nodes[i].pop();
        // make sure it's in bounds
        if (mn.x >= OMAPX || mn.x < 0 || mn.y >= OMAPY || mn.y < 0) {
            continue;
        }
        // mark it visited
        closed[mn.x][mn.y] = true;

        // if we've reached the end, draw the path and return
        if (mn.x == x2 && mn.y == y2) {
            int x = mn.x;
            int y = mn.y;
            while (x != x1 || y != y1) {
                int d = dirs[x][y];
                x += dx[d];
                y += dy[d];
                if (road_allowed(ter(x, y, z))) {
                    if (is_river(ter(x, y, z))) {
                        if (d == 1 || d == 3) {
                            ter(x, y, z) = "bridge_ns";
                        } else {
                            ter(x, y, z) = "bridge_ew";
                        }
                    } else {
                        ter(x, y, z) = base + "_nesw";
                    }
                }
            }
            return;
        }

        // otherwise, expand to 
        for(int d = 0; d < 4; d++) {
            int x = mn.x + dx[d];
            int y = mn.y + dy[d];
            // don't allow:
            // * out of bounds
            // * already traversed tiles
            // * tiles that don't allow roads to cross them (e.g. buildings)
            // * corners on rivers
            if (x < 1 || x > OMAPX - 2 || y < 1 || y > OMAPY - 2 ||
                closed[x][y] || !road_allowed(ter(x, y, z)) ||
                (is_river(ter(mn.x, mn.y, z)) && mn.d != d) ||
                (is_river(ter(x,    y,    z)) && mn.d != d) ) {
                continue;
            }

            node cn = node(x, y, d, 0);
            // distance to target
            cn.p += ((abs(x2 - x) + abs(y2 - y)) / disp);
            // prefer existing roads.
            cn.p += check_ot_type(base, x, y, z) ? 0 : 3;
            // and flat land over bridges
            cn.p += !is_river(ter(x, y, z)) ? 0 : 2;
            // try not to turn too much
            //cn.p += (mn.d == d) ? 0 : 1;

            // record direction to shortest path
            if (open[x][y] == 0) {
                dirs[x][y] = (d + 2) % 4;
                open[x][y] = cn.p;
                nodes[i].push(cn);
            } else if (open[x][y] > cn.p) {
                dirs[x][y] = (d + 2) % 4;
                open[x][y] = cn.p;

                // wizardry
                while (nodes[i].top().x != x || nodes[i].top().y != y) {
                    nodes[1 - i].push(nodes[i].top());
                    nodes[i].pop();
                }
                nodes[i].pop();

                if (nodes[i].size() > nodes[1-i].size()) {
                    i = 1 - i;
                }
                while (!nodes[i].empty()) {
                    nodes[1 - i].push(nodes[i].top());
                    nodes[i].pop();
                }
                i = 1 - i;
                nodes[i].push(cn);
            } else {
                // a shorter path has already been found
            }
        }
    }
}

void overmap::building_on_hiway(int x, int y, int dir)
{
    int xdif = dir * (1 - 2 * rng(0,1));
    int ydif = (1 - dir) * (1 - 2 * rng(0,1));
    int rot = 0;
    if (ydif ==  1) {
        rot = 0;
    } else if (xdif == -1) {
        rot = 1;
    } else if (ydif == -1) {
        rot = 2;
    } else if (xdif ==  1) {
        rot = 3;
    }

    switch (rng(1, 4)) {
    case 1:
        if (!is_river(ter(x + xdif, y + ydif, 0))) {
            ter(x + xdif, y + ydif, 0) = "lab_stairs";
        }
        break;
    case 2:
        if (!is_river(ter(x + xdif, y + ydif, 0))) {
            ter(x + xdif, y + ydif, 0) = "ice_lab_stairs";
        }
        break;
    case 3:
        if (!is_river(ter(x + xdif, y + ydif, 0))) {
            ter(x + xdif, y + ydif, 0) = house(rot);
        }
        break;
    case 4:
        if (!is_river(ter(x + xdif, y + ydif, 0))) {
            ter(x + xdif, y + ydif, 0) = "radio_tower";
        }
        break;
    }
}

void overmap::place_hiways(std::vector<city> cities, int z, const std::string &base)
{
    if (cities.size() == 1) {
        return;
    }
    city best;
    for (int i = 0; i < cities.size(); i++) {
        int closest = -1;
        for (int j = i + 1; j < cities.size(); j++) {
            int distance = (int)dist(cities[i].x, cities[i].y, cities[j].x, cities[j].y);
            if (distance < closest || closest < 0) {
                closest = distance;
                best = cities[j];
            }
        }
        if( closest > 0 ) {
            make_hiway(cities[i].x, cities[i].y, best.x, best.y, z, base);
        }
    }
}

// Polish does both good_roads and good_rivers (and any future polishing) in
// a single loop; much more efficient
void overmap::polish(const int z, const std::string &terrain_type)
{
    const bool check_all = (terrain_type == "all");
    // Main loop--checks roads and rivers that aren't on the borders of the map
    for (int x = 0; x < OMAPX; x++) {
        for (int y = 0; y < OMAPY; y++) {
            if (check_all || check_ot_type(terrain_type, x, y, z)) {
                if (check_ot_type("road", x, y, z)) {
                    good_road("road", x, y, z);
                } else if (check_ot_type("bridge", x, y, z) &&
                           check_ot_type("bridge", x - 1, y, z) &&
                           check_ot_type("bridge", x + 1, y, z) &&
                           check_ot_type("bridge", x, y - 1, z) &&
                           check_ot_type("bridge", x, y + 1, z)) {
                    ter(x, y, z) = "road_nesw";
                } else if (check_ot_type("subway", x, y, z)) {
                    good_road("subway", x, y, z);
                } else if (check_ot_type("sewer", x, y, z)) {
                    good_road("sewer", x, y, z);
                } else if (check_ot_type("ants", x, y, z)) {
                    good_road("ants", x, y, z);
                } else if (check_ot_type("river", x, y, z)) {
                    good_river(x, y, z);
                // Sometimes a bridge will start at the edge of a river,
                // and this looks ugly.
                // So, fix it by making that square normal road;
                // bit of a kludge but it works.
                } else if (ter(x, y, z) == "bridge_ns" &&
                           (!is_river(ter(x - 1, y, z)) ||
                            !is_river(ter(x + 1, y, z)))) {
                    ter(x, y, z) = "road_ns";
                } else if (ter(x, y, z) == "bridge_ew" &&
                           (!is_river(ter(x, y - 1, z)) ||
                            !is_river(ter(x, y + 1, z)))) {
                    ter(x, y, z) = "road_ew";
                }
            }
        }
    }

    // Fixes stretches of parallel roads--turns them into two-lane highways
    // Note that this fixes 2x2 areas...
    // a "tail" of 1x2 parallel roads may be left.
    // This can actually be a good thing; it ensures nice connections
    // Also, this leaves, say, 3x3 areas of road.
    // TODO: fix this?  courtyards etc?
    for (int y = 0; y < OMAPY - 1; y++) {
        for (int x = 0; x < OMAPX - 1; x++) {
            if (check_ot_type(terrain_type, x, y, z)) {
                if (ter(x, y, z) == "road_nes"
                        && ter(x+1, y, z) == "road_nsw"
                        && ter(x, y+1, z) == "road_nes"
                        && ter(x+1, y+1, z) == "road_nsw") {
                    ter(x, y, z) = "hiway_ns";
                    ter(x+1, y, z) = "hiway_ns";
                    ter(x, y+1, z) = "hiway_ns";
                    ter(x+1, y+1, z) = "hiway_ns";
                } else if (ter(x, y, z) == "road_esw"
                            && ter(x+1, y, z) == "road_esw"
                            && ter(x, y+1, z) == "road_new"
                            && ter(x+1, y+1, z) == "road_new") {
                    ter(x, y, z) = "hiway_ew";
                    ter(x+1, y, z) = "hiway_ew";
                    ter(x, y+1, z) = "hiway_ew";
                    ter(x+1, y+1, z) = "hiway_ew";
                }
            }
        }
    }
}

bool overmap::check_ot_type(const std::string &otype, int x, int y, int z)
{
    const oter_id oter = ter(x, y, z);
    return is_ot_type(otype, oter);
}

bool overmap::is_road(int x, int y, int z)
{
    if (x < 0 || x >= OMAPX || y < 0 || y >= OMAPY) {
        for (int i = 0; i < roads_out.size(); i++) {
            if (abs(roads_out[i].x - x) + abs(roads_out[i].y - y) <= 1) {
                return true;
            }
        }
    }
    return ter(x, y, z).t().is_road;
//oter_t(ter(x, y, z)).is_road;
}

bool overmap::is_road_or_highway(int x, int y, int z)
{
    if (is_road(x,y,z) || check_ot_type("hiway",x,y,z)) {
        return true;
    }
    return false;
}

void overmap::good_road(const std::string &base, int x, int y, int z)
{
    if (check_ot_type(base, x, y-1, z)) {
        if (check_ot_type(base, x+1, y, z)) {
            if (check_ot_type(base, x, y+1, z)) {
                if (check_ot_type(base, x-1, y, z)) {
                    ter(x, y, z) = base + "_nesw";
                } else {
                    ter(x, y, z) = base + "_nes";
                }
            } else {
                if (check_ot_type(base, x-1, y, z)) {
                    ter(x, y, z) = base + "_new";
                } else {
                    ter(x, y, z) = base + "_ne";
                }
            }
        } else {
            if (check_ot_type(base, x, y+1, z)) {
                if (check_ot_type(base, x-1, y, z)) {
                    ter(x, y, z) = base + "_nsw";
                } else {
                    ter(x, y, z) = base + "_ns";
                }
            } else {
                if (check_ot_type(base, x-1, y, z)) {
                    ter(x, y, z) = base + "_wn";
                } else {
                    ter(x, y, z) = base + "_ns";
                }
            }
        }
    } else {
        if (check_ot_type(base, x+1, y, z)) {
            if (check_ot_type(base, x, y+1, z)) {
                if (check_ot_type(base, x-1, y, z)) {
                    ter(x, y, z) = base + "_esw";
                } else {
                    ter(x, y, z) = base + "_es";
                }
            } else {
                ter(x, y, z) = base + "_ew";
            }
        } else {
            if (check_ot_type(base, x, y+1, z)) {
                if (check_ot_type(base, x-1, y, z)) {
                    ter(x, y, z) = base + "_sw";
                } else {
                    ter(x, y, z) = base + "_ns";
                }
            } else {
                if (check_ot_type(base, x-1, y, z)) {
                    ter(x, y, z) = base + "_ew";
                } else {
                    // No adjoining roads/etc.
                    // Happens occasionally, esp. with sewers.
                    ter(x, y, z) = base + "_nesw";
                }
            }
        }
    }
    if (ter(x, y, z) == "road_nesw" && one_in(4)) {
        ter(x, y, z) = "road_nesw_manhole";
    }
}

void overmap::good_river(int x, int y, int z)
{
    if (is_river(ter(x - 1, y, z))) {
        if (is_river(ter(x, y - 1, z))) {
            if (is_river(ter(x, y + 1, z))) {
                if (is_river(ter(x + 1, y, z))) {
                    // River on N, S, E, W;
                    // but we might need to take a "bite" out of the corner
                    if (!is_river(ter(x - 1, y - 1, z))) {
                        ter(x, y, z) = "river_c_not_nw";
                    } else if (!is_river(ter(x + 1, y - 1, z))) {
                        ter(x, y, z) = "river_c_not_ne";
                    } else if (!is_river(ter(x - 1, y + 1, z))) {
                        ter(x, y, z) = "river_c_not_sw";
                    } else if (!is_river(ter(x + 1, y + 1, z))) {
                        ter(x, y, z) = "river_c_not_se";
                    } else {
                        ter(x, y, z) = "river_center";
                    }
                } else {
                    ter(x, y, z) = "river_east";
                }
            } else {
                if (is_river(ter(x + 1, y, z))) {
                    ter(x, y, z) = "river_south";
                } else {
                    ter(x, y, z) = "river_se";
                }
            }
        } else {
            if (is_river(ter(x, y + 1, z))) {
                if (is_river(ter(x + 1, y, z))) {
                    ter(x, y, z) = "river_north";
                } else {
                    ter(x, y, z) = "river_ne";
                }
            } else {
                if (is_river(ter(x + 1, y, z))) { // Means it's swampy
                    ter(x, y, z) = "forest_water";
                }
            }
        }
    } else {
        if (is_river(ter(x, y - 1, z))) {
            if (is_river(ter(x, y + 1, z))) {
                if (is_river(ter(x + 1, y, z))) {
                    ter(x, y, z) = "river_west";
                } else { // Should never happen
                    ter(x, y, z) = "forest_water";
                }
            } else {
                if (is_river(ter(x + 1, y, z))) {
                    ter(x, y, z) = "river_sw";
                } else { // Should never happen
                    ter(x, y, z) = "forest_water";
                }
            }
        } else {
            if (is_river(ter(x, y + 1, z))) {
                if (is_river(ter(x + 1, y, z))) {
                    ter(x, y, z) = "river_nw";
                } else { // Should never happen
                    ter(x, y, z) = "forest_water";
                }
            } else { // Should never happen
                ter(x, y, z) = "forest_water";
            }
        }
    }
}

void overmap::place_specials()
{
 int placed[NUM_OMSPECS];
 for (int i = 0; i < NUM_OMSPECS; i++)
  placed[i] = 0;

 std::vector<point> sectors;
 for (int x = 0; x < OMAPX; x += OMSPEC_FREQ) {
  for (int y = 0; y < OMAPY; y += OMSPEC_FREQ)
   sectors.push_back(point(x, y));
 }

 while (!sectors.empty()) {
  int sector_pick = rng(0, sectors.size() - 1);
  int x = sectors[sector_pick].x, y = sectors[sector_pick].y;
  sectors.erase(sectors.begin() + sector_pick);
  std::vector<omspec_id> valid;
  int tries = 0;
  tripoint p;
  do {
   p = tripoint(rng(x, x + OMSPEC_FREQ - 1), rng(y, y + OMSPEC_FREQ - 1), 0);
   if (p.x >= OMAPX - 1)
    p.x = OMAPX - 2;
   if (p.y >= OMAPY - 1)
    p.y = OMAPY - 2;
   if (p.x == 0)
    p.x = 1;
   if (p.y == 0)
    p.y = 1;
   for (int i = 0; i < NUM_OMSPECS; i++) {
    omspec_place place;
    overmap_special special = overmap_specials[i];
    int min = special.min_dist_from_city, max = special.max_dist_from_city;
    point pt(p.x, p.y);
    // Skip non-classic specials if we're in classic mode
    if (ACTIVE_WORLD_OPTIONS["CLASSIC_ZOMBIES"] && !(special.flags & mfb(OMS_FLAG_CLASSIC))) continue;
    if ((placed[ omspec_id(i) ] < special.max_appearances || special.max_appearances <= 0) &&
        (min == -1 || dist_from_city(pt) >= min) &&
        (max == -1 || dist_from_city(pt) <= max) &&
        (place.*special.able)(this, special.flags, p))
     valid.push_back( omspec_id(i) );
   }
   tries++;
  } while (valid.empty() && tries < 20); // Done looking for valid spot

  if (!valid.empty()) { // We found a valid spot!
// Place the MUST HAVE ones first, to try and guarantee that they appear
   std::vector<omspec_id> must_place;
   for (int i = 0; i < valid.size(); i++) {
    if (placed[ valid[i] ] < overmap_specials[ valid[i] ].min_appearances)
     must_place.push_back(valid[i]);
   }
   if (must_place.empty()) {
    int selection = rng(0, valid.size() - 1);
    overmap_special special = overmap_specials[ valid[selection] ];
    placed[ valid[selection] ]++;
    place_special(special, p);
   } else {
    int selection = rng(0, must_place.size() - 1);
    overmap_special special = overmap_specials[ must_place[selection] ];
    placed[ must_place[selection] ]++;
    place_special(special, p);
   }
  } // Done with <Found a valid spot>

 } // Done picking sectors...
}


// find the id for a specified rotation of a rotatable oter_t
oter_id overmap::rotate(const oter_id &oter, int dir)
{
    const oter_t & otert = oter;
    if (! otert.rotates ) {
        debugmsg("%s does not rotate.", oter.c_str());
        return oter;
    }
    if (dir < 0) {
        dir += 4;
    } else if (dir > 3) {
        debugmsg("Bad rotation for %s: %d.", oter.c_str(), dir);
        return oter;
    }
    return otert.directional_peers[dir];
}

void overmap::place_special(overmap_special special, tripoint p)
{
    bool rotated = false;
    int city = -1;
    // First, place terrain...
    ter(p.x, p.y, p.z) = special.ter;
    // Next, obey any special effects the flags might have
    if (special.flags & mfb(OMS_FLAG_ROTATE_ROAD)) {
        if (is_road_or_highway(p.x, p.y - 1, p.z)) {
            ter(p.x, p.y, p.z) = rotate(special.ter, 0);
            rotated = true;
        } else if (is_road_or_highway(p.x + 1, p.y, p.z)) {
            ter(p.x, p.y, p.z) = rotate(special.ter, 1);
            rotated = true;
        } else if (is_road_or_highway(p.x, p.y + 1, p.z)) {
            ter(p.x, p.y, p.z) = rotate(special.ter, 2);
            rotated = true;
        } else if (is_road_or_highway(p.x - 1, p.y, p.z)) {
            ter(p.x, p.y, p.z) = rotate(special.ter, 3);
            rotated = true;
        }
    }

    if (!rotated && special.flags & mfb(OMS_FLAG_ROTATE_RANDOM)) {
        ter(p.x, p.y, p.z) = rotate(special.ter, rng(0, 3));
    }

    if (special.flags & mfb(OMS_FLAG_ROAD)) {
        int closest = -1, distance = 999;
        for (int i = 0; i < cities.size(); i++) {
            int dist = rl_dist(p.x, p.y, cities[i].x, cities[i].y);
            if (dist < distance) {
                closest = i;
                distance = dist;
            }
        }
        if (special.flags & (mfb(OMS_FLAG_2X2_SECOND) | mfb(OMS_FLAG_3X3_FIXED))) {
            city = closest;
        } else {
            make_hiway(p.x, p.y, cities[closest].x, cities[closest].y, p.z, "road");
        }
    }

    if (special.flags & mfb(OMS_FLAG_3X3)) {
        for (int x = p.x; x < p.x + 3; x++) {
            for (int y = p.y; y < p.y + 3; y++) {
                if (x == p.x && y == p.y) {
                    y++; // Already handled
                }
                ter(x, y, p.z) = special.ter;
            }
        }
    }

    if (special.flags & mfb(OMS_FLAG_3X3_SECOND)) {
        size_t e_pos = std::string(special.ter).find("_entrance",0,9);
        std::string ter_base;
        if (e_pos != std::string::npos) {
            // strip "_entrance" to get the base oter_id
            ter_base = std::string(special.ter).substr(0, e_pos);
        } else if (special.ter == "farm") {
            ter_base = std::string(special.ter) + "_field";
        } else {
            ter_base = std::string(special.ter);
        }
        for (int x = p.x; x < p.x + 3; x++) {
            for (int y = p.y; y < p.y + 3; y++) {
                ter(x, y, p.z) = ter_base;
            }
        }

        if (is_road(p.x + 3, p.y + 1, p.z)) { // Road to east
            ter(p.x + 2, p.y + 1, p.z) = special.ter;
        } else if (is_road(p.x + 1, p.y + 3, p.z)) { // Road to south
            ter(p.x + 1, p.y + 2, p.z) = special.ter;
        } else if (is_road(p.x - 1, p.y + 1, p.z)) { // Road to west
            ter(p.x, p.y + 1, p.z) = special.ter;
        } else { // Road to north, or no roads
            ter(p.x + 1, p.y, p.z) = special.ter;
        }
    }

 if (special.flags & mfb(OMS_FLAG_BLOB)) {
  for (int x = -2; x <= 2; x++) {
   for (int y = -2; y <= 2; y++) {
    if (x == 0 && y == 0)
     y++; // Already handled
    omspec_place place;
    tripoint np(p.x + x, p.y + y, p.z);
    if (one_in(1 + abs(x) + abs(y)) && (place.*special.able)(this, special.flags, np))
     ter(p.x + x, p.y + y, p.z) = special.ter;
   }
  }
 }

 if (special.flags & mfb(OMS_FLAG_BIG)) {
  for (int x = -3; x <= 3; x++) {
   for (int y = -3; y <= 3; y++) {
    if (x == 0 && y == 0)
     y++; // Already handled
    omspec_place place;
    tripoint np(p.x + x, p.y + y, p.z);
    if ((place.*special.able)(this, special.flags, np))
     ter(p.x + x, p.y + y, p.z) = special.ter;
     ter(p.x + x, p.y + y, p.z) = special.ter;
   }
  }
 }

    if (special.flags & mfb(OMS_FLAG_3X3_FIXED)) {
        // road comes out of "_2" variant, rotations:
        //  |
        // 321   963   789   147
        // 654   852-  456  -258
        // 987   741   123   369
        //              |
        // reference point is top-left
        int dir = 0;
        if (is_road(p.x + 1, p.y - 1, p.z)) { // Road to north
            dir = 0;
        } else if (is_road(p.x + 3, p.y + 1, p.z)) { // Road to east
            dir = 1;
        } else if (is_road(p.x + 1, p.y + 3, p.z)) { // Road to south
            dir = 2;
        } else if (is_road(p.x - 1, p.y + 1, p.z)) { // Road to west
            dir = 3;
        } else {
            dir = rng(0, 3); // Random direction;
        }
//fixme

        // usually will be called with the _2 entrance variant,
        // for example "school_2"
        size_t suffix_pos = std::string(special.ter).rfind("_2", std::string::npos, 2);
        std::string ter_base = std::string(special.ter).substr(0, suffix_pos);
        const char* suffix[] = {
            "_1", "_2", "_3", "_4", "_5", "_6","_7", "_8", "_9"
        };
        if (dir == 0) {
            for (int i = 0, y = p.y; y <= p.y + 2; y++) {
                for (int x = p.x + 2; x >= p.x; x--, i++) {
                    ter(x, y, p.z) = ter_base + suffix[i];
                }
            }
            if (ter_base == "school") { // wat. fixme.
                make_hiway(p.x, p.y - 1, p.x + 1, p.y - 1, p.z, "road");
            }
        } else if (dir == 1) {
            for (int i = 0, x = p.x + 2; x >= p.x; x--) {
                for (int y = p.y + 2; y >= p.y; y--, i++) {
                    ter(x, y, p.z) = ter_base + suffix[i];
                }
            }
            if (ter_base == "school") {
                make_hiway(p.x + 3, p.y, p.x + 3, p.y + 1, p.z, "road");
            }
        } else if (dir == 2) {
            for (int i = 0, y = p.y + 2; y >= p.y; y--) {
                for (int x = p.x; x <= p.x + 2; x++, i++) {
                    ter(x, y, p.z) = ter_base + suffix[i];
                }
            }
            if (ter_base == "school") {
                make_hiway(p.x + 2, p.y + 3, p.x + 1, p.y + 3, p.z, "road");
            }
        } else if (dir == 3) {
            for (int i = 0, x = p.x; x <= p.x + 2; x++) {
                for (int y = p.y; y <= p.y + 2; y++, i++) {
                    ter(x, y, p.z) = ter_base + suffix[i];
                }
            }
            if (ter_base == "school") {
                make_hiway(p.x - 1, p.y + 2, p.x - 1, p.y + 1, p.z, "road");
            }
        }

        if (special.flags & mfb(OMS_FLAG_ROAD)) {
            if (dir == 0) {
                make_hiway(p.x + 1, p.y - 1, cities[city].x,
                           cities[city].y, p.z, "road");
            } else if (dir == 1) {
                make_hiway(p.x + 3, p.y + 1, cities[city].x,
                           cities[city].y, p.z, "road");
            } else if (dir == 2) {
                make_hiway(p.x + 1, p.y + 3, cities[city].x,
                           cities[city].y, p.z, "road");
            } else if (dir == 3) {
                make_hiway(p.x - 1, p.y + 1, cities[city].x,
                           cities[city].y, p.z, "road");
            }
        }
    }

    // Buildings should be designed with the entrance at the southwest corner
    // and open to the street on the south.

    if (special.flags & mfb(OMS_FLAG_2X2_SECOND)) {
        size_t e_pos = std::string(special.ter).find("_entrance",0,9);
        std::string ter_base;
        if (e_pos != std::string::npos) {
            // strip "_entrance" to get the base oter_id
            ter_base = std::string(special.ter).substr(0, e_pos);
        } else {
            ter_base = std::string(special.ter);
        }
        for (int x = p.x; x < p.x + 2; x++) {
            for (int y = p.y; y < p.y + 2; y++) {
                ter(x, y, p.z) = ter_base;
            }
        }

        int dir = 0;
        if (is_road(p.x + 1, p.y - 1, p.z)) { // Road to north
            dir = 0;
        } else if (is_road(p.x + 2, p.y + 1, p.z)) { // Road to east
            dir = 1;
        } else if (is_road(p.x, p.y + 2, p.z)) { // Road to south
            dir = 2;
        } else if (is_road(p.x - 1, p.y, p.z)) { // Road to west
            dir = 3;
        } else {
            dir = rng(0, 3); // Random direction;
        }

        if (dir == 0) {
            ter(p.x + 1, p.y, p.z) = special.ter;
        } else if (dir == 1) {
            ter(p.x + 1, p.y + 1, p.z) = special.ter;
        } else if (dir == 2) {
            ter(p.x, p.y + 1, p.z) = special.ter;
        } else if (dir == 3) {
            ter(p.x, p.y, p.z) = special.ter;
        }

        if (special.flags & mfb(OMS_FLAG_ROAD)) {
            if (dir == 0) {
                make_hiway(p.x + 1, p.y - 1, cities[city].x,
                           cities[city].y, p.z, "road");
            } else if (dir == 1) {
                make_hiway(p.x + 2, p.y + 1, cities[city].x,
                           cities[city].y, p.z, "road");
            } else if (dir == 2) {
                make_hiway(p.x, p.y + 2, cities[city].x,
                           cities[city].y, p.z, "road");
            } else if (dir == 3) {
                make_hiway(p.x - 1, p.y, cities[city].x,
                           cities[city].y, p.z, "road");
            }
        }
    }

 if (special.flags & mfb(OMS_FLAG_PARKING_LOT)) {
  int closest = -1, distance = 999;
  for (int i = 0; i < cities.size(); i++) {
   int dist = rl_dist(p.x, p.y, cities[i].x, cities[i].y);
   if (dist < distance) {
    closest = i;
    distance = dist;
   }
  }
  if (special.flags & (mfb(OMS_FLAG_3X3) | mfb(OMS_FLAG_3X3_FIXED) | mfb(OMS_FLAG_3X3_SECOND))) {
   ter(p.x + 1, p.y - 1, p.z) = "s_lot";
   make_hiway(p.x + 1, p.y - 1, cities[closest].x, cities[closest].y, p.z, "road");
  } else {
   ter(p.x, p.y - 1, p.z) = "s_lot";
   make_hiway(p.x, p.y - 1, cities[closest].x, cities[closest].y, p.z, "road");
  }
 }

 if (special.flags & mfb(OMS_FLAG_DIRT_LOT)) {
  int closest = -1, distance = 999;
  for (int i = 0; i < cities.size(); i++) {
   int dist = rl_dist(p.x, p.y, cities[i].x, cities[i].y);
   if (dist < distance) {
    closest = i;
    distance = dist;
   }
  }
  if (special.flags & (mfb(OMS_FLAG_3X3) | mfb(OMS_FLAG_3X3_FIXED) | mfb(OMS_FLAG_3X3_SECOND))) {
   ter(p.x + 1, p.y - 1, p.z) = "dirtlot";
   make_hiway(p.x + 1, p.y - 1, cities[closest].x, cities[closest].y, p.z, "road");
  } else {
   ter(p.x, p.y - 1, p.z) = "dirtlot";
   make_hiway(p.x, p.y - 1, cities[closest].x, cities[closest].y, p.z, "road");
  }
 }

// Finally, place monsters if applicable
 if (special.monsters != "GROUP_NULL") {
  if (special.monster_pop_min == 0 || special.monster_pop_max == 0 ||
      special.monster_rad_min == 0 || special.monster_rad_max == 0   ) {
   debugmsg("Overmap special %s has bad spawn: pop(%d, %d) rad(%d, %d)",
            otermap[special.ter].name.c_str(), special.monster_pop_min,
            special.monster_pop_max, special.monster_rad_min,
            special.monster_rad_max);
   return;
  }

  int population = rng(special.monster_pop_min, special.monster_pop_max);
  int radius     = rng(special.monster_rad_min, special.monster_rad_max);
  zg.push_back(
     mongroup(special.monsters, p.x * 2, p.y * 2, p.z, radius, population));
 }
}

void overmap::place_mongroups()
{
 if (!ACTIVE_WORLD_OPTIONS["STATIC_SPAWN"]) {
  // Cities are full of zombies
  for (unsigned int i = 0; i < cities.size(); i++) {
   if (!one_in(16) || cities[i].s > 5)
    zg.push_back (mongroup("GROUP_ZOMBIE", (cities[i].x * 2), (cities[i].y * 2), 0,
                           int(cities[i].s * 2.5), cities[i].s * 80));
  }
 }

 if (!ACTIVE_WORLD_OPTIONS["CLASSIC_ZOMBIES"]) {
  // Figure out where swamps are, and place swamp monsters
  for (int x = 3; x < OMAPX - 3; x += 7) {
   for (int y = 3; y < OMAPY - 3; y += 7) {
    int swamp_count = 0;
    for (int sx = x - 3; sx <= x + 3; sx++) {
     for (int sy = y - 3; sy <= y + 3; sy++) {
      if (ter(sx, sy, 0) == "forest_water")
       swamp_count += 2;
     }
    }
    if (swamp_count >= 25)
     zg.push_back(mongroup("GROUP_SWAMP", x * 2, y * 2, 0, 3,
                           rng(swamp_count * 8, swamp_count * 25)));
   }
  }
 }

  if (!ACTIVE_WORLD_OPTIONS["CLASSIC_ZOMBIES"]) {
  // Figure out where rivers are, and place swamp monsters
  for (int x = 3; x < OMAPX - 3; x += 7) {
   for (int y = 3; y < OMAPY - 3; y += 7) {
    int river_count = 0;
    for (int sx = x - 3; sx <= x + 3; sx++) {
     for (int sy = y - 3; sy <= y + 3; sy++) {
      if (is_river(ter(sx, sy, 0)))
       river_count++;
     }
    }
    if (river_count >= 25)
     zg.push_back(mongroup("GROUP_RIVER", x * 2, y * 2, 0, 3,
                           rng(river_count * 8, river_count * 25)));
   }
  }
 }

 if (!ACTIVE_WORLD_OPTIONS["CLASSIC_ZOMBIES"]) {
  // Place the "put me anywhere" groups
  int numgroups = rng(0, 3);
  for (int i = 0; i < numgroups; i++) {
   zg.push_back(
    mongroup("GROUP_WORM", rng(0, OMAPX * 2 - 1), rng(0, OMAPY * 2 - 1), 0,
             rng(20, 40), rng(30, 50)));
  }
 }

 // Forest groups cover the entire map
 zg.push_back( mongroup("GROUP_FOREST", OMAPX / 2, OMAPY / 2, 0,
                        OMAPY, rng(2000, 12000)));
 zg.back().diffuse = true;
 zg.push_back( mongroup("GROUP_FOREST", OMAPX / 2, (OMAPY * 3) / 2, 0,
                        OMAPY, rng(2000, 12000)));
 zg.back().diffuse = true;
 zg.push_back( mongroup("GROUP_FOREST", (OMAPX * 3) / 2, OMAPY / 2, 0,
                        OMAPX, rng(2000, 12000)));
 zg.back().diffuse = true;
 zg.push_back( mongroup("GROUP_FOREST", (OMAPX * 3) / 2, (OMAPY * 3) / 2, 0,
                        OMAPX, rng(2000, 12000)));
 zg.back().diffuse = true;
}

void overmap::place_radios()
{
 char message[200];
 for (int i = 0; i < OMAPX; i++) {
  for (int j = 0; j < OMAPY; j++) {
   if (ter(i, j, 0) == "radio_tower") {
       int choice = rng(0, 2);
       switch(choice)
       {
       case 0:
           snprintf( message, sizeof(message), _("This is emergency broadcast station %d%d.\
  Please proceed quickly and calmly to your designated evacuation point."), i, j);
           radios.push_back(radio_tower(i*2, j*2, rng(RADIO_MIN_STRENGTH, RADIO_MAX_STRENGTH), message));
           break;
       case 1:
           radios.push_back(radio_tower(i*2, j*2, rng(RADIO_MIN_STRENGTH, RADIO_MAX_STRENGTH),
               _("Head West.  All survivors, head West.  Help is waiting.")));
           break;
       case 2:
           radios.push_back(radio_tower(i*2, j*2, rng(RADIO_MIN_STRENGTH, RADIO_MAX_STRENGTH), "", WEATHER_RADIO));
           break;
       }
   } else if (ter(i, j, 0) == "lmoe") {
    snprintf( message, sizeof(message), _("This is automated emergency shelter beacon %d%d.\
  Supplies, amenities and shelter are stocked."), i, j);
    radios.push_back(radio_tower(i*2, j*2, rng(RADIO_MIN_STRENGTH, RADIO_MAX_STRENGTH) / 2, message));
   } else if (ter(i, j, 0) == "fema_entrance") {
    snprintf( message, sizeof(message), _("This is FEMA camp %d%d.\
  Supplies are limited, please bring supplemental food, water, and bedding.\
  This is FEMA camp %d%d.  A designated long-term emergency shelter."), i, j, i, j);
    radios.push_back(radio_tower(i*2, j*2, rng(RADIO_MIN_STRENGTH, RADIO_MAX_STRENGTH), message));
   }
  }
 }
}


void overmap::open(game *g)
{
 std::string const plrfilename = player_filename(loc.x, loc.y);
 std::string const terfilename = terrain_filename(loc.x, loc.y);
  std::ifstream fin;
// Set position IDs
 fin.open(terfilename.c_str());
 if (fin.is_open()) {
   unserialize(g, fin, plrfilename, terfilename);
   fin.close();
 } else { // No map exists!  Prepare neighbors, and generate one.
  std::vector<overmap*> pointers;
// Fetch north and south
  for (int i = -1; i <= 1; i+=2) {
   std::string const tmpfilename = terrain_filename(loc.x, loc.y + i);
   fin.open(tmpfilename.c_str());
   if (fin.is_open()) {
    fin.close();
    pointers.push_back(new overmap(g, loc.x, loc.y + i));
   } else
    pointers.push_back(NULL);
  }
// Fetch east and west
  for (int i = -1; i <= 1; i+=2) {
   std::string const tmpfilename = terrain_filename(loc.x + i, loc.y);
   fin.open(tmpfilename.c_str());
   if (fin.is_open()) {
    fin.close();
    pointers.push_back(new overmap(g, loc.x + i, loc.y));
   } else
    pointers.push_back(NULL);
  }
// pointers looks like (north, south, west, east)
  generate(g, pointers[0], pointers[3], pointers[1], pointers[2]);
  for (int i = 0; i < 4; i++)
   delete pointers[i];
  save();
 }
}

std::string overmap::terrain_filename(int const x, int const y) const
{
 std::stringstream filename;

 filename << world_generator->active_world->world_path << "/";

 if (!prefix.empty()) {
  filename << prefix << ".";
 }

 filename << "o." << x << "." << y;

 return filename.str();
}

std::string overmap::player_filename(int const x, int const y) const
{
 std::stringstream filename;

 filename << world_generator->active_world->world_path <<"/" << base64_encode(name) << ".seen." << x << "." << y;

 return filename.str();
}

// Overmap special placement functions

bool omspec_place::water(overmap *om, unsigned long f, tripoint p)
{
 int size = 1;
 if (f & (mfb(OMS_FLAG_2X2) | mfb(OMS_FLAG_2X2_SECOND)))
     size = 2;
 else if (f & (mfb(OMS_FLAG_3X3) | mfb(OMS_FLAG_3X3_FIXED) | mfb(OMS_FLAG_3X3_SECOND)))
     size = 3;

    for (int x = p.x; x < p.x + size; x++) {
        for (int y = p.y; y < p.y + size; y++) {
            oter_id oter = om->ter(x, y, p.z);
            if (!is_ot_type("river", oter)) {
                return false;
            }
        }
    }
    return true;
}

bool omspec_place::land(overmap *om, unsigned long f, tripoint p)
{
 int size = 1;
 if (f & (mfb(OMS_FLAG_2X2) | mfb(OMS_FLAG_2X2_SECOND)))
     size = 2;
 else if (f & (mfb(OMS_FLAG_3X3) | mfb(OMS_FLAG_3X3_FIXED) | mfb(OMS_FLAG_3X3_SECOND)))
     size = 3;

    for (int x = p.x; x < p.x + size; x++) {
        for (int y = p.y; y < p.y + size; y++) {
            oter_id oter = om->ter(x, y, p.z);
            if (is_ot_type("river", oter)) {
                return false;
            }
        }
    }
    return true;
}

bool omspec_place::forest(overmap *om, unsigned long f, tripoint p)
{
 int size = 1;
 if (f & (mfb(OMS_FLAG_2X2) | mfb(OMS_FLAG_2X2_SECOND)))
     size = 2;
 else if (f & (mfb(OMS_FLAG_3X3) | mfb(OMS_FLAG_3X3_FIXED) | mfb(OMS_FLAG_3X3_SECOND)))
     size = 3;

    for (int x = p.x; x < p.x + size; x++) {
        for (int y = p.y; y < p.y + size; y++) {
            oter_id oter = om->ter(x, y, p.z);
            if (!is_ot_type("forest", oter)) {
                return false;
            }
        }
    }
    return true;
}

bool omspec_place::wilderness(overmap *om, unsigned long f, tripoint p)
{
 int size = 1;
 if (f & (mfb(OMS_FLAG_2X2) | mfb(OMS_FLAG_2X2_SECOND)))
     size = 2;
 else if (f & (mfb(OMS_FLAG_3X3) | mfb(OMS_FLAG_3X3_FIXED) | mfb(OMS_FLAG_3X3_SECOND)))
     size = 3;

    for (int x = p.x; x < p.x + size; x++) {
        for (int y = p.y; y < p.y + size; y++) {
            oter_id oter = om->ter(x, y, p.z);
            if (!is_ot_type("forest", oter) && !is_ot_type("field", oter)) {
                return false;
            }
        }
    }
    return true;
}

bool omspec_place::by_highway(overmap *om, unsigned long f, tripoint p)
{
 int size = 1;
 if (f & (mfb(OMS_FLAG_2X2) | mfb(OMS_FLAG_2X2_SECOND)))
     size = 2;
 else if (f & (mfb(OMS_FLAG_3X3) | mfb(OMS_FLAG_3X3_FIXED) | mfb(OMS_FLAG_3X3_SECOND)))
     size = 3;

    for (int x = p.x; x < p.x + size; x++) {
        for (int y = p.y; y < p.y + size; y++) {
            oter_id oter = om->ter(x, y, p.z);
            if (!is_ot_type("forest", oter) && !is_ot_type("field", oter)) {
                return false;
            }
        }
    }

 if (size == 3 &&
     !om->is_road_or_highway(p.x + 1, p.y - 1, p.z) &&
     !om->is_road_or_highway(p.x + 3, p.y + 1, p.z) &&
     !om->is_road_or_highway(p.x + 1, p.y + 3, p.z) &&
     !om->is_road_or_highway(p.x - 1, p.y + 1, p.z))
  return false;
 else if (size == 2 &&
          !om->is_road_or_highway(p.x + 1, p.y - 1, p.z) &&
          !om->is_road_or_highway(p.x + 2, p.y + 1, p.z) &&
          !om->is_road_or_highway(p.x, p.y + 2, p.z) &&
          !om->is_road_or_highway(p.x - 1, p.y, p.z))
  return false;
 else if (size == 1 &&
          !om->is_road_or_highway(p.x, p.y - 1, p.z) &&
          !om->is_road_or_highway(p.x, p.y + 1, p.z) &&
          !om->is_road_or_highway(p.x - 1, p.y, p.z) &&
          !om->is_road_or_highway(p.x + 1, p.y, p.z))
  return false;
 return true;
}














#include "omdata.h"

////////////////
oter_iid ot_null,
     ot_crater,
     ot_field,
     ot_forest,
     ot_forest_thick,
     ot_forest_water,
     ot_river_center;


oter_iid oterfind(const std::string id) {
    if( otermap.find(id) == otermap.end() ) {
         debugmsg("Can't find %s",id.c_str());
         return 0;
    }
    return otermap[id].loadid;
};

void set_oter_ids() {
    ot_null = oterfind("");
// NOT required.
    ot_crater = oterfind("crater");
    ot_field = oterfind("field");
    ot_forest = oterfind("forest");
    ot_forest_thick = oterfind("forest_thick");
    ot_forest_water = oterfind("forest_water");
    ot_river_center = oterfind("river_center");
};


//////////////////////////
//// sneaky 

   // ter(...) = 0;
   const int& oter_id::operator=(const int& i) {
      _val = i;                        
      return _val;
   }
   // ter(...) = "rock"
   oter_id::operator std::string() const {
      if ( _val < 0 || _val > oterlist.size() ) {
          debugmsg("oterlist[%d] > %d",_val,oterlist.size()); // remove me after testing (?)
          return 0;
      }
      return std::string(oterlist[_val].id);
   }

   // int index = ter(...);
   oter_id::operator int() const {
      return _val;       
   }

   // ter(...) != "foobar"
   bool oter_id::operator!=(const char * v) const {
      return oterlist[_val].id.compare(v) != 0;
/*    hellaciously slow string allocation frenzy -v
      std::map<std::string, oter_t>::const_iterator it=otermap.find(v);
      return ( it == otermap.end() || it->second.loadid != _val);
*/
   }

   // ter(...) == "foobar"
   bool oter_id::operator==(const char * v) const {
      return oterlist[_val].id.compare(v) == 0;
   }
   bool oter_id::operator<=(const char * v) const {
      std::map<std::string, oter_t>::const_iterator it=otermap.find(v);
      return ( it == otermap.end() || it->second.loadid <= _val);         
   }
   bool oter_id::operator>=(const char * v) const {
      std::map<std::string, oter_t>::const_iterator it=otermap.find(v);
      return ( it != otermap.end() && it->second.loadid >= _val);         
   }

   // o_id1 != o_id2
   bool oter_id::operator!=(const oter_id & v) const {
       return ( _val != v._val );
   }
   bool oter_id::operator==(const oter_id & v) const {
       return ( _val == v._val );
   }

   // oter_t( ter(...) ).name // WARNING
   oter_id::operator oter_t() const {
       return oterlist[_val];
   }

const oter_t & oter_id::t() const {
       return oterlist[_val];
   }
   // ter(...).size()
   int oter_id::size() const {
       return oterlist[_val].id.size();
   }

   // ter(...).find("foo");
   int oter_id::find(const std::string &v, const int start, const int end) const {
       return oterlist[_val].id.find(v);//, start, end);
   }
   // ter(...).compare(0, 3, "foo");
   int oter_id::compare(size_t pos, size_t len, const char* s, size_t n) const {
       if ( n != 0 ) {
           return oterlist[_val].id.compare(pos, len, s, n);
       } else {
           return oterlist[_val].id.compare(pos, len, s);
       }
   }

   // std::string("river_ne");  oter_id van_location(down_by);
   oter_id::oter_id(const std::string& v) {
      std::map<std::string, oter_t>::const_iterator it=otermap.find(v);
      if ( it == otermap.end() ) {
          debugmsg("not found: %s",v.c_str());
      } else {
          _val = it->second.loadid;
      }
   }

   // oter_id b("house_north");
   oter_id::oter_id(const char * v) {
      std::map<std::string, oter_t>::const_iterator it=otermap.find(v);
      if ( it == otermap.end() ) {
         debugmsg("not found: %s",v);
      } else {
         _val = it->second.loadid;
      }
   }

  // wprint("%s",ter(...).c_str() );
  const char * oter_id::c_str() const {
      return std::string(oterlist[_val].id).c_str();
  }<|MERGE_RESOLUTION|>--- conflicted
+++ resolved
@@ -777,11 +777,7 @@
 
  const int maxitems = 20; // Number of items to show at one time.
  char ch = '.';
-<<<<<<< HEAD
- int start = 0, cur_it = 0;
-=======
  int start = 0, cur_it(0);
->>>>>>> 961aeacc
  mvwprintz(w_notes, 1, 1, c_ltgray, title.c_str());
  do{
   if (ch == '<' && start > 0) {
