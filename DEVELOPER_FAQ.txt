--- conflicted
+++ resolved
@@ -94,8 +94,6 @@
  7) Armour protects against bash and cut damage.  These are determined by multiplying the armour thickness by the material bash/cut resistance factor respectively, given in materials.json
  8) If the armour is made from 2 materials types, then it takes a weighted average of the primary material (66%) and secondary material (33%).
  9) Materials resistance factors are given relative to PAPER as a material (this probably needs some fine-tuning for balance).
-<<<<<<< HEAD
-=======
 
 1.5 Acid resistance
 This determines how items react to acid fields.  Item acid resistances are a weighted
@@ -109,7 +107,6 @@
 1 - partly resistant to acid
 2 - very resistant to acid
 3 - complete acid resistance
->>>>>>> 9d02380e
 
 	FAQ
 Q: What the heck is up with the map objects?
