#pragma once
#ifndef CATA_SRC_ITEM_POCKET_H
#define CATA_SRC_ITEM_POCKET_H

#include <list>

#include "enums.h"
#include "enum_traits.h"
#include "flat_set.h"
#include "optional.h"
#include "type_id.h"
#include "ret_val.h"
#include "translations.h"
#include "units.h"
#include "value_ptr.h"
#include "visitable.h"

#include <memory>

class Character;
class item;
class item_location;
class player;
class pocket_data;

struct iteminfo;
struct itype;
struct tripoint;

class item_pocket
{
    public:
        enum pocket_type {
            CONTAINER,
            MAGAZINE,
            MAGAZINE_WELL, //holds magazines
            MOD, // the gunmods or toolmods
            CORPSE, // the "corpse" pocket - bionics embedded in a corpse
            SOFTWARE, // software put into usb or some such
            MIGRATION, // this allows items to load contents that are too big, in order to spill them later.
            LAST
        };
        enum class contain_code {
            SUCCESS,
            // only mods can go into the pocket for mods
            ERR_MOD,
            // trying to put a liquid into a non-watertight container
            ERR_LIQUID,
            // trying to put a gas in a non-airtight container
            ERR_GAS,
            // trying to put an item that wouldn't fit if the container were empty
            ERR_TOO_BIG,
            // trying to put an item that wouldn't fit if the container were empty
            ERR_TOO_HEAVY,
            // trying to put an item that wouldn't fit if the container were empty
            ERR_TOO_SMALL,
            // pocket doesn't have sufficient space left
            ERR_NO_SPACE,
            // pocket doesn't have sufficient weight left
            ERR_CANNOT_SUPPORT,
            // requires a flag
            ERR_FLAG,
            // requires item be a specific ammotype
            ERR_AMMO
        };

        item_pocket() = default;
        item_pocket( const pocket_data *data ) : data( data ) {}

        bool stacks_with( const item_pocket &rhs ) const;
        bool is_funnel_container( units::volume &bigger_than ) const;
        bool has_any_with( const std::function<bool( const item & )> &filter ) const;

        bool is_valid() const;
        bool is_type( pocket_type ptype ) const;
        bool empty() const;
        bool full( bool allow_bucket ) const;

        // Convenience accessors for pocket data attributes with the same name
        bool rigid() const;
        bool watertight() const;
        bool airtight() const;

        // is this pocket one of the standard types?
        // exceptions are MOD, CORPSE, SOFTWARE, MIGRATION, etc.
        bool is_standard_type() const;

        std::list<item *> all_items_top();
        std::list<const item *> all_items_top() const;
        std::list<item *> all_items_ptr( pocket_type pk_type );
        std::list<const item *> all_items_ptr( pocket_type pk_type ) const;

        item &back();
        const item &back() const;
        item &front();
        const item &front() const;
        size_t size() const;
        void pop_back();

        ret_val<contain_code> can_contain( const item &it ) const;
        bool can_contain_liquid( bool held_or_ground ) const;

        // combined volume of contained items
        units::volume contains_volume() const;
        units::volume remaining_volume() const;
        // how many more of @it can this pocket hold?
        int remaining_capacity_for_item( const item &it ) const;
        units::volume volume_capacity() const;
<<<<<<< HEAD
        // the amount of space this pocket can hold before it starts expanding
        units::volume magazine_well() const;
=======
        units::mass weight_capacity() const;
>>>>>>> 2c49679d
        // The largest volume of contents this pocket can have.  Different from
        // volume_capacity because that doesn't take into account ammo containers.
        units::volume max_contains_volume() const;
        // combined weight of contained items
        units::mass contains_weight() const;
        units::mass remaining_weight() const;

        units::volume item_size_modifier() const;
        units::mass item_weight_modifier() const;

        /** gets the spoilage multiplier depending on sealed data */
        float spoil_multiplier() const;

        int moves() const;

        int best_quality( const quality_id &id ) const;

        // heats up contents
        void heat_up();
        // returns a list of pointers of all gunmods in the pocket
        std::vector<item *> gunmods();
        // returns a list of pointers of all gunmods in the pocket
        std::vector<const item *> gunmods() const;
        cata::flat_set<itype_id> item_type_restrictions() const;
        item *magazine_current();
        // returns amount of ammo consumed
        int ammo_consume( int qty );
        // returns all allowable ammotypes
        std::set<ammotype> ammo_types() const;
        int ammo_capacity( const ammotype &ammo ) const;
        void casings_handle( const std::function<bool( item & )> &func );
        bool use_amount( const itype_id &it, int &quantity, std::list<item> &used );
        bool will_explode_in_a_fire() const;
        bool item_has_uses_recursive() const;
        // will the items inside this pocket fall out of this pocket if it is placed into another item?
        bool will_spill() const;
        /**
         * if true, this item has data that is different when unsealed than when sealed.
         */
        bool resealable() const;
        // seal the pocket. returns false if it fails (pocket does not seal)
        bool seal();
        // unseal the pocket.
        void unseal();
        /**
         * if the item is resealable then it is never "sealed", otherwise check if sealed and !resealable
         * if the item is "sealed" then that means you cannot interact with it normally without breaking the seal
         */
        bool sealed() const;
        std::string translated_sealed_prefix() const;
        bool detonate( const tripoint &p, std::vector<item> &drops );
        bool process( const itype &type, player *carrier, const tripoint &pos, bool activate,
                      float insulation, temperature_flag flag );
        void remove_all_ammo( Character &guy );
        void remove_all_mods( Character &guy );

        void set_item_defaults();

        // removes and returns the item from the pocket.
        cata::optional<item> remove_item( const item &it );
        cata::optional<item> remove_item( const item_location &it );
        // spills any contents that can't fit into the pocket, largest items first
        void overflow( const tripoint &pos );
        bool spill_contents( const tripoint &pos );
        void on_pickup( Character &guy );
        void on_contents_changed();
        void handle_liquid_or_spill( Character &guy );
        void clear_items();
        bool has_item( const item &it ) const;
        item *get_item_with( const std::function<bool( const item & )> &filter );
        void remove_items_if( const std::function<bool( item & )> &filter );
        void has_rotten_away();
        void remove_rotten( const tripoint &pnt );
        /**
         * Is part of the recursive call of item::process. see that function for additional comments
         * NOTE: this destroys the items that get processed
         */
        void process( player *carrier, const tripoint &pos, bool activate, float insulation = 1,
                      temperature_flag flag = temperature_flag::TEMP_NORMAL, float spoil_multiplier_parent = 1.0f );
        pocket_type saved_type() const {
            return _saved_type;
        }

        // tries to put an item in the pocket. returns false if failure
        ret_val<contain_code> insert_item( const item &it );
        /**
          * adds an item to the pocket with no checks
          * may create a new pocket
          */
        void add( const item &it );
        /** fills the pocket to the brim with the item */
        void fill_with( item contained );
        bool can_unload_liquid() const;

        // only available to help with migration from previous usage of std::list<item>
        std::list<item> &edit_contents();

        void migrate_item( item &obj, const std::set<itype_id> &migrations );

        // cost of getting an item from this pocket
        // @TODO: make move cost vary based on other contained items
        int obtain_cost( const item &it ) const;

        // this is used for the visitable interface. returns true if no further visiting is required
        bool remove_internal( const std::function<bool( item & )> &filter,
                              int &count, std::list<item> &res );
        // @relates visitable
        VisitResponse visit_contents( const std::function<VisitResponse( item *, item * )> &func,
                                      item *parent = nullptr );

        void general_info( std::vector<iteminfo> &info, int pocket_number, bool disp_pocket_number ) const;
        void contents_info( std::vector<iteminfo> &info, int pocket_number, bool disp_pocket_number ) const;

        void serialize( JsonOut &json ) const;
        void deserialize( JsonIn &jsin );

        bool same_contents( const item_pocket &rhs ) const;
        /** stacks like items inside the pocket */
        void restack();
        bool has_item_stacks_with( const item &it ) const;

        bool better_pocket( const item_pocket &rhs, const item &it ) const;

        bool operator==( const item_pocket &rhs ) const;
    private:
        // the type of pocket, saved to json
        pocket_type _saved_type = pocket_type::LAST;
        const pocket_data *data = nullptr;
        // the items inside the pocket
        std::list<item> contents;
        bool _sealed = false;
};

/**
 *  There are a few implicit things about this struct when applied to pocket_data:
 *  - When a pocket_data::open_container == true, if it's sealed this is false.
 *  - When a pocket_data::watertight == false, if it's sealed this is true.
 *     This is relevant for crafting and spawned items.
 *     Example: Plastic bag with liquid in it, you need to
  *     poke a hole into it to get the liquid, and it's no longer watertight
 */
struct resealable_data {
    // required for generic_factory
    bool was_loaded;
    /** multiplier for spoilage rate of contained items when sealed */
    float spoil_multiplier = 1.0f;

    void load( const JsonObject &jo );
    void deserialize( JsonIn &jsin );
};

class pocket_data
{
    public:
        bool was_loaded = false;

        pocket_data() = default;
        // this constructor is used for special types of pockets, not loading
        pocket_data( item_pocket::pocket_type pk ) : type( pk ) {
            rigid = true;
        }

        item_pocket::pocket_type type = item_pocket::pocket_type::CONTAINER;
        // max volume of stuff the pocket can hold
        units::volume volume_capacity = 0_ml;
        // max volume of item that can be contained, otherwise it spills
        cata::optional<units::volume> max_item_volume = cata::nullopt;
        // min volume of item that can be contained, otherwise it spills
        units::volume min_item_volume = 0_ml;
        // max weight of stuff the pocket can hold
        units::mass max_contains_weight = 0_gram;
        // longest item that can fit into the pocket
        // if not defined in json, calculated to be cbrt( volume ) * sqrt( 2 )
        units::length max_item_length = 0_mm;
        // if true, this pocket can can contain one and only one item
        bool holster = false;
        // multiplier for spoilage rate of contained items
        float spoil_multiplier = 1.0f;
        // items' weight in this pocket are modified by this number
        float weight_multiplier = 1.0f;
        // items' volume in this pocket are modified by this number for calculation of the containing object
        float volume_multiplier = 1.0f;
        // the size that gets subtracted from the contents before it starts enlarging the item
        units::volume magazine_well = 0_ml;
        // base time it takes to pull an item out of the pocket
        int moves = 100;
        // protects contents from exploding in a fire
        bool fire_protection = false;
        // can hold liquids
        bool watertight = false;
        // can hold gas
        bool airtight = false;
        // the pocket will spill its contents if placed in another container
        bool open_container = false;

        /** Data that is different for sealed pockets than unsealed pockets. This takes priority. */
        cata::value_ptr<resealable_data> sealed_data;
        // allows only items with at least one of the following flags to be stored inside
        // empty means no restriction
        std::vector<std::string> flag_restriction;
        // items stored are restricted to these ammo types:
        // the pocket can only contain one of them since the amount is also defined for each ammotype
        std::map<ammotype, int> ammo_restriction;
        // items stored are restricted to these item ids.
        // this takes precedence over the other two restrictions
        cata::flat_set<itype_id> item_id_restriction;
        // container's size and encumbrance does not change based on contents.
        bool rigid = false;

        bool operator==( const pocket_data &rhs ) const;

        units::volume max_contains_volume() const;

        void load( const JsonObject &jo );
        void deserialize( JsonIn &jsin );
};

template<>
struct enum_traits<item_pocket::pocket_type> {
    static constexpr auto last = item_pocket::pocket_type::LAST;
};

template<>
struct ret_val<item_pocket::contain_code>::default_success
    : public std::integral_constant<item_pocket::contain_code,
      item_pocket::contain_code::SUCCESS> {};

#endif // CATA_SRC_ITEM_POCKET_H<|MERGE_RESOLUTION|>--- conflicted
+++ resolved
@@ -106,12 +106,9 @@
         // how many more of @it can this pocket hold?
         int remaining_capacity_for_item( const item &it ) const;
         units::volume volume_capacity() const;
-<<<<<<< HEAD
         // the amount of space this pocket can hold before it starts expanding
         units::volume magazine_well() const;
-=======
         units::mass weight_capacity() const;
->>>>>>> 2c49679d
         // The largest volume of contents this pocket can have.  Different from
         // volume_capacity because that doesn't take into account ammo containers.
         units::volume max_contains_volume() const;
