#pragma once
#ifndef MAP_H
#define MAP_H

#include <cstddef>
#include <cstdint>
#include <array>
#include <bitset>
#include <list>
#include <map>
#include <memory>
#include <set>
#include <utility>
#include <vector>
#include <functional>
#include <string>
#include <tuple>

#include "calendar.h"
#include "enums.h"
#include "game_constants.h"
#include "item.h"
#include "item_stack.h"
#include "lightmap.h"
#include "shadowcasting.h"
#include "type_id.h"
#include "units.h"
#include "cata_utility.h"

struct furn_t;
struct ter_t;
template <typename T> class string_id;

namespace catacurses
{
class window;
} // namespace catacurses
class optional_vpart_position;
class player;
class monster;
class Creature;
class tripoint_range;

enum field_id : int;
class field;
class field_entry;
class vehicle;
struct fragment_cloud;
class submap;
class item_location;
class map_cursor;
struct maptile;
struct mapgendata;
class basecamp;
class computer;
class Character;
class zone_data;
struct trap;

enum direction : unsigned;
using itype_id = std::string;
template<typename T>
class visitable;
struct regional_settings;
struct mongroup;
struct projectile;
struct veh_collision;
class tileray;
class npc_template;
class vpart_reference;

// TODO: This should be const& but almost no functions are const
struct wrapped_vehicle {
    int x;
    int y;
    int z;
    int i; // submap col
    int j; // submap row
    vehicle *v;
};

using VehicleList = std::vector<wrapped_vehicle>;
using items_location = std::string;
class map;

enum ter_bitflags : int;
struct pathfinding_cache;
struct pathfinding_settings;
template<typename T>
struct weighted_int_list;

class map_stack : public item_stack
{
    private:
        tripoint location;
        map *myorigin;
    public:
        map_stack( std::list<item> *newstack, tripoint newloc, map *neworigin ) :
            item_stack( newstack ), location( newloc ), myorigin( neworigin ) {}
        std::list<item>::iterator erase( std::list<item>::iterator it ) override;
        void push_back( const item &newitem ) override;
        void insert_at( std::list<item>::iterator index, const item &newitem ) override;
        int count_limit() const override {
            return MAX_ITEM_IN_SQUARE;
        }
        units::volume max_volume() const override;
};

struct visibility_variables {
    bool variables_set; // Is this struct initialized for current z-level
    bool u_sight_impaired;
    bool u_is_boomered;
    // cached values for map visibility calculations
    int g_light_level;
    int u_clairvoyance;
    float vision_threshold;
};

struct bash_params {
    int strength; // Initial strength

    bool silent; // Make a sound?
    bool destroy; // Essentially infinite bash strength + some
    bool bash_floor; // Do we want to bash floor if no furn/wall exists?
    /**
     * Value from 0.0 to 1.0 that affects interpolation between str_min and str_max
     * At 0.0, the bash is against str_min of targeted objects
     * This is required for proper "piercing" bashing, so that one strong hit
     * can destroy a wall and a floor under it rather than only one at a time.
     */
    float roll;

    bool did_bash; // Was anything hit?
    bool success; // Was anything destroyed?

    bool bashed_solid; // Did we bash furniture, terrain or vehicle

    // Are we bashing this location from above?
    // Used in determining what sort of terrain the location will turn into,
    // since if we bashed from above and destroyed it, it probably shouldn't
    // have a roof either.
    bool bashing_from_above;
};

struct level_cache {
    level_cache(); // Zeros all relevant values
    level_cache( const level_cache &other ) = default;

    bool transparency_cache_dirty;
    bool outside_cache_dirty;
    bool floor_cache_dirty;

    four_quadrants lm[MAPSIZE_X][MAPSIZE_Y];
    float sm[MAPSIZE_X][MAPSIZE_Y];
    // To prevent redundant ray casting into neighbors: precalculate bulk light source positions.
    // This is only valid for the duration of generate_lightmap
    float light_source_buffer[MAPSIZE_X][MAPSIZE_Y];
    bool outside_cache[MAPSIZE_X][MAPSIZE_Y];
    bool floor_cache[MAPSIZE_X][MAPSIZE_Y];
    float transparency_cache[MAPSIZE_X][MAPSIZE_Y];
    float seen_cache[MAPSIZE_X][MAPSIZE_Y];
    float camera_cache[MAPSIZE_X][MAPSIZE_Y];
    lit_level visibility_cache[MAPSIZE_X][MAPSIZE_Y];
    std::bitset<MAPSIZE_X *MAPSIZE_Y> map_memory_seen_cache;

    bool veh_in_active_range;
    bool veh_exists_at[MAPSIZE_X][MAPSIZE_Y];
    std::map< tripoint, std::pair<vehicle *, int> > veh_cached_parts;
    std::set<vehicle *> vehicle_list;
    std::set<vehicle *> zone_vehicles;
};

/**
 * Manage and cache data about a part of the map.
 *
 * Despite the name, this class isn't actually responsible for managing the map as a whole. For that function,
 * see \ref mapbuffer. Instead, this class loads a part of the mapbuffer into a cache, and adds certain temporary
 * information such as lighting calculations to it.
 *
 * To understand the following descriptions better, you should also read \ref map_management
 *
 * The map coordinates always start at (0, 0) for the top-left and end at (map_width-1, map_height-1) for the bottom-right.
 *
 * The actual map data is stored in `submap` instances. These instances are managed by `mapbuffer`.
 * References to the currently active submaps are stored in `map::grid`:
 *     0 1 2
 *     3 4 5
 *     6 7 8
 * In this example, the top-right submap would be at `grid[2]`.
 *
 * When the player moves between submaps, the whole map is shifted, so that if the player moves one submap to the right,
 * (0, 0) now points to a tile one submap to the right from before
 */
class map
{
        friend class editmap;
        friend class visitable<map_cursor>;

    public:
        // Constructors & Initialization
        map( int mapsize = MAPSIZE, bool zlev = false );
        map( bool zlev ) : map( MAPSIZE, zlev ) { }
        virtual ~map();

        map &operator=( map && ) = default;

        /**
         * Sets a dirty flag on the a given cache.
         *
         * If this isn't set, it's just assumed that
         * the cache hasn't changed and
         * doesn't need to be updated.
         */
        /*@{*/
        void set_transparency_cache_dirty( const int zlev ) {
            if( inbounds_z( zlev ) ) {
                get_cache( zlev ).transparency_cache_dirty = true;
            }
        }

        void set_outside_cache_dirty( const int zlev ) {
            if( inbounds_z( zlev ) ) {
                get_cache( zlev ).outside_cache_dirty = true;
            }
        }

        void set_floor_cache_dirty( const int zlev ) {
            if( inbounds_z( zlev ) ) {
                get_cache( zlev ).floor_cache_dirty = true;
            }
        }

        void set_pathfinding_cache_dirty( const int zlev );
        /*@}*/

        void set_memory_seen_cache_dirty( const tripoint &p ) {
            const int offset = p.x + ( p.y * MAPSIZE_Y );
            if( offset >= 0 && offset < MAPSIZE_X * MAPSIZE_Y ) {
                get_cache( p.z ).map_memory_seen_cache.reset( offset );
            }
        }

        void invalidate_map_cache( const int zlev ) {
            if( inbounds_z( zlev ) ) {
                level_cache &ch = get_cache( zlev );
                ch.floor_cache_dirty = true;
                ch.transparency_cache_dirty = true;
                ch.outside_cache_dirty = true;
            }
        }

        bool check_and_set_seen_cache( const tripoint &p ) const {
            std::bitset<MAPSIZE_X *MAPSIZE_Y> &memory_seen_cache =
                get_cache( p.z ).map_memory_seen_cache;
            if( !memory_seen_cache[ static_cast<size_t>( p.x + ( p.y * MAPSIZE_Y ) ) ] ) {
                memory_seen_cache.set( static_cast<size_t>( p.x + ( p.y * MAPSIZE_Y ) ) );
                return true;
            }
            return false;
        }

        /**
         * Callback invoked when a vehicle has moved.
         */
        void on_vehicle_moved( const int zlev );

        struct apparent_light_info {
            bool obstructed;
            float apparent_light;
        };
        /** Helper function for light claculation; exposed here for map editor
         */
        static apparent_light_info apparent_light_helper( const level_cache &map_cache,
                const tripoint &p );
        /** Determine the visible light level for a tile, based on light_at
         * for the tile, vision distance, etc
         *
         * @param p The tile on this map to draw.
         * @param cache Currently cached visibility parameters
         */
        lit_level apparent_light_at( const tripoint &p, const visibility_variables &cache ) const;
        visibility_type get_visibility( const lit_level ll,
                                        const visibility_variables &cache ) const;

        bool apply_vision_effects( const catacurses::window &w, const visibility_type vis ) const;

        std::tuple<maptile, maptile, maptile> get_wind_blockers( const int &winddirection,
                const tripoint &pos ); //see field.cpp

        /** Draw a visible part of the map into `w`.
         *
         * This method uses `g->u.posx()/posy()` for visibility calculations, so it can
         * not be used for anything but the player's viewport. Likewise, only
         * `g->m` and maps with equivalent coordinates can be used, as other maps
         * would have coordinate systems incompatible with `g->u.posx()`
         *
         * @param w Window we are drawing in
         * @param center The coordinate of the center of the viewport, this can
         *               be different from the player coordinate.
         */
        void draw( const catacurses::window &w, const tripoint &center );

        /** Draw the map tile at the given coordinate. Called by `map::draw()`.
        *
        * @param w The window we are drawing in
        * @param u The player
        * @param p The tile on this map to draw.
        * @param invert Invert colors if this flag is true
        * @param show_items Draw items in tile if this flag is true
        *        see `center` in `map::draw()`
        */
        void drawsq( const catacurses::window &w, player &u, const tripoint &p,
                     const bool invert = false, const bool show_items = true ) const;
        void drawsq( const catacurses::window &w, player &u, const tripoint &p,
                     const bool invert, const bool show_items,
                     const tripoint &view_center,
                     const bool low_light = false, const bool bright_level = false,
                     const bool inorder = false ) const;

        /**
         * Add currently loaded submaps (in @ref grid) to the @ref mapbuffer.
         * They will than be stored by that class and can be loaded from that class.
         * This can be called several times, the mapbuffer takes care of adding
         * the same submap several times. It should only be called after the map has
         * been loaded.
         * Submaps that have been loaded from the mapbuffer (and not generated) are
         * already stored in the mapbuffer.
         * TODO: determine if this is really needed? Submaps are already in the mapbuffer
         * if they have been loaded from disc and the are added by map::generate, too.
         * So when do they not appear in the mapbuffer?
         */
        void save();
        /**
         * Load submaps into @ref grid. This might create new submaps if
         * the @ref mapbuffer can not deliver the requested submap (as it does
         * not exist on disc).
         * This must be called before the map can be used at all!
         * @param wx global coordinates of the submap at grid[0]. This
         * is in submap coordinates.
         * @param wy see wx
         * @param wz see wx, this is the z-level
         * @param update_vehicles If true, add vehicles to the vehicle cache.
         */
        void load( const int wx, const int wy, const int wz, const bool update_vehicles );
        /**
         * Shift the map along the vector (sx,sy).
         * This is like loading the map with coordinates derived from the current
         * position of the map (@ref abs_sub) plus the shift vector.
         * Note: the map must have been loaded before this can be called.
         */
        void shift( const int sx, const int sy );
        /**
         * Moves the map vertically to (not by!) newz.
         * Does not actually shift anything, only forces cache updates.
         * In the future, it will either actually shift the map or it will get removed
         *  after 3D migration is complete.
         */
        void vertical_shift( const int newz );

        void clear_spawns();
        void clear_traps();

        const maptile maptile_at( const tripoint &p ) const;
        maptile maptile_at( const tripoint &p );
    private:
        // Versions of the above that don't do bounds checks
        const maptile maptile_at_internal( const tripoint &p ) const;
        maptile maptile_at_internal( const tripoint &p );
    public:

        // Movement and LOS

        // Move cost: 2D overloads
        int move_cost( const int x, const int y, const vehicle *ignored_vehicle = nullptr ) const;
        bool impassable( int x, int y ) const;
        bool passable( int x, int y ) const;
        int move_cost_ter_furn( const int x, const int y ) const;

        // Move cost: 3D

        /**
        * Calculate the cost to move past the tile at p.
        *
        * The move cost is determined by various obstacles, such
        * as terrain, vehicles and furniture.
        *
        * @note Movement costs for players and zombies both use this function.
        *
        * @return The return value is interpreted as follows:
        * Move Cost | Meaning
        * --------- | -------
        * 0         | Impassable. Use `passable`/`impassable` to check for this.
        * n > 0     | x*n turns to move past this
        */
        int move_cost( const tripoint &p, const vehicle *ignored_vehicle = nullptr ) const;
        bool impassable( const tripoint &p ) const;
        bool passable( const tripoint &p ) const;

        /**
        * Similar behavior to `move_cost()`, but ignores vehicles.
        */
        int move_cost_ter_furn( const tripoint &p ) const;
        bool impassable_ter_furn( const tripoint &p ) const;
        bool passable_ter_furn( const tripoint &p ) const;

        /**
        * Cost to move out of one tile and into the next.
        *
        * @return The cost in turns to move out of tripoint `from` and into `to`
        */
        int combined_movecost( const tripoint &from, const tripoint &to,
                               const vehicle *ignored_vehicle = nullptr,
                               const int modifier = 0, const bool flying = false ) const;

        /**
         * Returns true if a creature could walk from `from` to `to` in one step.
         * That is, if the tiles are adjacent and either on the same z-level or connected
         * by stairs or (in case of flying monsters) open air with no floors.
         */
        bool valid_move( const tripoint &from, const tripoint &to,
                         const bool bash = false, const bool flying = false ) const;

        /**
         * Size of map objects at `p` for purposes of ranged combat.
         * Size is in percentage of tile: if 1.0, all attacks going through tile
         * should hit map objects on it, if 0.0 there is nothing to be hit (air/water).
         */
        double ranged_target_size( const tripoint &p ) const;

        // 3D Sees:
        /**
        * Returns whether `F` sees `T` with a view range of `range`.
        */
        bool sees( const tripoint &F, const tripoint &T, int range ) const;
    private:
        /**
         * Don't expose the slope adjust outside map functions.
         *
         * @param F Thing doing the seeing
         * @param T Thing being seen
         * @param range Vision range of F
         * @param bresenham_slope Indicates the start offset of Bresenham line used to connect
         * the two points, and may subsequently be used to form a path between them.
         * Set to zero if the function returns false.
        **/
        bool sees( const tripoint &F, const tripoint &T, int range, int &bresenham_slope ) const;
    public:
        /**
        * Returns coverage of target in relation to the observer. Target is loc2, observer is loc1.
        * First tile from the target is an obstacle, which has the coverage value.
        * If there's no obstacle adjacent to the target - no coverage.
        */
        int obstacle_coverage( const tripoint &loc1, const tripoint &loc2 ) const;
        /**
        * Returns coverage value of the tile.
        */
        int coverage( const tripoint &p ) const;
        /**
         * Check whether there's a direct line of sight between `F` and
         * `T` with the additional movecost restraints.
         *
         * Checks two things:
         * 1. The `sees()` algorithm between `F` and `T`
         * 2. That moving over the line of sight would have a move_cost between
         *    `cost_min` and `cost_max`.
         */
        bool clear_path( const tripoint &f, const tripoint &t, const int range,
                         const int cost_min, const int cost_max ) const;

        /**
         * Iteratively tries Bresenham lines with different biases
         * until it finds a clear line or decides there isn't one.
         * returns the line found, which may be the straight line, but blocked.
         */
        std::vector<tripoint> find_clear_path( const tripoint &source, const tripoint &destination ) const;

        /**
         * Check whether the player can access the items located @p. Certain furniture/terrain
         * may prevent that (e.g. a locked safe).
         */
        bool accessible_items( const tripoint &t ) const;
        /**
         * Calculate next search points surrounding the current position.
         * Points closer to the target come first.
         * This method leads to straighter lines and prevents weird looking movements away from the target.
         */
        std::vector<tripoint> get_dir_circle( const tripoint &f, const tripoint &t ) const;

        /**
         * Calculate the best path using A*
         *
         * @param f The source location from which to path.
         * @param t The destination to which to path.
         * @param settings Structure describing pathfinding parameters.
         * @param pre_closed Never path through those points. They can still be the source or the destination.
         */
        std::vector<tripoint> route( const tripoint &f, const tripoint &t,
                                     const pathfinding_settings &settings,
        const std::set<tripoint> &pre_closed = {{ }} ) const;

        // Vehicles: Common to 2D and 3D
        VehicleList get_vehicles();
        void add_vehicle_to_cache( vehicle * );
        void update_vehicle_cache( vehicle *, int old_zlevel );
        void reset_vehicle_cache( int zlev );
        void clear_vehicle_cache( int zlev );
        void clear_vehicle_list( int zlev );
        void update_vehicle_list( submap *const to, const int zlev );
        //Returns true if vehicle zones are dirty and need to be recached
        bool check_vehicle_zones( const int zlev );
        std::vector<zone_data *> get_vehicle_zones( const int zlev );
        void register_vehicle_zone( vehicle *, const int zlev );
        bool deregister_vehicle_zone( zone_data &zone );

        // Removes vehicle from map and returns it in unique_ptr
        std::unique_ptr<vehicle> detach_vehicle( vehicle *veh );
        void destroy_vehicle( vehicle *veh );
        // Vehicle movement
        void vehmove();
        // Selects a vehicle to move, returns false if no moving vehicles
        bool vehproceed();

        // 3D vehicles
        VehicleList get_vehicles( const tripoint &start, const tripoint &end );
        /**
        * Checks if tile is occupied by vehicle and by which part.
        *
        * @param p Tile to check for vehicle
        */
        optional_vpart_position veh_at( const tripoint &p ) const;
        vehicle *veh_at_internal( const tripoint &p, int &part_num );
        const vehicle *veh_at_internal( const tripoint &p, int &part_num ) const;
        // Put player on vehicle at x,y
        void board_vehicle( const tripoint &p, player *pl );
        // Remove given passenger from given vehicle part.
        // If dead_passenger, then null passenger is acceptable.
        void unboard_vehicle( const vpart_reference &, player *passenger,
                              bool dead_passenger = false );
        // Remove passenger from vehicle at p.
        void unboard_vehicle( const tripoint &p, bool dead_passenger = false );
        // Change vehicle coordinates and move vehicle's driver along.
        // WARNING: not checking collisions!
        vehicle *displace_vehicle( tripoint &p, const tripoint &dp );
        // move water under wheels. true if moved
        bool displace_water( const tripoint &dp );

        // Returns the wheel area of the vehicle multiplied by traction of the surface
        // TODO: Remove the ugly sinking vehicle hack
        float vehicle_wheel_traction( const vehicle &veh ) const;

        // Executes vehicle-vehicle collision based on vehicle::collision results
        // Returns impulse of the executed collision
        // If vector contains collisions with vehicles other than veh2, they will be ignored
        float vehicle_vehicle_collision( vehicle &veh, vehicle &veh2,
                                         const std::vector<veh_collision> &collisions );
        // Throws vehicle passengers about the vehicle, possibly out of it
        // Returns change in vehicle orientation due to lost control
        int shake_vehicle( vehicle &veh, int velocity_before, int direction );

        // Actually moves the vehicle
        // Unlike displace_vehicle, this one handles collisions
        void move_vehicle( vehicle &veh, const tripoint &dp, const tileray &facing );

        // Furniture: 2D overloads
        void set( const int x, const int y, const ter_id &new_terrain, const furn_id &new_furniture );

        std::string name( const int x, const int y );
        bool has_furn( const int x, const int y ) const;

        // Furniture at coordinates (x, y); {x|y}=(0, SEE{X|Y}*3]
        furn_id furn( const int x, const int y ) const;

        void furn_set( const int x, const int y, const furn_id &new_furniture );

        std::string furnname( const int x, const int y );
        // Furniture: 3D
        void set( const tripoint &p, const ter_id &new_terrain, const furn_id &new_furniture );

        std::string name( const tripoint &p );
        std::string disp_name( const tripoint &p );
        /**
        * Returns the name of the obstacle at p that might be blocking movement/projectiles/etc.
        * Note that this only accounts for vehicles, terrain, and furniture.
        */
        std::string obstacle_name( const tripoint &p );
        bool has_furn( const tripoint &p ) const;

        furn_id furn( const tripoint &p ) const;

        void furn_set( const tripoint &p, const furn_id &new_furniture );

        std::string furnname( const tripoint &p );
        bool can_move_furniture( const tripoint &pos, player *p = nullptr );
        // Terrain: 2D overloads
        // Terrain integer id at coordinates (x, y); {x|y}=(0, SEE{X|Y}*3]
        ter_id ter( const int x, const int y ) const;

        bool ter_set( const int x, const int y, const ter_id &new_terrain );

        std::string tername( const int x, const int y ) const; // Name of terrain at (x, y)
        // Terrain: 3D
        ter_id ter( const tripoint &p ) const;

        // Return a bitfield of the adjacent tiles which connect to the given
        // connect_group.  From least-significant bit the order is south, east,
        // west, north (because that's what cata_tiles expects).
        // Based on a combination of visibility and memory, not simply the true
        // terrain.
        uint8_t get_known_connections( const tripoint &p, int connect_group ) const;
        /**
         * Returns the full harvest list, for spawning.
         */
        const harvest_id &get_harvest( const tripoint &p ) const;
        /**
         * Returns names of the items that would be dropped.
         */
        const std::set<std::string> &get_harvest_names( const tripoint &p ) const;
        ter_id get_ter_transforms_into( const tripoint &p ) const;

        bool ter_set( const tripoint &p, const ter_id &new_terrain );

        std::string tername( const tripoint &p ) const;

        // Check for terrain/furniture/field that provide a
        // "fire" item to be used for example when crafting or when
        // a iuse function needs fire.
        bool has_nearby_fire( const tripoint &p, int radius = 1 );
        /**
         * Check if creature can see some items at p. Includes:
         * - check for items at this location (has_items(p))
         * - check for SEALED flag (sealed furniture/terrain makes
         * items not visible under any circumstances).
         * - check for CONTAINER flag (makes items only visible when
         * the creature is at p or at an adjacent square).
         */
        bool sees_some_items( const tripoint &p, const Creature &who ) const;
        /**
         * Check if the creature could see items at p if there were
         * any items. This is similar to @ref sees_some_items, but it
         * does not check that there are actually any items.
         */
        bool could_see_items( const tripoint &p, const Creature &who ) const;
        /**
         * Checks for existence of items. Faster than i_at(p).empty
         */
        bool has_items( const tripoint &p ) const;

        /**
         * Calls the examine function of furniture or terrain at given tile, for given character.
         * Will only examine terrain if furniture had @ref iexamine::none as the examine function.
         */
        void examine( Character &p, const tripoint &pos );

        /**
         * Returns true if point at pos is harvestable right now, with no extra tools.
         */
        bool is_harvestable( const tripoint &pos ) const;

        // Flags: 2D overloads
        // Words relevant to terrain (sharp, etc)
        std::string features( const int x, const int y );
        // checks terrain, furniture and vehicles
        bool has_flag( const std::string &flag, const int x, const int y ) const;
        // True if items can be placed in this tile
        bool can_put_items_ter_furn( const int x, const int y ) const;
        // checks terrain
        bool has_flag_ter( const std::string &flag, const int x, const int y ) const;
        // checks furniture
        bool has_flag_furn( const std::string &flag, const int x, const int y ) const;
        // checks terrain or furniture
        bool has_flag_ter_or_furn( const std::string &flag, const int x, const int y ) const;
        // fast "oh hai it's update_scent/lightmap/draw/monmove/self/etc again, what about this one" flag checking
        // checks terrain, furniture and vehicles
        bool has_flag( const ter_bitflags flag, const int x, const int y ) const;
        // checks terrain
        bool has_flag_ter( const ter_bitflags flag, const int x, const int y ) const;
        // checks furniture
        bool has_flag_furn( const ter_bitflags flag, const int x, const int y ) const;
        // checks terrain or furniture
        bool has_flag_ter_or_furn( const ter_bitflags flag, const int x, const int y ) const;
        // Flags: 3D
        // Words relevant to terrain (sharp, etc)
        std::string features( const tripoint &p );
        // checks terrain, furniture and vehicles
        bool has_flag( const std::string &flag, const tripoint &p ) const;
        // True if items can be dropped in this tile
        bool can_put_items( const tripoint &p ) const;
        // True if items can be placed in this tile
        bool can_put_items_ter_furn( const tripoint &p ) const;
        // checks terrain
        bool has_flag_ter( const std::string &flag, const tripoint &p ) const;
        // checks furniture
        bool has_flag_furn( const std::string &flag, const tripoint &p ) const;
        // checks terrain or furniture
        bool has_flag_ter_or_furn( const std::string &flag, const tripoint &p ) const;
        // fast "oh hai it's update_scent/lightmap/draw/monmove/self/etc again, what about this one" flag checking
        // checks terrain, furniture and vehicles
        bool has_flag( const ter_bitflags flag, const tripoint &p ) const;
        // checks terrain
        bool has_flag_ter( const ter_bitflags flag, const tripoint &p ) const;
        // checks furniture
        bool has_flag_furn( const ter_bitflags flag, const tripoint &p ) const;
        // checks terrain or furniture
        bool has_flag_ter_or_furn( const ter_bitflags flag, const tripoint &p ) const;

        // Bashable: 2D
        bool is_bashable( const int x, const int y ) const;
        bool is_bashable_ter( const int x, const int y ) const;
        bool is_bashable_furn( const int x, const int y ) const;
        bool is_bashable_ter_furn( const int x, const int y ) const;
        int bash_strength( const int x, const int y ) const;
        int bash_resistance( const int x, const int y ) const;
        int bash_rating( const int str, const int x, const int y ) const;
        // Bashable: 3D
        /** Returns true if there is a bashable vehicle part or the furn/terrain is bashable at p */
        bool is_bashable( const tripoint &p, bool allow_floor = false ) const;
        /** Returns true if the terrain at p is bashable */
        bool is_bashable_ter( const tripoint &p, bool allow_floor = false ) const;
        /** Returns true if the furniture at p is bashable */
        bool is_bashable_furn( const tripoint &p ) const;
        /** Returns true if the furniture or terrain at p is bashable */
        bool is_bashable_ter_furn( const tripoint &p, bool allow_floor = false ) const;
        /** Returns max_str of the furniture or terrain at p */
        int bash_strength( const tripoint &p, bool allow_floor = false ) const;
        /** Returns min_str of the furniture or terrain at p */
        int bash_resistance( const tripoint &p, bool allow_floor = false ) const;
        /** Returns a success rating from -1 to 10 for a given tile based on a set strength, used for AI movement planning
        *  Values roughly correspond to 10% increment chances of success on a given bash, rounded down. -1 means the square is not bashable */
        int bash_rating( const int str, const tripoint &p, bool allow_floor = false ) const;

        /** Generates rubble at the given location, if overwrite is true it just writes on top of what currently exists
         *  floor_type is only used if there is a non-bashable wall at the location or with overwrite = true */
        void make_rubble( const tripoint &p, const furn_id &rubble_type, const bool items,
                          const ter_id &floor_type, bool overwrite = false );
        void make_rubble( const tripoint &p );
        void make_rubble( const tripoint &p, const furn_id &rubble_type, const bool items );

        bool is_divable( const int x, const int y ) const;
        bool is_water_shallow_current( const int x, const int y ) const;
        bool is_outside( const int x, const int y ) const;
        bool is_divable( const tripoint &p ) const;
        bool is_outside( const tripoint &p ) const;
        bool is_water_shallow_current( const tripoint &p ) const;
        /** Check if the last terrain is wall in direction NORTH, SOUTH, WEST or EAST
         *  @param no_furn if true, the function will stop and return false
         *  if it encounters a furniture
         *  @param x starting x coordinate of check
         *  @param y starting y coordinate of check
         *  @param xmax ending x coordinate of check
         *  @param ymax ending y coordinate of check
         *  @param dir Direction of check
         *  @return true if from x to xmax or y to ymax depending on direction
         *  all terrain is floor and the last terrain is a wall */
        bool is_last_ter_wall( const bool no_furn, const int x, const int y,
                               const int xmax, const int ymax, const direction dir ) const;
        /**
         * Checks if there are any flammable items on the tile.
         * @param p tile to check
         * @param threshold Fuel threshold (lower means worse fuels are accepted).
         */
        bool flammable_items_at( const tripoint &p, int threshold = 0 );
        /** Returns true if there is a flammable item or field or the furn/terrain is flammable at p */
        bool is_flammable( const tripoint &p );
        point random_outdoor_tile();
        // mapgen

        void draw_line_ter( const ter_id type, int x1, int y1, int x2, int y2 );
        void draw_line_furn( const furn_id type, int x1, int y1, int x2, int y2 );
        void draw_fill_background( const ter_id type );
        void draw_fill_background( ter_id( *f )() );
        void draw_fill_background( const weighted_int_list<ter_id> &f );

        void draw_square_ter( const ter_id type, int x1, int y1, int x2, int y2 );
        void draw_square_furn( const furn_id type, int x1, int y1, int x2, int y2 );
        void draw_square_ter( ter_id( *f )(), int x1, int y1, int x2, int y2 );
        void draw_square_ter( const weighted_int_list<ter_id> &f, int x1, int y1, int x2, int y2 );
        void draw_rough_circle_ter( const ter_id type, int x, int y, int rad );
        void draw_rough_circle_furn( const furn_id type, int x, int y, int rad );
        void draw_circle_ter( const ter_id type, double x, double y, double rad );
        void draw_circle_ter( const ter_id type, int x, int y, int rad );
        void draw_circle_furn( const furn_id type, int x, int y, int rad );

        void add_corpse( const tripoint &p );

        // Terrain changing functions
        // Change all instances of $from->$to
        void translate( const ter_id &from, const ter_id &to );
        // Change all instances $from->$to within this radius, optionally limited to locations in the same submap.
        // Optionally toggles instances $from->$to & $to->$from
        void translate_radius( const ter_id &from, const ter_id &to, const float radi, const tripoint &p,
                               const bool same_submap = false, const bool toggle_between = false );
        bool close_door( const tripoint &p, const bool inside, const bool check_only );
        bool open_door( const tripoint &p, const bool inside, const bool check_only = false );
        // Destruction
        /** Keeps bashing a square until it can't be bashed anymore */
        void destroy( const tripoint &p, const bool silent = false );
        /** Keeps bashing a square until there is no more furniture */
        void destroy_furn( const tripoint &p, const bool silent = false );
        void crush( const tripoint &p );
        void shoot( const tripoint &p, projectile &proj, const bool hit_items );
        /** Checks if a square should collapse, returns the X for the one_in(X) collapse chance */
        int collapse_check( const tripoint &p );
        /** Causes a collapse at p, such as from destroying a wall */
        void collapse_at( const tripoint &p, bool silent );
        /** Tries to smash the items at the given tripoint. Used by the explosion code */
        void smash_items( const tripoint &p, const int power );
        /**
         * Returns a pair where first is whether anything was smashed and second is if it was destroyed.
         *
         * @param p Where to bash
         * @param str How hard to bash
         * @param silent Don't produce any sound
         * @param destroy Destroys some otherwise unbashable tiles
         * @param bash_floor Allow bashing the floor and the tile that supports it
         * @param bashing_vehicle Vehicle that should NOT be bashed (because it is doing the bashing)
         */
        bash_params bash( const tripoint &p, int str, bool silent = false,
                          bool destroy = false, bool bash_floor = false,
                          const vehicle *bashing_vehicle = nullptr );

        // Effects of attacks/items
        bool hit_with_acid( const tripoint &p );
        bool hit_with_fire( const tripoint &p );

        /**
         * Returns true if there is furniture for which filter returns true in a 1 tile radius of p.
         * Pass return_true<furn_t> to detect all adjacent furniture.
         * @param p the location to check at
         * @param filter what to filter the furniture by.
         */
        bool has_adjacent_furniture_with( const tripoint &p,
                                          const std::function<bool( const furn_t & )> &filter );
        /**
         * Remove moppable fields/items at this location
         *  @param p the location
         *  @return true if anything moppable was there, false otherwise.
         */
        bool mop_spills( const tripoint &p );
        /**
         * Moved here from weather.cpp for speed. Decays fire, washable fields and scent.
         * Washable fields are decayed only by 1/3 of the amount fire is.
         */
        void decay_fields_and_scent( const time_duration &amount );

        // Signs
        const std::string get_signage( const tripoint &p ) const;
        void set_signage( const tripoint &p, const std::string &message ) const;
        void delete_signage( const tripoint &p ) const;

        // Radiation
        int get_radiation( const tripoint &p ) const; // Amount of radiation at (x, y);
        void set_radiation( const tripoint &p, const int value );
        // Overload for mapgen
        void set_radiation( const int x, const int y, const int value );

        /** Increment the radiation in the given tile by the given delta
        *  (decrement it if delta is negative)
        */
        void adjust_radiation( const tripoint &p, const int delta );
        // Overload for mapgen
        void adjust_radiation( const int x, const int y, const int delta );

        // Temperature
        // Temperature for submap
        int get_temperature( const tripoint &p ) const;
        // Set temperature for all four submap quadrants
        void set_temperature( const tripoint &p, const int temperature );
        // 2D overload for mapgen
        void set_temperature( const int x, const int y, const int temperature );

        // Items
        void process_active_items();
        void trigger_rc_items( const std::string &signal );

        // Items: 2D
        map_stack i_at( int x, int y );
        void i_clear( const int x, const int y );
        std::list<item>::iterator i_rem( const point &location, std::list<item>::iterator it );
        int i_rem( const int x, const int y, const int index );
        void i_rem( const int x, const int y, item *it );
        void spawn_item( const int x, const int y, const std::string &itype_id,
                         const unsigned quantity = 1, const long charges = 0,
                         const time_point &birthday = calendar::time_of_cataclysm, const int damlevel = 0 );

        item &add_item_or_charges( const int x, const int y, item obj, bool overflow = true );

        void add_item( const int x, const int y, item new_item );
        void spawn_an_item( const int x, const int y, item new_item,
                            const long charges, const int damlevel );
        std::vector<item *> place_items( const items_location &loc, const int chance, const int x1,
                                         const int y1,
                                         const int x2, const int y2, bool ongrass, const time_point &turn,
                                         int magazine = 0, int ammo = 0 );
        void spawn_items( const int x, const int y, const std::vector<item> &new_items );
        void create_anomaly( const int cx, const int cy, artifact_natural_property prop );
        // Items: 3D
        // Accessor that returns a wrapped reference to an item stack for safe modification.
        map_stack i_at( const tripoint &p );
        item water_from( const tripoint &p );
        void i_clear( const tripoint &p );
        // i_rem() methods that return values act like container::erase(),
        // returning an iterator to the next item after removal.
        std::list<item>::iterator i_rem( const tripoint &p, std::list<item>::iterator it );
        int i_rem( const tripoint &p, const int index );
        void i_rem( const tripoint &p, const item *it );
        void spawn_artifact( const tripoint &p );
        void spawn_natural_artifact( const tripoint &p, const artifact_natural_property prop );
        void spawn_item( const tripoint &p, const std::string &itype_id,
                         const unsigned quantity = 1, const long charges = 0,
                         const time_point &birthday = calendar::time_of_cataclysm, const int damlevel = 0 );
        units::volume max_volume( const tripoint &p );
        units::volume free_volume( const tripoint &p );
        units::volume stored_volume( const tripoint &p );

        /**
         *  Adds an item to map tile or stacks charges
         *  @param pos Where to add item
         *  @param obj Item to add
         *  @param overflow if destination is full attempt to drop on adjacent tiles
         *  @return reference to dropped (and possibly stacked) item or null item on failure
         *  @warning function is relatively expensive and meant for user initiated actions, not mapgen
         */
        item &add_item_or_charges( const tripoint &pos, item obj, bool overflow = true );

        /** Helper for map::add_item */
        item &add_item_at( const tripoint &p, std::list<item>::iterator index, item new_item );
        /**
         * Place an item on the map, despite the parameter name, this is not necessarily a new item.
         * WARNING: does -not- check volume or stack charges. player functions (drop etc) should use
         * map::add_item_or_charges
         *
         * @returns The item that got added, or nulitem.
         */
        item &add_item( const tripoint &p, item new_item );
        item &spawn_an_item( const tripoint &p, item new_item,
                             const long charges, const int damlevel );

        /**
         * Update an item's active status, for example when adding
         * hot or perishable liquid to a container.
         */
        void make_active( item_location &loc );

        /**
         * Update luminosity before and after item's transformation
         */
        void update_lum( item_location &loc, bool add );

        /**
         * @name Consume items on the map
         *
         * The functions here consume accessible items / item charges on the map or in vehicles
         * around the player (whose positions is given as origin).
         * They return a list of copies of the consumed items (with the actually consumed charges
         * in it).
         * The quantity / amount parameter will be reduced by the number of items/charges removed.
         * If all required items could be removed from the map, the quantity/amount will be 0,
         * otherwise it will contain a positive value and the remaining items must be gathered from
         * somewhere else.
         */
        /*@{*/
        std::list<item> use_amount_square( const tripoint &p, const itype_id &type,
                                           long &quantity, const std::function<bool( const item & )> &filter = return_true<item> );
        std::list<item> use_amount( const tripoint &origin, const int range, const itype_id type,
                                    long &amount, const std::function<bool( const item & )> &filter = return_true<item> );
        std::list<item> use_charges( const tripoint &origin, const int range, const itype_id type,
                                     long &amount, const std::function<bool( const item & )> &filter = return_true<item> );
        /*@}*/
        std::list<std::pair<tripoint, item *> > get_rc_items( int x = -1, int y = -1, int z = -1 );

        /**
        * Place items from item group in the rectangle f - t. Several items may be spawned
        * on different places. Several items may spawn at once (at one place) when the item group says
        * so (uses @ref item_group::items_from which may return several items at once).
        * @param loc Current location of items to be placed
        * @param chance Chance for more items. A chance of 100 creates 1 item all the time, otherwise
        * it's the chance that more items will be created (place items until the random roll with that
        * chance fails). The chance is used for the first item as well, so it may not spawn an item at
        * all. Values <= 0 or > 100 are invalid.
        * @param f One corner of rectangle in which to spawn items
        * @param t Second corner of rectangle in which to spawn items
        * @param ongrass If false the items won't spawn on flat terrain (grass, floor, ...).
        * @param turn The birthday that the created items shall have.
        * @param magazine percentage chance item will contain the default magazine
        * @param ammo percentage chance item will be filled with default ammo
        * @return vector containing all placed items
        */
        std::vector<item *> place_items( const items_location &loc, const int chance, const tripoint &f,
                                         const tripoint &t, bool ongrass, const time_point &turn,
                                         int magazine = 0, int ammo = 0 );
        /**
        * Place items from an item group at p. Places as much items as the item group says.
        * (Most item groups are distributions and will only create one item.)
        * @param loc Current location of items
        * @param p Destination of items
        * @param turn The birthday that the created items shall have.
        * @return Vector of pointers to placed items (can be empty, but no nulls).
        */
        std::vector<item *> put_items_from_loc( const items_location &loc, const tripoint &p,
                                                const time_point &turn = calendar::time_of_cataclysm );

        // Similar to spawn_an_item, but spawns a list of items, or nothing if the list is empty.
        std::vector<item *> spawn_items( const tripoint &p, const std::vector<item> &new_items );

        void create_anomaly( const tripoint &p, artifact_natural_property prop, bool create_rubble = true );

        /**
         * Fetch an item from this map location, with sanity checks to ensure it still exists.
         */
        item *item_from( const tripoint &pos, const size_t index );

        /**
         * Fetch an item from this vehicle, with sanity checks to ensure it still exists.
         */
        item *item_from( vehicle *veh, const int cargo_part, const size_t index );

        // Traps: 3D
        void trap_set( const tripoint &p, const trap_id type );

        const trap &tr_at( const tripoint &p ) const;
        void disarm_trap( const tripoint &p );
        void remove_trap( const tripoint &p );
        const std::vector<tripoint> &trap_locations( const trap_id type ) const;

        //Spawns byproducts from items destroyed in fire.
        void create_burnproducts( const tripoint &p, const item &fuel, const units::mass &burned_mass );
        bool process_fields(); // See fields.cpp
        bool process_fields_in_submap( submap *const current_submap,
                                       const int submap_x, const int submap_y, const int submap_z ); // See fields.cpp
        /**
         * Apply field effects to the creature when it's on a square with fields.
         */
        void creature_in_field( Creature &critter );
        /**
         * Apply trap effects to the creature, similar to @ref creature_in_field.
         * If there is no trap at the creatures location, nothing is done.
         * If the creature can avoid the trap, nothing is done as well.
         * Otherwise the trap is triggered.
         * @param critter Creature that just got trapped
         * @param may_avoid If true, the creature tries to avoid the trap
         * (@ref Creature::avoid_trap). If false, the trap is always triggered.
         */
        void creature_on_trap( Creature &critter, bool may_avoid = true );
        // 3D field functions. Eventually all the 2D ones should be replaced with those
        /**
         * Get the fields that are here. This is for querying and looking at it only,
         * one can not change the fields.
         * @param p The local map coordinates, if out of bounds, returns an empty field.
         */
        const field &field_at( const tripoint &p ) const;
        /**
         * Gets fields that are here. Both for querying and edition.
         */
        field &field_at( const tripoint &p );
        /**
         * Get the age of a field entry (@ref field_entry::age), if there is no
         * field of that type, returns `-1_turns`.
         */
        time_duration get_field_age( const tripoint &p, const field_id type ) const;
        /**
         * Get the density of a field entry (@ref field_entry::density),
         * if there is no field of that type, returns 0.
         */
        int get_field_strength( const tripoint &p, const field_id type ) const;
        /**
         * Increment/decrement age of field entry at point.
         * @return resulting age or `-1_turns` if not present (does *not* create a new field).
         */
        time_duration adjust_field_age( const tripoint &p, const field_id type,
                                        const time_duration &offset );
        /**
         * Increment/decrement density of field entry at point, creating if not present,
         * removing if density becomes 0.
         * @return resulting density, or 0 for not present (either removed or not created at all).
         */
        int adjust_field_strength( const tripoint &p, const field_id type, const int offset );
        /**
         * Set age of field entry at point.
         * @param p Location of field
         * @param type ID of field
         * @param age New age of specified field
         * @param isoffset If true, the given age value is added to the existing value,
         * if false, the existing age is ignored and overridden.
         * @return resulting age or `-1_turns` if not present (does *not* create a new field).
         */
        time_duration set_field_age( const tripoint &p, const field_id type, const time_duration &age,
                                     bool isoffset = false );
        /**
         * Set density of field entry at point, creating if not present,
         * removing if density becomes 0.
         * @param p Location of field
         * @param type ID of field
         * @param str New strength of field
         * @param isoffset If true, the given str value is added to the existing value,
         * if false, the existing density is ignored and overridden.
         * @return resulting density, or 0 for not present (either removed or not created at all).
         */
        int set_field_strength( const tripoint &p, const field_id type, const int str,
                                bool isoffset = false );
        /**
         * Get field of specific type at point.
         * @return NULL if there is no such field entry at that place.
         */
        field_entry *get_field( const tripoint &p, const field_id type );
        /**
         * Add field entry at point, or set density if present
         * @return false if the field could not be created (out of bounds), otherwise true.
         */
        bool add_field( const tripoint &p, const field_id type, int density,
                        const time_duration &age = 0_turns );
        /**
         * Remove field entry at xy, ignored if the field entry is not present.
         */
        void remove_field( const tripoint &p, const field_id field_to_remove );

        // Splatters of various kind
        void add_splatter( const field_id type, const tripoint &where, int density = 1 );
        void add_splatter_trail( const field_id type, const tripoint &from, const tripoint &to );
        void add_splash( const field_id type, const tripoint &center, int radius, int density );

        void propagate_field( const tripoint &center, const field_id type,
                              int amount, int max_density = MAX_FIELD_DENSITY );

        /**
         * Runs one cycle of emission @ref src which **may** result in propagation of fields
         * @param pos Location of emission
         * @param src Id of object producing the emission
         * @param mul Multiplies the chance and possibly qty (if `chance*mul > 100`) of the emission
         */
        void emit_field( const tripoint &pos, const emit_id &src, float mul = 1.0f );

        // End of 3D field function block

        // Scent propagation helpers
        /**
         * Build the map of scent-resistant tiles.
         * Should be way faster than if done in `game.cpp` using public map functions.
         */
        void scent_blockers( std::array<std::array<bool, MAPSIZE_X>, MAPSIZE_Y> &blocks_scent,
                             std::array<std::array<bool, MAPSIZE_X>, MAPSIZE_Y> &reduces_scent,
                             int minx, int miny, int maxx, int maxy );

        // Computers
        computer *computer_at( const tripoint &p );
        computer *add_computer( const tripoint &p, const std::string &name, const int security );

        // Camps
        void add_camp( const tripoint &p, const std::string &name );
        void remove_submap_camp( const tripoint & );
        basecamp hoist_submap_camp( const tripoint &p );
        // Graffiti
        bool has_graffiti_at( const tripoint &p ) const;
        const std::string &graffiti_at( const tripoint &p ) const;
        void set_graffiti( const tripoint &p, const std::string &contents );
        void delete_graffiti( const tripoint &p );

        // Climbing
        /**
         * Checks 3x3 block centered on p for terrain to climb.
         * @return Difficulty of climbing check from point p.
         */
        int climb_difficulty( const tripoint &p ) const;

        // Support (of weight, structures etc.)
    private:
        // Tiles whose ability to support things was removed in the last turn
        std::set<tripoint> support_cache_dirty;
        // Checks if the tile is supported and adds it to support_cache_dirty if it isn't
        void support_dirty( const tripoint &p );
    public:

        // Returns true if terrain at p has NO flag TFLAG_NO_FLOOR,
        // if we're not in z-levels mode or if we're at lowest level
        bool has_floor( const tripoint &p ) const;
        /** Does this tile support vehicles and furniture above it */
        bool supports_above( const tripoint &p ) const;
        bool has_floor_or_support( const tripoint &p ) const;

        /**
         * Handles map objects of given type (not creatures) falling down.
         * Returns true if anything changed.
         */
        /*@{*/
        void drop_everything( const tripoint &p );
        void drop_furniture( const tripoint &p );
        void drop_items( const tripoint &p );
        void drop_vehicle( const tripoint &p );
        void drop_fields( const tripoint &p );
        /*@}*/

        /**
         * Invoked @ref drop_everything on cached dirty tiles.
         */
        void process_falling();

        // mapgen.cpp functions
        void generate( const int x, const int y, const int z, const time_point &when );
        void place_spawns( const mongroup_id &group, const int chance,
                           const int x1, const int y1, const int x2, const int y2, const float density,
                           const bool individual = false, const bool friendly = false );
        void place_gas_pump( const int x, const int y, const int charges );
        void place_gas_pump( const int x, const int y, const int charges, const std::string &fuel_type );
        // 6 liters at 250 ml per charge
        void place_toilet( const int x, const int y, const int charges = 6 * 4 );
        void place_vending( int x, int y, const std::string &type, bool reinforced = false );
        // places an NPC, if static NPCs are enabled or if force is true
        int place_npc( int x, int y, const string_id<npc_template> &type, const bool force = false );
        void apply_faction_ownership( const int x1, const int y1, const int x2, const int y2,
                                      const faction_id id );
        void add_spawn( const mtype_id &type, const int count, const int x, const int y,
                        bool friendly = false,
                        const int faction_id = -1, const int mission_id = -1,
                        const std::string &name = "NONE" );
        vehicle *add_vehicle( const vgroup_id &type, const point &p, const int dir,
                              const int init_veh_fuel = -1, const int init_veh_status = -1,
                              const bool merge_wrecks = true );
        vehicle *add_vehicle( const vproto_id &type, const int x, const int y, const int dir,
                              const int init_veh_fuel = -1, const int init_veh_status = -1,
                              const bool merge_wrecks = true );

        // Note: in 3D mode, will actually build caches on ALL z-levels
        void build_map_cache( int zlev, bool skip_lightmap = false );
        // Unlike the other caches, this populates a supplied cache instead of an internal cache.
        void build_obstacle_cache( const tripoint &start, const tripoint &end,
                                   fragment_cloud( &obstacle_cache )[MAPSIZE_X][MAPSIZE_Y] );

        vehicle *add_vehicle( const vgroup_id &type, const tripoint &p, const int dir,
                              const int init_veh_fuel = -1, const int init_veh_status = -1,
                              const bool merge_wrecks = true );
        vehicle *add_vehicle( const vproto_id &type, const tripoint &p, const int dir,
                              const int init_veh_fuel = -1, const int init_veh_status = -1,
                              const bool merge_wrecks = true );

        // Light/transparency: 3D
        float light_transparency( const tripoint &p ) const;
        lit_level light_at( const tripoint &p ) const; // Assumes 0,0 is light map center
        float ambient_light_at( const tripoint &p ) const; // Raw values for tilesets
        /**
         * Returns whether the tile at `p` is transparent(you can look past it).
         */
        bool trans( const tripoint &p ) const; // Transparent?
        // End of light/transparency
        /**
         * Whether the player character (g->u) can see the given square (local map coordinates).
         * This only checks the transparency of the path to the target, the light level is not
         * checked.
         * @param t Target point to look at
         * @param max_range All squares that are further away than this are invisible.
         * Ignored if smaller than 0.
         */
        bool pl_sees( const tripoint &t, int max_range ) const;
        /**
         * Uses the map cache to tell if the player could see the given square.
         * pl_sees implies pl_line_of_sight
         * Used for infrared.
         */
        bool pl_line_of_sight( const tripoint &t, int max_range ) const;
        std::set<vehicle *> dirty_vehicle_list;

        /** return @ref abs_sub */
        tripoint get_abs_sub() const;
        /**
         * Translates local (to this map) coordinates of a square to
         * global absolute coordinates. (x,y) is in the system that
         * is used by the ter/furn/i_at functions.
         * Output is in the same scale, but in global system.
         */
        point getabs( const int x, const int y ) const;
        point getabs( const point &p ) const {
            return getabs( p.x, p.y );
        }
        /**
         * Translates tripoint in local coordinates (near player) to global,
         * just as the 2D variant of the function.
         * Z-coordinate remains unchanged (it is always global).
         */
        tripoint getabs( const tripoint &p ) const;
        /**
         * Inverse of @ref getabs
         */
        point getlocal( const int x, const int y ) const;
        point getlocal( const point &p ) const {
            return getlocal( p.x, p.y );
        }
        tripoint getlocal( const tripoint &p ) const;
        virtual bool inbounds( const tripoint &p ) const;
        bool inbounds( const point &p ) const {
            return inbounds( tripoint( p, 0 ) );
        }

        bool inbounds_z( const int z ) const {
            return z >= -OVERMAP_DEPTH && z <= OVERMAP_HEIGHT;
        }

        /** Clips the coordinates of p to fit the map bounds */
        void clip_to_bounds( tripoint &p ) const;
        void clip_to_bounds( int &x, int &y ) const;
        void clip_to_bounds( int &x, int &y, int &z ) const;

        int getmapsize() const {
            return my_MAPSIZE;
        }
        bool has_zlevels() const {
            return zlevels;
        }

        // Not protected/private for mapgen_functions.cpp access
        void rotate( int turns ); // Rotates the current map 90*turns degrees clockwise
        // Useful for houses, shops, etc

        // Monster spawning:
    public:
        /**
         * Spawn monsters from submap spawn points and from the overmap.
         * @param ignore_sight If true, monsters may spawn in the view of the player
         * character (useful when the whole map has been loaded instead, e.g.
         * when starting a new game, or after teleportation or after moving vertically).
         * If false, monsters are not spawned in view of player character.
         */
        void spawn_monsters( bool ignore_sight );
    private:
        // Helper #1 - spawns monsters on one submap
        void spawn_monsters_submap( const tripoint &gp, bool ignore_sight );
        // Helper #2 - spawns monsters on one submap and from one group on this submap
        void spawn_monsters_submap_group( const tripoint &gp, mongroup &group, bool ignore_sight );

    protected:
        void saven( int gridx, int gridy, int gridz );
        void loadn( int gridx, int gridy, bool update_vehicles );
        void loadn( int gridx, int gridy, int gridz, bool update_vehicles );
        /**
         * Fast forward a submap that has just been loading into this map.
         * This is used to rot and remove rotten items, grow plants, fill funnels etc.
         */
        void actualize( int gridx, int gridy, int gridz );
        /**
         * Hacks in missing roofs. Should be removed when 3D mapgen is done.
         */
        void add_roofs( int gridx, int gridy, int gridz );
        /**
         * Whether the item has to be removed as it has rotten away completely.
         * @param itm Item to check for rotting
         * @param pnt The *absolute* position of the item in the world (not just on this map!),
         * used for rot calculation.
         * @return true if the item has rotten away and should be removed, false otherwise.
         */
        bool has_rotten_away( item &itm, const tripoint &pnt ) const;
        /**
         * Go through the list of items, update their rotten status and remove items
         * that have rotten away completely.
         * @param items items to remove
         * @param p The point on this map where the items are, used for rot calculation.
         */
        template <typename Container>
        void remove_rotten_items( Container &items, const tripoint &p );
        /**
         * Checks to see if the item that is rotting away generates a creature when it does.
         * @param item item that is spawning creatures
         * @param p The point on this map where the item is and creature will be
         */
        void rotten_item_spawn( const item &item, const tripoint &p );
        /**
         * Try to fill funnel based items here. Simulates rain from @p since till now.
         * @param p The location in this map where to fill funnels.
         */
        void fill_funnels( const tripoint &p, const time_point &since );
        /**
         * Try to grow a harvestable plant to the next stage(s).
         */
        void grow_plant( const tripoint &p );
        /**
         * Try to grow fruits on static plants (not planted by the player)
         * @param p Place to restock
         * @param time_since_last_actualize Time since this function has been
         * called the last time.
         */
        void restock_fruits( const tripoint &p, const time_duration &time_since_last_actualize );
        /**
         * Produce sap on tapped maple trees
         * @param p Location of tapped tree
         * @param time_since_last_actualize Time since this function has been
         * called the last time.
         */
        void produce_sap( const tripoint &p, const time_duration &time_since_last_actualize );
        /**
         * Radiation-related plant (and fungus?) death.
         */
        void rad_scorch( const tripoint &p, const time_duration &time_since_last_actualize );
        void decay_cosmetic_fields( const tripoint &p, const time_duration &time_since_last_actualize );

        void player_in_field( player &u );
        void monster_in_field( monster &z );
        /**
         * As part of the map shifting, this shifts the trap locations stored in @ref traplocs.
         * @param shift The amount shifting in submap, the same as go into @ref shift.
         */
        void shift_traps( const tripoint &shift );

        void copy_grid( const tripoint &to, const tripoint &from );
        void draw_map( const oter_id &terrain_type, const oter_id &t_north, const oter_id &t_east,
                       const oter_id &t_south, const oter_id &t_west, const oter_id &t_neast,
                       const oter_id &t_seast, const oter_id &t_swest, const oter_id &t_nwest,
                       const oter_id &t_above, const oter_id &t_below, const time_point &when,
                       const float density, const int zlevel, const regional_settings *rsettings );

        void draw_office_tower( const oter_id &terrain_type, mapgendata &dat, const time_point &when,
                                const float density );
        void draw_lab( const oter_id &terrain_type, mapgendata &dat, const time_point &when,
                       const float density );
        void draw_silo( const oter_id &terrain_type, mapgendata &dat, const time_point &when,
                        const float density );
        void draw_temple( const oter_id &terrain_type, mapgendata &dat, const time_point &when,
                          const float density );
        void draw_sewer( const oter_id &terrain_type, mapgendata &dat, const time_point &when,
                         const float density );
        void draw_mine( const oter_id &terrain_type, mapgendata &dat, const time_point &when,
                        const float density );
        void draw_spiral( const oter_id &terrain_type, mapgendata &dat, const time_point &when,
                          const float density );
        void draw_sarcophagus( const oter_id &terrain_type, mapgendata &dat, const time_point &when,
                               const float density );
        void draw_toxic_dump( const oter_id &terrain_type, mapgendata &dat, const time_point &when,
                              const float density );
        void draw_megastore( const oter_id &terrain_type, mapgendata &dat, const time_point &when,
                             const float density );
        void draw_fema( const oter_id &terrain_type, mapgendata &dat, const time_point &when,
                        const float density );
        void draw_anthill( const oter_id &terrain_type, mapgendata &dat, const time_point &when,
                           const float density );
        void draw_slimepit( const oter_id &terrain_type, mapgendata &dat, const time_point &when,
                            const float density );
        void draw_spider_pit( const oter_id &terrain_type, mapgendata &dat, const time_point &when,
                              const float density );
        void draw_triffid( const oter_id &terrain_type, mapgendata &dat, const time_point &when,
                           const float density );
        void draw_connections( const oter_id &terrain_type, mapgendata &dat, const time_point &when,
                               const float density );

        void build_transparency_cache( int zlev );
        void build_sunlight_cache( int zlev );
    public:
        void build_outside_cache( int zlev );
        void build_floor_cache( int zlev );
        // We want this visible in `game`, because we want it built earlier in the turn than the rest
        void build_floor_caches();

    protected:
        void generate_lightmap( int zlev );
        void build_seen_cache( const tripoint &origin, int target_z );
        void apply_character_light( player &p );

        int my_MAPSIZE;
        bool zlevels;

        /**
         * Absolute coordinates of first submap (get_submap_at(0,0))
         * This is in submap coordinates (see overmapbuffer for explanation).
         * It is set upon:
         * - loading submap at grid[0],
         * - generating submaps (@ref generate)
         * - shifting the map with @ref shift
         */
        tripoint abs_sub;
        /**
         * Sets @ref abs_sub, see there. Uses the same coordinate system as @ref abs_sub.
         */
        void set_abs_sub( const int x, const int y, const int z );

    private:
        field &get_field( const tripoint &p );

        /**
         * Get the submap pointer with given index in @ref grid, the index must be valid!
         */
        submap *getsubmap( size_t grididx ) const;
        /**
         * Get the submap pointer containing the specified position within the reality bubble.
         * (p) must be a valid coordinate, check with @ref inbounds.
         */
        submap *get_submap_at( const point &p ) const;
        submap *get_submap_at( const tripoint &p ) const;
        /**
         * Get the submap pointer containing the specified position within the reality bubble.
         * The same as other get_submap_at, (p) must be valid (@ref inbounds).
         * Also writes the position within the submap to offset_p
         */
        submap *get_submap_at( const point &p, point &offset_p ) const;
        submap *get_submap_at( const tripoint &p, point &offset_p ) const;
        /**
         * Get submap pointer in the grid at given grid coordinates. Grid coordinates must
         * be valid: 0 <= x < my_MAPSIZE, same for y.
         * z must be between -OVERMAP_DEPTH and OVERMAP_HEIGHT
         */
        submap *get_submap_at_grid( const point &gridp ) const;
        submap *get_submap_at_grid( const tripoint &gridp ) const;
        /**
         * Get the index of a submap pointer in the grid given by grid coordinates. The grid
         * coordinates must be valid: 0 <= x < my_MAPSIZE, same for y.
         * Version with z-levels checks for z between -OVERMAP_DEPTH and OVERMAP_HEIGHT
         */
        size_t get_nonant( const point &gridp ) const;
        size_t get_nonant( const tripoint &gridp ) const;
        /**
         * Set the submap pointer in @ref grid at the give index. This is the inverse of
         * @ref getsubmap, any existing pointer is overwritten. The index must be valid.
         * The given submap pointer must not be null.
         */
        void setsubmap( size_t grididx, submap *smap );

        /**
         * Internal versions of public functions to avoid checking same variables multiple times.
         * They lack safety checks, because their callers already do those.
         */
        int move_cost_internal( const furn_t &furniture, const ter_t &terrain,
                                const vehicle *veh, const int vpart ) const;
        int bash_rating_internal( const int str, const furn_t &furniture,
                                  const ter_t &terrain, bool allow_floor,
                                  const vehicle *veh, const int part ) const;

        /**
         * Internal version of the drawsq. Keeps a cached maptile for less re-getting.
         * Returns true if it has drawn all it should, false if `draw_from_above` should be called after.
         */
        bool draw_maptile( const catacurses::window &w, const player &u, const tripoint &p,
                           const maptile &tile,
                           bool invert, bool show_items,
                           const tripoint &view_center,
                           bool low_light, bool bright_light, bool inorder ) const;
        bool draw_maptile_from_memory( const catacurses::window &w, const tripoint &p,
                                       const tripoint &view_center,
                                       bool move_cursor = true ) const;
        /**
         * Draws the tile as seen from above.
         */
        void draw_from_above( const catacurses::window &w, const player &u, const tripoint &p,
                              const maptile &tile, bool invert,
                              const tripoint &view_center,
                              bool low_light, bool bright_light, bool inorder ) const;

        long determine_wall_corner( const tripoint &p ) const;
        // apply a circular light pattern immediately, however it's best to use...
        void apply_light_source( const tripoint &p, float luminance );
        // ...this, which will apply the light after at the end of generate_lightmap, and prevent redundant
        // light rays from causing massive slowdowns, if there's a huge amount of light.
        void add_light_source( const tripoint &p, float luminance );
        // Handle just cardinal directions and 45 deg angles.
        void apply_directional_light( const tripoint &p, int direction, float luminance );
        void apply_light_arc( const tripoint &p, int angle, float luminance, int wideangle = 30 );
        void apply_light_ray( bool lit[MAPSIZE_X][MAPSIZE_Y],
                              const tripoint &s, const tripoint &e, float luminance );
        void add_light_from_items( const tripoint &p, std::list<item>::iterator begin,
                                   std::list<item>::iterator end );
        std::unique_ptr<vehicle> add_vehicle_to_map( std::unique_ptr<vehicle> veh,
                bool merge_wrecks );

        // Internal methods used to bash just the selected features
        // Information on what to bash/what was bashed is read from/written to the bash_params struct
        void bash_ter_furn( const tripoint &p, bash_params &params );
        void bash_items( const tripoint &p, bash_params &params );
        void bash_vehicle( const tripoint &p, bash_params &params );
        void bash_field( const tripoint &p, bash_params &params );

        // Gets the roof type of the tile at p
        // Second argument refers to whether we have to get a roof (we're over an unpassable tile)
        // or can just return air because we bashed down an entire floor tile
        ter_id get_roof( const tripoint &p, bool allow_air );

    public:
        /**
         * Processor function pointer used in process_items and brethren.
         *
         * Note, typedefs should be discouraged because they tend to obfuscate
         * code, but due to complexity, a template type makes it worse here.
         * It's a really heinous function pointer so a typedef is the best
         * solution in this instance.
         */
<<<<<<< HEAD
        typedef bool ( *map_process_func )( item_stack &, std::list<item>::iterator &, const tripoint &,
                                            const std::string &, int, float, temperature_flag );
=======
        using map_process_func = bool ( * )( item_stack &, std::list<item>::iterator &, const tripoint &,
                                             const std::string &, float, temperature_flag );
>>>>>>> c33633ca
    private:

        // Iterates over every item on the map, passing each item to the provided function.
        void process_items( bool active, map_process_func processor, const std::string &signal );
        void process_items_in_submap( submap &current_submap, const tripoint &gridp,
                                      map::map_process_func processor, const std::string &signal );
        void process_items_in_vehicles( submap &current_submap, const int gridz,
                                        map_process_func processor, const std::string &signal );
        void process_items_in_vehicle( vehicle &cur_veh, submap &current_submap, const int gridz,
                                       map::map_process_func processor, const std::string &signal );

        /** Enum used by functors in `function_over` to control execution. */
        enum iteration_state {
            ITER_CONTINUE = 0,  // Keep iterating
            ITER_SKIP_SUBMAP,   // Skip the rest of this submap
            ITER_SKIP_ZLEVEL,   // Skip the rest of this z-level
            ITER_FINISH         // End iteration
        };
        /**
        * Runs a functor over given submaps
        * over submaps in the area, getting next submap only when the current one "runs out" rather than every time.
        * gp in the functor is Grid (like `get_submap_at_grid`) coordinate of the submap,
        * Will silently clip the area to map bounds.
        * @param start Starting point for function
        * @param end End point for function
        * @param fun Function to run
        */
        /*@{*/
        template<typename Functor>
        void function_over( const tripoint &start, const tripoint &end, Functor fun ) const;
        template<typename Functor>
        void function_over( int stx, int sty, int stz, int enx, int eny, int enz, Functor fun ) const;
        /*@}*/

        /**
         * The list of currently loaded submaps. The size of this should not be changed.
         * After calling @ref load or @ref generate, it should only contain non-null pointers.
         * Use @ref getsubmap or @ref setsubmap to access it.
         */
        std::vector<submap *> grid;
        /**
         * This vector contains an entry for each trap type, it has therefor the same size
         * as the traplist vector. Each entry contains a list of all point on the map that
         * contain a trap of that type. The first entry however is always empty as it denotes the
         * tr_null trap.
         */
        std::vector< std::vector<tripoint> > traplocs;
        /**
         * Holds caches for visibility, light, transparency and vehicles
         */
        std::array< std::unique_ptr<level_cache>, OVERMAP_LAYERS > caches;

        mutable std::array< std::unique_ptr<pathfinding_cache>, OVERMAP_LAYERS > pathfinding_caches;

        // Note: no bounds check
        level_cache &get_cache( int zlev ) const {
            return *caches[zlev + OVERMAP_DEPTH];
        }

        pathfinding_cache &get_pathfinding_cache( int zlev ) const;

        visibility_variables visibility_variables_cache;

    public:
        const level_cache &get_cache_ref( int zlev ) const {
            return *caches[zlev + OVERMAP_DEPTH];
        }

        const pathfinding_cache &get_pathfinding_cache_ref( int zlev ) const;

        void update_pathfinding_cache( int zlev ) const;

        void update_visibility_cache( int zlev );
        const visibility_variables &get_visibility_variables_cache() const;

        // Clips the area to map bounds
        tripoint_range points_in_rectangle( const tripoint &from, const tripoint &to ) const;
        tripoint_range points_in_radius( const tripoint &center, size_t radius, size_t radiusz = 0 ) const;

        std::list<item_location> get_active_items_in_radius( const tripoint &center, int radius ) const;

        level_cache &access_cache( int zlev );
        const level_cache &access_cache( int zlev ) const;
        bool need_draw_lower_floor( const tripoint &p );
};

std::vector<point> closest_points_first( int radius, point p );
std::vector<point> closest_points_first( int radius, int x, int y );
// Does not build "piles" - does the same as above functions, except in tripoints
std::vector<tripoint> closest_tripoints_first( int radius, const tripoint &p );
bool ter_furn_has_flag( const ter_t &ter, const furn_t &furn, const ter_bitflags flag );
class tinymap : public map
{
        friend class editmap;
    public:
        tinymap( int mapsize = 2, bool zlevels = false );
        bool inbounds( const tripoint &p ) const override;
};

#endif<|MERGE_RESOLUTION|>--- conflicted
+++ resolved
@@ -1574,13 +1574,8 @@
          * It's a really heinous function pointer so a typedef is the best
          * solution in this instance.
          */
-<<<<<<< HEAD
-        typedef bool ( *map_process_func )( item_stack &, std::list<item>::iterator &, const tripoint &,
-                                            const std::string &, int, float, temperature_flag );
-=======
         using map_process_func = bool ( * )( item_stack &, std::list<item>::iterator &, const tripoint &,
                                              const std::string &, float, temperature_flag );
->>>>>>> c33633ca
     private:
 
         // Iterates over every item on the map, passing each item to the provided function.
