#pragma once
#ifndef CATA_SRC_MAP_H
#define CATA_SRC_MAP_H

#include <array>
#include <bitset>
#include <climits>
#include <cstddef>
#include <cstdint>
#include <functional>
#include <iosfwd>
#include <list>
#include <map>
#include <memory>
#include <new>
#include <optional>
#include <set>
#include <tuple>
#include <utility>
#include <variant>
#include <vector>

#include "calendar.h"
#include "cata_assert.h"
#include "cata_type_traits.h"
#include "cata_utility.h"
#include "colony.h"
#include "coordinate_conversions.h"
#include "coordinates.h"
#include "creature.h"
#include "enums.h"
#include "game_constants.h"
#include "item.h"
#include "item_stack.h"
#include "level_cache.h"
#include "lightmap.h"
#include "line.h"
#include "lru_cache.h"
#include "map_selector.h"
#include "mapdata.h"
#include "maptile_fwd.h"
#include "point.h"
#include "rng.h"
#include "type_id.h"
#include "units.h"
#include "value_ptr.h"

#if defined(TILES)
#include "cata_tiles.h"
#endif

struct scent_block;

namespace catacurses
{
class window;
} // namespace catacurses
class Character;
class Creature;
class basecamp;
class character_id;
class computer;
class field;
class field_entry;
class item_location;
class mapgendata;
class monster;
class optional_vpart_position;
class relic_procgen_data;
class submap;
class vehicle;
class zone_data;
struct fragment_cloud;
struct partial_con;
struct spawn_data;
struct trap;
template<typename Tripoint>
class tripoint_range;

enum class special_item_type : int;
class npc_template;
class tileray;
class vpart_reference;
struct MonsterGroupResult;
struct mongroup;
struct projectile;
struct veh_collision;

struct wrapped_vehicle {
    tripoint pos;
    vehicle *v;
};

using VehicleList = std::vector<wrapped_vehicle>;
class map;

enum class ter_furn_flag : int;
struct pathfinding_cache;
struct pathfinding_settings;
template<typename T>
struct weighted_int_list;
struct field_proc_data;

using relic_procgen_id = string_id<relic_procgen_data>;

class map_stack : public item_stack
{
    private:
        tripoint location;
        map *myorigin;
    public:
        map_stack( cata::colony<item> *newstack, tripoint newloc, map *neworigin ) :
            item_stack( newstack ), location( newloc ), myorigin( neworigin ) {}
        void insert( const item &newitem ) override;
        iterator erase( const_iterator it ) override;
        int count_limit() const override {
            return MAX_ITEM_IN_SQUARE;
        }
        units::volume max_volume() const override;
};

struct visibility_variables {
    // Is this struct initialized for current z-level
    bool variables_set = false;
    bool u_sight_impaired = false;
    bool u_is_boomered = false;
    bool visibility_cache_dirty = true;
    // Cached values for map visibility calculations
    int g_light_level = 0;
    int u_clairvoyance = 0;
    float vision_threshold = 0.0f;
    std::optional<field_type_id> clairvoyance_field;
    tripoint last_pos;
};

struct bash_params {
    // Initial strength
    int strength = 0;
    // Make a sound?
    bool silent = false;
    // Essentially infinite bash strength + some
    bool destroy = false;
    // Do we want to bash floor if no furn/wall exists?
    bool bash_floor = false;
    /**
     * Value from 0.0 to 1.0 that affects interpolation between str_min and str_max
     * At 0.0, the bash is against str_min of targeted objects
     * This is required for proper "piercing" bashing, so that one strong hit
     * can destroy a wall and a floor under it rather than only one at a time.
     */
    float roll = 0.0f;
    // Was anything hit?
    bool did_bash = false;
    // Was anything destroyed?
    bool success = false;
    // Did we bash furniture, terrain or vehicle
    bool bashed_solid = false;
    /*
     * Are we bashing this location from above?
     * Used in determining what sort of terrain the location will turn into,
     * since if we bashed from above and destroyed it, it probably shouldn't
     * have a roof either.
    */
    bool bashing_from_above = false;
};

/** Draw parameters used by map::drawsq() and similar methods. */
struct drawsq_params {
    private:
        tripoint view_center = tripoint_min;
        bool do_highlight = false;
        bool do_show_items = true;
        bool do_low_light = false;
        bool do_bright_light = false;
        bool do_memorize = false;
        bool do_output = true;

    public:
        constexpr drawsq_params() = default;

        /**
         * Highlight the tile. On TILES, draws an overlay; on CURSES, inverts color.
         * Default: false.
         */
        //@{
        constexpr drawsq_params &highlight( bool v ) {
            do_highlight = v;
            return *this;
        }
        constexpr bool highlight() const {
            return do_highlight;
        }
        //@}

        /**
         * Whether to draw items on the tile.
         * Default: true.
         */
        //@{
        constexpr drawsq_params &show_items( bool v ) {
            do_show_items = v;
            return *this;
        }
        constexpr bool show_items() const {
            return do_show_items;
        }
        //@}

        /**
         * Whether tile is low light, and should be drawn with muted color.
         * Default: false.
         */
        //@{
        constexpr drawsq_params &low_light( bool v ) {
            do_low_light = v;
            return *this;
        }
        constexpr bool low_light() const {
            return do_low_light;
        }
        //@}

        /**
         * Whether tile is in bright light. Affects NV overlay, and nothing else.
         * Default: false;
         */
        //@{
        constexpr drawsq_params &bright_light( bool v ) {
            do_bright_light = v;
            return *this;
        }
        constexpr bool bright_light() const {
            return do_bright_light;
        }
        //@}

        /**
         * Whether the tile should be memorized. Used only in map::draw().
         * Default: false.
         */
        //@{
        constexpr drawsq_params &memorize( bool v ) {
            do_memorize = v;
            return *this;
        }
        constexpr bool memorize() const {
            return do_memorize;
        }
        //@}

        /**
         * HACK: Whether the tile should be printed. Used only in map::draw()
         * as a hack for memorizing off-screen tiles.
         * Default: true.
         */
        //@{
        constexpr drawsq_params &output( bool v ) {
            do_output = v;
            return *this;
        }
        constexpr bool output() const {
            return do_output;
        }
        //@}

        /**
         * Set view center.
         * Default: uses avatar's current view center.
         */
        //@{
        constexpr drawsq_params &center( const tripoint &p ) {
            view_center = p;
            return *this;
        }
        constexpr drawsq_params &center_at_avatar() {
            view_center = tripoint_min;
            return *this;
        }
        tripoint center() const;
        //@}
};

struct tile_render_info {
    struct common {
        const tripoint pos;
        // accumulator for 3d tallness of sprites rendered here so far;
        int height_3d = 0;

        common( const tripoint &pos, const int height_3d )
            : pos( pos ), height_3d( height_3d ) {}
    };

    struct vision_effect {
        visibility_type vis;

        explicit vision_effect( const visibility_type vis )
            : vis( vis ) {}
    };

    struct sprite {
        lit_level ll;
        std::array<bool, 5> invisible;

        sprite( const lit_level ll, const std::array<bool, 5> &inv )
            : ll( ll ), invisible( inv ) {}
    };

    common com;
    std::variant<vision_effect, sprite> var;

    tile_render_info( const common &com, const vision_effect &var )
        : com( com ), var( var ) {}

    tile_render_info( const common &com, const sprite &var )
        : com( com ), var( var ) {}
};

/**
 * Manage and cache data about a part of the map.
 *
 * Despite the name, this class isn't actually responsible for managing the map as a whole. For that function,
 * see \ref mapbuffer. Instead, this class loads a part of the mapbuffer into a cache, and adds certain temporary
 * information such as lighting calculations to it.
 *
 * To understand the following descriptions better, you should also read \ref map_management
 *
 * The map coordinates always start at (0, 0) for the top-left and end at (map_width-1, map_height-1) for the bottom-right.
 *
 * The actual map data is stored in `submap` instances. These instances are managed by `mapbuffer`.
 * References to the currently active submaps are stored in `map::grid`:
 *     0 1 2
 *     3 4 5
 *     6 7 8
 * In this example, the top-right submap would be at `grid[2]`.
 *
 * When the player moves between submaps, the whole map is shifted, so that if the player moves one submap to the right,
 * (0, 0) now points to a tile one submap to the right from before
 *
 * The map's coverage is 11 * 11 submaps, corresponding to the current submap plus 5 submaps on every side of it,
 * covering all Z levels. 5 submaps means 5 * 12 = 60 map squares, which means the map covers the current reality bubble
 * in all directions for as long as you remain within the current submap (and when you leave the map shifts).
 * The natural relative reference system for the map is the tripoint_bub_ms, as the map covers 132 * 132 tiles
 * (11 * 11 submaps).
 */
class map
{
        friend class editmap;
        friend std::list<item> map_cursor::remove_items_with( const std::function<bool( const item & )> &,
                int );

        //FIXME some field processor use private methods
        friend void field_processor_fd_fire( const tripoint &, field_entry &, field_proc_data & );
        friend void field_processor_spread_gas( const tripoint &, field_entry &, field_proc_data & );
        friend void field_processor_wandering_field( const tripoint &, field_entry &, field_proc_data & );
        friend void field_processor_fd_fire_vent( const tripoint &, field_entry &, field_proc_data & );
        friend void field_processor_fd_flame_burst( const tripoint &, field_entry &, field_proc_data & );
        friend void field_processor_fd_bees( const tripoint &, field_entry &, field_proc_data & );
        friend void field_processor_fd_incendiary( const tripoint &, field_entry &, field_proc_data & );

        // for testing
        friend void clear_fields( int zlevel );

    protected:
        map( int mapsize, bool zlev );
    public:
        // Constructors & Initialization
        map() : map( MAPSIZE, true ) { }
        virtual ~map();

        map &operator=( const map & ) = delete;
        // NOLINTNEXTLINE(performance-noexcept-move-constructor)
        map &operator=( map && );

        /**
         * Sets a dirty flag on the a given cache.
         *
         * If this isn't set, it's just assumed that
         * the cache hasn't changed and
         * doesn't need to be updated.
         */
        /*@{*/
        void set_transparency_cache_dirty( int zlev );

        // more granular version of the transparency cache invalidation
        // preferred over map::set_transparency_cache_dirty( const int zlev )
        // p is in local coords ("ms")
        // @param field denotes if change comes from the field
        //      fields are not considered for some caches, such as reachability_caches
        //      so passing field=true allows to skip rebuilding of such caches
        void set_transparency_cache_dirty( const tripoint &p, bool field = false );
        void set_seen_cache_dirty( const tripoint &change_location );

        // invalidates seen cache for the whole zlevel unconditionally
        void set_seen_cache_dirty( int zlevel );
        void set_outside_cache_dirty( int zlev );
        void set_floor_cache_dirty( int zlev );
        void set_pathfinding_cache_dirty( int zlev );
        void set_pathfinding_cache_dirty( const tripoint &p );
        /*@}*/

        void invalidate_map_cache( int zlev );

        // @returns true if map memory decoration should be re/memorized
        bool memory_cache_dec_is_dirty( const tripoint &p ) const;
        // @returns true if map memory terrain should be re/memorized
        bool memory_cache_ter_is_dirty( const tripoint &p ) const;
        // sets whether map memory decoration should be re/memorized
        void memory_cache_dec_set_dirty( const tripoint &p, bool value ) const;
        // sets whether map memory terrain should be re/memorized
        void memory_cache_ter_set_dirty( const tripoint &p, bool value ) const;
        // clears map memory for points occupied by vehicle and marks "dirty" for re-memorizing
        void memory_clear_vehicle_points( const vehicle &veh ) const;

        /**
         * A pre-filter for bresenham LOS.
         * true, if there might be a potential bresenham path between two points.
         * false, if such path definitely not possible.
         */
        bool has_potential_los( const tripoint &from, const tripoint &to ) const;

        /**
         * Callback invoked when a vehicle has moved.
         */
        void on_vehicle_moved( int smz );

        struct apparent_light_info {
            bool obstructed;
            bool abs_obstructed;
            float apparent_light;
        };
        /** Helper function for light calculation; exposed here for map editor
         */
        static apparent_light_info apparent_light_helper( const level_cache &map_cache,
                const tripoint &p );
        /** Determine the visible light level for a tile, based on light_at
         * for the tile, vision distance, etc
         *
         * @param p The tile on this map to draw.
         * @param cache Currently cached visibility parameters
         */
        lit_level apparent_light_at( const tripoint &p, const visibility_variables &cache ) const;
        visibility_type get_visibility( lit_level ll,
                                        const visibility_variables &cache ) const;

        // See field.cpp
        std::tuple<maptile, maptile, maptile> get_wind_blockers( const int &winddirection,
                const tripoint &pos );

        /** Draw a visible part of the map into `w`.
         *
         * This method uses `g->u.posx()/posy()` for visibility calculations, so it can
         * not be used for anything but the player's viewport. Likewise, only
         * `g->m` and maps with equivalent coordinates can be used, as other maps
         * would have coordinate systems incompatible with `g->u.posx()`
         *
         * @param w Window we are drawing in
         * @param center The coordinate of the center of the viewport, this can
         *               be different from the player coordinate.
         */
        void draw( const catacurses::window &w, const tripoint &center );

        /**
         * Draw the map tile at the given coordinate. Called by `map::draw()`.
         *
         * @param w The window we are drawing in
         * @param p The tile on this map to draw.
         * @param params Draw parameters.
         */
        // TODO: Get rid of untyped overload,
        void drawsq( const catacurses::window &w, const tripoint &p, const drawsq_params &params ) const;
        void drawsq( const catacurses::window &w, const tripoint_bub_ms &p,
                     const drawsq_params &params ) const;

        /**
         * Add currently loaded submaps (in @ref grid) to the @ref mapbuffer.
         * They will than be stored by that class and can be loaded from that class.
         * This can be called several times, the mapbuffer takes care of adding
         * the same submap several times. It should only be called after the map has
         * been loaded.
         * Submaps that have been loaded from the mapbuffer (and not generated) are
         * already stored in the mapbuffer.
         * TODO: determine if this is really needed? Submaps are already in the mapbuffer
         * if they have been loaded from disc and the are added by map::generate, too.
         * So when do they not appear in the mapbuffer?
         */
        void save();
        /**
         * Load submaps into @ref grid. This might create new submaps if
         * the @ref mapbuffer can not deliver the requested submap (as it does
         * not exist on disc).
         * This must be called before the map can be used at all!
         * @param w global coordinates of the submap at grid[0]. This
         * is in submap coordinates.
         * @param update_vehicles If true, add vehicles to the vehicle cache.
         * @param pump_events If true, handle window events during loading. If
         * you set this to true, do ensure that the map is not accessed before
         * this function returns (for example, UIs that draw the map should be
         * disabled).
         */
        void load( const tripoint_abs_sm &w, bool update_vehicles,
                   bool pump_events = false );
        /**
         * Shift the map along the vector s.
         * This is like loading the map with coordinates derived from the current
         * position of the map (@ref abs_sub) plus the shift vector.
         * Note: the map must have been loaded before this can be called.
         */
        void shift( const point &s );
        /**
         * Moves the map vertically to (not by!) newz.
         * Does not actually shift anything, only forces cache updates.
         * In the future, it will either actually shift the map or it will get removed
         *  after 3D migration is complete.
         */
        void vertical_shift( int newz );

        void clear_spawns();
        void clear_traps();

        const_maptile maptile_at( const tripoint &p ) const;
        const_maptile maptile_at( const tripoint_bub_ms &p ) const;
        maptile maptile_at( const tripoint &p );
        maptile maptile_at( const tripoint_bub_ms &p );
    private:
        // Versions of the above that don't do bounds checks
        const_maptile maptile_at_internal( const tripoint &p ) const;
        maptile maptile_at_internal( const tripoint &p );
        std::pair<tripoint, maptile> maptile_has_bounds( const tripoint &p, bool bounds_checked );
        std::array<std::pair<tripoint, maptile>, 8> get_neighbors( const tripoint &p );
        void spread_gas( field_entry &cur, const tripoint &p, int percent_spread,
                         const time_duration &outdoor_age_speedup, scent_block &sblk,
                         const oter_id &om_ter );
        void create_hot_air( const tripoint &p, int intensity );
        bool gas_can_spread_to( field_entry &cur, const maptile &dst );
        void gas_spread_to( field_entry &cur, maptile &dst, const tripoint &p );
        int burn_body_part( Character &you, field_entry &cur, const bodypart_id &bp, int scale );
    public:

        // Movement and LOS
        /**
        * Calculate the cost to move past the tile at p.
        *
        * The move cost is determined by various obstacles, such
        * as terrain, vehicles and furniture.
        *
        * @note Movement costs for players and zombies both use this function.
        *
        * @return The return value is interpreted as follows:
        * Move Cost | Meaning
        * --------- | -------
        * 0         | Impassable. Use `passable`/`impassable` to check for this.
        * n > 0     | x*n turns to move past this
        */
        // TODO: fix point types (remove the first overload)
        int move_cost( const tripoint &p, const vehicle *ignored_vehicle = nullptr ) const;
        int move_cost( const tripoint_bub_ms &p, const vehicle *ignored_vehicle = nullptr ) const;
        int move_cost( const point &p, const vehicle *ignored_vehicle = nullptr ) const {
            return move_cost( tripoint( p, abs_sub.z() ), ignored_vehicle );
        }
        // TODO: fix point types (remove the first overload)
        bool impassable( const tripoint &p ) const;
        bool impassable( const tripoint_bub_ms &p ) const;
        bool impassable( const point &p ) const { // TODO: Get rid of untyped version
            return !passable( p );
        }
        bool impassable( const point_bub_ms &p ) const {
            return !passable( p.raw() );
        }
        // TODO: fix point types (remove the first overload)
        bool passable( const tripoint &p ) const;
        bool passable( const tripoint_bub_ms &p ) const;
        bool passable( const point &p ) const {
            return passable( tripoint( p, abs_sub.z() ) );
        }
        bool is_wall_adjacent( const tripoint &center ) const;

        bool is_open_air( const tripoint & ) const;

        /**
        * Similar behavior to `move_cost()`, but ignores vehicles.
        */
        int move_cost_ter_furn( const tripoint &p ) const;
        int move_cost_ter_furn( const point &p ) const {
            return move_cost_ter_furn( tripoint( p, abs_sub.z() ) );
        }
        bool impassable_ter_furn( const tripoint &p ) const;
        bool passable_ter_furn( const tripoint &p ) const;

        /**
        * Cost to move out of one tile and into the next.
        *
        * @return The cost in turns to move out of tripoint `from` and into `to`
        */
        int combined_movecost( const tripoint &from, const tripoint &to,
                               const vehicle *ignored_vehicle = nullptr,
                               int modifier = 0, bool flying = false, bool via_ramp = false ) const;

        /**
         * Returns true if a creature could walk from `from` to `to` in one step.
         * That is, if the tiles are adjacent and either on the same z-level or connected
         * by stairs or (in case of flying monsters) open air with no floors.
         */
        bool valid_move( const tripoint &from, const tripoint &to,
                         bool bash = false, bool flying = false, bool via_ramp = false ) const;

        /**
         * Size of map objects at `p` for purposes of ranged combat.
         * Size is in percentage of tile: if 1.0, all attacks going through tile
         * should hit map objects on it, if 0.0 there is nothing to be hit (air/water).
         */
        double ranged_target_size( const tripoint &p ) const;

        // Sees:
        /**
        * Returns whether `F` sees `T` with a view range of `range`.
        */
        bool sees( const tripoint &F, const tripoint &T, int range, bool with_fields = true ) const;
    private:
        /**
         * Don't expose the slope adjust outside map functions.
         *
         * @param F Thing doing the seeing
         * @param T Thing being seen
         * @param range Vision range of F
         * @param bresenham_slope Indicates the start offset of Bresenham line used to connect
         * the two points, and may subsequently be used to form a path between them.
         * Set to zero if the function returns false.
        **/
        bool sees( const tripoint &F, const tripoint &T, int range, int &bresenham_slope,
                   bool with_fields = true ) const;
        point sees_cache_key( const tripoint &from, const tripoint &to ) const;
    public:
        /**
        * Returns coverage of target in relation to the observer. Target is loc2, observer is loc1.
        * First tile from the target is an obstacle, which has the coverage value.
        * If there's no obstacle adjacent to the target - no coverage.
        */
        int obstacle_coverage( const tripoint &loc1, const tripoint &loc2 ) const;
        int ledge_coverage( const Creature &viewer, const tripoint &target_p ) const;
        int ledge_coverage( const tripoint &viewer_p, const tripoint &target_p,
                            const float &eye_level = 1.0f ) const;
        /**
        * Returns coverage value of the tile.
        */
        int coverage( const tripoint &p ) const;
        /**
         * Check whether there's a direct line of sight between `F` and
         * `T` with the additional movecost restraints.
         *
         * Checks two things:
         * 1. The `sees()` algorithm between `F` and `T`
         * 2. That moving over the line of sight would have a move_cost between
         *    `cost_min` and `cost_max`.
         */
        // TODO: fix point types (remove the first overload)
        bool clear_path( const tripoint &f, const tripoint &t, int range,
                         int cost_min, int cost_max ) const;
        bool clear_path( const tripoint_bub_ms &f, const tripoint_bub_ms &t, int range,
                         int cost_min, int cost_max ) const;

        /**
         * Populates a vector of points that are reachable within a number of steps from a
         * point. It could be generalized to take advantage of z levels, but would need some
         * additional code to detect whether a valid transition was on a tile.
         *
         * Does the following:
         * 1. Checks if a point is reachable using a flood fill and if it is, adds it to a vector.
         *
         */
        void reachable_flood_steps( std::vector<tripoint> &reachable_pts, const tripoint &f,
                                    int range,
                                    int cost_min, int cost_max ) const;

        /**
         * Iteratively tries Bresenham lines with different biases
         * until it finds a clear line or decides there isn't one.
         * returns the line found, which may be the straight line, but blocked.
         */
        std::vector<tripoint> find_clear_path( const tripoint &source, const tripoint &destination ) const;

        /**
         * Check whether the player can access the items located @p. Certain furniture/terrain
         * may prevent that (e.g. a locked safe).
         */
        // TODO: fix point types (remove the first overload)
        bool accessible_items( const tripoint &t ) const;
        bool accessible_items( const tripoint_bub_ms &t ) const;
        /**
         * Calculate next search points surrounding the current position.
         * Points closer to the target come first.
         * This method leads to straighter lines and prevents weird looking movements away from the target.
         */
        std::vector<tripoint> get_dir_circle( const tripoint &f, const tripoint &t ) const;

        /**
         * Calculate the best path using A*
         *
         * @param f The source location from which to path.
         * @param t The destination to which to path.
         * @param settings Structure describing pathfinding parameters.
         * @param pre_closed Never path through those points. They can still be the source or the destination.
         */
        // TODO: fix point types (remove the first overload)
        std::vector<tripoint> route( const tripoint &f, const tripoint &t,
                                     const pathfinding_settings &settings,
        const std::unordered_set<tripoint> &pre_closed = {{ }} ) const;
        std::vector<tripoint_bub_ms> route( const tripoint_bub_ms &f, const tripoint_bub_ms &t,
                                            const pathfinding_settings &settings,
        const std::unordered_set<tripoint> &pre_closed = {{ }} ) const;

        // Get a straight route from f to t, only along non-rough terrain. Returns an empty vector
        // if that is not possible.
        std::vector<tripoint> straight_route( const tripoint &f, const tripoint &t ) const;

        // Vehicles: Common to 2D and 3D
        VehicleList get_vehicles();
        void add_vehicle_to_cache( vehicle * );
        void clear_vehicle_point_from_cache( vehicle *veh, const tripoint &pt );
        // clears all vehicle level caches
        void clear_vehicle_level_caches();
        void remove_vehicle_from_cache( vehicle *veh, int zmin = -OVERMAP_DEPTH,
                                        int zmax = OVERMAP_HEIGHT );
        void reset_vehicles_sm_pos();
        // clears and build vehicle level caches
        void rebuild_vehicle_level_caches();
        void clear_vehicle_list( int zlev );
        void update_vehicle_list( const submap *to, int zlev );
        //Returns true if vehicle zones are dirty and need to be recached
        bool check_vehicle_zones( int zlev );
        std::vector<zone_data *> get_vehicle_zones( int zlev );
        void register_vehicle_zone( vehicle *, int zlev );
        bool deregister_vehicle_zone( zone_data &zone ) const;
        // returns a list of tripoints which contain parts from moving vehicles within \p max_range
        // distance from \p z position, if any parts are CONTROLS, ENGINE or WHEELS returns a
        // list of tripoints with exclusively such parts instead. Used for monster gun actor targeting.
        std::set<tripoint_bub_ms> get_moving_vehicle_targets( const Creature &z, int max_range );

        // Removes vehicle from map and returns it in unique_ptr
        std::unique_ptr<vehicle> detach_vehicle( vehicle *veh );
        void destroy_vehicle( vehicle *veh );
        // Vehicle movement
        void vehmove();
        // Selects a vehicle to move, returns false if no moving vehicles
        bool vehproceed( VehicleList &vehicle_list );

        // Vehicles
        VehicleList get_vehicles( const tripoint &start, const tripoint &end );
        /**
        * Checks if tile is occupied by vehicle and by which part.
        *
        * @param p Tile to check for vehicle
        */
        // TODO: fix point types (remove the first overload)
        optional_vpart_position veh_at( const tripoint &p ) const;
        optional_vpart_position veh_at( const tripoint_abs_ms &p ) const;
        optional_vpart_position veh_at( const tripoint_bub_ms &p ) const;
        vehicle *veh_at_internal( const tripoint &p, int &part_num );
        const vehicle *veh_at_internal( const tripoint &p, int &part_num ) const;
        // Put player on vehicle at x,y
        void board_vehicle( const tripoint &p, Character *pl );
        // Remove given passenger from given vehicle part.
        // If dead_passenger, then null passenger is acceptable.
        void unboard_vehicle( const vpart_reference &, Character *passenger,
                              bool dead_passenger = false );
        // Remove passenger from vehicle at p.
        void unboard_vehicle( const tripoint &p, bool dead_passenger = false );
        // Change vehicle coordinates and move vehicle's driver along.
        // WARNING: not checking collisions!
        // optionally: include a list of parts to displace instead of the entire vehicle
        bool displace_vehicle( vehicle &veh, const tripoint &dp, bool adjust_pos = true,
                               const std::set<int> &parts_to_move = {} );
        // make sure a vehicle that is split across z-levels is properly supported
        // calls displace_vehicle() and shouldn't be called from displace_vehicle
        void level_vehicle( vehicle &veh );
        // move water under wheels. true if moved
        bool displace_water( const tripoint &dp );

        // Returns the wheel area of the vehicle multiplied by traction of the surface
        // When ignore_movement_modifiers is set to true, it returns the area of the wheels touching the ground
        // TODO: Remove the ugly sinking vehicle hack
        float vehicle_wheel_traction( const vehicle &veh, bool ignore_movement_modifiers = false ) const;

        // Executes vehicle-vehicle collision based on vehicle::collision results
        // Returns impulse of the executed collision
        // If vector contains collisions with vehicles other than veh2, they will be ignored
        float vehicle_vehicle_collision( vehicle &veh, vehicle &veh2,
                                         const std::vector<veh_collision> &collisions );
        // Throws vehicle passengers about the vehicle, possibly out of it
        // Returns change in vehicle orientation due to lost control
        units::angle shake_vehicle( vehicle &veh, int velocity_before, const units::angle &direction );

        // Actually moves the vehicle
        // Unlike displace_vehicle, this one handles collisions
        vehicle *move_vehicle( vehicle &veh, const tripoint &dp, const tileray &facing );

        // Furniture
        void set( const tripoint &p, const ter_id &new_terrain, const furn_id &new_furniture );
        void set( const point &p, const ter_id &new_terrain, const furn_id &new_furniture ) {
            furn_set( p, new_furniture );
            ter_set( p, new_terrain );
        }
        // TODO: fix point types (remove the first overload)
        std::string name( const tripoint &p );
        std::string name( const tripoint_bub_ms &p );
        std::string name( const point &p ) {
            return name( tripoint( p, abs_sub.z() ) );
        }
        std::string disp_name( const tripoint &p );
        /**
        * Returns the name of the obstacle at p that might be blocking movement/projectiles/etc.
        * Note that this only accounts for vehicles, terrain, and furniture.
        */
        // TODO: Get rid of untyped overload.
        std::string obstacle_name( const tripoint &p );
        std::string obstacle_name( const tripoint_bub_ms &p );
        bool has_furn( const tripoint &p ) const;
        // TODO: fix point types (remove the first overload)
        bool has_furn( const tripoint_bub_ms &p ) const;
        bool has_furn( const point &p ) const {
            return has_furn( tripoint( p, abs_sub.z() ) );
        }
        // TODO: fix point types (remove the first overload)
        furn_id furn( const tripoint &p ) const;
        furn_id furn( const tripoint_bub_ms &p ) const;
        furn_id furn( const point &p ) const {
            return furn( tripoint( p, abs_sub.z() ) );
        }
        /**
        * furn_reset should be true if new_furniture is being set to f_null
        * when the player is grab-moving furniture
        */
        // TODO: fix point types (remove the first overload)
        bool furn_set( const tripoint &p, const furn_id &new_furniture, bool furn_reset = false,
                       bool avoid_creatures = false );
        bool furn_set( const tripoint_bub_ms &p, const furn_id &new_furniture,
                       bool furn_reset = false, bool avoid_creatures = false );
        bool furn_set( const point &p, const furn_id &new_furniture,
                       bool avoid_creatures = false ) { // TODO: Get rid of untyped version.
            return furn_set( tripoint( p, abs_sub.z() ), new_furniture, false, avoid_creatures );
        }
        bool furn_set( const point_bub_ms &p, const furn_id &new_furniture, bool avoid_creatures = false ) {
            return furn_set( tripoint_bub_ms( p, abs_sub.z() ), new_furniture, false, avoid_creatures );
        }
        void furn_clear( const tripoint &p ) {
            furn_set( p, f_clear );
        };
        void furn_clear( const point &p ) {
            furn_clear( tripoint( p, abs_sub.z() ) );
        }
        // TODO: fix point types (remove the first overload)
        std::string furnname( const tripoint &p );
        std::string furnname( const tripoint_bub_ms &p );
        std::string furnname( const point &p ) {
            return furnname( tripoint( p, abs_sub.z() ) );
        }
        bool can_move_furniture( const tripoint &pos, Character *you = nullptr ) const;

        // Terrain
        // TODO: fix point types (remove the first overload)
        ter_id ter( const tripoint &p ) const;
        ter_id ter( const tripoint_bub_ms &p ) const;
        ter_id ter( const point &p ) const {
            return ter( tripoint( p, abs_sub.z() ) );
        }

        int get_map_damage( const tripoint_bub_ms &p ) const;
        void set_map_damage( const tripoint_bub_ms &p, int dmg );

        // Return a bitfield of the adjacent tiles which connect to the given
        // connect_group.  From least-significant bit the order is south, east,
        // west, north (because that's what cata_tiles expects).
        // Based on a combination of visibility and memory, not simply the true
        // terrain. Additional overrides can be passed in to override terrain
        // at specific positions. This is used to display terrain overview in
        // the map editor.
        uint8_t get_known_connections( const tripoint &p, const std::bitset<NUM_TERCONN> &connect_group,
                                       const std::map<tripoint, ter_id> &override = {} ) const;
        // as above, but for furniture
        uint8_t get_known_connections_f( const tripoint &p, const std::bitset<NUM_TERCONN> &connect_group,
                                         const std::map<tripoint, furn_id> &override = {} ) const;

        // Return a bitfield of the adjacent tiles which rotate towards the given
        // connect_group.  From least-significant bit the order is south, east,
        // west, north (because that's what cata_tiles expects).
        // Returns CHAR_MAX if rotate_to_group is 0 (i.e. does not rotate).
        // Based on the true terrain.
        // Additional overrides can be passed in to override terrain
        // at specific positions.
        uint8_t get_known_rotates_to( const tripoint &p, const std::bitset<NUM_TERCONN> &rotate_to_group,
                                      const std::map<tripoint, ter_id> &override = {} ) const;
        // as above, but for furniture (considers neighbouring terrain and furniture)
        uint8_t get_known_rotates_to_f( const tripoint &p, const std::bitset<NUM_TERCONN> &rotate_to_group,
                                        const std::map<tripoint, ter_id> &override = {},
                                        const std::map<tripoint, furn_id> &override_f = {} ) const;

        /**
         * Returns the full harvest list, for spawning.
         */
        const harvest_id &get_harvest( const tripoint &p ) const;
        /**
         * Returns names of the items that would be dropped.
         */
        const std::set<std::string> &get_harvest_names( const tripoint &p ) const;
        ter_id get_ter_transforms_into( const tripoint &p ) const;

        // TODO: fix point types (remove the first overload)
        bool ter_set( const tripoint &p, const ter_id &new_terrain, bool avoid_creatures = false );
        bool ter_set( const tripoint_bub_ms &, const ter_id &new_terrain, bool avoid_creatures = false );
        // TODO: fix point types (remove the first overload)
        bool ter_set( const point &p, const ter_id &new_terrain, bool avoid_creatures = false ) {
            return ter_set( tripoint( p, abs_sub.z() ), new_terrain, avoid_creatures );
        }
        bool ter_set( const point_bub_ms &p, const ter_id &new_terrain, bool avoid_creatures = false ) {
            return ter_set( tripoint_bub_ms( p, abs_sub.z() ), new_terrain, avoid_creatures );
        }

        std::string tername( const tripoint &p ) const;
        std::string tername( const point &p ) const {
            return tername( tripoint( p, abs_sub.z() ) );
        }

        // Check for terrain/furniture/field that provide a
        // "fire" item to be used for example when crafting or when
        // a iuse function needs fire.
        bool has_nearby_fire( const tripoint &p, int radius = 1 ) const;
        /**
         * Check whether a table/workbench/vehicle kitchen or other flat
         * surface is nearby that could be used for crafting or eating.
         */
        bool has_nearby_table( const tripoint_bub_ms &p, int radius = 1 ) const;
        /**
         * Check whether a chair or vehicle seat is nearby.
         */
        bool has_nearby_chair( const tripoint &p, int radius = 1 ) const;
        /**
         * Checks whether a specific terrain is nearby.
        */
        bool has_nearby_ter( const tripoint &p, const ter_id &type, int radius = 1 ) const;
        /**
         * Check if creature can see some items at p. Includes:
         * - check for items at this location (has_items(p))
         * - check for SEALED flag (sealed furniture/terrain makes
         * items not visible under any circumstances).
         * - check for CONTAINER flag (makes items only visible when
         * the creature is at p or at an adjacent square).
         */
        bool sees_some_items( const tripoint &p, const Creature &who ) const;
        bool sees_some_items( const tripoint &p, const tripoint &from ) const;
        /**
         * Check if the creature could see items at p if there were
         * any items. This is similar to @ref sees_some_items, but it
         * does not check that there are actually any items.
         */
        bool could_see_items( const tripoint &p, const Creature &who ) const;
        bool could_see_items( const tripoint &p, const tripoint &from ) const;
        /**
         * Checks for existence of items. Faster than i_at(p).empty
         */
        // TODO: fix point types (remove the first overload)
        bool has_items( const tripoint &p ) const;
        bool has_items( const tripoint_bub_ms &p ) const;

        // Check if a tile with LIQUIDCONT flag only contains liquids
        bool only_liquid_in_liquidcont( const tripoint &p );

        /**
         * Calls the examine function of furniture or terrain at given tile, for given character.
         * Will only examine terrain if furniture had @ref iexamine::none as the examine function.
         */
        void examine( Character &you, const tripoint &pos ) const;

        /**
         * Returns true if point at pos is harvestable right now, with no extra tools.
         */
        bool is_harvestable( const tripoint &pos ) const;

        // Flags
        // Words relevant to terrain (sharp, etc)
        std::string features( const tripoint &p ) const;
        std::string features( const point &p ) {
            return features( tripoint( p, abs_sub.z() ) );
        }
        // Checks terrain, furniture and vehicles
        // TODO: fix point types (remove the first overload)
        bool has_flag( const std::string &flag, const tripoint &p ) const;
        bool has_flag( const std::string &flag, const tripoint_bub_ms &p ) const;
        bool has_flag( const std::string &flag, const point &p ) const {
            return has_flag( flag, tripoint( p, abs_sub.z() ) );
        }
        // True if items can be dropped in this tile
        // TODO: fix point types (remove the first overload)
        bool can_put_items( const tripoint &p ) const;
        bool can_put_items( const tripoint_bub_ms &p ) const;
        bool can_put_items( const point &p ) const {
            return can_put_items( tripoint( p, abs_sub.z() ) );
        }
        // True if items can be placed in this tile
        // TODO: fix point types (remove the first overload)
        bool can_put_items_ter_furn( const tripoint &p ) const;
        bool can_put_items_ter_furn( const tripoint_bub_ms &p ) const;
        bool can_put_items_ter_furn( const point &p ) const {
            return can_put_items_ter_furn( tripoint( p, abs_sub.z() ) );
        }
        // Checks terrain
        bool has_flag_ter( const std::string &flag, const tripoint &p ) const;
        bool has_flag_ter( const std::string &flag, const point &p ) const {
            return has_flag_ter( flag, tripoint( p, abs_sub.z() ) );
        }
        // Checks furniture
        // TODO: fix point types (remove the first overload)
        bool has_flag_furn( const std::string &flag, const tripoint &p ) const;
        bool has_flag_furn( const std::string &flag, const tripoint_bub_ms &p ) const;
        bool has_flag_furn( const std::string &flag, const point &p ) const {
            return has_flag_furn( flag, tripoint( p, abs_sub.z() ) );
        }
        // Checks terrain or furniture
        bool has_flag_ter_or_furn( const std::string &flag, const tripoint &p ) const;
        bool has_flag_ter_or_furn( const std::string &flag, const point &p ) const {
            return has_flag_ter_or_furn( flag, tripoint( p, abs_sub.z() ) );
        }
        // Fast "oh hai it's update_scent/lightmap/draw/monmove/self/etc again, what about this one" flag checking
        // Checks terrain, furniture and vehicles
        // TODO: fix point types (remove the first overload)
        bool has_flag( ter_furn_flag flag, const tripoint &p ) const;
        bool has_flag( ter_furn_flag flag, const tripoint_bub_ms &p ) const;
        bool has_flag( ter_furn_flag flag, const point &p ) const {
            return has_flag( flag, tripoint( p, abs_sub.z() ) );
        }
        // Checks terrain
        bool has_flag_ter( ter_furn_flag flag,
                           const tripoint &p ) const;  // TODO: Get rid of untyped version
        bool has_flag_ter( ter_furn_flag flag, const tripoint_bub_ms &p ) const;
        bool has_flag_ter( ter_furn_flag flag, const point &p ) const {  // TODO: Get rid of untyped version
            return has_flag_ter( flag, tripoint( p, abs_sub.z() ) );
        }
        bool has_flag_ter( ter_furn_flag flag, const point_bub_ms &p ) const {
            return has_flag_ter( flag, tripoint_bub_ms( p, abs_sub.z() ) );
        }
        // Checks furniture
        // TODO: fix point types (remove the first overload)
        bool has_flag_furn( ter_furn_flag flag, const tripoint &p ) const;
        bool has_flag_furn( ter_furn_flag flag, const tripoint_bub_ms &p ) const;
        bool has_flag_furn( ter_furn_flag flag, const point &p ) const {
            return has_flag_furn( flag, tripoint( p, abs_sub.z() ) );
        }
        // Checks terrain or furniture
        // TODO: fix point types (remove the first overload)
        bool has_flag_ter_or_furn( ter_furn_flag flag, const tripoint &p ) const;
        bool has_flag_ter_or_furn( ter_furn_flag flag, const tripoint_bub_ms &p ) const;
        bool has_flag_ter_or_furn( ter_furn_flag flag, const point &p ) const {
            return has_flag_ter_or_furn( flag, tripoint( p, abs_sub.z() ) );
        }

        // Bashable
        /** Returns true if there is a bashable vehicle part or the furn/terrain is bashable at p */
        bool is_bashable( const tripoint &p, bool allow_floor = false ) const;
        bool is_bashable( const point &p ) const {
            return is_bashable( tripoint( p, abs_sub.z() ) );
        }
        /** Returns true if the terrain at p is bashable */
        bool is_bashable_ter( const tripoint &p, bool allow_floor = false ) const;
        bool is_bashable_ter( const point &p ) const {
            return is_bashable_ter( tripoint( p, abs_sub.z() ) );
        }
        /** Returns true if the furniture at p is bashable */
        bool is_bashable_furn( const tripoint &p ) const;
        bool is_bashable_furn( const point &p ) const {
            return is_bashable_furn( tripoint( p, abs_sub.z() ) );
        }
        /** Returns true if the furniture or terrain at p is bashable */
        bool is_bashable_ter_furn( const tripoint &p, bool allow_floor = false ) const;
        bool is_bashable_ter_furn( const point &p ) const {
            return is_bashable_ter_furn( tripoint( p, abs_sub.z() ) );
        }
        /** Returns max_str of the furniture or terrain at p */
        int bash_strength( const tripoint &p, bool allow_floor = false ) const;
        int bash_strength( const point &p ) const {
            return bash_strength( tripoint( p, abs_sub.z() ) );
        }
        /** Returns min_str of the furniture or terrain at p */
        int bash_resistance( const tripoint &p, bool allow_floor = false ) const;
        int bash_resistance( const point &p ) const {
            return bash_resistance( tripoint( p, abs_sub.z() ) );
        }
        /** Returns a success rating from -1 to 10 for a given tile based on a set strength, used for AI movement planning
        *  Values roughly correspond to 10% increment chances of success on a given bash, rounded down. -1 means the square is not bashable */
        int bash_rating( int str, const tripoint &p, bool allow_floor = false ) const;
        int bash_rating( const int str, const point &p ) const {
            return bash_rating( str, tripoint( p, abs_sub.z() ) );
        }

        // Rubble
        /** Generates rubble at the given location, if overwrite is true it just writes on top of what currently exists
         *  floor_type is only used if there is a non-bashable wall at the location or with overwrite = true */
        void make_rubble( const tripoint &p, const furn_id &rubble_type, bool items,
                          const ter_id &floor_type, bool overwrite = false );
        void make_rubble( const tripoint &p, const furn_id &rubble_type, bool items ) {
            make_rubble( p, rubble_type, items, t_dirt, false );
        }
        void make_rubble( const tripoint &p ) {
            make_rubble( p, f_rubble, false, t_dirt, false );
        }

        bool is_outside( const tripoint &p ) const;
        bool is_outside( const point &p ) const {
            return is_outside( tripoint( p, abs_sub.z() ) );
        }
        /**
         * Returns whether or not the terrain at the given location can be dived into
         * (by monsters that can swim or are aquatic or non-breathing).
         * @param p The coordinate to look at.
         * @return true if the terrain can be dived into; false if not.
         */
        bool is_divable( const tripoint &p ) const;
        bool is_divable( const point &p ) const {
            return is_divable( tripoint( p, abs_sub.z() ) );
        }
        bool is_water_shallow_current( const tripoint &p ) const;
        bool is_water_shallow_current( const point &p ) const {
            return is_water_shallow_current( tripoint( p, abs_sub.z() ) );
        }

        /** Check if the last terrain is wall in direction NORTH, SOUTH, WEST or EAST
         *  @param no_furn if true, the function will stop and return false
         *  if it encounters a furniture
         *  @param p starting coordinates of check
         *  @param max ending coordinates of check
         *  @param dir Direction of check
         *  @return true if from x to xmax or y to ymax depending on direction
         *  all terrain is floor and the last terrain is a wall */
        bool is_last_ter_wall( bool no_furn, const point &p,
                               const point &max, direction dir ) const;

        /**
         * Checks if there are any tinder flagged items on the tile.
         * @param p tile to check
         */
        bool tinder_at( const tripoint &p );

        /**
         * Checks if there are any flammable items on the tile.
         * @param p tile to check
         * @param threshold Fuel threshold (lower means worse fuels are accepted).
         */
        // TODO: fix point types (remove the first overload)
        bool flammable_items_at( const tripoint &p, int threshold = 0 );
        bool flammable_items_at( const tripoint_bub_ms &p, int threshold = 0 );
        /** Returns true if there is a flammable item or field or the furn/terrain is flammable at p */
        // TODO: fix point types (remove the first overload)
        bool is_flammable( const tripoint &p );
        bool is_flammable( const tripoint_bub_ms &p );
        point random_outdoor_tile() const;
        // mapgen

        void draw_line_ter( const ter_id &type, const point &p1, const point &p2,
                            bool avoid_creature = false );
        void draw_line_furn( const furn_id &type, const point &p1, const point &p2,
                             bool avoid_creatures = false );
        void draw_fill_background( const ter_id &type );
        void draw_fill_background( ter_id( *f )() );
        void draw_fill_background( const weighted_int_list<ter_id> &f );

        void draw_square_ter( const ter_id &type, const point &p1, const point &p2,
                              bool avoid_creature = false );
        void draw_square_furn( const furn_id &type, const point &p1, const point &p2,
                               bool avoid_creatures = false );
        void draw_square_ter( ter_id( *f )(), const point &p1, const point &p2,
                              bool avoid_creatures = false );
        void draw_square_ter( const weighted_int_list<ter_id> &f, const point &p1,
                              const point &p2, bool avoid_creatures = false );
        void draw_rough_circle_ter( const ter_id &type, const point &p, int rad );
        void draw_rough_circle_furn( const furn_id &type, const point &p, int rad );
        void draw_circle_ter( const ter_id &type, const rl_vec2d &p, double rad );
        void draw_circle_ter( const ter_id &type, const point &p, int rad );
        void draw_circle_furn( const furn_id &type, const point &p, int rad );

        void add_corpse( const tripoint &p );

        // Terrain changing functions
        // Change all instances of $from->$to
        void translate( const ter_id &from, const ter_id &to );
        // Change all instances $from->$to within this radius, optionally limited to locations in the same submap.
        // Optionally toggles instances $from->$to & $to->$from
        void translate_radius( const ter_id &from, const ter_id &to, float radi, const tripoint &p,
                               bool same_submap = false, bool toggle_between = false );
        void transform_radius( const ter_furn_transform_id &transform, int radi,
                               const tripoint_abs_ms &p );
        void transform_line( const ter_furn_transform_id &transform, const tripoint_abs_ms &first,
                             const tripoint_abs_ms &second );
        // TODO: fix point types (remove the first overload)
        bool close_door( const tripoint &p, bool inside, bool check_only );
        bool close_door( const tripoint_bub_ms &p, bool inside, bool check_only );
        bool open_door( Creature const &u, const tripoint &p, bool inside, bool check_only = false );
        // Destruction
        /** bash a square for a set number of times at set power.  Does not destroy */
        void batter( const tripoint &p, int power, int tries = 1, bool silent = false );
        /** Keeps bashing a square until it can't be bashed anymore */
        void destroy( const tripoint &p, bool silent = false );
        /** Keeps bashing a square until there is no more furniture */
        // TODO: fix point types (remove the first overload)
        void destroy_furn( const tripoint &p, bool silent = false );
        void destroy_furn( const tripoint_bub_ms &, bool silent = false );
        void crush( const tripoint &p );
        void shoot( const tripoint &p, projectile &proj, bool hit_items );
        /** Checks if a square should collapse, returns the X for the one_in(X) collapse chance */
        int collapse_check( const tripoint &p ) const;
        /** Causes a collapse at p, such as from destroying a wall */
        void collapse_at( const tripoint &p, bool silent, bool was_supporting = false,
                          bool destroy_pos = true );
        /** Tries to smash the items at the given tripoint. Used by the explosion code */
        void smash_items( const tripoint &p, int power, const std::string &cause_message );
        /**
         * Returns a pair where first is whether anything was smashed and second is if it was destroyed.
         *
         * @param p Where to bash
         * @param str How hard to bash
         * @param silent Don't produce any sound
         * @param destroy Destroys some otherwise unbashable tiles
         * @param bash_floor Allow bashing the floor and the tile that supports it
         * @param bashing_vehicle Vehicle that should NOT be bashed (because it is doing the bashing)
         */
        bash_params bash( const tripoint &p, int str, bool silent = false,
                          bool destroy = false, bool bash_floor = false,
                          const vehicle *bashing_vehicle = nullptr );

        // Effects of attacks/items
        bool hit_with_acid( const tripoint &p );
        bool hit_with_fire( const tripoint &p );

        /**
         * Returns true if there is furniture for which filter returns true in a 1 tile radius of p.
         * Pass return_true<furn_t> to detect all adjacent furniture.
         * @param p the location to check at
         * @param filter what to filter the furniture by.
         */
        bool has_adjacent_furniture_with( const tripoint &p,
                                          const std::function<bool( const furn_t & )> &filter ) const;
        /**
         * Check for moppable fields/items at this location
         * @param p the location
         * @return true if anything is moppable here, false otherwise.
         */
        bool terrain_moppable( const tripoint_bub_ms &p );
        /**
         * Remove moppable fields/items at this location
         * @param p the location
         * @return true if anything moppable was there, false otherwise.
         */
        bool mop_spills( const tripoint_bub_ms &p );
        /**
         * Moved here from weather.cpp for speed. Decays fire, washable fields and scent.
         * Washable fields are decayed only by 1/3 of the amount fire is.
         */
        void decay_fields_and_scent( const time_duration &amount );

        // Signs
        std::string get_signage( const tripoint &p ) const;
        void set_signage( const tripoint &p, const std::string &message );
        // TODO: fix point types (remove the first overload)
        void delete_signage( const tripoint &p );
        void delete_signage( const tripoint_bub_ms &p );

        // Radiation
        int get_radiation( const tripoint &p ) const;
        void set_radiation( const tripoint &p, int value );
        void set_radiation( const point &p, const int value ) {
            set_radiation( tripoint( p, abs_sub.z() ), value );
        }

        /** Increment the radiation in the given tile by the given delta
        *  (decrement it if delta is negative)
        */
        void adjust_radiation( const tripoint &p, int delta );
        void adjust_radiation( const point &p, const int delta ) {
            adjust_radiation( tripoint( p, abs_sub.z() ), delta );
        }

        // Temperature modifier for submap
        units::temperature_delta get_temperature_mod( const tripoint &p ) const;
        // Set temperature modifier for all four submap quadrants
        void set_temperature_mod( const tripoint &p, units::temperature_delta temperature_mod );
        void set_temperature_mod( const point &p, units::temperature_delta new_temperature_mod ) {
            set_temperature_mod( tripoint( p, abs_sub.z() ), new_temperature_mod );
        }

        // Returns points for all submaps with inconsistent state relative to
        // the list in map.  Used in tests.
        void check_submap_active_item_consistency();
        // Accessor that returns a wrapped reference to an item stack for safe modification.
        // TODO: fix point types (remove the first overload)
        map_stack i_at( const tripoint &p );
        map_stack i_at( const tripoint_bub_ms &p );
        map_stack i_at( const point &p ) {
            return i_at( tripoint( p, abs_sub.z() ) );
        }
        item water_from( const tripoint &p );
        // TODO: Get rid of untyped overload.
        void i_clear( const tripoint &p );
        void i_clear( const tripoint_bub_ms &p );
        void i_clear( const point &p ) {
            i_clear( tripoint( p, abs_sub.z() ) );
        }
        // i_rem() methods that return values act like container::erase(),
        // returning an iterator to the next item after removal.
        map_stack::iterator i_rem( const tripoint &p, const map_stack::const_iterator &it );
        map_stack::iterator i_rem( const point &location, const map_stack::const_iterator &it ) {
            return i_rem( tripoint( location, abs_sub.z() ), it );
        }
        // TODO: fix point types (remove the first overload)
        void i_rem( const tripoint &p, item *it );
        void i_rem( const tripoint_bub_ms &p, item *it );
        void i_rem( const point &p, item *it ) {
            i_rem( tripoint( p, abs_sub.z() ), it );
        }
        void spawn_artifact( const tripoint &p, const relic_procgen_id &id,
                             int max_attributes = 5,  // TODO: Get rid of untyped version
                             int power_level = 1000, int max_negative_power = -2000, bool is_resonant = false );
        void spawn_artifact( const tripoint_bub_ms &p, const relic_procgen_id &id, int max_attributes = 5,
                             int power_level = 1000, int max_negative_power = -2000, bool is_resonant = false );
        void spawn_item( const tripoint &p, const itype_id &type_id,
                         unsigned quantity = 1, int charges = 0,
                         const time_point &birthday = calendar::start_of_cataclysm, int damlevel = 0,
                         const std::set<flag_id> &flags = {}, const std::string &variant = "",
                         const std::string &faction = "" );
        void spawn_item( const point &p, const itype_id &type_id,
                         unsigned quantity = 1, int charges = 0,
                         const time_point &birthday = calendar::start_of_cataclysm, int damlevel = 0,
                         const std::set<flag_id> &flags = {}, const std::string &variant = "",
                         const std::string &faction = "" ) {
            spawn_item( tripoint( p, abs_sub.z() ), type_id, quantity, charges, birthday, damlevel, flags,
                        variant, faction );
        }

        // FIXME: remove these overloads and require spawn_item to take an
        // itype_id
        void spawn_item( const tripoint &p, const std::string &type_id,
                         unsigned quantity = 1, int charges = 0,
                         const time_point &birthday = calendar::start_of_cataclysm, int damlevel = 0,
                         const std::set<flag_id> &flags = {}, const std::string &variant = "",
                         const std::string &faction = "" ) {
            spawn_item( p, itype_id( type_id ), quantity, charges, birthday, damlevel, flags, variant,
                        faction );
        }
        void spawn_item( const point &p, const std::string &type_id,
                         unsigned quantity = 1, int charges = 0,
                         const time_point &birthday = calendar::start_of_cataclysm, int damlevel = 0,
                         const std::set<flag_id> &flags = {}, const std::string &variant = "",
                         const std::string &faction = "" ) {
            spawn_item( tripoint( p, abs_sub.z() ), type_id, quantity, charges, birthday, damlevel, flags,
                        variant, faction );
        }
        units::volume max_volume( const tripoint &p );
        // TODO: fix point types (remove the first overload)
        units::volume free_volume( const tripoint &p );
        units::volume free_volume( const tripoint_bub_ms &p );
        units::volume stored_volume( const tripoint &p );

        /**
         *  Adds an item to map tile or stacks charges
         *  @param pos Where to add item
         *  @param obj Item to add
         *  @param copies_remaining Number of identical copies of the item to create
         *  @param overflow if destination is full attempt to drop on adjacent tiles
         *  @return reference to dropped (and possibly stacked) item or null item on failure
         *  @warning function is relatively expensive and meant for user initiated actions, not mapgen
         */
        // TODO: fix point types (remove the first overload)
        item_location add_item_ret_loc( const tripoint &pos, item obj, bool overflow = true );
        item &add_item_or_charges( const tripoint &pos, item obj, bool overflow = true );
        item &add_item_or_charges( const tripoint &pos, item obj, int &copies_remaining,
                                   bool overflow = true );
        item &add_item_or_charges( const tripoint_bub_ms &pos, item obj, bool overflow = true );
        item &add_item_or_charges( const tripoint_bub_ms &pos, item obj, int &copies_remaining,
                                   bool overflow = true );
        item &add_item_or_charges( const point &p, const item &obj, bool overflow = true ) {
            return add_item_or_charges( tripoint( p, abs_sub.z() ), obj, overflow );
        }

        /**
         * Gets spawn_rate value for item category of 'itm'.
         * If spawn_rate is more than or equal to 1.0, it will use roll_remainder on it.
        */
        float item_category_spawn_rate( const item &itm );

        /**
         * Place an item on the map, despite the parameter name, this is not necessarily a new item.
         * WARNING: does -not- check volume or stack charges. player functions (drop etc) should use
         * map::add_item_or_charges
         *
         * @returns The item that got added, or nulitem.
         */
        item &add_item( const tripoint &p, item new_item, int copies );
        item &add_item( const tripoint &p, item new_item );
        void add_item( const point &p, const item &new_item ) {
            add_item( tripoint( p, abs_sub.z() ), new_item );
        }

        /**
         * Update an item's active status, for example when adding
         * hot or perishable liquid to a container.
         */
        void make_active( item_location &loc );
        void make_active( tripoint_abs_sm const &loc );

        /**
         * Update luminosity before and after item's transformation
         */
        void update_lum( item_location &loc, bool add );

        /**
         * @name Consume items on the map
         *
         * The functions here consume accessible items / item charges on the map or in vehicles
         * around the player (whose positions is given as origin).
         * They return a list of copies of the consumed items (with the actually consumed charges
         * in it).
         * The quantity / amount parameter will be reduced by the number of items/charges removed.
         * If all required items could be removed from the map, the quantity/amount will be 0,
         * otherwise it will contain a positive value and the remaining items must be gathered from
         * somewhere else.
         */
        /*@{*/
        std::list<item> use_amount_square( const tripoint &p, const itype_id &type, int &quantity,
                                           const std::function<bool( const item & )> &filter = return_true<item> );
        std::list<item> use_amount( const tripoint &origin, int range, const itype_id &type, int &quantity,
                                    const std::function<bool( const item & )> &filter = return_true<item>, bool select_ind = false );
        std::list<item> use_amount( const std::vector<tripoint> &reachable_pts, const itype_id &type,
                                    int &quantity,
                                    const std::function<bool( const item & )> &filter = return_true<item>, bool select_ind = false );
        std::list<item> use_charges( const tripoint &origin, int range, const itype_id &type,
                                     int &quantity, const std::function<bool( const item & )> &filter = return_true<item>,
                                     basecamp *bcp = nullptr, bool in_tools = false );
        std::list<item> use_charges( const std::vector<tripoint> &reachable_pts, const itype_id &type,
                                     int &quantity,
                                     const std::function<bool( const item & )> &filter = return_true<item>,
                                     basecamp *bcp = nullptr, bool in_tools = false );

        /** Find items located at point p (on map or in vehicles) that pass the filter */
        std::list<item_location> items_with( const tripoint &p,
                                             const std::function<bool( const item & )> &filter );

        /**
        * Consume UPS from UPS sources from area centered at origin.
        * @param origin the position of player
        * @param range how far the UPS can be used from
        * @param qty amount of energy to consume. Is rounded down to kJ precision. Do not use negative values.
        * @return Actual amount of energy consumed
        */
        units::energy consume_ups( const std::vector<tripoint> &reachable_pts, units::energy qty );
        units::energy consume_ups( const tripoint &origin, int range, units::energy qty );

        /*@}*/
        std::list<std::pair<tripoint, item *> > get_rc_items( const tripoint &p = { -1, -1, -1 } );

        /**
        * Place items from item group in the rectangle f - t. Several items may be spawned
        * on different places. Several items may spawn at once (at one place) when the item group says
        * so (uses @ref item_group::items_from which may return several items at once).
        * @param gp id of item group to spawn from
        * @param chance Chance for more items. A chance of 100 creates 1 item all the time, otherwise
        * it's the chance that more items will be created (place items until the random roll with that
        * chance fails). The chance is used for the first item as well, so it may not spawn an item at
        * all. Values <= 0 or > 100 are invalid.
        * @param p1 One corner of rectangle in which to spawn items
        * @param p2 Second corner of rectangle in which to spawn items
        * @param ongrass If false the items won't spawn on flat terrain (grass, floor, ...).
        * @param turn The birthday that the created items shall have.
        * @param magazine percentage chance item will contain the default magazine
        * @param ammo percentage chance item will be filled with default ammo
        * @return vector containing all placed items
        */
        // TODO: fix point types (remove the first overload)
        std::vector<item *> place_items(
            const item_group_id &group_id, int chance, const tripoint &p1, const tripoint &p2,
            bool ongrass, const time_point &turn, int magazine = 0, int ammo = 0,
            const std::string &faction = "" );
        std::vector<item *> place_items(
            const item_group_id &group_id, int chance,
            const tripoint_bub_ms &p1, const tripoint_bub_ms &p2,
            bool ongrass, const time_point &turn, int magazine = 0, int ammo = 0,
            const std::string &faction = "" );
        std::vector<item *> place_items(
            const item_group_id &group_id, int chance, const point &p1, const point &p2,
            bool ongrass, const time_point &turn, int magazine = 0, int ammo = 0,
            const std::string &faction = "" ) {
            return place_items( group_id, chance, tripoint( p1, abs_sub.z() ),
                                tripoint( p2, abs_sub.z() ), ongrass, turn, magazine, ammo, faction );
        }
        /**
        * Place items from an item group at p. Places as much items as the item group says.
        * (Most item groups are distributions and will only create one item.)
        * @param gp item group to spawn
        * @param p Destination of items
        * @param turn The birthday that the created items shall have.
        * @return Vector of pointers to placed items (can be empty, but no nulls).
        */
        std::vector<item *> put_items_from_loc(
            const item_group_id &group_id, const tripoint &p,
            const time_point &turn = calendar::start_of_cataclysm );

        // Places a list of items, or nothing if the list is empty.
        // TODO: fix point types (remove the first overload)
        std::vector<item *> spawn_items( const tripoint &p, const std::vector<item> &new_items );
        std::vector<item *> spawn_items( const tripoint_bub_ms &p,
                                         const std::vector<item> &new_items );
        void spawn_items( const point &p, const std::vector<item> &new_items ) {
            spawn_items( tripoint( p, abs_sub.z() ), new_items );
        }

        void create_anomaly( const tripoint &p, artifact_natural_property prop,
                             bool create_rubble = true );  //  TODO: Get rid of untyped version
        void create_anomaly( const tripoint_bub_ms &p, artifact_natural_property prop,
                             bool create_rubble = true );
        void create_anomaly( const point &cp, artifact_natural_property prop, bool create_rubble = true ) {
            create_anomaly( tripoint( cp, abs_sub.z() ), prop, create_rubble );
        }

        // Partial construction functions
        void partial_con_set( const tripoint_bub_ms &p, const partial_con &con );
        void partial_con_remove( const tripoint_bub_ms &p );
        partial_con *partial_con_at( const tripoint_bub_ms &p );
        // Traps
        // TODO: fix point types (remove the first overload)
        void trap_set( const tripoint &p, const trap_id &type );
        void trap_set( const tripoint_bub_ms &p, const trap_id &type );

        // TODO: fix point types (remove the first overload)
        const trap &tr_at( const tripoint &p ) const;
        const trap &tr_at( const tripoint_abs_ms &p ) const;
        const trap &tr_at( const tripoint_bub_ms &p ) const;
        /// See @ref trap::can_see, which is called for the trap here.
        bool can_see_trap_at( const tripoint &p, const Character &c ) const;

        // TODO: fix point types (remove the first overload)
        void remove_trap( const tripoint &p );
        void remove_trap( const tripoint_bub_ms &p );
        const std::vector<tripoint> &get_furn_field_locations() const;
        const std::vector<tripoint> &get_ter_field_locations() const;
        const std::vector<tripoint> &trap_locations( const trap_id &type ) const;

        /**
         * Handles activating a trap. It includes checks for avoiding the trap
         * (which also makes it visible).
         * This functions assumes the character is either on top of the trap,
         * or adjacent to it.
         */

        // TODO: fix point types (remove the first overload)
        void maybe_trigger_trap( const tripoint &pos, Creature &c, bool may_avoid ) const;
        void maybe_trigger_trap( const tripoint_bub_ms &pos, Creature &c, bool may_avoid ) const;
        // Handles triggering a proximity trap. Similar but subtly different.
        void maybe_trigger_prox_trap( const tripoint &pos, Creature &c, bool may_avoid ) const;

        // Spawns byproducts from items destroyed in fire.
        void create_burnproducts( const tripoint &p, const item &fuel, const units::mass &burned_mass );
        // See fields.cpp
        void process_fields();
        void process_fields_in_submap( submap *current_submap, const tripoint &submap_pos );
        /**
         * Apply field effects to the creature when it's on a square with fields.
         */
        void creature_in_field( Creature &critter );
        /**
         * Apply trap effects to the creature, similar to @ref creature_in_field.
         * If there is no trap at the creatures location, nothing is done.
         * If the creature can avoid the trap, nothing is done as well.
         * Otherwise the trap is triggered.
         * @param critter Creature that just got trapped
         * @param may_avoid If true, the creature tries to avoid the trap
         * (@ref Creature::avoid_trap). If false, the trap is always triggered.
         */
        void creature_on_trap( Creature &critter, bool may_avoid = true ) const;
        // Field functions
        /**
         * Get the fields that are here. This is for querying and looking at it only,
         * one can not change the fields.
         * @param p The local map coordinates, if out of bounds, returns an empty field.
         */
        const field &field_at( const tripoint &p ) const;
        /**
         * Gets fields that are here. Both for querying and edition.
         */
        // TODO: fix point types (remove the first overload)
        field &field_at( const tripoint &p );
        field &field_at( const tripoint_bub_ms &p );
        /**
         * Get the age of a field entry (@ref field_entry::age), if there is no
         * field of that type, returns `-1_turns`.
         */
        // TODO: fix point types (remove the first overload)
        time_duration get_field_age( const tripoint &p, const field_type_id &type ) const;
        time_duration get_field_age( const tripoint_bub_ms &p, const field_type_id &type ) const;
        /**
         * Get the intensity of a field entry (@ref field_entry::intensity),
         * if there is no field of that type, returns 0.
         */
        // TODO: fix point types (remove the first overload)
        int get_field_intensity( const tripoint &p, const field_type_id &type ) const;
        int get_field_intensity( const tripoint_bub_ms &p, const field_type_id &type ) const;
        /**
         * Increment/decrement age of field entry at point.
         * @return resulting age or `-1_turns` if not present (does *not* create a new field).
         */
        time_duration mod_field_age( const tripoint &p, const field_type_id &type,
                                     const time_duration &offset );
        /**
         * Increment/decrement intensity of field entry at point, creating if not present,
         * removing if intensity becomes 0.
         * @return resulting intensity, or 0 for not present (either removed or not created at all).
         */
        int mod_field_intensity( const tripoint &p, const field_type_id &type, int offset );
        /**
         * Set age of field entry at point.
         * @param p Location of field
         * @param type ID of field
         * @param age New age of specified field
         * @param isoffset If true, the given age value is added to the existing value,
         * if false, the existing age is ignored and overridden.
         * @return resulting age or `-1_turns` if not present (does *not* create a new field).
         */
        time_duration set_field_age( const tripoint &p, const field_type_id &type,
                                     const time_duration &age, bool isoffset = false );
        /**
         * Set intensity of field entry at point, creating if not present,
         * removing if intensity becomes 0.
         * @param p Location of field
         * @param type ID of field
         * @param new_intensity New intensity of field
         * @param isoffset If true, the given new_intensity value is added to the existing value,
         * if false, the existing intensity is ignored and overridden.
         * @return resulting intensity, or 0 for not present (either removed or not created at all).
         */
        int set_field_intensity( const tripoint &p, const field_type_id &type, int new_intensity,
                                 bool isoffset = false );

        // returns true, if there **might** be a field at `p`
        // if false, there's no fields at `p`
        bool has_field_at( const tripoint &p, bool check_bounds = true ) const;
        bool has_field_at( const tripoint &p, const field_type_id &type ) const;
        /**
         * Get field of specific type at point.
         * @return NULL if there is no such field entry at that place.
         */
        // TODO: fix point types (remove the first overload)
        field_entry *get_field( const tripoint &p, const field_type_id &type );
        field_entry *get_field( const tripoint_bub_ms &p, const field_type_id &type );
        // TODO: fix point types (remove the first overload)
        const field_entry *get_field( const tripoint &p, const field_type_id &type ) const;
        const field_entry *get_field( const tripoint_bub_ms &p, const field_type_id &type ) const;
        // TODO: fix point types (remove the first overload)
        bool dangerous_field_at( const tripoint &p );
        bool dangerous_field_at( const tripoint_bub_ms &p );

        // Check if player can move on top of it during mopping zone activity
        bool mopsafe_field_at( const tripoint &p );

        /**
         * Add field entry at point, or set intensity if present
         * @return false if the field could not be created (out of bounds), otherwise true.
         */
        // TODO: fix point types (remove the first overload)
        bool add_field( const tripoint &p, const field_type_id &type_id, int intensity = INT_MAX,
                        const time_duration &age = 0_turns, bool hit_player = true );
        bool add_field(
            const tripoint_bub_ms &p, const field_type_id &type_id, int intensity = INT_MAX,
            const time_duration &age = 0_turns, bool hit_player = true );
        /**
         * Remove field entry at xy, ignored if the field entry is not present.
         */
        // TODO: fix point types (remove the first overload)
        void remove_field( const tripoint &p, const field_type_id &field_to_remove );
        void remove_field( const tripoint_bub_ms &p, const field_type_id &field_to_remove );
        /**
        * Deletes the field without regard for any possible need for cleanup. Circumvents
        * the normal method of marking the field for removal which is then taken place during
        * a regular cleanup. Intended for use with fields that have a display function only,
        * with the effect of using it for other kinds of fields being untested.
        */
        void delete_field( const tripoint &p, const field_type_id &field_to_remove );
        /**
         * Remove all field entries at location.
         */
        void clear_fields( const tripoint &p );

        /**
         * Get applicable fd_electricity field type for a given point
         */
        const field_type_str_id &get_applicable_electricity_field( const tripoint &p ) const;

    private:
        // Is called when field intensity is changed.
        // Invalidates relevan map caches, such as transparency cache.
        void on_field_modified( const tripoint &p, const field_type &fd_type );

        template<typename Map>
        static cata::copy_const<Map, field_entry> *get_field_helper(
            Map &m, const tripoint &p, const field_type_id &type );

        std::pair<item *, tripoint> _add_item_or_charges( const tripoint &pos, item obj,
                int &copies_remaining, bool overflow = true );
    public:

        // Splatters of various kind
        void add_splatter( const field_type_id &type, const tripoint &where, int intensity = 1 );
        void add_splatter_trail( const field_type_id &type, const tripoint &from, const tripoint &to );
        void add_splash( const field_type_id &type, const tripoint &center, int radius, int intensity );

        void propagate_field( const tripoint &center, const field_type_id &type,
                              int amount, int max_intensity = 0 );

        /**
         * Runs one cycle of emission @ref src which **may** result in propagation of fields
         * @param pos Location of emission
         * @param src Id of object producing the emission
         * @param mul Multiplies the chance and possibly qty (if `chance*mul > 100`) of the emission
         */
        void emit_field( const tripoint &pos, const emit_id &src, float mul = 1.0f );

        // Scent propagation helpers
        /**
         * Build the map of scent-resistant tiles.
         * Should be way faster than if done in `game.cpp` using public map functions.
         */
        void scent_blockers( std::array<std::array<bool, MAPSIZE_X>, MAPSIZE_Y> &blocks_scent,
                             std::array<std::array<bool, MAPSIZE_X>, MAPSIZE_Y> &reduces_scent,
                             const point &min, const point &max );

        // Computers
        computer *computer_at( const tripoint &p );
        computer *add_computer( const tripoint &p, const std::string &name, int security );

        // Camps
        void add_camp( const tripoint_abs_omt &omt_pos, const std::string &name );
        void remove_submap_camp( const tripoint & );
        basecamp hoist_submap_camp( const tripoint &p );
        bool point_within_camp( const tripoint &point_check ) const;
        // Graffiti
        bool has_graffiti_at( const tripoint &p ) const;
        const std::string &graffiti_at( const tripoint &p ) const;
        void set_graffiti( const tripoint &p, const std::string &contents );
        void delete_graffiti( const tripoint &p );

        // Climbing
        /**
         * Checks 3x3 block centered on p for terrain to climb.
         * @return Difficulty of climbing check from point p.
         */
        int climb_difficulty( const tripoint &p ) const;

        // Support (of weight, structures etc.)
    private:
        // Tiles whose ability to support things was removed in the last turn
        std::set<tripoint> support_cache_dirty;
        // Checks if the tile is supported and adds it to support_cache_dirty if it isn't
        void support_dirty( const tripoint &p );
    public:

        // Returns true if terrain at p has NO flag ter_furn_flag::TFLAG_NO_FLOOR
        // and ter_furn_flag::TFLAG_NO_FLOOR_WATER,
        // if we're not in z-levels mode or if we're at lowest level
        bool has_floor( const tripoint &p ) const;
        bool has_floor_or_water( const tripoint &p ) const;
        /** Does this tile support vehicles and furniture above it */
        bool supports_above( const tripoint &p ) const;
        bool has_floor_or_support( const tripoint &p ) const;
        bool has_vehicle_floor( const tripoint &p ) const;
        bool has_vehicle_floor( const tripoint_bub_ms &p ) const;

        /**
         * Handles map objects of given type (not creatures) falling down.
         */
        /*@{*/
        void drop_everything( const tripoint &p );
        void drop_furniture( const tripoint &p );
        void drop_items( const tripoint &p );
        void drop_vehicle( const tripoint &p );
        void drop_fields( const tripoint &p );
        /*@}*/

        /**
         * Invoked @ref drop_everything on cached dirty tiles.
         */
        void process_falling();

        bool is_cornerfloor( const tripoint &p ) const;

        // mapgen.cpp functions
        // The code relies on the submap coordinate falling on omt boundaries, so taking a
        // tripoint_abs_omt coordinate guarantees this will be fulfilled.
        void generate( const tripoint_abs_omt &p, const time_point &when );
        void place_spawns( const mongroup_id &group, int chance,
                           const point_bub_ms &p1, const point_bub_ms &p2, float density,
                           bool individual = false, bool friendly = false,
                           const std::optional<std::string> &name = std::nullopt,
                           int mission_id = -1 );
        void place_gas_pump( const point &p, int charges, const itype_id &fuel_type );
        void place_gas_pump( const point &p, int charges );
        // 6 liters at 250 ml per charge
        void place_toilet( const point &p, int charges = 6 * 4 );
        void place_vending( const point &p, const item_group_id &type, bool reinforced = false,
                            bool lootable = false );
        // places an NPC, if static NPCs are enabled or if force is true
        character_id place_npc( const point &p, const string_id<npc_template> &type );
        void apply_faction_ownership( const point &p1, const point &p2, const faction_id &id );
        void add_spawn( const mtype_id &type, int count, const tripoint_bub_ms &p,
                        bool friendly = false, int faction_id = -1, int mission_id = -1,
                        const std::optional<std::string> &name = std::nullopt );
        void add_spawn( const mtype_id &type, int count, const tripoint_bub_ms &p, bool friendly,
                        int faction_id, int mission_id, const std::optional<std::string> &name,
                        const spawn_data &data );
        void add_spawn( const MonsterGroupResult &spawn_details, const tripoint_bub_ms &p );
        void do_vehicle_caching( int z );
        // Note: in 3D mode, will actually build caches on ALL z-levels
        void build_map_cache( int zlev, bool skip_lightmap = false );
        // Unlike the other caches, this populates a supplied cache instead of an internal cache.
        void build_obstacle_cache(
            const tripoint &start, const tripoint &end,
            cata::mdarray<fragment_cloud, point_bub_ms> &obstacle_cache );

        // this function spawns a vehicle from a blueprint \p type and adds it to this map
        // @param type              vehicle prototype to use for constructing the vehicle
        // @param p                 position to spawn at, in tripoint_bub_ms coords
        // @param dir               vehicle facing to spawn at
        // @param init_veh_fuel     value of 0 spawns the vehicle with no fuel
        //                          value in range of [1..99] spawns exact percentage of fuel
        //                          value of 100 spawns full tanks
        //                          a negative value will spawns some fuel left
        //                          can be overriden by VEHICLE_FUEL_AT_SPAWN EXTERNAL_OPTION
        // @param init_veh_status   value of -1 spawns lightly damaged vehicle
        //                          value of 0 spawns fully intact vehicle
        //                          value of 1 spawns with destroyed seats / controls / tanks / tires / engines
        //                          value of 2 spawns fully intact vehicle with no faults or security
        //                          can be overriden by VEHICLE_STATUS_AT_SPAWN EXTERNAL_OPTION
        // @param merge_wrecks      if true and vehicle overlaps another then both turn into wrecks
        //                          if false and vehicle will overlap aborts and returns nullptr
        vehicle *add_vehicle( const vproto_id &type, const tripoint &p, const units::angle &dir,
                              int init_veh_fuel = -1, int init_veh_status = -1, bool merge_wrecks = true );

        // Light/transparency
        float light_transparency( const tripoint &p ) const;
        // Assumes 0,0 is light map center
        lit_level light_at( const tripoint &p ) const;
        // Raw values for tilesets
        float ambient_light_at( const tripoint &p ) const;
        /**
         * Returns whether the tile at `p` is transparent(you can look past it).
         */
        bool is_transparent( const tripoint &p ) const;
        bool is_transparent_wo_fields( const tripoint &p ) const;
        // End of light/transparency

        /**
         * Whether the player character (g->u) can see the given square (local map coordinates).
         * This only checks the transparency of the path to the target, the light level is not
         * checked.
         * @param t Target point to look at
         * @param max_range All squares that are further away than this are invisible.
         * Ignored if smaller than 0.
         */
        bool pl_sees( const tripoint &t, int max_range ) const;

        std::set<vehicle *> dirty_vehicle_list;

        /** return @ref abs_sub */
        tripoint_abs_sm get_abs_sub() const;
        /**
         * Translates local (to this map) coordinates of a square to global absolute coordinates.
         * Coordinates is in the system that is used by the ter/furn/i_at functions.
         * Output is in the same scale, but in global system.
         */
        // TODO: fix point types (remove the first overload)
        tripoint getabs( const tripoint &p ) const;
        tripoint getabs( const tripoint_bub_ms &p ) const;
        // TODO: fix point types (remove the first overload)
        tripoint_abs_ms getglobal( const tripoint &p ) const;
        tripoint_abs_ms getglobal( const tripoint_bub_ms &p ) const;
        point getabs( const point &p ) const {
            return getabs( tripoint( p, abs_sub.z() ) ).xy();
        }
        /**
         * Inverse of @ref getabs
         */
        tripoint getlocal( const tripoint &p ) const;
        tripoint getlocal( const tripoint_abs_ms &p ) const;
        point getlocal( const point &p ) const {
            return getlocal( tripoint( p, abs_sub.z() ) ).xy();
        }
        // TODO: fix point types (remove the first overload)
        tripoint_bub_ms bub_from_abs( const tripoint &p ) const;
        tripoint_bub_ms bub_from_abs( const tripoint_abs_ms &p ) const;
        // TODO: fix point types (remove the first overload)
        virtual bool inbounds( const tripoint &p ) const;
        bool inbounds( const tripoint_bub_ms &p ) const;
        bool inbounds( const tripoint_abs_ms &p ) const;
        bool inbounds( const tripoint_abs_sm &p ) const {
            return inbounds( project_to<coords::omt>( p ) );
        }
        bool inbounds( const tripoint_abs_omt &p ) const;
        bool inbounds( const point &p ) const {
            return inbounds( tripoint( p, 0 ) );
        }

        bool inbounds_z( const int z ) const {
            return z >= -OVERMAP_DEPTH && z <= OVERMAP_HEIGHT;
        }

        /** Clips the coordinates of p to fit the map bounds */
        void clip_to_bounds( tripoint &p ) const;
        void clip_to_bounds( int &x, int &y ) const;
        void clip_to_bounds( int &x, int &y, int &z ) const;

        int getmapsize() const {
            return my_MAPSIZE;
        }

        // Not protected/private for mapgen.cpp and mapgen_functions.cpp access
        // Rotates the current map 90*turns degrees clockwise
        // Useful for houses, shops, etc
        // @param turns number of 90 clockwise turns to make
        // @param setpos_safe if true, being used outside of mapgen and can use setpos to
        // set NPC positions.  if false, cannot use setpos
        void rotate( int turns, bool setpos_safe = false );

        // Not protected/private for mapgen.cpp access
        // Mirrors the current map horizontally and/or vertically (both is technically
        // equivalent to a 180 degree rotation, while neither is a null operation).
        // Intended to base recipe usage to allow recipes to specify the mirroring of
        // a common blueprint. Note that the operation is NOT safe to use for purposes
        // other than mirroring the map, place assets on it, and then mirroring it
        // back (so the asset modification takes place in between calls to this
        // operation). This allows us to skip the shuffling of NPCs and zones
        // that the rotate operation above has to deal with.
        // @param mirror_horizontal causes horizontal mirroring of the map
        // @param mirror_vertical causes vertical mirroring of the map
        void mirror( bool mirror_horizontal, bool mirror_vertical );

        // Monster spawning:
        /**
         * Spawn monsters from submap spawn points and from the overmap.
         * @param ignore_sight If true, monsters may spawn in the view of the player
         * character (useful when the whole map has been loaded instead, e.g.
         * when starting a new game, or after teleportation or after moving vertically).
         * If false, monsters are not spawned in view of player character.
         */
        void spawn_monsters( bool ignore_sight, bool spawn_nonlocal = false );

        /**
        * Checks to see if the item that is rotting away generates a creature when it does.
        * @param item item that is spawning creatures
        * @param p The point on this map where the item is and creature will be
        */
        void rotten_item_spawn( const item &item, const tripoint &p );
    private:
        // Helper #1 - spawns monsters on one submap
        void spawn_monsters_submap( const tripoint &gp, bool ignore_sight, bool spawn_nonlocal = false );
        // Helper #2 - spawns monsters on one submap and from one group on this submap
        void spawn_monsters_submap_group( const tripoint &gp, mongroup &group,
                                          bool ignore_sight );

    protected:
        void saven( const tripoint &grid );
        void loadn( const tripoint &grid, bool update_vehicles );
        void loadn( const point &grid, bool update_vehicles );
        /**
         * Fast forward a submap that has just been loading into this map.
         * This is used to rot and remove rotten items, grow plants, fill funnels etc.
         */
        void actualize( const tripoint &grid );
        /**
         * Hacks in missing roofs. Should be removed when 3D mapgen is done.
         */
        void add_roofs( const tripoint &grid );
        /**
         * Try to fill funnel based items here. Simulates rain from @p since till now.
         * @param p The location in this map where to fill funnels.
         */
        void fill_funnels( const tripoint &p, const time_point &since );
        /**
         * Try to grow a harvestable plant to the next stage(s).
         */
        void grow_plant( const tripoint &p );
        /**
         * Try to grow fruits on static plants (not planted by the player)
         * @param p Place to restock
         * @param time_since_last_actualize Time since this function has been
         * called the last time.
         */
        void restock_fruits( const tripoint &p, const time_duration &time_since_last_actualize );
        /**
         * Produce sap on tapped maple trees
         * @param p Location of tapped tree
         * @param time_since_last_actualize Time since this function has been
         * called the last time.
         */
        void produce_sap( const tripoint &p, const time_duration &time_since_last_actualize );
        /**
         * Radiation-related plant (and fungus?) death.
         */
        void rad_scorch( const tripoint &p, const time_duration &time_since_last_actualize );
        void decay_cosmetic_fields( const tripoint &p, const time_duration &time_since_last_actualize );

        void player_in_field( Character &you );
        void monster_in_field( monster &z );
        /**
         * As part of the map shifting, this shifts the trap locations stored in @ref traplocs.
         * @param shift The amount shifting in submap, the same as go into @ref shift.
         */
        void shift_traps( const tripoint &shift );

        void copy_grid( const tripoint &to, const tripoint &from );
        void draw_map( mapgendata &dat );

        void draw_lab( mapgendata &dat );
        void draw_slimepit( const mapgendata &dat );

        // Builds a transparency cache and returns true if the cache was invalidated.
        // Used to determine if seen cache should be rebuilt.
        bool build_transparency_cache( int zlev );
        bool build_vision_transparency_cache( int zlev );
        // fills lm with sunlight. pzlev is current player's zlevel
        void build_sunlight_cache( int pzlev );
    public:
        void build_outside_cache( int zlev );
        // Get a bitmap indicating which layers are potentially visible from the target layer.
        std::bitset<OVERMAP_LAYERS> get_inter_level_visibility( int origin_zlevel )const ;
        // Builds a floor cache and returns true if the cache was invalidated.
        // Used to determine if seen cache should be rebuilt.
        bool build_floor_cache( int zlev );
        // We want this visible in `game`, because we want it built earlier in the turn than the rest
        void build_floor_caches();
        void seen_cache_process_ledges( array_of_grids_of<float> &seen_caches,
                                        const array_of_grids_of<const bool> &floor_caches,
                                        const std::optional<tripoint> &override_p ) const;

    protected:
        void generate_lightmap( int zlev );
        void build_seen_cache( const tripoint &origin, int target_z, int extension_range = 60,
                               bool cumulative = false,
                               bool camera = false, int penalty = 0 );
        void apply_character_light( Character &p );

        int my_MAPSIZE;
        int my_HALF_MAPSIZE;
        bool zlevels;

        /**
         * Absolute coordinates of first submap (get_submap_at(0,0))
         * This is in submap coordinates (see overmapbuffer for explanation).
         * It is set upon:
         * - loading submap at grid[0],
         * - generating submaps (@ref generate)
         * - shifting the map with @ref shift
         */
        tripoint_abs_sm abs_sub;
        /**
         * Sets @ref abs_sub, see there. Uses the same coordinate system as @ref abs_sub.
         */
        void set_abs_sub( const tripoint_abs_sm &p );

    private:
        field &get_field( const tripoint &p );

        /**
         * Get the submap pointer with given index in @ref grid, the index must be valid!
         */
        submap *getsubmap( size_t grididx );
        const submap *getsubmap( size_t grididx ) const;
        /**
         * Get the submap pointer containing the specified position within the reality bubble.
         * (p) must be a valid coordinate, check with @ref inbounds.
         */
        // TODO: fix point types (remove the first overload)
        inline submap *unsafe_get_submap_at( const tripoint &p ) {
            cata_assert( inbounds( p ) );
            return get_submap_at_grid( { p.x / SEEX, p.y / SEEY, p.z } );
        }
        inline submap *unsafe_get_submap_at( const tripoint_bub_ms &p ) {
            return unsafe_get_submap_at( p.raw() );
        }
        // TODO: fix point types (remove the first overload)
        inline const submap *unsafe_get_submap_at( const tripoint &p ) const {
            cata_assert( inbounds( p ) );
            return get_submap_at_grid( { p.x / SEEX, p.y / SEEY, p.z } );
        }
        inline const submap *unsafe_get_submap_at( const tripoint_bub_ms &p ) const {
            return unsafe_get_submap_at( p.raw() );
        }
        submap *get_submap_at( const tripoint &p );
        const submap *get_submap_at( const tripoint &p ) const;
        submap *get_submap_at( const point &p ) {
            return get_submap_at( tripoint( p, abs_sub.z() ) );
        }
        /**
         * Get the submap pointer containing the specified position within the reality bubble.
         * The same as other get_submap_at, (p) must be valid (@ref inbounds).
         * Also writes the position within the submap to offset_p
         */
        // TODO: fix point types (remove the first overload)
        submap *unsafe_get_submap_at( const tripoint &p, point &offset_p ) {
            offset_p.x = p.x % SEEX;
            offset_p.y = p.y % SEEY;
            return unsafe_get_submap_at( p );
        }
        submap *unsafe_get_submap_at( const tripoint_bub_ms &p, point_sm_ms &offset_p ) {
            tripoint_bub_sm sm;
            point_sm_ms_ib l;
            std::tie( sm, l ) = project_remain<coords::sm>( p );
            offset_p = point_sm_ms( l );
            return unsafe_get_submap_at( p );
        }
        // TODO: fix point types (remove the first overload)
        const submap *unsafe_get_submap_at( const tripoint &p, point &offset_p ) const {
            offset_p.x = p.x % SEEX;
            offset_p.y = p.y % SEEY;
            return unsafe_get_submap_at( p );
        }
        const submap *unsafe_get_submap_at(
            const tripoint_bub_ms &p, point_sm_ms &offset_p ) const {
            tripoint_bub_sm sm;
            point_sm_ms_ib l;
            std::tie( sm, l ) = project_remain<coords::sm>( p );
            offset_p = point_sm_ms( l );
            return unsafe_get_submap_at( p );
        }
        submap *get_submap_at( const tripoint &p, point &offset_p ) {
            offset_p.x = p.x % SEEX;
            offset_p.y = p.y % SEEY;
            return get_submap_at( p );
        }
        const submap *get_submap_at( const tripoint &p, point &offset_p ) const {
            offset_p.x = p.x % SEEX;
            offset_p.y = p.y % SEEY;
            return get_submap_at( p );
        }
        submap *get_submap_at( const point &p, point &offset_p ) {
            return get_submap_at( { p, abs_sub.z() }, offset_p );
        }
        /**
         * Get submap pointer in the grid at given grid coordinates. Grid coordinates must
         * be valid: 0 <= x < my_MAPSIZE, same for y.
         * z must be between -OVERMAP_DEPTH and OVERMAP_HEIGHT
         */
        submap *get_submap_at_grid( const point &gridp ) {
            return getsubmap( get_nonant( gridp ) );
        }
        const submap *get_submap_at_grid( const point &gridp ) const {
            return getsubmap( get_nonant( gridp ) );
        }
        submap *get_submap_at_grid( const tripoint &gridp );
        const submap *get_submap_at_grid( const tripoint &gridp ) const;
    protected:
        /**
         * Get the index of a submap pointer in the grid given by grid coordinates. The grid
         * coordinates must be valid: 0 <= x < my_MAPSIZE, same for y.
         * Version with z-levels checks for z between -OVERMAP_DEPTH and OVERMAP_HEIGHT
         */
        size_t get_nonant( const tripoint &gridp ) const;
        size_t get_nonant( const point &gridp ) const {
            return get_nonant( { gridp, abs_sub.z() } );
        }
        /**
         * Set the submap pointer in @ref grid at the give index. This is the inverse of
         * @ref getsubmap, any existing pointer is overwritten. The index must be valid.
         * The given submap pointer must not be null.
         */
        void setsubmap( size_t grididx, submap *smap );
    private:
        /** Caclulate the greatest populated zlevel in the loaded submaps and save in the level cache.
         * fills the map::max_populated_zlev and returns it
         * @return max_populated_zlev value
         */
        int calc_max_populated_zlev();
        /**
         * Conditionally invalidates max_pupulated_zlev cache if the submap uniformity change occurs above current
         *  max_pupulated_zlev value
         * @param zlev zlevel where uniformity change occurred
         */
        void invalidate_max_populated_zlev( int zlev );

        /**
         * Internal versions of public functions to avoid checking same variables multiple times.
         * They lack safety checks, because their callers already do those.
         */
        int move_cost_internal( const furn_t &furniture, const ter_t &terrain, const field &field,
                                const vehicle *veh, int vpart ) const;
        int bash_rating_internal( int str, const furn_t &furniture,
                                  const ter_t &terrain, bool allow_floor,
                                  const vehicle *veh, int part ) const;

        /**
         * Internal version of the drawsq. Keeps a cached maptile for less re-getting.
         * Returns false if it has drawn all it should, true if `draw_from_above` should be called after.
         */
        bool draw_maptile( const catacurses::window &w, const tripoint &p,
                           const const_maptile &tile, const drawsq_params &params ) const;
        /**
         * Draws the tile as seen from above.
         */
        void draw_from_above( const catacurses::window &w, const tripoint &p,
                              const const_maptile &tile, const drawsq_params &params ) const;

        int determine_wall_corner( const tripoint &p ) const;
        // apply a circular light pattern immediately, however it's best to use...
        void apply_light_source( const tripoint &p, float luminance );
        // ...this, which will apply the light after at the end of generate_lightmap, and prevent redundant
        // light rays from causing massive slowdowns, if there's a huge amount of light.
        void add_light_source( const tripoint &p, float luminance );
        // Handle just cardinal directions and 45 deg angles.
        void apply_directional_light( const tripoint &p, int direction, float luminance );
        void apply_light_arc( const tripoint &p, const units::angle &angle, float luminance,
                              const units::angle &wideangle = 30_degrees );
        void apply_light_ray( cata::mdarray<bool, point_bub_ms, MAPSIZE_X, MAPSIZE_Y> &lit,
                              const tripoint &s, const tripoint &e, float luminance );
        void add_light_from_items( const tripoint &p, const item_stack &items );
        std::unique_ptr<vehicle> add_vehicle_to_map( std::unique_ptr<vehicle> veh, bool merge_wrecks );

        // Internal methods used to bash just the selected features
        // Information on what to bash/what was bashed is read from/written to the bash_params struct
        void bash_ter_furn( const tripoint &p, bash_params &params );
        void bash_items( const tripoint &p, bash_params &params );
        void bash_vehicle( const tripoint &p, bash_params &params );
        void bash_field( const tripoint &p, bash_params &params );

        // Gets the roof type of the tile at p
        // Second argument refers to whether we have to get a roof (we're over an unpassable tile)
        // or can just return air because we bashed down an entire floor tile
        ter_id get_roof( const tripoint &p, bool allow_air ) const;

    public:
        void process_items();
    private:
        // Iterates over every item on the map, passing each item to the provided function.
        void process_items_in_submap( submap &current_submap, const tripoint &gridp );
        void process_items_in_vehicles( submap &current_submap );
        void process_items_in_vehicle( vehicle &cur_veh, submap &current_submap );

        /** Enum used by functors in `function_over` to control execution. */
        enum iteration_state {
            ITER_CONTINUE = 0,  // Keep iterating
            ITER_SKIP_SUBMAP,   // Skip the rest of this submap
            ITER_SKIP_ZLEVEL,   // Skip the rest of this z-level
            ITER_FINISH         // End iteration
        };
        /**
        * Runs a functor over given submaps
        * over submaps in the area, getting next submap only when the current one "runs out" rather than every time.
        * gp in the functor is Grid (like `get_submap_at_grid`) coordinate of the submap,
        * Will silently clip the area to map bounds.
        * @param start Starting point for function
        * @param end End point for function
        * @param fun Function to run
        */
        /*@{*/
        template<typename Functor>
        void function_over( const tripoint &start, const tripoint &end, Functor fun ) const;
        /*@}*/

        /**
         * The list of currently loaded submaps. The size of this should not be changed.
         * After calling @ref load or @ref generate, it should only contain non-null pointers.
         * Use @ref getsubmap or @ref setsubmap to access it.
         */
        std::vector<submap *> grid;
        /**
         * This vector contains an entry for each trap type, it has therefore the same size
         * as the traplist vector. Each entry contains a list of all point on the map that
         * contain a trap of that type. The first entry however is always empty as it denotes the
         * tr_null trap.
         */
        std::vector< std::vector<tripoint> > traplocs;
        /**
         * Vector of tripoints containing active field-emitting furniture
         */
        std::vector<tripoint> field_furn_locs;
        /**
         * Vector of tripoints containing active field-emitting terrain
         */
        std::vector<tripoint> field_ter_locs;
        /**
         * Holds caches for visibility, light, transparency and vehicles
         */
        mutable std::array< std::unique_ptr<level_cache>, OVERMAP_LAYERS > caches;

        mutable std::array< std::unique_ptr<pathfinding_cache>, OVERMAP_LAYERS > pathfinding_caches;
        /**
         * Set of submaps that contain active items in absolute coordinates.
         */
        std::set<tripoint_abs_sm> submaps_with_active_items;
        std::set<tripoint_abs_sm> submaps_with_active_items_dirty;

        /**
         * Cache of coordinate pairs recently checked for visibility.
         */
        using lru_cache_t = lru_cache<point, char>;
        mutable lru_cache_t skew_vision_cache;
        mutable lru_cache_t skew_vision_wo_fields_cache;

        // Note: no bounds check
        level_cache &get_cache( int zlev ) const {
            std::unique_ptr<level_cache> &cache = caches[zlev + OVERMAP_DEPTH];
            if( !cache ) {
                cache = std::make_unique<level_cache>();
            }
            return *cache;
        }

        level_cache *get_cache_lazy( int zlev ) const {
            return caches[zlev + OVERMAP_DEPTH].get();
        }

        pathfinding_cache &get_pathfinding_cache( int zlev ) const;

        visibility_variables visibility_variables_cache;

        // caches the highest zlevel above which all zlevels are uniform
        // !value || value->first != map::abs_sub means cache is invalid
        std::optional<std::pair<tripoint_abs_sm, int>> max_populated_zlev = std::nullopt;

        // this is set for maps loaded in bounds of the main map (g->m)
        bool _main_requires_cleanup = false;
        std::optional<bool> _main_cleanup_override = std::nullopt;

    public:
        void queue_main_cleanup();
        bool is_main_cleanup_queued() const;
        void main_cleanup_override( bool over );
        const level_cache &get_cache_ref( int zlev ) const {
            return get_cache( zlev );
        }

        const pathfinding_cache &get_pathfinding_cache_ref( int zlev ) const;

        void update_pathfinding_cache( const tripoint &p ) const;
        void update_pathfinding_cache( int zlev ) const;

        void update_visibility_cache( int zlev );
        void invalidate_visibility_cache();
        const visibility_variables &get_visibility_variables_cache() const;

        void update_submaps_with_active_items();

        // Just exposed for unit test introspection.
        const std::set<tripoint_abs_sm> &get_submaps_with_active_items() const {
            return submaps_with_active_items;
        }
        // Clips the area to map bounds
        tripoint_range<tripoint> points_in_rectangle(
            const tripoint &from, const tripoint &to ) const;
        // TODO: fix point types (remove the first overload)
        tripoint_range<tripoint> points_in_radius(
            const tripoint &center, size_t radius, size_t radiusz = 0 ) const;
        tripoint_range<tripoint_bub_ms> points_in_radius(
            const tripoint_bub_ms &center, size_t radius, size_t radiusz = 0 ) const;

        /**
         * Yields a range of all points that are contained in the map and have the z-level of
         * this map (@ref abs_sub).
         */
        tripoint_range<tripoint> points_on_zlevel() const;
        /// Same as above, but uses the specific z-level. If the given z-level is invalid, it
        /// returns an empty range.
        tripoint_range<tripoint> points_on_zlevel( int z ) const;

        std::list<item_location> get_active_items_in_radius( const tripoint &center, int radius );
        std::list<item_location> get_active_items_in_radius( const tripoint &center, int radius,
                special_item_type type );

        /**returns positions of furnitures with matching flag in the specified radius*/
        std::list<tripoint> find_furnitures_with_flag_in_radius( const tripoint &center, size_t radius,
                const std::string &flag,
                size_t radiusz = 0 ) const;
        /**returns positions of furnitures with matching flag in the specified radius*/
        std::list<tripoint> find_furnitures_with_flag_in_radius( const tripoint &center, size_t radius,
                ter_furn_flag flag,
                size_t radiusz = 0 ) const;
        /**returns creatures in specified radius*/
        std::list<Creature *> get_creatures_in_radius( const tripoint &center, size_t radius,
                size_t radiusz = 0 ) const;

        level_cache &access_cache( int zlev );
        const level_cache &access_cache( int zlev ) const;
        bool dont_draw_lower_floor( const tripoint &p ) const;

        bool has_haulable_items( const tripoint &pos );
        std::vector<item_location> get_haulable_items( const tripoint &pos );

#if defined(TILES)
        bool draw_points_cache_dirty = true;
        std::map<int, std::map<int, std::vector<tile_render_info>>> draw_points_cache;
        point prev_top_left;
        point prev_bottom_right;
        point prev_o;
        std::multimap<point, formatted_text> overlay_strings_cache;
        color_block_overlay_container color_blocks_cache;
#endif
};

map &get_map();

template<int SIZE, int MULTIPLIER>
void shift_bitset_cache( std::bitset<SIZE *SIZE> &cache, const point &s );

bool ter_furn_has_flag( const ter_t &ter, const furn_t &furn, ter_furn_flag flag );
bool generate_uniform( const tripoint_abs_sm &p, const oter_id &oter );
bool generate_uniform_omt( const tripoint_abs_sm &p, const oter_id &terrain_type );

/**
* Tinymap is a small version of the map which covers a single overmap terrain (OMT) tile,
* which corresponds to 2 * 2 submaps, or 24 * 24 map tiles. In addition to being smaller
* than the map, it's also limited to a single Z level (defined the the tripoint_abs_omt
* parameter to the 'load' operation, so it's not tied to the Z = 0 level).
* The tinymap's natural relative reference system is the tripoint_omt_ms one.
*/
class tinymap : private map
{
        friend class editmap;
    public:
        tinymap() : map( 2, false ) {}
        bool inbounds( const tripoint &p ) const override;
        bool inbounds( const tripoint_omt_ms &p ) const;

        map *cast_to_map() {
            return this;
        }

        using map::save;
        void load( const tripoint_abs_omt &w, bool update_vehicles,
                   bool pump_events = false ) {
            map::load( project_to<coords::sm>( w ), update_vehicles, pump_events );
        };

        using map::is_main_cleanup_queued;
        using map::main_cleanup_override;
        using map::generate;
<<<<<<< HEAD
        void place_spawns( const mongroup_id &group, int chance,
                           const point_omt_ms &p1, const point_omt_ms &p2, float density,
=======
        void place_spawns( const mongroup_id &group, int chance, // TODO: Convert to typed
                           const point &p1, const point &p2, float density,
>>>>>>> bbda3e40
                           bool individual = false, bool friendly = false,
                           const std::optional<std::string> &name = std::nullopt,
                           int mission_id = -1 ) {
            map::place_spawns( group, chance, rebase_bub( p1 ), rebase_bub( p2 ), density, individual, friendly,
                               name, mission_id );
        }
        void add_spawn( const mtype_id &type, int count, const tripoint_omt_ms &p,
                        bool friendly = false, int faction_id = -1, int mission_id = -1,
                        const std::optional<std::string> &name = std::nullopt ) {
            map::add_spawn( type, count, rebase_bub( p ), friendly, faction_id, mission_id, name );
        }

        using map::translate;
        ter_id ter( const tripoint &p ) const {
            return map::ter( p );    // TODO: Make it typed
        }
        ter_id ter( const tripoint_omt_ms &p ) const {
            return map::ter( p.raw() );
        }
        bool ter_set( const tripoint &p, const ter_id &new_terrain, bool avoid_creatures = false ) {
            return map::ter_set( p, new_terrain, avoid_creatures );    // TODO: Make it typed
        }
        bool has_flag_ter( ter_furn_flag flag,
                           const tripoint &p ) const { // TODO: remove when usages converted
            return map::has_flag_ter( flag, p );
        }
        bool has_flag_ter( ter_furn_flag flag, const tripoint_omt_ms &p ) const {
            return map::has_flag_ter( flag, p.raw() );
        }
        void draw_line_ter( const ter_id &type, const point &p1, const point &p2,
                            bool avoid_creature = false ) {
            map::draw_line_ter( type, p1, p2, avoid_creature );
        }
        bool is_last_ter_wall( bool no_furn, const point &p, // TODO: Make it typed
                               const point &max, direction dir ) const {
            return map::is_last_ter_wall( no_furn, p, max, dir );
        }
        furn_id furn( const point &p ) const {
            return map::furn( p );    // TODO: Make it typed
        }
        furn_id furn( const tripoint &p ) const {
            return map::furn( p );    // TODO: Make it typed
        }
        furn_id furn( const tripoint_omt_ms &p ) const {
            return map::furn( p.raw() );
        }
        bool has_furn( const tripoint &p ) const {
            return map::has_furn( p );    // TODO: Make it typed
        }
        void set( const tripoint &p, const ter_id &new_terrain, const furn_id &new_furniture ) {
            map::set( p, new_terrain, new_furniture );    // TODO: Make it typed
        }
        bool furn_set( const point &p, const furn_id &new_furniture,
                       bool avoid_creatures = false ) { // TODO: Make it typed
            return furn_set( tripoint( p, abs_sub.z() ), new_furniture, false, avoid_creatures );
        }
        bool furn_set( const tripoint &p, const furn_id &new_furniture, bool furn_reset = false,
                       bool avoid_creatures = false ) {
            return map::furn_set( p, new_furniture, furn_reset, avoid_creatures ); // TODO: Make it typed
        }
        void draw_line_furn( const furn_id &type, const point &p1, const point &p2, // TODO: Make it typed
                             bool avoid_creatures = false ) {
            map::draw_line_furn( type, p1, p2, avoid_creatures );
        }
        void draw_square_furn( const furn_id &type, const point &p1, const point &p2, // TODO: Make it typed
                               bool avoid_creatures = false ) {
            map::draw_square_furn( type, p1, p2, avoid_creatures );
        }
        bool has_flag_furn( ter_furn_flag flag, const tripoint &p ) const {
            return map::has_flag_furn( flag, p );    // TODO: Make it typed
        }
        computer *add_computer( const tripoint &p, const std::string &name, int security ) {
            return map::add_computer( p, name, security );    // TODO: Make it typed
        }
        std::string name( const tripoint &p ) {
            return map::name( p );    // TODO: Make it typed
        }
        bool impassable( const tripoint &p ) const {
            return map::impassable( p );    // TODO: Make it typed
        }
        tripoint_range<tripoint> points_on_zlevel() const; // TODO: Make it typed
        tripoint_range<tripoint> points_on_zlevel( int z ) const; // TODO: Make it typed
        tripoint_range<tripoint> points_in_rectangle(
            const tripoint &from, const tripoint &to ) const; // TODO: Make it typed
        tripoint_range<tripoint_omt_ms> points_in_rectangle(
            const tripoint_omt_ms &from, const tripoint_omt_ms &to ) const;
        tripoint_range<tripoint> points_in_radius(
            const tripoint &center, size_t radius,
            size_t radiusz = 0 ) const; // TODO: remove when usages converted.
        tripoint_range<tripoint_omt_ms> points_in_radius(
            const tripoint_omt_ms &center, size_t radius, size_t radiusz = 0 ) const;
        map_stack i_at( const tripoint &p ) {
            return map::i_at( p );    // TODO: Make it typed
        }
        void spawn_item( const tripoint &p, const itype_id &type_id,
                         unsigned quantity = 1, int charges = 0,
                         const time_point &birthday = calendar::start_of_cataclysm, int damlevel = 0,
                         const std::set<flag_id> &flags = {}, const std::string &variant = "",
                         const std::string &faction = "" ) {
            map::spawn_item( p, type_id, quantity, charges, birthday, damlevel, flags, variant,
                             faction ); // TODO: Make it typed
        }
        void spawn_item( const tripoint &p, const std::string &type_id, // TODO: Make it typed
                         unsigned quantity = 1, int charges = 0,
                         const time_point &birthday = calendar::start_of_cataclysm, int damlevel = 0,
                         const std::set<flag_id> &flags = {}, const std::string &variant = "",
                         const std::string &faction = "" ) {
            map::spawn_item( p, type_id, quantity, charges, birthday, damlevel, flags, variant, faction );
        }
        std::vector<item *> spawn_items( const tripoint &p, const std::vector<item> &new_items ) {
            return map::spawn_items( p, new_items );    // TODO: Make it typed
        }
        item &add_item( const tripoint &p, item new_item ) {
            return map::add_item( p, std::move( new_item ) );  // TODO: Make it typed
        }
        item &add_item_or_charges( const point &p, const item &obj,
                                   bool overflow = true ) { // TODO: Make it typed
            return map::add_item_or_charges( tripoint( p, abs_sub.z() ), obj, overflow );
        }
        std::vector<item *> put_items_from_loc(
            const item_group_id &group_id, const tripoint &p,
            const time_point &turn = calendar::start_of_cataclysm ) {
            return map::put_items_from_loc( group_id, p, turn ); // TODO: Make it typed
        }
        item &add_item_or_charges( const tripoint &pos, item obj, bool overflow = true ) {
            return map::add_item_or_charges( pos, std::move( obj ), overflow );  // TODO: Make it typed
        }
        std::vector<item *> place_items( // TODO: Make it typed
            const item_group_id &group_id, int chance, const tripoint &p1, const tripoint &p2,
            bool ongrass, const time_point &turn, int magazine = 0, int ammo = 0,
            const std::string &faction = "" ) {
            return map::place_items( group_id, chance, p1, p2, ongrass, turn, magazine, ammo, faction );
        }
        void add_corpse( const tripoint &p ) {
            map::add_corpse( p );
        }
        void i_rem( const tripoint &p, item *it ) {
            map::i_rem( p, it );    // TODO: Make it typed
        }
        void i_clear( const tripoint &p ) {
            return map::i_clear( p );    //TODO: Make it typed
        }
        bool add_field( const tripoint &p, const field_type_id &type_id, int intensity = INT_MAX,
                        const time_duration &age = 0_turns, bool hit_player = true ) {
            return map::add_field( p, type_id, intensity, age, hit_player ); // TODO: Make it typed
        }
        bool add_field( const tripoint_omt_ms &p, const field_type_id &type_id, int intensity = INT_MAX,
                        const time_duration &age = 0_turns, bool hit_player = true ) {
            return map::add_field( p.raw(), type_id, intensity, age, hit_player );
        }
        void delete_field( const tripoint &p, const field_type_id &field_to_remove ) {
            return map::delete_field( p, field_to_remove );    // TODO: Make it typed
        }
        void delete_field( const tripoint_omt_ms &p, const field_type_id &field_to_remove ) {
            return map::delete_field( p.raw(), field_to_remove );
        }
        bool has_flag( ter_furn_flag flag, const tripoint &p ) const {
            return map::has_flag( flag, p );    // TODO: Make it typed
        }
        bool has_flag( ter_furn_flag flag, const point &p ) const { // TODO: Make it typed
            return map::has_flag( flag, p );
        }
        void destroy( const tripoint &p, bool silent = false ) {
            return map::destroy( p, silent );    // TODO: Make it typed
        }
        const trap &tr_at( const tripoint &p ) const {
            return map::tr_at( p );    // TODO: Make it typed
        }
        const trap &tr_at( const tripoint_omt_ms &p ) const {
            return map::tr_at( p.raw() );
        }
        void trap_set( const tripoint &p, const trap_id &type ) {
            map::trap_set( p, type );    // TODO: Make it typed
        }
        void trap_set( const tripoint_omt_ms &p, const trap_id &type ) {
            map::trap_set( p.raw(), type );
        }
        void set_signage( const tripoint &p, const std::string &message ) {
            map::set_signage( p, message );    // TODO: Make it typed
        }
        void delete_signage( const tripoint &p ) {
            map::delete_signage( p );    // TODO: Make it typed
        }
        VehicleList get_vehicles() {
            return map::get_vehicles();
        }
        optional_vpart_position veh_at( const tripoint &p ) const {
            return map::veh_at( p );    // TODO: Make it typed
        }
        optional_vpart_position veh_at( const tripoint_omt_ms &p ) const {
            return map::veh_at( p.raw() );
        }
        vehicle *add_vehicle( const vproto_id &type, const tripoint &p, const units::angle &dir,
                              int init_veh_fuel = -1, int init_veh_status = -1, bool merge_wrecks = true ) {
            return map::add_vehicle( type, p, dir, init_veh_fuel, init_veh_status,
                                     merge_wrecks ); // TODO: Make it typed
        }
        void add_splatter_trail( const field_type_id &type, const tripoint &from, const tripoint &to ) {
            return map::add_splatter_trail( type, from, to );    // TODO: Make it typed
        }
        void collapse_at( const tripoint &p, bool silent,
                          bool was_supporting = false, // TODO: Make it typed
                          bool destroy_pos = true ) {
            map::collapse_at( p, silent, was_supporting, destroy_pos );
        }
        tripoint getlocal( const tripoint &p ) const {
            return map::getlocal( p );    // TODO: Make it typed
        }
        tripoint_abs_sm get_abs_sub() const {
            return map::get_abs_sub();    // TODO: Convert to tripoint_abs_omt
        }
        tripoint getabs( const tripoint &p ) const {
            return map::getabs( p );    // TODO: Make it typed
        }
        tripoint getlocal( const tripoint_abs_ms &p ) const {
            return map::getlocal( p );
        }; // TODO: Make it typed (return type)
        bool is_outside( const tripoint &p ) const {
            return map::is_outside( p );    // TODO: Make it typed
        }

        using map::rotate;
        using map::mirror;

        using map::build_outside_cache;

    protected:
        using map::set_abs_sub;
        using map::setsubmap;
        using map::get_nonant;
        int get_my_MAPSIZE() {
            return my_MAPSIZE;
        }
};

class fake_map : public tinymap
{
    private:
        std::vector<std::unique_ptr<submap>> temp_submaps_;
    public:
        explicit fake_map( const ter_id &ter_type = t_dirt );
        ~fake_map() override;
        static constexpr int fake_map_z = -OVERMAP_DEPTH;
};
#endif // CATA_SRC_MAP_H<|MERGE_RESOLUTION|>--- conflicted
+++ resolved
@@ -2432,13 +2432,8 @@
         using map::is_main_cleanup_queued;
         using map::main_cleanup_override;
         using map::generate;
-<<<<<<< HEAD
         void place_spawns( const mongroup_id &group, int chance,
                            const point_omt_ms &p1, const point_omt_ms &p2, float density,
-=======
-        void place_spawns( const mongroup_id &group, int chance, // TODO: Convert to typed
-                           const point &p1, const point &p2, float density,
->>>>>>> bbda3e40
                            bool individual = false, bool friendly = false,
                            const std::optional<std::string> &name = std::nullopt,
                            int mission_id = -1 ) {
