#ifndef _MAP_H_
#define _MAP_H_

#include "cursesdef.h"

#include <stdlib.h>
#include <vector>
#include <string>
#include <set>
#include <map>

#include "mapdata.h"
#include "mapitems.h"
#include "overmap.h"
#include "item.h"
#include "monster.h"
#include "npc.h"
#include "vehicle.h"
#include "graffiti.h"
#include "lightmap.h"
#include "coordinates.h"
//TODO: include comments about how these variables work. Where are they used. Are they constant etc.
#define MAPSIZE 11
#define CAMPSIZE 1
#define CAMPCHECK 3

class player;
class item;
struct itype;
struct mapgendata;
// TODO: This should be const& but almost no functions are const
struct wrapped_vehicle{
 int x;
 int y;
 int i; // submap col
 int j; // submap row
 vehicle* v;
};

typedef std::vector<wrapped_vehicle> VehicleList;

/**
 * Manage and cache data about a part of the map.
 *
 * Despite the name, this class isn't actually responsible for managing the map as a whole. For that function,
 * see \ref mapbuffer. Instead, this class loads a part of the mapbuffer into a cache, and adds certain temporary
 * information such as lighting calculations to it.
 *
 * To understand the following descriptions better, you should also read \ref map_management
 *
 * The map coordinates always start at (0, 0) for the top-left and end at (map_width-1, map_height-1) for the bottom-right.
 *
 * The actual map data is stored in `submap` instances. These instances are managed by `mapbuffer`.
 * References to the currently active submaps are stored in `map::grid`:
 *     0 1 2
 *     3 4 5
 *     6 7 8
 * In this example, the top-right submap would be at `grid[2]`.
 *
 * When the player moves between submaps, the whole map is shifted, so that if the player moves one submap to the right,
 * (0, 0) now points to a tile one submap to the right from before
 */
class map
{
 friend class editmap;
 public:
// Constructors & Initialization
 map();
 map(std::vector<trap*> *trptr);
 ~map();

// Visual Output
 void debug();

 /** Draw a visible part of the map into `w`.
  *
  * This method uses `g->u.posx/posy` for visibility calculations, so it can
  * not be used for anything but the player's viewport. Likewise, only
  * `g->m` and maps with equivalent coordinates can be used, as other maps
  * would have coordinate systems incompatible with `g->u.posx`
  *
  * @param center The coordinate of the center of the viewport, this can
  *               be different from the player coordinate.
  */
 void draw(WINDOW* w, const point center);

 /** Draw the map tile at the given coordinate. Called by `map::draw()`.
  *
  * @param x, y The tile on this map to draw.
  * @param cx, cy The center of the viewport to be rendered, see `center` in `map::draw()`
  */
 void drawsq(WINDOW* w, player &u, const int x, const int y, const bool invert, const bool show_items,
             const int view_center_x = -1, const int view_center_y = -1,
             const bool low_light = false, const bool bright_level = false);

// File I/O
 virtual void save(overmap *om, unsigned const int turn, const int x, const int y, const int z);
 virtual void load(const int wx, const int wy, const int wz, const bool update_vehicles = true, overmap *om = NULL);
 void shift(const int wx, const int wy, const int wz, const int x, const int y);
 void spawn_monsters();
 void clear_spawns();
 void clear_traps();

// Movement and LOS

 /**
  * Calculate the cost to move past the tile at (x, y).
  *
  * The move cost is determined by various obstacles, such
  * as terrain, vehicles and furniture.
  *
  * @note Movement costs for players and zombies both use this function.
  *
  * @return The return value is interpreted as follows:
  * Move Cost | Meaning
  * --------- | -------
  * 0         | Impassable
  * n > 0     | x*n turns to move past this
  */
 int move_cost(const int x, const int y, const vehicle *ignored_vehicle = NULL) const;


 /**
  * Similar behavior to `move_cost()`, but ignores vehicles.
  */
 int move_cost_ter_furn(const int x, const int y) const;

 /**
  * Cost to move out of one tile and into the next.
  *
  * @return The cost in turns to move out of `(x1, y1)` and into `(x2, y2)`
  */
 int combined_movecost(const int x1, const int y1, const int x2, const int y2,
                       const vehicle *ignored_vehicle = NULL, const int modifier = 0);

 /**
  * Returns whether the tile at `(x, y)` is transparent(you can look past it).
  */
 bool trans(const int x, const int y); // Transparent?

 /**
  * Returns whether `(Fx, Fy)` sees `(Tx, Ty)` with a view range of `range`.
  *
  * @param tc Indicates the Bresenham line used to connect the two points, and may
  *           subsequently be used to form a path between them
  */
 bool sees(const int Fx, const int Fy, const int Tx, const int Ty,
           const int range, int &tc);

 /**
  * Check whether there's a direct line of sight between `(Fx, Fy)` and
  * `(Tx, Ty)` with the additional movecost restraints.
  *
  * Checks two things:
  * 1. The `sees()` algorithm between `(Fx, Fy)` and `(Tx, Ty)`
  * 2. That moving over the line of sight would have a move_cost between
  *    `cost_min` and `cost_max`.
  */
 bool clear_path(const int Fx, const int Fy, const int Tx, const int Ty,
                 const int range, const int cost_min, const int cost_max, int &tc) const;


 /**
  * Check whether items in the target square are accessable from the source square
  * `(Fx, Fy)` and `(Tx, Ty)`.
  *
  * Checks two things:
  * 1. The `sees()` algorithm between `(Fx, Fy)` and `(Tx, Ty)` OR origin and target match.
  * 2. That the target location isn't sealed.
  */
 bool accessable_items(const int Fx, const int Fy, const int Tx, const int Ty, const int range) const;

 /**
  * Calculate a best path using A*
  *
  * @param Fx, Fy The source location from which to path.
  * @param Tx, Ty The destination to which to path.
  *
  * @param bash Whether we should path through terrain that's impassable, but can
  *             be destroyed(closed windows, doors, etc.)
  */
 std::vector<point> route(const int Fx, const int Fy, const int Tx, const int Ty,
                          const bool bash = true);

 int coord_to_angle (const int x, const int y, const int tgtx, const int tgty);
// vehicles
 VehicleList get_vehicles();
 VehicleList get_vehicles(const int sx, const int sy, const int ex, const int ey);

 /**
  * Checks if tile is occupied by vehicle and by which part.
  *
  * @param part_num The part number of the part at this tile will be returned in this parameter.
  * @return A pointer to the vehicle in this tile.
  */
 vehicle* veh_at(const int x, const int y, int &part_num);

 /**
  * Same as `veh_at(const int, const int, int)`, but doesn't return part number.
  */
 vehicle* veh_at(const int x, const int y);// checks, if tile is occupied by vehicle

 // put player on vehicle at x,y
 void board_vehicle(int x, int y, player *p);
 void unboard_vehicle(const int x, const int y);//remove player from vehicle at x,y
 void update_vehicle_cache(vehicle *, const bool brand_new = false);
 void reset_vehicle_cache();
 void clear_vehicle_cache();
 void update_vehicle_list(const int to);

 void destroy_vehicle (vehicle *veh);
// Change vehicle coords and move vehicle's driver along.
// Returns true, if there was a submap change.
// If test is true, function only checks for submap change, no displacement
// WARNING: not checking collisions!
 bool displace_vehicle (int &x, int &y, const int dx, const int dy, bool test = false);
 void vehmove();          // Vehicle movement
 bool vehproceed();
// move water under wheels. true if moved
 bool displace_water (const int x, const int y);

// Furniture
 void set(const int x, const int y, const ter_id new_terrain, const furn_id new_furniture);
 void set(const int x, const int y, const std::string new_terrain, const std::string new_furniture);

 std::string name(const int x, const int y);
 bool has_furn(const int x, const int y);

 furn_id furn(const int x, const int y) const; // Furniture at coord (x, y); {x|y}=(0, SEE{X|Y}*3]
 int oldfurn(const int x, const int y) const; // Furniture at coord (x, y); {x|y}=(0, SEE{X|Y}*3]
 std::string get_furn(const int x, const int y) const;
 furn_t & furn_at(const int x, const int y) const;

 void furn_set(const int x, const int y, const furn_id new_furniture);
 void furn_set(const int x, const int y, const std::string new_furniture);

 std::string furnname(const int x, const int y);
 bool can_move_furniture( const int x, const int y, player * p = NULL);
// Terrain
 ter_id ter(const int x, const int y) const; // Terrain integer id at coord (x, y); {x|y}=(0, SEE{X|Y}*3]
 int oldter(const int x, const int y) const; // Temporary; the game is riddled with case statements requiring enum
 std::string get_ter(const int x, const int y) const; // Terrain string id at coord (x, y); {x|y}=(0, SEE{X|Y}*3]
 ter_t & ter_at(const int x, const int y) const; // Terrain at coord (x, y); {x|y}=(0, SEE{X|Y}*3]

 void ter_set(const int x, const int y, const ter_id new_terrain);
 void ter_set(const int x, const int y, const std::string new_terrain);

 std::string tername(const int x, const int y) const; // Name of terrain at (x, y)

 // Check for terrain/furniture/field that provide a
 // "fire" item to be used for example when crafting or when
 // a iuse function needs fire.
 bool has_nearby_fire(int x, int y, int radius = 1);
 /**
  * Check if player can see some items at (x,y). Includes:
  * - check for items at this location (!i_at().empty())
  * - check for SEALED flag (sealed furniture/terrain makes
  * items not visible under any circumstances).
  * - check for CONTAINER flag (makes items only visible when
  * the player is at (x,y) or at an adjacent square).
  */
 bool sees_some_items(int x, int y, const player &u);


 std::string features(const int x, const int y); // Words relevant to terrain (sharp, etc)
 bool has_flag(const std::string & flag, const int x, const int y) const;  // checks terrain, furniture and vehicles
 bool can_put_items(const int x, const int y); // True if items can be placed in this tile
 bool has_flag_ter(const std::string & flag, const int x, const int y) const;  // checks terrain
 bool has_flag_furn(const std::string & flag, const int x, const int y) const;  // checks furniture
 bool has_flag_ter_or_furn(const std::string & flag, const int x, const int y) const; // checks terrain or furniture
 bool has_flag_ter_and_furn(const std::string & flag, const int x, const int y) const; // checks terrain and furniture
 // fast "oh hai it's update_scent/lightmap/draw/monmove/self/etc again, what about this one" flag checking
 bool has_flag(const ter_bitflags flag, const int x, const int y) const;  // checks terrain, furniture and vehicles
 bool has_flag_ter(const ter_bitflags flag, const int x, const int y) const;  // checks terrain
 bool has_flag_furn(const ter_bitflags flag, const int x, const int y) const;  // checks furniture
 bool has_flag_ter_or_furn(const ter_bitflags flag, const int x, const int y) const; // checks terrain or furniture
 bool has_flag_ter_and_furn(const ter_bitflags flag, const int x, const int y) const; // checks terrain and furniture

 bool is_destructable(const int x, const int y);        // checks terrain and vehicles
 bool is_destructable_ter_furn(const int x, const int y);       // only checks terrain
 bool is_divable(const int x, const int y);
 bool is_outside(const int x, const int y);
 bool flammable_items_at(const int x, const int y);
 bool moppable_items_at(const int x, const int y);
 point random_outdoor_tile();
// mapgen

void draw_line_ter(const ter_id type, int x1, int y1, int x2, int y2);
void draw_line_ter(const std::string type, int x1, int y1, int x2, int y2);
void draw_line_furn(furn_id type, int x1, int y1, int x2, int y2);
void draw_line_furn(const std::string type, int x1, int y1, int x2, int y2);
void draw_fill_background(ter_id type);
void draw_fill_background(std::string type);
void draw_fill_background(ter_id (*f)());
void draw_fill_background(const id_or_id & f);

void draw_square_ter(ter_id type, int x1, int y1, int x2, int y2);
void draw_square_ter(std::string type, int x1, int y1, int x2, int y2);
void draw_square_furn(furn_id type, int x1, int y1, int x2, int y2);
void draw_square_furn(std::string type, int x1, int y1, int x2, int y2);
void draw_square_ter(ter_id (*f)(), int x1, int y1, int x2, int y2);
void draw_square_ter(const id_or_id & f, int x1, int y1, int x2, int y2);
void draw_rough_circle(ter_id type, int x, int y, int rad);
void draw_rough_circle(std::string type, int x, int y, int rad);

void add_corpse(int x, int y);


//
 void translate(const std::string terfrom, const std::string terto); // Change all instances of $from->$to
 void translate_radius(const std::string terfrom, const std::string terto, const float radi, const int uX, const int uY);
 void translate(const ter_id from, const ter_id to); // Change all instances of $from->$to
 void translate_radius(const ter_id from, const ter_id to, const float radi, const int uX, const int uY);
 bool close_door(const int x, const int y, const bool inside, const bool check_only);
 bool open_door(const int x, const int y, const bool inside);
 // bash: if res pointer is supplied, res will contain absorbed impact or -1
 bool bash(const int x, const int y, const int str, std::string &sound, int *res = 0);
 void destroy(const int x, const int y, const bool makesound);
 void shoot(const int x, const int y, int &dam, const bool hit_items,
            const std::set<std::string>& ammo_effects);
 bool hit_with_acid(const int x, const int y);
 bool hit_with_fire(const int x, const int y);
 bool marlossify(const int x, const int y);
 bool has_adjacent_furniture(const int x, const int y);
 void mop_spills(const int x, const int y);

// Radiation
 int& radiation(const int x, const int y); // Amount of radiation at (x, y);

// Temperature
 int& temperature(const int x, const int y);    // Temperature for submap
 void set_temperature(const int x, const int y, const int temperature); // Set temperature for all four submap quadrants

// Items
 std::vector<item>& i_at(int x, int y);
 item water_from(const int x, const int y);
 item acid_from(const int x, const int y);
 void i_clear(const int x, const int y);
 void i_rem(const int x, const int y, const int index);
 point find_item(const item *it);
 void spawn_artifact(const int x, const int y, itype* type, int bday);
    void spawn_item(const int x, const int y, const std::string &itype_id,
                    const unsigned quantity=1, const long charges=0,
                    const unsigned birthday=0, const int damlevel=0, const bool rand = true);
 int max_volume(const int x, const int y);
 int free_volume(const int x, const int y);
 int stored_volume(const int x, const int y);
 bool is_full(const int x, const int y, const int addvolume = -1, const int addnumber = -1 );
 bool add_item_or_charges(const int x, const int y, item new_item, int overflow_radius = 2);
 void process_active_items();

 std::list<item> use_amount_square(const int x, const int y, const itype_id type, int &quantity, const bool use_container);
 std::list<item> use_amount(const point origin, const int range, const itype_id type, const int amount,
                              const bool use_container = false);
 std::list<item> use_charges(const point origin, const int range, const itype_id type, const int amount);

// Traps
 std::string trap_get(const int x, const int y) const;
 void trap_set(const int x, const int y, const std::string & sid);
 void trap_set(const int x, const int y, const trap_id id);

 trap_id tr_at(const int x, const int y) const;
 void add_trap(const int x, const int y, const trap_id t);
 void disarm_trap( const int x, const int y);
 void remove_trap(const int x, const int y);
 std::set<point> trap_locations(trap_id t);

// Fields
 field& field_at(const int x, const int y);

 int get_field_age(const point p, const field_id t);
 int get_field_strength(const point p, const field_id t);
 int adjust_field_age(const point p, const field_id t, const int offset);
 int adjust_field_strength(const point p, const field_id t, const int offset);
 int set_field_age(const point p, const field_id t, const int age, bool isoffset = false);
 int set_field_strength(const point p, const field_id t, const int str, bool isoffset = false);
 field_entry * get_field( const point p, const field_id t );
 bool add_field(const point p, const field_id t, unsigned int density, const int age);
 bool add_field(const int x, const int y, const field_id t, const unsigned char density);
 void remove_field(const int x, const int y, const field_id field_to_remove);
 bool process_fields(); // See fields.cpp
 bool process_fields_in_submap(const int gridn); // See fields.cpp
 void step_in_field(const int x, const int y); // See fields.cpp
 void mon_in_field(const int x, const int y, monster *z); // See fields.cpp
 void field_effect(int x, int y); //See fields.cpp

// Computers
 computer* computer_at(const int x, const int y);

 // Camps
 bool allow_camp(const int x, const int y, const int radius = CAMPCHECK);
 basecamp* camp_at(const int x, const int y, const int radius = CAMPSIZE);
 void add_camp(const std::string& name, const int x, const int y);

// Graffiti
 graffiti graffiti_at(int x, int y);
 bool add_graffiti(int x, int y, std::string contents);

// mapgen.cpp functions
 void generate(overmap *om, const int x, const int y, const int z, const int turn);
 void post_process(unsigned zones);
 void place_spawns(std::string group, const int chance,
                   const int x1, const int y1, const int x2, const int y2, const float density);
 void place_gas_pump(const int x, const int y, const int charges);
 void place_toilet(const int x, const int y, const int charges = 6 * 4); // 6 liters at 250 ml per charge
 void place_vending(int x, int y, std::string type);
 int place_items(items_location loc, const int chance, const int x1, const int y1,
                  const int x2, const int y2, bool ongrass, const int turn, bool rand = true);
// put_items_from puts exactly num items, based on chances
 void put_items_from(items_location loc, const int num, const int x, const int y, const int turn = 0,
                    const int quantity = 0, const long charges = 0, const int damlevel = 0, const bool rand = true);
 void spawn_an_item(const int x, const int y, item new_item,
                    const long charges, const int damlevel);
 void add_spawn(std::string type, const int count, const int x, const int y, bool friendly = false,
                const int faction_id = -1, const int mission_id = -1,
                std::string name = "NONE");
 void add_spawn(monster *mon);
 void create_anomaly(const int cx, const int cy, artifact_natural_property prop);
 vehicle *add_vehicle(std::string type, const int x, const int y, const int dir,
                      const int init_veh_fuel = -1, const int init_veh_status = -1,
                      const bool merge_wrecks = true);
 computer* add_computer(const int x, const int y, std::string name, const int security);
 float light_transparency(const int x, const int y) const;
 void build_map_cache();
 lit_level light_at(int dx, int dy); // Assumes 0,0 is light map center
 float ambient_light_at(int dx, int dy); // Raw values for tilesets
 bool pl_sees(int fx, int fy, int tx, int ty, int max_range);
 std::set<vehicle*> vehicle_list;
 std::set<vehicle*> dirty_vehicle_list;

 std::map< std::pair<int,int>, std::pair<vehicle*,int> > veh_cached_parts;
 bool veh_exists_at [SEEX * MAPSIZE][SEEY * MAPSIZE];

 point get_abs_sub() {
   return abs_sub;
 };
 point getabs(const int x=0, const int y=0 );
 point getlocal(const int x, const int y );
 point getlocal( const point p ) { return getlocal(p.x, p.y); }
 bool inboundsabs(const int x, const int y);
 bool inbounds(const int x, const int y);

 int getmapsize() { return my_MAPSIZE; };

 // Not protected/private for mapgen_functions.cpp access
 void rotate(const int turns);// Rotates the current map 90*turns degress clockwise
                              // Useful for houses, shops, etc
 void add_road_vehicles(bool city, int facing);

protected:
 void saven(overmap *om, unsigned const int turn, const int x, const int y, const int z,
            const int gridx, const int gridy);
 bool loadn(const int x, const int y, const int z, const int gridx, const int gridy,
            const  bool update_vehicles = true, overmap *om = NULL);
 void copy_grid(const int to, const int from);
 void draw_map(const oter_id terrain_type, const oter_id t_north, const oter_id t_east,
                const oter_id t_south, const oter_id t_west, const oter_id t_neast,
                const oter_id t_seast, const oter_id t_nwest, const oter_id t_swest,
                const oter_id t_above, const int turn, const float density,
                const int zlevel, const regional_settings * rsettings);
 void add_extra(map_extra type);
 void build_transparency_cache();
 void build_outside_cache();
 void generate_lightmap();
 void build_seen_cache();
<<<<<<< HEAD
 void castLight( int row, float start, float end, int xx, int xy, int yx, int yy, int offsetX, int offsetY, int offsetDistance );
=======
 void castLight( int row, float start, float end, int xx, int xy, int yx, int yy,
                 const int offsetX, const int offsetY, const int offsetDistance );
>>>>>>> 663d6e46

 int my_MAPSIZE;
 virtual bool is_tiny() { return false; };

 std::vector<item> nulitems; // Returned when &i_at() is asked for an OOB value
 ter_id nulter;  // Returned when &ter() is asked for an OOB value
 field nulfield; // Returned when &field_at() is asked for an OOB value
 vehicle nulveh; // Returned when &veh_at() is asked for an OOB value
 int nulrad;     // OOB &radiation()
 int null_temperature;  // Because radiation does it too

 std::vector <trap*> *traps;

 bool veh_in_active_range;

 point abs_sub; // same as x y in maps.txt, for 0,0 / grid[0]
 point abs_min; // same as above in absolute coordinates (submap(x,y) * 12)
 point abs_max; // same as abs_min + ( my_MAPSIZE * 12 )
 int world_z;   // same as
 void set_abs_sub(const int x, const int y, const int z); // set the above vars on map load/shift/etc

private:
submap * getsubmap( const int grididx );
 long determine_wall_corner(const int x, const int y, const long orig_sym);
 void cache_seen(const int fx, const int fy, const int tx, const int ty, const int max_range);
 // apply a circular light pattern immediately, however it's best to use...
 void apply_light_source(int x, int y, float luminance, bool trig_brightcalc);
 // ...this, which will apply the light after at the end of generate_lightmap, and prevent redundant
 // light rays from causing massive slowdowns, if there's a huge amount of light.
 void add_light_source(int x, int y, float luminance);
 void apply_light_arc(int x, int y, int angle, float luminance, int wideangle = 30 );
 void apply_light_ray(bool lit[MAPSIZE*SEEX][MAPSIZE*SEEY],
                      int sx, int sy, int ex, int ey, float luminance, bool trig_brightcalc = true);
 void calc_ray_end(int angle, int range, int x, int y, int* outx, int* outy);
 void forget_traps(int gridx, int gridy);
 vehicle *add_vehicle_to_map(vehicle *veh, const int x, const int y, const bool merge_wrecks = true);
 void add_item(const int x, const int y, item new_item, int maxitems = 64);

 void process_active_items_in_submap(const int nonant);
 void process_active_items_in_vehicles(const int nonant);
 void process_active_items_in_vehicle(vehicle *cur_veh, int nonant);
 bool process_active_item(item *it, const int nonant, const int i, const int j);

 float lm[MAPSIZE*SEEX][MAPSIZE*SEEY];
 float sm[MAPSIZE*SEEX][MAPSIZE*SEEY];
 // to prevent redundant ray casting into neighbors: precalculate bulk light source positions. This is
 // only valid for the duration of generate_lightmap
 float light_source_buffer[MAPSIZE*SEEX][MAPSIZE*SEEY];
 bool outside_cache[MAPSIZE*SEEX][MAPSIZE*SEEY];
 float transparency_cache[MAPSIZE*SEEX][MAPSIZE*SEEY];
 bool seen_cache[MAPSIZE*SEEX][MAPSIZE*SEEY];
 submap* grid[MAPSIZE * MAPSIZE];
 std::map<trap_id, std::set<point> > traplocs;
};

std::vector<point> closest_points_first(int radius, point p);
std::vector<point> closest_points_first(int radius,int x,int y);
class tinymap : public map
{
friend class editmap;
public:
 tinymap();
 tinymap(std::vector<trap*> *trptr);
 ~tinymap();

protected:
 virtual bool is_tiny() { return true; };

private:
 submap* grid[4];
};

#endif<|MERGE_RESOLUTION|>--- conflicted
+++ resolved
@@ -463,12 +463,8 @@
  void build_outside_cache();
  void generate_lightmap();
  void build_seen_cache();
-<<<<<<< HEAD
- void castLight( int row, float start, float end, int xx, int xy, int yx, int yy, int offsetX, int offsetY, int offsetDistance );
-=======
  void castLight( int row, float start, float end, int xx, int xy, int yx, int yy,
                  const int offsetX, const int offsetY, const int offsetDistance );
->>>>>>> 663d6e46
 
  int my_MAPSIZE;
  virtual bool is_tiny() { return false; };
