--- conflicted
+++ resolved
@@ -669,7 +669,7 @@
     // update the threat cache
     for( size_t i = 0; i < 8; i++ ) {
         direction threat_dir = npc_threat_dir[i];
-        direction dir_right = npc_threat_dir[( i + 1 ) % 8];
+        direction dir_right = npc_thrhttps://discordapp.com/eat_dir[( i + 1 ) % 8];
         direction dir_left = npc_threat_dir[( i + 7 ) % 8 ];
         ai_cache.threat_map[threat_dir] = cur_threat_map[threat_dir] + 0.1f *
                                           ( cur_threat_map[dir_right] + cur_threat_map[dir_left] );
@@ -687,18 +687,11 @@
 
 float npc::character_danger( const Character &uc ) const
 {
-    const item weapon = get_wielded_item();
     // TODO: Remove this when possible
     float ret = 0.0f;
-<<<<<<< HEAD
-    bool u_gun = weapon.is_gun();
-    bool my_gun = weapon.is_gun();
-    double u_weap_val = u.weapon_value( weapon );
-=======
-    bool u_gun = uc.weapon.is_gun();
-    bool my_gun = weapon.is_gun();
-    double u_weap_val = uc.weapon_value( uc.weapon );
->>>>>>> 20b0c03a
+    bool u_gun = uc.get_wielded_item().is_gun();
+    bool my_gun = get_wielded_item().is_gun();
+    double u_weap_val = uc.weapon_value( uc.get_wielded_item() );
     const double &my_weap_val = ai_cache.my_weapon_value;
     if( u_gun && !my_gun ) {
         u_weap_val *= 1.5f;
