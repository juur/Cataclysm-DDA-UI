--- conflicted
+++ resolved
@@ -797,13 +797,8 @@
     const Creature *target = current_target();
     const std::string &target_name = target != nullptr ? target->disp_name() : no_target_str;
     add_msg_debug( debugmode::DF_NPC, "NPC %s: target = %s, danger = %.1f, range = %d",
-<<<<<<< HEAD
-                   name, target_name, ai_cache.danger, weapon->is_gun() ? confident_shoot_range( *weapon,
+                   get_name(), target_name, ai_cache.danger, weapon->is_gun() ? confident_shoot_range( weapon,
                            recoil_total() ) : weapon->reach_range( *this ) );
-=======
-                   get_name(), target_name, ai_cache.danger, weapon.is_gun() ? confident_shoot_range( weapon,
-                           recoil_total() ) : weapon.reach_range( *this ) );
->>>>>>> 5aff6c26
 
     Character &player_character = get_player_character();
     //faction opinion determines if it should consider you hostile
