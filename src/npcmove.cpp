#include "npc.h" // IWYU pragma: associated

#include <algorithm>
#include <memory>
#include <numeric>
#include <sstream>

#include "ammo.h"
#include "cata_algo.h"
#include "debug.h"
#include "dispersion.h"
#include "effect.h"
#include "field.h"
#include "game.h"
#include "gates.h"
#include "gun_mode.h"
#include "itype.h"
#include "iuse_actor.h"
#include "line.h"
#include "map.h"
#include "map_iterator.h"
#include "messages.h"
#include "monster.h"
#include "mtype.h"
#include "output.h"
#include "overmap_location.h"
#include "overmapbuffer.h"
#include "projectile.h"
#include "ranged.h"
#include "rng.h"
#include "sounds.h"
#include "translations.h"
#include "veh_type.h"
#include "vehicle.h"
#include "visitable.h"
#include "vpart_position.h"
#include "vpart_range.h"
#include "vpart_reference.h"

static constexpr float NPC_DANGER_VERY_LOW = 5.0f;
static constexpr float NPC_DANGER_MAX = 150.0f;
static constexpr float MAX_FLOAT = 5000000000.0f;

#define dbg(x) DebugLog((DebugLevel)(x),D_NPC) << __FILE__ << ":" << __LINE__ << ": "

const skill_id skill_firstaid( "firstaid" );
const skill_id skill_gun( "gun" );
const skill_id skill_throw( "throw" );

const efftype_id effect_bleed( "bleed" );
const efftype_id effect_bite( "bite" );
const efftype_id effect_bouldering( "bouldering" );
const efftype_id effect_catch_up( "catch_up" );
const efftype_id effect_hallu( "hallu" );
const efftype_id effect_hit_by_player( "hit_by_player" );
const efftype_id effect_infection( "infection" );
const efftype_id effect_infected( "infected" );
const efftype_id effect_lying_down( "lying_down" );
const efftype_id effect_no_sight( "no_sight" );
const efftype_id effect_stunned( "stunned" );
const efftype_id effect_onfire( "onfire" );
const efftype_id effect_npc_run_away( "npc_run_away" );
const efftype_id effect_npc_fire_bad( "npc_fire_bad" );
const efftype_id effect_npc_flee_player( "npc_flee_player" );

enum npc_action : int {
    npc_undecided = 0,
    npc_pause,
    npc_reload, npc_sleep,
    npc_pickup,
    npc_heal, npc_use_painkiller, npc_drop_items,
    npc_flee, npc_melee, npc_shoot,
    npc_look_for_player, npc_heal_player, npc_follow_player, npc_follow_embarked,
    npc_talk_to_player, npc_mug_player,
    npc_goto_destination,
    npc_avoid_friendly_fire,
    npc_escape_explosion,
    npc_noop,
    npc_reach_attack,
    npc_aim,
    npc_investigate_sound,
    npc_return_to_guard_pos,
    npc_player_activity,
    num_npc_actions
};

namespace
{

const int avoidance_vehicles_radius = 5;

}

std::string npc_action_name( npc_action action );

void print_action( const char *prepend, npc_action action );

bool compare_sound_alert( const dangerous_sound &sound_a, const dangerous_sound &sound_b );

hp_part most_damaged_hp_part( const Character &c );

// Used in npc::drop_items()
struct ratio_index {
    double ratio;
    int index;
    ratio_index( double R, int I ) : ratio( R ), index( I ) {}
};

bool compare_sound_alert( const dangerous_sound &sound_a, const dangerous_sound &sound_b )
{
    if( sound_a.type != sound_b.type ) {
        return sound_a.type < sound_b.type;
    }
    return sound_a.volume < sound_b.volume;
}

bool clear_shot_reach( const tripoint &from, const tripoint &to )
{
    std::vector<tripoint> path = line_to( from, to );
    path.pop_back();
    for( const tripoint &p : path ) {
        Creature *inter = g->critter_at( p );
        if( inter != nullptr ) {
            return false;
        } else if( g->m.impassable( p ) ) {
            return false;
        }
    }

    return true;
}

tripoint npc::good_escape_direction( bool include_pos )
{
    std::vector<tripoint> candidates;

    const auto rate_pt = [&]( const tripoint & pt, const float threat_val ) {
        if( !can_move_to( pt, !rules.has_flag( ally_rule::allow_bash ) ) ) {
            return MAX_FLOAT;
        }
        float rating = threat_val;
        for( const auto &e : g->m.field_at( pt ) ) {
            if( is_dangerous_field( e.second ) ) {
                // @todo: Rate fire higher than smoke
                rating += e.second.getFieldDensity();
            }
        }
        return rating;
    };

    float best_rating = include_pos ? rate_pt( pos(), 0.0f ) :  INT_MAX;
    candidates.emplace_back( pos() );

    std::map<direction, float> adj_map;
    for( size_t i = 0; i < 8; i++ ) {
        direction pt_dir = npc_threat_dir[i];
        const tripoint &pt = pos() + direction_XY( pt_dir );
        float cur_rating = rate_pt( pt, ai_cache.threat_map[ pt_dir ] );
        adj_map[pt_dir] = cur_rating;
        if( cur_rating == best_rating ) {
            candidates.emplace_back( pos() + direction_XY( pt_dir ) );
        } else if( cur_rating < best_rating ) {
            candidates.clear();
            candidates.emplace_back( pos() + direction_XY( pt_dir ) );
            best_rating = cur_rating;
        }
    }
    return random_entry( candidates );
}

bool npc::sees_dangerous_field( const tripoint &p ) const
{
    return is_dangerous_fields( g->m.field_at( p ) );
}

bool npc::could_move_onto( const tripoint &p ) const
{
    if( !g->m.passable( p ) ) {
        return false;
    }

    if( !sees_dangerous_field( p ) ) {
        return true;
    }

    const auto fields_here = g->m.field_at( pos() );
    for( const auto &e : g->m.field_at( p ) ) {
        if( !is_dangerous_field( e.second ) ) {
            continue;
        }

        const auto *entry_here = fields_here.findField( e.first );
        if( entry_here == nullptr || entry_here->getFieldDensity() < e.second.getFieldDensity() ) {
            return false;
        }
    }

    return true;
}

std::vector<sphere> npc::find_dangerous_explosives() const
{
    std::vector<sphere> result;

    const auto active_items = g->m.get_active_items_in_radius( pos(), MAX_VIEW_DISTANCE );

    for( const auto &elem : active_items ) {
        const auto use = elem->type->get_use( "explosion" );

        if( !use ) {
            continue;
        }

        const explosion_iuse *actor = dynamic_cast<const explosion_iuse *>( use->get_actor_ptr() );
        const int safe_range = actor->explosion.safe_range();

        if( rl_dist( pos(), elem.position() ) >= safe_range ) {
            continue;   // Far enough.
        }

        const int turns_to_evacuate = 2 * safe_range / speed_rating();

        if( elem->charges > turns_to_evacuate ) {
            continue;   // Consider only imminent dangers.
        }

        result.emplace_back( elem.position(), safe_range );
    }

    return result;
}

float npc::evaluate_enemy( const Creature &target ) const
{
    if( target.is_monster() ) {
        const monster &mon = dynamic_cast<const monster &>( target );
        float diff = static_cast<float>( mon.type->difficulty );
        return std::min( diff, NPC_DANGER_MAX );
    } else if( target.is_npc() || target.is_player() ) {
        return std::min( character_danger( dynamic_cast<const player &>( target ) ),
                         NPC_DANGER_MAX );
    } else {
        return 0.0f;
    }
}

static constexpr int def_radius = 6;
bool too_close( const tripoint &critter_pos, const tripoint &ally_pos )
{
    return rl_dist( critter_pos, ally_pos ) <= def_radius;
}

void npc::assess_danger()
{
    float assessment = 0.0f;
    float highest_priority = 1.0f;

    // Radius we can attack without moving
    const int max_range = std::max( weapon.reach_range( *this ),
                                    confident_shoot_range( weapon,
                                            get_most_accurate_sight( weapon ) ) );

    const auto ok_by_rules = [max_range, this]( const Creature & c, int dist, int scaled_dist ) {
        switch( rules.engagement ) {
            case ENGAGE_NONE:
                return false;
            case ENGAGE_CLOSE:
                // Either close to player or close enough that we can reach it and close to us
                return ( dist <= max_range && scaled_dist <= def_radius * 0.5 ) ||
                       too_close( c.pos(), g->u.pos() );
            case ENGAGE_WEAK:
                return c.get_hp() <= average_damage_dealt();
            case ENGAGE_HIT:
                return c.has_effect( effect_hit_by_player );
            case ENGAGE_NO_MOVE:
                return dist <= max_range;
            case ENGAGE_ALL:
                return true;
        }

        return true;
    };
    std::map<direction, float> cur_threat_map;
    // start with a decayed version of last turn's map
    for( size_t i = 0; i < 8; i++ ) {
        direction threat_dir = npc_threat_dir[i];
        cur_threat_map[ threat_dir ] = 0.25f * ai_cache.threat_map[ threat_dir ];
    }
    // first, check if we're about to be consumed by fire
    for( const tripoint &pt : g->m.points_in_radius( pos(), 6 ) ) {
        if( pt == pos() || g->m.has_flag( TFLAG_FIRE_CONTAINER,  pt ) ) {
            continue;
        }
        if( g->m.get_field( pt, fd_fire ) != nullptr ) {
            int dist = rl_dist( pos(), pt );
            cur_threat_map[direction_from( pos(), pt )] += 2.0f * ( NPC_DANGER_MAX - dist );
            if( dist < 3 && !has_effect( effect_npc_fire_bad ) ) {
                warn_about( "fire_bad", 1_minutes );
                add_effect( effect_npc_fire_bad, 5_turns );
            }
        }
    }
    for( const monster &critter : g->all_monsters() ) {
        if( !sees( critter ) ) {
            continue;
        }
        auto att = critter.attitude( this );
        if( att == MATT_FRIEND ) {
            ai_cache.friends.emplace_back( g->shared_from( critter ) );
            continue;
        }
        float critter_threat = evaluate_enemy( critter );
        // warn and consider the odds for distant enemies
        if( ( is_enemy() || !critter.friendly ) ) {
            assessment += critter_threat;
            if( critter_threat > ( 8.0f + personality.bravery + rng( 0, 5 ) ) ) {
                warn_about( "monster", 10_minutes, critter.type->nname() );
            }
        }

        if( att == MATT_FPASSIVE ) {
            continue;
        }
        int dist = rl_dist( pos(), critter.pos() );
        float scaled_distance = std::max( 1.0f, dist / critter.speed_rating() );
        float hp_percent = 1.0f - static_cast<float>( critter.get_hp() ) / critter.get_hp_max();
        float min_danger = ( att == MATT_ATTACK ) ? NPC_DANGER_VERY_LOW : 0.0f;
        float critter_danger = std::max( critter_threat * ( hp_percent * 0.5f + 0.5f ),
                                         min_danger );
        ai_cache.total_danger += critter_danger / scaled_distance;
        if( is_following() && !ok_by_rules( critter, dist, scaled_distance ) ) {
            continue;
        }

        // don't ignore monsters that are too close or too close to the player
        float min_priority = ( att == MATT_ATTACK ) && ( dist <= def_radius ||
                             ( is_following() && too_close( critter.pos(), g->u.pos() ) ) ) ?
                             NPC_DANGER_VERY_LOW : 0.0f;
        float priority = std::max( min_priority,
                                   critter_danger - 2.0f * ( scaled_distance - 1.0f ) );
        cur_threat_map[direction_from( pos(), critter.pos() )] += priority;
        if( priority > highest_priority ) {
            highest_priority = priority;
            ai_cache.target = g->shared_from( critter );
            ai_cache.danger = critter_danger;
        }
    }

    const auto handle_hostile = [&]( const player & guy, float guy_threat, std::string bogey,
    std::string warning ) {
        if( guy_threat > ( 8.0f + personality.bravery + rng( 0, 5 ) ) ) {
            warn_about( "monster", 10_minutes, bogey );
        }

        auto att = attitude_to( guy );
        int dist = rl_dist( pos(), guy.pos() );
        int scaled_distance = std::max( 1, ( 100 * dist ) / guy.get_speed() );
        ai_cache.total_danger += guy_threat / scaled_distance;
        if( !is_following() || ok_by_rules( guy, dist, scaled_distance ) ) {
            float min_priority = ( att == A_HOSTILE ) && ( dist <= def_radius ||
                                 ( is_following() && too_close( guy.pos(), g->u.pos() ) ) ) ?
                                 NPC_DANGER_VERY_LOW : 0.0f;
            float priority = std::max( guy_threat - 2.0f * ( scaled_distance - 1 ),
                                       min_priority );
            cur_threat_map[direction_from( pos(), guy.pos() )] += priority;
            if( priority > highest_priority ) {
                warn_about( warning, 1_minutes, guy.disp_name() );
                highest_priority = priority;
                ai_cache.danger = guy_threat;
                ai_cache.target = g->shared_from( guy );
            }
        }
        return guy_threat;
    };

    for( const npc &guy : g->all_npcs() ) {
        if( &guy == this || !sees( guy.pos() ) ) {
            continue;
        }

        auto att = attitude_to( guy );
        if( att == Creature::A_FRIENDLY ) {
            ai_cache.friends.emplace_back( g->shared_from( guy ) );
        } else if( att == Creature::A_NEUTRAL ) {
            // Nothing
            continue;
        }
        float guy_threat = evaluate_enemy( guy );
        if( att == Creature::A_FRIENDLY ) {
            float min_danger = assessment >= NPC_DANGER_VERY_LOW ? NPC_DANGER_VERY_LOW : -10.0f;
            assessment = std::max( min_danger, assessment - guy_threat * 0.5f );
        } else {
            assessment += handle_hostile( guy, guy_threat, "bandit", "kill_npc" );
        }
    }
    if( sees( g->u.pos() ) ) {
        // Mod for the player
        // cap player difficulty at 150
        float player_diff = evaluate_enemy( g->u );
        if( is_enemy() ) {
            assessment += handle_hostile( g->u, player_diff, "maniac", "kill_player" );
        } else if( is_friend() ) {
            float min_danger = assessment >= NPC_DANGER_VERY_LOW ? NPC_DANGER_VERY_LOW : -10.0f;
            assessment = std::max( min_danger, assessment - player_diff * 0.5f );
        }
    }
    assessment *= 0.1f;
    if( !has_effect( effect_npc_run_away ) && !has_effect( effect_npc_fire_bad ) ) {
        float my_diff = evaluate_enemy( *this );
        if( ( my_diff * 0.5f + personality.bravery + rng( 0, 10 ) ) < assessment ) {
            time_duration run_away_for = 5_turns + 1_turns * rng( 0, 5 );
            warn_about( "run_away", run_away_for );
            add_effect( effect_npc_run_away, run_away_for );
        }
    }
    // update the threat cache
    for( size_t i = 0; i < 8; i++ ) {
        direction threat_dir = npc_threat_dir[i];
        direction dir_right = npc_threat_dir[( i + 1 ) % 8];
        direction dir_left = npc_threat_dir[( i + 7 ) % 8 ];
        ai_cache.threat_map[threat_dir] = cur_threat_map[threat_dir] + 0.1f *
                                          ( cur_threat_map[dir_right] + cur_threat_map[dir_left] );
    }
    if( assessment <= 2.0f ) {
        assessment = -10.0f + 5.0f * assessment; // Low danger if no monsters around
    }
    ai_cache.danger_assessment = assessment;
}

float npc::character_danger( const Character &uc ) const
{
    // TODO: Remove this when possible
    const player &u = dynamic_cast<const player &>( uc );
    float ret = 0.0;
    bool u_gun = u.weapon.is_gun();
    bool my_gun = weapon.is_gun();
    double u_weap_val = u.weapon_value( u.weapon );
    const double &my_weap_val = ai_cache.my_weapon_value;
    if( u_gun && !my_gun ) {
        u_weap_val *= 1.5f;
    }
    ret += u_weap_val;

    ret += hp_percentage() * get_hp_max( hp_torso ) / 100.0 / my_weap_val;

    ret += my_gun ? u.get_dodge() / 2 : u.get_dodge();

    ret *= std::max( 0.5, u.get_speed() / 100.0 );

    add_msg( m_debug, "%s danger: %1f", u.disp_name().c_str(), ret );
    return ret;
}

void npc::regen_ai_cache()
{
    auto i = std::begin( ai_cache.sound_alerts );
    while( i != std::end( ai_cache.sound_alerts ) ) {
        if( sees( i->pos ) ) {
            i = ai_cache.sound_alerts.erase( i );
            if( ai_cache.sound_alerts.size() == 1 ) {
                path.clear();
            }
        } else {
            ++i;
        }
    }
    float old_assessment = ai_cache.danger_assessment;
    ai_cache.friends.clear();
    ai_cache.target = std::shared_ptr<Creature>();
    ai_cache.danger = 0.0f;
    ai_cache.total_danger = 0.0f;
    ai_cache.my_weapon_value = weapon_value( weapon );
    ai_cache.dangerous_explosives = find_dangerous_explosives();

    assess_danger();
    if( old_assessment > NPC_DANGER_VERY_LOW && ai_cache.danger_assessment <= 0 ) {
        warn_about( "relax", 30_minutes );
    } else if( old_assessment <= 0.0f && ai_cache.danger_assessment > NPC_DANGER_VERY_LOW ) {
        warn_about( "general_danger" );
    }
}

void npc::move()
{
    if( attitude == NPCATT_FLEE ) {
        set_attitude( NPCATT_FLEE_TEMP );  // Only run for so many hours
    } else if( attitude == NPCATT_FLEE_TEMP && !has_effect( effect_npc_flee_player ) ) {
        set_attitude( NPCATT_NULL );
    }
    regen_ai_cache();
    npc_action action = npc_undecided;

    static const std::string no_target_str = "none";
    const Creature *target = current_target();
    const std::string &target_name = target != nullptr ? target->disp_name() : no_target_str;
    add_msg( m_debug, "NPC %s: target = %s, danger = %.1f, range = %d",
             name.c_str(), target_name.c_str(), ai_cache.danger,
             confident_shoot_range( weapon, recoil_total() ) );

    //faction opinion determines if it should consider you hostile
    if( !is_enemy() && guaranteed_hostile() && sees( g->u ) ) {
        add_msg( m_debug, "NPC %s turning hostile because is guaranteed_hostile()", name.c_str() );
        if( op_of_u.fear > 10 + personality.aggression + personality.bravery ) {
            set_attitude( NPCATT_FLEE_TEMP );    // We don't want to take u on!
        } else {
            set_attitude( NPCATT_KILL );    // Yeah, we think we could take you!
        }
    }

    /* This bypasses the logic to determine the npc action, but this all needs to be rewritten
     * anyway.
     * NPC won't avoid dangerous terrain while accompanying the player inside a vehicle to keep
     * them from inadvertantly getting themselves run over and/or cause vehicle related errors.
     * NPCs flee from uncontained fires within 3 tiles
     */
    if( !in_vehicle && ( sees_dangerous_field( pos() ) || has_effect( effect_npc_fire_bad ) ) ) {
        const tripoint escape_dir = good_escape_direction( sees_dangerous_field( pos() ) );
        if( escape_dir != pos() ) {
            move_to( escape_dir );
            return;
        }
    }

    // TODO: Place player-aiding actions here, with a weight

    /* NPCs are fairly suicidal so at this point we will do a quick check to see if
     * something nasty is going to happen.
     */

    if( is_enemy() && vehicle_danger( avoidance_vehicles_radius ) > 0 ) {
        // TODO: Think about how this actually needs to work, for now assume flee from player
        ai_cache.target = g->shared_from( g->u );
    }

    if( !ai_cache.dangerous_explosives.empty() ) {
        action = npc_escape_explosion;
    } else if( target == &g->u && attitude == NPCATT_FLEE_TEMP ) {
        action = method_of_fleeing();
    } else if( has_effect( effect_npc_run_away ) ) {
        action = method_of_fleeing();
    } else if( target != nullptr && ai_cache.danger > 0 &&
               !rules.has_flag( ally_rule::avoid_combat ) ) {
        action = method_of_attack();
    } else if( !ai_cache.sound_alerts.empty() && !is_following() ) {
        if( !ai_cache.guard_pos ) {
            ai_cache.guard_pos = pos();
        }
        if( ai_cache.sound_alerts.size() > 1 ) {
            std::sort( ai_cache.sound_alerts.begin(), ai_cache.sound_alerts.end(), compare_sound_alert );
            if( ai_cache.sound_alerts.size() > 10 ) {
                ai_cache.sound_alerts.resize( 10 );
            }
        }
        ai_cache.spos = ai_cache.sound_alerts.front().pos;
        add_msg( m_debug, "NPC %s: investigating sound at x(%d) y(%d)", name.c_str(), ai_cache.spos.x,
                 ai_cache.spos.y );
        action = npc_investigate_sound;
    } else if( ai_cache.sound_alerts.empty() && ai_cache.guard_pos ) {
        tripoint return_guard_pos = *ai_cache.guard_pos;
        add_msg( m_debug, "NPC %s: returning to guard spot at x(%d) y(%d)", name.c_str(),
                 return_guard_pos.x, return_guard_pos.y );
        action = npc_return_to_guard_pos;
    } else {
        // No present danger
        action = address_needs();
        print_action( "address_needs %s", action );

        if( action == npc_undecided ) {
            action = address_player();
            print_action( "address_player %s", action );
        }
    }

    if( action == npc_undecided && attitude == NPCATT_ACTIVITY ) {
        std::vector<tripoint> activity_route = get_auto_move_route();
        if( !activity_route.empty() && !has_destination_activity() ) {
            const tripoint final_destination = activity_route.back();
            update_path( final_destination );
            if( !path.empty() ) {
                move_to_next();
                return;
            }
        }
        if( has_destination_activity() ) {
            start_destination_activity();
            action = npc_player_activity;
        } else if( has_player_activity() ) {
            action = npc_player_activity;
        }
    }

    if( action == npc_undecided ) {
        if( is_guarding() ) {
            // if we're in a vehicle, stay in the vehicle
            if( in_vehicle ) {
                action = npc_pause;
                goal = global_omt_location();
            } else {
                action = goal == global_omt_location() ?  npc_pause : npc_goto_destination;
            }
        } else if( has_new_items && scan_new_items() ) {
            return;
        } else if( !fetching_item ) {
            find_item();
            print_action( "find_item %s", action );
        }

        // check if in vehicle before rushing off to fetch things
        if( is_following() && g->u.in_vehicle ) {
            action = npc_follow_embarked;
        } else if( fetching_item ) {
            // Set to true if find_item() found something
            action = npc_pickup;
        } else if( is_following() ) {
            // No items, so follow the player?
            action = npc_follow_player;
        }

        if( action == npc_undecided ) {
            // Do our long-term action
            action = long_term_goal_action();
            print_action( "long_term_goal_action %s", action );
        }
    }

    /* Sometimes we'll be following the player at this point, but close enough that
     * "following" means standing still.  If that's the case, if there are any
     * monsters around, we should attack them after all!
     *
     * If we are following a embarked player and we are in a vehicle then shoot anyway
     * as we are most likely riding shotgun
     */
    if( ai_cache.danger > 0 && target != nullptr &&
        (
            ( action == npc_follow_embarked && in_vehicle ) ||
            ( action == npc_follow_player &&
              ( rl_dist( pos(), g->u.pos() ) <= follow_distance() || posz() != g->u.posz() ) )
        ) ) {
        action = method_of_attack();
    }

    add_msg( m_debug, "%s chose action %s.", name.c_str(), npc_action_name( action ).c_str() );

    execute_action( action );
}

void npc::execute_action( npc_action action )
{
    int oldmoves = moves;
    tripoint tar = pos();
    Creature *cur = current_target();
    if( action == npc_flee ) {
        tar = good_escape_direction( false );
    } else if( cur != nullptr ) {
        tar = cur->pos();
    }
    /*
      debugmsg("%s ran execute_action() with target = %d! Action %s",
               name.c_str(), target, npc_action_name(action).c_str());
    */

    switch( action ) {

        case npc_pause:
            move_pause();
            break;

        case npc_reload: {
            do_reload( weapon );
        }
        break;

        case npc_investigate_sound: {
            update_path( ai_cache.spos );
            move_to_next();
        }
        break;

        case npc_return_to_guard_pos: {
            update_path( *ai_cache.guard_pos );
            if( pos() == *ai_cache.guard_pos || path.empty() ) {
                move_pause();
                ai_cache.guard_pos = cata::nullopt;
                path.clear();
            } else {
                move_to_next();
            }
        }
        break;

        case npc_sleep: {
            // TODO: Allow stims when not too tired
            // Find a nice spot to sleep
            int best_sleepy = sleep_spot( pos() );
            tripoint best_spot = pos();
            const auto points = closest_tripoints_first( 6, pos() );
            for( const tripoint &p : points ) {
                if( !could_move_onto( p ) || !g->is_empty( p ) ) {
                    continue;
                }

                // TODO: Blankets when it's cold
                const int sleepy = sleep_spot( p );
                if( sleepy > best_sleepy ) {
                    best_sleepy = sleepy;
                    best_spot = p;
                }
            }
            if( is_following() ) {
                complain_about( "napping", 30_minutes, _( "<warn_sleep>" ) );
            }
            update_path( best_spot );
            // TODO: Handle empty path better
            if( best_spot == pos() || path.empty() ) {
                move_pause();
                if( !has_effect( effect_lying_down ) ) {
                    add_effect( effect_lying_down, 30_minutes, num_bp, false, 1 );
                    if( g->u.sees( *this ) && !g->u.in_sleep_state() ) {
                        add_msg( _( "%s lies down to sleep." ), name.c_str() );
                    }
                }
            } else {
                move_to_next();
            }
        }
        break;

        case npc_pickup:
            pick_up_item();
            break;

        case npc_heal:
            heal_self();
            break;

        case npc_use_painkiller:
            use_painkiller();
            break;

        case npc_drop_items:
            /*
              drop_items(weight_carried() - weight_capacity(),
                            volume_carried() - volume_capacity());
            */
            move_pause();
            break;

        case npc_flee:
            move_to( tar );
            break;

        case npc_reach_attack:
            if( weapon.reach_range( *this ) >= rl_dist( pos(), tar ) &&
                clear_shot_reach( pos(), tar ) ) {
                reach_attack( tar );
                break;
            }
        /* fallthrough */
        case npc_melee:
            update_path( tar );
            if( path.size() > 1 ) {
                move_to_next();
            } else if( path.size() == 1 ) {
                if( cur != nullptr ) {
                    melee_attack( *cur, true );
                }
            } else {
                look_for_player( g->u );
            }
            break;

        case npc_aim:
            aim();
            break;

        case npc_shoot: {
            auto mode = weapon.gun_current_mode();
            if( !mode ) {
                debugmsg( "NPC tried to shoot without valid mode" );
                break;
            }
            aim();
            if( !is_hallucination() ) {
                fire_gun( tar, mode.qty, *mode );
            } else {
                pretend_fire( this, mode.qty, *mode );
            }
            break;
        }

        case npc_look_for_player:
            if( saw_player_recently() && last_player_seen_pos && sees( *last_player_seen_pos ) ) {
                update_path( *last_player_seen_pos );
                move_to_next();
            } else {
                look_for_player( g->u );
            }
            break;

        case npc_heal_player:
            update_path( g->u.pos() );
            if( path.size() == 1 ) { // We're adjacent to u, and thus can heal u
                heal_player( g->u );
            } else if( !path.empty() ) {
                move_to_next();
            } else {
                move_pause();
            }
            break;

        case npc_follow_player:
            update_path( g->u.pos() );
            if( static_cast<int>( path.size() ) <= follow_distance() &&
                g->u.posz() == posz() ) { // We're close enough to u.
                move_pause();
            } else if( !path.empty() ) {
                move_to_next();
            } else {
                move_pause();
            }
            // TODO: Make it only happen when it's safe
            complain();
            break;

        case npc_follow_embarked: {
            const optional_vpart_position vp = g->m.veh_at( g->u.pos() );

            if( !vp ) {
                debugmsg( "Following an embarked player with no vehicle at their location?" );
                // TODO: change to wait? - for now pause
                move_pause();
                break;
            }
            vehicle *const veh = &vp->vehicle();

            // Try to find the last destination
            // This is mount point, not actual position
            point last_dest( INT_MIN, INT_MIN );
            if( !path.empty() && veh_pointer_or_null( g->m.veh_at( path[path.size() - 1] ) ) == veh ) {
                last_dest = vp->mount();
            }

            // Prioritize last found path, then seats
            // Don't change spots if ours is nice
            int my_spot = -1;
            std::vector<std::pair<int, int> > seats;
            for( const vpart_reference &vp : veh->get_avail_parts( VPFLAG_BOARDABLE ) ) {
                const player *passenger = veh->get_passenger( vp.part_index() );
                if( passenger != this && passenger != nullptr ) {
                    continue;
                }

                // a seat is available if either unassigned or assigned to us
                auto available_seat = [&]( const vehicle_part & pt ) {
                    if( !pt.is_seat() ) {
                        return false;
                    }
                    const npc *who = pt.crew();
                    return !who || who->getID() == getID();
                };

                const vehicle_part &pt = vp.part();

                int priority = 0;

                if( vp.mount() == last_dest ) {
                    // Shares mount point with last known path
                    // We probably wanted to go there in the last turn
                    priority = 4;

                } else if( available_seat( pt ) ) {
                    // Assuming player "owns" a sensible vehicle seats should be in good spots to occupy
                    // Prefer our assigned seat if we have one
                    const npc *who = pt.crew();
                    priority = who && who->getID() == getID() ? 3 : 2;

                } else if( vp.is_inside() ) {
                    priority = 1;
                }

                if( passenger == this ) {
                    my_spot = priority;
                }

                seats.push_back( std::make_pair( priority, static_cast<int>( vp.part_index() ) ) );
            }

            if( my_spot >= 3 ) {
                // We won't get any better, so don't try
                move_pause();
                break;
            }

            std::sort( seats.begin(), seats.end(),
            []( const std::pair<int, int> &l, const std::pair<int, int> &r ) {
                return l.first > r.first;
            } );

            if( seats.empty() ) {
                // TODO: be angry at player, switch to wait or leave - for now pause
                move_pause();
                break;
            }

            // Only check few best seats - pathfinding can get expensive
            const size_t try_max = std::min<size_t>( 4, seats.size() );
            for( size_t i = 0; i < try_max; i++ ) {
                if( seats[i].first <= my_spot ) {
                    // We have a nicer spot than this
                    // Note: this will make NPCs steal player's seat...
                    break;
                }

                const int cur_part = seats[i].second;

                tripoint pp = veh->global_part_pos3( cur_part );
                update_path( pp, true );
                if( !path.empty() ) {
                    // All is fine
                    move_to_next();
                    break;
                }
            }

            // TODO: Check the rest
            move_pause();
        }

        break;
        case npc_talk_to_player:
            talk_to_u();
            moves = 0;
            break;

        case npc_mug_player:
            mug_player( g->u );
            break;

        case npc_goto_destination:
            go_to_omt_destination();
            break;

        case npc_avoid_friendly_fire:
            avoid_friendly_fire();
            break;

        case npc_escape_explosion:
            escape_explosion();
            break;

        case npc_player_activity:
            do_player_activity();
            break;

        case npc_undecided:
            complain();
            move_pause();
            break;

        case npc_noop:
            add_msg( m_debug, "%s skips turn (noop)", disp_name().c_str() );
            return;

        default:
            debugmsg( "Unknown NPC action (%d)", action );
    }

    if( oldmoves == moves ) {
        add_msg( m_debug, "NPC didn't use its moves.  Action %s (%d).",
                 npc_action_name( action ).c_str(), action );
    }
}

npc_action npc::method_of_fleeing()
{
    if( in_vehicle ) {
        return npc_undecided;
    }
    return npc_flee;
}

npc_action npc::method_of_attack()
{
    Creature *critter = current_target();
    if( critter == nullptr ) {
        // This function shouldn't be called...
        debugmsg( "Ran npc::method_of_attack without a target!" );
        return npc_pause;
    }

    tripoint tar = critter->pos();
    int dist = rl_dist( pos(), tar );
    double danger = evaluate_enemy( *critter );

    // TODO: Change the in_vehicle check to actual "are we driving" check
    const bool dont_move = in_vehicle || rules.engagement == ENGAGE_NO_MOVE;

    long ups_charges = charges_of( "UPS" );

    // get any suitable modes excluding melee, any forbidden to NPCs and those without ammo
    // if we require a silent weapon inappropriate modes are also removed
    // except in emergency only fire bursts if danger > 0.5 and don't shoot at all at harmless targets
    std::vector<std::pair<gun_mode_id, gun_mode>> modes;
    if( rules.has_flag( ally_rule::use_guns ) || !is_following() ) {
        for( const auto &e : weapon.gun_all_modes() ) {
            modes.push_back( e );
        }

        modes.erase( std::remove_if( modes.begin(), modes.end(),
        [&]( const std::pair<gun_mode_id, gun_mode> &e ) {

            const auto &m = e.second;
            return m.melee() || m.flags.count( "NPC_AVOID" ) ||
                   !m->ammo_sufficient( m.qty ) || !can_use( *m.target ) ||
                   m->get_gun_ups_drain() > ups_charges ||
                   ( danger <= ( ( m.qty == 1 ) ? 0.0 : 0.5 ) && !emergency() ) ||
                   ( rules.has_flag( ally_rule::use_silent ) && is_following() &&
                     !m.target->is_silent() );

        } ), modes.end() );
    }

    // prefer modes that result in more total damage
    std::stable_sort( modes.begin(),
                      modes.end(), [&]( const std::pair<gun_mode_id, gun_mode> &lhs,
    const std::pair<gun_mode_id, gun_mode> &rhs ) {
        return ( lhs.second->gun_damage().total_damage() * lhs.second.qty ) >
               ( rhs.second->gun_damage().total_damage() * rhs.second.qty );
    } );

    const int cur_recoil = recoil_total();
    // modes outside confident range should always be the last option(s)
    std::stable_sort( modes.begin(),
                      modes.end(), [&]( const std::pair<gun_mode_id, gun_mode> &lhs,
    const std::pair<gun_mode_id, gun_mode> &rhs ) {
        return ( confident_gun_mode_range( lhs.second, cur_recoil ) >= dist ) >
               ( confident_gun_mode_range( rhs.second, cur_recoil ) >= dist );
    } );

    if( emergency() && alt_attack() ) {
        return npc_noop;
    }

    // reach attacks are silent and consume no ammo so prefer these if available
    int reach_range = weapon.reach_range( *this );
    if( reach_range > 1 && reach_range >= dist && clear_shot_reach( pos(), tar ) ) {
        return npc_reach_attack;
    }

    // if the best mode is within the confident range try for a shot
    if( !modes.empty() && sees( *critter ) &&
        confident_gun_mode_range( modes[ 0 ].second, cur_recoil ) >= dist ) {

        // TODO: Make NPCs understand reinforced glass and vehicles blocking line of fire

        if( wont_hit_friend( tar, weapon, false ) ) {
            weapon.gun_set_mode( modes[ 0 ].first );
            return npc_shoot;

        } else {
            if( !dont_move ) {
                return npc_avoid_friendly_fire;
            }
        }
    }

    if( dist == 1 ) {
        return npc_melee;
    }

    // TODO: Add a time check now that wielding takes a lot of time
    if( wield_better_weapon() ) {
        return npc_noop;
    }

    if( !weapon.ammo_sufficient() && can_reload_current() ) {
        return npc_reload;
    }

    // TODO: Needs a check for transparent but non-passable tiles on the way
    if( !modes.empty() && sees( *critter ) &&
        aim_per_move( weapon, recoil ) > 0 &&
        confident_shoot_range( weapon, get_most_accurate_sight( weapon ) ) >= dist ) {
        return npc_aim;
    }

    return dont_move ? npc_undecided : npc_melee;
}

bool need_heal( const Character &n )
{
    for( int i = 0; i < num_hp_parts; i++ ) {
        hp_part part = hp_part( i );
        if( ( part == hp_head  && n.hp_cur[i] <= 35 ) ||
            ( part == hp_torso && n.hp_cur[i] <= 25 ) ||
            n.hp_cur[i] <= 15 ) {
            return true;
        }
    }

    return false;
}

npc_action npc::address_needs()
{
    return address_needs( ai_cache.danger );
}

bool wants_to_reload( const npc &who, const item &it )
{
    if( !who.can_reload( it ) ) {
        return false;
    }

    const long required = it.ammo_required();
    // TODO: Add bandolier check here, once they can be reloaded
    if( required < 1 && !it.is_magazine() ) {
        return false;
    }

    const long remaining = it.ammo_remaining();
    return remaining < required || remaining < it.ammo_capacity();
}

bool wants_to_reload_with( const item &weap, const item &ammo )
{
    return !ammo.is_magazine() || ammo.ammo_remaining() > weap.ammo_remaining();
}

item &npc::find_reloadable()
{
    // Check wielded gun, non-wielded guns, mags and tools
    // TODO: Build a proper gun->mag->ammo DAG (Directed Acyclic Graph)
    // to avoid checking same properties over and over
    // TODO: Make this understand bandoliers, pouches etc.
    // TODO: Cache items checked for reloading to avoid re-checking same items every turn
    // TODO: Make it understand smaller and bigger magazines
    item *reloadable = nullptr;
    visit_items( [this, &reloadable]( item * node ) {
        if( !wants_to_reload( *this, *node ) ) {
            return VisitResponse::NEXT;
        }
        const auto it_loc = select_ammo( *node ).ammo;
        if( it_loc && wants_to_reload_with( *node, *it_loc ) ) {
            reloadable = node;
            return VisitResponse::ABORT;
        }

        return VisitResponse::NEXT;
    } );

    if( reloadable != nullptr ) {
        return *reloadable;
    }

    return null_item_reference();
}

const item &npc::find_reloadable() const
{
    return const_cast<const item &>( const_cast<npc *>( this )->find_reloadable() );
}

bool npc::can_reload_current()
{
    if( !weapon.is_gun() ) {
        return false;
    }

    return find_usable_ammo( weapon );
}

item_location npc::find_usable_ammo( const item &weap )
{
    if( !can_reload( weap ) ) {
        return item_location();
    }

    auto loc = select_ammo( weap ).ammo;
    if( !loc || !wants_to_reload_with( weap, *loc ) ) {
        return item_location();
    }

    return loc;
}

const item_location npc::find_usable_ammo( const item &weap ) const
{
    return const_cast<npc *>( this )->find_usable_ammo( weap );
}

npc_action npc::address_needs( float danger )
{
    if( need_heal( *this ) && has_healing_item() ) {
        return npc_heal;
    }

    if( get_perceived_pain() >= 15 && has_painkiller() && !took_painkiller() ) {
        return npc_use_painkiller;
    }

    if( can_reload_current() ) {
        return npc_reload;
    }

    item &reloadable = find_reloadable();
    if( !reloadable.is_null() ) {
        do_reload( reloadable );
        return npc_noop;
    }

    if( ( danger <= NPC_DANGER_VERY_LOW && ( get_hunger() > 40 || get_thirst() > 40 ) ) ||
        get_thirst() > 80 || get_hunger() > 160 ) {
        if( consume_food() ) {
            return npc_noop;
        }
    }

    if( danger <= NPC_DANGER_VERY_LOW && find_corpse_to_pulp() ) {
        if( !do_pulp() ) {
            move_to_next();
        }

        return npc_noop;
    }

    if( danger <= NPC_DANGER_VERY_LOW && adjust_worn() ) {
        return npc_noop;
    }

    const auto could_sleep = [&]() {
        if( danger <= 0.01 ) {
            if( get_fatigue() >= TIRED ) {
                return true;
            } else if( is_following() && g->u.in_sleep_state() && get_fatigue() > ( TIRED / 2 ) ) {
                return true;
            }
        }
        return false;
    };
    // TODO: More risky attempts at sleep when exhausted
    if( could_sleep() ) {
        if( !is_following() ) {
            set_fatigue( 0 ); // TODO: Make tired NPCs handle sleep offscreen
            return npc_undecided;
        }

        if( rules.has_flag( ally_rule::allow_sleep ) || get_fatigue() > MASSIVE_FATIGUE ) {
            return npc_sleep;
        } else if( g->u.in_sleep_state() ) {
            // TODO: "Guard me while I sleep" command
            return npc_sleep;
        }
    }
    //Does the hallucination needs to disappear ?
    if( g->u.sees( *this ) && is_hallucination() ) {
        if( !g->u.has_effect( effect_hallu ) ) {
            die( nullptr );
        }
    }

    // TODO: Mutation & trait related needs
    // e.g. finding glasses; getting out of sunlight if we're an albino; etc.

    return npc_undecided;
}

npc_action npc::address_player()
{
    if( attitude == NPCATT_TALK && sees( g->u ) ) {
        if( g->u.in_sleep_state() ) {
            // Leave sleeping characters alone.
            return npc_undecided;
        }
        if( rl_dist( pos(), g->u.pos() ) <= 6 ) {
            return npc_talk_to_player;    // Close enough to talk to you
        } else {
            if( one_in( 10 ) ) {
                say( "<lets_talk>" );
            }
            return npc_follow_player;
        }
    }

    if( attitude == NPCATT_MUG && sees( g->u ) ) {
        if( one_in( 3 ) ) {
            say( _( "Don't move a <swear> muscle..." ) );
        }
        return npc_mug_player;
    }

    if( attitude == NPCATT_WAIT_FOR_LEAVE ) {
        patience--;
        if( patience <= 0 ) {
            patience = 0;
            set_attitude( NPCATT_KILL );
            return npc_noop;
        }
        return npc_undecided;
    }

    if( attitude == NPCATT_FLEE_TEMP ) {
        return npc_flee;
    }

    if( attitude == NPCATT_LEAD ) {
        if( rl_dist( pos(), g->u.pos() ) >= 12 || !sees( g->u ) ) {
            int intense = get_effect_int( effect_catch_up );
            if( intense < 10 ) {
                say( "<keep_up>" );
                add_effect( effect_catch_up, 5_turns );
                return npc_pause;
            } else {
                say( "<im_leaving_you>" );
                set_attitude( NPCATT_NULL );
                return npc_pause;
            }
        } else if( has_omt_destination() ) {
            return npc_goto_destination;
        } else { // At goal. Now, waiting on nearby player
            return npc_pause;
        }
    }
    return npc_undecided;
}

npc_action npc::long_term_goal_action()
{
    add_msg( m_debug, "long_term_goal_action()" );

    if( mission == NPC_MISSION_SHOPKEEP || mission == NPC_MISSION_SHELTER ) {
        return npc_pause;    // Shopkeepers just stay put.
    }

    if( !has_omt_destination() ) {
        set_omt_destination();
    }

    if( has_omt_destination() ) {
        return npc_goto_destination;
    }

    return npc_undecided;
}

double npc::confidence_mult() const
{
    if( !is_following() ) {
        return 1.0f;
    }

    switch( rules.aim ) {
        case AIM_WHEN_CONVENIENT:
            return emergency() ? 1.5f : 1.0f;
        case AIM_SPRAY:
            return 2.0f;
        case AIM_PRECISE:
            return emergency() ? 1.0f : 0.75f;
        case AIM_STRICTLY_PRECISE:
            return 0.5f;
    }

    return 1.0f;
}

int npc::confident_shoot_range( const item &it, int recoil ) const
{
    int res = 0;
    for( const auto &m : it.gun_all_modes() ) {
        res = std::max( res, confident_gun_mode_range( m.second, recoil ) );
    }
    return res;
}

int npc::confident_gun_mode_range( const gun_mode &gun, int at_recoil ) const
{
    if( !gun || gun.melee() ) {
        return 0;
    }

    // Same calculation as in @ref item::info
    // TODO: Extract into common method
    double max_dispersion = get_weapon_dispersion( *( gun.target ) ).max() + at_recoil;
    double even_chance_range = range_with_even_chance_of_good_hit( max_dispersion );
    double confident_range = even_chance_range * confidence_mult();

    add_msg( m_debug, "confident_gun (%s<=%.2f) at %.1f", gun.name(), confident_range,
             max_dispersion );
    return std::max<int>( confident_range, 1 );
}

int npc::confident_throw_range( const item &thrown, Creature *target ) const
{
    double average_dispersion = throwing_dispersion( thrown, target ) / 2.0;
    double even_chance_range = ( target == nullptr ? 0.5 : target->ranged_target_size() ) /
                               average_dispersion;
    double confident_range = even_chance_range * confidence_mult();
    add_msg( m_debug, "confident_throw_range == %d", static_cast<int>( confident_range ) );
    return static_cast<int>( confident_range );
}

// Index defaults to -1, i.e., wielded weapon
bool npc::wont_hit_friend( const tripoint &tar, const item &it, bool throwing ) const
{
    // TODO: Get actual dispersion instead of extracting it (badly) from confident range
    int confident = throwing ?
                    confident_throw_range( it, nullptr ) :
                    confident_shoot_range( it, recoil_total() );
    // if there is no confidence at using weapon, it's not used at range
    // zero confidence leads to divide by zero otherwise
    if( confident < 1 ) {
        return true;
    }

    if( rl_dist( pos(), tar ) == 1 ) {
        return true;    // If we're *really* sure that our aim is dead-on
    }

    int target_angle = coord_to_angle( pos(), tar );

    // TODO: Base on dispersion
    int safe_angle = 30;

    for( const auto &fr : ai_cache.friends ) {
        const std::shared_ptr<Creature> ally_p = fr.lock();
        if( !ally_p ) {
            continue;
        }
        const Creature &ally = *ally_p;

        // TODO: Extract common functions with turret target selection
        int safe_angle_ally = safe_angle;
        int ally_dist = rl_dist( pos(), ally.pos() );
        if( ally_dist < 3 ) {
            safe_angle_ally += ( 3 - ally_dist ) * 30;
        }

        int ally_angle = coord_to_angle( pos(), ally.pos() );
        int angle_diff = abs( ally_angle - target_angle );
        angle_diff = std::min( 360 - angle_diff, angle_diff );
        if( angle_diff < safe_angle_ally ) {
            // TODO: Disable NPC whining is it's other NPC who prevents aiming
            return false;
        }
    }

    return true;
}

bool npc::enough_time_to_reload( const item &gun ) const
{
    int rltime = item_reload_cost( gun, item( gun.ammo_type()->default_ammotype() ),
                                   gun.ammo_capacity() );
    const float turns_til_reloaded = static_cast<float>( rltime ) / get_speed();

    const Creature *target = current_target();
    if( target == nullptr ) {
        // No target, plenty of time to reload
        return true;
    }

    const auto distance = rl_dist( pos(), target->pos() );
    const float target_speed = target->speed_rating();
    const float turns_til_reached = distance / target_speed;
    if( target->is_player() || target->is_npc() ) {
        auto &c = dynamic_cast<const Character &>( *target );
        // TODO: Allow reloading if the player has a low accuracy gun
        if( sees( c ) && c.weapon.is_gun() && rltime > 200 &&
            c.weapon.gun_range( true ) > distance + turns_til_reloaded / target_speed ) {
            // Don't take longer than 2 turns if player has a gun
            return false;
        }
    }

    // TODO: Handle monsters with ranged attacks and players with CBMs
    return turns_til_reloaded < turns_til_reached;
}

void npc::aim()
{
    double aim_amount = aim_per_move( weapon, recoil );
    while( aim_amount > 0 && recoil > 0 && moves > 0 ) {
        moves--;
        recoil -= aim_amount;
        recoil = std::max( 0.0, recoil );
        aim_amount = aim_per_move( weapon, recoil );
    }
}

bool npc::update_path( const tripoint &p, const bool no_bashing, bool force )
{
    if( p == pos() ) {
        path.clear();
        return true;
    }

    while( !path.empty() && path[0] == pos() ) {
        path.erase( path.begin() );
    }

    if( !path.empty() ) {
        const tripoint &last = path[path.size() - 1];
        if( last == p && ( path[0].z != posz() || rl_dist( path[0], pos() ) <= 1 ) ) {
            // Our path already leads to that point, no need to recalculate
            return true;
        }
    }

    auto new_path = g->m.route( pos(), p, get_pathfinding_settings( no_bashing ), get_path_avoid() );
    if( new_path.empty() ) {
        if( !ai_cache.sound_alerts.empty() ) {
            ai_cache.sound_alerts.erase( ai_cache.sound_alerts.begin() );
            add_msg( m_debug, "failed to path to sound alert %d,%d,%d->%d,%d,%d",
                     posx(), posy(), posz(), p.x, p.y, p.z );
        }
        add_msg( m_debug, "Failed to path %d,%d,%d->%d,%d,%d",
                 posx(), posy(), posz(), p.x, p.y, p.z );
    }

    while( !new_path.empty() && new_path[0] == pos() ) {
        new_path.erase( new_path.begin() );
    }

    if( !new_path.empty() || force ) {
        path = std::move( new_path );
        return true;
    }

    return false;
}

bool npc::can_open_door( const tripoint &p, const bool inside ) const
{
    return !rules.has_flag( ally_rule::avoid_doors ) && g->m.open_door( p, inside, true );
}

bool npc::can_move_to( const tripoint &p, bool no_bashing ) const
{
    // Allow moving into any bashable spots, but penalize them during pathing
    // Doors are not passable for hallucinations
    return( rl_dist( pos(), p ) <= 1 &&
<<<<<<< HEAD
            (
                g->m.passable( p ) ||
                ( !no_bashing && g->m.bash_rating( smash_ability(), p ) > 0 ) ||
                ( g->m.open_door( p, !g->m.is_outside( pos() ), true ) && !is_hallucination() )
            )
=======
            ( g->m.passable( p ) || can_open_door( p, !g->m.is_outside( pos() ) ) ||
              ( !no_bashing && g->m.bash_rating( smash_ability(), p ) > 0 ) )
>>>>>>> 7e1a5c01
          );
}

void npc::move_to( const tripoint &pt, bool no_bashing, std::set<tripoint> *nomove )
{
    tripoint p = pt;
    if( sees_dangerous_field( p )
        || ( nomove != nullptr && nomove->find( p ) != nomove->end() ) ) {
        // Move to a neighbor field instead, if possible.
        // Maybe this code already exists somewhere?
        auto other_points = g->m.get_dir_circle( pos(), p );
        for( const tripoint &ot : other_points ) {
            if( could_move_onto( ot )
                && ( nomove == nullptr || nomove->find( ot ) == nomove->end() ) ) {

                p = ot;
                break;
            }
        }
    }

    recoil = MAX_RECOIL;

    if( has_effect( effect_stunned ) ) {
        p.x = rng( posx() - 1, posx() + 1 );
        p.y = rng( posy() - 1, posy() + 1 );
        p.z = posz();
    }

    // nomove is used to resolve recursive invocation, so reset destination no
    // matter it was changed by stunned effect or not.
    if( nomove != nullptr && nomove->find( p ) != nomove->end() ) {
        p = pos();
    }

    // "Long steps" are allowed when crossing z-levels
    // Stairs teleport the player too
    if( rl_dist( pos(), p ) > 1 && p.z == posz() ) {
        // On the same level? Not so much. Something weird happened
        path.clear();
        move_pause();
    }
    bool attacking = false;
    if( g->critter_at<monster>( p ) ) {
        attacking = true;
    }
    if( !move_effects( attacking ) ) {
        mod_moves( -100 );
        return;
    }

    Creature *critter = g->critter_at( p );
    if( critter != nullptr ) {
        if( critter == this ) { // We're just pausing!
            move_pause();
            return;
        }
        const auto att = attitude_to( *critter );
        if( att == A_HOSTILE ) {
            if( !no_bashing ) {
                warn_about( "cant_flee", 5_turns + rng( 0, 5 ) * 1_turns );
                melee_attack( *critter, true );
            } else {
                move_pause();
            }

            return;
        }

        if( critter == &g->u ) {
            say( "<let_me_pass>" );
        }

        // Let NPCs push each other when non-hostile
        // TODO: Have them attack each other when hostile
        npc *np = dynamic_cast<npc *>( critter );
        if( np != nullptr && !np->in_sleep_state() ) {
            std::unique_ptr<std::set<tripoint>> newnomove;
            std::set<tripoint> *realnomove;
            if( nomove != nullptr ) {
                realnomove = nomove;
            } else {
                // create the no-move list
                newnomove.reset( new std::set<tripoint>() );
                realnomove = newnomove.get();
            }
            // other npcs should not try to move into this npc anymore,
            // so infinite loop can be avoided.
            realnomove->insert( pos() );
            say( "<let_me_pass>" );
            np->move_away_from( pos(), true, realnomove );
        }

        if( critter->pos() == p ) {
            move_pause();
            return;
        }
    }

    // Boarding moving vehicles is fine, unboarding isn't
    bool moved = false;
    if( const optional_vpart_position vp = g->m.veh_at( pos() ) ) {
        const optional_vpart_position ovp = g->m.veh_at( p );
        if( vp->vehicle().is_moving() &&
            ( veh_pointer_or_null( ovp ) != veh_pointer_or_null( vp ) ||
              !ovp.part_with_feature( VPFLAG_BOARDABLE, true ) ) ) {
            move_pause();
            return;
        }
    }

    if( p.z != posz() ) {
        // Z-level move
        // For now just teleport to the destination
        // TODO: Make it properly find the tile to move to
        moves -= 100;
        moved = true;
    } else if( g->m.passable( p ) ) {
        bool diag = trigdist && posx() != p.x && posy() != p.y;
        moves -= run_cost( g->m.combined_movecost( pos(), p ), diag );
        moved = true;
    } else if( g->m.open_door( p, !g->m.is_outside( pos() ), true ) ) {
        if( !is_hallucination() ) { // hallucinations don't open doors
            g->m.open_door( p, !g->m.is_outside( pos() ) );
            moves -= 100;
        } else { // hallucinations teleport through doors
            moves -= 100;
            moved = true;
        }
    } else if( get_dex() > 1 && g->m.has_flag_ter_or_furn( "CLIMBABLE", p ) ) {
        ///\EFFECT_DEX_NPC increases chance to climb CLIMBABLE furniture or terrain
        int climb = get_dex();
        if( one_in( climb ) ) {
            add_msg_if_npc( m_neutral, _( "%1$s tries to climb the %2$s but slips." ),
                            name.c_str(), g->m.tername( p ).c_str() );
            moves -= 400;
        } else {
            add_msg_if_npc( m_neutral, _( "%1$s climbs over the %2$s." ), name.c_str(),
                            g->m.tername( p ).c_str() );
            moves -= ( 500 - ( rng( 0, climb ) * 20 ) );
            moved = true;
        }
    } else if( !no_bashing && smash_ability() > 0 && g->m.is_bashable( p ) &&
               g->m.bash_rating( smash_ability(), p ) > 0 ) {
        moves -= !is_armed() ? 80 : weapon.attack_time() * 0.8;
        g->m.bash( p, smash_ability() );
    } else {
        if( attitude == NPCATT_MUG ||
            attitude == NPCATT_KILL ||
            attitude == NPCATT_WAIT_FOR_LEAVE ) {
            set_attitude( NPCATT_FLEE_TEMP );
        }

        moves = 0;
    }

    if( moved ) {
        const tripoint old_pos = pos();
        setpos( p );

        if( g->m.has_flag( "UNSTABLE", pos() ) ) {
            add_effect( effect_bouldering, 1_turns, num_bp, true );
        } else if( has_effect( effect_bouldering ) ) {
            remove_effect( effect_bouldering );
        }

        if( g->m.has_flag_ter_or_furn( TFLAG_NO_SIGHT, pos() ) ) {
            add_effect( effect_no_sight, 1_turns, num_bp, true );
        } else if( has_effect( effect_no_sight ) ) {
            remove_effect( effect_no_sight );
        }

        if( in_vehicle ) {
            g->m.unboard_vehicle( old_pos );
        }

        // Close doors behind self (if you can)
        if( is_friend() && rules.has_flag( ally_rule::close_doors ) && !is_hallucination() ) {
            doors::close_door( g->m, *this, old_pos );
        }

        if( g->m.veh_at( p ).part_with_feature( VPFLAG_BOARDABLE, true ) ) {
            g->m.board_vehicle( p, this );
        }

        g->m.creature_on_trap( *this );
        g->m.creature_in_field( *this );
    }
}

void npc::move_to_next()
{
    while( !path.empty() && pos() == path[0] ) {
        path.erase( path.begin() );
    }

    if( path.empty() ) {
        add_msg( m_debug,
                 "npc::move_to_next() called with an empty path or path containing only current position" );
        move_pause();
        return;
    }

    move_to( path[0] );
    if( !path.empty() && pos() == path[0] ) { // Move was successful
        path.erase( path.begin() );
    }
}

void npc::avoid_friendly_fire()
{
    // TODO: To parameter
    const tripoint &tar = current_target()->pos();
    // Calculate center of weight of friends and move away from that
    tripoint center;
    for( const auto &fr : ai_cache.friends ) {
        if( std::shared_ptr<Creature> fr_p = fr.lock() ) {
            center += fr_p->pos();
        }
    }

    float friend_count = ai_cache.friends.size();
    center.x = round( center.x / friend_count );
    center.y = round( center.y / friend_count );
    center.z = round( center.z / friend_count );

    auto candidates = closest_tripoints_first( 1, pos() );
    candidates.erase( candidates.begin() );
    std::sort( candidates.begin(), candidates.end(),
    [&tar, &center]( const tripoint & l, const tripoint & r ) {
        return ( rl_dist( l, tar ) - rl_dist( l, center ) ) <
               ( rl_dist( r, tar ) - rl_dist( r, center ) );
    } );

    for( const auto &pt : candidates ) {
        if( can_move_to( pt ) ) {
            move_to( pt );
            return;
        }
    }

    /* If we're still in the function at this point, maneuvering can't help us. So,
     * might as well address some needs.
     * We pass a <danger> value of NPC_DANGER_VERY_LOW + 1 so that we won't start
     * eating food (or, god help us, sleeping).
     */
    npc_action action = address_needs( NPC_DANGER_VERY_LOW + 1 );
    if( action == npc_undecided ) {
        move_pause();
    }
    execute_action( action );
}

void npc::escape_explosion()
{
    if( ai_cache.dangerous_explosives.empty() ) {
        return;
    }

    warn_about( "explosion", 1_minutes );

    move_away_from( ai_cache.dangerous_explosives, true );
}

void npc::move_away_from( const tripoint &pt, bool no_bash_atk, std::set<tripoint> *nomove )
{
    tripoint best_pos = pos();
    int best = -1;
    int chance = 2;
    for( const tripoint &p : g->m.points_in_radius( pos(), 1 ) ) {
        if( nomove != nullptr && nomove->find( p ) != nomove->end() ) {
            continue;
        }

        if( p == pos() ) {
            continue;
        }

        if( p == g->u.pos() ) {
            continue;
        }

        const int cost = g->m.combined_movecost( pos(), p );
        if( cost <= 0 ) {
            continue;
        }

        const int dst = abs( p.x - pt.x ) + abs( p.y - pt.y ) + abs( p.z - pt.z );
        const int val = dst * 1000 / cost;
        if( val > best && can_move_to( p, no_bash_atk ) ) {
            best_pos = p;
            best = val;
            chance = 2;
        } else if( ( val == best && one_in( chance ) ) && can_move_to( p, no_bash_atk ) ) {
            best_pos = p;
            best = val;
            chance++;
        }
    }

    move_to( best_pos, no_bash_atk, nomove );
}

void npc::move_pause()

{
    // make sure we're using the best weapon
    if( calendar::once_every( 1_hours ) && wield_better_weapon() ) {
        return;
    }
    // NPCs currently always aim when using a gun, even with no target
    // This simulates them aiming at stuff just at the edge of their range
    if( !weapon.is_gun() ) {
        pause();
        return;
    }

    // Stop, drop, and roll
    if( has_effect( effect_onfire ) ) {
        pause();
    } else {
        aim();
        moves = std::min( moves, 0 );
    }
}

static cata::optional<tripoint> nearest_passable( const tripoint &p, const tripoint &closest_to )
{
    if( g->m.passable( p ) ) {
        return p;
    }

    // We need to path to adjacent tile, not the exact one
    // Let's pick the closest one to us that is passable
    auto candidates = closest_tripoints_first( 1, p );
    std::sort( candidates.begin(), candidates.end(), [ closest_to ]( const tripoint & l,
    const tripoint & r ) {
        return rl_dist( closest_to, l ) < rl_dist( closest_to, r );
    } );
    auto iter = std::find_if( candidates.begin(), candidates.end(), []( const tripoint & pt ) {
        return g->m.passable( pt );
    } );
    if( iter != candidates.end() ) {
        return *iter;
    }

    return cata::nullopt;
}

void npc::move_away_from( const std::vector<sphere> &spheres, bool no_bashing )
{
    if( spheres.empty() ) {
        return;
    }

    tripoint minp( pos() );
    tripoint maxp( pos() );

    for( const auto &elem : spheres ) {
        minp.x = std::min( minp.x, elem.center.x - elem.radius );
        minp.y = std::min( minp.y, elem.center.y - elem.radius );
        maxp.x = std::max( maxp.x, elem.center.x + elem.radius );
        maxp.y = std::max( maxp.y, elem.center.y + elem.radius );
    }

    const tripoint_range range( minp, maxp );

    std::vector<tripoint> escape_points;

    std::copy_if( range.begin(), range.end(), std::back_inserter( escape_points ),
    [&]( const tripoint & elem ) {
        return g->m.passable( elem );
    } );

    algo::sort_by_rating( escape_points.begin(), escape_points.end(), [&]( const tripoint & elem ) {
        const int danger = std::accumulate( spheres.begin(), spheres.end(), 0,
        [&]( const int sum, const sphere & s ) {
            return sum + std::max( s.radius - rl_dist( elem, s.center ), 0 );
        } );

        const int distance = rl_dist( pos(), elem );
        const int move_cost = g->m.move_cost( elem );

        return std::make_tuple( danger, distance, move_cost );
    } );

    for( const auto &elem : escape_points ) {
        update_path( elem, no_bashing );

        if( elem == pos() || !path.empty() ) {
            break;
        }
    }

    if( !path.empty() ) {
        move_to_next();
    } else {
        move_pause();
    }
}

void npc::see_item_say_smth( const itype_id object, const std::string smth )
{
    for( const tripoint &p : closest_tripoints_first( 6, pos() ) ) {
        if( g->m.sees_some_items( p, *this ) && sees( p ) ) {
            for( const item &it : g->m.i_at( p ) ) {
                if( one_in( 100 ) && ( it.typeId() == object ) ) {
                    say( smth );
                }
            }
        }
    }
}

void npc::find_item()
{
    if( is_hallucination() ) {
        see_item_say_smth( "thorazine", "<no_to_thorazine>" );
        see_item_say_smth( "lsd", "<yes_to_lsd>" );
        return;
    }

    if( is_following() && !rules.has_flag( ally_rule::allow_pick_up ) ) {
        // Grabbing stuff not allowed by our "owner"
        return;
    }

    fetching_item = false;
    int best_value = minimum_item_value();
    // Not perfect, but has to mirror pickup code
    units::volume volume_allowed = volume_capacity() - volume_carried();
    units::mass   weight_allowed = weight_capacity() - weight_carried();
    // For some reason range limiting by vision doesn't work properly
    const int range = 6;
    //int range = sight_range( g->light_level( posz() ) );
    //range = std::max( 1, std::min( 12, range ) );

    static const zone_type_id no_pickup( "NO_NPC_PICKUP" );

    const item *wanted = nullptr;

    const bool whitelisting = has_item_whitelist();

    if( volume_allowed <= 0_ml || weight_allowed <= 0_gram ) {
        return;
    }

    const auto consider_item =
        [&wanted, &best_value, whitelisting, volume_allowed, weight_allowed, this]
    ( const item & it, const tripoint & p ) {
        if( it.made_of_from_type( LIQUID ) ) {
            // Don't even consider liquids.
            return;
        }

        if( whitelisting && !item_whitelisted( it ) ) {
            return;
        }

        // When using a whitelist, skip the value check
        // TODO: Whitelist hierarchy?
        int itval = whitelisting ? 1000 : value( it );

        if( itval > best_value &&
            ( it.volume() <= volume_allowed && it.weight() <= weight_allowed ) ) {
            wanted_item_pos = p;
            wanted = &( it );
            best_value = itval;
        }
    };

    // Harvest item doesn't exist, so we'll be checking by its name
    std::string wanted_name;
    const auto consider_terrain =
    [ this, whitelisting, volume_allowed, &wanted, &wanted_name ]( const tripoint & p ) {
        // We only want to pick plants when there are no items to pick
        if( !whitelisting || wanted != nullptr || !wanted_name.empty() ||
            volume_allowed < units::from_milliliter( 250 ) ) {
            return;
        }

        const auto harvest = g->m.get_harvest_names( p );
        for( const auto &entry : harvest ) {
            if( item_name_whitelisted( entry ) ) {
                wanted_name = entry;
                wanted_item_pos = p;
                break;
            }
        }
    };

    for( const tripoint &p : closest_tripoints_first( range, pos() ) ) {
        // TODO: Make this sight check not overdraw nearby tiles
        // TODO: Optimize that zone check
        if( is_following() && g->check_zone( no_pickup, p ) ) {
            continue;
        }

        if( g->m.sees_some_items( p, *this ) && sees( p ) ) {
            for( const item &it : g->m.i_at( p ) ) {
                consider_item( it, p );
            }
        }

        // Allow terrain check without sight, because it would cost more CPU than it is worth
        consider_terrain( p );

        const optional_vpart_position vp = g->m.veh_at( p );
        if( !vp || vp->vehicle().is_moving() || !sees( p ) ) {
            continue;
        }
        const cata::optional<vpart_reference> cargo = vp.part_with_feature( VPFLAG_CARGO, true );
        static const std::string locked_string( "LOCKED" );
        // TODO: Let player know what parts are safe from NPC thieves
        if( !cargo || cargo->has_feature( locked_string ) ) {
            continue;
        }

        static const std::string cargo_locking_string( "CARGO_LOCKING" );
        if( vp.part_with_feature( cargo_locking_string, true ) ) {
            continue;
        }

        for( const item &it : cargo->vehicle().get_items( cargo->part_index() ) ) {
            consider_item( it, p );
        }
    }

    if( wanted != nullptr ) {
        wanted_name = wanted->tname();
    }

    if( wanted_name.empty() ) {
        return;
    }

    fetching_item = true;

    // TODO: Move that check above, make it multi-target pathing and use it
    // to limit tiles available for choice of items
    const int dist_to_item = rl_dist( wanted_item_pos, pos() );
    if( const cata::optional<tripoint> dest = nearest_passable( wanted_item_pos, pos() ) ) {
        update_path( *dest );
    }

    if( path.empty() && dist_to_item > 1 ) {
        // Item not reachable, let's just totally give up for now
        fetching_item = false;
    }

    if( fetching_item && rl_dist( wanted_item_pos, pos() ) > 1 && is_following() ) {
        say( _( "Hold on, I want to pick up that %s." ), wanted_name.c_str() );
    }
}

void npc::pick_up_item()
{
    if( is_hallucination() ) {
        return;
    }

    if( is_following() && !rules.has_flag( ally_rule::allow_pick_up ) ) {
        add_msg( m_debug, "%s::pick_up_item(); Cancelling on player's request", name.c_str() );
        fetching_item = false;
        moves -= 1;
        return;
    }

    const cata::optional<vpart_reference> vp = g->m.veh_at( wanted_item_pos ).part_with_feature(
                VPFLAG_CARGO, false );
    const bool has_cargo = vp && !vp->has_feature( "LOCKED" );

    if( ( !g->m.has_items( wanted_item_pos ) && !has_cargo &&
          !g->m.is_harvestable( wanted_item_pos ) && sees( wanted_item_pos ) ) ||
        ( is_following() && g->check_zone( zone_type_id( "NO_NPC_PICKUP" ), wanted_item_pos ) ) ) {
        // Items we wanted no longer exist and we can see it
        // Or player who is leading us doesn't want us to pick it up
        fetching_item = false;
        move_pause();
        add_msg( m_debug, "Canceling pickup - no items or new zone" );
        return;
    }

    add_msg( m_debug, "%s::pick_up_item(); [%d, %d, %d] => [%d, %d, %d]", name.c_str(),
             posx(), posy(), posz(), wanted_item_pos.x, wanted_item_pos.y, wanted_item_pos.z );
    if( const cata::optional<tripoint> dest = nearest_passable( wanted_item_pos, pos() ) ) {
        update_path( *dest );
    }

    const int dist_to_pickup = rl_dist( pos(), wanted_item_pos );
    if( dist_to_pickup > 1 && !path.empty() ) {
        add_msg( m_debug, "Moving; [%d, %d, %d] => [%d, %d, %d]",
                 posx(), posy(), posz(), path[0].x, path[0].y, path[0].z );

        move_to_next();
        return;
    } else if( dist_to_pickup > 1 && path.empty() ) {
        add_msg( m_debug, "Can't find path" );
        // This can happen, always do something
        fetching_item = false;
        move_pause();
        return;
    }

    // We're adjacent to the item; grab it!

    auto picked_up = pick_up_item_map( wanted_item_pos );
    if( picked_up.empty() && has_cargo ) {
        picked_up = pick_up_item_vehicle( vp->vehicle(), vp->part_index() );
    }

    if( picked_up.empty() ) {
        // Last chance: plant harvest
        if( g->m.is_harvestable( wanted_item_pos ) ) {
            g->m.examine( *this, wanted_item_pos );
            // Note: we didn't actually pick up anything, just spawned items
            // but we want the item picker to find new items
            fetching_item = false;
            return;
        }
    }
    // Describe the pickup to the player
    bool u_see = g->u.sees( *this ) || g->u.sees( wanted_item_pos );
    if( u_see ) {
        if( picked_up.size() == 1 ) {
            add_msg( _( "%1$s picks up a %2$s." ), name.c_str(),
                     picked_up.front().tname().c_str() );
        } else if( picked_up.size() == 2 ) {
            add_msg( _( "%1$s picks up a %2$s and a %3$s." ), name.c_str(),
                     picked_up.front().tname().c_str(),
                     picked_up.back().tname().c_str() );
        } else if( picked_up.size() > 2 ) {
            add_msg( _( "%s picks up several items." ), name.c_str() );
        } else {
            add_msg( _( "%s looks around nervously, as if searching for something." ), name.c_str() );
        }
    }

    for( auto &it : picked_up ) {
        int itval = value( it );
        if( itval < worst_item_value ) {
            worst_item_value = itval;
        }

        i_add( it );
    }

    moves -= 100;
    fetching_item = false;
    has_new_items = true;
}

template <typename T>
std::list<item> npc_pickup_from_stack( npc &who, T &items )
{
    const bool whitelisting = who.has_item_whitelist();
    auto volume_allowed = who.volume_capacity() - who.volume_carried();
    auto weight_allowed = who.weight_capacity() - who.weight_carried();
    auto min_value = whitelisting ? 0 : who.minimum_item_value();
    std::list<item> picked_up;

    for( auto iter = items.begin(); iter != items.end(); ) {
        const item &it = *iter;
        if( it.made_of_from_type( LIQUID ) ) {
            iter++;
            continue;
        }

        if( whitelisting && !who.item_whitelisted( it ) ) {
            iter++;
            continue;
        }

        auto volume = it.volume();
        if( volume > volume_allowed ) {
            iter++;
            continue;
        }

        auto weight = it.weight();
        if( weight > weight_allowed ) {
            iter++;
            continue;
        }

        int itval = whitelisting ? 1000 : who.value( it );
        if( itval < min_value ) {
            iter++;
            continue;
        }

        volume_allowed -= volume;
        weight_allowed -= weight;
        picked_up.push_back( it );
        iter = items.erase( iter );
    }

    return picked_up;
}

std::list<item> npc::pick_up_item_map( const tripoint &where )
{
    auto stack = g->m.i_at( where );
    return npc_pickup_from_stack( *this, stack );
}

std::list<item> npc::pick_up_item_vehicle( vehicle &veh, int part_index )
{
    auto stack = veh.get_items( part_index );
    return npc_pickup_from_stack( *this, stack );
}

void npc::drop_items( int weight, int volume )
{
    add_msg( m_debug, "%s is dropping items-%d,%d (%d items, wgt %d/%d, vol %d/%d)",
             name.c_str(), weight, volume, inv.size(), to_gram( weight_carried() ),
             to_gram( weight_capacity() ), volume_carried() / units::legacy_volume_factor,
             volume_capacity() / units::legacy_volume_factor );

    int weight_dropped = 0;
    int volume_dropped = 0;
    std::vector<ratio_index> rWgt, rVol; // Weight/Volume to value ratios

    // First fill our ratio vectors, so we know which things to drop first
    invslice slice = inv.slice();
    for( unsigned int i = 0; i < slice.size(); i++ ) {
        item &it = slice[i]->front();
        double wgt_ratio = 0.0;
        double vol_ratio = 0.0;
        if( value( it ) == 0 ) {
            wgt_ratio = 99999;
            vol_ratio = 99999;
        } else {
            wgt_ratio = it.weight() / 1_gram / value( it );
            vol_ratio = it.volume() / units::legacy_volume_factor / value( it );
        }
        bool added_wgt = false;
        bool added_vol = false;
        for( size_t j = 0; j < rWgt.size() && !added_wgt; j++ ) {
            if( wgt_ratio > rWgt[j].ratio ) {
                added_wgt = true;
                rWgt.insert( rWgt.begin() + j, ratio_index( wgt_ratio, i ) );
            }
        }
        if( !added_wgt ) {
            rWgt.push_back( ratio_index( wgt_ratio, i ) );
        }
        for( size_t j = 0; j < rVol.size() && !added_vol; j++ ) {
            if( vol_ratio > rVol[j].ratio ) {
                added_vol = true;
                rVol.insert( rVol.begin() + j, ratio_index( vol_ratio, i ) );
            }
        }
        if( !added_vol ) {
            rVol.push_back( ratio_index( vol_ratio, i ) );
        }
    }

    std::stringstream item_name; // For description below
    int num_items_dropped = 0; // For description below
    // Now, drop items, starting from the top of each list
    while( weight_dropped < weight || volume_dropped < volume ) {
        // weight and volume may be passed as 0 or a negative value, to indicate that
        // decreasing that variable is not important.
        int dWeight = ( weight <= 0 ? -1 : weight - weight_dropped );
        int dVolume = ( volume <= 0 ? -1 : volume - volume_dropped );
        int index;
        // Which is more important, weight or volume?
        if( dWeight > dVolume ) {
            index = rWgt[0].index;
            rWgt.erase( rWgt.begin() );
            // Fix the rest of those indices.
            for( auto &elem : rWgt ) {
                if( elem.index > index ) {
                    elem.index--;
                }
            }
        } else {
            index = rVol[0].index;
            rVol.erase( rVol.begin() );
            // Fix the rest of those indices.
            for( size_t i = 0; i < rVol.size(); i++ ) {
                if( i > rVol.size() ) {
                    debugmsg( "npc::drop_items() - looping through rVol - Size is %d, i is %d",
                              rVol.size(), i );
                }
                if( rVol[i].index > index ) {
                    rVol[i].index--;
                }
            }
        }
        weight_dropped += slice[index]->front().weight() / 1_gram;
        volume_dropped += slice[index]->front().volume() / units::legacy_volume_factor;
        item dropped = i_rem( index );
        num_items_dropped++;
        if( num_items_dropped == 1 ) {
            item_name << dropped.tname();
        } else if( num_items_dropped == 2 ) {
            item_name << _( " and " ) << dropped.tname();
        }
        if( !is_hallucination() ) { // hallucinations can't drop real items
            g->m.add_item_or_charges( pos(), dropped );
        }
    }
    // Finally, describe the action if u can see it
    if( g->u.sees( *this ) ) {
        if( num_items_dropped >= 3 ) {
            add_msg( ngettext( "%s drops %d item.", "%s drops %d items.",
                               num_items_dropped ), name.c_str(),
                     num_items_dropped );
        } else {
            std::string item_name_str = item_name.str();
            add_msg( _( "%1$s drops a %2$s." ), name.c_str(),
                     item_name_str.c_str() );
        }
    }
    update_worst_item_value();
}

bool npc::find_corpse_to_pulp()
{
    if( ( is_following() && ( !rules.has_flag( ally_rule::allow_pulp ) || g->u.in_vehicle ) ) ||
        is_hallucination() ) {
        return false;
    }

    // Pathing with overdraw can get expensive, limit it
    int path_counter = 4;
    const auto check_tile = [this, &path_counter]( const tripoint & p ) -> const item * {
        if( !g->m.sees_some_items( p, *this ) || !sees( p ) )
        {
            return nullptr;
        }

        const auto items = g->m.i_at( p );
        const item *found = nullptr;
        for( const item &it : items )
        {
            // Pulp only stuff that revives, but don't pulp acid stuff
            // That is, if you aren't protected from this stuff!
            if( it.can_revive() ) {
                // If the first encountered corpse bleeds something dangerous then
                // it is not safe to bash.
                if( is_dangerous_field( field_entry( it.get_mtype()->bloodType(), 1, 0_turns ) ) ) {
                    return nullptr;
                }

                found = &it;
                break;
            }
        }

        if( found != nullptr )
        {
            path_counter--;
            // Only return corpses we can path to
            return update_path( p, false, false ) ? found : nullptr;
        }

        return nullptr;
    };

    const int range = 6;

    const item *corpse = nullptr;
    if( pulp_location && square_dist( pos(), *pulp_location ) <= range ) {
        corpse = check_tile( *pulp_location );
    }

    // Find the old target to avoid spamming
    const item *old_target = corpse;

    if( corpse == nullptr ) {
        // If we're following the player, don't wander off to pulp corpses
        const tripoint &around = is_following() ? g->u.pos() : pos();
        for( const tripoint &p : closest_tripoints_first( range, around ) ) {
            corpse = check_tile( p );

            if( corpse != nullptr ) {
                pulp_location.emplace( p );
                break;
            }

            if( path_counter <= 0 ) {
                break;
            }
        }
    }

    if( corpse != nullptr && corpse != old_target && is_following() ) {
        say( _( "Hold on, I want to pulp that %s." ),
             corpse->tname().c_str() );
    }

    return corpse != nullptr;
}

bool npc::do_pulp()
{
    if( !pulp_location ) {
        return false;
    }

    if( rl_dist( *pulp_location, pos() ) > 1 || pulp_location->z != posz() ) {
        return false;
    }

    // TODO: Don't recreate the activity every time
    int old_moves = moves;
    assign_activity( activity_id( "ACT_PULP" ), calendar::INDEFINITELY_LONG, 0 );
    activity.placement = *pulp_location;
    activity.do_turn( *this );
    return moves != old_moves;
}

bool npc::do_player_activity()
{
    int old_moves = moves;
    while( moves > 0 && activity ) {
        activity.do_turn( *this );
        if( !is_active() ) {
            return true;
        }
    }
    /* if the activity is finished, grab any backlog or change the mission */
    if( !has_destination() && !activity ) {
        add_msg( m_info, string_format( "%s completed the assigned task.", disp_name() ) );
        if( !backlog.empty() ) {
            activity = backlog.front();
            backlog.pop_front();
        } else {
            mission = NPC_MISSION_NULL;
            attitude = NPCATT_FOLLOW;
            // if we loaded after being out of the bubble for a while, we might have more
            // moves than we need, so clear them
            set_moves( 0 );
        }
    }
    return moves != old_moves;
}

bool npc::wield_better_weapon()
{
    // TODO: Allow wielding weaker weapons against weaker targets
    bool can_use_gun = ( !is_following() || rules.has_flag( ally_rule::use_guns ) );
    bool use_silent = ( is_following() && rules.has_flag( ally_rule::use_silent ) );
    invslice slice = inv.slice();

    // Check if there's something better to wield
    item *best = &weapon;
    double best_value = -100.0;

    const long ups_charges = charges_of( "UPS" );

    const auto compare_weapon =
    [this, &best, &best_value, ups_charges, can_use_gun, use_silent]( const item & it ) {
        bool allowed = can_use_gun && it.is_gun() && ( !use_silent || it.is_silent() );
        double val;
        if( !allowed ) {
            val = weapon_value( it, 0 );
        } else {
            long ammo_count = it.ammo_remaining();
            long ups_drain = it.get_gun_ups_drain();
            if( ups_drain > 0 ) {
                ammo_count = std::min( ammo_count, ups_charges / ups_drain );
            }

            val = weapon_value( it, ammo_count );
        }

        if( val > best_value ) {
            best = const_cast<item *>( &it );
            best_value = val;
        }
    };

    compare_weapon( weapon );
    // To prevent changing to barely better stuff
    best_value *= std::max<float>( 1.0f, ai_cache.danger_assessment / 10.0f );

    // Fists aren't checked below
    compare_weapon( null_item_reference() );

    visit_items( [&compare_weapon]( item * node ) {
        // Only compare melee weapons, guns, or holstered items
        if( node->is_melee() || node->is_gun() ) {
            compare_weapon( *node );
        } else if( node->get_use( "holster" ) && !node->contents.empty() ) {
            const item &holstered = node->get_contained();
            if( holstered.is_melee() || holstered.is_gun() ) {
                compare_weapon( holstered );
            }
        }
        return VisitResponse::SKIP;
    } );

    // TODO: Reimplement switching to empty guns
    // Needs to check reload speed, RELOAD_ONE etc.
    // Until then, the NPCs should reload the guns as a last resort

    if( best == &weapon ) {
        add_msg( m_debug, "Wielded %s is best at %.1f, not switching", best->display_name(),
                 best_value );
        return false;
    }

    add_msg( m_debug, "Wielding %s at value %.1f", best->display_name(), best_value );

    wield( *best );
    return true;
}

bool npc::scan_new_items()
{
    add_msg( m_debug, "%s scanning new items", name.c_str() );
    if( wield_better_weapon() ) {
        return true;
    } else {
        // Stop "having new items" when you no longer do anything with them
        has_new_items = false;
    }

    return false;
    // TODO: Armor?
}

void npc_throw( npc &np, item &it, int index, const tripoint &pos )
{
    if( g->u.sees( np ) ) {
        add_msg( _( "%1$s throws a %2$s." ), np.name.c_str(), it.tname().c_str() );
    }

    long stack_size = -1;
    if( it.count_by_charges() ) {
        stack_size = it.charges;
        it.charges = 1;
    }
    if( !np.is_hallucination() ) { // hallucinations only pretend to throw
        np.throw_item( pos, it );
    }
    // Throw a single charge of a stacking object.
    if( stack_size == -1 || stack_size == 1 ) {
        np.i_rem( index );
    } else {
        it.charges = stack_size - 1;
    }
}

bool npc::alt_attack()
{
    if( ( is_following() && !rules.has_flag( ally_rule::use_grenades ) ) || is_hallucination() ) {
        return false;
    }

    Creature *critter = current_target();
    if( critter == nullptr ) {
        // This function shouldn't be called...
        debugmsg( "npc::alt_attack() called with no target" );
        move_pause();
        return false;
    }

    tripoint tar = critter->pos();

    const int dist = rl_dist( pos(), tar );
    item *used = nullptr;
    // Remember if we have an item that is dangerous to hold
    bool used_dangerous = false;

    static const std::string danger_string( "NPC_THROW_NOW" );
    static const std::string alt_string( "NPC_ALT_ATTACK" );
    // TODO: The active bomb with shortest fuse should be thrown first
    const auto check_alt_item = [&used, &used_dangerous, dist, this]( item & it ) {
        const bool dangerous = it.has_flag( danger_string );
        if( !dangerous && used_dangerous ) {
            return;
        }

        // Not alt attack
        if( !dangerous && !it.has_flag( alt_string ) ) {
            return;
        }

        // TODO: Non-thrown alt items
        if( !dangerous && throw_range( it ) < dist ) {
            return;
        }

        // Low priority items
        if( !dangerous && used != nullptr ) {
            return;
        }

        used = &it;
        used_dangerous = used_dangerous || dangerous;
    };

    check_alt_item( weapon );
    for( auto &sl : inv.slice() ) {
        // TODO: Cached values - an itype slot maybe?
        check_alt_item( sl->front() );
    }

    if( used == nullptr ) {
        return false;
    }

    int weapon_index = get_item_position( used );
    if( weapon_index == INT_MIN ) {
        debugmsg( "npc::alt_attack() couldn't find expected item %s",
                  used->tname().c_str() );
        return false;
    }

    // Are we going to throw this item?
    if( !used->active && used->has_flag( "NPC_ACTIVATE" ) ) {
        activate_item( weapon_index );
        // Note: intentional lack of return here
        // We want to ignore player-centric rules to avoid carrying live explosives
        // TODO: Non-grenades
    }

    // We are throwing it!
    int conf = confident_throw_range( *used, critter );
    const bool wont_hit = wont_hit_friend( tar, *used, true );
    if( dist <= conf && wont_hit ) {
        npc_throw( *this, *used, weapon_index, tar );
        return true;
    }

    if( wont_hit ) {
        // Within this block, our chosen target is outside of our range
        update_path( tar );
        move_to_next(); // Move towards the target
    }

    // Danger of friendly fire
    if( !wont_hit && !used_dangerous ) {
        // Safe to hold on to, for now
        // Maneuver around player
        avoid_friendly_fire();
        return true;
    }

    // We need to throw this live (grenade, etc) NOW! Pick another target?
    for( int dist = 2; dist <= conf; dist++ ) {
        for( const tripoint &pt : g->m.points_in_radius( pos(), dist ) ) {
            const monster *const target_ptr = g->critter_at<monster>( pt );
            int newdist = rl_dist( pos(), pt );
            // TODO: Change "newdist >= 2" to "newdist >= safe_distance(used)"
            if( newdist <= conf && newdist >= 2 && target_ptr &&
                wont_hit_friend( pt, *used, true ) ) {
                // Friendlyfire-safe!
                ai_cache.target = g->shared_from( *target_ptr );
                if( !one_in( 100 ) ) {
                    // Just to prevent infinite loops...
                    if( alt_attack() ) {
                        return true;
                    }
                }
                return false;
            }
        }
    }
    /* If we have reached THIS point, there's no acceptable monster to throw our
     * grenade or whatever at.  Since it's about to go off in our hands, better to
     * just chuck it as far away as possible--while being friendly-safe.
     */
    int best_dist = 0;
    for( int dist = 2; dist <= conf; dist++ ) {
        for( const tripoint &pt : g->m.points_in_radius( pos(), dist ) ) {
            int new_dist = rl_dist( pos(), pt );
            if( new_dist > best_dist && wont_hit_friend( pt, *used, true ) ) {
                best_dist = new_dist;
                tar = pt;
            }
        }
    }
    /* Even if tar.x/tar.y didn't get set by the above loop, throw it anyway.  They
     * should be equal to the original location of our target, and risking friendly
     * fire is better than holding on to a live grenade / whatever.
     */
    npc_throw( *this, *used, weapon_index, tar );
    return true;
}

void npc::activate_item( int item_index )
{
    const int oldmoves = moves;
    item &it = i_at( item_index );
    if( it.is_tool() || it.is_food() ) {
        it.type->invoke( *this, it, pos() );
    }

    if( moves == oldmoves ) {
        // A hack to prevent debugmsgs when NPCs activate 0 move items
        // while not removing the debugmsgs for other 0 move actions
        moves--;
    }
}

void npc::heal_player( player &patient )
{
    int dist = rl_dist( pos(), patient.pos() );

    if( dist > 1 ) {
        // We need to move to the player
        update_path( patient.pos() );
        move_to_next();
        return;
    }

    // Close enough to heal!
    bool u_see = g->u.sees( *this ) || g->u.sees( patient );
    if( u_see ) {
        add_msg( _( "%1$s heals %2$s." ), name.c_str(), patient.name.c_str() );
    }

    item &used = get_healing_item();
    if( used.is_null() ) {
        debugmsg( "%s tried to heal you but has no healing item", disp_name().c_str() );
        return;
    }
    if( !is_hallucination() ) {
        long charges_used = used.type->invoke( *this, used, patient.pos(), "heal" );
        consume_charges( used, charges_used );
    } else {
        pretend_heal( patient, used );
    }

    if( !patient.is_npc() ) {
        // Test if we want to heal the player further
        if( op_of_u.value * 4 + op_of_u.trust + personality.altruism * 3 -
            op_of_u.fear * 3 <  25 ) {
            set_attitude( NPCATT_FOLLOW );
            say( _( "That's all the healing I can do." ) );
        } else {
            say( _( "Hold still, I can heal you more." ) );
        }
    }
}

void npc:: pretend_heal( player &patient, item used )
{
    if( patient.is_npc() ) {
        add_msg( _( "%1$s heals %2$s." ), name.c_str(),
                 patient.name.c_str() ); // you can't tell that it's not real
    } else {
        add_msg( _( "%s heals you but you don't feel any different." ),
                 name.c_str() ); // you can tell that you don't feel better
    }
    consume_charges( used, 1 ); // empty hallucination's inventory to avoid spammming
    moves -= 100; // consumes moves to avoid infinite loop
}

void npc::heal_self()
{
    item &used = get_healing_item();
    if( used.is_null() ) {
        debugmsg( "%s tried to heal self but has no healing item", disp_name().c_str() );
        return;
    }

    if( g->u.sees( *this ) ) {
        add_msg( _( "%s applies a %s" ), name.c_str(), used.tname().c_str() );
    }

    long charges_used = used.type->invoke( *this, used, pos(), "heal" );
    if( used.is_medication() ) {
        consume_charges( used, charges_used );
    }
}

void npc::use_painkiller()
{
    // First, find the best painkiller for our pain level
    item *it = inv.most_appropriate_painkiller( get_pain() );

    if( it->is_null() ) {
        debugmsg( "NPC tried to use painkillers, but has none!" );
        move_pause();
    } else {
        if( g->u.sees( *this ) ) {
            add_msg( _( "%1$s takes some %2$s." ), name.c_str(), it->tname().c_str() );
        }
        consume( inv.position_by_item( it ) );
        moves = 0;
    }
}

// We want our food to:
// Provide enough nutrition and quench
// Not provide too much of either (don't waste food)
// Not be unhealthy
// Not have side effects
// Be eaten before it rots (favor soon-to-rot perishables)
float rate_food( const item &it, int want_nutr, int want_quench )
{
    const auto &food = it.get_comestible();
    if( !food ) {
        return 0.0f;
    }

    if( food->parasites && !it.has_flag( "NO_PARASITES" ) ) {
        return 0.0;
    }

    int nutr = food->get_nutr();
    int quench = food->quench;

    if( nutr <= 0 && quench <= 0 ) {
        // Not food - may be salt, drugs etc.
        return 0.0f;
    }

    if( !it.type->use_methods.empty() ) {
        // TODO: Get a good method of telling apart:
        // raw meat (parasites - don't eat unless mutant)
        // zed meat (poison - don't eat unless mutant)
        // alcohol (debuffs, health drop - supplement diet but don't bulk-consume)
        // caffeine (fine to consume, but expensive and prevents sleep)
        // hallucination mushrooms (NPCs don't hallucinate, so don't eat those)
        // honeycomb (harmless iuse)
        // royal jelly (way too expensive to eat as food)
        // mutagenic crap (don't eat, we want player to micromanage muties)
        // marloss (NPCs don't turn fungal)
        // weed brownies (small debuff)
        // seeds (too expensive)

        // For now skip all of those
        return 0.0f;
    }

    double relative_rot = it.get_relative_rot();
    if( relative_rot >= 1.0f ) {
        // TODO: Allow sapro mutants to eat it anyway and make them prefer it
        return 0.0f;
    }

    float weight = std::max( 1.0, 10.0 * relative_rot );
    if( food->fun < 0 ) {
        // This helps to avoid eating stuff like flour
        weight /= ( -food->fun ) + 1;
    }

    if( food->healthy < 0 ) {
        weight /= ( -food->healthy ) + 1;
    }

    // Avoid wasting quench values unless it's about to rot away
    if( relative_rot < 0.9f && quench > want_quench ) {
        weight -= ( 1.0f - relative_rot ) * ( quench - want_quench );
    }

    if( quench < 0 && want_quench > 0 && want_nutr < want_quench ) {
        // Avoid stuff that makes us thirsty when we're more thirsty than hungry
        weight = weight * want_nutr / want_quench;
    }

    if( nutr > want_nutr ) {
        // TODO: Allow overeating in some cases
        if( nutr >= 5 ) {
            return 0.0f;
        }

        if( relative_rot < 0.9f ) {
            weight /= nutr - want_nutr;
        }
    }

    if( it.poison > 0 ) {
        weight -= it.poison;
    }

    return weight;
}

bool npc::consume_food()
{
    float best_weight = 0.0f;
    int index = -1;
    int want_hunger = get_hunger();
    int want_quench = get_thirst();
    invslice slice = inv.slice();
    for( unsigned int i = 0; i < slice.size(); i++ ) {
        const item &it = slice[i]->front();
        const item &food_item = it.is_food_container() ?
                                it.contents.front() : it;
        float cur_weight = rate_food( food_item, want_hunger, want_quench );
        // Note: will_eat is expensive, avoid calling it if possible
        if( cur_weight > best_weight && will_eat( food_item ).success() ) {
            best_weight = cur_weight;
            index = i;
        }
    }

    if( index == -1 ) {
        if( !is_friend() ) {
            // TODO: Remove this and let player "exploit" hungry NPCs
            set_hunger( 0 );
            set_thirst( 0 );
        }
        return false;
    }

    // consume doesn't return a meaningful answer, we need to compare moves
    // TODO: Make player::consume return false if it fails to consume
    int old_moves = moves;
    bool consumed = consume( index ) && old_moves != moves;
    if( !consumed ) {
        debugmsg( "%s failed to consume %s", name.c_str(), i_at( index ).tname().c_str() );
    }

    return consumed;
}

void npc::mug_player( player &mark )
{
    if( mark.is_armed() ) {
        make_angry();
    }

    if( rl_dist( pos(), mark.pos() ) > 1 ) { // We have to travel
        update_path( mark.pos() );
        move_to_next();
        return;
    }

    const bool u_see = g->u.sees( *this ) || g->u.sees( mark );
    if( mark.cash > 0 ) {
        if( !is_hallucination() ) { // hallucinations can't take items
            cash += mark.cash;
            mark.cash = 0;
        }
        moves = 0;
        // Describe the action
        if( mark.is_npc() ) {
            if( u_see ) {
                add_msg( _( "%1$s takes %2$s's money!" ),
                         name.c_str(), mark.name.c_str() );
            }
        } else {
            add_msg( m_bad, _( "%s takes your money!" ), name.c_str() );
        }
        return;
    }

    // We already have their money; take some goodies!
    // value_mod affects at what point we "take the money and run"
    // A lower value means we'll take more stuff
    double value_mod = 1 - ( ( 10 - personality.bravery ) * .05 ) -
                       ( ( 10 - personality.aggression ) * .04 ) -
                       ( ( 10 - personality.collector ) * .06 );
    if( !mark.is_npc() ) {
        value_mod += ( op_of_u.fear * .08 );
        value_mod -= ( ( 8 - op_of_u.value ) * .07 );
    }
    double best_value = minimum_item_value() * value_mod;
    int item_index = INT_MIN;
    invslice slice = mark.inv.slice();
    for( unsigned int i = 0; i < slice.size(); i++ ) {
        if( value( slice[i]->front() ) >= best_value &&
            can_pickVolume( slice[i]->front(), true ) &&
            can_pickWeight( slice[i]->front(), true ) ) {
            best_value = value( slice[i]->front() );
            item_index = i;
        }
    }
    if( item_index == INT_MIN ) { // Didn't find anything worthwhile!
        set_attitude( NPCATT_FLEE_TEMP );
        if( !one_in( 3 ) ) {
            say( "<done_mugging>" );
        }
        moves -= 100;
        return;
    }
    item stolen;
    if( !is_hallucination() ) {
        stolen = mark.i_rem( item_index );
        i_add( stolen );
    }
    if( mark.is_npc() ) {
        if( u_see ) {
            add_msg( _( "%1$s takes %2$s's %3$s." ), name, mark.name, stolen.tname() );
        }
    } else {
        add_msg( m_bad, _( "%1$s takes your %2$s." ), name, stolen.tname() );
    }
    moves -= 100;
    if( !mark.is_npc() ) {
        op_of_u.value -= rng( 0, 1 );  // Decrease the value of the player
    }
}

void npc::look_for_player( const player &sought )
{
    complain_about( "look_for_player", 5_minutes, "<wait>", false );
    update_path( sought.pos() );
    move_to_next();
    return;
    // The part below is not implemented properly
    /*
    if( sees( sought ) ) {
        move_pause();
        return;
    }

    if (!path.empty()) {
        const tripoint &dest = path[path.size() - 1];
        if( !sees( dest ) ) {
            move_to_next();
            return;
        }
        path.clear();
    }
    std::vector<point> possibilities;
    for (int x = 1; x < MAPSIZE_X; x += 11) { // 1, 12, 23, 34
        for (int y = 1; y < MAPSIZE_Y; y += 11) {
            if( sees( x, y ) ) {
                possibilities.push_back(point(x, y));
            }
        }
    }
    if (possibilities.empty()) { // We see all the spots we'd like to check!
        say("<wait>");
        move_pause();
    } else {
        if (one_in(6)) {
            say("<wait>");
        }
        update_path( tripoint( random_entry( possibilities ), posz() ) );
        move_to_next();
    }
    */
}

bool npc::saw_player_recently() const
{
    return last_player_seen_pos && g->m.inbounds( *last_player_seen_pos ) && last_seen_player_turn > 0;
}

bool npc::has_omt_destination() const
{
    return goal != no_goal_point;
}

void npc::reach_omt_destination()
{
    if( is_travelling() ) {
        mission = NPC_MISSION_GUARD_ALLY;
        guard_pos = global_square_location();
        if( has_companion_mission() ) {
            reset_companion_mission();
        }
        omt_path.clear();
        goal = no_goal_point;
        if( rl_dist( g->u.pos(), pos() ) > SEEX * 2 || !g->u.sees( pos() ) ) {
            if( g->u.has_item_with_flag( "TWO_WAY_RADIO", true ) &&
                has_item_with_flag( "TWO_WAY_RADIO", true ) ) {
                add_msg( m_info, _( "From your two-way radio you hear %s reporting in, 'I've arrived, boss!'" ),
                         disp_name() );
            }
        }
        return;
    }
    // Guarding NPCs want a specific point, not just an overmap tile
    // Rest stops having a goal after reaching it
    if( !is_guarding() ) {
        goal = no_goal_point;
        return;
    }
    // If we are guarding, remember our position in case we get forcibly moved
    goal = global_omt_location();
    if( guard_pos == global_square_location() ) {
        // This is the specific point
        return;
    }

    if( path.size() > 1 ) {
        // No point recalculating the path to get home
        move_to_next();
    } else if( guard_pos != no_goal_point ) {
        const tripoint sm_dir = goal - submap_coords;
        const tripoint dest( sm_dir.x * SEEX + guard_pos.x - posx(),
                             sm_dir.y * SEEY + guard_pos.y - posy(),
                             guard_pos.z );
        update_path( dest );
        move_to_next();
    } else {
        guard_pos = global_square_location();
    }
}

void npc::set_omt_destination()
{
    /* TODO: Make NPCs' movement more intelligent.
     * Right now this function just makes them attempt to address their needs:
     *  if we need ammo, go to a gun store, if we need food, go to a grocery store,
     *  and if we don't have any needs, pick a random spot.
     * What it SHOULD do is that, if there's time; but also look at our mission and
     *  our faction to determine more meaningful actions, such as attacking a rival
     *  faction's base, or meeting up with someone friendly.  NPCs should also
     *  attempt to reach safety before nightfall, and possibly similar goals.
     * Also, NPCs should be able to assign themselves missions like "break into that
     *  lab" or "map that river bank."
     */
    if( is_guarding() ) {
        guard_current_pos();
        return;
    }

    // all of the following luxuries are at ground level.
    // so please wallow in hunger & fear if below ground.
    if( posz() != 0 && !g->m.has_zlevels() ) {
        goal = no_goal_point;
        return;
    }

    decide_needs();
    if( needs.empty() ) { // We don't need anything in particular.
        needs.push_back( need_none );
    }

    // We need that, otherwise find_closest won't work properly
    // TODO: Allow finding sewers and stuff
    tripoint surface_omt_loc = global_omt_location();
    surface_omt_loc.z = 0;

    std::string dest_type = get_location_for( needs.front() )->get_random_terrain().id().str();
    goal = overmap_buffer.find_closest( surface_omt_loc, dest_type, 0, false );

    DebugLog( D_INFO, DC_ALL ) << "npc::set_omt_destination - new goal for NPC [" << get_name() <<
                               "] with ["
                               << get_need_str_id( needs.front() ) << "] is [" << dest_type << "] in ["
                               << goal.x << "," << goal.y << "," << goal.z << "].";
}

void npc::go_to_omt_destination()
{
    if( ai_cache.guard_pos ) {
        if( pos() == *ai_cache.guard_pos ) {
            path.clear();
            ai_cache.guard_pos = cata::nullopt;
            move_pause();
            return;
        }
    }
    if( goal == no_goal_point ) {
        add_msg( m_debug, "npc::go_to_destination with no goal" );
        move_pause();
        reach_omt_destination();
        return;
    }

    const tripoint omt_pos = global_omt_location();
    int sx = sgn( goal.x - omt_pos.x );
    int sy = sgn( goal.y - omt_pos.y );
    const int minz = std::min( goal.z, posz() );
    const int maxz = std::max( goal.z, posz() );
    add_msg( m_debug, "%s going (%d,%d,%d)->(%d,%d,%d)", name,
             omt_pos.x, omt_pos.y, omt_pos.z, goal.x, goal.y, goal.z );
    if( goal == omt_pos ) {
        // We're at our desired map square!
        reach_omt_destination();
        return;
    }

    if( !path.empty() &&
        sgn( path.back().x - posx() ) == sx &&
        sgn( path.back().y - posy() ) == sy &&
        sgn( path.back().z - posz() ) == sgn( goal.z - posz() ) ) {
        // We're moving in the right direction, don't find a different path
        move_to_next();
        return;
    }

    if( sx == 0 && sy == 0 && goal.z != posz() ) {
        // Make sure we always have some points to check
        sx = rng( -1, 1 );
        sy = rng( -1, 1 );
    }

    // sx and sy are now equal to the direction we need to move in
    tripoint dest( posx() + 8 * sx, posy() + 8 * sy, goal.z );
    for( int i = 0; i < 8; i++ ) {
        if( ( g->m.passable( dest ) || can_open_door( dest, true ) ||
              //Needs 20% chance of bashing success to be considered for pathing
              g->m.bash_rating( smash_ability(), dest ) >= 2 ) &&
            ( one_in( 4 ) || sees( dest ) ) ) {
            update_path( dest );
            if( !path.empty() && can_move_to( path[0] ) ) {
                move_to_next();
                return;
            } else {
                move_pause();
                return;
            }
        }

        dest = tripoint( posx() + rng( 0, 16 ) * sx, posy() + rng( 0, 16 ) * sy,
                         rng( minz, maxz ) );
    }
    move_pause();
}

void npc::guard_current_pos()
{
    goal = global_omt_location();
    guard_pos = global_square_location();
}

std::string npc_action_name( npc_action action )
{
    switch( action ) {
        case npc_undecided:
            return _( "Undecided" );
        case npc_pause:
            return _( "Pause" );
        case npc_reload:
            return _( "Reload" );
        case npc_investigate_sound:
            return _( "Investigate sound" );
        case npc_return_to_guard_pos:
            return _( "Returning to guard position" );
        case npc_sleep:
            return _( "Sleep" );
        case npc_pickup:
            return _( "Pick up items" );
        case npc_heal:
            return _( "Heal self" );
        case npc_use_painkiller:
            return _( "Use painkillers" );
        case npc_drop_items:
            return _( "Drop items" );
        case npc_flee:
            return _( "Flee" );
        case npc_melee:
            return _( "Melee" );
        case npc_reach_attack:
            return _( "Reach attack" );
        case npc_aim:
            return _( "Aim" );
        case npc_shoot:
            return _( "Shoot" );
        case npc_look_for_player:
            return _( "Look for player" );
        case npc_heal_player:
            return _( "Heal player" );
        case npc_follow_player:
            return _( "Follow player" );
        case npc_follow_embarked:
            return _( "Follow player (embarked)" );
        case npc_talk_to_player:
            return _( "Talk to player" );
        case npc_mug_player:
            return _( "Mug player" );
        case npc_goto_destination:
            return _( "Go to destination" );
        case npc_avoid_friendly_fire:
            return _( "Avoid friendly fire" );
        case npc_escape_explosion:
            return _( "Escape explosion" );
        default:
            return "Unnamed action";
    }
}

void print_action( const char *prepend, npc_action action )
{
    if( action != npc_undecided ) {
        add_msg( m_debug, prepend, npc_action_name( action ).c_str() );
    }
}

const Creature *npc::current_target() const
{
    // TODO: Arguably we should return a shared_ptr to ensure that the returned
    // object stays alive while the caller uses it.  Not doing that for now.
    return ai_cache.target.lock().get();
}

Creature *npc::current_target()
{
    // TODO: As above.
    return ai_cache.target.lock().get();
}

// Maybe TODO: Move to Character method and use map methods
body_part bp_affected( npc &who, const efftype_id &effect_type )
{
    body_part ret = num_bp;
    int highest_intensity = INT_MIN;
    for( const body_part bp : all_body_parts ) {
        const auto &eff = who.get_effect( effect_type, bp );
        if( !eff.is_null() && eff.get_intensity() > highest_intensity ) {
            ret = bp;
            highest_intensity = eff.get_intensity();
        }
    }

    return ret;
}

void npc::warn_about( const std::string &type, const time_duration &d, const std::string &name )
{
    std::string snip;
    if( type == "monster" ) {
        snip = is_enemy() ? "<monster_warning_h>" : "<monster_warning>";
    } else if( type == "explosion" ) {
        snip = is_enemy() ? "<fire_in_the_hole_h>" : "<fire_in_the_hole>";
    } else if( type == "general_danger" ) {
        snip = is_enemy() ? "<general_danger_h>" : "<general_danger>";
    } else if( type == "relax" ) {
        snip = is_enemy() ? "<its_safe_h>" : "<its_safe>";
    } else if( type == "kill_npc" ) {
        snip = is_enemy() ? "<kill_npc_h>" : "<kill_npc>";
    } else if( type == "kill_player" ) {
        snip = is_enemy() ? "<kill_player_h>" : "";
    } else if( type == "run_away" ) {
        snip = "<run_away>";
    } else if( type == "cant_flee" ) {
        snip = "<cant_flee>";
    } else if( type == "fire_bad" ) {
        snip = "<fire_bad>";
    } else if( type == "speech_noise" ) {
        snip = "<speech_warning>";
    } else if( type == "combat_noise" ) {
        snip = "<combat_noise_warning>";
    } else if( type == "movement_noise" ) {
        snip = "<movement_noise_warning>";
    } else {
        return;
    }
    bool alert = false;
    if( type != "speech_noise" && type != "movement_noise" && type != "relax" ) {
        alert = true;
    }
    const std::string warning_name = "warning_" + type + name;
    const std::string speech = name.empty() ? snip :
                               string_format( _( "%s %s<punc>" ), snip, name );
    complain_about( warning_name, d, speech, is_enemy(), alert );
}

bool npc::complain_about( const std::string &issue, const time_duration &dur,
                          const std::string &speech, const bool force, const bool alert )
{
    // Don't have a default constructor for time_point, so accessing it in the
    // complaints map is a bit difficult, those lambdas should cover it.
    const auto complain_since = [this]( const std::string & key, const time_duration & d ) {
        const auto iter = complaints.find( key );
        return iter == complaints.end() || iter->second < calendar::turn - d;
    };
    const auto set_complain_since = [this]( const std::string & key ) {
        const auto iter = complaints.find( key );
        if( iter == complaints.end() ) {
            complaints.emplace( key, calendar::turn );
        } else {
            iter->second = calendar::turn;
        }
    };

    // Don't wake player up with non-serious complaints
    // Stop complaining while asleep
    const bool do_complain = force || ( rules.has_flag( ally_rule::allow_complain ) &&
                                        !g->u.in_sleep_state() && !in_sleep_state() );

    if( complain_since( issue, dur ) && do_complain ) {
        say( speech, alert );
        set_complain_since( issue );
        return true;
    }
    return false;
}

bool npc::complain()
{
    static const std::string infected_string = "infected";
    static const std::string fatigue_string = "fatigue";
    static const std::string bite_string = "bite";
    static const std::string bleed_string = "bleed";
    static const std::string radiation_string = "radiation";
    static const std::string hunger_string = "hunger";
    static const std::string thirst_string = "thirst";
    // TODO: Allow calling for help when scared
    if( !is_following() || !g->u.sees( *this ) ) {
        return false;
    }

    // When infected, complain every (4-intensity) hours
    // At intensity 3, ignore player wanting us to shut up
    if( has_effect( effect_infected ) ) {
        body_part bp = bp_affected( *this, effect_infected );
        const auto &eff = get_effect( effect_infected, bp );
        int intensity = eff.get_intensity();
        const std::string speech = string_format( _( "My %s wound is infected..." ),
                                   body_part_name( bp ).c_str() );
        if( complain_about( infected_string, time_duration::from_hours( 4 - intensity ), speech,
                            intensity >= 3 ) ) {
            // Only one complaint per turn
            return true;
        }
    }

    // When bitten, complain every hour, but respect restrictions
    if( has_effect( effect_bite ) ) {
        body_part bp = bp_affected( *this, effect_bite );
        const std::string speech = string_format( _( "The bite wound on my %s looks bad." ),
                                   body_part_name( bp ).c_str() );
        if( complain_about( bite_string, 1_hours, speech ) ) {
            return true;
        }
    }

    // When tired, complain every 30 minutes
    // If massively tired, ignore restrictions
    if( get_fatigue() > TIRED && complain_about( fatigue_string, 30_minutes, _( "<yawn>" ),
            get_fatigue() > MASSIVE_FATIGUE - 100 ) )  {
        return true;
    }

    // Radiation every 10 minutes
    if( radiation > 90 ) {
        std::string speech = _( "I'm suffering from radiation sickness..." );
        if( complain_about( radiation_string, 10_minutes, speech, radiation > 150 ) ) {
            return true;
        }
    }

    // Hunger every 3-6 hours
    // Since NPCs can't starve to death, respect the rules
    if( get_hunger() > 160 &&
        complain_about( hunger_string, std::max( 3_hours,
                        time_duration::from_minutes( 60 * 8 - get_hunger() ) ), _( "<hungry>" ) ) ) {
        return true;
    }

    // Thirst every 2 hours
    // Since NPCs can't dry to death, respect the rules
    if( get_thirst() > 80 && complain_about( thirst_string, 2_hours, _( "<thirsty>" ) ) ) {
        return true;
    }

    //Bleeding every 5 minutes
    if( has_effect( effect_bleed ) ) {
        body_part bp = bp_affected( *this, effect_bleed );
        std::string speech = string_format( _( "My %s is bleeding!" ), body_part_name( bp ).c_str() );
        if( complain_about( bleed_string, 5_minutes, speech ) ) {
            return true;
        }
    }

    return false;
}

void npc::do_reload( const item &it )
{
    item::reload_option reload_opt = select_ammo( it );

    if( !reload_opt ) {
        debugmsg( "do_reload failed: no usable ammo for %s", it.tname().c_str() );
        return;
    }

    // Note: we may be reloading the magazine inside, not the gun itself
    // Maybe TODO: allow reload functions to understand such reloads instead of const casts
    item &target = const_cast<item &>( *reload_opt.target );
    item_location &usable_ammo = reload_opt.ammo;

    long qty = std::max( 1l, std::min( usable_ammo->charges,
                                       it.ammo_capacity() - it.ammo_remaining() ) );
    int reload_time = item_reload_cost( it, *usable_ammo, qty );
    // TODO: Consider printing this info to player too
    const std::string ammo_name = usable_ammo->tname();
    if( !target.reload( *this, std::move( usable_ammo ), qty ) ) {
        debugmsg( "do_reload failed: item %s could not be reloaded with %ld charge(s) of %s",
                  it.tname().c_str(), qty, ammo_name.c_str() );
        return;
    }

    moves -= reload_time;
    recoil = MAX_RECOIL;

    if( g->u.sees( *this ) ) {
        add_msg( _( "%1$s reloads their %2$s." ), name.c_str(), it.tname().c_str() );
        sfx::play_variant_sound( "reload", it.typeId(), sfx::get_heard_volume( pos() ),
                                 sfx::get_heard_angle( pos() ) );
    }

    // Otherwise the NPC may not equip the weapon until they see danger
    has_new_items = true;
}

bool npc::adjust_worn()
{
    const auto covers_broken = [this]( const item & it, side s ) {
        const auto covered = it.get_covered_body_parts( s );
        for( size_t i = 0; i < num_hp_parts; i++ ) {
            if( hp_cur[ i ] <= 0 && covered.test( hp_to_bp( hp_part( i ) ) ) ) {
                return true;
            }
        }
        return false;
    };

    for( auto &elem : worn ) {
        if( !elem.has_flag( "SPLINT" ) ) {
            continue;
        }

        if( !covers_broken( elem, elem.get_side() ) ) {
            const bool needs_change = covers_broken( elem, opposite_side( elem.get_side() ) );
            // Try to change side (if it makes sense), or take off.
            if( ( needs_change && change_side( elem ) ) || takeoff( elem ) ) {
                return true;
            }
        }
    }

    return false;
}<|MERGE_RESOLUTION|>--- conflicted
+++ resolved
@@ -1539,16 +1539,8 @@
     // Allow moving into any bashable spots, but penalize them during pathing
     // Doors are not passable for hallucinations
     return( rl_dist( pos(), p ) <= 1 &&
-<<<<<<< HEAD
-            (
-                g->m.passable( p ) ||
-                ( !no_bashing && g->m.bash_rating( smash_ability(), p ) > 0 ) ||
-                ( g->m.open_door( p, !g->m.is_outside( pos() ), true ) && !is_hallucination() )
-            )
-=======
-            ( g->m.passable( p ) || can_open_door( p, !g->m.is_outside( pos() ) ) ||
+            ( g->m.passable( p ) || ( can_open_door( p, !g->m.is_outside( pos() ) ) && !is_hallucination() ) ||
               ( !no_bashing && g->m.bash_rating( smash_ability(), p ) > 0 ) )
->>>>>>> 7e1a5c01
           );
 }
 
