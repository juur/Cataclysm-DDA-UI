--- conflicted
+++ resolved
@@ -4098,13 +4098,7 @@
 
     std::string dest_type;
     for( const auto &fulfill : needs ) {
-<<<<<<< HEAD
         // look for the closest occurrence of any of that locations terrain types
-        std::vector<oter_type_id> loc_list = get_location_for( fulfill )->get_all_terrains();
-        std::shuffle( loc_list.begin(), loc_list.end(), rng_get_engine() );
-=======
-        // look for the closest occurence of any of that locations terrain types
->>>>>>> bfa7329e
         omt_find_params find_params;
         for( const oter_type_str_id &elem : get_location_for( fulfill )->get_all_terrains() ) {
             std::pair<std::string, ot_match_type> temp_pair;
