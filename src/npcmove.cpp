--- conflicted
+++ resolved
@@ -625,13 +625,6 @@
         ai_cache.danger_assessment = assessment;
         return;
     }
-<<<<<<< HEAD
-=======
-    // being outnumbered is serious.  Scale up your assessment if you're outnumbered.
-    if( hostile_count > friendly_count ) {
-        assessment *= ( hostile_count / static_cast<float>( friendly_count ) );
-    }
->>>>>>> afd4746d
 
     // Warn about sufficiently risky nearby hostiles
     const auto handle_hostile = [&]( const Character & foe, float foe_threat,
@@ -699,7 +692,8 @@
     // being outnumbered is serious.  Do a flat scale up your assessment if you're outnumbered.
     // This is a coarse tool that might be better handled
     if( hostile_count > friendly_count + NPC_CROWD_BRAVADO ) {
-        assessment *= std::min( ( hostile_count / static_cast<float>( friendly_count + NPC_CROWD_BRAVADO ) ), 1.0f );
+        assessment *= std::min( ( hostile_count / static_cast<float>( friendly_count + NPC_CROWD_BRAVADO ) ),
+                                          1.0f );
     }
 
     if( sees( player_character.pos() ) ) {
