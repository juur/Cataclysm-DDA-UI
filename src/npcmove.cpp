#include <sstream>
#include "npc.h"
#include "rng.h"
#include "game.h"
#include "map.h"
#include "map_iterator.h"
#include "line.h"
#include "debug.h"
#include "overmapbuffer.h"
#include "messages.h"
#include "translations.h"
#include "veh_type.h"
#include "monster.h"
#include "itype.h"
#include "vehicle.h"
<<<<<<< HEAD
#include "sounds.h"
=======
#include "mtype.h"
#include "field.h"
>>>>>>> bdc5de30

#define dbg(x) DebugLog((DebugLevel)(x),D_NPC) << __FILE__ << ":" << __LINE__ << ": "
#define TARGET_NONE INT_MIN
#define TARGET_PLAYER -2

// A list of items used for escape, in order from least to most valuable
#ifndef NUM_ESCAPE_ITEMS
#define NUM_ESCAPE_ITEMS 11
itype_id ESCAPE_ITEMS[NUM_ESCAPE_ITEMS] = {
    "cola", "caffeine", "energy_drink", "canister_goo", "smokebomb",
    "smokebomb_act", "adderall", "coke", "meth", "teleporter",
    "pheromone"
};
#endif

// A list of alternate attack items (e.g. grenades), from least to most valuable
#ifndef NUM_ALT_ATTACK_ITEMS
#define NUM_ALT_ATTACK_ITEMS 18
itype_id ALT_ATTACK_ITEMS[NUM_ALT_ATTACK_ITEMS] = {
    "knife_combat", "spear_wood", "molotov", "pipebomb", "grenade",
    "gasbomb", "bot_manhack", "tazer", "dynamite", "granade", "mininuke",
    "molotov_lit", "pipebomb_act", "grenade_act", "gasbomb_act",
    "dynamite_act", "granade_act", "mininuke_act"
};
#endif

const int avoidance_vehicles_radius = 5;

std::string npc_action_name(npc_action action);
bool thrown_item(item *used);

// Used in npc::drop_items()
struct ratio_index {
    double ratio;
    int index;
    ratio_index(double R, int I) : ratio (R), index (I) {};
};

bool npc::is_dangerous_field( const field_entry &fld ) const
{
    switch( fld.getFieldType() ) {
        case fd_smoke:
            return get_env_resist( bp_mouth ) < 7;
        case fd_tear_gas:
        case fd_toxic_gas:
        case fd_gas_vent:
        case fd_relax_gas:
            return get_env_resist( bp_mouth ) < 15;
        case fd_fungal_haze:
            if( has_trait( "M_IMMUNE" ) ) {
                return false;
            }
            return get_env_resist( bp_mouth ) < 15 || get_env_resist( bp_eyes ) < 15;
        default:
            return fld.is_dangerous();
    }
}

bool npc::sees_dangerous_field( const tripoint &p ) const
{
    auto &fields = g->m.field_at( p );
    for( auto & fld : fields ) {
        if( is_dangerous_field( fld.second ) ) {
            return true;
        }
    }
    return false;
}

bool npc::could_move_onto( const tripoint &p ) const
{
    return g->m.move_cost( p ) != 0 && !sees_dangerous_field( p );
}

// class npc functions!

void npc::move()
{
    npc_action action = npc_undecided;
    int danger = 0;
    int total_danger = 0;
    int target = INT_MIN;

    choose_monster_target(target, danger, total_danger);
    add_msg( m_debug, "NPC %s: target = %d, danger = %d, range = %d",
                 name.c_str(), target, danger, confident_range(-1));

    //faction opinion determines if it should consider you hostile
    if( my_fac != nullptr && my_fac->likes_u < -10 && sees( g->u ) ) {
        add_msg( m_debug, "NPC %s turning hostile because my_fac->likes_u %d < -10",
                 name.c_str(), my_fac->likes_u );
        if (op_of_u.fear > 10 + personality.aggression + personality.bravery) {
            attitude = NPCATT_FLEE;    // We don't want to take u on!
        } else {
            attitude = NPCATT_KILL;    // Yeah, we think we could take you!
        }
    }

    // This bypasses the logic to determine the npc action, but this all needs to be rewritten anyway.
    if( sees_dangerous_field( pos3() ) ) {
        auto targets = closest_tripoints_first( 1, pos3() );
        targets.erase( targets.begin() ); // current location
        auto filter = [this](const tripoint &p) {
            return !could_move_onto( p );
        };
        targets.erase( std::remove_if( targets.begin(), targets.end(), filter ), targets.end() );
        if( !targets.empty() ) {
            move_to( random_entry( targets ) );
            return;
        }
    }

    if( is_enemy() ) {
        int pl_danger = player_danger( &(g->u) );
        if( ( pl_danger > danger || rl_dist( pos3(), g->u.pos3() ) <= 1 ) || target == INT_MIN ) {
            target = TARGET_PLAYER;
            danger = pl_danger;
            add_msg( m_debug, "NPC %s: Set target to PLAYER, danger = %d", name.c_str(), danger );
        }
    }
    // TODO: Place player-aiding actions here, with a weight

    /* NPCs are fairly suicidal so at this point we will do a quick check to see if
     * something nasty is going to happen.
     */

    if( is_enemy() && vehicle_danger(avoidance_vehicles_radius) > 0 ) {
        // TODO: Think about how this actually needs to work, for now assume flee from player
        target = TARGET_PLAYER;
    }

    // TODO: morale breaking when surrounded by hostiles
    //if (!bravery_check(danger) || !bravery_check(total_danger) ||
    // TODO: near by active explosives spotted

    if( target == TARGET_PLAYER && attitude == NPCATT_FLEE ) {
        action = method_of_fleeing(target);
    } else if( ( target != INT_MIN && danger > 0 ) ||
               (target == TARGET_PLAYER && attitude == NPCATT_KILL) ) {
        action = method_of_attack(target, danger);
    }

    else { // No present danger
        action = address_needs(danger);
        if( action != npc_undecided ) {
            add_msg( m_debug, "address_needs %s", npc_action_name(action).c_str() );
        }
        if (action == npc_undecided) {
            action = address_player();
            if( action != npc_undecided ) {
                add_msg( m_debug, "address_player %s", npc_action_name(action).c_str() );
            }
        }

        if (action == npc_undecided) {
            if (mission == NPC_MISSION_SHELTER || mission == NPC_MISSION_BASE || mission == NPC_MISSION_SHOPKEEP
                || mission == NPC_MISSION_GUARD || has_effect("infection")) {
                action = npc_pause;
            } else if (has_new_items) {
                action = scan_new_items(target);
            } else if (!fetching_item) {
                find_item();
            }

            if( action != npc_undecided ) {
                add_msg( m_debug, "find_item %s", npc_action_name(action).c_str() );
            }
            // check if in vehicle before rushing off to fetch things
            if (is_following() && g->u.in_vehicle) {
                action = npc_follow_embarked;
            } else if (fetching_item) { // Set to true if find_item() found something
                action = npc_pickup;
            } else if (is_following()) { // No items, so follow the player?
                action = npc_follow_player;
            } else { // Do our long-term action
                action = long_term_goal_action();
            }

            if( action != npc_undecided ) {
                add_msg( m_debug, "long_term_goal_action %s", npc_action_name(action).c_str() );
            }
        }
    }

    /* Sometimes we'll be following the player at this point, but close enough that
     * "following" means standing still.  If that's the case, if there are any
     * monsters around, we should attack them after all!
     *
     * If we are following a embarked player and we are in a vehicle then shoot anyway
     * as we are most likely riding shotgun
     */
    if( danger > 0 && target != INT_MIN &&
        (
          ( action == npc_follow_embarked && in_vehicle) ||
          ( action == npc_follow_player &&
            ( rl_dist( pos(), g->u.pos() ) <= follow_distance() || posz() != g->u.posz() ) )
        ) ) {
        action = method_of_attack( target, danger );
    }

    add_msg( m_debug, "%s chose action %s.", name.c_str(), npc_action_name( action ).c_str() );

    execute_action( action, target );
}

void npc::execute_action(npc_action action, int target)
{
    int oldmoves = moves;
    tripoint tar = pos3();
    if( target == TARGET_PLAYER ) {
        tar = g->u.pos3();
    } else if( target >= 0 && g->num_zombies() > (size_t)target ) {
        tar = g->zombie(target).pos3();
    }
    /*
      debugmsg("%s ran execute_action() with target = %d! Action %s",
               name.c_str(), target, npc_action_name(action).c_str());
    */

    // Before doing anything else, if the player is friendly and we're
    // blocking them, get out of the way.
    if (attitude_to(g->u) == Creature::A_FRIENDLY && rl_dist(pos(), g->u.pos()) == 1) {
        // We are only blocking movement if we're one tile away from the player.
        if(is_blocking_position(g->u.pos())) {
            move_away_from(g->u.pos());
            return;
        }
    }

    std::vector<tripoint> line;
    if( tar != pos3() ) {
        int linet1, linet2;
        int dist = sight_range( g->light_level() );
        // Call sees only for the bresenham slopes
        g->m.sees( pos3(), tar, dist, linet1, linet2 );
        line = line_to( pos3(), tar, linet1, linet2 );
    }

    switch (action) {

    case npc_pause:
        move_pause();
        break;

    case npc_reload: {
        moves -= weapon.reload_time(*this);
        int ammo_index = weapon.pick_reload_ammo(*this, false);
        if (!weapon.reload(*this, ammo_index)) {
            debugmsg("NPC reload failed.");
        }
        recoil = MIN_RECOIL;
        if (g->u.sees( *this )) {
            add_msg(_("%s reloads their %s."), name.c_str(),
                    weapon.tname().c_str());
            sfx::play_variant_sound( "reload", weapon.typeId(), sfx::get_heard_volume(pos3()), sfx::get_heard_angle( pos3()));
        }
    }
    break;

    case npc_sleep:
    {
        // TODO: Allow stims when not too tired
        // Find a nice spot to sleep
        int best_sleepy = INT_MIN;
        tripoint best_spot = pos3();
        const auto points = closest_tripoints_first( 6, pos3() );
        for( const tripoint &p : points )
        {
            if( !could_move_onto( p ) ) {
                continue;
            }

            // TODO: Blankets when it's cold
            const int sleepy = sleep_spot( p );
            if( sleepy > best_sleepy ) {
                best_sleepy = sleepy;
                best_spot = p;
            }
        }

        update_path( best_spot );
        // TODO: Handle empty path better
        if( best_spot == pos3() || path.empty() ) {
            move_pause();
            if( !has_effect( "lying_down" ) ) {
                add_effect( "lying_down", 300, num_bp, false, 1 );
                if( g->u.sees( *this ) ) {
                    add_msg( _("%s lies down to sleep."), name.c_str() );
                }
            }
        } else {
            move_to_next();
        }
    }
        break;

    case npc_pickup:
        pick_up_item();
        break;

    case npc_escape_item:
        use_escape_item(choose_escape_item());
        break;

    case npc_wield_melee:
        wield_best_melee();
        break;

    case npc_wield_loaded_gun: {
        item *it = inv.most_loaded_gun();
        if (it->is_null()) {
            debugmsg("NPC tried to wield a loaded gun, but has none!");
            move_pause();
        } else {
            wield(it);
        }
    }
    break;

    case npc_wield_empty_gun: {
        bool ammo_found = false;
        int index = -1;
        invslice slice = inv.slice();
        for (size_t i = 0; i < slice.size(); i++) {
            item &it = slice[i]->front();
            bool am = (it.is_gun() &&
                       get_ammo( it.type->gun->ammo ).size() > 0);
            if (it.is_gun() && (!ammo_found || am)) {
                index = i;
                ammo_found = (ammo_found || am);
            }
        }
        if (index == -1) {
            debugmsg("NPC tried to wield a gun, but has none!");
            move_pause();
        } else {
            wield(&(slice[index]->front()));
        }
    }
    break;

    case npc_heal:
        heal_self();
        break;

    case npc_use_painkiller:
        use_painkiller();
        break;

    case npc_eat:
        pick_and_eat();
        break;

    case npc_drop_items:
        /*
          drop_items(weight_carried() - weight_capacity(),
                        volume_carried() - volume_capacity());
        */
        move_pause();
        break;

    case npc_flee:
        // TODO: More intelligent fleeing
        move_away_from( tar );
        break;

    case npc_melee:
        update_path( tar );
        if (path.size() > 1) {
            move_to_next();
        } else if (path.size() == 1) {
            if (target >= 0) {
                melee_monster(target);
            } else if (target == TARGET_PLAYER) {
                melee_player(g->u);
            }
        } else {
            look_for_player(g->u);
        }
        break;

    case npc_shoot:
        fire_gun( tar, false );
        break;

    case npc_shoot_burst:
        fire_gun( tar, true );
        break;

    case npc_alt_attack:
        alt_attack(target);
        break;

    case npc_look_for_player:
        if( saw_player_recently() && sees( last_player_seen_pos ) ) {
            update_path( last_player_seen_pos );
            move_to_next();
        } else {
            look_for_player(g->u);
        }
        break;

    case npc_heal_player:
        update_path( g->u.pos3() );
        if (path.size() == 1) { // We're adjacent to u, and thus can heal u
            heal_player(g->u);
        } else if (!path.empty()) {
            move_to_next();
        } else {
            move_pause();
        }
        break;

    case npc_follow_player:
        update_path( g->u.pos() );
        if( (int)path.size() <= follow_distance() && g->u.posz() == posz() ) { // We're close enough to u.
            move_pause();
        } else if( !path.empty() ) {
            move_to_next();
        } else {
            move_pause();
        }
        break;

    case npc_follow_embarked:
        if (in_vehicle) {
            move_pause();
        } else {
            int p1;
            vehicle *veh = g->m.veh_at( g->u.pos3(), p1 );

            if( !veh ) {
                debugmsg("Following an embarked player with no vehicle at their location?");
                // TODO: change to wait? - for now pause
                move_pause();
            } else {
                int p2 = veh->free_seat();
                if( p2 < 0 ) {
                    // TODO: be angry at player, switch to wait or leave - for now pause
                    move_pause();
                } else {
                    tripoint part_pos = tripoint( veh->global_x() + veh->parts[p2].precalc[0].x,
                                                  veh->global_y() + veh->parts[p2].precalc[0].y,
                                                  posz() );
                    update_path( part_pos );

                    // TODO: replace extra hop distance with finding the correct door
                    //       Hop in the last few squares is mostly to avoid player clash
                    if( path.size() <= 2 ) {
                        if( in_vehicle ) {
                            g->m.unboard_vehicle( pos3() );
                        }
                        g->m.board_vehicle( part_pos, this );
                        move_pause();
                    } else {
                        move_to_next();
                    }
                }
            }
        }
        break;

    case npc_talk_to_player:
        talk_to_u();
        moves = 0;
        break;

    case npc_mug_player:
        update_path( g->u.pos3() );
        if (path.size() == 1) { // We're adjacent to u, and thus can mug u
            mug_player(g->u);
        } else if (!path.empty()) {
            move_to_next();
        } else {
            move_pause();
        }
        break;

    case npc_goto_destination:
        go_to_destination();
        break;

    case npc_avoid_friendly_fire:
        avoid_friendly_fire(target);
        break;

    case npc_base_idle:
        // TODO: patrol or sleep or something?
        move_pause();
        break;

    case npc_undecided:
        move_pause();
        break;

    default:
        debugmsg("Unknown NPC action (%d)", action);
    }

    if( oldmoves == moves ) {
        dbg(D_ERROR) << "map::execute_action: NPC didn't use its moves.";
        debugmsg("NPC didn't use its moves.  Action %d.  Turning on debug mode.", action);
        debug_mode = true;
    }
}

void npc::choose_monster_target(int &enemy, int &danger,
                                int &total_danger)
{
    bool defend_u = sees( g->u ) && is_defending();
    int highest_priority = 0;
    total_danger = 0;

    for (size_t i = 0; i < g->num_zombies(); i++) {
        monster *mon = &(g->zombie(i));
        if( !sees( *mon ) ) {
            continue;
        }

        int distance = (100 * rl_dist(pos(), mon->pos())) / mon->get_speed();
        double hp_percent = (mon->get_hp_max() - mon->get_hp()) / mon->get_hp_max();
        int priority = mon->type->difficulty * (1 + hp_percent) - distance;
        int monster_danger = (mon->type->difficulty * mon->get_hp()) / mon->get_hp_max();

        auto att = mon->attitude( this );
        if( att == MATT_FRIEND || att == MATT_FPASSIVE ) {
            priority = -999;
            monster_danger *= -1;
        } else if( att == MATT_ATTACK ) {
            monster_danger++;
        }

        total_danger += int(monster_danger / (distance == 0 ? 1 : distance));

        bool okay_by_rules = true;
        if (is_following()) {
            switch (combat_rules.engagement) {
            case ENGAGE_NONE:
                okay_by_rules = false;
                break;
            case ENGAGE_CLOSE:
                okay_by_rules = (distance <= 6);
                break;
            case ENGAGE_WEAK:
                okay_by_rules = (mon->get_hp() <= average_damage_dealt());
                break;
            case ENGAGE_HIT:
                okay_by_rules = (mon->has_effect("hit_by_player"));
                break;
            case ENGAGE_ALL:
                okay_by_rules = true;
                break;
            }
        }

        if( !okay_by_rules ) {
            continue;
        }

        if( monster_danger > danger && priority > 0 ) {
            danger = monster_danger;
        }

        if( priority > highest_priority ) {
            highest_priority = priority;
            enemy = i;
        } else if( defend_u ) {
            priority = mon->type->difficulty * (1 + hp_percent);
            distance = (100 * rl_dist(g->u.pos(), mon->pos())) /
                mon->get_speed();
            priority -= distance;
            if( mon->get_speed() < get_speed() ) {
                priority -= 10;
            }
            priority *= (personality.bravery + personality.altruism + op_of_u.value) /
                        15;
            if (priority > highest_priority) {
                highest_priority = priority;
                enemy = i;
            }
        }
    }
}

npc_action npc::method_of_fleeing(int enemy)
{
    int speed = (enemy == TARGET_PLAYER ? g->u.get_speed() :
                 g->zombie(enemy).get_speed());
    tripoint enemy_loc = enemy == TARGET_PLAYER ?
        g->u.pos3() : g->zombie(enemy).pos3();
    int distance = rl_dist(pos(), enemy_loc);

    if (choose_escape_item() != INT_MIN) { // We have an escape item!
        return npc_escape_item;
    }

    if (speed > 0 && (100 * distance) / speed <= 4 && speed > get_speed()) {
        return method_of_attack(enemy, -1);    // Can't outrun, so attack
    }

    return npc_flee;
}

npc_action npc::method_of_attack(int target, int danger)
{
    tripoint tar;
    bool can_use_gun = (!is_following() || combat_rules.use_guns);
    bool use_silent = (is_following() && combat_rules.use_silent);

    if( target == TARGET_PLAYER && !is_following() ) {
        tar = g->u.pos();
    } else if( target >= 0 && g->num_zombies() > (size_t)target ) {
        tar = g->zombie(target).pos();
    } else { // This function shouldn't be called...
        debugmsg("Ran npc::method_of_attack without a target!");
        return npc_pause;
    }

    int dist = rl_dist( pos3(), tar );
    int target_HP;
    if (target == TARGET_PLAYER) {
        target_HP = g->u.hp_percentage() * g->u.hp_max[hp_torso];
    } else {
        target_HP = g->zombie(target).get_hp();
    }

    if (can_use_gun) {
        if (need_to_reload() && can_reload()) {
            return npc_reload;
        }
        if (emergency(danger_assessment()) && alt_attack_available()) {
            return npc_alt_attack;
        }
        if (weapon.is_gun() && (!use_silent || weapon.is_silent()) && weapon.charges > 0) {
            if (dist > confident_range()) {
                if (can_reload() && (enough_time_to_reload(target, weapon) || in_vehicle)) {
                    return npc_reload;
                } else if (in_vehicle && dist > 1) {
                    return npc_pause;
                } else {
                    return npc_melee;
                }
            }
            if (!wont_hit_friend( tar )) {
                if (in_vehicle)
                    if (can_reload()) {
                        return npc_reload;
                    } else {
                        return npc_pause;    // wait for clear shot
                    }
                else {
                    return npc_avoid_friendly_fire;
                }
            } else if (target == TARGET_PLAYER && !sees( g->u )) {
                return npc_melee;//Can't see target
            } else if (rl_dist( pos3(), tar ) > weapon.gun_range( this ) &&
                       sees( tar )) {
                return npc_melee; // If out of range, move closer to the target
            } else if (dist <= confident_range() / 3 && weapon.charges >= weapon.type->gun->burst &&
                       weapon.type->gun->burst > 1 &&
                       ((weapon.has_curammo() && target_HP >= weapon.get_curammo()->ammo->damage * 3) ||
                        emergency(danger * 2))) {
                return npc_shoot_burst;
            } else {
                return npc_shoot;
            }
        }
    }

    // Check if there's something better to wield
    bool has_empty_gun = false, has_better_melee = false;
    std::vector<item *> empty_guns;
    invslice slice = inv.slice();
    for (auto &i : slice) {
        item &it = i->front();
        bool allowed = can_use_gun && it.is_gun() && (!use_silent || weapon.is_silent());
        if (allowed && it.charges > 0) {
            return npc_wield_loaded_gun;
        } else if (allowed && enough_time_to_reload(target, it)) {
            has_empty_gun = true;
            empty_guns.push_back(&it);
        } else if (it.melee_value(this) > weapon.melee_value(this) * 1.1) {
            has_better_melee = true;
        }
    }

    bool has_ammo_for_empty_gun = false;
    for (auto &i : empty_guns) {
        for (auto &j : slice) {
            item &it = j->front();
            if (it.is_ammo() &&
                it.ammo_type() == i->ammo_type()) {
                has_ammo_for_empty_gun = true;
            }
        }
    }

    if (has_empty_gun && has_ammo_for_empty_gun) {
        return npc_wield_empty_gun;
    } else if (has_better_melee) {
        return npc_wield_melee;
    }

    if (in_vehicle && dist > 1) {
        return npc_pause;
    }
    return npc_melee;
}

npc_action npc::address_needs(int danger)
{
    if (has_healing_item()) {
        for (int i = 0; i < num_hp_parts; i++) {
            hp_part part = hp_part(i);
            if ((part == hp_head  && hp_cur[i] <= 35) ||
                (part == hp_torso && hp_cur[i] <= 25) ||
                hp_cur[i] <= 15) {
                return npc_heal;
            }
        }
    }

    if (has_painkiller() && !took_painkiller() && pain - pkill >= 15) {
        return npc_use_painkiller;
    }

    if (can_reload()) {
        return npc_reload;
    }

    if ((danger <= NPC_DANGER_VERY_LOW && (hunger > 40 || thirst > 40)) ||
        thirst > 80 || hunger > 160) {
        //return npc_eat; // TODO: Make eating work when then NPC doesn't have enough food
        hunger = 0;
        thirst = 0;
    }

    // TODO: More risky attempts at sleep when exhausted
    if( danger == 0 && fatigue > 191 ) {
        if( !is_following() ) {
            fatigue = 0; // TODO: Make tired NPCs handle sleep offscreen
            return npc_undecided;
        }

        if( has_effect( "allow_sleep" ) || fatigue > 1000 ) {
            return npc_sleep;
        } else if( g->u.sees( *this ) && !has_effect( "npc_said" ) &&
                   one_in( 10000 / ( fatigue + 1 ) ) ) {
            say( "<yawn>" );
            add_effect( "npc_said", 10 );
        }
    }

    // TODO: Mutation & trait related needs
    // e.g. finding glasses; getting out of sunlight if we're an albino; etc.

    return npc_undecided;
}

npc_action npc::address_player()
{
    if ((attitude == NPCATT_TALK || attitude == NPCATT_TRADE) && sees( g->u ) ) {
        if (g->u.in_sleep_state()) {
            // Leave sleeping characters alone.
            return npc_undecided;
        }
        if (rl_dist(pos(), g->u.pos()) <= 6) {
            return npc_talk_to_player;    // Close enough to talk to you
        } else {
            if (one_in(10)) {
                say("<lets_talk>");
            }
            return npc_follow_player;
        }
    }

    if (attitude == NPCATT_MUG && sees( g->u ) ) {
        if (one_in(3)) {
            say(_("Don't move a <swear> muscle..."));
        }
        return npc_mug_player;
    }

    if (attitude == NPCATT_WAIT_FOR_LEAVE) {
        patience--;
        if (patience <= 0) {
            patience = 0;
            attitude = NPCATT_KILL;
            return method_of_attack(TARGET_PLAYER, player_danger( &(g->u) ));
        }
        return npc_undecided;
    }

    if (attitude == NPCATT_FLEE) {
        return npc_flee;
    }

    if (attitude == NPCATT_LEAD) {
        if( rl_dist( pos(), g->u.pos() ) >= 12 || !sees( g->u ) ) {
            if(has_effect("catch_up")) {
                int intense = get_effect_int("catch_up");
                if (intense < 10) {
                    say("<keep_up>");
                    add_effect("catch_up", 5);
                    return npc_pause;
                } else if (intense == 10) {
                    say("<im_leaving_you>");
                    add_effect("catch_up", 5);
                    return npc_pause;
                } else {
                    return npc_goto_destination;
                }
            }
        } else {
            return npc_goto_destination;
        }
    }
    return npc_undecided;
}

npc_action npc::long_term_goal_action()
{
    add_msg( m_debug, "long_term_goal_action()" );
    path.clear();

    if (mission == NPC_MISSION_SHOPKEEP || mission == NPC_MISSION_SHELTER) {
        return npc_pause;    // Shopkeeps just stay put.
    }

    // TODO: Follow / look for player

    if (mission == NPC_MISSION_BASE) {
        return npc_base_idle;
    }

    if( !has_destination() ) {
        set_destination();
    }

    if( has_destination() ) {
        return npc_goto_destination;
    }

    return npc_undecided;
}


bool npc::alt_attack_available()
{
    for( auto &elem : ALT_ATTACK_ITEMS ) {
        if( ( !is_following() || combat_rules.use_grenades ||
              !( item::find_type( elem )->item_tags.count( "GRENADE" ) ) ) &&
            has_amount( elem, 1 ) ) {
            return true;
        }
    }
    return false;
}

int npc::choose_escape_item()
{
    int best = -1;
    int ret = INT_MIN;
    invslice slice = inv.slice();
    for (size_t i = 0; i < slice.size(); i++) {
        item &it = slice[i]->front();
        for (int j = 0; j < NUM_ESCAPE_ITEMS; j++) {
            it_comest *food = NULL;
            if (it.is_food()) {
                food = dynamic_cast<it_comest *>(it.type);
            }
            if (it.type->id == ESCAPE_ITEMS[j] &&
                (food == NULL || stim < food->stim ||            // Avoid guzzling down
                 (food->stim >= 10 && stim < food->stim * 2)) && //  Adderall etc.
                (j > best || (j == best && it.charges < slice[ret]->front().charges))) {
                ret = i;
                best = j;
                break;
            }
        }
    }
    return ret;
}

void npc::use_escape_item(int position)
{
    item *used = &i_at(position);
    if (used->is_null()) {
        debugmsg("%s tried to use null item (position: %d)", name.c_str(), position);
        move_pause();
        return;
    }

    /* There is a static list of items that NPCs consider to be "escape items," so
     * we can just use a switch here to decide what to do based on type.  See
     * ESCAPE_ITEMS, defined in npc.h
     */

    if (used->is_food() || used->is_food_container()) {
        consume(position);
        return;
    }

    if (used->is_tool()) {
        use(position);
        return;
    }

    debugmsg("NPC tried to use %s (%d) but it has no use?", used->tname().c_str(),
             position);
    move_pause();
}

// Index defaults to 0, i.e., wielded weapon
int npc::confident_range(int position)
{

    if (position == -1 && (!weapon.is_gun() || weapon.charges <= 0)) {
        return 1;
    }

    double deviation = 0;
    int max = 0;
    if (position == -1) {
        deviation = get_weapon_dispersion( &weapon, true );
        deviation += recoil + driving_recoil;
        // Convert from MoA back to quarter-degrees.
        deviation /= 15;
    } else { // We aren't firing a gun, we're throwing something!

        item *thrown = &i_at(position);
        max = throw_range(position); // The max distance we can throw
        deviation = 0;
        if (skillLevel("throw") < 8) {
            deviation += 8 - skillLevel("throw");
        } else {
            deviation -= skillLevel("throw") - 6;
        }

        deviation += throw_dex_mod();

        if (per_cur < 6) {
            deviation += 8 - per_cur;
        } else if (per_cur > 8) {
            deviation -= per_cur - 8;
        }

        deviation += encumb(bp_hand_r) + encumb(bp_hand_l) + encumb(bp_eyes) + 1;
        if (thrown->volume() > 5) {
            deviation += 1 + (thrown->volume() - 5) / 4;
        }
        if (thrown->volume() == 0) {
            deviation += 3;
        }

        deviation += 1 + abs(str_cur - (thrown->weight() / 113));
    }
    //Account for rng's, *.5 for 50%
    deviation /= 2;

    // Using 180 for now for extra-confident NPCs.
    int ret = (max > int(180 / deviation) ? max : int(180 / deviation));
    if (weapon.has_curammo() && ret > weapon.gun_range(this)) {
        return weapon.gun_range(this);
    }
    return ret;
}

// Index defaults to -1, i.e., wielded weapon
bool npc::wont_hit_friend( const tripoint &tar, int weapon_index )
{
    int dist = sight_range(g->light_level());
    int confident = confident_range(weapon_index);
    if( rl_dist( pos3(), tar ) == 1 ) {
        return true;    // If we're *really* sure that our aim is dead-on
    }

    std::vector<tripoint> traj;
    int linet1, linet2;
    g->m.sees( pos3(), tar, dist, linet1, linet2 ); // Just for the slope
    traj = line_to( pos3(), tar, linet1, linet2 );

    for( auto &i : traj ) {
        int dist = rl_dist( pos3(), i );
        int deviation = 1 + int(dist / confident);
        for (int x = i.x - deviation; x <= i.x + deviation; x++) {
            for (int y = i.y - deviation; y <= i.y + deviation; y++) {
                // Hit the player?
                if (is_friend() && g->u.posx() == x && g->u.posy() == y) {
                    return false;
                }
                // Hit a friendly monster?
                /*
                    for (int n = 0; n < g->num_zombies(); n++) {
                     if (g->zombie(n).friendly != 0 && g->zombie(n).posx == x && g->zombie(n).posyposition == y)
                      return false;
                    }
                */
                // Hit an NPC that's on our team?
                /*
                    for (int n = 0; n < g->active_npc.size(); n++) {
                     npc* guy = &(g->active_npc[n]);
                     if (guy != this && (is_friend() == guy->is_friend()) &&
                         guy->posx == x && guy->posy == y)
                      return false;
                    }
                */
            }
        }
    }
    return true;
}

bool npc::is_blocking_position( const tripoint &p ) {
    // TODO: consider 3d? not very important for now
    // TODO: there might be a more elegant way to do this
    int dx = posx() - p.x;
    int dy = posy() - p.y;

    // Check whether this NPC is blocking movement from the given tile.
    // Example:
    // W..
    // NP.
    // W..
    //
    // Here the two W's are blocking movement from P to the tile left
    // of N

    tripoint left = pos();
    tripoint right = pos();

    if(dx == 0) {
        // Vertical movement
        left.x--;
        right.x++;
    } else if(dy == 0) {
        // Horizontal movement
        left.y--;
        right.y++;
    } else if(dx * dy == 1) {
        // Diagonal movement
        left.x += dx;
        right.y += dy;
    }

    return (g->m.move_cost(left) == 0 && g->m.move_cost(right) == 0);
}

bool npc::can_reload()
{
    if (!weapon.is_gun()) {
        return false;
    }
    return (weapon.charges < weapon.type->gun->clip && get_ammo(weapon.ammo_type()).size() > 0);
}

bool npc::need_to_reload()
{
    if (!weapon.is_gun()) {
        return false;
    }
    return (weapon.charges < weapon.type->gun->clip * .1);
}

bool npc::enough_time_to_reload(int target, item &gun)
{
    int rltime = gun.reload_time(*this);
    double turns_til_reloaded = rltime / get_speed();
    int dist, speed;

    if (target == TARGET_PLAYER) {
        if (sees( g->u ) && g->u.weapon.is_gun() && rltime > 200) {
            return false;    // Don't take longer than 2 turns if player has a gun
        }
        dist = rl_dist(pos(), g->u.pos());
        speed = speed_estimate(g->u.get_speed());
    } else if (target >= 0) {
        dist = rl_dist(pos(), g->zombie(target).pos());
        speed = speed_estimate(g->zombie(target).get_speed());
    } else {
        return true;    // No target, plenty of time to reload
    }

    double turns_til_reached = (dist * 100) / speed;

    return (turns_til_reloaded < turns_til_reached);
}

void npc::update_path( const tripoint &p )
{
    if( path.empty() ) {
        path = g->m.route( pos(), p, str_cur + weapon.type->melee_dam, 1000 );
        return;
    }
    const tripoint &last = path[path.size() - 1];
    if( last == p ) {
        return;    // Our path already leads to that point, no need to recalculate
    }

    path = g->m.route( pos(), p, str_cur + weapon.type->melee_dam, 1000 );
    if( !path.empty() && path[0] == pos() ) {
        path.erase( path.begin() );
    }
}

bool npc::can_move_to( const tripoint &p ) const
{
    // Allow moving into any bashable spots, but penalize them during pathing
    return( rl_dist( pos3(), p ) <= 1 &&
              (
                g->m.move_cost( p ) > 0 ||
                g->m.bash_rating( str_cur + weapon.type->melee_dam, p ) > 0 ||
                g->m.open_door( p, !g->m.is_outside( pos3() ), true )
              )
           );
}

void npc::move_to( const tripoint &pt )
{
    if( g->m.has_flag("UNSTABLE", pt ) ) {
        add_effect("bouldering", 1, num_bp, true);
    } else if (has_effect("bouldering")) {
        remove_effect("bouldering");
    }

    tripoint p = pt;
    if( sees_dangerous_field( pt ) ) {
        // Move to a neighbor field instead, if possible.
        // Maybe this code already exists somewhere?
        auto other_points = g->m.get_dir_circle( pos3(), pt );
        for( const tripoint &ot : other_points ) {
            if( could_move_onto( ot ) ) {
                p = ot;
                break;
            }
        }
    }

    if (recoil > 0) { // Start by dropping recoil a little
        if (int(str_cur / 2) + skillLevel("gun") >= (int)recoil) {
            recoil = MIN_RECOIL;
        } else {
            recoil -= int(str_cur / 2) + skillLevel("gun");
            recoil = int(recoil / 2);
        }
    }

    if (has_effect("stunned")) {
        p.x = rng(posx() - 1, posx() + 1);
        p.y = rng(posy() - 1, posy() + 1);
        p.z = posz();
    }

    // "Long steps" are allowed when crossing z-levels
    // Stairs teleport the player too
    if( rl_dist( pos(), p ) > 1 && p.z == posz() ) {
        int linet1, linet2;
        std::vector<tripoint> newpath;
        g->m.sees( pos3(), p, -1, linet1, linet2 );
        newpath = line_to( pos3(), p, linet1, linet2 );

        p = newpath[0];
    }
    bool attacking = false;
    if (g->mon_at(p)){
        attacking = true;
    }
    if( !move_effects(attacking) ) {
        mod_moves(-100);
        return;
    }

    if( p == pos3() ) { // We're just pausing!
        moves -= 100;
    } else if( g->mon_at( p ) != -1 ) { // Shouldn't happen, but it might.
        melee_monster(g->mon_at( p ));
    } else if( g->u.pos3() == p ) {
        say("<let_me_pass>");
        moves -= 100;
    } else if( g->npc_at( p ) != -1 ) {
        // TODO: Determine if it's an enemy NPC (hit them), or a friendly in the way
        moves -= 100;
    } else if( p.z != posz() ) {
        // Z-level move
        // For now just teleport to the destination
        // TODO: Make it properly find the tile to move to
        moves -= 100;
        setpos( p );
    } else {
        if( in_vehicle ) {
            // TODO: handle this nicely - npcs should not jump from moving vehicles
            g->m.unboard_vehicle( pos3() );
        } else {
            vehicle *tmp = g->m.veh_at( p );
            if(tmp != NULL) {
                if(tmp->velocity > 0) {
                    moves -= 100;
                    return;
                }
            }
        }
        if( g->m.move_cost( p ) > 0 ) {
            bool diag = trigdist && posx() != p.x && posy() != p.y;
            moves -= run_cost( g->m.combined_movecost( pos3(), p ), diag );
            setpos( p );
            int part;
            vehicle *veh = g->m.veh_at( pos3(), part );
            if( veh != nullptr && veh->part_with_feature( part, VPFLAG_BOARDABLE ) >= 0 ) {
                g->m.board_vehicle( pos3(), this );
            }
            g->m.creature_on_trap( *this );
            g->m.creature_in_field( *this );
        } else if( g->m.open_door( p, !g->m.is_outside( pos3() ) ) ) {
            moves -= 100;
        } else {
        bool ter_or_furn = g->m.has_flag_ter_or_furn( "CLIMBABLE", p );
            if (ter_or_furn) {
            bool u_see_me = g->u.sees( *this );
            int climb = dex_cur;
                if (one_in( climb )) {
                    if( u_see_me ) {
                        add_msg( m_neutral, _( "%s falls tries to climb the %1$s but slips." ), name.c_str(),
                                 ter_or_furn ? g->m.tername(p).c_str() : g->m.furnname(p).c_str());
                    }
                    moves -= 400;
                } else {
                    if( u_see_me ) {
                        add_msg( m_neutral, _( "%s climbs over the %s." ), name.c_str(),
                             ter_or_furn ? g->m.tername(p).c_str() : g->m.furnname(p).c_str());
                    }
                    moves -= (500 - (rng(0,climb) * 20));
                    setx( p.x);
                    sety( p.y);
                }
            } else if (g->m.is_bashable(p) && g->m.bash_rating(str_cur + weapon.type->melee_dam, p) > 0) {
                moves -= int(weapon.is_null() ? 80 : weapon.attack_time() * 0.8);;
                int smashskill = str_cur + weapon.type->melee_dam;
                g->m.bash( p, smashskill );
            } else {
            attitude = NPCATT_FLEE;
            moves -= 100;
            }
        }
    }
}

void npc::move_to_next()
{
    if( path.empty() ) {
        add_msg( m_debug, "npc::move_to_next() called with an empty path!" );
        move_pause();
        return;
    }
    while( pos() == path[0] ) {
        path.erase( path.begin() );
    }
    move_to( path[0] );
    if( pos() == path[0] ) { // Move was successful
        path.erase( path.begin() );
    }
}

// TODO: Rewrite this.  It doesn't work well and is ugly.
void npc::avoid_friendly_fire(int target)
{
    tripoint tar;
    if (target == TARGET_PLAYER) {
        tar = g->u.pos3();
    } else if( target >= 0 ) {
        tar = g->zombie(target).pos3();
        if( !one_in( 3 ) ) {
            say(_("<move> so I can shoot that %s!"), g->zombie(target).name().c_str());
        }
    } else {
        debugmsg("npc::avoid_friendly_fire() called with no target!");
        move_pause();
        return;
    }

    int xdir = (tar.x > posx() ? 1 : -1), ydir = (tar.y > posy() ? 1 : -1);
    direction dir_to_target = direction_from( posx(), posy(), tar.x, tar.y );
    std::vector<point> valid_moves;
    /* Ugh, big ugly switch.  This fills valid_moves with a list of moves from most
     * desirable to least; the only two moves excluded are those along the line of
     * sight.
     * TODO: Use some math instead of a big ugly switch.
     */
    switch (dir_to_target) {
    case NORTH:
        valid_moves.push_back(point(posx() + xdir, posy()));
        valid_moves.push_back(point(posx() - xdir, posy()));
        valid_moves.push_back(point(posx() + xdir, posy() + 1));
        valid_moves.push_back(point(posx() - xdir, posy() + 1));
        valid_moves.push_back(point(posx() + xdir, posy() - 1));
        valid_moves.push_back(point(posx() - xdir, posy() - 1));
        break;
    case NORTHEAST:
        valid_moves.push_back(point(posx() + 1, posy() + 1));
        valid_moves.push_back(point(posx() - 1, posy() - 1));
        valid_moves.push_back(point(posx() - 1, posy()    ));
        valid_moves.push_back(point(posx()    , posy() + 1));
        valid_moves.push_back(point(posx() + 1, posy()    ));
        valid_moves.push_back(point(posx()    , posy() - 1));
        break;
    case EAST:
        valid_moves.push_back(point(posx(), posy() - 1));
        valid_moves.push_back(point(posx(), posy() + 1));
        valid_moves.push_back(point(posx() - 1, posy() - 1));
        valid_moves.push_back(point(posx() - 1, posy() + 1));
        valid_moves.push_back(point(posx() + 1, posy() - 1));
        valid_moves.push_back(point(posx() + 1, posy() + 1));
        break;
    case SOUTHEAST:
        valid_moves.push_back(point(posx() + 1, posy() - 1));
        valid_moves.push_back(point(posx() - 1, posy() + 1));
        valid_moves.push_back(point(posx() + 1, posy()    ));
        valid_moves.push_back(point(posx()    , posy() + 1));
        valid_moves.push_back(point(posx() - 1, posy()    ));
        valid_moves.push_back(point(posx()    , posy() - 1));
        break;
    case SOUTH:
        valid_moves.push_back(point(posx() + xdir, posy()));
        valid_moves.push_back(point(posx() - xdir, posy()));
        valid_moves.push_back(point(posx() + xdir, posy() - 1));
        valid_moves.push_back(point(posx() - xdir, posy() - 1));
        valid_moves.push_back(point(posx() + xdir, posy() + 1));
        valid_moves.push_back(point(posx() - xdir, posy() + 1));
        break;
    case SOUTHWEST:
        valid_moves.push_back(point(posx() + 1, posy() + 1));
        valid_moves.push_back(point(posx() - 1, posy() - 1));
        valid_moves.push_back(point(posx() + 1, posy()    ));
        valid_moves.push_back(point(posx()    , posy() - 1));
        valid_moves.push_back(point(posx() - 1, posy()    ));
        valid_moves.push_back(point(posx()    , posy() + 1));
        break;
    case WEST:
        valid_moves.push_back(point(posx()    , posy() + ydir));
        valid_moves.push_back(point(posx()    , posy() - ydir));
        valid_moves.push_back(point(posx() + 1, posy() + ydir));
        valid_moves.push_back(point(posx() + 1, posy() - ydir));
        valid_moves.push_back(point(posx() - 1, posy() + ydir));
        valid_moves.push_back(point(posx() - 1, posy() - ydir));
        break;
    case NORTHWEST:
        valid_moves.push_back(point(posx() + 1, posy() - 1));
        valid_moves.push_back(point(posx() - 1, posy() + 1));
        valid_moves.push_back(point(posx() - 1, posy()    ));
        valid_moves.push_back(point(posx()    , posy() - 1));
        valid_moves.push_back(point(posx() + 1, posy()    ));
        valid_moves.push_back(point(posx()    , posy() + 1));
        break;
    default:
        // contains the case CENTER (pos==target, can not happen) and above/below (can not happen, function above is 2D only)
        dbg( D_ERROR ) << "avoid_friendly_fire has strange direction to target: " << dir_to_target;
        break;
    }

    for (auto &i : valid_moves) {
        const tripoint maybe_valid( i, posz() );
        if( can_move_to( maybe_valid ) ) {
            move_to( maybe_valid );
            return;
        }
    }

    /* If we're still in the function at this point, maneuvering can't help us. So,
     * might as well address some needs.
     * We pass a <danger> value of NPC_DANGER_VERY_LOW + 1 so that we won't start
     * eating food (or, god help us, sleeping).
     */
    npc_action action = address_needs(NPC_DANGER_VERY_LOW + 1);
    if (action == npc_undecided) {
        move_pause();
    }
    execute_action(action, target);
}

void npc::move_away_from( const tripoint &p )
{
    std::vector<point> options;
    int dx = 0, dy = 0;
    if( p.x < posx() ) {
        dx = 1;
    } else if( p.x > posx() ) {
        dx = -1;
    }
    if( p.y < posy() ) {
        dy = 1;
    } else if( p.y > posy() ) {
        dy = -1;
    }

    options.push_back( point(posx() + dx, posy() + dy) );
    if( abs( p.x - posx() ) > abs( p.y - posy() ) ) {
        options.push_back( point(posx() + dx, posy()) );
        options.push_back( point(posx(), posy() + dy) );
        options.push_back( point(posx() + dx, posy() - dy) );
    } else {
        options.push_back( point(posx(), posy() + dy) );
        options.push_back( point(posx() + dx, posy()) );
        options.push_back( point(posx() - dx, posy() + dy) );
    }

    for( auto &i : options ) {
        const tripoint option( i, posz() );
        if( can_move_to( option ) ) {
            move_to( option );
        }
    }

    move_pause();
}

void npc::move_pause()
{
    moves = 0;
    if (recoil > 0) {
        if (str_cur + 2 * skillLevel("gun") >= (int)recoil) {
            recoil = MIN_RECOIL;
        } else {
            recoil -= str_cur + 2 * skillLevel("gun");
            recoil = int(recoil / 2);
        }
    }
}

void npc::find_item()
{
    fetching_item = false;
    int best_value = minimum_item_value();
    int range = sight_range( g->light_level() );
    if (range > 12) {
        range = 12;
    }

    static const std::string no_pickup( "NO_NPC_PICKUP" );

    const item *wanted = nullptr;
    for( const tripoint &p : g->m.points_in_radius( pos(), range ) ) {
        // TODO: Make this sight check not overdraw nearby tiles
        // TODO: Optimize that zone check
        if( g->m.sees_some_items( p, *this ) && sees( p ) &&
            ( !is_following() || !g->check_zone( no_pickup, p ) ) ) {
            for( auto &elem : g->m.i_at( p ) ) {
                if( elem.made_of( LIQUID ) ) {
                    // Don't even consider liquids.
                    continue;
                }
                int itval = value( elem );
                int wgt = elem.weight(), vol = elem.volume();
                if( itval > best_value &&
                    ( can_pickWeight( wgt, true ) && can_pickVolume( vol, true ) ) ) {
                    wanted_item_pos = p;
                    wanted = &( elem );
                    best_value = itval;
                    fetching_item = true;
                }
            }
        }
    }

    if( !fetching_item ) {
        return;
    }

    // TODO: Move that check above, make it multi-target pathing and use it
    // to limit tiles available for choice of items
    const int dist_to_item = rl_dist( wanted_item_pos, pos() );
    update_path( wanted_item_pos );
    if( path.size() == 0 && dist_to_item > 1 ) {
        // Item not reachable, let's just totally give up for now
        fetching_item = false;
    }

    if( fetching_item && rl_dist( wanted_item_pos, pos() ) > 1 && is_following() ) {
        say( _("Hold on, I want to pick up that %s."),
             wanted->tname().c_str() );
    }
}

void npc::pick_up_item()
{
    add_msg( m_debug, "%s::pick_up_item(); [%d, %d, %d] => [%d, %d, %d]", name.c_str(),
             posx(), posy(), posz(), wanted_item_pos.x, wanted_item_pos.y, wanted_item_pos.z );
    update_path( wanted_item_pos );

    auto items = g->m.i_at( wanted_item_pos );

    if( ( items.size() == 0 && sees( wanted_item_pos ) ) ||
        ( is_following() && g->check_zone( "NO_NPC_PICKUP", wanted_item_pos ) ) ) {
        // Items we wanted no longer exist and we can see it
        // Or player who is leading us doesn't want us to pick it up
        fetching_item = false;
        // Just to prevent debugmsgs
        moves -= 1;
        return;
    }

    if( path.size() > 1 ) {
        add_msg( m_debug, "Moving; [%d, %d, %d] => [%d, %d, %d]",
                 posx(), posy(), posz(), path[0].x, path[0].y, path[0].z );

        move_to_next();
        return;
    } else if( path.empty() && pos() != wanted_item_pos ) {
        // This can happen, always do something
        fetching_item = false;
        move_pause();
        return;
    }

    // We're adjacent to the item; grab it!
    moves -= 100;
    fetching_item = false;
    int total_volume = 0;
    int total_weight = 0; // How much the items will add
    std::vector<int> pickup; // Indices of items we want

    for( size_t i = 0; i < items.size(); i++ ) {
        const item &item = items[i];
        int itval = value( item );
        int vol = item.volume();
        int wgt = item.weight();
        if ( itval >= minimum_item_value() && // (itval >= worst_item_value ||
             ( can_pickVolume( total_volume + vol, true ) &&
               can_pickWeight( total_weight + wgt, true ) ) &&
             !item.made_of( LIQUID ) ) {
            pickup.push_back( i );
            total_volume += vol;
            total_weight += wgt;
        }
    }
    // Describe the pickup to the player
    bool u_see_me = g->u.sees( *this );
    bool u_see_items = g->u.sees( wanted_item_pos );
    if( u_see_me ) {
        if( pickup.size() == 1 ) {
            if (u_see_items) {
                add_msg(_("%s picks up a %s."), name.c_str(),
                        items[pickup[0]].tname().c_str());
            } else {
                add_msg(_("%s picks something up."), name.c_str());
            }
        } else if( pickup.size() == 2 ) {
            if (u_see_items) {
                add_msg(_("%s picks up a %s and a %s."), name.c_str(),
                        items[pickup[0]].tname().c_str(),
                        items[pickup[1]].tname().c_str());
            } else {
                add_msg(_("%s picks up a couple of items."), name.c_str());
            }
        } else if( pickup.size() > 2 ) {
            add_msg(_("%s picks up several items."), name.c_str());
        } else {
            add_msg(_("%s looks around nervously, as if searching for something."), name.c_str());
        }
    } else if (u_see_items) {
        if( pickup.size() == 1 ) {
            add_msg(_("Someone picks up a %s."),
                    items[pickup[0]].tname().c_str());
        } else if( pickup.size() == 2 ) {
            add_msg(_("Someone picks up a %s and a %s"),
                    items[pickup[0]].tname().c_str(),
                    items[pickup[1]].tname().c_str());
        } else if( pickup.size() > 2 ) {
            add_msg(_("Someone picks up several items."));
        }
    }

    for (auto &i : pickup) {
        int itval = value(items[i]);
        if (itval < worst_item_value) {
            worst_item_value = itval;
        }
        i_add(items[i]);
    }
    for (auto &i : pickup) {
        g->m.i_rem( wanted_item_pos, i );
        // Fix indices
        for (auto &j : pickup) {
            j--;
        }
    }
}

void npc::drop_items(int weight, int volume)
{
    add_msg( m_debug, "%s is dropping items-%d,%d (%d items, wgt %d/%d, vol %d/%d)",
                 name.c_str(), weight, volume, inv.size(), weight_carried(),
                 weight_capacity(), volume_carried(), volume_capacity());

    int weight_dropped = 0, volume_dropped = 0;
    std::vector<ratio_index> rWgt, rVol; // Weight/Volume to value ratios

    // First fill our ratio vectors, so we know which things to drop first
    invslice slice = inv.slice();
    for (size_t i = 0; i < slice.size(); i++) {
        item &it = slice[i]->front();
        double wgt_ratio, vol_ratio;
        if (value(it) == 0) {
            wgt_ratio = 99999;
            vol_ratio = 99999;
        } else {
            wgt_ratio = it.weight() / value(it);
            vol_ratio = it.volume() / value(it);
        }
        bool added_wgt = false, added_vol = false;
        for (size_t j = 0; j < rWgt.size() && !added_wgt; j++) {
            if (wgt_ratio > rWgt[j].ratio) {
                added_wgt = true;
                rWgt.insert(rWgt.begin() + j, ratio_index(wgt_ratio, i));
            }
        }
        if (!added_wgt) {
            rWgt.push_back(ratio_index(wgt_ratio, i));
        }
        for (size_t j = 0; j < rVol.size() && !added_vol; j++) {
            if (vol_ratio > rVol[j].ratio) {
                added_vol = true;
                rVol.insert(rVol.begin() + j, ratio_index(vol_ratio, i));
            }
        }
        if (!added_vol) {
            rVol.push_back(ratio_index(vol_ratio, i));
        }
    }

    std::stringstream item_name; // For description below
    int num_items_dropped = 0; // For description below
    // Now, drop items, starting from the top of each list
    while (weight_dropped < weight || volume_dropped < volume) {
        // weight and volume may be passed as 0 or a negative value, to indicate that
        // decreasing that variable is not important.
        int dWeight = (weight <= 0 ? -1 : weight - weight_dropped);
        int dVolume = (volume <= 0 ? -1 : volume - volume_dropped);
        int index;
        // Which is more important, weight or volume?
        if (dWeight > dVolume) {
            index = rWgt[0].index;
            rWgt.erase(rWgt.begin());
            // Fix the rest of those indices.
            for( auto &elem : rWgt ) {
                if( elem.index > index ) {
                    elem.index--;
                }
            }
        } else {
            index = rVol[0].index;
            rVol.erase(rVol.begin());
            // Fix the rest of those indices.
            for (size_t i = 0; i < rVol.size(); i++) {
                if (i > rVol.size())
                    debugmsg("npc::drop_items() - looping through rVol - Size is %d, i is %d",
                             rVol.size(), i);
                if (rVol[i].index > index) {
                    rVol[i].index--;
                }
            }
        }
        weight_dropped += slice[index]->front().weight();
        volume_dropped += slice[index]->front().volume();
        item dropped = i_rem(index);
        num_items_dropped++;
        if (num_items_dropped == 1) {
            item_name << dropped.tname();
        } else if (num_items_dropped == 2) {
            item_name << _(" and ") << dropped.tname();
        }
        g->m.add_item_or_charges(posx(), posy(), dropped);
    }
    // Finally, describe the action if u can see it
    std::string item_name_str = item_name.str();
    if (g->u.sees( *this )) {
        if (num_items_dropped >= 3) {
            add_msg(ngettext("%s drops %d item.", "%s drops %d items.",
                             num_items_dropped), name.c_str(),
                    num_items_dropped);
        } else {
            add_msg(_("%s drops a %s."), name.c_str(),
                    item_name_str.c_str());
        }
    }
    update_worst_item_value();
}

npc_action npc::scan_new_items(int target)
{
    bool can_use_gun = (!is_following() || combat_rules.use_guns);
    bool use_silent = (is_following() && combat_rules.use_silent);
    invslice slice = inv.slice();

    // Check if there's something better to wield
    bool has_empty_gun = false, has_better_melee = false;
    std::vector<item *> empty_guns;
    for (auto &i : slice) {
        item &it = i->front();
        bool allowed = can_use_gun && it.is_gun() && (!use_silent || it.is_silent());
        if (allowed && it.charges > 0) {
            return npc_wield_loaded_gun;
        } else if (allowed && enough_time_to_reload(target, it)) {
            has_empty_gun = true;
            empty_guns.push_back(&it);
        } else if (it.melee_value(this) > weapon.melee_value(this) * 1.1) {
            has_better_melee = true;
        }
    }

    bool has_ammo_for_empty_gun = false;
    for (auto &i : empty_guns) {
        for (auto &j : slice) {
            item &it = j->front();
            if (it.is_ammo() &&
                it.ammo_type() == i->ammo_type()) {
                has_ammo_for_empty_gun = true;
            }
        }
    }

    if (has_empty_gun && has_ammo_for_empty_gun) {
        return npc_wield_empty_gun;
    } else if (has_better_melee) {
        return npc_wield_melee;
    }

    return npc_pause;
}

void npc::melee_monster(int target)
{
    monster *monhit = &(g->zombie(target));
    melee_attack(*monhit, true);
}

void npc::melee_player(player &foe)
{
    melee_attack(foe, true);
}

void npc::wield_best_melee()
{
    item *it = inv.best_for_melee(this);
    if (it->is_null()) {
        debugmsg("npc::wield_best_melee failed to find a melee weapon.");
        move_pause();
        return;
    }
    wield(it);
}

void npc::alt_attack(int target)
{
    itype_id which = "null";
    tripoint tar;
    if (target == TARGET_PLAYER) {
        tar = g->u.pos3();
    } else if (target >= 0) {
        tar = g->zombie(target).pos3();
    } else {
        debugmsg("npc::alt_attack() called with target = %d", target);
        move_pause();
        return;
    }
    int dist = rl_dist( pos3(), tar );
    /* ALT_ATTACK_ITEMS is an array which stores the itype_id of all alternate
     * items, from least to most important.
     * See npc.h for definition of ALT_ATTACK_ITEMS
     */
    for( auto &elem : ALT_ATTACK_ITEMS ) {
        if( ( !is_following() || combat_rules.use_grenades ||
              !( item::find_type( elem )->item_tags.count( "GRENADE" ) ) ) &&
            has_amount( elem, 1 ) ) {
            which = elem;
        }
    }

    if (which == "null") { // We ain't got shit!
        // Not sure if this should ever occur.  For now, let's warn with a debug msg
        debugmsg("npc::alt_attack() couldn't find an alt attack item!");
        if (dist == 1) {
            if (target == TARGET_PLAYER) {
                melee_player(g->u);
            } else {
                melee_monster(target);
            }
        } else {
            move_to( tar );
        }
    }

    int weapon_index = INT_MIN;
    item *used = NULL;
    if (weapon.type->id == which) {
        used = &weapon;
        weapon_index = -1;
    } else {
        invslice slice = inv.slice();
        for (size_t i = 0; i < inv.size(); i++) {
            if (slice[i]->front().type->id == which) {
                used = &(slice[i]->front());
                weapon_index = i;
            }
        }
    }

    // Are we going to throw this item?
    if (!thrown_item(used)) {
        activate_item(weapon_index);
    } else { // We are throwing it!

        std::vector<tripoint> trajectory;
        int linet1, linet2, light = g->light_level();

        if (dist <= confident_range(weapon_index) && wont_hit_friend( tar, weapon_index )) {

            g->m.sees( pos3(), tar, light, linet1, linet2 );
            trajectory = line_to( pos3(), tar, linet1, linet2);
            moves -= 125;
            if (g->u.sees( *this )) {
                add_msg(_("%s throws a %s."),
                        name.c_str(), used->tname().c_str());
            }

            int stack_size = -1;
            if( used->count_by_charges() ) {
                stack_size = used->charges;
                used->charges = 1;
            }
            g->throw_item(*this, tar, *used, trajectory);
            // Throw a single charge of a stacking object.
            if( stack_size == -1 || stack_size == 1 ) {
                i_rem(weapon_index);
            } else {
                used->charges = stack_size - 1;
            }
        } else if (!wont_hit_friend( tar, weapon_index )) {// Danger of friendly fire

            if (!used->active || used->charges > 2) { // Safe to hold on to, for now
                avoid_friendly_fire(target);    // Maneuver around player
            } else { // We need to throw this live (grenade, etc) NOW! Pick another target?
                int conf = confident_range(weapon_index);
                for (int dist = 2; dist <= conf; dist++) {
                    for (int x = posx() - dist; x <= posx() + dist; x++) {
                        for (int y = posy() - dist; y <= posy() + dist; y++) {
                            int newtarget = g->mon_at( { x, y, posz() } );
                            int newdist = rl_dist(posx(), posy(), x, y);
                            // TODO: Change "newdist >= 2" to "newdist >= safe_distance(used)"
                            // Molotovs are safe at 2 tiles, grenades at 4, mininukes at 8ish
                            if (newdist <= conf && newdist >= 2 && newtarget != -1 &&
                                wont_hit_friend( tripoint( x, y, posz() ), weapon_index)) { // Friendlyfire-safe!
                                alt_attack(newtarget);
                                return;
                            }
                        }
                    }
                }
                /* If we have reached THIS point, there's no acceptible monster to throw our
                 * grenade or whatever at.  Since it's about to go off in our hands, better to
                 * just chuck it as far away as possible--while being friendly-safe.
                 */
                int best_dist = 0;
                for (int dist = 2; dist <= conf; dist++) {
                    for (int x = posx() - dist; x <= posx() + dist; x++) {
                        for (int y = posy() - dist; y <= posy() + dist; y++) {
                            int new_dist = rl_dist(posx(), posy(), x, y);
                            if (new_dist > best_dist && wont_hit_friend( tripoint( x, y, posz() ), weapon_index)) {
                                best_dist = new_dist;
                                tar.x = x;
                                tar.y = y;
                            }
                        }
                    }
                }
                /* Even if tar.x/tar.y didn't get set by the above loop, throw it anyway.  They
                 * should be equal to the original location of our target, and risking friendly
                 * fire is better than holding on to a live grenade / whatever.
                 */
                g->m.sees( pos3(), tar, light, linet1, linet2 );
                trajectory = line_to( pos3(), tar, linet1, linet2 );
                moves -= 125;
                if (g->u.sees( *this )) {
                    add_msg(_("%s throws a %s."), name.c_str(),
                            used->tname().c_str());
                }

                int stack_size = -1;
                if( used->count_by_charges() ) {
                    stack_size = used->charges;
                    used->charges = 1;
                }
                g->throw_item(*this, tar, *used, trajectory);

                // Throw a single charge of a stacking object.
                if( stack_size == -1 || stack_size == 1 ) {
                    i_rem(weapon_index);
                } else {
                    used->charges = stack_size - 1;
                }

                i_rem(weapon_index);
            }

        } else { // Within this block, our chosen target is outside of our range
            update_path( tar );
            move_to_next(); // Move towards the target
        }
    } // Done with throwing-item block
}

void npc::activate_item(int item_index)
{
    const int oldmoves = moves;
    item *it = &i_at(item_index);
    if (it->is_tool()) {
        it_tool *tool = dynamic_cast<it_tool *>(it->type);
        tool->invoke( this, it, pos3() );
    } else if (it->is_food()) {
        it_comest *comest = dynamic_cast<it_comest *>(it->type);
        comest->invoke( this, it, pos3() );
    }

    if( moves == oldmoves ) {
        // A hack to prevent debugmsgs when NPCs activate 0 move items
        // while not removing the debugmsgs for other 0 move actions
        moves--;
    }
}

bool thrown_item(item *used)
{
    if (used == NULL) {
        debugmsg("npcmove.cpp's thrown_item() called with NULL item");
        return false;
    }
    itype_id type = itype_id(used->type->id);
    return (used->active || type == "knife_combat" || type == "spear_wood");
}

void npc::heal_player(player &patient)
{
    int dist = rl_dist( pos3(), patient.pos3() );

    if (dist > 1) { // We need to move to the player
        update_path( patient.pos3() );
        move_to_next();
    } else { // Close enough to heal!
        int lowest_HP = 400;
        hp_part worst = hp_head;
        // Chose the worst-hurting body part
        for (int i = 0; i < num_hp_parts; i++) {
            int hp = patient.hp_cur[i];
            // The head and torso are weighted more heavily than other body parts
            if (i == hp_head) {
                hp = patient.hp_max[i] - 3 * (patient.hp_max[i] - hp);
            } else if (i == hp_torso) {
                hp = patient.hp_max[i] - 2 * (patient.hp_max[i] - hp);
            }
            if (hp < lowest_HP) {
                lowest_HP = hp;
                worst = hp_part(i);
            }
        }

        bool u_see_me      = g->u.sees( *this ),
             u_see_patient = g->u.sees( patient );
        if (patient.is_npc()) {
            if (u_see_me) {
                if (u_see_patient) {
                    add_msg(_("%s heals %s."),
                            name.c_str(), patient.name.c_str());
                } else {
                    add_msg(_("%s heals someone."), name.c_str());
                }
            } else if (u_see_patient) {
                add_msg(_("Someone heals %s."), patient.name.c_str());
            }
        } else if (u_see_me) {
            add_msg(m_good, _("%s heals you."), name.c_str());
        } else {
            add_msg(m_good, _("Someone heals you."));
        }

        int amount_healed = 0;
        if (has_amount("1st_aid", 1)) {
            switch (worst) {
            case hp_head:
                amount_healed = 10 + 1.6 * skillLevel("firstaid");
                break;
            case hp_torso:
                amount_healed = 20 + 3   * skillLevel("firstaid");
                break;
            default:
                amount_healed = 15 + 2   * skillLevel("firstaid");
            }
            use_charges("1st_aid", 1);
        } else if (has_amount("bandages", 1)) {
            switch (worst) {
            case hp_head:
                amount_healed =  1 + 1.6 * skillLevel("firstaid");
                break;
            case hp_torso:
                amount_healed =  4 + 3   * skillLevel("firstaid");
                break;
            default:
                amount_healed =  3 + 2   * skillLevel("firstaid");
            }
            use_charges("bandages", 1);
        }
        patient.heal(worst, amount_healed);
        moves -= 250;

        if (!patient.is_npc()) {
            // Test if we want to heal the player further
            if (op_of_u.value * 4 + op_of_u.trust + personality.altruism * 3 +
                (fac_has_value(FACVAL_CHARITABLE) ?  5 : 0) +
                (fac_has_job  (FACJOB_DOCTORS)    ? 15 : 0) - op_of_u.fear * 3 <  25) {
                attitude = NPCATT_FOLLOW;
                say(_("That's all the healing I can do."));
            } else {
                say(_("Hold still, I can heal you more."));
            }
        }
    }
}

void npc::heal_self()
{
    int lowest_HP = 400;
    hp_part worst = hp_head;
    // Chose the worst-hurting body part
    for (int i = 0; i < num_hp_parts; i++) {
        int hp = hp_cur[i];
        // The head and torso are weighted more heavily than other body parts
        if (i == hp_head) {
            hp = hp_max[i] - 3 * (hp_max[i] - hp);
        } else if (i == hp_torso) {
            hp = hp_max[i] - 2 * (hp_max[i] - hp);
        }
        if (hp < lowest_HP) {
            lowest_HP = hp;
            worst = hp_part(i);
        }
    }

    int amount_healed = 0;
    if (has_amount("1st_aid", 1)) {
        switch (worst) {
        case hp_head:
            amount_healed = 10 + 1.6 * skillLevel("firstaid");
            break;
        case hp_torso:
            amount_healed = 20 + 3   * skillLevel("firstaid");
            break;
        default:
            amount_healed = 15 + 2   * skillLevel("firstaid");
        }
        use_charges("1st_aid", 1);
    } else if (has_amount("bandages", 1)) {
        switch (worst) {
        case hp_head:
            amount_healed =  1 + 1.6 * skillLevel("firstaid");
            break;
        case hp_torso:
            amount_healed =  4 + 3   * skillLevel("firstaid");
            break;
        default:
            amount_healed =  3 + 2   * skillLevel("firstaid");
        }
        use_charges("bandages", 1);
    } else {
        debugmsg("NPC tried to heal self, but has no bandages / first aid");
        move_pause();
    }
    if (g->u.sees( *this )) {
        add_msg(_("%s heals %s."), name.c_str(),
                (male ? _("himself") : _("herself")));
    }
    heal(worst, amount_healed);
    moves -= 250;
}

void npc::use_painkiller()
{
    // First, find the best painkiller for our pain level
    item *it = inv.most_appropriate_painkiller(pain);

    if (it->is_null()) {
        debugmsg("NPC tried to use painkillers, but has none!");
        move_pause();
    } else {
        if (g->u.sees( *this )) {
            add_msg(_("%s takes some %s."), name.c_str(), it->tname().c_str());
        }
        consume(inv.position_by_item(it));
        moves = 0;
    }
}

void npc::pick_and_eat()
{
    int best_hunger = 999, best_thirst = 999, index = -1;
    bool thirst_more_important = (thirst > hunger * 1.5);
    invslice slice = inv.slice();
    for (size_t i = 0; i < slice.size(); i++) {
        int eaten_hunger = -1, eaten_thirst = -1;
        it_comest *food = NULL;
        item &it = slice[i]->front();
        if (it.is_food()) {
            food = dynamic_cast<it_comest *>(it.type);
        } else if (it.is_food_container()) {
            food = dynamic_cast<it_comest *>(it.contents[0].type);
        }
        if (food != NULL) {
            eaten_hunger = hunger - food->nutr;
            eaten_thirst = thirst - food->quench;
        }
        if (eaten_hunger > 0) { // <0 means we have a chance of puking
            if ((thirst_more_important && eaten_thirst < best_thirst) ||
                (!thirst_more_important && eaten_hunger < best_hunger) ||
                (eaten_thirst == best_thirst && eaten_hunger < best_hunger) ||
                (eaten_hunger == best_hunger && eaten_thirst < best_thirst)   ) {
                if (eaten_hunger < best_hunger) {
                    best_hunger = eaten_hunger;
                }
                if (eaten_thirst < best_thirst) {
                    best_thirst = eaten_thirst;
                }
                index = i;
            }
        }
    }

    if (index == -1) {
        move_pause();
        return;
    }

    consume(index);
    moves = 0;
}

void npc::mug_player(player &mark)
{
    if( rl_dist( pos(), mark.pos() ) > 1 ) { // We have to travel
        update_path( mark.pos3() );
        move_to_next();
    } else {
        bool u_see_me   = g->u.sees( *this ),
             u_see_mark = g->u.sees( mark );
        if (mark.cash > 0) {
            cash += mark.cash;
            mark.cash = 0;
            moves = 0;
            // Describe the action
            if (mark.is_npc()) {
                if (u_see_me) {
                    if (u_see_mark) {
                        add_msg(_("%s takes %s's money!"),
                                name.c_str(), mark.name.c_str());
                    } else {
                        add_msg(_("%s takes someone's money!"),
                                name.c_str());
                    }
                } else if (u_see_mark) {
                    add_msg(_("Someone takes %s's money!"),
                            mark.name.c_str());
                }
            } else {
                if (u_see_me) {
                    add_msg(m_bad, _("%s takes your money!"), name.c_str());
                } else {
                    add_msg(m_bad, _("Someone takes your money!"));
                }
            }
        } else { // We already have their money; take some goodies!
            // value_mod affects at what point we "take the money and run"
            // A lower value means we'll take more stuff
            double value_mod = 1 - double((10 - personality.bravery)    * .05) -
                               double((10 - personality.aggression) * .04) -
                               double((10 - personality.collector)  * .06);
            if (!mark.is_npc()) {
                value_mod += double(op_of_u.fear * .08);
                value_mod -= double((8 - op_of_u.value) * .07);
            }
            int best_value = minimum_item_value() * value_mod;
            int item_index = INT_MIN;
            invslice slice = mark.inv.slice();
            for (size_t i = 0; i < slice.size(); i++) {
                if( value(slice[i]->front()) >= best_value &&
                    can_pickVolume( slice[i]->front().volume(), true ) &&
                    can_pickWeight( slice[i]->front().weight(), true ) ) {
                    best_value = value(slice[i]->front());
                    item_index = i;
                }
            }
            if (item_index == INT_MIN) { // Didn't find anything worthwhile!
                attitude = NPCATT_FLEE;
                if (!one_in(3)) {
                    say("<done_mugging>");
                }
                moves -= 100;
            } else {
                bool u_see_me   = g->u.sees( *this ),
                     u_see_mark = g->u.sees( mark );
                item stolen = mark.i_rem(item_index);
                if (mark.is_npc()) {
                    if (u_see_me) {
                        if (u_see_mark)
                            add_msg(_("%s takes %s's %s."), name.c_str(),
                                    mark.name.c_str(),
                                    stolen.tname().c_str());
                        else {
                            add_msg(_("%s takes something from somebody."),
                                    name.c_str());
                        }
                    } else if (u_see_mark)
                        add_msg(_("Someone takes %s's %s."),
                                mark.name.c_str(), stolen.tname().c_str());
                } else {
                    if (u_see_me) {
                        add_msg(m_bad, _("%s takes your %s."),
                                name.c_str(), stolen.tname().c_str());
                    } else {
                        add_msg(m_bad, _("Someone takes your %s."),
                                stolen.tname().c_str());
                    }
                }
                i_add(stolen);
                moves -= 100;
                if (!mark.is_npc()) {
                    op_of_u.value -= rng(0, 1);    // Decrease the value of the player
                }
            }
        }
    }
}

void npc::look_for_player(player &sought)
{
    update_path( sought.pos() );
    move_to_next();
    return;
    // The part below is not implemented properly
    /*
    if( sees( sought ) ) {
        move_pause();
        return;
    }

    if (!path.empty()) {
        const tripoint &dest = path[path.size() - 1];
        if( !sees( dest ) ) {
            move_to_next();
            return;
        }
        path.clear();
    }
    std::vector<point> possibilities;
    for (int x = 1; x < SEEX * MAPSIZE; x += 11) { // 1, 12, 23, 34
        for (int y = 1; y < SEEY * MAPSIZE; y += 11) {
            if( sees( x, y ) ) {
                possibilities.push_back(point(x, y));
            }
        }
    }
    if (possibilities.empty()) { // We see all the spots we'd like to check!
        say("<wait>");
        move_pause();
    } else {
        if (one_in(6)) {
            say("<wait>");
        }
        update_path( tripoint( random_entry( possibilities ), posz() ) );
        move_to_next();
    }
    */
}

bool npc::saw_player_recently() const
{
    return ( last_player_seen_pos.x >= 0 && last_player_seen_pos.x < SEEX * MAPSIZE &&
             last_player_seen_pos.y >= 0 && last_player_seen_pos.y < SEEY * MAPSIZE &&
             last_seen_player_turn > 0 );
}

bool npc::has_destination() const
{
    return goal != no_goal_point;
}

void npc::reach_destination()
{
    //this entire clause is to preserve the guard's home coordinates and permit him/her to return
    if (mission == NPC_MISSION_GUARD || mission == NPC_MISSION_SHOPKEEP) {
        if( guard_pos == global_square_location() ) {
            return; //Our guard is already at his/her home tile
        } else {
            if (path.size() > 1) {
                move_to_next();    //No point recalculating the path to get home
            } else {
                const tripoint dest( guard_pos.x - mapx * SEEX,
                                     guard_pos.y - mapy * SEEY,
                                     guard_pos.z );
                update_path( dest );
                move_to_next();
            }
        }
        return;//don't delete our post if we are a guard
    }

    goal = no_goal_point;
}

void npc::set_destination()
{
    /* TODO: Make NPCs' movement more intelligent.
     * Right now this function just makes them attempt to address their needs:
     *  if we need ammo, go to a gun store, if we need food, go to a grocery store,
     *  and if we don't have any needs, pick a random spot.
     * What it SHOULD do is that, if there's time; but also look at our mission and
     *  our faction to determine more meaningful actions, such as attacking a rival
     *  faction's base, or meeting up with someone friendly.  NPCs should also
     *  attempt to reach safety before nightfall, and possibly similar goals.
     * Also, NPCs should be able to assign themselves missions like "break into that
     *  lab" or "map that river bank."
     */
    if (mission == NPC_MISSION_GUARD || mission == NPC_MISSION_SHOPKEEP) {
        goal.x = global_omt_location().x;
        goal.y = global_omt_location().y;
        goal.z = g->get_levz();
        guard_pos = global_square_location();
        return;
    }

    // all of the following luxuries are at ground level.
    // so please wallow in hunger & fear if below ground.
    if(g->get_levz() != 0) {
        goal = no_goal_point;
        return;
    }

    decide_needs();
    if (needs.empty()) { // We don't need anything in particular.
        needs.push_back(need_none);
    }
    std::vector<std::string> options;
    switch(needs[0]) {
    case need_ammo:
        options.push_back("house");
    case need_gun:
        options.push_back("s_gun");
        break;

    case need_weapon:
        options.push_back("s_gun");
        options.push_back("s_sports");
        options.push_back("s_hardware");
        break;

    case need_drink:
        options.push_back("s_gas");
        options.push_back("s_pharm");
        options.push_back("s_liquor");
    case need_food:
        options.push_back("s_grocery");
        break;

    default:
        options.push_back("house");
        options.push_back("s_gas");
        options.push_back("s_pharm");
        options.push_back("s_hardware");
        options.push_back("s_sports");
        options.push_back("s_liquor");
        options.push_back("s_gun");
        options.push_back("s_library");
    }

    const std::string dest_type = random_entry( options );

    goal = overmap_buffer.find_closest(global_omt_location(), dest_type, 0, false);
}

void npc::go_to_destination()
{
    const tripoint omt_pos = global_omt_location();
    int sx = (goal.x > omt_pos.x ? 1 : -1), sy = (goal.y > omt_pos.y ? 1 : -1);
    add_msg( m_debug, "%s going (%d,%d,%d)->(%d,%d,%d)", name.c_str(),
             omt_pos.x, omt_pos.y, omt_pos.z, goal.x, goal.y, goal.z );
    if (goal.x == omt_pos.x && goal.y == omt_pos.y) { // We're at our desired map square!
        move_pause();
        reach_destination();
    } else {
        if (goal.x == omt_pos.x) {
            sx = 0;
        }
        if (goal.y == omt_pos.y) {
            sy = 0;
        }
        // sx and sy are now equal to the direction we need to move in
        int x = posx() + 8 * sx, y = posy() + 8 * sy;
        // x and y are now equal to a local square that's close by
        tripoint dest;
        dest.z = posz();
        int &dx = dest.x;
        int &dy = dest.y;
        for( int i = 0; i < 8; i++ ) {
            for( dx = x - i; dx <= x + i; dx++ ) {
                for( dy = y - i; dy <= y + i; dy++ ) {
                    if( ( g->m.move_cost( dest ) > 0 ||
                         //Needs 20% chance of bashing success to be considered for pathing
                         g->m.bash_rating( str_cur + weapon.type->melee_dam, dest ) >= 2 ||
                         g->m.open_door( dest, true, true ) ) &&
                        sees( dest ) ) {
                        path = g->m.route( pos3(), dest, str_cur + weapon.type->melee_dam, 1000 );
                        if( !path.empty() && can_move_to( path[0] ) ) {
                            move_to_next();
                            return;
                        } else {
                            move_pause();
                            return;
                        }
                    }
                }
            }
        }
        move_pause();
    }
}

std::string npc_action_name(npc_action action)
{
    switch (action) {
    case npc_undecided:
        return _("Undecided");
    case npc_pause:
        return _("Pause");
    case npc_reload:
        return _("Reload");
    case npc_sleep:
        return _("Sleep");
    case npc_pickup:
        return _("Pick up items");
    case npc_escape_item:
        return _("Use escape item");
    case npc_wield_melee:
        return _("Wield melee weapon");
    case npc_wield_loaded_gun:
        return _("Wield loaded gun");
    case npc_wield_empty_gun:
        return _("Wield empty gun");
    case npc_heal:
        return _("Heal self");
    case npc_use_painkiller:
        return _("Use painkillers");
    case npc_eat:
        return _("Eat");
    case npc_drop_items:
        return _("Drop items");
    case npc_flee:
        return _("Flee");
    case npc_melee:
        return _("Melee");
    case npc_shoot:
        return _("Shoot");
    case npc_shoot_burst:
        return _("Fire a burst");
    case npc_alt_attack:
        return _("Use alternate attack");
    case npc_look_for_player:
        return _("Look for player");
    case npc_heal_player:
        return _("Heal player");
    case npc_follow_player:
        return _("Follow player");
    case npc_follow_embarked:
        return _("Follow player (embarked)");
    case npc_talk_to_player:
        return _("Talk to player");
    case npc_mug_player:
        return _("Mug player");
    case npc_goto_destination:
        return _("Go to destination");
    case npc_avoid_friendly_fire:
        return _("Avoid friendly fire");
    default:
        return "Unnamed action";
    }
}<|MERGE_RESOLUTION|>--- conflicted
+++ resolved
@@ -13,12 +13,9 @@
 #include "monster.h"
 #include "itype.h"
 #include "vehicle.h"
-<<<<<<< HEAD
-#include "sounds.h"
-=======
 #include "mtype.h"
 #include "field.h"
->>>>>>> bdc5de30
+#include "sounds.h"
 
 #define dbg(x) DebugLog((DebugLevel)(x),D_NPC) << __FILE__ << ":" << __LINE__ << ": "
 #define TARGET_NONE INT_MIN
