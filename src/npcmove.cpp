#include "npc.h"

#include "dispersion.h"
#include "rng.h"
#include "game.h"
#include "map.h"
#include "map_iterator.h"
#include "output.h"
#include "projectile.h"
#include "line.h"
#include "debug.h"
#include "overmapbuffer.h"
#include "ranged.h"
#include "messages.h"
#include "ammo.h"
#include "translations.h"
#include "veh_type.h"
#include "monster.h"
#include "itype.h"
#include "effect.h"
#include "vehicle.h"
#include "mtype.h"
#include "field.h"
#include "sounds.h"
#include "gates.h"
#include "overmap_location.h"

#include "overmap_location.h"

#include <algorithm>
#include <sstream>

// @todo: Get rid of this include

#define NPC_DANGER_VERY_LOW 5

#define dbg(x) DebugLog((DebugLevel)(x),D_NPC) << __FILE__ << ":" << __LINE__ << ": "

const skill_id skill_firstaid( "firstaid" );
const skill_id skill_gun( "gun" );
const skill_id skill_throw( "throw" );

const efftype_id effect_bleed( "bleed" );
const efftype_id effect_bite( "bite" );
const efftype_id effect_bouldering( "bouldering" );
const efftype_id effect_catch_up( "catch_up" );
const efftype_id effect_hit_by_player( "hit_by_player" );
const efftype_id effect_infection( "infection" );
const efftype_id effect_infected( "infected" );
const efftype_id effect_lying_down( "lying_down" );
const efftype_id effect_stunned( "stunned" );
const efftype_id effect_onfire( "onfire" );

enum npc_action : int {
    npc_undecided = 0,
    npc_pause,
    npc_reload, npc_sleep,
    npc_pickup,
    npc_wield_melee, npc_wield_loaded_gun, npc_wield_empty_gun,
    npc_heal, npc_use_painkiller, npc_drop_items,
    npc_flee, npc_melee, npc_shoot,
    npc_look_for_player, npc_heal_player, npc_follow_player, npc_follow_embarked,
    npc_talk_to_player, npc_mug_player,
    npc_goto_destination, npc_avoid_friendly_fire,
    npc_base_idle,
    npc_noop,
    npc_reach_attack, npc_aim,
    num_npc_actions
};

const int avoidance_vehicles_radius = 5;

std::string npc_action_name( npc_action action );

void print_action( const char *prepend, npc_action action );

hp_part most_damaged_hp_part( const Character &c );

// Used in npc::drop_items()
struct ratio_index {
    double ratio;
    int index;
    ratio_index( double R, int I ) : ratio( R ), index( I ) {};
};

bool clear_shot_reach( const tripoint &from, const tripoint &to )
{
    std::vector<tripoint> path = line_to( from, to );
    path.pop_back();
    for( const tripoint &p : path ) {
        Creature *inter = g->critter_at( p );
        if( inter != nullptr ) {
            return false;
        } else if( g->m.impassable( p ) ) {
            return false;
        }
    }

    return true;
}

tripoint good_escape_direction( const npc &who )
{
    std::vector<tripoint> candidates;

    const auto rate_pt = [&who]( const tripoint & p ) {
        if( !g->m.passable( p ) ) {
            return INT_MAX;
        }

        int rating = 0;
        for( const auto &e : g->m.field_at( p ) ) {
            if( who.is_dangerous_field( e.second ) ) {
                // @todo: Rate fire higher than smoke
                rating += e.second.getFieldDensity();
            }
        }

        return rating;
    };

    int best_rating = rate_pt( who.pos() );
    candidates.emplace_back( who.pos() );
    for( const tripoint &p : g->m.points_in_radius( who.pos(), 1 ) ) {
        if( p == who.pos() ) {
            continue;
        }

        int cur_rating = rate_pt( p );
        if( cur_rating == best_rating ) {
            candidates.emplace_back( p );
        } else if( cur_rating < best_rating ) {
            candidates.clear();
            candidates.emplace_back( p );
        }
    }

    return random_entry( candidates );
}

bool npc::sees_dangerous_field( const tripoint &p ) const
{
    return is_dangerous_fields( g->m.field_at( p ) );
}

bool npc::could_move_onto( const tripoint &p ) const
{
    if( !g->m.passable( p ) ) {
        return false;
    }

    if( !sees_dangerous_field( p ) ) {
        return true;
    }

    const auto fields_here = g->m.field_at( pos() );
    for( const auto &e : g->m.field_at( p ) ) {
        if( !is_dangerous_field( e.second ) ) {
            continue;
        }

        const auto *entry_here = fields_here.findField( e.first );
        if( entry_here == nullptr || entry_here->getFieldDensity() < e.second.getFieldDensity() ) {
            return false;
        }
    }

    return true;
}

// class npc functions!

float npc::evaluate_enemy( const Creature &target ) const
{
    if( target.is_monster() ) {
        // effective range [2..42]
        return std::max( dynamic_cast<const monster &>( target ).type->difficulty - 2, 0 ) / 40.0f;

    } else if( target.is_npc() || target.is_player() ) {
        // @todo: determine based upon visible equipment
        return 1.0f;

    } else {
        return 0.0f;
    }
}

void npc::assess_danger()
{
    float assessment = 0;
    for( const monster &critter : g->all_monsters() ) {
        if( sees( critter ) ) {
            assessment += critter.type->difficulty;
        }
    }
    assessment /= 10;
    if( assessment <= 2 ) {
        assessment = -10 + 5 * assessment; // Low danger if no monsters around
    }
    // Mod for the player
    if( is_enemy() ) {
        if( rl_dist( pos(), g->u.pos() ) < 10 ) {
            if( g->u.weapon.is_gun() ) {
                assessment += 10;
            } else {
                assessment += 10 - rl_dist( pos(), g->u.pos() );
            }
        }
    } else if( is_friend() ) {
        if( rl_dist( pos(), g->u.pos() ) < 8 ) {
            if( g->u.weapon.is_gun() ) {
                assessment -= 8;
            } else {
                assessment -= 8 - rl_dist( pos(), g->u.pos() );
            }
        }
    }
    for( int i = 0; i < num_hp_parts; i++ ) {
        if( i == hp_head || i == hp_torso ) {
            if( hp_cur[i] < hp_max[i] / 4 ) {
                assessment += 5;
            } else if( hp_cur[i] < hp_max[i] / 2 ) {
                assessment += 3;
            } else if( hp_cur[i] < hp_max[i] * .9 ) {
                assessment += 1;
            }
        } else {
            if( hp_cur[i] < hp_max[i] / 4 ) {
                assessment += 2;
            } else if( hp_cur[i] < hp_max[i] / 2 ) {
                assessment += 1;
            }
        }
    }

    ai_cache.danger_assessment = assessment;
}

float npc::character_danger( const Character &uc ) const
{
    // @todo: Remove this when possible
    const player &u = dynamic_cast<const player &>( uc );
    float ret = 0.0;
    bool u_gun = u.weapon.is_gun();
    bool my_gun = weapon.is_gun();
    double u_weap_val = u.weapon_value( u.weapon );
    const double &my_weap_val = ai_cache.my_weapon_value;
    if( u_gun && !my_gun ) {
        u_weap_val *= 1.5f;
    }

    ret += hp_percentage() * get_hp_max( hp_torso ) / 100.0 / my_weap_val;

    ret += my_gun ? u.get_dodge() / 2 : u.get_dodge();

    ret *= std::max( 0.5, u.get_speed() / 100.0 );

    add_msg( m_debug, "%s danger: %1f", u.disp_name().c_str(), ret );
    return ret;
}

void npc::regen_ai_cache()
{
    ai_cache.friends.clear();
    ai_cache.target = std::shared_ptr<Creature>();
    ai_cache.danger = 0.0f;
    ai_cache.total_danger = 0.0f;
    ai_cache.my_weapon_value = weapon_value( weapon );
    assess_danger();

    choose_target();
}

void npc::move()
{
    regen_ai_cache();
    npc_action action = npc_undecided;

    static const std::string no_target_str = "none";
    const Creature *target = current_target();
    const std::string &target_name = target != nullptr ? target->disp_name() : no_target_str;
    add_msg( m_debug, "NPC %s: target = %s, danger = %.1f, range = %d",
             name.c_str(), target_name.c_str(), ai_cache.danger, confident_shoot_range( weapon ) );

    //faction opinion determines if it should consider you hostile
    if( !is_enemy() && guaranteed_hostile() && sees( g->u ) ) {
        add_msg( m_debug, "NPC %s turning hostile because is guaranteed_hostile()", name.c_str() );
        if( op_of_u.fear > 10 + personality.aggression + personality.bravery ) {
            attitude = NPCATT_FLEE;    // We don't want to take u on!
        } else {
            attitude = NPCATT_KILL;    // Yeah, we think we could take you!
        }
    }

    // This bypasses the logic to determine the npc action, but this all needs to be rewritten anyway.
    if( sees_dangerous_field( pos() ) ) {
        const tripoint escape_dir = good_escape_direction( *this );
        if( escape_dir != pos() ) {
            move_to( escape_dir );
            return;
        }
    }

    // TODO: Place player-aiding actions here, with a weight

    /* NPCs are fairly suicidal so at this point we will do a quick check to see if
     * something nasty is going to happen.
     */

    if( is_enemy() && vehicle_danger( avoidance_vehicles_radius ) > 0 ) {
        // TODO: Think about how this actually needs to work, for now assume flee from player
        ai_cache.target = g->shared_from( g->u );
    }

    if( target == &g->u && attitude == NPCATT_FLEE ) {
        action = method_of_fleeing();
    } else if( target != nullptr && ai_cache.danger > 0 ) {
        action = method_of_attack();
    } else {
        // No present danger
        action = address_needs();
        print_action( "address_needs %s", action );

        if( action == npc_undecided ) {
            action = address_player();
            print_action( "address_player %s", action );
        }
    }

    if( action == npc_undecided ) {
        if( is_guarding() ) {
            action = goal == global_omt_location() ?
                     npc_pause :
                     npc_goto_destination;
        } else if( has_new_items && scan_new_items() ) {
            return;
        } else if( !fetching_item ) {
            find_item();
            print_action( "find_item %s", action );
        }

        // check if in vehicle before rushing off to fetch things
        if( is_following() && g->u.in_vehicle ) {
            action = npc_follow_embarked;
        } else if( fetching_item ) {
            // Set to true if find_item() found something
            action = npc_pickup;
        } else if( is_following() ) {
            // No items, so follow the player?
            action = npc_follow_player;
        }

        if( action == npc_undecided ) {
            // Do our long-term action
            action = long_term_goal_action();
            print_action( "long_term_goal_action %s", action );
        }
    }

    /* Sometimes we'll be following the player at this point, but close enough that
     * "following" means standing still.  If that's the case, if there are any
     * monsters around, we should attack them after all!
     *
     * If we are following a embarked player and we are in a vehicle then shoot anyway
     * as we are most likely riding shotgun
     */
    if( ai_cache.danger > 0 && target != nullptr &&
        (
            ( action == npc_follow_embarked && in_vehicle ) ||
            ( action == npc_follow_player &&
              ( rl_dist( pos(), g->u.pos() ) <= follow_distance() || posz() != g->u.posz() ) )
        ) ) {
        action = method_of_attack();
    }

    add_msg( m_debug, "%s chose action %s.", name.c_str(), npc_action_name( action ).c_str() );

    execute_action( action );
}

void npc::execute_action( npc_action action )
{
    int oldmoves = moves;
    tripoint tar = pos();
    Creature *cur = current_target();
    if( cur != nullptr ) {
        tar = cur->pos();
    }
    /*
      debugmsg("%s ran execute_action() with target = %d! Action %s",
               name.c_str(), target, npc_action_name(action).c_str());
    */

    switch( action ) {

        case npc_pause:
            move_pause();
            break;

        case npc_reload: {
            do_reload( weapon );
        }
        break;

        case npc_sleep: {
            // TODO: Allow stims when not too tired
            // Find a nice spot to sleep
            int best_sleepy = sleep_spot( pos() );
            tripoint best_spot = pos();
            const auto points = closest_tripoints_first( 6, pos() );
            for( const tripoint &p : points ) {
                if( !could_move_onto( p ) || !g->is_empty( p ) ) {
                    continue;
                }

                // TODO: Blankets when it's cold
                const int sleepy = sleep_spot( p );
                if( sleepy > best_sleepy ) {
                    best_sleepy = sleepy;
                    best_spot = p;
                }
            }

            update_path( best_spot );
            // TODO: Handle empty path better
            if( best_spot == pos() || path.empty() ) {
                move_pause();
                if( !has_effect( effect_lying_down ) ) {
                    add_effect( effect_lying_down, 300, num_bp, false, 1 );
                    if( g->u.sees( *this ) ) {
                        add_msg( _( "%s lies down to sleep." ), name.c_str() );
                    }
                }
            } else {
                move_to_next();
            }
        }
        break;

        case npc_pickup:
            pick_up_item();
            break;

        case npc_wield_melee:
            wield_best_melee();
            break;

        case npc_wield_loaded_gun: {
            item *it = inv.most_loaded_gun();
            if( it->is_null() ) {
                debugmsg( "NPC tried to wield a loaded gun, but has none!" );
                move_pause();
            } else {
                wield( *it );
            }
        }
        break;

        case npc_wield_empty_gun: {
            bool ammo_found = false;
            int index = -1;
            invslice slice = inv.slice();
            for( size_t i = 0; i < slice.size(); i++ ) {
                item &it = slice[i]->front();
                bool am = ( it.is_gun() &&
                            get_ammo( it.type->gun->ammo ).size() > 0 );
                if( it.is_gun() && ( !ammo_found || am ) ) {
                    index = i;
                    ammo_found = ( ammo_found || am );
                }
            }
            if( index == -1 ) {
                debugmsg( "NPC tried to wield a gun, but has none!" );
                move_pause();
            } else {
                wield( slice[index]->front() );
            }
        }
        break;

        case npc_heal:
            heal_self();
            break;

        case npc_use_painkiller:
            use_painkiller();
            break;

        case npc_drop_items:
            /*
              drop_items(weight_carried() - weight_capacity(),
                            volume_carried() - volume_capacity());
            */
            move_pause();
            break;

        case npc_flee:
            // TODO: More intelligent fleeing
            move_away_from( tar );
            break;

        case npc_reach_attack:
            if( weapon.reach_range( *this ) >= rl_dist( pos(), tar ) &&
                clear_shot_reach( pos(), tar ) ) {
                reach_attack( tar );
                break;
            }
        /* fallthrough */
        case npc_melee:
            update_path( tar );
            if( path.size() > 1 ) {
                move_to_next();
            } else if( path.size() == 1 ) {
                if( cur != nullptr ) {
                    melee_attack( *cur, true );
                }
            } else {
                look_for_player( g->u );
            }
            break;

        case npc_aim:
            if( moves > 10 ) {
                aim();
            } else {
                move_pause();
            }

            break;

        case npc_shoot: {
            auto mode = weapon.gun_current_mode();
            if( !mode ) {
                debugmsg( "NPC tried to shoot without valid mode" );
                break;
            }
            aim();
            fire_gun( tar, mode.qty, *mode );
            break;
        }

        case npc_look_for_player:
            if( saw_player_recently() && sees( last_player_seen_pos ) ) {
                update_path( last_player_seen_pos );
                move_to_next();
            } else {
                look_for_player( g->u );
            }
            break;

        case npc_heal_player:
            update_path( g->u.pos() );
            if( path.size() == 1 ) { // We're adjacent to u, and thus can heal u
                heal_player( g->u );
            } else if( !path.empty() ) {
                move_to_next();
            } else {
                move_pause();
            }
            break;

        case npc_follow_player:
            update_path( g->u.pos() );
            if( ( int )path.size() <= follow_distance() && g->u.posz() == posz() ) { // We're close enough to u.
                move_pause();
            } else if( !path.empty() ) {
                move_to_next();
            } else {
                move_pause();
            }
            // TODO: Make it only happen when it's safe
            complain();
            break;

        case npc_follow_embarked: {
            int p1;
            vehicle *veh = g->m.veh_at( g->u.pos(), p1 );

            if( veh == nullptr ) {
                debugmsg( "Following an embarked player with no vehicle at their location?" );
                // TODO: change to wait? - for now pause
                move_pause();
                break;
            }

            // Try to find the last destination
            // This is mount point, not actual position
            point last_dest( INT_MIN, INT_MIN );
            if( !path.empty() && g->m.veh_at( path[path.size() - 1], p1 ) == veh && p1 >= 0 ) {
                last_dest = veh->parts[p1].mount;
            }

            // Prioritize last found path, then seats
            // Don't change spots if ours is nice
            int my_spot = -1;
            std::vector<std::pair<int, int> > seats;
            for( size_t p2 = 0; p2 < veh->parts.size(); p2++ ) {
                if( !veh->part_flag( p2, VPFLAG_BOARDABLE ) ) {
                    continue;
                }

                const player *passenger = veh->get_passenger( p2 );
                if( passenger != this && passenger != nullptr ) {
                    continue;
                }

                // a seat is available if either unassigned or assigned to us
                auto available_seat = [&]( const vehicle_part & pt ) {
                    if( !pt.is_seat() ) {
                        return false;
                    }
                    const npc *who = pt.crew();
                    return !who || who->getID() == getID();
                };

                const auto &pt = veh->parts[p2];

                int priority = 0;

                if( pt.mount == last_dest ) {
                    // Shares mount point with last known path
                    // We probably wanted to go there in the last turn
                    priority = 4;

                } else if( available_seat( pt ) ) {
                    // Assuming player "owns" a sensible vehicle seats should be in good spots to occupy
                    // Prefer our assigned seat if we have one
                    const npc *who = pt.crew();
                    priority = who && who->getID() == getID() ? 3 : 2;

                } else if( veh->is_inside( p2 ) ) {
                    priority = 1;
                }

                if( passenger == this ) {
                    my_spot = priority;
                }

                seats.push_back( std::make_pair( priority, static_cast<int>( p2 ) ) );
            }

            if( my_spot >= 3 ) {
                // We won't get any better, so don't try
                move_pause();
                break;
            }

            std::sort( seats.begin(), seats.end(),
            []( const std::pair<int, int> &l, const std::pair<int, int> &r ) {
                return l.first > r.first;
            } );

            if( seats.empty() ) {
                // TODO: be angry at player, switch to wait or leave - for now pause
                move_pause();
                break;
            }

            // Only check few best seats - pathfinding can get expensive
            const size_t try_max = std::min<size_t>( 4, seats.size() );
            for( size_t i = 0; i < try_max; i++ ) {
                if( seats[i].first <= my_spot ) {
                    // We have a nicer spot than this
                    // Note: this will make NPCs steal player's seat...
                    break;
                }

                const int cur_part = seats[i].second;

                tripoint pp = veh->global_pos3() + veh->parts[cur_part].precalc[0];
                update_path( pp, true );
                if( !path.empty() ) {
                    // All is fine
                    move_to_next();
                    break;
                }
            }

            // TODO: Check the rest
            move_pause();
        }

        break;
        case npc_talk_to_player:
            talk_to_u();
            moves = 0;
            break;

        case npc_mug_player:
            mug_player( g->u );
            break;

        case npc_goto_destination:
            go_to_destination();
            break;

        case npc_avoid_friendly_fire:
            avoid_friendly_fire();
            break;

        case npc_base_idle:
            // TODO: patrol or sleep or something?
            move_pause();
            break;

        case npc_undecided:
            complain();
            move_pause();
            break;

        case npc_noop:
            add_msg( m_debug, "%s skips turn (noop)", disp_name().c_str() );
            return;

        default:
            debugmsg( "Unknown NPC action (%d)", action );
    }

    if( oldmoves == moves ) {
        add_msg( m_debug, "NPC didn't use its moves.  Action %d.", action );
    }
}

void npc::choose_target()
{
    ai_cache.total_danger = 0.0f;

    float highest_priority = 1.0f;

    // Radius we can attack without moving
    const int cur_range = std::max( weapon.reach_range( *this ), confident_shoot_range( weapon ) );

    constexpr static int def_radius = 6;

    const auto ok_by_rules = [cur_range, this]( const Creature & c, int dist, int scaled_dist ) {
        if( !is_following() ) {
            return true;
        }

        switch( rules.engagement ) {
            case ENGAGE_NONE:
                return false;
            case ENGAGE_CLOSE:
                // Either close to player or close enough that we can reach it and close to us
                return rl_dist( c.pos(), g->u.pos() ) <= def_radius ||
                       ( dist <= cur_range && scaled_dist <= def_radius / 2 );
            case ENGAGE_WEAK:
                return c.get_hp() <= average_damage_dealt();
            case ENGAGE_HIT:
                return c.has_effect( effect_hit_by_player );
            case ENGAGE_NO_MOVE:
                return dist <= cur_range;
            case ENGAGE_ALL:
                return true;
        }

        return true;
    };

    for( monster &mon : g->all_monsters() ) {
        if( !sees( mon ) ) {
            continue;
        }

        int dist = rl_dist( pos(), mon.pos() );
        // @todo: This should include ranged attacks in calculation
        float scaled_distance = std::max( 1.0f, dist / mon.speed_rating() );
        float hp_percent = ( float )( mon.get_hp_max() - mon.get_hp() ) / mon.get_hp_max();
        float critter_danger = mon.type->difficulty * ( hp_percent / 2.0f + 0.5f );

        auto att = mon.attitude( this );
        if( att == MATT_FRIEND ) {
            ai_cache.friends.emplace_back( g->shared_from( mon ) );
            continue;
        }

        if( att == MATT_FPASSIVE ) {
            continue;
        }

        if( att == MATT_ATTACK ) {
            critter_danger++;
        }

        ai_cache.total_danger += critter_danger / scaled_distance;

        if( !ok_by_rules( mon, dist, scaled_distance ) ) {
            continue;
        }

        float priority = critter_danger - 2.0f * ( scaled_distance - 1.0f );
        if( priority < 1.0f && is_following() && att == MATT_ATTACK &&
            rl_dist( mon.pos(), g->u.pos() ) <= def_radius ) {
            priority = 1.0f;
        }

        if( priority >= highest_priority ) {
            highest_priority = priority;
            ai_cache.target = g->shared_from( mon );
            ai_cache.danger = critter_danger;
        }
    }

    const auto check_hostile_character = [this, &ok_by_rules,
          &highest_priority]( const Character & c ) {
        float critter_danger = character_danger( c );

        int dist = rl_dist( pos(), c.pos() );
        int scaled_distance = std::max( 1, ( 100 * dist ) / c.get_speed() );

        ai_cache.total_danger += critter_danger / scaled_distance;

        if( !ok_by_rules( c, dist, scaled_distance ) ) {
            return false;
        }

        float priority = critter_danger - 2 * ( scaled_distance - 1 );

        if( priority < 1.0f && is_following() && rl_dist( c.pos(), g->u.pos() ) <= def_radius ) {
            priority = 1.0f;
        }

        if( priority > highest_priority ) {
            highest_priority = priority;
            ai_cache.danger = critter_danger;
            return true;
        }

        return false;
    };

    for( const npc &np : g->all_npcs() ) {
        if( &np == this ) {
            continue;
        }

        auto att = attitude_to( np );
        if( att == Creature::A_FRIENDLY ) {
            ai_cache.friends.emplace_back( g->shared_from( np ) );
        } else if( att == Creature::A_NEUTRAL ) {
            // Nothing
        } else if( sees( np ) && check_hostile_character( np ) ) {
            ai_cache.target = g->shared_from( np );
        }
    }

    if( is_friend() ) {
        ai_cache.friends.emplace_back( g->shared_from( g->u ) );
    } else if( is_enemy() ) {
        if( sees( g->u ) && check_hostile_character( g->u ) ) {
            ai_cache.target = g->shared_from( g->u );
            ai_cache.danger = std::max( 1.0f, ai_cache.danger );
        }
    }
}

npc_action npc::method_of_fleeing()
{
    const Creature *target = current_target();
    if( target == nullptr ) {
        // Shouldn't be called
        debugmsg( "Ran npc::method_of_fleeing without a target!" );
        return npc_pause;
    }
    const float enemy_speed = target->speed_rating();
    const tripoint &enemy_loc = target->pos();
    int distance = rl_dist( pos(), enemy_loc );

    if( distance < 2 && enemy_speed > speed_rating() ) {
        // Can't outrun, so attack
        return method_of_attack();
    }

    return npc_flee;
}

npc_action npc::method_of_attack()
{
    Creature *critter = current_target();
    if( critter == nullptr ) {
        // This function shouldn't be called...
        debugmsg( "Ran npc::method_of_attack without a target!" );
        return npc_pause;
    }

    tripoint tar = critter->pos();
    int dist = rl_dist( pos(), tar );
    double danger = evaluate_enemy( *critter );

    // TODO: Change the in_vehicle check to actual "are we driving" check
    const bool dont_move = in_vehicle || rules.engagement == ENGAGE_NO_MOVE;

    long ups_charges = charges_of( "UPS" );

    // get any suitable modes excluding melee, any forbidden to NPCs and those without ammo
    // if we require a silent weapon inappropriate modes are also removed
    // except in emergency only fire bursts if danger > 0.5 and don't shoot at all at harmless targets
    std::vector<std::pair<std::string, item::gun_mode>> modes;
    if( rules.use_guns || !is_following() ) {
        for( const auto &e : weapon.gun_all_modes() ) {
            modes.push_back( e );
        }

        modes.erase( std::remove_if( modes.begin(), modes.end(),
        [&]( const std::pair<std::string, item::gun_mode> &e ) {

            const auto &m = e.second;
            return m.melee() || m.flags.count( "NPC_AVOID" ) ||
                   !m->ammo_sufficient( m.qty ) || !can_use( *m.target ) ||
                   m->get_gun_ups_drain() > ups_charges ||
                   ( danger <= ( ( m.qty == 1 ) ? 0.0 : 0.5 ) && !emergency() ) ||
                   ( rules.use_silent && is_following() && !m.target->is_silent() );

        } ), modes.end() );
    }

    // prefer modes that result in more total damage
    std::stable_sort( modes.begin(),
                      modes.end(), [&]( const std::pair<std::string, item::gun_mode> &lhs,
    const std::pair<std::string, item::gun_mode> &rhs ) {
        return ( lhs.second->gun_damage() * lhs.second.qty ) > ( rhs.second->gun_damage() *
                rhs.second.qty );
    } );

    // modes outside confident range should always be the last option(s)
    std::stable_sort( modes.begin(),
                      modes.end(), [&]( const std::pair<std::string, item::gun_mode> &lhs,
    const std::pair<std::string, item::gun_mode> &rhs ) {
        return ( confident_gun_mode_range( lhs.second ) >= dist ) > ( confident_gun_mode_range(
                    rhs.second ) >= dist );
    } );

    if( emergency() && alt_attack() ) {
        return npc_noop;
    }

    // reach attacks are silent and consume no ammo so prefer these if available
    int reach_range = weapon.reach_range( *this );
    if( reach_range > 1 && reach_range >= dist && clear_shot_reach( pos(), tar ) ) {
        return npc_reach_attack;
    }

    // if the best mode is within the confident range try for a shot
    if( !modes.empty() && sees( *critter ) && confident_gun_mode_range( modes[ 0 ].second ) >= dist ) {

        // @todo: Make NPCs understand reinforced glass and vehicles blocking line of fire

        if( wont_hit_friend( tar, weapon, false ) ) {
            weapon.gun_set_mode( modes[ 0 ].first );
            return npc_shoot;

        } else {
            if( !dont_move ) {
                return npc_avoid_friendly_fire;
            }
        }
    }

    if( dist == 1 ) {
        return npc_melee;
    }

    // TODO: Add a time check now that wielding takes a lot of time
    if( wield_better_weapon() ) {
        return npc_noop;
    }

    if( !weapon.ammo_sufficient() && can_reload_current() ) {
        return npc_reload;
    }

    if( !modes.empty() && sees( *critter ) && aim_per_move( weapon, recoil ) > 0 ) {
        return npc_aim;
    }

    return npc_melee;
}

bool need_heal( const Character &n )
{
    for( int i = 0; i < num_hp_parts; i++ ) {
        hp_part part = hp_part( i );
        if( ( part == hp_head  && n.hp_cur[i] <= 35 ) ||
            ( part == hp_torso && n.hp_cur[i] <= 25 ) ||
            n.hp_cur[i] <= 15 ) {
            return true;
        }
    }

    return false;
}

npc_action npc::address_needs()
{
    return address_needs( ai_cache.danger );
}

bool wants_to_reload( const npc &who, const item &it )
{
    if( !who.can_reload( it ) ) {
        return false;
    }

    const long required = it.ammo_required();
    // TODO: Add bandolier check here, once they can be reloaded
    if( required < 1 && !it.is_magazine() ) {
        return false;
    }

    const long remaining = it.ammo_remaining();
    return remaining < required || remaining < it.ammo_capacity();
}

bool wants_to_reload_with( const item &weap, const item &ammo )
{
    if( ammo.is_magazine() && ( ammo.ammo_remaining() <= weap.ammo_remaining() ) ) {
        return false;
    }

    return true;
}

item &npc::find_reloadable()
{
    // Check wielded gun, non-wielded guns, mags and tools
    // TODO: Build a proper gun->mag->ammo DAG (Directed Acyclic Graph)
    // to avoid checking same properties over and over
    // TODO: Make this understand bandoliers, pouches etc.
    // TODO: Cache items checked for reloading to avoid re-checking same items every turn
    // TODO: Make it understand smaller and bigger magazines
    item *reloadable = nullptr;
    visit_items( [this, &reloadable]( item * node ) {
        if( !wants_to_reload( *this, *node ) ) {
            return VisitResponse::NEXT;
        }
        const auto it_loc = select_ammo( *node ).ammo;
        if( it_loc && wants_to_reload_with( *node, *it_loc ) ) {
            reloadable = node;
            return VisitResponse::ABORT;
        }

        return VisitResponse::NEXT;
    } );

    if( reloadable != nullptr ) {
        return *reloadable;
    }

    return ret_null;
}

const item &npc::find_reloadable() const
{
    return const_cast<const item &>( const_cast<npc *>( this )->find_reloadable() );
}

bool npc::can_reload_current()
{
    if( !weapon.is_gun() ) {
        return false;
    }

    return find_usable_ammo( weapon );
}

item_location npc::find_usable_ammo( const item &weap )
{
    if( !can_reload( weap ) ) {
        return item_location();
    }

    auto loc = select_ammo( weap ).ammo;
    if( !loc || !wants_to_reload_with( weap, *loc ) ) {
        return item_location();
    }

    return loc;
}

const item_location npc::find_usable_ammo( const item &weap ) const
{
    return const_cast<npc *>( this )->find_usable_ammo( weap );
}

npc_action npc::address_needs( float danger )
{
    if( need_heal( *this ) && has_healing_item() ) {
        return npc_heal;
    }

    if( get_perceived_pain() >= 15 && has_painkiller() && !took_painkiller() ) {
        return npc_use_painkiller;
    }

    if( can_reload_current() ) {
        return npc_reload;
    }

    item &reloadable = find_reloadable();
    if( !reloadable.is_null() ) {
        do_reload( reloadable );
        return npc_noop;
    }

    if( ( danger <= NPC_DANGER_VERY_LOW && ( get_hunger() > 40 || get_thirst() > 40 ) ) ||
        get_thirst() > 80 || get_hunger() > 160 ) {
        if( consume_food() ) {
            return npc_noop;
        }
    }

    if( danger <= NPC_DANGER_VERY_LOW && find_corpse_to_pulp() ) {
        if( !do_pulp() ) {
            move_to_next();
        }

        return npc_noop;
    }

    if( danger <= NPC_DANGER_VERY_LOW && adjust_worn() ) {
        return npc_noop;
    }

    // TODO: More risky attempts at sleep when exhausted
    if( danger <= 0.01 && get_fatigue() >= TIRED ) {
        if( !is_following() ) {
            set_fatigue( 0 ); // TODO: Make tired NPCs handle sleep offscreen
            return npc_undecided;
        }

        if( rules.allow_sleep || get_fatigue() > MASSIVE_FATIGUE ) {
            return npc_sleep;
        } else if( g->u.in_sleep_state() ) {
            // TODO: "Guard me while I sleep" command
            return npc_sleep;
        }
    }

    // TODO: Mutation & trait related needs
    // e.g. finding glasses; getting out of sunlight if we're an albino; etc.

    return npc_undecided;
}

npc_action npc::address_player()
{
    if( attitude == NPCATT_TALK && sees( g->u ) ) {
        if( g->u.in_sleep_state() ) {
            // Leave sleeping characters alone.
            return npc_undecided;
        }
        if( rl_dist( pos(), g->u.pos() ) <= 6 ) {
            return npc_talk_to_player;    // Close enough to talk to you
        } else {
            if( one_in( 10 ) ) {
                say( "<lets_talk>" );
            }
            return npc_follow_player;
        }
    }

    if( attitude == NPCATT_MUG && sees( g->u ) ) {
        if( one_in( 3 ) ) {
            say( _( "Don't move a <swear> muscle..." ) );
        }
        return npc_mug_player;
    }

    if( attitude == NPCATT_WAIT_FOR_LEAVE ) {
        patience--;
        if( patience <= 0 ) {
            patience = 0;
            attitude = NPCATT_KILL;
            return npc_noop;
        }
        return npc_undecided;
    }

    if( attitude == NPCATT_FLEE ) {
        return npc_flee;
    }

    if( attitude == NPCATT_LEAD ) {
        if( rl_dist( pos(), g->u.pos() ) >= 12 || !sees( g->u ) ) {
            int intense = get_effect_int( effect_catch_up );
            if( intense < 10 ) {
                say( "<keep_up>" );
                add_effect( effect_catch_up, 5 );
                return npc_pause;
            } else {
                say( "<im_leaving_you>" );
                attitude = NPCATT_NULL;
                return npc_pause;
            }
        } else if( has_destination() ) {
            return npc_goto_destination;
        } else { // At goal. Now, waiting on nearby player
            return npc_pause;
        }
    }
    return npc_undecided;
}

npc_action npc::long_term_goal_action()
{
    add_msg( m_debug, "long_term_goal_action()" );

    if( mission == NPC_MISSION_SHOPKEEP || mission == NPC_MISSION_SHELTER ) {
        return npc_pause;    // Shopkeepers just stay put.
    }

    // TODO: Follow / look for player

    if( mission == NPC_MISSION_BASE ) {
        return npc_base_idle;
    }

    if( !has_destination() ) {
        set_destination();
    }

    if( has_destination() ) {
        return npc_goto_destination;
    }

    return npc_undecided;
}

double npc::confidence_mult() const
{
    if( !is_following() ) {
        return 1.0f;
    }

    switch( rules.aim ) {
        case AIM_WHEN_CONVENIENT:
            return emergency() ? 1.0f : 0.75f;
            break;
        case AIM_SPRAY:
            return 1.25f;
            break;
        case AIM_PRECISE:
            return emergency() ? 0.75f : 0.4f;
            break;
        case AIM_STRICTLY_PRECISE:
            return 0.25f;
            break;
    }

    return 1.0f;
}

int npc::confident_shoot_range( const item &it ) const
{
    int res = 0;
    for( const auto &m : it.gun_all_modes() ) {
        res = std::max( res, confident_gun_mode_range( m.second ) );
    }
    return res;
}

int npc::confident_gun_mode_range( const item::gun_mode &gun, int at_recoil ) const
{
    if( at_recoil < 0 ) {
        at_recoil = recoil_total();
    }

    if( !gun || gun.melee() ) {
        return 0;
    }

    double average_dispersion = get_weapon_dispersion( *( gun.target ) ).avg() + at_recoil;
    double even_chance_range = range_with_even_chance_of_good_hit( average_dispersion );
    // 5 round burst equivalent to ~2 individually aimed shots
    even_chance_range /= std::max( sqrt( gun.qty / 1.5 ), 1.0 );
    double confident_range = even_chance_range * confidence_mult();

    add_msg( m_debug, "confident_gun_mode_range (%s=%d)", gun.mode.c_str(), ( int )confident_range );
    return std::max<int>( confident_range, 1 );
}

int npc::confident_throw_range( const item &thrown, Creature *target ) const
{
    double average_dispersion = throwing_dispersion( thrown, target ) / 2.0;
    double even_chance_range = ( target == nullptr ? 0.5 : target->ranged_target_size() ) /
                               average_dispersion;
    double confident_range = even_chance_range * confidence_mult();
    add_msg( m_debug, "confident_throw_range == %d", ( int )confident_range );
    return ( int )confident_range;
}

// Index defaults to -1, i.e., wielded weapon
bool npc::wont_hit_friend( const tripoint &tar, const item &it, bool throwing ) const
{
    // @todo: Get actual dispersion instead of extracting it (badly) from confident range
    int confident = throwing ? confident_throw_range( it, nullptr ) : confident_shoot_range( it );
    // if there is no confidence at using weapon, it's not used at range
    // zero confidence leads to divide by zero otherwise
    if( confident < 1 ) {
        return true;
    }

    if( rl_dist( pos(), tar ) == 1 ) {
        return true;    // If we're *really* sure that our aim is dead-on
    }

    int target_angle = g->m.coord_to_angle( posx(), posy(), tar.x, tar.y );

    // @todo: Base on dispersion
    int safe_angle = 30;

    for( const auto &fr : ai_cache.friends ) {
        const Creature &ally = *fr.get();

        // @todo: Extract common functions with turret target selection
        int safe_angle_ally = safe_angle;
        int ally_dist = rl_dist( pos(), ally.pos() );
        if( ally_dist < 3 ) {
            safe_angle_ally += ( 3 - ally_dist ) * 30;
        }

        int ally_angle = g->m.coord_to_angle( posx(), posy(), ally.posx(), ally.posy() );
        int angle_diff = abs( ally_angle - target_angle );
        angle_diff = std::min( 360 - angle_diff, angle_diff );
        if( angle_diff < safe_angle_ally ) {
            // @todo: Disable NPC whining is it's other NPC who prevents aiming
            return false;
        }
    }

    return true;
}

bool npc::enough_time_to_reload( const item &gun ) const
{
    int rltime = item_reload_cost( gun, item( gun.ammo_type()->default_ammotype() ),
                                   gun.ammo_capacity() );
    const float turns_til_reloaded = ( float )rltime / get_speed();

    const Creature *target = current_target();
    if( target == nullptr ) {
        // No target, plenty of time to reload
        return true;
    }

    const auto distance = rl_dist( pos(), target->pos() );
    const float target_speed = target->speed_rating();
    const float turns_til_reached = distance / target_speed;
    if( target->is_player() || target->is_npc() ) {
        auto &c = dynamic_cast<const Character &>( *target );
        // TODO: Allow reloading if the player has a low accuracy gun
        if( sees( c ) && c.weapon.is_gun() && rltime > 200 &&
            c.weapon.gun_range( true ) > distance + turns_til_reloaded / target_speed ) {
            // Don't take longer than 2 turns if player has a gun
            return false;
        }
    }

    // TODO: Handle monsters with ranged attacks and players with CBMs
    return turns_til_reloaded < turns_til_reached;
}

void npc::aim()
{
    double aim_amount = aim_per_move( weapon, recoil );
    while( aim_amount > 0 && recoil > 0 && moves > 10 ) {
        moves--;
        recoil -= aim_amount;
        recoil = std::max( 0.0, recoil );
        aim_amount = aim_per_move( weapon, recoil );
    }
}

bool npc::update_path( const tripoint &p, const bool no_bashing, bool force )
{
    if( p == tripoint_min ) {
        add_msg( m_debug, "Pathing to tripoint_min" );
        return false;
    }

    if( p == pos() ) {
        path.clear();
        return true;
    }

    while( !path.empty() && path[0] == pos() ) {
        path.erase( path.begin() );
    }

    if( !path.empty() ) {
        const tripoint &last = path[path.size() - 1];
        if( last == p && ( path[0].z != posz() || rl_dist( path[0], pos() ) <= 1 ) ) {
            // Our path already leads to that point, no need to recalculate
            return true;
        }
    }

    auto new_path = g->m.route( pos(), p, get_pathfinding_settings( no_bashing ), get_path_avoid() );
    if( new_path.empty() ) {
        add_msg( m_debug, "Failed to path %d,%d,%d->%d,%d,%d",
                 posx(), posy(), posz(), p.x, p.y, p.z );
    }

    while( !new_path.empty() && new_path[0] == pos() ) {
        new_path.erase( new_path.begin() );
    }

    if( !new_path.empty() || force ) {
        path = std::move( new_path );
        return true;
    }

    return false;
}

bool npc::can_move_to( const tripoint &p, bool no_bashing ) const
{
    // Allow moving into any bashable spots, but penalize them during pathing
    return( rl_dist( pos(), p ) <= 1 &&
            (
                g->m.passable( p ) ||
                ( !no_bashing && g->m.bash_rating( smash_ability(), p ) > 0 ) ||
                g->m.open_door( p, !g->m.is_outside( pos() ), true )
            )
          );
}

void npc::move_to( const tripoint &pt, bool no_bashing )
{
    if( g->m.has_flag( "UNSTABLE", pt ) ) {
        add_effect( effect_bouldering, 1, num_bp, true );
    } else if( has_effect( effect_bouldering ) ) {
        remove_effect( effect_bouldering );
    }

    tripoint p = pt;
    if( sees_dangerous_field( pt ) ) {
        // Move to a neighbor field instead, if possible.
        // Maybe this code already exists somewhere?
        auto other_points = g->m.get_dir_circle( pos(), pt );
        for( const tripoint &ot : other_points ) {
            if( could_move_onto( ot ) ) {
                p = ot;
                break;
            }
        }
    }

    recoil = MAX_RECOIL;

    if( has_effect( effect_stunned ) ) {
        p.x = rng( posx() - 1, posx() + 1 );
        p.y = rng( posy() - 1, posy() + 1 );
        p.z = posz();
    }

    // "Long steps" are allowed when crossing z-levels
    // Stairs teleport the player too
    if( rl_dist( pos(), p ) > 1 && p.z == posz() ) {
        // On the same level? Not so much. Something weird happened
        path.clear();
        move_pause();
    }
    bool attacking = false;
    if( g->critter_at<monster>( p ) ) {
        attacking = true;
    }
    if( !move_effects( attacking ) ) {
        mod_moves( -100 );
        return;
    }

    Creature *critter = g->critter_at( p );
    if( critter != nullptr ) {
        if( critter == this ) { // We're just pausing!
            move_pause();
            return;
        }
        const auto att = attitude_to( *critter );
        if( att == A_HOSTILE ) {
            if( !no_bashing ) {
                melee_attack( *critter, true );
            } else {
                move_pause();
            }

            return;
        }

        if( critter == &g->u ) {
            say( "<let_me_pass>" );
        }

        // Let NPCs push each other when non-hostile
        // TODO: Have them attack each other when hostile
        npc *np = dynamic_cast<npc *>( critter );
        if( np != nullptr && !np->in_sleep_state() ) {
            np->move_away_from( pos(), true );
        }

        if( critter->pos() == p ) {
            move_pause();
            return;
        }
    }

    // Boarding moving vehicles is fine, unboarding isn't
    bool moved = false;
    int vpart;
    vehicle *veh = g->m.veh_at( pos(), vpart );
    if( veh != nullptr ) {
        int other_part = -1;
        const vehicle *oveh = g->m.veh_at( p, other_part );
        if( abs( veh->velocity ) > 0 &&
            ( oveh != veh ||
              veh->part_with_feature( other_part, VPFLAG_BOARDABLE ) < 0 ) ) {
            move_pause();
            return;
        }
    }

    if( p.z != posz() ) {
        // Z-level move
        // For now just teleport to the destination
        // TODO: Make it properly find the tile to move to
        moves -= 100;
        moved = true;
    } else if( g->m.passable( p ) ) {
        bool diag = trigdist && posx() != p.x && posy() != p.y;
        moves -= run_cost( g->m.combined_movecost( pos(), p ), diag );
        moved = true;
    } else if( g->m.open_door( p, !g->m.is_outside( pos() ) ) ) {
        moves -= 100;
    } else if( get_dex() > 1 && g->m.has_flag_ter_or_furn( "CLIMBABLE", p ) ) {
        ///\EFFECT_DEX_NPC increases chance to climb CLIMBABLE furniture or terrain
        int climb = get_dex();
        if( one_in( climb ) ) {
            add_msg_if_npc( m_neutral, _( "%1$s falls tries to climb the %2$s but slips." ),
                            name.c_str(), g->m.tername( p ).c_str() );
            moves -= 400;
        } else {
            add_msg_if_npc( m_neutral, _( "%1$s climbs over the %2$s." ), name.c_str(),
                            g->m.tername( p ).c_str() );
            moves -= ( 500 - ( rng( 0, climb ) * 20 ) );
            moved = true;
        }
    } else if( !no_bashing && smash_ability() > 0 && g->m.is_bashable( p ) &&
               g->m.bash_rating( smash_ability(), p ) > 0 ) {
        moves -= !is_armed() ? 80 : weapon.attack_time() * 0.8;
        g->m.bash( p, smash_ability() );
    } else {
        if( attitude == NPCATT_MUG ||
            attitude == NPCATT_KILL ||
            attitude == NPCATT_WAIT_FOR_LEAVE ) {
            attitude = NPCATT_FLEE;
        }

        moves = 0;
    }

    if( moved ) {
        const tripoint old_pos = pos();
        setpos( p );
        if( in_vehicle ) {
            g->m.unboard_vehicle( old_pos );
        }

        // Close doors behind self (if you can)
        if( is_friend() && rules.close_doors ) {
            doors::close_door( g->m, *this, old_pos );
        }

        int part;
        vehicle *veh = g->m.veh_at( p, part );
        if( veh != nullptr && veh->part_with_feature( part, VPFLAG_BOARDABLE ) >= 0 ) {
            g->m.board_vehicle( p, this );
        }

        g->m.creature_on_trap( *this );
        g->m.creature_in_field( *this );
    }
}

void npc::move_to_next()
{
    while( !path.empty() && pos() == path[0] ) {
        path.erase( path.begin() );
    }

    if( path.empty() ) {
        add_msg( m_debug,
                 "npc::move_to_next() called with an empty path or path containing only current position" );
        move_pause();
        return;
    }

    move_to( path[0] );
    if( !path.empty() && pos() == path[0] ) { // Move was successful
        path.erase( path.begin() );
    }
}

void npc::avoid_friendly_fire()
{
    // @todo: To parameter
    const tripoint &tar = current_target()->pos();
    // Calculate center of weight of friends and move away from that
    tripoint center;
    for( const auto &fr : ai_cache.friends ) {
        const Creature &ally = *fr.get();
        center += ally.pos();
    }

    float friend_count = ai_cache.friends.size();
    center.x = round( center.x / friend_count );
    center.y = round( center.y / friend_count );
    center.z = round( center.z / friend_count );

    auto candidates = closest_tripoints_first( 1, pos() );
    candidates.erase( candidates.begin() );
    std::sort( candidates.begin(), candidates.end(),
    [&tar, &center]( const tripoint & l, const tripoint & r ) {
        return ( rl_dist( l, tar ) - rl_dist( l, center ) ) <
               ( rl_dist( r, tar ) - rl_dist( r, center ) );
    } );

    for( const auto &pt : candidates ) {
        if( can_move_to( pt ) ) {
            move_to( pt );
            return;
        }
    }

    /* If we're still in the function at this point, maneuvering can't help us. So,
     * might as well address some needs.
     * We pass a <danger> value of NPC_DANGER_VERY_LOW + 1 so that we won't start
     * eating food (or, god help us, sleeping).
     */
    npc_action action = address_needs( NPC_DANGER_VERY_LOW + 1 );
    if( action == npc_undecided ) {
        move_pause();
    }
    execute_action( action );
}

void npc::move_away_from( const tripoint &pt, bool no_bash_atk )
{
    tripoint best_pos = pos();
    int best = -1;
    int chance = 2;
    for( const tripoint &p : g->m.points_in_radius( pos(), 1 ) ) {
        if( p == pos() ) {
            continue;
        }

        if( p == g->u.pos() ) {
            continue;
        }

        const int cost = g->m.combined_movecost( pos(), p );
        if( cost <= 0 ) {
            continue;
        }

        const int dst = abs( p.x - pt.x ) + abs( p.y - pt.y ) + abs( p.z - pt.z );
        const int val = dst * 1000 / cost;
        if( val > best && can_move_to( p, no_bash_atk ) ) {
            best_pos = p;
            best = val;
            chance = 2;
        } else if( ( val == best && one_in( chance ) ) && can_move_to( p, no_bash_atk ) ) {
            best_pos = p;
            best = val;
            chance++;
        }
    }

    move_to( best_pos, no_bash_atk );
}

void npc::move_pause()
{
    // NPCs currently always aim when using a gun, even with no target
    // This simulates them aiming at stuff just at the edge of their range
    if( !weapon.is_gun() ) {
        pause();
        return;
    }

    // Stop, drop, and roll
    if( has_effect( effect_onfire ) ) {
        pause();
    } else {
        aim();
        moves = std::min( moves, 0 );
    }
}

static tripoint nearest_passable( const tripoint &p, const tripoint &closest_to )
{
    if( g->m.passable( p ) ) {
        return p;
    }

    // We need to path to adjacent tile, not the exact one
    // Let's pick the closest one to us that is passable
    auto candidates = closest_tripoints_first( 1, p );
    std::sort( candidates.begin(), candidates.end(), [ closest_to ]( const tripoint & l,
    const tripoint & r ) {
        return rl_dist( closest_to, l ) < rl_dist( closest_to, r );
    } );
    auto iter = std::find_if( candidates.begin(), candidates.end(), []( const tripoint & pt ) {
        return g->m.passable( pt );
    } );
    if( iter != candidates.end() ) {
        return *iter;
    }

    return tripoint_min;
}

void npc::find_item()
{
    if( is_following() && !rules.allow_pick_up ) {
        // Grabbing stuff not allowed by our "owner"
        return;
    }

    fetching_item = false;
    int best_value = minimum_item_value();
    // Not perfect, but has to mirror pickup code
    units::volume volume_allowed = volume_capacity() - volume_carried();
    units::mass   weight_allowed = weight_capacity() - weight_carried();
    // For some reason range limiting by vision doesn't work properly
    const int range = 6;
    //int range = sight_range( g->light_level( posz() ) );
    //range = std::max( 1, std::min( 12, range ) );

    static const std::string no_pickup( "NO_NPC_PICKUP" );

    const item *wanted = nullptr;

    const bool whitelisting = has_item_whitelist();

    if( volume_allowed <= 0 || weight_allowed <= 0 ) {
        return;
    }

    const auto consider_item =
        [&wanted, &best_value, whitelisting, volume_allowed, weight_allowed, this]
    ( const item & it, const tripoint & p ) {
        if( it.made_of( LIQUID ) ) {
            // Don't even consider liquids.
            return;
        }

        if( whitelisting && !item_whitelisted( it ) ) {
            return;
        }

        // When using a whitelist, skip the value check
        // @todo: Whitelist hierarchy?
        int itval = whitelisting ? 1000 : value( it );

        if( itval > best_value &&
            ( it.volume() <= volume_allowed && it.weight() <= weight_allowed ) ) {
            wanted_item_pos = p;
            wanted = &( it );
            best_value = itval;
        }
    };

    // Harvest item doesn't exist, so we'll be checking by its name
    std::string wanted_name;
    const auto consider_terrain =
    [ this, whitelisting, volume_allowed, &wanted, &wanted_name ]( const tripoint & p ) {
        // We only want to pick plants when there are no items to pick
        if( !whitelisting || wanted != nullptr || !wanted_name.empty() ||
            volume_allowed < units::from_milliliter( 250 ) ) {
            return;
        }

        const auto harvest = g->m.get_harvest_names( p );
        for( const auto &entry : harvest ) {
            if( item_name_whitelisted( entry ) ) {
                wanted_name = entry;
                wanted_item_pos = p;
                break;
            }
        }
    };

    for( const tripoint &p : closest_tripoints_first( range, pos() ) ) {
        // TODO: Make this sight check not overdraw nearby tiles
        // TODO: Optimize that zone check
        if( is_following() && g->check_zone( no_pickup, p ) ) {
            continue;
        }

        if( g->m.sees_some_items( p, *this ) && sees( p ) ) {
            for( const item &it : g->m.i_at( p ) ) {
                consider_item( it, p );
            }
        }

        // Allow terrain check without sight, because it would cost more CPU than it is worth
        consider_terrain( p );

        int veh_part = -1;
        const vehicle *veh = g->m.veh_at( p, veh_part );
        if( veh == nullptr || veh->velocity != 0 || !sees( p ) ) {
            continue;
        }

        veh_part = veh->part_with_feature( veh_part, VPFLAG_CARGO, true );
        static const std::string locked_string( "LOCKED" );
        //TODO Let player know what parts are safe from NPC thieves
        if( veh_part < 0 || veh->part_flag( veh_part, locked_string ) ) {
            continue;
        }

        static const std::string cargo_locking_string( "CARGO_LOCKING" );
        if( veh->part_with_feature( veh_part, cargo_locking_string, true ) != -1 ) {
            continue;
        }

        for( const item &it : veh->get_items( veh_part ) ) {
            consider_item( it, p );
        }
    }

    if( wanted != nullptr ) {
        wanted_name = wanted->tname();
    }

    if( wanted_name.empty() ) {
        return;
    }

    fetching_item = true;

    // TODO: Move that check above, make it multi-target pathing and use it
    // to limit tiles available for choice of items
    const int dist_to_item = rl_dist( wanted_item_pos, pos() );
    const tripoint dest = nearest_passable( wanted_item_pos, pos() );
    update_path( dest );

    if( path.empty() && dist_to_item > 1 ) {
        // Item not reachable, let's just totally give up for now
        fetching_item = false;
    }

    if( fetching_item && rl_dist( wanted_item_pos, pos() ) > 1 && is_following() ) {
        say( _( "Hold on, I want to pick up that %s." ), wanted_name.c_str() );
    }
}

void npc::pick_up_item()
{
    if( is_following() && !rules.allow_pick_up ) {
        add_msg( m_debug, "%s::pick_up_item(); Cancelling on player's request", name.c_str() );
        fetching_item = false;
        moves -= 1;
        return;
    }

    int veh_part = -1;
    vehicle *veh = g->m.veh_at( wanted_item_pos, veh_part );
    if( veh != nullptr ) {
        veh_part = veh->part_with_feature( veh_part, VPFLAG_CARGO, false );
    }

    const bool has_cargo = veh != nullptr &&
                           veh_part >= 0 &&
                           !veh->part_flag( veh_part, "LOCKED" );

    if( ( !g->m.has_items( wanted_item_pos ) && !has_cargo &&
          !g->m.is_harvestable( wanted_item_pos ) && sees( wanted_item_pos ) ) ||
        ( is_following() && g->check_zone( "NO_NPC_PICKUP", wanted_item_pos ) ) ) {
        // Items we wanted no longer exist and we can see it
        // Or player who is leading us doesn't want us to pick it up
        fetching_item = false;
        move_pause();
        add_msg( m_debug, "Canceling pickup - no items or new zone" );
        return;
    }


    add_msg( m_debug, "%s::pick_up_item(); [%d, %d, %d] => [%d, %d, %d]", name.c_str(),
             posx(), posy(), posz(), wanted_item_pos.x, wanted_item_pos.y, wanted_item_pos.z );
    const tripoint dest = nearest_passable( wanted_item_pos, pos() );
    update_path( dest );

    const int dist_to_pickup = rl_dist( pos(), wanted_item_pos );
    if( dist_to_pickup > 1 && !path.empty() ) {
        add_msg( m_debug, "Moving; [%d, %d, %d] => [%d, %d, %d]",
                 posx(), posy(), posz(), path[0].x, path[0].y, path[0].z );

        move_to_next();
        return;
    } else if( dist_to_pickup > 1 && path.empty() ) {
        add_msg( m_debug, "Can't find path" );
        // This can happen, always do something
        fetching_item = false;
        move_pause();
        return;
    }

    // We're adjacent to the item; grab it!

    auto picked_up = pick_up_item_map( wanted_item_pos );
    if( picked_up.empty() && has_cargo ) {
        picked_up = pick_up_item_vehicle( *veh, veh_part );
    }

    if( picked_up.empty() ) {
        // Last chance: plant harvest
        if( g->m.is_harvestable( wanted_item_pos ) ) {
            g->m.examine( *this, wanted_item_pos );
            // Note: we didn't actually pick up anything, just spawned items
            // but we want the item picker to find new items
            fetching_item = false;
            return;
        }
    }
    // Describe the pickup to the player
    bool u_see = g->u.sees( *this ) || g->u.sees( wanted_item_pos );
    if( u_see ) {
        if( picked_up.size() == 1 ) {
            add_msg( _( "%1$s picks up a %2$s." ), name.c_str(),
                     picked_up.front().tname().c_str() );
        } else if( picked_up.size() == 2 ) {
            add_msg( _( "%1$s picks up a %2$s and a %3$s." ), name.c_str(),
                     picked_up.front().tname().c_str(),
                     picked_up.back().tname().c_str() );
        } else if( picked_up.size() > 2 ) {
            add_msg( _( "%s picks up several items." ), name.c_str() );
        } else {
            add_msg( _( "%s looks around nervously, as if searching for something." ), name.c_str() );
        }
    }

    for( auto &it : picked_up ) {
        int itval = value( it );
        if( itval < worst_item_value ) {
            worst_item_value = itval;
        }

        i_add( it );
    }

    moves -= 100;
    fetching_item = false;
    has_new_items = true;
}

template <typename T>
std::list<item> npc_pickup_from_stack( npc &who, T &items )
{
    const bool whitelisting = who.has_item_whitelist();
    auto volume_allowed = who.volume_capacity() - who.volume_carried();
    auto weight_allowed = who.weight_capacity() - who.weight_carried();
    auto min_value = whitelisting ? 0 : who.minimum_item_value();
    std::list<item> picked_up;

    for( auto iter = items.begin(); iter != items.end(); ) {
        const item &it = *iter;
        if( it.made_of( LIQUID ) ) {
            iter++;
            continue;
        }

        if( whitelisting && !who.item_whitelisted( it ) ) {
            iter++;
            continue;
        }

        auto volume = it.volume();
        if( volume > volume_allowed ) {
            iter++;
            continue;
        }

        auto weight = it.weight();
        if( weight > weight_allowed ) {
            iter++;
            continue;
        }

        int itval = whitelisting ? 1000 : who.value( it );
        if( itval < min_value ) {
            iter++;
            continue;
        }

        volume_allowed -= volume;
        weight_allowed -= weight;
        picked_up.push_back( it );
        iter = items.erase( iter );
    }

    return picked_up;
}

std::list<item> npc::pick_up_item_map( const tripoint &where )
{
    auto stack = g->m.i_at( where );
    return npc_pickup_from_stack( *this, stack );
}

std::list<item> npc::pick_up_item_vehicle( vehicle &veh, int part_index )
{
    auto stack = veh.get_items( part_index );
    return npc_pickup_from_stack( *this, stack );
}

void npc::drop_items( int weight, int volume )
{
    add_msg( m_debug, "%s is dropping items-%d,%d (%d items, wgt %d/%d, vol %d/%d)",
             name.c_str(), weight, volume, inv.size(), to_gram( weight_carried() ),
             to_gram( weight_capacity() ), volume_carried() / units::legacy_volume_factor,
             volume_capacity() / units::legacy_volume_factor );

    int weight_dropped = 0, volume_dropped = 0;
    std::vector<ratio_index> rWgt, rVol; // Weight/Volume to value ratios

    // First fill our ratio vectors, so we know which things to drop first
    invslice slice = inv.slice();
    for( unsigned int i = 0; i < slice.size(); i++ ) {
        item &it = slice[i]->front();
        double wgt_ratio, vol_ratio;
        if( value( it ) == 0 ) {
            wgt_ratio = 99999;
            vol_ratio = 99999;
        } else {
            wgt_ratio = it.weight() / 1_gram / value( it );
            vol_ratio = it.volume() / units::legacy_volume_factor / value( it );
        }
        bool added_wgt = false, added_vol = false;
        for( size_t j = 0; j < rWgt.size() && !added_wgt; j++ ) {
            if( wgt_ratio > rWgt[j].ratio ) {
                added_wgt = true;
                rWgt.insert( rWgt.begin() + j, ratio_index( wgt_ratio, i ) );
            }
        }
        if( !added_wgt ) {
            rWgt.push_back( ratio_index( wgt_ratio, i ) );
        }
        for( size_t j = 0; j < rVol.size() && !added_vol; j++ ) {
            if( vol_ratio > rVol[j].ratio ) {
                added_vol = true;
                rVol.insert( rVol.begin() + j, ratio_index( vol_ratio, i ) );
            }
        }
        if( !added_vol ) {
            rVol.push_back( ratio_index( vol_ratio, i ) );
        }
    }

    std::stringstream item_name; // For description below
    int num_items_dropped = 0; // For description below
    // Now, drop items, starting from the top of each list
    while( weight_dropped < weight || volume_dropped < volume ) {
        // weight and volume may be passed as 0 or a negative value, to indicate that
        // decreasing that variable is not important.
        int dWeight = ( weight <= 0 ? -1 : weight - weight_dropped );
        int dVolume = ( volume <= 0 ? -1 : volume - volume_dropped );
        int index;
        // Which is more important, weight or volume?
        if( dWeight > dVolume ) {
            index = rWgt[0].index;
            rWgt.erase( rWgt.begin() );
            // Fix the rest of those indices.
            for( auto &elem : rWgt ) {
                if( elem.index > index ) {
                    elem.index--;
                }
            }
        } else {
            index = rVol[0].index;
            rVol.erase( rVol.begin() );
            // Fix the rest of those indices.
            for( size_t i = 0; i < rVol.size(); i++ ) {
                if( i > rVol.size() )
                    debugmsg( "npc::drop_items() - looping through rVol - Size is %d, i is %d",
                              rVol.size(), i );
                if( rVol[i].index > index ) {
                    rVol[i].index--;
                }
            }
        }
        weight_dropped += slice[index]->front().weight() / 1_gram;
        volume_dropped += slice[index]->front().volume() / units::legacy_volume_factor;
        item dropped = i_rem( index );
        num_items_dropped++;
        if( num_items_dropped == 1 ) {
            item_name << dropped.tname();
        } else if( num_items_dropped == 2 ) {
            item_name << _( " and " ) << dropped.tname();
        }
        g->m.add_item_or_charges( pos(), dropped );
    }
    // Finally, describe the action if u can see it
    std::string item_name_str = item_name.str();
    if( g->u.sees( *this ) ) {
        if( num_items_dropped >= 3 ) {
            add_msg( ngettext( "%s drops %d item.", "%s drops %d items.",
                               num_items_dropped ), name.c_str(),
                     num_items_dropped );
        } else {
            add_msg( _( "%1$s drops a %2$s." ), name.c_str(),
                     item_name_str.c_str() );
        }
    }
    update_worst_item_value();
}

bool npc::find_corpse_to_pulp()
{
    if( is_following() && ( !rules.allow_pulp || g->u.in_vehicle ) ) {
        return false;
    }

    // Pathing with overdraw can get expensive, limit it
    int path_counter = 4;
    const auto check_tile = [this, &path_counter]( const tripoint & p ) -> const item * {
        if( !g->m.sees_some_items( p, *this ) || !sees( p ) )
        {
            return nullptr;
        }

        const auto items = g->m.i_at( p );
        const item *found = nullptr;
        for( const item &it : items )
        {
            // Pulp only stuff that revives, but don't pulp acid stuff
            // That is, if you aren't protected from this stuff!
            if( it.can_revive() ) {
                // If the first encountered corpse bleeds something dangerous then
                // it is not safe to bash.
                if( is_dangerous_field( field_entry( it.get_mtype()->bloodType(), 1, 0 ) ) ) {
                    return nullptr;
                }

                found = &it;
                break;
            }
        }

        if( found != nullptr )
        {
            path_counter--;
            // Only return corpses we can path to
            return update_path( p, false, false ) ? found : nullptr;
        }

        return nullptr;
    };

    const int range = 6;

    const bool had_pulp_target = pulp_location != tripoint_min;

    const item *corpse = nullptr;
    if( had_pulp_target && square_dist( pos(), pulp_location ) <= range ) {
        corpse = check_tile( pulp_location );
    }

    // Find the old target to avoid spamming
    const item *old_target = corpse;

    if( corpse == nullptr ) {
        // If we're following the player, don't wander off to pulp corpses
        const tripoint &around = is_following() ? g->u.pos() : pos();
        for( const tripoint &p : closest_tripoints_first( range, around ) ) {
            corpse = check_tile( p );

            if( corpse != nullptr ) {
                pulp_location = p;
                break;
            }

            if( path_counter <= 0 ) {
                break;
            }
        }
    }

    if( corpse != nullptr && corpse != old_target && is_following() ) {
        say( _( "Hold on, I want to pulp that %s." ),
             corpse->tname().c_str() );
    }

    return corpse != nullptr;
}

bool npc::do_pulp()
{
    if( pulp_location == tripoint_min ) {
        return false;
    }

    if( rl_dist( pulp_location, pos() ) > 1 || pulp_location.z != posz() ) {
        return false;
    }

    // TODO: Don't recreate the activity every time
    int old_moves = moves;
    assign_activity( activity_id( "ACT_PULP" ), calendar::INDEFINITELY_LONG, 0 );
    activity.placement = pulp_location;
    activity.do_turn( this );
    return moves != old_moves;
}

bool npc::wield_better_weapon()
{
    // TODO: Allow wielding weaker weapons against weaker targets
    bool can_use_gun = ( !is_following() || rules.use_guns );
    bool use_silent = ( is_following() && rules.use_silent );
    invslice slice = inv.slice();

    // Check if there's something better to wield
    item *best = &weapon;
    double best_value = -100.0;

    const long ups_charges = charges_of( "UPS" );

    const auto compare_weapon =
    [this, &best, &best_value, ups_charges, can_use_gun, use_silent]( item & it ) {
        bool allowed = can_use_gun && it.is_gun() && ( !use_silent || it.is_silent() );
        double val;
        if( !allowed ) {
            val = weapon_value( it, 0 );
        } else {
            long ammo_count = it.ammo_remaining();
            long ups_drain = it.get_gun_ups_drain();
            if( ups_drain > 0 ) {
                ammo_count = std::min( ammo_count, ups_charges / ups_drain );
            }

            val = weapon_value( it, ammo_count );
        }

        if( val > best_value ) {
            best = &it;
            best_value = val;
        }
    };

    compare_weapon( weapon );
    // To prevent changing to barely better stuff
    best_value *= std::max<float>( 1.0f, ai_cache.danger_assessment / 10.0f );

    // Fists aren't checked below
    compare_weapon( ret_null );

    visit_items( [&compare_weapon]( item * node ) {
        // Skip some bad items
        if( !node->is_melee() ) {
            return VisitResponse::SKIP;
        }

        compare_weapon( *node );

        return VisitResponse::SKIP;
    } );

    // @todo: Reimplement switching to empty guns
    // Needs to check reload speed, RELOAD_ONE etc.
    // Until then, the NPCs should reload the guns as a last resort

    if( best == &weapon ) {
        add_msg( m_debug, "Wielded %s is best at %.1f, not switching",
                 best->display_name().c_str(), best_value );
        return false;
    }

    add_msg( m_debug, "Wielding %s at value %.1f",
             best->display_name().c_str(), best_value );

    wield( *best );
    return true;
}

bool npc::scan_new_items()
{
    add_msg( m_debug, "%s scanning new items", name.c_str() );
    if( !wield_better_weapon() ) {
        // Stop "having new items" when you no longer do anything with them
        has_new_items = false;
        return true;
    }

    return false;
    // TODO: Armor?
}

void npc::wield_best_melee()
{
    double best_value = 0.0;
    item *it = inv.best_for_melee( *this, best_value );
    if( unarmed_value() >= best_value ) {
        // "I cast fist!"
        it = &ret_null;
    }

    wield( *it );
}

void npc_throw( npc &np, item &it, int index, const tripoint &pos )
{
    if( g->u.sees( np ) ) {
        add_msg( _( "%1$s throws a %2$s." ), np.name.c_str(), it.tname().c_str() );
    }

    long stack_size = -1;
    if( it.count_by_charges() ) {
        stack_size = it.charges;
        it.charges = 1;
    }
    np.throw_item( pos, it );
    // Throw a single charge of a stacking object.
    if( stack_size == -1 || stack_size == 1 ) {
        np.i_rem( index );
    } else {
        it.charges = stack_size - 1;
    }
}

bool npc::alt_attack()
{
    if( is_following() && !rules.use_grenades ) {
        return false;
    }

    Creature *critter = current_target();
    if( critter == nullptr ) {
        // This function shouldn't be called...
        debugmsg( "npc::alt_attack() called with no target" );
        move_pause();
        return false;
    }

    tripoint tar = critter->pos();

    const int dist = rl_dist( pos(), tar );
    item *used = nullptr;
    // Remember if we have an item that is dangerous to hold
    bool used_dangerous = false;

    static const std::string danger_string( "NPC_THROW_NOW" );
    static const std::string alt_string( "NPC_ALT_ATTACK" );
    // @todo: The active bomb with shortest fuse should be thrown first
    const auto check_alt_item = [&used, &used_dangerous, dist, this]( item & it ) {
        const bool dangerous = it.has_flag( danger_string );
        if( !dangerous && used_dangerous ) {
            return;
        }

        // Not alt attack
        if( !dangerous && !it.has_flag( alt_string ) ) {
            return;
        }

        // @todo: Non-thrown alt items
        if( !dangerous && throw_range( it ) < dist ) {
            return;
        }

        // Low priority items
        if( !dangerous && used != nullptr ) {
            return;
        }

        used = &it;
        used_dangerous = used_dangerous || dangerous;
    };

    check_alt_item( weapon );
    for( auto &sl : inv.slice() ) {
        // @todo: Cached values - an itype slot maybe?
        check_alt_item( sl->front() );
    }

    if( used == nullptr ) {
        return false;
    }

    int weapon_index = get_item_position( used );
    if( weapon_index == INT_MIN ) {
        debugmsg( "npc::alt_attack() couldn't find expected item %s",
                  used->tname().c_str() );
        return false;
    }

    // Are we going to throw this item?
    if( !used->active && used->has_flag( "NPC_ACTIVATE" ) ) {
        activate_item( weapon_index );
        // Note: intentional lack of return here
        // We want to ignore player-centric rules to avoid carrying live explosives
        // @todo: Non-grenades
    }

    // We are throwing it!
    int conf = confident_throw_range( *used, critter );
    const bool wont_hit = wont_hit_friend( tar, *used, true );
    if( dist <= conf && wont_hit ) {
        npc_throw( *this, *used, weapon_index, tar );
        return true;
    }

    if( wont_hit ) {
        // Within this block, our chosen target is outside of our range
        update_path( tar );
        move_to_next(); // Move towards the target
    }

    // Danger of friendly fire
    if( !wont_hit && !used_dangerous ) {
        // Safe to hold on to, for now
        // Maneuver around player
        avoid_friendly_fire();
        return true;
    }

    // We need to throw this live (grenade, etc) NOW! Pick another target?
    for( int dist = 2; dist <= conf; dist++ ) {
        for( const tripoint &pt : g->m.points_in_radius( pos(), dist ) ) {
            const monster *const target_ptr = g->critter_at<monster>( pt );
            int newdist = rl_dist( pos(), pt );
            // TODO: Change "newdist >= 2" to "newdist >= safe_distance(used)"
            if( newdist <= conf && newdist >= 2 && target_ptr &&
                wont_hit_friend( pt, *used, true ) ) {
                // Friendlyfire-safe!
                ai_cache.target = g->shared_from( *target_ptr );
                if( !one_in( 100 ) ) {
                    // Just to prevent infinite loops...
                    if( alt_attack() ) {
                        return true;
                    }
                }
                return false;
            }
        }
    }
    /* If we have reached THIS point, there's no acceptable monster to throw our
     * grenade or whatever at.  Since it's about to go off in our hands, better to
     * just chuck it as far away as possible--while being friendly-safe.
     */
    int best_dist = 0;
    for( int dist = 2; dist <= conf; dist++ ) {
        for( const tripoint &pt : g->m.points_in_radius( pos(), dist ) ) {
            int new_dist = rl_dist( pos(), pt );
            if( new_dist > best_dist && wont_hit_friend( pt, *used, true ) ) {
                best_dist = new_dist;
                tar = pt;
            }
        }
    }
    /* Even if tar.x/tar.y didn't get set by the above loop, throw it anyway.  They
     * should be equal to the original location of our target, and risking friendly
     * fire is better than holding on to a live grenade / whatever.
     */
    npc_throw( *this, *used, weapon_index, tar );
    return true;
}

void npc::activate_item( int item_index )
{
    const int oldmoves = moves;
    item &it = i_at( item_index );
    if( it.is_tool() || it.is_food() ) {
        it.type->invoke( *this, it, pos() );
    }

    if( moves == oldmoves ) {
        // A hack to prevent debugmsgs when NPCs activate 0 move items
        // while not removing the debugmsgs for other 0 move actions
        moves--;
    }
}

void npc::heal_player( player &patient )
{
    int dist = rl_dist( pos(), patient.pos() );

    if( dist > 1 ) {
        // We need to move to the player
        update_path( patient.pos() );
        move_to_next();
        return;
    }

    // Close enough to heal!
    bool u_see = g->u.sees( *this ) || g->u.sees( patient );
    if( u_see ) {
        add_msg( _( "%1$s heals %2$s." ), name.c_str(), patient.name.c_str() );
    }

    item &used = get_healing_item();
    if( used.is_null() ) {
        debugmsg( "%s tried to heal you but has no healing item", disp_name().c_str() );
        return;
    }

    long charges_used = used.type->invoke( *this, used, patient.pos(), "heal" );
    consume_charges( used, charges_used );

    if( !patient.is_npc() ) {
        // Test if we want to heal the player further
        if( op_of_u.value * 4 + op_of_u.trust + personality.altruism * 3 +
            ( fac_has_value( FACVAL_CHARITABLE ) ?  5 : 0 ) +
            ( fac_has_job( FACJOB_DOCTORS )    ? 15 : 0 ) - op_of_u.fear * 3 <  25 ) {
            attitude = NPCATT_FOLLOW;
            say( _( "That's all the healing I can do." ) );
        } else {
            say( _( "Hold still, I can heal you more." ) );
        }
    }
}

void npc::heal_self()
{
    item &used = get_healing_item();
    if( used.is_null() ) {
        debugmsg( "%s tried to heal self but has no healing item", disp_name().c_str() );
        return;
    }

    if( g->u.sees( *this ) ) {
        add_msg( _( "%s applies a %s" ), name.c_str(), used.tname().c_str() );
    }

    long charges_used = used.type->invoke( *this, used, pos(), "heal" );
    if( used.is_medication() ) {
        consume_charges( used, charges_used );
    }
}

void npc::use_painkiller()
{
    // First, find the best painkiller for our pain level
    item *it = inv.most_appropriate_painkiller( get_pain() );

    if( it->is_null() ) {
        debugmsg( "NPC tried to use painkillers, but has none!" );
        move_pause();
    } else {
        if( g->u.sees( *this ) ) {
            add_msg( _( "%1$s takes some %2$s." ), name.c_str(), it->tname().c_str() );
        }
        consume( inv.position_by_item( it ) );
        moves = 0;
    }
}

// We want our food to:
// Provide enough nutrition and quench
// Not provide too much of either (don't waste food)
// Not be unhealthy
// Not have side effects
// Be eaten before it rots (favor soon-to-rot perishables)
float rate_food( const item &it, int want_nutr, int want_quench )
{
    const auto &food = it.type->comestible;
    if( !food ) {
        return 0.0f;
    }

    if( food->parasites ) {
        return 0.0;
    }

    int nutr = food->nutr;
    int quench = food->quench;

    if( nutr <= 0 && quench <= 0 ) {
        // Not food - may be salt, drugs etc.
        return 0.0f;
    }

    if( !it.type->use_methods.empty() ) {
        // TODO: Get a good method of telling apart:
        // raw meat (parasites - don't eat unless mutant)
        // zed meat (poison - don't eat unless mutant)
        // alcohol (debuffs, health drop - supplement diet but don't bulk-consume)
        // caffeine (fine to consume, but expensive and prevents sleep)
        // hallucination mushrooms (NPCs don't hallucinate, so don't eat those)
        // honeycomb (harmless iuse)
        // royal jelly (way too expensive to eat as food)
        // mutagenic crap (don't eat, we want player to micromanage muties)
        // marloss (NPCs don't turn fungal)
        // weed brownies (small debuff)
        // seeds (too expensive)

        // For now skip all of those
        return 0.0f;
    }

    double relative_rot = it.get_relative_rot();
    if( relative_rot >= 1.0f ) {
        // TODO: Allow sapro mutants to eat it anyway and make them prefer it
        return 0.0f;
    }

    float weight = std::max( 1.0, 10.0 * relative_rot );
    if( food->fun < 0 ) {
        // This helps to avoid eating stuff like flour
        weight /= ( -food->fun ) + 1;
    }

    if( food->healthy < 0 ) {
        weight /= ( -food->healthy ) + 1;
    }

    // Avoid wasting quench values unless it's about to rot away
    if( relative_rot < 0.9f && quench > want_quench ) {
        weight -= ( 1.0f - relative_rot ) * ( quench - want_quench );
    }

    if( quench < 0 && want_quench > 0 && want_nutr < want_quench ) {
        // Avoid stuff that makes us thirsty when we're more thirsty than hungry
        weight = weight * want_nutr / want_quench;
    }

    if( nutr > want_nutr ) {
        // TODO: Allow overeating in some cases
        if( nutr >= 5 ) {
            return 0.0f;
        }

        if( relative_rot < 0.9f ) {
            weight /= nutr - want_nutr;
        }
    }

    if( it.poison > 0 ) {
        weight -= it.poison;
    }

    return weight;
}

bool npc::consume_food()
{
    float best_weight = 0.0f;
    int index = -1;
    int want_hunger = get_hunger();
    int want_quench = get_thirst();
    invslice slice = inv.slice();
    for( unsigned int i = 0; i < slice.size(); i++ ) {
        const item &it = slice[i]->front();
        const item &food_item = it.is_food_container() ?
                                it.contents.front() : it;
        float cur_weight = rate_food( food_item, want_hunger, want_quench );
        // Note: will_eat is expensive, avoid calling it if possible
        if( cur_weight > best_weight && will_eat( food_item ).success() ) {
            best_weight = cur_weight;
            index = i;
        }
    }

    if( index == -1 ) {
        if( !is_friend() ) {
            // TODO: Remove this and let player "exploit" hungry NPCs
            set_hunger( 0 );
            set_thirst( 0 );
        }
        return false;
    }

    // consume doesn't return a meaningful answer, we need to compare moves
    // @todo: Make player::consume return false if it fails to consume
    int old_moves = moves;
    bool consumed = consume( index ) && old_moves != moves;
    if( !consumed ) {
        debugmsg( "%s failed to consume %s", name.c_str(), i_at( index ).tname().c_str() );
    }

    return consumed;
}

void npc::mug_player( player &mark )
{
    if( mark.is_armed() ) {
        make_angry();
    }

    if( rl_dist( pos(), mark.pos() ) > 1 ) { // We have to travel
        update_path( mark.pos() );
        move_to_next();
        return;
    }

    const bool u_see = g->u.sees( *this ) || g->u.sees( mark );
    if( mark.cash > 0 ) {
        cash += mark.cash;
        mark.cash = 0;
        moves = 0;
        // Describe the action
        if( mark.is_npc() ) {
            if( u_see ) {
                add_msg( _( "%1$s takes %2$s's money!" ),
                         name.c_str(), mark.name.c_str() );
            }
        } else {
            add_msg( m_bad, _( "%s takes your money!" ), name.c_str() );
        }
        return;
    }

    // We already have their money; take some goodies!
    // value_mod affects at what point we "take the money and run"
    // A lower value means we'll take more stuff
    double value_mod = 1 - ( ( 10 - personality.bravery )    * .05 ) -
                       ( ( 10 - personality.aggression ) * .04 ) -
                       ( ( 10 - personality.collector )  * .06 );
    if( !mark.is_npc() ) {
        value_mod += ( op_of_u.fear * .08 );
        value_mod -= ( ( 8 - op_of_u.value ) * .07 );
    }
    double best_value = minimum_item_value() * value_mod;
    int item_index = INT_MIN;
    invslice slice = mark.inv.slice();
    for( unsigned int i = 0; i < slice.size(); i++ ) {
        if( value( slice[i]->front() ) >= best_value &&
            can_pickVolume( slice[i]->front(), true ) &&
            can_pickWeight( slice[i]->front(), true ) ) {
            best_value = value( slice[i]->front() );
            item_index = i;
        }
    }
    if( item_index == INT_MIN ) { // Didn't find anything worthwhile!
        attitude = NPCATT_FLEE;
        if( !one_in( 3 ) ) {
            say( "<done_mugging>" );
        }
        moves -= 100;
        return;
    }

    item stolen = mark.i_rem( item_index );
    if( mark.is_npc() ) {
        if( u_see ) {
            add_msg( _( "%1$s takes %2$s's %3$s." ), name.c_str(),
                     mark.name.c_str(),
                     stolen.tname().c_str() );
        }
    } else {
        add_msg( m_bad, _( "%1$s takes your %2$s." ),
                 name.c_str(), stolen.tname().c_str() );
    }
    i_add( stolen );
    moves -= 100;
    if( !mark.is_npc() ) {
        op_of_u.value -= rng( 0, 1 );  // Decrease the value of the player
    }
}

void npc::look_for_player( player &sought )
{
    update_path( sought.pos() );
    move_to_next();
    return;
    // The part below is not implemented properly
    /*
    if( sees( sought ) ) {
        move_pause();
        return;
    }

    if (!path.empty()) {
        const tripoint &dest = path[path.size() - 1];
        if( !sees( dest ) ) {
            move_to_next();
            return;
        }
        path.clear();
    }
    std::vector<point> possibilities;
    for (int x = 1; x < SEEX * MAPSIZE; x += 11) { // 1, 12, 23, 34
        for (int y = 1; y < SEEY * MAPSIZE; y += 11) {
            if( sees( x, y ) ) {
                possibilities.push_back(point(x, y));
            }
        }
    }
    if (possibilities.empty()) { // We see all the spots we'd like to check!
        say("<wait>");
        move_pause();
    } else {
        if (one_in(6)) {
            say("<wait>");
        }
        update_path( tripoint( random_entry( possibilities ), posz() ) );
        move_to_next();
    }
    */
}

bool npc::saw_player_recently() const
{
    return ( last_player_seen_pos.x >= 0 && last_player_seen_pos.x < SEEX * MAPSIZE &&
             last_player_seen_pos.y >= 0 && last_player_seen_pos.y < SEEY * MAPSIZE &&
             last_seen_player_turn > 0 );
}

bool npc::has_destination() const
{
    return goal != no_goal_point;
}

void npc::reach_destination()
{
    // Guarding NPCs want a specific point, not just an overmap tile
    // Rest stops having a goal after reaching it
    if( !is_guarding() ) {
        goal = no_goal_point;
        return;
    }

    // If we are guarding, remember our position in case we get forcibly moved
    goal = global_omt_location();
    if( guard_pos == global_square_location() ) {
        // This is the specific point
        return;
    }

    if( path.size() > 1 ) {
        // No point recalculating the path to get home
        move_to_next();
    } else if( guard_pos != no_goal_point ) {
        const tripoint sm_dir = goal - submap_coords;
        const tripoint dest( sm_dir.x * SEEX + guard_pos.x - posx(),
                             sm_dir.y * SEEY + guard_pos.y - posy(),
                             guard_pos.z );
        update_path( dest );
        move_to_next();
    } else {
        guard_pos = global_square_location();
    }
}

void npc::set_destination()
{
    /* TODO: Make NPCs' movement more intelligent.
     * Right now this function just makes them attempt to address their needs:
     *  if we need ammo, go to a gun store, if we need food, go to a grocery store,
     *  and if we don't have any needs, pick a random spot.
     * What it SHOULD do is that, if there's time; but also look at our mission and
     *  our faction to determine more meaningful actions, such as attacking a rival
     *  faction's base, or meeting up with someone friendly.  NPCs should also
     *  attempt to reach safety before nightfall, and possibly similar goals.
     * Also, NPCs should be able to assign themselves missions like "break into that
     *  lab" or "map that river bank."
     */
    if( is_guarding() ) {
        guard_current_pos();
        return;
    }

    // all of the following luxuries are at ground level.
    // so please wallow in hunger & fear if below ground.
    if( posz() != 0 && !g->m.has_zlevels() ) {
        goal = no_goal_point;
        return;
    }

    decide_needs();
    if( needs.empty() ) { // We don't need anything in particular.
        needs.push_back( need_none );
    }

    // We need that, otherwise find_closest won't work properly
    // TODO: Allow finding sewers and stuff
    tripoint surface_omt_loc = global_omt_location();
    surface_omt_loc.z = 0;

<<<<<<< HEAD
    std::string dest_type = overmap_locations::get_random_terrain( need_id( needs[ 0 ] ) );
    if( dest_type.empty() ) {
        dest_type = "field";
        goal = overmap_buffer.find_random( surface_omt_loc, dest_type, 0, false );
    } else {
        goal = overmap_buffer.find_closest( surface_omt_loc, dest_type, 0, false );
    }

    DebugLog( D_INFO, DC_ALL ) << "New goal for NPC [" << get_name().c_str() << "] with [" <<
                               need_id( needs[ 0 ] ).c_str() << "] is [" << dest_type.c_str() << "] in ["
=======
    const std::string dest_type = get_location_for( needs.front() )->get_random_terrain_string();
    goal = overmap_buffer.find_closest( surface_omt_loc, dest_type, 0, false );

    DebugLog( D_INFO, DC_ALL ) << "npc::set_destination - new goal for NPC [" << get_name().c_str() << "] with [" <<
                               need_id( needs.front() ).c_str() << "] is [" << dest_type.c_str() << "] in ["
>>>>>>> 0bda40da
                               << goal.x << "," << goal.y << "," << goal.z << "].";
}

void npc::go_to_destination()
{
    if( goal == no_goal_point ) {
        add_msg( m_debug, "npc::go_to_destination with no goal" );
        move_pause();
        reach_destination();
        return;
    }

    const tripoint omt_pos = global_omt_location();
    int sx = sgn( goal.x - omt_pos.x );
    int sy = sgn( goal.y - omt_pos.y );
    const int minz = std::min( goal.z, posz() );
    const int maxz = std::max( goal.z, posz() );
    add_msg( m_debug, "%s going (%d,%d,%d)->(%d,%d,%d)", name.c_str(),
             omt_pos.x, omt_pos.y, omt_pos.z, goal.x, goal.y, goal.z );
    if( goal == omt_pos ) {
        // We're at our desired map square!
        reach_destination();
        return;
    }

    if( !path.empty() &&
        sgn( path.back().x - posx() ) == sx &&
        sgn( path.back().y - posy() ) == sy &&
        sgn( path.back().z - posz() ) == sgn( goal.z - posz() ) ) {
        // We're moving in the right direction, don't find a different path
        move_to_next();
        return;
    }

    if( sx == 0 && sy == 0 && goal.z != posz() ) {
        // Make sure we always have some points to check
        sx = rng( -1, 1 );
        sy = rng( -1, 1 );
    }

    // sx and sy are now equal to the direction we need to move in
    tripoint dest( posx() + 8 * sx, posy() + 8 * sy, goal.z );
    for( int i = 0; i < 8; i++ ) {
        if( ( g->m.passable( dest ) ||
              //Needs 20% chance of bashing success to be considered for pathing
              g->m.bash_rating( smash_ability(), dest ) >= 2 ||
              g->m.open_door( dest, true, true ) ) &&
            ( one_in( 4 ) || sees( dest ) ) ) {
            update_path( dest );
            if( !path.empty() && can_move_to( path[0] ) ) {
                move_to_next();
                return;
            } else {
                move_pause();
                return;
            }
        }

        dest = tripoint( posx() + rng( 0, 16 ) * sx, posy() + rng( 0, 16 ) * sy, rng( minz, maxz ) );
    }
    move_pause();
}

void npc::guard_current_pos()
{
    goal = global_omt_location();
    guard_pos = global_square_location();
}

std::string npc_action_name( npc_action action )
{
    switch( action ) {
        case npc_undecided:
            return _( "Undecided" );
        case npc_pause:
            return _( "Pause" );
        case npc_reload:
            return _( "Reload" );
        case npc_sleep:
            return _( "Sleep" );
        case npc_pickup:
            return _( "Pick up items" );
        case npc_wield_melee:
            return _( "Wield melee weapon" );
        case npc_wield_loaded_gun:
            return _( "Wield loaded gun" );
        case npc_wield_empty_gun:
            return _( "Wield empty gun" );
        case npc_heal:
            return _( "Heal self" );
        case npc_use_painkiller:
            return _( "Use painkillers" );
        case npc_drop_items:
            return _( "Drop items" );
        case npc_flee:
            return _( "Flee" );
        case npc_melee:
            return _( "Melee" );
        case npc_reach_attack:
            return _( "Reach attack" );
        case npc_aim:
            return _( "Aim" );
        case npc_shoot:
            return _( "Shoot" );
        case npc_look_for_player:
            return _( "Look for player" );
        case npc_heal_player:
            return _( "Heal player" );
        case npc_follow_player:
            return _( "Follow player" );
        case npc_follow_embarked:
            return _( "Follow player (embarked)" );
        case npc_talk_to_player:
            return _( "Talk to player" );
        case npc_mug_player:
            return _( "Mug player" );
        case npc_goto_destination:
            return _( "Go to destination" );
        case npc_avoid_friendly_fire:
            return _( "Avoid friendly fire" );
        default:
            return "Unnamed action";
    }
}

void print_action( const char *prepend, npc_action action )
{
    if( action != npc_undecided ) {
        add_msg( m_debug, prepend, npc_action_name( action ).c_str() );
    }
}

const Creature *npc::current_target() const
{
    return ai_cache.target.get();
}

Creature *npc::current_target()
{
    return const_cast<Creature *>( const_cast<const npc *>( this )->current_target() );
}

// Maybe TODO: Move to Character method and use map methods
body_part bp_affected( npc &who, const efftype_id &effect_type )
{
    body_part ret = num_bp;
    int highest_intensity = INT_MIN;
    for( int i = 0; i < num_bp; i++ ) {
        body_part bp = body_part( i );
        const auto &eff = who.get_effect( effect_type, bp );
        if( !eff.is_null() && eff.get_intensity() > highest_intensity ) {
            ret = bp;
            highest_intensity = eff.get_intensity();
        }
    }

    return ret;
}

bool npc::complain()
{
    static const std::string infected_string = "infected";
    static const std::string fatigue_string = "fatigue";
    static const std::string bite_string = "bite";
    static const std::string bleed_string = "bleed";
    static const std::string radiation_string = "radiation";
    static const std::string hunger_string = "hunger";
    static const std::string thirst_string = "thirst";
    // TODO: Allow calling for help when scared
    if( !is_following() || !g->u.sees( *this ) ) {
        return false;
    }

    // Don't wake player up with non-serious complaints
    const bool do_complain = rules.allow_complain && !g->u.in_sleep_state();

    // When infected, complain every (4-intensity) hours
    // At intensity 3, ignore player wanting us to shut up
    if( has_effect( effect_infected ) ) {
        body_part bp = bp_affected( *this, effect_infected );
        const auto &eff = get_effect( effect_infected, bp );
        if( complaints[infected_string] < calendar::turn - HOURS( 4 - eff.get_intensity() ) &&
            ( do_complain || eff.get_intensity() >= 3 ) ) {
            say( _( "My %s wound is infected..." ), body_part_name( bp ).c_str() );
            complaints[infected_string] = calendar::turn;
            // Only one complaint per turn
            return true;
        }
    }

    // When bitten, complain every hour, but respect restrictions
    if( has_effect( effect_bite ) ) {
        body_part bp = bp_affected( *this, effect_bite );
        if( do_complain &&
            complaints[bite_string] < calendar::turn - HOURS( 1 ) ) {
            say( _( "The bite wound on my %s looks bad." ), body_part_name( bp ).c_str() );
            complaints[bite_string] = calendar::turn;
            return true;
        }
    }

    // When tired, complain every 30 minutes
    // If massively tired, ignore restrictions
    if( get_fatigue() > TIRED &&
        complaints[fatigue_string] < calendar::turn - MINUTES( 30 ) &&
        ( do_complain || get_fatigue() > MASSIVE_FATIGUE - 100 ) ) {
        say( "<yawn>" );
        complaints[fatigue_string] = calendar::turn;
        return true;
    }

    // Radiation every 10 minutes
    if( radiation > 90 &&
        complaints[radiation_string] < calendar::turn - MINUTES( 10 ) &&
        ( do_complain || radiation > 150 ) ) {
        say( _( "I'm suffering from radiation sickness..." ) );
        complaints[radiation_string] = calendar::turn;
        return true;
    }

    // Hunger every 3-6 hours
    // Since NPCs can't starve to death, respect the rules
    if( get_hunger() > 160 &&
        complaints[hunger_string] < calendar::turn - std::max( HOURS( 3 ),
                MINUTES( 60 * 8 - get_hunger() ) ) &&
        do_complain ) {
        say( _( "<hungry>" ) );
        complaints[hunger_string] = calendar::turn;
        return true;
    }

    // Thirst every 2 hours
    // Since NPCs can't dry to death, respect the rules
    if( get_thirst() > 80
        && complaints[thirst_string] < calendar::turn - HOURS( 2 ) &&
        do_complain ) {
        say( _( "<thirsty>" ) );
        complaints[thirst_string] = calendar::turn;
        return true;
    }

    //Bleeding every 5 minutes
    if( has_effect( effect_bleed ) ) {
        body_part bp = bp_affected( *this, effect_bleed );
        if( do_complain &&
            complaints[bleed_string] < calendar::turn - MINUTES( 5 ) ) {
            say( _( "My %s is bleeding!" ), body_part_name( bp ).c_str() );
            complaints[bleed_string] = calendar::turn;
            return true;
        }
    }

    return false;
}

void npc::do_reload( item &it )
{
    item::reload_option reload_opt = select_ammo( it );

    if( !reload_opt ) {
        debugmsg( "do_reload failed: no usable ammo for %s", it.tname().c_str() );
        return;
    }

    // Note: we may be reloading the magazine inside, not the gun itself
    // Maybe @todo: allow reload functions to understand such reloads instead of const casts
    item &target = const_cast<item &>( *reload_opt.target );
    item_location &usable_ammo = reload_opt.ammo;

    long qty = std::max( 1l, std::min( usable_ammo->charges,
                                       it.ammo_capacity() - it.ammo_remaining() ) );
    int reload_time = item_reload_cost( it, *usable_ammo, qty );
    // @todo: Consider printing this info to player too
    const std::string ammo_name = usable_ammo->tname();
    if( !target.reload( *this, std::move( usable_ammo ), qty ) ) {
        debugmsg( "do_reload failed: item %s could not be reloaded with %ld charge(s) of %s",
                  it.tname().c_str(), qty, ammo_name.c_str() );
        return;
    }

    moves -= reload_time;
    recoil = MAX_RECOIL;

    if( g->u.sees( *this ) ) {
        add_msg( _( "%1$s reloads their %2$s." ), name.c_str(), it.tname().c_str() );
        sfx::play_variant_sound( "reload", it.typeId(), sfx::get_heard_volume( pos() ),
                                 sfx::get_heard_angle( pos() ) );
    }

    // Otherwise the NPC may not equip the weapon until they see danger
    has_new_items = true;
}

bool npc::adjust_worn()
{
    const auto covers_broken = [this]( const item & it, side s ) {
        const auto covered = it.get_covered_body_parts( s );
        for( size_t i = 0; i < num_hp_parts; i++ ) {
            if( hp_cur[ i ] <= 0 && covered.test( hp_to_bp( hp_part( i ) ) ) ) {
                return true;
            }
        }
        return false;
    };

    for( auto &elem : worn ) {
        if( !elem.has_flag( "SPLINT" ) ) {
            continue;
        }

        if( !covers_broken( elem, elem.get_side() ) ) {
            const bool needs_change = covers_broken( elem, opposite_side( elem.get_side() ) );
            // Try to change side (if it makes sense), or take off.
            if( ( needs_change && change_side( elem ) ) || takeoff( elem ) ) {
                return true;
            }
        }
    }

    return false;
}<|MERGE_RESOLUTION|>--- conflicted
+++ resolved
@@ -2876,24 +2876,11 @@
     tripoint surface_omt_loc = global_omt_location();
     surface_omt_loc.z = 0;
 
-<<<<<<< HEAD
-    std::string dest_type = overmap_locations::get_random_terrain( need_id( needs[ 0 ] ) );
-    if( dest_type.empty() ) {
-        dest_type = "field";
-        goal = overmap_buffer.find_random( surface_omt_loc, dest_type, 0, false );
-    } else {
-        goal = overmap_buffer.find_closest( surface_omt_loc, dest_type, 0, false );
-    }
-
-    DebugLog( D_INFO, DC_ALL ) << "New goal for NPC [" << get_name().c_str() << "] with [" <<
-                               need_id( needs[ 0 ] ).c_str() << "] is [" << dest_type.c_str() << "] in ["
-=======
     const std::string dest_type = get_location_for( needs.front() )->get_random_terrain_string();
     goal = overmap_buffer.find_closest( surface_omt_loc, dest_type, 0, false );
 
     DebugLog( D_INFO, DC_ALL ) << "npc::set_destination - new goal for NPC [" << get_name().c_str() << "] with [" <<
                                need_id( needs.front() ).c_str() << "] is [" << dest_type.c_str() << "] in ["
->>>>>>> 0bda40da
                                << goal.x << "," << goal.y << "," << goal.z << "].";
 }
 
