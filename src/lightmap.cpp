#include "lightmap.h"

#include "fragment_cloud.h"
#include "mapdata.h"
#include "map.h"
#include "map_iterator.h"
#include "game.h"
#include "npc.h"
#include "monster.h"
#include "veh_type.h"
#include "vehicle.h"
#include "submap.h"
#include "mtype.h"
#include "weather.h"
#include "vpart_position.h"
#include "shadowcasting.h"

#include <cmath>
#include <cstring>

#define INBOUNDS(x, y) \
    (x >= 0 && x < SEEX * MAPSIZE && y >= 0 && y < SEEY * MAPSIZE)
#define LIGHTMAP_CACHE_X SEEX * MAPSIZE
#define LIGHTMAP_CACHE_Y SEEY * MAPSIZE

const efftype_id effect_onfire( "onfire" );
const efftype_id effect_haslight( "haslight" );

constexpr double PI     = 3.14159265358979323846;
constexpr double HALFPI = 1.57079632679489661923;
constexpr double SQRT_2 = 1.41421356237309504880;

void map::add_light_from_items( const tripoint &p, std::list<item>::iterator begin,
                                std::list<item>::iterator end )
{
    for( auto itm_it = begin; itm_it != end; ++itm_it ) {
        float ilum = 0.0; // brightness
        int iwidth = 0; // 0-360 degrees. 0 is a circular light_source
        int idir = 0;   // otherwise, it's a light_arc pointed in this direction
        if( itm_it->getlight( ilum, iwidth, idir ) ) {
            if( iwidth > 0 ) {
                apply_light_arc( p, idir, ilum, iwidth );
            } else {
                add_light_source( p, ilum );
            }
        }
    }
}

// TODO Consider making this just clear the cache and dynamically fill it in as trans() is called
void map::build_transparency_cache( const int zlev )
{
    auto &map_cache = get_cache( zlev );
    auto &transparency_cache = map_cache.transparency_cache;
    auto &outside_cache = map_cache.outside_cache;

    if( !map_cache.transparency_cache_dirty ) {
        return;
    }

    // Default to just barely not transparent.
    std::uninitialized_fill_n(
        &transparency_cache[0][0], MAPSIZE*SEEX * MAPSIZE*SEEY, static_cast<float>( LIGHT_TRANSPARENCY_OPEN_AIR ) );

    float sight_penalty = weather_data(g->weather).sight_penalty;

    // Traverse the submaps in order
    for( int smx = 0; smx < my_MAPSIZE; ++smx ) {
        for( int smy = 0; smy < my_MAPSIZE; ++smy ) {
            auto const cur_submap = get_submap_at_grid( smx, smy, zlev );

            for( int sx = 0; sx < SEEX; ++sx ) {
                for( int sy = 0; sy < SEEY; ++sy ) {
                    const int x = sx + smx * SEEX;
                    const int y = sy + smy * SEEY;

                    auto &value = transparency_cache[x][y];

                    if( !(cur_submap->ter[sx][sy].obj().transparent &&
                          cur_submap->frn[sx][sy].obj().transparent) ) {
                        value = LIGHT_TRANSPARENCY_SOLID;
                        continue;
                    }

                    if( outside_cache[x][y] ) {
                        value *= sight_penalty;
                    }

                    for( auto const &fld : cur_submap->fld[sx][sy] ) {
                        const field_entry &cur = fld.second;
                        const field_id type = cur.getFieldType();
                        const int density = cur.getFieldDensity();

                        if( fieldlist[type].transparent[density - 1] ) {
                            continue;
                        }

                        // Fields are either transparent or not, however we want some to be translucent
                        switch (type) {
                        case fd_cigsmoke:
                        case fd_weedsmoke:
                        case fd_cracksmoke:
                        case fd_methsmoke:
                        case fd_relax_gas:
                            value *= 5;
                            break;
                        case fd_smoke:
                        case fd_incendiary:
                        case fd_toxic_gas:
                        case fd_tear_gas:
                            if (density == 3) {
                                value = LIGHT_TRANSPARENCY_SOLID;
                            } else if (density == 2) {
                                value *= 10;
                            }
                            break;
                        case fd_nuke_gas:
                            value *= 10;
                            break;
                        case fd_fire:
                            value *= 1.0 - ( density * 0.3 );
                            break;
                        default:
                            value = LIGHT_TRANSPARENCY_SOLID;
                            break;
                        }
                        // TODO: [lightmap] Have glass reduce light as well
                    }
                }
            }
        }
    }
    map_cache.transparency_cache_dirty = false;
}

void map::apply_character_light( player &p )
{
    if( p.has_effect( effect_onfire ) ) {
        apply_light_source( p.pos(), 8 );
    } else if( p.has_effect( effect_haslight ) ) {
        apply_light_source( p.pos(), 4 );
    }

    float const held_luminance = p.active_light();
    if( held_luminance > LIGHT_AMBIENT_LOW ) {
        apply_light_source( p.pos(), held_luminance );
    }

    if( held_luminance >= 4 && held_luminance > ambient_light_at( p.pos() ) - 0.5f ) {
        p.add_effect( effect_haslight, 1_turns );
    }
}

void map::generate_lightmap( const int zlev )
{
    auto &map_cache = get_cache( zlev );
    auto &lm = map_cache.lm;
    auto &sm = map_cache.sm;
    auto &outside_cache = map_cache.outside_cache;
    std::memset(lm, 0, sizeof(lm));
    std::memset(sm, 0, sizeof(sm));

    /* Bulk light sources wastefully cast rays into neighbors; a burning hospital can produce
         significant slowdown, so for stuff like fire and lava:
     * Step 1: Store the position and luminance in buffer via add_light_source, for efficient
         checking of neighbors.
     * Step 2: After everything else, iterate buffer and apply_light_source only in non-redundant
         directions
     * Step 3: ????
     * Step 4: Profit!
     */
    auto &light_source_buffer = map_cache.light_source_buffer;
    std::memset(light_source_buffer, 0, sizeof(light_source_buffer));

    constexpr std::array<int, 4> dir_x = {{  0, -1 , 1, 0 }};   //    [0]
    constexpr std::array<int, 4> dir_y = {{ -1,  0 , 0, 1 }};   // [1][X][2]
    constexpr std::array<int, 4> dir_d = {{ 90, 0, 180, 270 }}; //    [3]

    const float natural_light  = g->natural_light_level( zlev );
    const float inside_light = (natural_light > LIGHT_SOURCE_BRIGHT) ?
        LIGHT_AMBIENT_LOW + 1.0 : LIGHT_AMBIENT_MINIMAL;
    // Apply sunlight, first light source so just assign
    for( int sx = 0; sx < LIGHTMAP_CACHE_X; ++sx ) {
        for( int sy = 0; sy < LIGHTMAP_CACHE_Y; ++sy ) {
            // In bright light indoor light exists to some degree
            if( !outside_cache[sx][sy] ) {
                lm[sx][sy] = inside_light;
            } else {
                lm[sx][sy] = natural_light;
            }
        }
    }

    apply_character_light( g->u );
    for( npc &guy : g->all_npcs() ) {
        apply_character_light( guy );
    }

    // Traverse the submaps in order
    for (int smx = 0; smx < my_MAPSIZE; ++smx) {
        for (int smy = 0; smy < my_MAPSIZE; ++smy) {
            auto const cur_submap = get_submap_at_grid( smx, smy, zlev );

            for (int sx = 0; sx < SEEX; ++sx) {
                for (int sy = 0; sy < SEEY; ++sy) {
                    const int x = sx + smx * SEEX;
                    const int y = sy + smy * SEEY;
                    const tripoint p( x, y, zlev );
                    // Project light into any openings into buildings.
                    if (natural_light > LIGHT_SOURCE_BRIGHT && !outside_cache[p.x][p.y]) {
                        // Apply light sources for external/internal divide
                        for(int i = 0; i < 4; ++i) {
                            if (INBOUNDS(p.x + dir_x[i], p.y + dir_y[i]) &&
                                outside_cache[p.x + dir_x[i]][p.y + dir_y[i]]) {
                                lm[p.x][p.y] = natural_light;

                                if (light_transparency( p ) > LIGHT_TRANSPARENCY_SOLID) {
                                    apply_directional_light( p, dir_d[i], natural_light );
                                }
                            }
                        }
                    }

                    if( cur_submap->lum[sx][sy] && has_items( p ) ) {
                        auto items = i_at( p );
                        add_light_from_items( p, items.begin(), items.end() );
                    }

                    const ter_id terrain = cur_submap->ter[sx][sy];
                    if (terrain == t_lava) {
                        add_light_source( p, 50 );
                    } else if (terrain == t_console) {
                        add_light_source( p, 10 );
                    } else if (terrain == t_thconc_floor_olight) {
                        add_light_source( p, 120 );
                    } else if (terrain == t_utility_light) {
                        add_light_source( p, 240 );
                    }

                    for( auto &fld : cur_submap->fld[sx][sy] ) {
                        const field_entry *cur = &fld.second;
                        // TODO: [lightmap] Attach light brightness to fields
                        switch(cur->getFieldType()) {
                        case fd_fire:
                            if (3 == cur->getFieldDensity()) {
                                add_light_source( p, 160 );
                            } else if (2 == cur->getFieldDensity()) {
                                add_light_source( p, 60 );
                            } else {
                                add_light_source( p, 20 );
                            }
                            break;
                        case fd_fire_vent:
                        case fd_flame_burst:
                            add_light_source( p, 20 );
                            break;
                        case fd_electricity:
                        case fd_plasma:
                            if (3 == cur->getFieldDensity()) {
                                add_light_source( p, 20 );
                            } else if (2 == cur->getFieldDensity()) {
                                add_light_source( p, 4 );
                            } else {
                                // Kinda a hack as the square will still get marked.
                                apply_light_source( p, LIGHT_SOURCE_LOCAL );
                            }
                            break;
                        case fd_incendiary:
                            if (3 == cur->getFieldDensity()) {
                                add_light_source( p, 160 );
                            } else if (2 == cur->getFieldDensity()) {
                                add_light_source( p, 60 );
                            } else {
                                add_light_source( p, 20 );
                            }
                            break;
                        case fd_laser:
                            apply_light_source( p, 4 );
                            break;
                        case fd_spotlight:
                            add_light_source( p, 80 );
                            break;
                        case fd_dazzling:
                            add_light_source( p, 5 );
                            break;
                        default:
                            //Suppress warnings
                            break;
                        }
                    }
                }
            }
        }
    }

    for( monster &critter : g->all_monsters() ) {
        if(critter.is_hallucination()) {
            continue;
        }
        const tripoint &mp = critter.pos();
        if( inbounds( mp ) ) {
            if (critter.has_effect( effect_onfire)) {
                apply_light_source( mp, 8 );
            }
            // TODO: [lightmap] Attach natural light brightness to creatures
            // TODO: [lightmap] Allow creatures to have light attacks (ie: eyebot)
            // TODO: [lightmap] Allow creatures to have facing and arc lights
            if (critter.type->luminance > 0) {
                apply_light_source( mp, critter.type->luminance );
            }
        }
    }

    // Apply any vehicle light sources
    VehicleList vehs = get_vehicles();
    for( auto &vv : vehs ) {
        vehicle *v = vv.v;

        auto lights = v->lights( true );

        float veh_luminance = 0.0;
        float iteration = 1.0;

        for( const auto pt : lights ) {
            const auto &vp = pt->info();
            if( vp.has_flag( VPFLAG_CONE_LIGHT ) ) {
                veh_luminance += vp.bonus / iteration;
                iteration = iteration * 1.1;
            }
        }

        for( const auto pt : lights ) {
            const auto &vp = pt->info();
            tripoint src = v->global_part_pos3( *pt );

            if( !inbounds( src ) ) {
                continue;
            }

            if( vp.has_flag( VPFLAG_CONE_LIGHT ) ) {
                if( veh_luminance > LL_LIT ) {
                    add_light_source( src, SQRT_2 ); // Add a little surrounding light
                    apply_light_arc( src, v->face.dir() + pt->direction, veh_luminance, 45 );
                }

            } else if( vp.has_flag( VPFLAG_CIRCLE_LIGHT ) ) {
                const bool odd_turn = calendar::once_every( 2_turns );
                if( (  odd_turn && vp.has_flag( VPFLAG_ODDTURN  ) ) ||
                    ( !odd_turn && vp.has_flag( VPFLAG_EVENTURN ) ) ||
                    ( !( vp.has_flag( VPFLAG_EVENTURN ) || vp.has_flag( VPFLAG_ODDTURN ) ) ) ) {

                    add_light_source( src, vp.bonus );
                }

            } else {
                add_light_source( src, vp.bonus );
            }
        };

        for( size_t p = 0; p < v->parts.size(); ++p ) {
            tripoint pp = tripoint( vv.x, vv.y, vv.z ) +
                          v->parts[p].precalc[0];
            if( !inbounds( pp ) ) {
                continue;
            }
            if( v->part_flag( p, VPFLAG_CARGO ) && !v->part_flag( p, "COVERED" ) ) {
                add_light_from_items( pp, v->get_items(p).begin(), v->get_items(p).end() );
            }
        }
    }

    /* Now that we have position and intensity of all bulk light sources, apply_ them
      This may seem like extra work, but take a 12x12 raging inferno:
        unbuffered: (12^2)*(160*4) = apply_light_ray x 92160
        buffered:   (12*4)*(160)   = apply_light_ray x 7680
    */
    const tripoint cache_start( 0, 0, zlev );
    const tripoint cache_end( LIGHTMAP_CACHE_X, LIGHTMAP_CACHE_Y, zlev );
    for( const tripoint &p : points_in_rectangle( cache_start, cache_end ) ) {
        if( light_source_buffer[p.x][p.y] > 0.0 ) {
            apply_light_source( p, light_source_buffer[p.x][p.y] );
        }
    }


    if (g->u.has_active_bionic( bionic_id( "bio_night" ) ) ) {
        for( const tripoint &p : points_in_rectangle( cache_start, cache_end ) ) {
            if( rl_dist( p, g->u.pos() ) < 15 ) {
                lm[p.x][p.y] = LIGHT_AMBIENT_MINIMAL;
            }
        }
    }
}

void map::add_light_source( const tripoint &p, float luminance )
{
    auto &light_source_buffer = get_cache( p.z ).light_source_buffer;
    light_source_buffer[p.x][p.y] = std::max(luminance, light_source_buffer[p.x][p.y]);
}

// Tile light/transparency: 3D

lit_level map::light_at( const tripoint &p ) const
{
    if( !inbounds( p ) ) {
        return LL_DARK;    // Out of bounds
    }

    const auto &map_cache = get_cache_ref( p.z );
    const auto &lm = map_cache.lm;
    const auto &sm = map_cache.sm;
    if (sm[p.x][p.y] >= LIGHT_SOURCE_BRIGHT) {
        return LL_BRIGHT;
    }

    if (lm[p.x][p.y] >= LIGHT_AMBIENT_LIT) {
        return LL_LIT;
    }

    if (lm[p.x][p.y] >= LIGHT_AMBIENT_LOW) {
        return LL_LOW;
    }

    return LL_DARK;
}

float map::ambient_light_at( const tripoint &p ) const
{
    if( !inbounds( p ) ) {
        return 0.0f;
    }

    return get_cache_ref( p.z ).lm[p.x][p.y];
}

bool map::trans( const tripoint &p ) const
{
    return light_transparency( p ) > LIGHT_TRANSPARENCY_SOLID;
}

float map::light_transparency( const tripoint &p ) const
{
    return get_cache_ref( p.z ).transparency_cache[p.x][p.y];
}

// End of tile light/transparency

bool map::pl_sees( const tripoint &t, const int max_range ) const
{
    if( !inbounds( t ) ) {
        return false;
    }

    if( max_range >= 0 && square_dist( t, g->u.pos() ) > max_range ) {
        return false;    // Out of range!
    }

    const auto &map_cache = get_cache_ref( t.z );
    const float vis = std::max( map_cache.seen_cache[t.x][t.y], map_cache.camera_cache[t.x][t.y] );
    const float point_vis = vis * map_cache.lm[t.x][t.y];
    return vis > LIGHT_TRANSPARENCY_SOLID + 0.1 &&
        ( point_vis > g->u.get_vision_threshold( map_cache.lm[g->u.posx()][g->u.posy()] ) ||
          map_cache.sm[t.x][t.y] > 0.0 );
}

bool map::pl_line_of_sight( const tripoint &t, const int max_range ) const
{
    if( !inbounds( t ) ) {
        return false;
    }

    if( max_range >= 0 && square_dist( t, g->u.pos() ) > max_range ) {
        // Out of range!
        return false;
    }

    const auto &map_cache = get_cache_ref( t.z );
    // Any epsilon > 0 is fine - it means lightmap processing visited the point
    return map_cache.seen_cache[t.x][t.y] > 0.0f ||
        map_cache.camera_cache[t.x][t.y] > 0.0f;
}

// Add defaults for when method is invoked for the first time.
template<int xx, int xy, int xz, int yx, int yy, int yz, int zz, typename T,
         T(*calc)( const T &, const T &, const int & ),
         bool(*check)( const T &, const T & ),
         T(*accumulate)( const T &, const T &, const int & )>
void cast_zlight_segment(
    const std::array<T (*)[MAPSIZE*SEEX][MAPSIZE*SEEY], OVERMAP_LAYERS> &output_caches,
    const std::array<const T (*)[MAPSIZE*SEEX][MAPSIZE*SEEY], OVERMAP_LAYERS> &input_arrays,
    const std::array<const bool (*)[MAPSIZE*SEEX][MAPSIZE*SEEY], OVERMAP_LAYERS> &floor_caches,
    const tripoint &offset, const int offset_distance,
    const T numerator = 1.0f, const int row = 1,
    float start_major = 0.0f, const float end_major = 1.0f,
    float start_minor = 0.0f, const float end_minor = 1.0f,
    T cumulative_transparency = LIGHT_TRANSPARENCY_OPEN_AIR );

template<int xx, int xy, int xz, int yx, int yy, int yz, int zz, typename T,
         T(*calc)( const T &, const T &, const int & ),
         bool(*check)( const T &, const T & ),
         T(*accumulate)( const T &, const T &, const int & )>
void cast_zlight_segment(
    const std::array<T (*)[MAPSIZE*SEEX][MAPSIZE*SEEY], OVERMAP_LAYERS> &output_caches,
    const std::array<const T (*)[MAPSIZE*SEEX][MAPSIZE*SEEY], OVERMAP_LAYERS> &input_arrays,
    const std::array<const bool (*)[MAPSIZE*SEEX][MAPSIZE*SEEY], OVERMAP_LAYERS> &floor_caches,
    const tripoint &offset, const int offset_distance,
    const T numerator, const int row,
    float start_major, const float end_major,
    float start_minor, const float end_minor,
    T cumulative_transparency )
{
    if( start_major >= end_major || start_minor >= end_minor ) {
        return;
    }

    float radius = 60.0f - offset_distance;

    constexpr int min_z = -OVERMAP_DEPTH;
    constexpr int max_z = OVERMAP_HEIGHT;

    float new_start_minor = 1.0f;

    T last_intensity = 0.0;
    // Making this static prevents it from being needlessly constructed/destructed all the time.
    static const tripoint origin(0, 0, 0);
    // But each instance of the method needs one of these.
    tripoint delta(0, 0, 0);
    tripoint current(0, 0, 0);
    for( int distance = row; distance <= radius; distance++ ) {
        delta.y = distance;
        bool started_block = false;
        T current_transparency = 0.0f;

        // TODO: Precalculate min/max delta.z based on start/end and distance
        for( delta.z = 0; delta.z <= distance; delta.z++ ) {
            float trailing_edge_major = (delta.z - 0.5f) / (delta.y + 0.5f);
            float leading_edge_major = (delta.z + 0.5f) / (delta.y - 0.5f);
            current.z = offset.z + delta.x * 00 + delta.y * 00 + delta.z * zz;
            if( current.z > max_z || current.z < min_z ) {
                continue;
            } else if( start_major > leading_edge_major ) {
                continue;
            } else if( end_major < trailing_edge_major ) {
                break;
            }

            bool started_span = false;
            const int z_index = current.z + OVERMAP_DEPTH;
            for( delta.x = 0; delta.x <= distance; delta.x++ ) {
                current.x = offset.x + delta.x * xx + delta.y * xy + delta.z * xz;
                current.y = offset.y + delta.x * yx + delta.y * yy + delta.z * yz;
                float trailing_edge_minor = (delta.x - 0.5f) / (delta.y + 0.5f);
                float leading_edge_minor = (delta.x + 0.5f) / (delta.y - 0.5f);

                if( !(current.x >= 0 && current.y >= 0 &&
                      current.x < SEEX * MAPSIZE &&
                      current.y < SEEY * MAPSIZE) || start_minor > leading_edge_minor ) {
                    continue;
                } else if( end_minor < trailing_edge_minor ) {
                    break;
                }

                T new_transparency = (*input_arrays[z_index])[current.x][current.y];
                // If we're looking at a tile with floor or roof from the floor/roof side,
                //  that tile is actually invisible to us.
                bool floor_block = false;
                if( current.z < offset.z ) {
                    if( z_index < (OVERMAP_LAYERS - 1) &&
                        (*floor_caches[z_index + 1])[current.x][current.y] ) {
                        floor_block = true;
                        new_transparency = LIGHT_TRANSPARENCY_SOLID;
                    }
                } else if( current.z > offset.z ) {
                    if( (*floor_caches[z_index])[current.x][current.y] ) {
                        floor_block = true;
                        new_transparency = LIGHT_TRANSPARENCY_SOLID;
                    }
                }

                if( !started_block ) {
                    started_block = true;
                    current_transparency = new_transparency;
                }

                const int dist = rl_dist( origin, delta ) + offset_distance;
                last_intensity = calc( numerator, cumulative_transparency, dist );

                if( !floor_block ) {
                    (*output_caches[z_index])[current.x][current.y] =
                        std::max( (*output_caches[z_index])[current.x][current.y], last_intensity );
                }

                if( !started_span ) {
                    // Need to reset minor slope, because we're starting a new line
                    new_start_minor = leading_edge_minor;
                    // Need more precision or artifacts happen
                    leading_edge_minor = start_minor;
                    started_span = true;
                }

                if( new_transparency == current_transparency ) {
                    // All in order, no need to recurse
                    new_start_minor = leading_edge_minor;
                    continue;
                }

                // We split the block into 4 sub-blocks (sub-frustums actually, this is the view from the origin looking out):
                // +-------+ <- end major
                // |   D   |
                // +---+---+ <- ???
                // | B | C |
                // +---+---+ <- major mid
                // |   A   |
                // +-------+ <- start major
                // ^       ^
                // |       end minor
                // start minor
                // A is previously processed row(s).
                // B is already-processed tiles from current row.
                // C is remainder of current row.
                // D is not yet processed row(s).
                // One we processed fully in 2D and only need to extend in last D
                // Only cast recursively horizontally if previous span was not opaque.
                if( check( current_transparency, last_intensity ) ) {
                    T next_cumulative_transparency = accumulate( cumulative_transparency, current_transparency, distance );
                    // Blocks can be merged if they are actually a single rectangle
                    // rather than rectangle + line shorter than rectangle's width
                    const bool merge_blocks = end_minor <= trailing_edge_minor;
                    // trailing_edge_major can be less than start_major
                    const float trailing_clipped = std::max( trailing_edge_major, start_major );
                    const float major_mid = merge_blocks ? leading_edge_major : trailing_clipped;
                    cast_zlight_segment<xx, xy, xz, yx, yy, yz, zz, T, calc, check, accumulate>(
                        output_caches, input_arrays, floor_caches,
                        offset, offset_distance, numerator, distance + 1,
                        start_major, major_mid, start_minor, end_minor,
                        next_cumulative_transparency );
                    if( !merge_blocks ) {
                        // One line that is too short to be part of the rectangle above
                        cast_zlight_segment<xx, xy, xz, yx, yy, yz, zz, T, calc, check, accumulate>(
                            output_caches, input_arrays, floor_caches,
                            offset, offset_distance, numerator, distance + 1,
                            major_mid, leading_edge_major, start_minor, trailing_edge_minor,
                            next_cumulative_transparency );
                    }
                }

                // One from which we shaved one line ("processed in 1D")
                const float old_start_minor = start_minor;
                // The new span starts at the leading edge of the previous square if it is opaque,
                // and at the trailing edge of the current square if it is transparent.
                if( !check( current_transparency, last_intensity ) ) {
                    start_minor = new_start_minor;
                } else {
                    // Note this is the same slope as one of the recursive calls we just made.
                    start_minor = std::max( start_minor, trailing_edge_minor );
                    start_major = std::max( start_major, trailing_edge_major );
                }

                // leading_edge_major plus some epsilon
                float after_leading_edge_major = (delta.z + 0.50001f) / (delta.y - 0.5f);
                cast_zlight_segment<xx, xy, xz, yx, yy, yz, zz, T, calc, check, accumulate>(
                    output_caches, input_arrays, floor_caches,
                    offset, offset_distance, numerator, distance,
                    after_leading_edge_major, end_major, old_start_minor, start_minor,
                    cumulative_transparency );

                // One we just entered ("processed in 0D" - the first point)
                // No need to recurse, we're processing it right now

                current_transparency = new_transparency;
                new_start_minor = leading_edge_minor;
            }

            if( !check( current_transparency, last_intensity ) ) {
                start_major = leading_edge_major;
            }
        }

        if( !started_block ) {
            // If we didn't scan at least 1 z-level, don't iterate further
            // Otherwise we may "phase" through tiles without checking them
            break;
        }

        if( !check( current_transparency, last_intensity ) ) {
            // If we reach the end of the span with terrain being opaque, we don't iterate further.
            break;
        }
        // Cumulative average of the values encountered.
        cumulative_transparency = accumulate( cumulative_transparency, current_transparency, distance );
    }
}

template<typename T, T(*calc)( const T &, const T &, const int & ),
         bool(*check)( const T &, const T & ),
         T(*accumulate)( const T &, const T &, const int & )>
void cast_zlight(
    const std::array<T (*)[MAPSIZE*SEEX][MAPSIZE*SEEY], OVERMAP_LAYERS> &output_caches,
    const std::array<const T (*)[MAPSIZE*SEEX][MAPSIZE*SEEY], OVERMAP_LAYERS> &input_arrays,
    const std::array<const bool (*)[MAPSIZE*SEEX][MAPSIZE*SEEY], OVERMAP_LAYERS> &floor_caches,
    const tripoint &origin, const int offset_distance, const T numerator )
{
    // Down
    cast_zlight_segment<0, 1, 0, 1, 0, 0, -1, T, calc, check, accumulate>(
        output_caches, input_arrays, floor_caches, origin, offset_distance, numerator );
    cast_zlight_segment<1, 0, 0, 0, 1, 0, -1, T, calc, check, accumulate>(
        output_caches, input_arrays, floor_caches, origin, offset_distance, numerator );

    cast_zlight_segment<0, -1, 0, 1, 0, 0, -1, T, calc, check, accumulate>(
        output_caches, input_arrays, floor_caches, origin, offset_distance, numerator );
    cast_zlight_segment<-1, 0, 0, 0, 1, 0, -1, T, calc, check, accumulate>(
        output_caches, input_arrays, floor_caches, origin, offset_distance, numerator );

    cast_zlight_segment<0, 1, 0, -1, 0, 0, -1, T, calc, check, accumulate>(
        output_caches, input_arrays, floor_caches, origin, offset_distance, numerator );
    cast_zlight_segment<1, 0, 0, 0, -1, 0, -1, T, calc, check, accumulate>(
        output_caches, input_arrays, floor_caches, origin, offset_distance, numerator );

    cast_zlight_segment<0, -1, 0, -1, 0, 0, -1, T, calc, check, accumulate>(
        output_caches, input_arrays, floor_caches, origin, offset_distance, numerator );
    cast_zlight_segment<-1, 0, 0, 0, -1, 0, -1, T, calc, check, accumulate>(
        output_caches, input_arrays, floor_caches, origin, offset_distance, numerator );

    // Up
    cast_zlight_segment<0, 1, 0, 1, 0, 0, 1, T, calc, check, accumulate>(
        output_caches, input_arrays, floor_caches, origin, offset_distance, numerator );
    cast_zlight_segment<1, 0, 0, 0, 1, 0, 1, T, calc, check, accumulate>(
        output_caches, input_arrays, floor_caches, origin, offset_distance, numerator );

    cast_zlight_segment<0, -1, 0, 1, 0, 0, 1, T, calc, check, accumulate>(
        output_caches, input_arrays, floor_caches, origin, offset_distance, numerator );
    cast_zlight_segment<-1, 0, 0, 0, 1, 0, 1, T, calc, check, accumulate>(
        output_caches, input_arrays, floor_caches, origin, offset_distance, numerator );

    cast_zlight_segment<0, 1, 0, -1, 0, 0, 1, T, calc, check, accumulate>(
        output_caches, input_arrays, floor_caches, origin, offset_distance, numerator );
    cast_zlight_segment<1, 0, 0, 0, -1, 0, 1, T, calc, check, accumulate>(
        output_caches, input_arrays, floor_caches, origin, offset_distance, numerator );

    cast_zlight_segment<0, -1, 0, -1, 0, 0, 1, T, calc, check, accumulate>(
        output_caches, input_arrays, floor_caches, origin, offset_distance, numerator );
    cast_zlight_segment<-1, 0, 0, 0, -1, 0, 1, T, calc, check, accumulate>(
        output_caches, input_arrays, floor_caches, origin, offset_distance, numerator );
}

// I can't figure out how to make implicit instantiation work when the parameters of
// the template-supplied function pointers are involved, so I'm explicitly instantiating instead.
template void cast_zlight<float, sight_calc, sight_check, accumulate_transparency>(
    const std::array<float (*)[MAPSIZE*SEEX][MAPSIZE*SEEY], OVERMAP_LAYERS> &output_caches,
    const std::array<const float (*)[MAPSIZE*SEEX][MAPSIZE*SEEY], OVERMAP_LAYERS> &input_arrays,
    const std::array<const bool (*)[MAPSIZE*SEEX][MAPSIZE*SEEY], OVERMAP_LAYERS> &floor_caches,
    const tripoint &origin, const int offset_distance, const float numerator );

template void cast_zlight<fragment_cloud, shrapnel_calc, shrapnel_check, accumulate_fragment_cloud>(
    const std::array<fragment_cloud (*)[MAPSIZE*SEEX][MAPSIZE*SEEY], OVERMAP_LAYERS> &output_caches,
    const std::array<const fragment_cloud (*)[MAPSIZE*SEEX][MAPSIZE*SEEY], OVERMAP_LAYERS> &input_arrays,
    const std::array<const bool (*)[MAPSIZE*SEEX][MAPSIZE*SEEY], OVERMAP_LAYERS> &floor_caches,
    const tripoint &origin, const int offset_distance, const fragment_cloud numerator );

template<int xx, int xy, int yx, int yy, typename T,
         T(*calc)( const T &, const T &, const int & ),
         bool(*check)( const T &, const T & ),
         T(*accumulate)( const T &, const T &, const int & )>
void castLight( T (&output_cache)[MAPSIZE*SEEX][MAPSIZE*SEEY],
                const T (&input_array)[MAPSIZE*SEEX][MAPSIZE*SEEY],
                const int offsetX, const int offsetY, const int offsetDistance,
                const T numerator = 1.0,
                const int row = 1, float start = 1.0f, const float end = 0.0f,
                T cumulative_transparency = LIGHT_TRANSPARENCY_OPEN_AIR );

template<int xx, int xy, int yx, int yy, typename T,
         T(*calc)( const T &, const T &, const int & ),
         bool(*check)( const T &, const T & ),
         T(*accumulate)( const T &, const T &, const int & )>
void castLight( T (&output_cache)[MAPSIZE*SEEX][MAPSIZE*SEEY],
                const T (&input_array)[MAPSIZE*SEEX][MAPSIZE*SEEY],
                const int offsetX, const int offsetY, const int offsetDistance, const T numerator,
                const int row, float start, const float end, T cumulative_transparency )
{
    float newStart = 0.0f;
    float radius = 60.0f - offsetDistance;
    if( start < end ) {
        return;
    }
    T last_intensity = 0.0;
    // Making this static prevents it from being needlessly constructed/destructed all the time.
    static const tripoint origin(0, 0, 0);
    // But each instance of the method needs one of these.
    tripoint delta(0, 0, 0);
    for( int distance = row; distance <= radius; distance++ ) {
        delta.y = -distance;
        bool started_row = false;
        T current_transparency = 0.0;
        for( delta.x = -distance; delta.x <= 0; delta.x++ ) {
            int currentX = offsetX + delta.x * xx + delta.y * xy;
            int currentY = offsetY + delta.x * yx + delta.y * yy;
            float trailingEdge = (delta.x - 0.5f) / (delta.y + 0.5f);
            float leadingEdge = (delta.x + 0.5f) / (delta.y - 0.5f);

            if( !(currentX >= 0 && currentY >= 0 && currentX < SEEX * MAPSIZE &&
                  currentY < SEEY * MAPSIZE) || start < leadingEdge ) {
                continue;
            } else if( end > trailingEdge ) {
                break;
            }
            if( !started_row ) {
                started_row = true;
                current_transparency = input_array[ currentX ][ currentY ];
            }

            const int dist = rl_dist( origin, delta ) + offsetDistance;
            last_intensity = calc( numerator, cumulative_transparency, dist );
            output_cache[currentX][currentY] =
                std::max( output_cache[currentX][currentY], last_intensity );

            T new_transparency = input_array[ currentX ][ currentY ];

            if( new_transparency == current_transparency ) {
                newStart = leadingEdge;
                continue;
	    }
            // Only cast recursively if previous span was not opaque.
            if( check( current_transparency, last_intensity ) ) {
                castLight<xx, xy, yx, yy, T, calc, check, accumulate>(
                    output_cache, input_array, offsetX, offsetY, offsetDistance,
                    numerator, distance + 1, start, trailingEdge,
                    accumulate( cumulative_transparency, current_transparency, distance ) );
            }
            // The new span starts at the leading edge of the previous square if it is opaque,
            // and at the trailing edge of the current square if it is transparent.
            if( !check( current_transparency, last_intensity ) ) {
                start = newStart;
            } else {
                // Note this is the same slope as the recursive call we just made.
                start = trailingEdge;
            }
            // Trailing edge ahead of leading edge means this span is fully processed.
            if( start < end ) {
                return;
            }
            current_transparency = new_transparency;
            newStart = leadingEdge;
        }
        if( !check(current_transparency, last_intensity) ) {
            // If we reach the end of the span with terrain being opaque, we don't iterate further.
            break;
        }
        // Cumulative average of the transparency values encountered.
        cumulative_transparency = accumulate( cumulative_transparency, current_transparency, distance );
    }
}

template<typename T, T(*calc)( const T &, const T &, const int & ),
         bool(*check)( const T &, const T & ),
         T(*accumulate)( const T &, const T &, const int & )>
void castLightAll( T (&output_cache)[MAPSIZE*SEEX][MAPSIZE*SEEY],
                   const T (&input_array)[MAPSIZE*SEEX][MAPSIZE*SEEY],
                   const int offsetX, const int offsetY, int offsetDistance, T numerator )
{
    castLight<0, 1, 1, 0, T, calc, check, accumulate>(
        output_cache, input_array, offsetX, offsetY, offsetDistance, numerator );
    castLight<1, 0, 0, 1, T, calc, check, accumulate>(
        output_cache, input_array, offsetX, offsetY, offsetDistance, numerator );

    castLight<0, -1, 1, 0, T, calc, check, accumulate>(
        output_cache, input_array, offsetX, offsetY, offsetDistance, numerator );
    castLight<-1, 0, 0, 1, T, calc, check, accumulate>(
        output_cache, input_array, offsetX, offsetY, offsetDistance, numerator );

    castLight<0, 1, -1, 0, T, calc, check, accumulate>(
        output_cache, input_array, offsetX, offsetY, offsetDistance, numerator );
    castLight<1, 0, 0, -1, T, calc, check, accumulate>(
        output_cache, input_array, offsetX, offsetY, offsetDistance, numerator );

    castLight<0, -1, -1, 0, T, calc, check, accumulate>(
        output_cache, input_array, offsetX, offsetY, offsetDistance, numerator );
    castLight<-1, 0, 0, -1, T, calc, check, accumulate>(
        output_cache, input_array, offsetX, offsetY, offsetDistance, numerator );
}

template void castLightAll<float, sight_calc, sight_check, accumulate_transparency>(
    float (&output_cache)[MAPSIZE*SEEX][MAPSIZE*SEEY],
    const float (&input_array)[MAPSIZE*SEEX][MAPSIZE*SEEY],
    const int offsetX, const int offsetY, int offsetDistance, float numerator );

template void castLightAll<fragment_cloud, shrapnel_calc, shrapnel_check, accumulate_fragment_cloud>(
    fragment_cloud (&output_cache)[MAPSIZE*SEEX][MAPSIZE*SEEY],
    const fragment_cloud (&input_array)[MAPSIZE*SEEX][MAPSIZE*SEEY],
    const int offsetX, const int offsetY, int offsetDistance, const fragment_cloud numerator );

/**
 * Calculates the Field Of View for the provided map from the given x, y
 * coordinates. Returns a lightmap for a result where the values represent a
 * percentage of fully lit.
 *
 * A value equal to or below 0 means that cell is not in the
 * field of view, whereas a value equal to or above 1 means that cell is
 * in the field of view.
 *
 * @param origin the starting location
 * @param target_z Z-level to draw light map on
 */
void map::build_seen_cache( const tripoint &origin, const int target_z )
{
    auto &map_cache = get_cache( target_z );
    float (&transparency_cache)[MAPSIZE*SEEX][MAPSIZE*SEEY] = map_cache.transparency_cache;
    float (&seen_cache)[MAPSIZE*SEEX][MAPSIZE*SEEY] = map_cache.seen_cache;
    float (&camera_cache)[MAPSIZE*SEEX][MAPSIZE*SEEY] = map_cache.camera_cache;

    constexpr float light_transparency_solid = LIGHT_TRANSPARENCY_SOLID;
    constexpr int map_dimensions = MAPSIZE*SEEX * MAPSIZE*SEEY;
    std::uninitialized_fill_n(
        &seen_cache[0][0], map_dimensions, light_transparency_solid );
    std::uninitialized_fill_n(
        &camera_cache[0][0], map_dimensions, light_transparency_solid );

    if( !fov_3d ) {
        seen_cache[origin.x][origin.y] = LIGHT_TRANSPARENCY_CLEAR;

        castLightAll<float, sight_calc, sight_check, accumulate_transparency>(
            seen_cache, transparency_cache, origin.x, origin.y, 0 );
    } else {
        if( origin.z == target_z ) {
            seen_cache[origin.x][origin.y] = LIGHT_TRANSPARENCY_CLEAR;
        }

        // Cache the caches (pointers to them)
        std::array<const float (*)[MAPSIZE*SEEX][MAPSIZE*SEEY], OVERMAP_LAYERS> transparency_caches;
        std::array<float (*)[MAPSIZE*SEEX][MAPSIZE*SEEY], OVERMAP_LAYERS> seen_caches;
        std::array<const bool (*)[MAPSIZE*SEEX][MAPSIZE*SEEY], OVERMAP_LAYERS> floor_caches;
        for( int z = -OVERMAP_DEPTH; z <= OVERMAP_HEIGHT; z++ ) {
            auto &cur_cache = get_cache( z );
            transparency_caches[z + OVERMAP_DEPTH] = &cur_cache.transparency_cache;
            seen_caches[z + OVERMAP_DEPTH] = &cur_cache.seen_cache;
            floor_caches[z + OVERMAP_DEPTH] = &cur_cache.floor_cache;
        }
        cast_zlight<float, sight_calc, sight_check, accumulate_transparency>(
              seen_caches, transparency_caches, floor_caches, origin, 0, 1.0 );
    }

    const optional_vpart_position vp = veh_at( origin );
    if( !vp ) {
        return;
    }
    vehicle *const veh = &vp->vehicle();

    // We're inside a vehicle. Do mirror calculations.
    std::vector<int> mirrors = veh->all_parts_with_feature(VPFLAG_EXTENDS_VISION, true);
    // Do all the sight checks first to prevent fake multiple reflection
    // from happening due to mirrors becoming visible due to processing order.
    // Cameras are also handled here, so that we only need to get through all vehicle parts once
    int cam_control = -1;
    for (std::vector<int>::iterator m_it = mirrors.begin(); m_it != mirrors.end(); /* noop */) {
        const auto mirror_pos = veh->global_pos() + veh->parts[*m_it].precalc[0];
        // We can utilize the current state of the seen cache to determine
        // if the player can see the mirror from their position.
        if( !veh->part_info( *m_it ).has_flag( "CAMERA" ) &&
            seen_cache[mirror_pos.x][mirror_pos.y] < LIGHT_TRANSPARENCY_SOLID + 0.1 ) {
            m_it = mirrors.erase(m_it);
        } else if( !veh->part_info( *m_it ).has_flag( "CAMERA_CONTROL" ) ) {
            ++m_it;
        } else {
            if( origin.x == mirror_pos.x && origin.y == mirror_pos.y && veh->camera_on ) {
                cam_control = *m_it;
            }
            m_it = mirrors.erase( m_it );
        }
    }

    for( size_t i = 0; i < mirrors.size(); i++ ) {
        const int &mirror = mirrors[i];
        bool is_camera = veh->part_info( mirror ).has_flag( "CAMERA" );
        if( is_camera && cam_control < 0 ) {
            continue; // Player not at camera control, so cameras don't work
        }

        const auto mirror_pos = veh->global_pos() + veh->parts[mirror].precalc[0];

        // Determine how far the light has already traveled so mirrors
        // don't cheat the light distance falloff.
        int offsetDistance;
        if( !is_camera ) {
            offsetDistance = rl_dist(origin.x, origin.y, mirror_pos.x, mirror_pos.y);
        } else {
            offsetDistance = 60 - veh->part_info( mirror ).bonus *
                                  veh->parts[ mirror ].hp() / veh->part_info( mirror ).durability;
            camera_cache[mirror_pos.x][mirror_pos.y] = LIGHT_TRANSPARENCY_OPEN_AIR;
        }

        // @todo: Factor in the mirror facing and only cast in the
        // directions the player's line of sight reflects to.
        //
        // The naive solution of making the mirrors act like a second player
        // at an offset appears to give reasonable results though.
<<<<<<< HEAD
        castLightAll<float, sight_calc, sight_check, accumulate_transparency>(
            seen_cache, transparency_cache, mirror_pos.x, mirror_pos.y, offsetDistance );
=======

        castLight<0, 1, 1, 0, float, sight_calc, sight_check>(
            camera_cache, transparency_cache, mirror_pos.x, mirror_pos.y, offsetDistance );
        castLight<1, 0, 0, 1, float, sight_calc, sight_check>(
            camera_cache, transparency_cache, mirror_pos.x, mirror_pos.y, offsetDistance );

        castLight<0, -1, 1, 0, float, sight_calc, sight_check>(
            camera_cache, transparency_cache, mirror_pos.x, mirror_pos.y, offsetDistance );
        castLight<-1, 0, 0, 1, float, sight_calc, sight_check>(
            camera_cache, transparency_cache, mirror_pos.x, mirror_pos.y, offsetDistance );

        castLight<0, 1, -1, 0, float, sight_calc, sight_check>(
            camera_cache, transparency_cache, mirror_pos.x, mirror_pos.y, offsetDistance );
        castLight<1, 0, 0, -1, float, sight_calc, sight_check>(
            camera_cache, transparency_cache, mirror_pos.x, mirror_pos.y, offsetDistance );

        castLight<0, -1, -1, 0, float, sight_calc, sight_check>(
            camera_cache, transparency_cache, mirror_pos.x, mirror_pos.y, offsetDistance );
        castLight<-1, 0, 0, -1, float, sight_calc, sight_check>(
            camera_cache, transparency_cache, mirror_pos.x, mirror_pos.y, offsetDistance );
    }
}

template<int xx, int xy, int yx, int yy, typename T, float(*calc)(const float &, const float &, const int &),
         bool(*check)(const float &, const float &)>
void castLight( T (&output_cache)[MAPSIZE*SEEX][MAPSIZE*SEEY],
                const T (&input_array)[MAPSIZE*SEEX][MAPSIZE*SEEY],
                const int offsetX, const int offsetY, const int offsetDistance, const T numerator,
                const int row, float start, const float end, T cumulative_transparency )
{
    float newStart = 0.0f;
    float radius = 60.0f - offsetDistance;
    if( start < end ) {
        return;
    }
    T last_intensity = 0.0;
    // Making this static prevents it from being needlessly constructed/destructed all the time.
    static const tripoint origin(0, 0, 0);
    // But each instance of the method needs one of these.
    tripoint delta(0, 0, 0);
    for( int distance = row; distance <= radius; distance++ ) {
        delta.y = -distance;
        bool started_row = false;
        T current_transparency = 0.0;
        for( delta.x = -distance; delta.x <= 0; delta.x++ ) {
            int currentX = offsetX + delta.x * xx + delta.y * xy;
            int currentY = offsetY + delta.x * yx + delta.y * yy;
            float trailingEdge = (delta.x - 0.5f) / (delta.y + 0.5f);
            float leadingEdge = (delta.x + 0.5f) / (delta.y - 0.5f);

            if( !(currentX >= 0 && currentY >= 0 && currentX < SEEX * MAPSIZE &&
                  currentY < SEEY * MAPSIZE) || start < leadingEdge ) {
                continue;
            } else if( end > trailingEdge ) {
                break;
            }
            if( !started_row ) {
                started_row = true;
                current_transparency = input_array[ currentX ][ currentY ];
            }

            const int dist = rl_dist( origin, delta ) + offsetDistance;
            last_intensity = calc( numerator, cumulative_transparency, dist );
            output_cache[currentX][currentY] =
                std::max( output_cache[currentX][currentY], last_intensity );

            T new_transparency = input_array[ currentX ][ currentY ];

            if( new_transparency != current_transparency ) {
                // Only cast recursively if previous span was not opaque.
                if( check( current_transparency, last_intensity ) ) {
                    castLight<xx, xy, yx, yy, T, calc, check>(
                        output_cache, input_array, offsetX, offsetY, offsetDistance,
                        numerator, distance + 1, start, trailingEdge,
                        ((distance - 1) * cumulative_transparency + current_transparency) / distance );
                }
                // The new span starts at the leading edge of the previous square if it is opaque,
                // and at the trailing edge of the current square if it is transparent.
                if( !check( current_transparency, last_intensity ) ) {
                    start = newStart;
                } else {
                    // Note this is the same slope as the recursive call we just made.
                    start = trailingEdge;
                }
                // Trailing edge ahead of leading edge means this span is fully processed.
                if( start < end ) {
                    return;
                }
                current_transparency = new_transparency;
            }
            newStart = leadingEdge;
        }
        if( !check(current_transparency, last_intensity) ) {
            // If we reach the end of the span with terrain being opaque, we don't iterate further.
            break;
        }
        // Cumulative average of the transparency values encountered.
        cumulative_transparency =
            ((distance - 1) * cumulative_transparency + current_transparency) / distance;
>>>>>>> 80977369
    }
}

static float light_calc( const float &numerator, const float &transparency, const int &distance ) {
    // Light needs inverse square falloff in addition to attenuation.
    return numerator / (float)(exp( transparency * distance ) * distance);
}
static bool light_check( const float &transparency, const float &intensity ) {
    return transparency > LIGHT_TRANSPARENCY_SOLID && intensity > LIGHT_AMBIENT_LOW;
}

void map::apply_light_source( const tripoint &p, float luminance )
{
    auto &cache = get_cache( p.z );
    float (&lm)[MAPSIZE*SEEX][MAPSIZE*SEEY] = cache.lm;
    float (&sm)[MAPSIZE*SEEX][MAPSIZE*SEEY] = cache.sm;
    float (&transparency_cache)[MAPSIZE*SEEX][MAPSIZE*SEEY] = cache.transparency_cache;
    float (&light_source_buffer)[MAPSIZE*SEEX][MAPSIZE*SEEY] = cache.light_source_buffer;

    const int x = p.x;
    const int y = p.y;

    if( inbounds( p ) ) {
        lm[x][y] = std::max(lm[x][y], static_cast<float>(LL_LOW));
        lm[x][y] = std::max(lm[x][y], luminance);
        sm[x][y] = std::max(sm[x][y], luminance);
    }
    if ( luminance <= 1 ) {
        return;
    } else if ( luminance <= 2 ) {
        luminance = 1.49f;
    } else if (luminance <= LIGHT_SOURCE_LOCAL) {
        return;
    }

    /* If we're a 5 luminance fire , we skip casting rays into ey && sx if we have
         neighboring fires to the north and west that were applied via light_source_buffer
       If there's a 1 luminance candle east in buffer, we still cast rays into ex since it's smaller
       If there's a 100 luminance magnesium flare south added via apply_light_source instead od
         add_light_source, it's unbuffered so we'll still cast rays into sy.

          ey
        nnnNnnn
        w     e
        w  5 +e
     sx W 5*1+E ex
        w ++++e
        w+++++e
        sssSsss
           sy
    */
    const int peer_inbounds = LIGHTMAP_CACHE_X - 1;
    bool north = (y != 0 && light_source_buffer[x][y - 1] < luminance );
    bool south = (y != peer_inbounds && light_source_buffer[x][y + 1] < luminance );
    bool east = (x != peer_inbounds && light_source_buffer[x + 1][y] < luminance );
    bool west = (x != 0 && light_source_buffer[x - 1][y] < luminance );

    if( north ) {
        castLight<1, 0, 0, -1, float, light_calc, light_check, accumulate_transparency>( lm, transparency_cache, x, y, 0, luminance );
        castLight<-1, 0, 0, -1, float, light_calc, light_check, accumulate_transparency>( lm, transparency_cache, x, y, 0, luminance );
    }

    if( east ) {
        castLight<0, -1, 1, 0, float, light_calc, light_check, accumulate_transparency>( lm, transparency_cache, x, y, 0, luminance );
        castLight<0, -1, -1, 0, float, light_calc, light_check, accumulate_transparency>( lm, transparency_cache, x, y, 0, luminance );
    }


    if( south ) {
        castLight<1, 0, 0, 1, float, light_calc, light_check, accumulate_transparency>( lm, transparency_cache, x, y, 0, luminance );
        castLight<-1, 0, 0, 1, float, light_calc, light_check, accumulate_transparency>( lm, transparency_cache, x, y, 0, luminance );
    }

    if( west ) {
        castLight<0, 1, 1, 0, float, light_calc, light_check, accumulate_transparency>( lm, transparency_cache, x, y, 0, luminance );
        castLight<0, 1, -1, 0, float, light_calc, light_check, accumulate_transparency>( lm, transparency_cache, x, y, 0, luminance );
    }
}

void map::apply_directional_light( const tripoint &p, int direction, float luminance )
{
    const int x = p.x;
    const int y = p.y;

    auto &cache = get_cache( p.z );
    float (&lm)[MAPSIZE*SEEX][MAPSIZE*SEEY] = cache.lm;
    float (&transparency_cache)[MAPSIZE*SEEX][MAPSIZE*SEEY] = cache.transparency_cache;

    if( direction == 90 ) {
        castLight<1, 0, 0, -1, float, light_calc, light_check, accumulate_transparency>( lm, transparency_cache, x, y, 0, luminance );
        castLight<-1, 0, 0, -1, float, light_calc, light_check, accumulate_transparency>( lm, transparency_cache, x, y, 0, luminance );
    } else if( direction == 0 ) {
        castLight<0, -1, 1, 0, float, light_calc, light_check, accumulate_transparency>( lm, transparency_cache, x, y, 0, luminance );
        castLight<0, -1, -1, 0, float, light_calc, light_check, accumulate_transparency>( lm, transparency_cache, x, y, 0, luminance );
    } else if( direction == 270 ) {
        castLight<1, 0, 0, 1, float, light_calc, light_check, accumulate_transparency>( lm, transparency_cache, x, y, 0, luminance );
        castLight<-1, 0, 0, 1, float, light_calc, light_check, accumulate_transparency>( lm, transparency_cache, x, y, 0, luminance );
    } else if( direction == 180 ) {
        castLight<0, 1, 1, 0, float, light_calc, light_check, accumulate_transparency>( lm, transparency_cache, x, y, 0, luminance );
        castLight<0, 1, -1, 0, float, light_calc, light_check, accumulate_transparency>( lm, transparency_cache, x, y, 0, luminance );
    }
}

void map::apply_light_arc( const tripoint &p, int angle, float luminance, int wideangle )
{
    if (luminance <= LIGHT_SOURCE_LOCAL) {
        return;
    }

    bool lit[LIGHTMAP_CACHE_X][LIGHTMAP_CACHE_Y] {};

    apply_light_source( p, LIGHT_SOURCE_LOCAL );

    // Normalize (should work with negative values too)
    const double wangle = wideangle / 2.0;

    int nangle = angle % 360;

    tripoint end;
    double rad = PI * (double)nangle / 180;
    int range = LIGHT_RANGE(luminance);
    calc_ray_end( nangle, range, p, end );
    apply_light_ray(lit, p, end , luminance);

    tripoint test;
    calc_ray_end(wangle + nangle, range, p, test );

    const float wdist = hypot( end.x - test.x, end.y - test.y );
    if (wdist <= 0.5) {
        return;
    }

    // attempt to determine beam density required to cover all squares
    const double wstep = ( wangle / ( wdist * SQRT_2 ) );

    for( double ao = wstep; ao <= wangle; ao += wstep ) {
        if( trigdist ) {
            double fdist = (ao * HALFPI) / wangle;
            double orad = ( PI * ao / 180.0 );
            end.x = int( p.x + ( (double)range - fdist * 2.0) * cos(rad + orad) );
            end.y = int( p.y + ( (double)range - fdist * 2.0) * sin(rad + orad) );
            apply_light_ray( lit, p, end, luminance );

            end.x = int( p.x + ( (double)range - fdist * 2.0) * cos(rad - orad) );
            end.y = int( p.y + ( (double)range - fdist * 2.0) * sin(rad - orad) );
            apply_light_ray( lit, p, end, luminance );
        } else {
            calc_ray_end( nangle + ao, range, p, end );
            apply_light_ray( lit, p, end, luminance );
            calc_ray_end( nangle - ao, range, p, end );
            apply_light_ray( lit, p, end, luminance );
        }
    }
}

void map::apply_light_ray(bool lit[LIGHTMAP_CACHE_X][LIGHTMAP_CACHE_Y],
                          const tripoint &s, const tripoint &e, float luminance)
{
    int ax = abs(e.x - s.x) * 2;
    int ay = abs(e.y - s.y) * 2;
    int dx = (s.x < e.x) ? 1 : -1;
    int dy = (s.y < e.y) ? 1 : -1;
    int x = s.x;
    int y = s.y;

    // TODO: Invert that z comparison when it's sane
    if( s.z != e.z || (s.x == e.x && s.y == e.y) ) {
        return;
    }

    auto &lm = get_cache( s.z ).lm;
    auto &transparency_cache = get_cache( s.z ).transparency_cache;

    float distance = 1.0;
    float transparency = LIGHT_TRANSPARENCY_OPEN_AIR;
    const float scaling_factor = (float)rl_dist( s, e ) /
        (float)square_dist( s, e );
    // TODO: [lightmap] Pull out the common code here rather than duplication
    if (ax > ay) {
        int t = ay - (ax / 2);
        do {
            if(t >= 0) {
                y += dy;
                t -= ax;
            }

            x += dx;
            t += ay;

            // TODO: clamp coordinates to map bounds before this method is called.
            if (INBOUNDS(x, y)) {
                if (!lit[x][y]) {
                    // Multiple rays will pass through the same squares so we need to record that
                    lit[x][y] = true;
                    lm[x][y] = std::max( lm[x][y],
                                         luminance / ((float)exp( transparency * distance ) * distance) );
                }
                float current_transparency = transparency_cache[x][y];
                if(current_transparency == LIGHT_TRANSPARENCY_SOLID) {
                    break;
                }
                // Cumulative average of the transparency values encountered.
                transparency = ((distance - 1.0) * transparency + current_transparency) / distance;
            } else {
                break;
            }

            distance += scaling_factor;
        } while(!(x == e.x && y == e.y));
    } else {
        int t = ax - (ay / 2);
        do {
            if(t >= 0) {
                x += dx;
                t -= ay;
            }

            y += dy;
            t += ax;

            if (INBOUNDS(x, y)) {
                if(!lit[x][y]) {
                    // Multiple rays will pass through the same squares so we need to record that
                    lit[x][y] = true;
                    lm[x][y] = std::max(lm[x][y],
                                        luminance / ((float)exp( transparency * distance ) * distance) );
                }
                float current_transparency = transparency_cache[x][y];
                if(current_transparency == LIGHT_TRANSPARENCY_SOLID) {
                    break;
                }
                // Cumulative average of the transparency values encountered.
                transparency = ((distance - 1.0) * transparency + current_transparency) / distance;
            } else {
                break;
            }

            distance += scaling_factor;
        } while(!(x == e.x && y == e.y));
    }
}<|MERGE_RESOLUTION|>--- conflicted
+++ resolved
@@ -992,110 +992,8 @@
         //
         // The naive solution of making the mirrors act like a second player
         // at an offset appears to give reasonable results though.
-<<<<<<< HEAD
         castLightAll<float, sight_calc, sight_check, accumulate_transparency>(
-            seen_cache, transparency_cache, mirror_pos.x, mirror_pos.y, offsetDistance );
-=======
-
-        castLight<0, 1, 1, 0, float, sight_calc, sight_check>(
-            camera_cache, transparency_cache, mirror_pos.x, mirror_pos.y, offsetDistance );
-        castLight<1, 0, 0, 1, float, sight_calc, sight_check>(
-            camera_cache, transparency_cache, mirror_pos.x, mirror_pos.y, offsetDistance );
-
-        castLight<0, -1, 1, 0, float, sight_calc, sight_check>(
-            camera_cache, transparency_cache, mirror_pos.x, mirror_pos.y, offsetDistance );
-        castLight<-1, 0, 0, 1, float, sight_calc, sight_check>(
-            camera_cache, transparency_cache, mirror_pos.x, mirror_pos.y, offsetDistance );
-
-        castLight<0, 1, -1, 0, float, sight_calc, sight_check>(
-            camera_cache, transparency_cache, mirror_pos.x, mirror_pos.y, offsetDistance );
-        castLight<1, 0, 0, -1, float, sight_calc, sight_check>(
-            camera_cache, transparency_cache, mirror_pos.x, mirror_pos.y, offsetDistance );
-
-        castLight<0, -1, -1, 0, float, sight_calc, sight_check>(
-            camera_cache, transparency_cache, mirror_pos.x, mirror_pos.y, offsetDistance );
-        castLight<-1, 0, 0, -1, float, sight_calc, sight_check>(
-            camera_cache, transparency_cache, mirror_pos.x, mirror_pos.y, offsetDistance );
-    }
-}
-
-template<int xx, int xy, int yx, int yy, typename T, float(*calc)(const float &, const float &, const int &),
-         bool(*check)(const float &, const float &)>
-void castLight( T (&output_cache)[MAPSIZE*SEEX][MAPSIZE*SEEY],
-                const T (&input_array)[MAPSIZE*SEEX][MAPSIZE*SEEY],
-                const int offsetX, const int offsetY, const int offsetDistance, const T numerator,
-                const int row, float start, const float end, T cumulative_transparency )
-{
-    float newStart = 0.0f;
-    float radius = 60.0f - offsetDistance;
-    if( start < end ) {
-        return;
-    }
-    T last_intensity = 0.0;
-    // Making this static prevents it from being needlessly constructed/destructed all the time.
-    static const tripoint origin(0, 0, 0);
-    // But each instance of the method needs one of these.
-    tripoint delta(0, 0, 0);
-    for( int distance = row; distance <= radius; distance++ ) {
-        delta.y = -distance;
-        bool started_row = false;
-        T current_transparency = 0.0;
-        for( delta.x = -distance; delta.x <= 0; delta.x++ ) {
-            int currentX = offsetX + delta.x * xx + delta.y * xy;
-            int currentY = offsetY + delta.x * yx + delta.y * yy;
-            float trailingEdge = (delta.x - 0.5f) / (delta.y + 0.5f);
-            float leadingEdge = (delta.x + 0.5f) / (delta.y - 0.5f);
-
-            if( !(currentX >= 0 && currentY >= 0 && currentX < SEEX * MAPSIZE &&
-                  currentY < SEEY * MAPSIZE) || start < leadingEdge ) {
-                continue;
-            } else if( end > trailingEdge ) {
-                break;
-            }
-            if( !started_row ) {
-                started_row = true;
-                current_transparency = input_array[ currentX ][ currentY ];
-            }
-
-            const int dist = rl_dist( origin, delta ) + offsetDistance;
-            last_intensity = calc( numerator, cumulative_transparency, dist );
-            output_cache[currentX][currentY] =
-                std::max( output_cache[currentX][currentY], last_intensity );
-
-            T new_transparency = input_array[ currentX ][ currentY ];
-
-            if( new_transparency != current_transparency ) {
-                // Only cast recursively if previous span was not opaque.
-                if( check( current_transparency, last_intensity ) ) {
-                    castLight<xx, xy, yx, yy, T, calc, check>(
-                        output_cache, input_array, offsetX, offsetY, offsetDistance,
-                        numerator, distance + 1, start, trailingEdge,
-                        ((distance - 1) * cumulative_transparency + current_transparency) / distance );
-                }
-                // The new span starts at the leading edge of the previous square if it is opaque,
-                // and at the trailing edge of the current square if it is transparent.
-                if( !check( current_transparency, last_intensity ) ) {
-                    start = newStart;
-                } else {
-                    // Note this is the same slope as the recursive call we just made.
-                    start = trailingEdge;
-                }
-                // Trailing edge ahead of leading edge means this span is fully processed.
-                if( start < end ) {
-                    return;
-                }
-                current_transparency = new_transparency;
-            }
-            newStart = leadingEdge;
-        }
-        if( !check(current_transparency, last_intensity) ) {
-            // If we reach the end of the span with terrain being opaque, we don't iterate further.
-            break;
-        }
-        // Cumulative average of the transparency values encountered.
-        cumulative_transparency =
-            ((distance - 1) * cumulative_transparency + current_transparency) / distance;
->>>>>>> 80977369
+          camera_cache, transparency_cache, mirror_pos.x, mirror_pos.y, offsetDistance );
     }
 }
 
