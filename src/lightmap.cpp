#include "lightmap.h" // IWYU pragma: associated
#include "shadowcasting.h" // IWYU pragma: associated

#include <cmath>
#include <cstdlib>
#include <cstring>
#include <memory>
#include <utility>
#include <vector>

#include "avatar.h"
#include "calendar.h"
#include "character.h"
#include "colony.h"
#include "field.h"
#include "fragment_cloud.h" // IWYU pragma: keep
#include "game.h"
#include "int_id.h"
#include "item.h"
#include "item_stack.h"
#include "line.h"
#include "map.h"
#include "map_iterator.h"
#include "mapdata.h"
#include "math_defines.h"
#include "monster.h"
#include "mtype.h"
#include "npc.h"
#include "optional.h"
#include "player.h"
#include "point.h"
#include "string_formatter.h"
#include "submap.h"
#include "tileray.h"
#include "type_id.h"
#include "veh_type.h"
#include "vehicle.h"
#include "vpart_position.h"
#include "vpart_range.h"
#include "weather.h"

static const efftype_id effect_haslight( "haslight" );
static const efftype_id effect_onfire( "onfire" );

#define LIGHTMAP_CACHE_X MAPSIZE_X
#define LIGHTMAP_CACHE_Y MAPSIZE_Y

static constexpr point lightmap_boundary_min( point_zero );
static constexpr point lightmap_boundary_max( LIGHTMAP_CACHE_X, LIGHTMAP_CACHE_Y );

const rectangle lightmap_boundaries( lightmap_boundary_min, lightmap_boundary_max );

std::string four_quadrants::to_string() const
{
    return string_format( "(%.2f,%.2f,%.2f,%.2f)",
                          ( *this )[quadrant::NE], ( *this )[quadrant::SE],
                          ( *this )[quadrant::SW], ( *this )[quadrant::NW] );
}

void map::add_light_from_items( const tripoint &p, item_stack::iterator begin,
                                item_stack::iterator end )
{
    for( auto itm_it = begin; itm_it != end; ++itm_it ) {
        float ilum = 0.0; // brightness
        int iwidth = 0; // 0-360 degrees. 0 is a circular light_source
        int idir = 0;   // otherwise, it's a light_arc pointed in this direction
        if( itm_it->getlight( ilum, iwidth, idir ) ) {
            if( iwidth > 0 ) {
                apply_light_arc( p, idir, ilum, iwidth );
            } else {
                add_light_source( p, ilum );
            }
        }
    }
}

// TODO: Consider making this just clear the cache and dynamically fill it in as is_transparent() is called
bool map::build_transparency_cache( const int zlev )
{
    auto &map_cache = get_cache( zlev );
    auto &transparency_cache = map_cache.transparency_cache;
    auto &outside_cache = map_cache.outside_cache;

    if( !map_cache.transparency_cache_dirty ) {
        return false;
    }

    // Default to just barely not transparent.
    std::uninitialized_fill_n(
        &transparency_cache[0][0], MAPSIZE_X * MAPSIZE_Y,
        static_cast<float>( LIGHT_TRANSPARENCY_OPEN_AIR ) );

    const float sight_penalty = weather::sight_penalty( g->weather.weather );

    // Traverse the submaps in order
    for( int smx = 0; smx < my_MAPSIZE; ++smx ) {
        for( int smy = 0; smy < my_MAPSIZE; ++smy ) {
            const auto cur_submap = get_submap_at_grid( {smx, smy, zlev} );

            float zero_value = LIGHT_TRANSPARENCY_OPEN_AIR;
            for( int sx = 0; sx < SEEX; ++sx ) {
                for( int sy = 0; sy < SEEY; ++sy ) {
                    const int x = sx + smx * SEEX;
                    const int y = sy + smy * SEEY;

                    float &value = transparency_cache[x][y];
                    if( cur_submap->is_uniform && sx + sy > 0 ) {
                        value = zero_value;
                        continue;
                    }

                    if( !( cur_submap->get_ter( { sx, sy } ).obj().transparent &&
                           cur_submap->get_furn( {sx, sy } ).obj().transparent ) ) {
                        value = LIGHT_TRANSPARENCY_SOLID;
                        zero_value = LIGHT_TRANSPARENCY_SOLID;
                        continue;
                    }

                    if( outside_cache[x][y] ) {
                        // FIXME: Places inside vehicles haven't been marked as
                        // inside yet so this is incorrectly penalising for
                        // weather in vehicles.
                        value *= sight_penalty;
                    }
                    if( cur_submap->is_uniform ) {
                        if( value == LIGHT_TRANSPARENCY_OPEN_AIR ) {
                            break;
                        }
                        zero_value = value;
                        continue;
                    }
                    for( const auto &fld : cur_submap->get_field( { sx, sy } ) ) {
                        const field_entry &cur = fld.second;
                        if( cur.is_transparent() ) {
                            continue;
                        }
                        // Fields are either transparent or not, however we want some to be translucent
                        value = value * cur.translucency();
                    }
                    // TODO: [lightmap] Have glass reduce light as well
                }
            }
        }
    }
    map_cache.transparency_cache_dirty = false;
    return true;
}

bool map::build_vision_transparency_cache( const int zlev )
{
    auto &map_cache = get_cache( zlev );
    auto &transparency_cache = map_cache.transparency_cache;
    auto &vision_transparency_cache = map_cache.vision_transparency_cache;

    memcpy( &vision_transparency_cache, &transparency_cache, sizeof( transparency_cache ) );

    const tripoint &p = g->u.pos();

    if( p.z != zlev ) {
        return false;
    }

    bool dirty = false;

    bool is_crouching = g->u.movement_mode_is( CMM_CROUCH );
    for( const tripoint &loc : points_in_radius( p, 1 ) ) {
        if( loc == p ) {
            // The tile player is standing on should always be visible
            if( ( has_furn( p ) && !furn( p )->transparent ) || !ter( p )->transparent ) {
                vision_transparency_cache[p.x][p.y] = LIGHT_TRANSPARENCY_CLEAR;
            }
        } else if( is_crouching && coverage( loc ) >= 30 ) {
            // If we're crouching behind an obstacle, we can't see past it.
            vision_transparency_cache[loc.x][loc.y] = LIGHT_TRANSPARENCY_SOLID;
            map_cache.transparency_cache_dirty = true;
            dirty = true;
        }
    }

    return dirty;
}

void map::apply_character_light( player &p )
{
    if( p.has_effect( effect_onfire ) ) {
        apply_light_source( p.pos(), 8 );
    } else if( p.has_effect( effect_haslight ) ) {
        apply_light_source( p.pos(), 4 );
    }

    const float held_luminance = p.active_light();
    if( held_luminance > LIGHT_AMBIENT_LOW ) {
        apply_light_source( p.pos(), held_luminance );
    }

    if( held_luminance >= 4 && held_luminance > ambient_light_at( p.pos() ) - 0.5f ) {
        p.add_effect( effect_haslight, 1_turns );
    }
}

// This function raytraces starting at the upper limit of the simulated area descending
// toward the lower limit. Since it's sunlight, the rays are parallel.
// Each layer consults the next layer up to determine the intensity of the light that reaches it.
// Once this is complete, additional operations add more dynamic lighting.
void map::build_sunlight_cache( int zlev )
{
    level_cache &map_cache = get_cache( zlev );
    auto &lm = map_cache.lm;
    // Grab illumination at ground level.
    const float outside_light_level = g->natural_light_level( 0 );
    // TODO: if zlev < 0 is open to sunlight, this won't calculate correct light, but neither does g->natural_light_level()
    const float inside_light_level = ( zlev >= 0 && outside_light_level > LIGHT_SOURCE_BRIGHT ) ?
                                     LIGHT_AMBIENT_DIM * 0.8 : LIGHT_AMBIENT_LOW;
    // Handling when z-levels are disabled is based on whether a tile is considered "outside".
    if( !zlevels ) {
        const auto &outside_cache = map_cache.outside_cache;
        for( int x = 0; x < MAPSIZE_X; x++ ) {
            for( int y = 0; y < MAPSIZE_Y; y++ ) {
                if( outside_cache[x][y] ) {
                    lm[x][y].fill( outside_light_level );
                } else {
                    lm[x][y].fill( inside_light_level );
                }
            }
        }
        return;
    }
    // If uppermost level, just apply weather illumination since there's no opportunity
    // for light to be blocked.
    if( zlev == std::min( map_cache.max_populated_zlev + 1, OVERMAP_HEIGHT ) ) {
        for( auto &lm_col : lm ) {
            for( four_quadrants &lm_entry : lm_col ) {
                lm_entry.fill( outside_light_level );
            }
        }
        return;
    }

    // Replace this with a calculated shift based on time of day and date.
    // At first compress the angle such that it takes no more than one tile of shift per level.
    // To exceed that, we'll have to handle casting light from the side instead of the top.
    point offset;
    const level_cache &prev_map_cache = get_cache_ref( zlev + 1 );
    const auto &prev_lm = prev_map_cache.lm;
    const auto &prev_transparency_cache = prev_map_cache.transparency_cache;
    const auto &prev_floor_cache = prev_map_cache.floor_cache;
    const auto &outside_cache = map_cache.outside_cache;
    const float sight_penalty = weather::sight_penalty( g->weather.weather );
    for( int x = 0, prev_x = offset.x; x < MAPSIZE_X; x++, prev_x++ ) {
        bool x_inbounds = prev_x >= 0 && prev_x < MAPSIZE_X;
        for( int y = 0, prev_y = offset.y; y < MAPSIZE_Y; y++, prev_y++ ) {
            bool inbounds = x_inbounds && prev_y >= 0 && prev_y < MAPSIZE_Y;
            four_quadrants prev_light( outside_light_level );
            float prev_transparency = static_cast<float>( LIGHT_TRANSPARENCY_OPEN_AIR );
            if( inbounds ) {
                prev_light = prev_lm[ prev_x ][ prev_y ];
                prev_transparency = prev_transparency_cache[ prev_x ][ prev_y ];
                // This is pretty gross, this cancels out the per-tile transparency effect
                // derived from weather.
                if( outside_cache[x][y] ) {
                    prev_transparency /= sight_penalty;
                }
            }
            // The formula to apply transparency to the light rays doesn't handle full opacity,
            // so handle that seperately.
            if( prev_transparency > LIGHT_TRANSPARENCY_SOLID &&
                !prev_floor_cache[x][y] && prev_light.max() > 0.0 && outside_cache[x][y] ) {
                lm[x][y].fill( std::max( inside_light_level,
                                         prev_light.max() * static_cast<float>( LIGHT_TRANSPARENCY_OPEN_AIR )
                                         / prev_transparency ) );
            } else {
                lm[x][y].fill( inside_light_level );
            }
        }
    }
}

void map::generate_lightmap( const int zlev )
{
    auto &map_cache = get_cache( zlev );
    auto &lm = map_cache.lm;
    auto &sm = map_cache.sm;
    auto &outside_cache = map_cache.outside_cache;
    std::memset( lm, 0, sizeof( lm ) );
    std::memset( sm, 0, sizeof( sm ) );

    /* Bulk light sources wastefully cast rays into neighbors; a burning hospital can produce
         significant slowdown, so for stuff like fire and lava:
     * Step 1: Store the position and luminance in buffer via add_light_source, for efficient
         checking of neighbors.
     * Step 2: After everything else, iterate buffer and apply_light_source only in non-redundant
         directions
     * Step 3: ????
     * Step 4: Profit!
     */
    auto &light_source_buffer = map_cache.light_source_buffer;
    std::memset( light_source_buffer, 0, sizeof( light_source_buffer ) );

    constexpr std::array<int, 4> dir_x = { {  0, -1, 1, 0 } };    //    [0]
    constexpr std::array<int, 4> dir_y = { { -1,  0, 0, 1 } };    // [1][X][2]
    constexpr std::array<int, 4> dir_d = { { 90, 0, 180, 270 } }; //    [3]
    constexpr std::array<std::array<quadrant, 2>, 4> dir_quadrants = { {
            {{ quadrant::NE, quadrant::NW }},
            {{ quadrant::SW, quadrant::NW }},
            {{ quadrant::SE, quadrant::NE }},
            {{ quadrant::SE, quadrant::SW }},
        }
    };

    const float natural_light = g->natural_light_level( zlev );
    const int minz = zlevels ? -OVERMAP_DEPTH : zlev;
    // Start at the topmost populated zlevel to avoid unnecessary raycasting
    // Plus one zlevel to prevent clipping inside structures
    const int maxz = zlevels ? std::min( map_cache.max_populated_zlev + 1, OVERMAP_HEIGHT ) : zlev;

    // Iterate top to bottom because sunlight cache needs to construct in that order.
    for( int z = maxz; z >= minz; z-- ) {
        build_sunlight_cache( z );
    }
    apply_character_light( g->u );
    for( npc &guy : g->all_npcs() ) {
        apply_character_light( guy );
    }

    std::vector<std::pair<tripoint, float>> lm_override;
    // Traverse the submaps in order
    for( int smx = 0; smx < my_MAPSIZE; ++smx ) {
        for( int smy = 0; smy < my_MAPSIZE; ++smy ) {
            const auto cur_submap = get_submap_at_grid( { smx, smy, zlev } );

            for( int sx = 0; sx < SEEX; ++sx ) {
                for( int sy = 0; sy < SEEY; ++sy ) {
                    const int x = sx + smx * SEEX;
                    const int y = sy + smy * SEEY;
                    const tripoint p( x, y, zlev );
                    // Project light into any openings into buildings.
                    if( !outside_cache[p.x][p.y] ) {
                        // Apply light sources for external/internal divide
                        for( int i = 0; i < 4; ++i ) {
                            point neighbour = p.xy() + point( dir_x[i], dir_y[i] );
                            if( lightmap_boundaries.contains_half_open( neighbour )
                                && outside_cache[neighbour.x][neighbour.y]
                              ) {
                                if( light_transparency( p ) > LIGHT_TRANSPARENCY_SOLID ) {
                                    update_light_quadrants(
                                        lm[p.x][p.y], natural_light, quadrant::default_ );
                                    apply_directional_light( p, dir_d[i], natural_light );
                                } else {
                                    update_light_quadrants(
                                        lm[p.x][p.y], natural_light, dir_quadrants[i][0] );
                                    update_light_quadrants(
                                        lm[p.x][p.y], natural_light, dir_quadrants[i][1] );
                                }
                            }
                        }
                    }

                    if( cur_submap->get_lum( { sx, sy } ) && has_items( p ) ) {
                        auto items = i_at( p );
                        add_light_from_items( p, items.begin(), items.end() );
                    }

                    const ter_id terrain = cur_submap->get_ter( { sx, sy } );
                    if( terrain->light_emitted > 0 ) {
                        add_light_source( p, terrain->light_emitted );
                    }
                    const furn_id furniture = cur_submap->get_furn( {sx, sy } );
                    if( furniture->light_emitted > 0 ) {
                        add_light_source( p, furniture->light_emitted );
                    }

                    for( auto &fld : cur_submap->get_field( { sx, sy } ) ) {
                        const field_entry *cur = &fld.second;
                        const int light_emitted = cur->light_emitted();
                        if( light_emitted > 0 ) {
                            add_light_source( p, light_emitted );
                        }
                        const float light_override = cur->local_light_override();
                        if( light_override >= 0.0f ) {
                            lm_override.push_back( std::pair<tripoint, float>( p, light_override ) );
                        }
                    }
                }
            }
        }
    }

    for( monster &critter : g->all_monsters() ) {
        if( critter.is_hallucination() ) {
            continue;
        }
        const tripoint &mp = critter.pos();
        if( inbounds( mp ) ) {
            if( critter.has_effect( effect_onfire ) ) {
                apply_light_source( mp, 8 );
            }
            // TODO: [lightmap] Attach natural light brightness to creatures
            // TODO: [lightmap] Allow creatures to have light attacks (i.e.: eyebot)
            // TODO: [lightmap] Allow creatures to have facing and arc lights
            if( critter.type->luminance > 0 ) {
                apply_light_source( mp, critter.type->luminance );
            }
        }
    }

    // Apply any vehicle light sources
    VehicleList vehs = get_vehicles();
    for( auto &vv : vehs ) {
        vehicle *v = vv.v;

        auto lights = v->lights( true );

        float veh_luminance = 0.0;
        float iteration = 1.0;

        for( const auto pt : lights ) {
            const auto &vp = pt->info();
            if( vp.has_flag( VPFLAG_CONE_LIGHT ) ||
                vp.has_flag( VPFLAG_WIDE_CONE_LIGHT ) ) {
                veh_luminance += vp.bonus / iteration;
                iteration = iteration * 1.1;
            }
        }

        for( const auto pt : lights ) {
            const auto &vp = pt->info();
            tripoint src = v->global_part_pos3( *pt );

            if( !inbounds( src ) ) {
                continue;
            }

<<<<<<< HEAD
            if( vp.has_flag( VPFLAG_SUNROOF ) ) {
                float outside_light_level = g->natural_light_level( 0 );
                add_light_source( src, outside_light_level );
            } else if( vp.has_flag( VPFLAG_CONE_LIGHT ) ) {
                if( veh_luminance > LL_LIT ) {
=======
            if( vp.has_flag( VPFLAG_CONE_LIGHT ) ) {
                if( veh_luminance > lit_level::LIT ) {
>>>>>>> bf8581b6
                    add_light_source( src, M_SQRT2 ); // Add a little surrounding light
                    apply_light_arc( src, v->face.dir() + pt->direction, veh_luminance, 45 );
                }

            } else if( vp.has_flag( VPFLAG_WIDE_CONE_LIGHT ) ) {
                if( veh_luminance > lit_level::LIT ) {
                    add_light_source( src, M_SQRT2 ); // Add a little surrounding light
                    apply_light_arc( src, v->face.dir() + pt->direction, veh_luminance, 90 );
                }

            } else if( vp.has_flag( VPFLAG_HALF_CIRCLE_LIGHT ) ) {
                add_light_source( src, M_SQRT2 ); // Add a little surrounding light
                apply_light_arc( src, v->face.dir() + pt->direction, vp.bonus, 180 );

            } else if( vp.has_flag( VPFLAG_CIRCLE_LIGHT ) ) {
                const bool odd_turn = calendar::once_every( 2_turns );
                if( ( odd_turn && vp.has_flag( VPFLAG_ODDTURN ) ) ||
                    ( !odd_turn && vp.has_flag( VPFLAG_EVENTURN ) ) ||
                    ( !( vp.has_flag( VPFLAG_EVENTURN ) || vp.has_flag( VPFLAG_ODDTURN ) ) ) ) {

                    add_light_source( src, vp.bonus );
                }

            } else {
                add_light_source( src, vp.bonus );
            }
        }

        for( const vpart_reference &vp : v->get_all_parts() ) {
            const size_t p = vp.part_index();
            const tripoint pp = vp.pos();
            if( !inbounds( pp ) ) {
                continue;
            }
            if( vp.has_feature( VPFLAG_CARGO ) && !vp.has_feature( "COVERED" ) ) {
                add_light_from_items( pp, v->get_items( static_cast<int>( p ) ).begin(),
                                      v->get_items( static_cast<int>( p ) ).end() );
            }
        }
    }

    /* Now that we have position and intensity of all bulk light sources, apply_ them
      This may seem like extra work, but take a 12x12 raging inferno:
        unbuffered: (12^2)*(160*4) = apply_light_ray x 92160
        buffered:   (12*4)*(160)   = apply_light_ray x 7680
    */
    const tripoint cache_start( 0, 0, zlev );
    const tripoint cache_end( LIGHTMAP_CACHE_X, LIGHTMAP_CACHE_Y, zlev );
    for( const tripoint &p : points_in_rectangle( cache_start, cache_end ) ) {
        if( light_source_buffer[p.x][p.y] > 0.0 ) {
            apply_light_source( p, light_source_buffer[p.x][p.y] );
        }
    }
    for( const std::pair<tripoint, float> &elem : lm_override ) {
        lm[elem.first.x][elem.first.y].fill( elem.second );
    }
}

void map::add_light_source( const tripoint &p, float luminance )
{
    auto &light_source_buffer = get_cache( p.z ).light_source_buffer;
    light_source_buffer[p.x][p.y] = std::max( luminance, light_source_buffer[p.x][p.y] );
}

// Tile light/transparency: 3D

lit_level map::light_at( const tripoint &p ) const
{
    if( !inbounds( p ) ) {
        return lit_level::DARK;    // Out of bounds
    }

    const auto &map_cache = get_cache_ref( p.z );
    const auto &lm = map_cache.lm;
    const auto &sm = map_cache.sm;
    if( sm[p.x][p.y] >= LIGHT_SOURCE_BRIGHT ) {
        return lit_level::BRIGHT;
    }

    const float max_light = lm[p.x][p.y].max();
    if( max_light >= LIGHT_AMBIENT_LIT ) {
        return lit_level::LIT;
    }

    if( max_light >= LIGHT_AMBIENT_LOW ) {
        return lit_level::LOW;
    }

    return lit_level::DARK;
}

float map::ambient_light_at( const tripoint &p ) const
{
    if( !inbounds( p ) ) {
        return 0.0f;
    }

    return get_cache_ref( p.z ).lm[p.x][p.y].max();
}

bool map::is_transparent( const tripoint &p ) const
{
    return light_transparency( p ) > LIGHT_TRANSPARENCY_SOLID;
}

float map::light_transparency( const tripoint &p ) const
{
    return get_cache_ref( p.z ).transparency_cache[p.x][p.y];
}

// End of tile light/transparency

map::apparent_light_info map::apparent_light_helper( const level_cache &map_cache,
        const tripoint &p )
{
    const float vis = std::max( map_cache.seen_cache[p.x][p.y], map_cache.camera_cache[p.x][p.y] );
    const bool obstructed = vis <= LIGHT_TRANSPARENCY_SOLID + 0.1;

    auto is_opaque = [&map_cache]( const point & p ) {
        return map_cache.transparency_cache[p.x][p.y] <= LIGHT_TRANSPARENCY_SOLID;
    };

    const bool p_opaque = is_opaque( p.xy() );
    float apparent_light;

    if( p_opaque && vis > 0 ) {
        // This is the complicated case.  We want to check which quadrants the
        // player can see the tile from, and only count light values from those
        // quadrants.
        struct offset_and_quadrants {
            point offset;
            std::array<quadrant, 2> quadrants;
        };
        static constexpr std::array<offset_and_quadrants, 8> adjacent_offsets = {{
                { point_south,      {{ quadrant::SE, quadrant::SW }} },
                { point_north,      {{ quadrant::NE, quadrant::NW }} },
                { point_east,       {{ quadrant::SE, quadrant::NE }} },
                { point_south_east, {{ quadrant::SE, quadrant::SE }} },
                { point_north_east, {{ quadrant::NE, quadrant::NE }} },
                { point_west,       {{ quadrant::SW, quadrant::NW }} },
                { point_south_west, {{ quadrant::SW, quadrant::SW }} },
                { point_north_west, {{ quadrant::NW, quadrant::NW }} },
            }
        };

        four_quadrants seen_from( 0 );
        for( const offset_and_quadrants &oq : adjacent_offsets ) {
            const point neighbour = p.xy() + oq.offset;

            if( !lightmap_boundaries.contains_half_open( neighbour ) ) {
                continue;
            }
            if( is_opaque( neighbour ) ) {
                continue;
            }
            if( map_cache.seen_cache[neighbour.x][neighbour.y] == 0 &&
                map_cache.camera_cache[neighbour.x][neighbour.y] == 0 ) {
                continue;
            }
            // This is a non-opaque visible neighbour, so count visibility from the relevant
            // quadrants
            seen_from[oq.quadrants[0]] = vis;
            seen_from[oq.quadrants[1]] = vis;
        }
        apparent_light = ( seen_from * map_cache.lm[p.x][p.y] ).max();
    } else {
        // This is the simple case, for a non-opaque tile light from all
        // directions is equivalent
        apparent_light = vis * map_cache.lm[p.x][p.y][quadrant::default_];
    }
    return { obstructed, apparent_light };
}

lit_level map::apparent_light_at( const tripoint &p, const visibility_variables &cache ) const
{
    const int dist = rl_dist( g->u.pos(), p );

    // Clairvoyance overrides everything.
    if( cache.u_clairvoyance > 0 && dist <= cache.u_clairvoyance ) {
        return lit_level::BRIGHT;
    }
    const field_type_str_id fd_clairvoyant( "fd_clairvoyant" );
    if( fd_clairvoyant.is_valid() && field_at( p ).find_field( fd_clairvoyant ) ) {
        return lit_level::BRIGHT;
    }
    const auto &map_cache = get_cache_ref( p.z );
    const apparent_light_info a = apparent_light_helper( map_cache, p );

    // Unimpaired range is an override to strictly limit vision range based on various conditions,
    // but the player can still see light sources.
    if( dist > g->u.unimpaired_range() ) {
        if( !a.obstructed && map_cache.sm[p.x][p.y] > 0.0 ) {
            return lit_level::BRIGHT_ONLY;
        } else {
            return lit_level::DARK;
        }
    }
    if( a.obstructed ) {
        if( a.apparent_light > LIGHT_AMBIENT_LIT ) {
            if( a.apparent_light > cache.g_light_level ) {
                // This represents too hazy to see detail,
                // but enough light getting through to illuminate.
                return lit_level::BRIGHT_ONLY;
            } else {
                // If it's not brighter than the surroundings, it just ends up shadowy.
                return lit_level::LOW;
            }
        } else {
            return lit_level::BLANK;
        }
    }
    // Then we just search for the light level in descending order.
    if( a.apparent_light > LIGHT_SOURCE_BRIGHT || map_cache.sm[p.x][p.y] > 0.0 ) {
        return lit_level::BRIGHT;
    }
    if( a.apparent_light > LIGHT_AMBIENT_LIT ) {
        return lit_level::LIT;
    }
    if( a.apparent_light > cache.vision_threshold ) {
        return lit_level::LOW;
    } else {
        return lit_level::BLANK;
    }
}

bool map::pl_sees( const tripoint &t, const int max_range ) const
{
    if( !inbounds( t ) ) {
        return false;
    }

    if( max_range >= 0 && square_dist( t, g->u.pos() ) > max_range ) {
        return false;    // Out of range!
    }

    const auto &map_cache = get_cache_ref( t.z );
    const apparent_light_info a = apparent_light_helper( map_cache, t );
    const float light_at_player = map_cache.lm[g->u.posx()][g->u.posy()].max();
    return !a.obstructed &&
           ( a.apparent_light > g->u.get_vision_threshold( light_at_player ) ||
             map_cache.sm[t.x][t.y] > 0.0 );
}

bool map::pl_line_of_sight( const tripoint &t, const int max_range ) const
{
    if( !inbounds( t ) ) {
        return false;
    }

    if( max_range >= 0 && square_dist( t, g->u.pos() ) > max_range ) {
        // Out of range!
        return false;
    }

    const auto &map_cache = get_cache_ref( t.z );
    // Any epsilon > 0 is fine - it means lightmap processing visited the point
    return map_cache.seen_cache[t.x][t.y] > 0.0f ||
           map_cache.camera_cache[t.x][t.y] > 0.0f;
}

// For a direction vector defined by x, y, return the quadrant that's the
// source of that direction.  Assumes x != 0 && y != 0
// NOLINTNEXTLINE(cata-xy)
static constexpr quadrant quadrant_from_x_y( int x, int y )
{
    return ( x > 0 ) ?
           ( ( y > 0 ) ? quadrant::NW : quadrant::SW ) :
           ( ( y > 0 ) ? quadrant::NE : quadrant::SE );
}

// Add defaults for when method is invoked for the first time.
template<int xx, int xy, int xz, int yx, int yy, int yz, int zz, typename T,
         T( *calc )( const T &, const T &, const int & ),
         bool( *check )( const T &, const T & ),
         T( *accumulate )( const T &, const T &, const int & )>
void cast_zlight_segment(
    const array_of_grids_of<T> &output_caches,
    const array_of_grids_of<const T> &input_arrays,
    const array_of_grids_of<const bool> &floor_caches,
    const tripoint &offset, int offset_distance,
    T numerator = 1.0f, int row = 1,
    float start_major = 0.0f, float end_major = 1.0f,
    float start_minor = 0.0f, float end_minor = 1.0f,
    T cumulative_transparency = LIGHT_TRANSPARENCY_OPEN_AIR );

template<int xx, int xy, int xz, int yx, int yy, int yz, int zz, typename T,
         T( *calc )( const T &, const T &, const int & ),
         bool( *check )( const T &, const T & ),
         T( *accumulate )( const T &, const T &, const int & )>
void cast_zlight_segment(
    const array_of_grids_of<T> &output_caches,
    const array_of_grids_of<const T> &input_arrays,
    const array_of_grids_of<const bool> &floor_caches,
    const tripoint &offset, const int offset_distance,
    const T numerator, const int row,
    float start_major, const float end_major,
    float start_minor, const float end_minor,
    T cumulative_transparency )
{
    if( start_major >= end_major || start_minor >= end_minor ) {
        return;
    }

    float radius = 60.0f - offset_distance;

    constexpr int min_z = -OVERMAP_DEPTH;
    constexpr int max_z = OVERMAP_HEIGHT;

    float new_start_minor = 1.0f;

    T last_intensity = 0.0;
    tripoint delta;
    tripoint current;
    for( int distance = row; distance <= radius; distance++ ) {
        delta.y = distance;
        bool started_block = false;
        T current_transparency = 0.0f;

        // TODO: Precalculate min/max delta.z based on start/end and distance
        for( delta.z = 0; delta.z <= std::min( fov_3d_z_range, distance ); delta.z++ ) {
            float trailing_edge_major = ( delta.z - 0.5f ) / ( delta.y + 0.5f );
            float leading_edge_major = ( delta.z + 0.5f ) / ( delta.y - 0.5f );
            current.z = offset.z + delta.x * 00 + delta.y * 00 + delta.z * zz;
            if( current.z > max_z || current.z < min_z ) {
                continue;
            } else if( start_major > leading_edge_major ) {
                continue;
            } else if( end_major < trailing_edge_major ) {
                break;
            }

            bool started_span = false;
            const int z_index = current.z + OVERMAP_DEPTH;
            for( delta.x = 0; delta.x <= distance; delta.x++ ) {
                current.x = offset.x + delta.x * xx + delta.y * xy + delta.z * xz;
                current.y = offset.y + delta.x * yx + delta.y * yy + delta.z * yz;
                float trailing_edge_minor = ( delta.x - 0.5f ) / ( delta.y + 0.5f );
                float leading_edge_minor = ( delta.x + 0.5f ) / ( delta.y - 0.5f );

                if( !( current.x >= 0 && current.y >= 0 &&
                       current.x < MAPSIZE_X &&
                       current.y < MAPSIZE_Y ) || start_minor > leading_edge_minor ) {
                    continue;
                } else if( end_minor < trailing_edge_minor ) {
                    break;
                }

                T new_transparency = ( *input_arrays[z_index] )[current.x][current.y];
                // If we're looking at a tile with floor or roof from the floor/roof side,
                //  that tile is actually invisible to us.
                bool floor_block = false;
                if( current.z < offset.z ) {
                    if( z_index < ( OVERMAP_LAYERS - 1 ) &&
                        ( *floor_caches[z_index + 1] )[current.x][current.y] ) {
                        floor_block = true;
                        new_transparency = LIGHT_TRANSPARENCY_SOLID;
                    }
                } else if( current.z > offset.z ) {
                    if( ( *floor_caches[z_index] )[current.x][current.y] ) {
                        floor_block = true;
                        new_transparency = LIGHT_TRANSPARENCY_SOLID;
                    }
                }

                if( !started_block ) {
                    started_block = true;
                    current_transparency = new_transparency;
                }

                const int dist = rl_dist( tripoint_zero, delta ) + offset_distance;
                last_intensity = calc( numerator, cumulative_transparency, dist );

                if( !floor_block ) {
                    ( *output_caches[z_index] )[current.x][current.y] =
                        std::max( ( *output_caches[z_index] )[current.x][current.y], last_intensity );
                }

                if( !started_span ) {
                    // Need to reset minor slope, because we're starting a new line
                    new_start_minor = leading_edge_minor;
                    // Need more precision or artifacts happen
                    leading_edge_minor = start_minor;
                    started_span = true;
                }

                if( new_transparency == current_transparency ) {
                    // All in order, no need to recurse
                    new_start_minor = leading_edge_minor;
                    continue;
                }

                // We split the block into 4 sub-blocks (sub-frustums actually, this is the view from the origin looking out):
                // +-------+ <- end major
                // |   D   |
                // +---+---+ <- ???
                // | B | C |
                // +---+---+ <- major mid
                // |   A   |
                // +-------+ <- start major
                // ^       ^
                // |       end minor
                // start minor
                // A is previously processed row(s).
                // B is already-processed tiles from current row.
                // C is remainder of current row.
                // D is not yet processed row(s).
                // One we processed fully in 2D and only need to extend in last D
                // Only cast recursively horizontally if previous span was not opaque.
                if( check( current_transparency, last_intensity ) ) {
                    T next_cumulative_transparency = accumulate( cumulative_transparency, current_transparency,
                                                     distance );
                    // Blocks can be merged if they are actually a single rectangle
                    // rather than rectangle + line shorter than rectangle's width
                    const bool merge_blocks = end_minor <= trailing_edge_minor;
                    // trailing_edge_major can be less than start_major
                    const float trailing_clipped = std::max( trailing_edge_major, start_major );
                    const float major_mid = merge_blocks ? leading_edge_major : trailing_clipped;
                    cast_zlight_segment<xx, xy, xz, yx, yy, yz, zz, T, calc, check, accumulate>(
                        output_caches, input_arrays, floor_caches,
                        offset, offset_distance, numerator, distance + 1,
                        start_major, major_mid, start_minor, end_minor,
                        next_cumulative_transparency );
                    if( !merge_blocks ) {
                        // One line that is too short to be part of the rectangle above
                        cast_zlight_segment<xx, xy, xz, yx, yy, yz, zz, T, calc, check, accumulate>(
                            output_caches, input_arrays, floor_caches,
                            offset, offset_distance, numerator, distance + 1,
                            major_mid, leading_edge_major, start_minor, trailing_edge_minor,
                            next_cumulative_transparency );
                    }
                }

                // One from which we shaved one line ("processed in 1D")
                const float old_start_minor = start_minor;
                // The new span starts at the leading edge of the previous square if it is opaque,
                // and at the trailing edge of the current square if it is transparent.
                if( !check( current_transparency, last_intensity ) ) {
                    start_minor = new_start_minor;
                } else {
                    // Note this is the same slope as one of the recursive calls we just made.
                    start_minor = std::max( start_minor, trailing_edge_minor );
                    start_major = std::max( start_major, trailing_edge_major );
                }

                // leading_edge_major plus some epsilon
                float after_leading_edge_major = ( delta.z + 0.50001f ) / ( delta.y - 0.5f );
                cast_zlight_segment<xx, xy, xz, yx, yy, yz, zz, T, calc, check, accumulate>(
                    output_caches, input_arrays, floor_caches,
                    offset, offset_distance, numerator, distance,
                    after_leading_edge_major, end_major, old_start_minor, start_minor,
                    cumulative_transparency );

                // One we just entered ("processed in 0D" - the first point)
                // No need to recurse, we're processing it right now

                current_transparency = new_transparency;
                new_start_minor = leading_edge_minor;
            }

            if( !check( current_transparency, last_intensity ) ) {
                start_major = leading_edge_major;
            }
        }

        if( !started_block ) {
            // If we didn't scan at least 1 z-level, don't iterate further
            // Otherwise we may "phase" through tiles without checking them
            break;
        }

        if( !check( current_transparency, last_intensity ) ) {
            // If we reach the end of the span with terrain being opaque, we don't iterate further.
            break;
        }
        // Cumulative average of the values encountered.
        cumulative_transparency = accumulate( cumulative_transparency, current_transparency, distance );
    }
}

template<typename T, T( *calc )( const T &, const T &, const int & ),
         bool( *check )( const T &, const T & ),
         T( *accumulate )( const T &, const T &, const int & )>
void cast_zlight(
    const array_of_grids_of<T> &output_caches,
    const array_of_grids_of<const T> &input_arrays,
    const array_of_grids_of<const bool> &floor_caches,
    const tripoint &origin, const int offset_distance, const T numerator )
{
    // Down
    cast_zlight_segment < 0, 1, 0, 1, 0, 0, -1, T, calc, check, accumulate > (
        output_caches, input_arrays, floor_caches, origin, offset_distance, numerator );
    cast_zlight_segment < 1, 0, 0, 0, 1, 0, -1, T, calc, check, accumulate > (
        output_caches, input_arrays, floor_caches, origin, offset_distance, numerator );

    cast_zlight_segment < 0, -1, 0, 1, 0, 0, -1, T, calc, check, accumulate > (
        output_caches, input_arrays, floor_caches, origin, offset_distance, numerator );
    cast_zlight_segment < -1, 0, 0, 0, 1, 0, -1, T, calc, check, accumulate > (
        output_caches, input_arrays, floor_caches, origin, offset_distance, numerator );

    cast_zlight_segment < 0, 1, 0, -1, 0, 0, -1, T, calc, check, accumulate > (
        output_caches, input_arrays, floor_caches, origin, offset_distance, numerator );
    cast_zlight_segment < 1, 0, 0, 0, -1, 0, -1, T, calc, check, accumulate > (
        output_caches, input_arrays, floor_caches, origin, offset_distance, numerator );

    cast_zlight_segment < 0, -1, 0, -1, 0, 0, -1, T, calc, check, accumulate > (
        output_caches, input_arrays, floor_caches, origin, offset_distance, numerator );
    cast_zlight_segment < -1, 0, 0, 0, -1, 0, -1, T, calc, check, accumulate > (
        output_caches, input_arrays, floor_caches, origin, offset_distance, numerator );

    // Up
    cast_zlight_segment<0, 1, 0, 1, 0, 0, 1, T, calc, check, accumulate>(
        output_caches, input_arrays, floor_caches, origin, offset_distance, numerator );
    cast_zlight_segment<1, 0, 0, 0, 1, 0, 1, T, calc, check, accumulate>(
        output_caches, input_arrays, floor_caches, origin, offset_distance, numerator );

    cast_zlight_segment < 0, -1, 0, 1, 0, 0, 1, T, calc, check, accumulate > (
        output_caches, input_arrays, floor_caches, origin, offset_distance, numerator );
    cast_zlight_segment < -1, 0, 0, 0, 1, 0, 1, T, calc, check, accumulate > (
        output_caches, input_arrays, floor_caches, origin, offset_distance, numerator );

    cast_zlight_segment < 0, 1, 0, -1, 0, 0, 1, T, calc, check, accumulate > (
        output_caches, input_arrays, floor_caches, origin, offset_distance, numerator );
    cast_zlight_segment < 1, 0, 0, 0, -1, 0, 1, T, calc, check, accumulate > (
        output_caches, input_arrays, floor_caches, origin, offset_distance, numerator );

    cast_zlight_segment < 0, -1, 0, -1, 0, 0, 1, T, calc, check, accumulate > (
        output_caches, input_arrays, floor_caches, origin, offset_distance, numerator );
    cast_zlight_segment < -1, 0, 0, 0, -1, 0, 1, T, calc, check, accumulate > (
        output_caches, input_arrays, floor_caches, origin, offset_distance, numerator );
}

// I can't figure out how to make implicit instantiation work when the parameters of
// the template-supplied function pointers are involved, so I'm explicitly instantiating instead.
template void cast_zlight<float, sight_calc, sight_check, accumulate_transparency>(
    const array_of_grids_of<float> &output_caches,
    const array_of_grids_of<const float> &input_arrays,
    const array_of_grids_of<const bool> &floor_caches,
    const tripoint &origin, int offset_distance, float numerator );

template void cast_zlight<fragment_cloud, shrapnel_calc, shrapnel_check, accumulate_fragment_cloud>(
    const array_of_grids_of<fragment_cloud> &output_caches,
    const array_of_grids_of<const fragment_cloud> &input_arrays,
    const array_of_grids_of<const bool> &floor_caches,
    const tripoint &origin, int offset_distance, fragment_cloud numerator );

template<int xx, int xy, int yx, int yy, typename T, typename Out,
         T( *calc )( const T &, const T &, const int & ),
         bool( *check )( const T &, const T & ),
         void( *update_output )( Out &, const T &, quadrant ),
         T( *accumulate )( const T &, const T &, const int & )>
void castLight( Out( &output_cache )[MAPSIZE_X][MAPSIZE_Y],
                const T( &input_array )[MAPSIZE_X][MAPSIZE_Y],
                const point &offset, int offsetDistance,
                T numerator = 1.0,
                int row = 1, float start = 1.0f, float end = 0.0f,
                T cumulative_transparency = LIGHT_TRANSPARENCY_OPEN_AIR );

template<int xx, int xy, int yx, int yy, typename T, typename Out,
         T( *calc )( const T &, const T &, const int & ),
         bool( *check )( const T &, const T & ),
         void( *update_output )( Out &, const T &, quadrant ),
         T( *accumulate )( const T &, const T &, const int & )>
void castLight( Out( &output_cache )[MAPSIZE_X][MAPSIZE_Y],
                const T( &input_array )[MAPSIZE_X][MAPSIZE_Y],
                const point &offset, const int offsetDistance, const T numerator,
                const int row, float start, const float end, T cumulative_transparency )
{
    constexpr quadrant quad = quadrant_from_x_y( -xx - xy, -yx - yy );
    float newStart = 0.0f;
    float radius = 60.0f - offsetDistance;
    if( start < end ) {
        return;
    }
    T last_intensity = 0.0;
    tripoint delta;
    for( int distance = row; distance <= radius; distance++ ) {
        delta.y = -distance;
        bool started_row = false;
        T current_transparency = 0.0;
        float away = start - ( -distance + 0.5f ) / ( -distance -
                     0.5f ); //The distance between our first leadingEdge and start

        //We initialize delta.x to -distance adjusted so that the commented start < leadingEdge condition below is never false
        delta.x = -distance + std::max( static_cast<int>( std::ceil( away * ( -distance - 0.5f ) ) ), 0 );

        for( ; delta.x <= 0; delta.x++ ) {
            int currentX = offset.x + delta.x * xx + delta.y * xy;
            int currentY = offset.y + delta.x * yx + delta.y * yy;
            float trailingEdge = ( delta.x - 0.5f ) / ( delta.y + 0.5f );
            float leadingEdge = ( delta.x + 0.5f ) / ( delta.y - 0.5f );

            if( !( currentX >= 0 && currentY >= 0 && currentX < MAPSIZE_X &&
                   currentY < MAPSIZE_Y ) /* || start < leadingEdge */ ) {
                continue;
            } else if( end > trailingEdge ) {
                break;
            }
            if( !started_row ) {
                started_row = true;
                current_transparency = input_array[ currentX ][ currentY ];
            }

            const int dist = rl_dist( tripoint_zero, delta ) + offsetDistance;
            last_intensity = calc( numerator, cumulative_transparency, dist );

            T new_transparency = input_array[ currentX ][ currentY ];

            if( check( new_transparency, last_intensity ) ) {
                update_output( output_cache[currentX][currentY], last_intensity,
                               quadrant::default_ );
            } else {
                update_output( output_cache[currentX][currentY], last_intensity, quad );
            }

            if( new_transparency == current_transparency ) {
                newStart = leadingEdge;
                continue;
            }
            // Only cast recursively if previous span was not opaque.
            if( check( current_transparency, last_intensity ) ) {
                castLight<xx, xy, yx, yy, T, Out, calc, check, update_output, accumulate>(
                    output_cache, input_array, offset, offsetDistance,
                    numerator, distance + 1, start, trailingEdge,
                    accumulate( cumulative_transparency, current_transparency, distance ) );
            }
            // The new span starts at the leading edge of the previous square if it is opaque,
            // and at the trailing edge of the current square if it is transparent.
            if( !check( current_transparency, last_intensity ) ) {
                start = newStart;
            } else {
                // Note this is the same slope as the recursive call we just made.
                start = trailingEdge;
            }
            // Trailing edge ahead of leading edge means this span is fully processed.
            if( start < end ) {
                return;
            }
            current_transparency = new_transparency;
            newStart = leadingEdge;
        }
        if( !check( current_transparency, last_intensity ) ) {
            // If we reach the end of the span with terrain being opaque, we don't iterate further.
            break;
        }
        // Cumulative average of the transparency values encountered.
        cumulative_transparency = accumulate( cumulative_transparency, current_transparency, distance );
    }
}

template<typename T, typename Out, T( *calc )( const T &, const T &, const int & ),
         bool( *check )( const T &, const T & ),
         void( *update_output )( Out &, const T &, quadrant ),
         T( *accumulate )( const T &, const T &, const int & )>
void castLightAll( Out( &output_cache )[MAPSIZE_X][MAPSIZE_Y],
                   const T( &input_array )[MAPSIZE_X][MAPSIZE_Y],
                   const point &offset, int offsetDistance, T numerator )
{
    castLight<0, 1, 1, 0, T, Out, calc, check, update_output, accumulate>(
        output_cache, input_array, offset, offsetDistance, numerator );
    castLight<1, 0, 0, 1, T, Out, calc, check, update_output, accumulate>(
        output_cache, input_array, offset, offsetDistance, numerator );

    castLight < 0, -1, 1, 0, T, Out, calc, check, update_output, accumulate > (
        output_cache, input_array, offset, offsetDistance, numerator );
    castLight < -1, 0, 0, 1, T, Out, calc, check, update_output, accumulate > (
        output_cache, input_array, offset, offsetDistance, numerator );

    castLight < 0, 1, -1, 0, T, Out, calc, check, update_output, accumulate > (
        output_cache, input_array, offset, offsetDistance, numerator );
    castLight < 1, 0, 0, -1, T, Out, calc, check, update_output, accumulate > (
        output_cache, input_array, offset, offsetDistance, numerator );

    castLight < 0, -1, -1, 0, T, Out, calc, check, update_output, accumulate > (
        output_cache, input_array, offset, offsetDistance, numerator );
    castLight < -1, 0, 0, -1, T, Out, calc, check, update_output, accumulate > (
        output_cache, input_array, offset, offsetDistance, numerator );
}

template void castLightAll<float, four_quadrants, sight_calc, sight_check,
                           update_light_quadrants, accumulate_transparency>(
                               four_quadrants( &output_cache )[MAPSIZE_X][MAPSIZE_Y],
                               const float ( &input_array )[MAPSIZE_X][MAPSIZE_Y],
                               const point &offset, int offsetDistance, float numerator );

template void
castLightAll<fragment_cloud, fragment_cloud, shrapnel_calc, shrapnel_check,
             update_fragment_cloud, accumulate_fragment_cloud>
(
    fragment_cloud( &output_cache )[MAPSIZE_X][MAPSIZE_Y],
    const fragment_cloud( &input_array )[MAPSIZE_X][MAPSIZE_Y],
    const point &offset, int offsetDistance, fragment_cloud numerator );

/**
 * Calculates the Field Of View for the provided map from the given x, y
 * coordinates. Returns a lightmap for a result where the values represent a
 * percentage of fully lit.
 *
 * A value equal to or below 0 means that cell is not in the
 * field of view, whereas a value equal to or above 1 means that cell is
 * in the field of view.
 *
 * @param origin the starting location
 * @param target_z Z-level to draw light map on
 */
void map::build_seen_cache( const tripoint &origin, const int target_z )
{
    auto &map_cache = get_cache( target_z );
    float ( &transparency_cache )[MAPSIZE_X][MAPSIZE_Y] = map_cache.vision_transparency_cache;
    float ( &seen_cache )[MAPSIZE_X][MAPSIZE_Y] = map_cache.seen_cache;
    float ( &camera_cache )[MAPSIZE_X][MAPSIZE_Y] = map_cache.camera_cache;

    constexpr float light_transparency_solid = LIGHT_TRANSPARENCY_SOLID;
    constexpr int map_dimensions = MAPSIZE_X * MAPSIZE_Y;
    std::uninitialized_fill_n(
        &camera_cache[0][0], map_dimensions, light_transparency_solid );

    if( !fov_3d ) {
        std::uninitialized_fill_n(
            &seen_cache[0][0], map_dimensions, light_transparency_solid );
        seen_cache[origin.x][origin.y] = LIGHT_TRANSPARENCY_CLEAR;

        castLightAll<float, float, sight_calc, sight_check, update_light, accumulate_transparency>(
            seen_cache, transparency_cache, origin.xy(), 0 );
    } else {
        // Cache the caches (pointers to them)
        array_of_grids_of<const float> transparency_caches;
        array_of_grids_of<float> seen_caches;
        array_of_grids_of<const bool> floor_caches;
        for( int z = -OVERMAP_DEPTH; z <= OVERMAP_HEIGHT; z++ ) {
            auto &cur_cache = get_cache( z );
            transparency_caches[z + OVERMAP_DEPTH] = &cur_cache.vision_transparency_cache;
            seen_caches[z + OVERMAP_DEPTH] = &cur_cache.seen_cache;
            floor_caches[z + OVERMAP_DEPTH] = &cur_cache.floor_cache;
            std::uninitialized_fill_n(
                &cur_cache.seen_cache[0][0], map_dimensions, light_transparency_solid );
        }
        if( origin.z == target_z ) {
            get_cache( origin.z ).seen_cache[origin.x][origin.y] = LIGHT_TRANSPARENCY_CLEAR;
        }
        cast_zlight<float, sight_calc, sight_check, accumulate_transparency>(
            seen_caches, transparency_caches, floor_caches, origin, 0, 1.0 );
    }

    const optional_vpart_position vp = veh_at( origin );
    if( !vp ) {
        return;
    }
    vehicle *const veh = &vp->vehicle();

    // We're inside a vehicle. Do mirror calculations.
    std::vector<int> mirrors;
    // Do all the sight checks first to prevent fake multiple reflection
    // from happening due to mirrors becoming visible due to processing order.
    // Cameras are also handled here, so that we only need to get through all vehicle parts once
    int cam_control = -1;
    for( const vpart_reference &vp : veh->get_avail_parts( VPFLAG_EXTENDS_VISION ) ) {
        const tripoint mirror_pos = vp.pos();
        // We can utilize the current state of the seen cache to determine
        // if the player can see the mirror from their position.
        if( !vp.info().has_flag( "CAMERA" ) &&
            seen_cache[mirror_pos.x][mirror_pos.y] < LIGHT_TRANSPARENCY_SOLID + 0.1 ) {
            continue;
        } else if( !vp.info().has_flag( "CAMERA_CONTROL" ) ) {
            mirrors.emplace_back( static_cast<int>( vp.part_index() ) );
        } else {
            if( square_dist( origin, mirror_pos ) <= 1 && veh->camera_on ) {
                cam_control = static_cast<int>( vp.part_index() );
            }
        }
    }

    for( int mirror : mirrors ) {
        bool is_camera = veh->part_info( mirror ).has_flag( "CAMERA" );
        if( is_camera && cam_control < 0 ) {
            continue; // Player not at camera control, so cameras don't work
        }

        const tripoint mirror_pos = veh->global_part_pos3( mirror );

        // Determine how far the light has already traveled so mirrors
        // don't cheat the light distance falloff.
        int offsetDistance;
        if( !is_camera ) {
            offsetDistance = rl_dist( origin, mirror_pos );
        } else {
            offsetDistance = 60 - veh->part_info( mirror ).bonus *
                             veh->parts[ mirror ].hp() / veh->part_info( mirror ).durability;
            camera_cache[mirror_pos.x][mirror_pos.y] = LIGHT_TRANSPARENCY_OPEN_AIR;
        }

        // TODO: Factor in the mirror facing and only cast in the
        // directions the player's line of sight reflects to.
        //
        // The naive solution of making the mirrors act like a second player
        // at an offset appears to give reasonable results though.
        castLightAll<float, float, sight_calc, sight_check, update_light, accumulate_transparency>(
            camera_cache, transparency_cache, mirror_pos.xy(), offsetDistance );
    }
}

//Schraudolph's algorithm with John's constants
static inline
float fastexp( float x )
{
    union {
        float f;
        int i;
    } u, v;
#pragma GCC diagnostic push
#pragma GCC diagnostic ignored "-Wunknown-pragmas"
#pragma GCC diagnostic ignored "-Wpragmas"
#pragma GCC diagnostic ignored "-Wimplicit-int-float-conversion"
    u.i = static_cast<long long>( 6051102 * x + 1056478197 );
    v.i = static_cast<long long>( 1056478197 - 6051102 * x );
#pragma GCC diagnostic pop
    return u.f / v.f;
}

static float light_calc( const float &numerator, const float &transparency,
                         const int &distance )
{
    // Light needs inverse square falloff in addition to attenuation.
    return numerator  / ( fastexp( transparency * distance ) * distance );
}

static bool light_check( const float &transparency, const float &intensity )
{
    return transparency > LIGHT_TRANSPARENCY_SOLID && intensity > LIGHT_AMBIENT_LOW;
}

void map::apply_light_source( const tripoint &p, float luminance )
{
    auto &cache = get_cache( p.z );
    four_quadrants( &lm )[MAPSIZE_X][MAPSIZE_Y] = cache.lm;
    float ( &sm )[MAPSIZE_X][MAPSIZE_Y] = cache.sm;
    float ( &transparency_cache )[MAPSIZE_X][MAPSIZE_Y] = cache.transparency_cache;
    float ( &light_source_buffer )[MAPSIZE_X][MAPSIZE_Y] = cache.light_source_buffer;

    const int x = p.x;
    const int y = p.y;

    if( inbounds( p ) ) {
        const float min_light = std::max( static_cast<float>( lit_level::LOW ), luminance );
        lm[x][y] = elementwise_max( lm[x][y], min_light );
        sm[x][y] = std::max( sm[x][y], luminance );
    }
    if( luminance <= lit_level::LOW ) {
        return;
    } else if( luminance <= lit_level::BRIGHT_ONLY ) {
        luminance = 1.49f;
    }

    /* If we're a 5 luminance fire , we skip casting rays into ey && sx if we have
         neighboring fires to the north and west that were applied via light_source_buffer
       If there's a 1 luminance candle east in buffer, we still cast rays into ex since it's smaller
       If there's a 100 luminance magnesium flare south added via apply_light_source instead od
         add_light_source, it's unbuffered so we'll still cast rays into sy.

          ey
        nnnNnnn
        w     e
        w  5 +e
     sx W 5*1+E ex
        w ++++e
        w+++++e
        sssSsss
           sy
    */
    const int peer_inbounds = LIGHTMAP_CACHE_X - 1;
    bool north = ( y != 0 && light_source_buffer[x][y - 1] < luminance );
    bool south = ( y != peer_inbounds && light_source_buffer[x][y + 1] < luminance );
    bool east = ( x != peer_inbounds && light_source_buffer[x + 1][y] < luminance );
    bool west = ( x != 0 && light_source_buffer[x - 1][y] < luminance );

    if( north ) {
        castLight < 1, 0, 0, -1, float, four_quadrants, light_calc, light_check,
                  update_light_quadrants, accumulate_transparency > (
                      lm, transparency_cache, point( x, y ), 0, luminance );
        castLight < -1, 0, 0, -1, float, four_quadrants, light_calc, light_check,
                  update_light_quadrants, accumulate_transparency > (
                      lm, transparency_cache, point( x, y ), 0, luminance );
    }

    if( east ) {
        castLight < 0, -1, 1, 0, float, four_quadrants, light_calc, light_check,
                  update_light_quadrants, accumulate_transparency > (
                      lm, transparency_cache, point( x, y ), 0, luminance );
        castLight < 0, -1, -1, 0, float, four_quadrants, light_calc, light_check,
                  update_light_quadrants, accumulate_transparency > (
                      lm, transparency_cache, point( x, y ), 0, luminance );
    }

    if( south ) {
        castLight<1, 0, 0, 1, float, four_quadrants, light_calc, light_check,
                  update_light_quadrants, accumulate_transparency>(
                      lm, transparency_cache, point( x, y ), 0, luminance );
        castLight < -1, 0, 0, 1, float, four_quadrants, light_calc, light_check,
                  update_light_quadrants, accumulate_transparency > (
                      lm, transparency_cache, point( x, y ), 0, luminance );
    }

    if( west ) {
        castLight<0, 1, 1, 0, float, four_quadrants, light_calc, light_check,
                  update_light_quadrants, accumulate_transparency>(
                      lm, transparency_cache, point( x, y ), 0, luminance );
        castLight < 0, 1, -1, 0, float, four_quadrants, light_calc, light_check,
                  update_light_quadrants, accumulate_transparency > (
                      lm, transparency_cache, point( x, y ), 0, luminance );
    }
}

void map::apply_directional_light( const tripoint &p, int direction, float luminance )
{
    const int x = p.x;
    const int y = p.y;

    auto &cache = get_cache( p.z );
    four_quadrants( &lm )[MAPSIZE_X][MAPSIZE_Y] = cache.lm;
    float ( &transparency_cache )[MAPSIZE_X][MAPSIZE_Y] = cache.transparency_cache;

    if( direction == 90 ) {
        castLight < 1, 0, 0, -1, float, four_quadrants, light_calc, light_check,
                  update_light_quadrants, accumulate_transparency > (
                      lm, transparency_cache, point( x, y ), 0, luminance );
        castLight < -1, 0, 0, -1, float, four_quadrants, light_calc, light_check,
                  update_light_quadrants, accumulate_transparency > (
                      lm, transparency_cache, point( x, y ), 0, luminance );
    } else if( direction == 0 ) {
        castLight < 0, -1, 1, 0, float, four_quadrants, light_calc, light_check,
                  update_light_quadrants, accumulate_transparency > (
                      lm, transparency_cache, point( x, y ), 0, luminance );
        castLight < 0, -1, -1, 0, float, four_quadrants, light_calc, light_check,
                  update_light_quadrants, accumulate_transparency > (
                      lm, transparency_cache, point( x, y ), 0, luminance );
    } else if( direction == 270 ) {
        castLight<1, 0, 0, 1, float, four_quadrants, light_calc, light_check,
                  update_light_quadrants, accumulate_transparency>(
                      lm, transparency_cache, point( x, y ), 0, luminance );
        castLight < -1, 0, 0, 1, float, four_quadrants, light_calc, light_check,
                  update_light_quadrants, accumulate_transparency > (
                      lm, transparency_cache, point( x, y ), 0, luminance );
    } else if( direction == 180 ) {
        castLight<0, 1, 1, 0, float, four_quadrants, light_calc, light_check,
                  update_light_quadrants, accumulate_transparency>(
                      lm, transparency_cache, point( x, y ), 0, luminance );
        castLight < 0, 1, -1, 0, float, four_quadrants, light_calc, light_check,
                  update_light_quadrants, accumulate_transparency > (
                      lm, transparency_cache, point( x, y ), 0, luminance );
    }
}

void map::apply_light_arc( const tripoint &p, int angle, float luminance, int wideangle )
{
    if( luminance <= LIGHT_SOURCE_LOCAL ) {
        return;
    }

    bool lit[LIGHTMAP_CACHE_X][LIGHTMAP_CACHE_Y] {};

    apply_light_source( p, LIGHT_SOURCE_LOCAL );

    // Normalize (should work with negative values too)
    const double wangle = wideangle / 2.0;

    int nangle = angle % 360;

    tripoint end;
    double rad = M_PI * static_cast<double>( nangle ) / 180;
    int range = LIGHT_RANGE( luminance );
    calc_ray_end( nangle, range, p, end );
    apply_light_ray( lit, p, end, luminance );

    tripoint test;
    calc_ray_end( wangle + nangle, range, p, test );

    const float wdist = hypot( end.x - test.x, end.y - test.y );
    if( wdist <= 0.5 ) {
        return;
    }

    // attempt to determine beam intensity required to cover all squares
    const double wstep = ( wangle / ( wdist * M_SQRT2 ) );

    // NOLINTNEXTLINE(clang-analyzer-security.FloatLoopCounter)
    for( double ao = wstep; ao <= wangle; ao += wstep ) {
        if( trigdist ) {
            double fdist = ( ao * M_PI_2 ) / wangle;
            double orad = ( M_PI * ao / 180.0 );
            end.x = static_cast<int>( p.x + ( static_cast<double>( range ) - fdist * 2.0 ) * std::cos(
                                          rad + orad ) );
            end.y = static_cast<int>( p.y + ( static_cast<double>( range ) - fdist * 2.0 ) * std::sin(
                                          rad + orad ) );
            apply_light_ray( lit, p, end, luminance );

            end.x = static_cast<int>( p.x + ( static_cast<double>( range ) - fdist * 2.0 ) * std::cos(
                                          rad - orad ) );
            end.y = static_cast<int>( p.y + ( static_cast<double>( range ) - fdist * 2.0 ) * std::sin(
                                          rad - orad ) );
            apply_light_ray( lit, p, end, luminance );
        } else {
            calc_ray_end( nangle + ao, range, p, end );
            apply_light_ray( lit, p, end, luminance );
            calc_ray_end( nangle - ao, range, p, end );
            apply_light_ray( lit, p, end, luminance );
        }
    }
}

void map::apply_light_ray( bool lit[LIGHTMAP_CACHE_X][LIGHTMAP_CACHE_Y],
                           const tripoint &s, const tripoint &e, float luminance )
{
    int ax = std::abs( e.x - s.x ) * 2;
    int ay = std::abs( e.y - s.y ) * 2;
    int dx = ( s.x < e.x ) ? 1 : -1;
    int dy = ( s.y < e.y ) ? 1 : -1;
    int x = s.x;
    int y = s.y;

    quadrant quad = quadrant_from_x_y( dx, dy );

    // TODO: Invert that z comparison when it's sane
    if( s.z != e.z || ( s.x == e.x && s.y == e.y ) ) {
        return;
    }

    auto &lm = get_cache( s.z ).lm;
    auto &transparency_cache = get_cache( s.z ).transparency_cache;

    float distance = 1.0;
    float transparency = LIGHT_TRANSPARENCY_OPEN_AIR;
    const float scaling_factor = static_cast<float>( rl_dist( s, e ) ) /
                                 static_cast<float>( square_dist( s, e ) );
    // TODO: [lightmap] Pull out the common code here rather than duplication
    if( ax > ay ) {
        int t = ay - ( ax / 2 );
        do {
            if( t >= 0 ) {
                y += dy;
                t -= ax;
            }

            x += dx;
            t += ay;

            // TODO: clamp coordinates to map bounds before this method is called.
            if( lightmap_boundaries.contains_half_open( point( x, y ) ) ) {
                float current_transparency = transparency_cache[x][y];
                bool is_opaque = ( current_transparency == LIGHT_TRANSPARENCY_SOLID );
                if( !lit[x][y] ) {
                    // Multiple rays will pass through the same squares so we need to record that
                    lit[x][y] = true;
                    float lm_val = luminance / ( fastexp( transparency * distance ) * distance );
                    quadrant q = is_opaque ? quad : quadrant::default_;
                    lm[x][y][q] = std::max( lm[x][y][q], lm_val );
                }
                if( is_opaque ) {
                    break;
                }
                // Cumulative average of the transparency values encountered.
                transparency = ( ( distance - 1.0 ) * transparency + current_transparency ) / distance;
            } else {
                break;
            }

            distance += scaling_factor;
        } while( !( x == e.x && y == e.y ) );
    } else {
        int t = ax - ( ay / 2 );
        do {
            if( t >= 0 ) {
                x += dx;
                t -= ay;
            }

            y += dy;
            t += ax;

            if( lightmap_boundaries.contains_half_open( point( x, y ) ) ) {
                float current_transparency = transparency_cache[x][y];
                bool is_opaque = ( current_transparency == LIGHT_TRANSPARENCY_SOLID );
                if( !lit[x][y] ) {
                    // Multiple rays will pass through the same squares so we need to record that
                    lit[x][y] = true;
                    float lm_val = luminance / ( fastexp( transparency * distance ) * distance );
                    quadrant q = is_opaque ? quad : quadrant::default_;
                    lm[x][y][q] = std::max( lm[x][y][q], lm_val );
                }
                if( is_opaque ) {
                    break;
                }
                // Cumulative average of the transparency values encountered.
                transparency = ( ( distance - 1.0 ) * transparency + current_transparency ) / distance;
            } else {
                break;
            }

            distance += scaling_factor;
        } while( !( x == e.x && y == e.y ) );
    }
}<|MERGE_RESOLUTION|>--- conflicted
+++ resolved
@@ -430,16 +430,11 @@
                 continue;
             }
 
-<<<<<<< HEAD
             if( vp.has_flag( VPFLAG_SUNROOF ) ) {
                 float outside_light_level = g->natural_light_level( 0 );
                 add_light_source( src, outside_light_level );
             } else if( vp.has_flag( VPFLAG_CONE_LIGHT ) ) {
-                if( veh_luminance > LL_LIT ) {
-=======
-            if( vp.has_flag( VPFLAG_CONE_LIGHT ) ) {
                 if( veh_luminance > lit_level::LIT ) {
->>>>>>> bf8581b6
                     add_light_source( src, M_SQRT2 ); // Add a little surrounding light
                     apply_light_arc( src, v->face.dir() + pt->direction, veh_luminance, 45 );
                 }
