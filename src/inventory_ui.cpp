#include "inventory_ui.h"

#include <cstdint>

#include "cata_assert.h"
#include "cata_utility.h"
#include "catacharset.h"
#include "character.h"
#include "colony.h"
#include "cuboid_rectangle.h"
#include "debug.h"
#include "enums.h"
#include "inventory.h"
#include "item.h"
#include "item_category.h"
#include "item_pocket.h"
#include "item_search.h"
#include "item_stack.h"
#include "line.h"
#include "make_static.h"
#include "map.h"
#include "map_selector.h"
#include "memory_fast.h"
#include "optional.h"
#include "options.h"
#include "output.h"
#include "point.h"
#include "ret_val.h"
#include "sdltiles.h"
#include "string_formatter.h"
#include "string_input_popup.h"
#include "translations.h"
#include "type_id.h"
#include "ui_manager.h"
#include "units.h"
#include "units_utility.h"
#include "vehicle.h"
#include "vehicle_selector.h"
#include "visitable.h"
#include "vpart_position.h"

#if defined(__ANDROID__)
#include <SDL_keyboard.h>
#endif

#include <algorithm>
#include <iterator>
#include <limits>
#include <map>
#include <numeric>
#include <set>
#include <string>
#include <type_traits>
#include <unordered_map>
#include <vector>

/** The maximum distance from the screen edge, to snap a window to it */
static const size_t max_win_snap_distance = 4;
/** The minimal gap between two cells */
static const int min_cell_gap = 2;
/** The gap between two cells when screen space is limited*/
static const int normal_cell_gap = 4;
/** The minimal gap between the first cell and denial */
static const int min_denial_gap = 2;
/** The minimal gap between two columns */
static const int min_column_gap = 2;
/** The gap between two columns when there's enough space, but they are not centered */
static const int normal_column_gap = 8;
/**
 * The minimal occupancy ratio to align columns to the center
 * @see inventory_selector::get_columns_occupancy_ratio()
 */
static const double min_ratio_to_center = 0.85;

/** These categories should keep their original order and can't be re-sorted by inventory presets */
static const std::set<std::string> ordered_categories = {{ "ITEMS_WORN" }};

struct navigation_mode_data {
    navigation_mode next_mode;
    translation name;
    nc_color color;
};

struct inventory_input {
    std::string action;
    int ch = 0;
    inventory_entry *entry;
};

bool inventory_entry::operator==( const inventory_entry &other ) const
{
    return get_category_ptr() == other.get_category_ptr() && locations == other.locations;
}

class selection_column_preset : public inventory_selector_preset
{
    public:
        selection_column_preset() = default;
        std::string get_caption( const inventory_entry &entry ) const override {
            std::string res;
            const size_t available_count = entry.get_available_count();
            const item_location &item = entry.any_item();

            if( entry.chosen_count > 0 && entry.chosen_count < available_count ) {
                //~ %1$d: chosen count, %2$d: available count
                res += string_format( pgettext( "count", "%1$d of %2$d" ), entry.chosen_count,
                                      available_count ) + " ";
            } else if( available_count != 1 ) {
                res += string_format( "%d ", available_count );
            }
            if( item->is_money() ) {
                cata_assert( available_count == entry.get_stack_size() );
                if( entry.chosen_count > 0 && entry.chosen_count < available_count ) {
                    res += item->display_money( available_count, item->ammo_remaining(),
                                                entry.get_selected_charges() );
                } else {
                    res += item->display_money( available_count, item->ammo_remaining() );
                }
            } else {
                res += item->display_name( available_count );
            }
            return res;
        }

        nc_color get_color( const inventory_entry &entry ) const override {
            Character &player_character = get_player_character();
            if( entry.is_item() ) {
                if( &*entry.any_item() == player_character.get_wielded_item() ) {
                    return c_light_blue;
                } else if( player_character.is_worn( *entry.any_item() ) ) {
                    return c_cyan;
                }
            }
            return inventory_selector_preset::get_color( entry );
        }
};

static const selection_column_preset selection_preset{};

bool inventory_entry::is_hidden() const
{
    item_location it = locations.front();
    if( !it.has_parent() ) {
        return false;
    }
    item_location prnt = it.parent_item();
    return prnt.get_item()->contained_where( *it )->settings.is_collapsed();
}

int inventory_entry::get_total_charges() const
{
    int result = 0;
    for( const item_location &location : locations ) {
        result += location->charges;
    }
    return result;
}

int inventory_entry::get_selected_charges() const
{
    cata_assert( chosen_count <= locations.size() );
    int result = 0;
    for( size_t i = 0; i < chosen_count; ++i ) {
        const item_location &location = locations[i];
        result += location->charges;
    }
    return result;
}

size_t inventory_entry::get_available_count() const
{
    if( locations.size() == 1 ) {
        return any_item()->count();
    } else {
        return locations.size();
    }
}

int inventory_entry::get_invlet() const
{
    if( custom_invlet != INT_MIN ) {
        return custom_invlet;
    }
    if( !is_item() ) {
        return '\0';
    }
    return any_item()->invlet;
}

nc_color inventory_entry::get_invlet_color() const
{
    if( !is_selectable() ) {
        return c_dark_gray;
    } else if( get_player_character().inv->assigned_invlet.count( get_invlet() ) ) {
        return c_yellow;
    } else {
        return c_white;
    }
}

void inventory_entry::update_cache()
{
    cached_name = any_item()->tname( 1 );
}

const item_category *inventory_entry::get_category_ptr() const
{
    if( custom_category != nullptr ) {
        return custom_category;
    }
    if( !is_item() ) {
        return nullptr;
    }
    return &any_item()->get_category_of_contents();
}

bool inventory_column::activatable() const
{
    return std::any_of( entries.begin(), entries.end(), []( const inventory_entry & e ) {
        return e.is_selectable();
    } );
}

inventory_entry *inventory_column::find_by_invlet( int invlet ) const
{
    for( const auto &elem : entries ) {
        if( elem.is_item() && elem.get_invlet() == invlet ) {
            return const_cast<inventory_entry *>( &elem );
        }
    }
    return nullptr;
}

size_t inventory_column::get_width() const
{
    return std::max( get_cells_width(), reserved_width );
}

size_t inventory_column::get_height() const
{
    return std::min( entries.size(), height );
}

inventory_selector_preset::inventory_selector_preset()
{
    append_cell(
    std::function<std::string( const inventory_entry & )>( [ this ]( const inventory_entry & entry ) {
        return get_caption( entry );
    } ) );
}

bool inventory_selector_preset::sort_compare( const inventory_entry &lhs,
        const inventory_entry &rhs ) const
{
    return lhs.cached_name.compare( rhs.cached_name ) < 0; // Simple alphabetic order
}

nc_color inventory_selector_preset::get_color( const inventory_entry &entry ) const
{
    return entry.is_item() ? entry.any_item()->color_in_inventory() : c_magenta;
}

std::function<bool( const inventory_entry & )> inventory_selector_preset::get_filter(
    const std::string &filter ) const
{
    auto item_filter = basic_item_filter( filter );

    return [item_filter]( const inventory_entry & e ) {
        return item_filter( *e.any_item() );
    };
}

std::string inventory_selector_preset::get_caption( const inventory_entry &entry ) const
{
    const size_t count = entry.get_stack_size();
    std::string disp_name;
    if( entry.any_item()->is_money() ) {
        disp_name = entry.any_item()->display_money( count, entry.any_item()->ammo_remaining() );
    } else {
        disp_name = entry.any_item()->display_name( count );
    }

    return ( count > 1 ) ? string_format( "%d %s", count, disp_name ) : disp_name;
}

std::string inventory_selector_preset::get_denial( const inventory_entry &entry ) const
{
    return entry.is_item() ? get_denial( entry.any_item() ) : std::string();
}

std::string inventory_selector_preset::get_cell_text( const inventory_entry &entry,
        size_t cell_index ) const
{
    if( cell_index >= cells.size() ) {
        debugmsg( "Invalid cell index %d.", cell_index );
        return "it's a bug!";
    }
    if( !entry ) {
        return std::string();
    } else if( entry.is_item() ) {
        return cells[cell_index].get_text( entry );
    } else if( cell_index != 0 ) {
        return replace_colors( cells[cell_index].title );
    } else {
        return entry.get_category_ptr()->name();
    }
}

bool inventory_selector_preset::is_stub_cell( const inventory_entry &entry,
        size_t cell_index ) const
{
    if( !entry.is_item() ) {
        return false;
    }
    const std::string &text = get_cell_text( entry, cell_index );
    return text.empty() || text == cells[cell_index].stub;
}

void inventory_selector_preset::append_cell( const
        std::function<std::string( const item_location & )> &func,
        const std::string &title, const std::string &stub )
{
    // Don't capture by reference here. The func should be able to die earlier than the object itself
    append_cell( std::function<std::string( const inventory_entry & )>( [ func ](
    const inventory_entry & entry ) {
        return func( entry.any_item() );
    } ), title, stub );
}

void inventory_selector_preset::append_cell( const
        std::function<std::string( const inventory_entry & )> &func,
        const std::string &title, const std::string &stub )
{
    const auto iter = std::find_if( cells.begin(), cells.end(), [ &title ]( const cell_t &cell ) {
        return cell.title == title;
    } );
    if( iter != cells.end() ) {
        debugmsg( "Tried to append a duplicate cell \"%s\": ignored.", title.c_str() );
        return;
    }
    cells.emplace_back( func, title, stub );
}

std::string inventory_selector_preset::cell_t::get_text( const inventory_entry &entry ) const
{
    return replace_colors( func( entry ) );
}

bool inventory_holster_preset::is_shown( const item_location &contained ) const
{
    if( contained.eventually_contains( holster ) ) {
        return false;
    }
    if( contained.where() != item_location::type::container
        && contained->made_of( phase_id::LIQUID ) ) {
        // spilt liquid cannot be picked up
        return false;
    }
    item item_copy( *contained );
    item_copy.charges = 1;
    if( !holster->can_contain( item_copy ).success() ) {
        return false;
    }

    //only hide if it is in the toplevel of holster (to allow shuffling of items inside a bag)
    for( const item *it : holster->all_items_top() ) {
        if( it == contained.get_item() ) {
            return false;
        }
    }

    if( contained->is_bucket_nonempty() ) {
        return false;
    }
    if( !holster->all_pockets_rigid() &&
        !holster.parents_can_contain_recursive( &item_copy ) ) {
        return false;
    }
    return true;
}

void inventory_column::select( size_t new_index, scroll_direction dir )
{
    if( new_index < entries.size() ) {
        if( !entries[new_index].is_selectable() ) {
            new_index = next_selectable_index( new_index, dir );
        }

        selected_index = new_index;
        page_offset = ( new_index == static_cast<size_t>( -1 ) ) ?
                      0 : selected_index - selected_index % entries_per_page;
    }
}

size_t inventory_column::next_selectable_index( size_t index, scroll_direction dir ) const
{
    if( entries.empty() ) {
        return index;
    }
    // limit index to the space of the size of entries
    index = index % entries.size();
    size_t new_index = index;
    do {
        // 'new_index' incremented by 'dir' using division remainder (number of entries) to loop over the entries.
        // Negative step '-k' (backwards) is equivalent to '-k + N' (forward), where:
        //     N = entries.size()  - number of elements,
        //     k = |step|          - absolute step (k <= N).
        new_index = ( new_index + static_cast<int>( dir ) + entries.size() ) % entries.size();
    } while( new_index != index && !entries[new_index].is_selectable() );

    if( !entries[new_index].is_selectable() ) {
        return static_cast<size_t>( -1 );
    }

    return new_index;
}

void inventory_column::move_selection( scroll_direction dir )
{
    size_t index = selected_index;

    do {
        index = next_selectable_index( index, dir );
    } while( index != selected_index && is_selected_by_category( entries[index] ) );

    select( index, dir );
}

void inventory_column::move_selection_page( scroll_direction dir )
{
    size_t index = selected_index;

    do {
        const size_t next_index = next_selectable_index( index, dir );
        const bool flipped = next_index == selected_index ||
                             ( next_index > selected_index ) != ( static_cast<int>( dir ) > 0 );

        if( flipped && page_of( next_index ) == page_index() ) {
            break; // If flipped and still on the same page - no need to flip
        }

        index = next_index;
    } while( page_of( next_selectable_index( index, dir ) ) == page_index() );

    select( index, dir );
}

size_t inventory_column::get_entry_cell_width( size_t index, size_t cell_index ) const
{
    size_t res = utf8_width( get_entry_cell_cache( index ).text[cell_index], true );

    if( cell_index == 0 ) {
        res += get_entry_indent( entries[index] );
    }

    return res;
}

size_t inventory_column::get_entry_cell_width( const inventory_entry &entry,
        size_t cell_index ) const
{
    size_t res = utf8_width( preset.get_cell_text( entry, cell_index ), true );

    if( cell_index == 0 ) {
        res += get_entry_indent( entry );
    }

    return res;
}

size_t inventory_column::get_cells_width() const
{
    return std::accumulate( cells.begin(), cells.end(), static_cast<size_t>( 0 ), []( size_t lhs,
    const cell_t &cell ) {
        return lhs + cell.current_width;
    } );
}

void inventory_column::set_filter( const std::string &filter )
{
    entries = entries_unfiltered;
    entries_cell_cache.clear();
    paging_is_valid = false;
    prepare_paging( filter );
}

void selection_column::set_filter( const std::string & )
{
    // always show all selected items
    inventory_column::set_filter( std::string() );
}

inventory_column::entry_cell_cache_t inventory_column::make_entry_cell_cache(
    const inventory_entry &entry ) const
{
    entry_cell_cache_t result;

    result.assigned = true;
    result.color = preset.get_color( entry );
    result.denial = preset.get_denial( entry );
    result.text.resize( preset.get_cells_count() );

    for( size_t i = 0, n = preset.get_cells_count(); i < n; ++i ) {
        result.text[i] = preset.get_cell_text( entry, i );
    }

    return result;
}

const inventory_column::entry_cell_cache_t &inventory_column::get_entry_cell_cache(
    size_t index ) const
{
    cata_assert( index < entries.size() );

    if( entries_cell_cache.size() < entries.size() ) {
        entries_cell_cache.resize( entries.size() );
    }

    if( !entries_cell_cache[index].assigned ) {
        entries_cell_cache[index] = make_entry_cell_cache( entries[index] );
    }

    return entries_cell_cache[index];
}

void inventory_column::set_width( const size_t new_width,
                                  const std::vector<inventory_column *> &all_columns )
{
    reset_width( all_columns );
    int width_gap = get_width() - new_width;
    // Now adjust the width if we must
    while( width_gap != 0 ) {
        const int step = width_gap > 0 ? -1 : 1;
        // Should return true when lhs < rhs
        const auto cmp_for_expansion = []( const cell_t &lhs, const cell_t &rhs ) {
            return lhs.visible() && lhs.gap() < rhs.gap();
        };
        // Should return true when lhs < rhs
        const auto cmp_for_shrinking = []( const cell_t &lhs, const cell_t &rhs ) {
            if( !lhs.visible() ) {
                return false;
            }
            if( rhs.gap() <= min_cell_gap ) {
                return lhs.current_width < rhs.current_width;
            } else {
                return lhs.gap() < rhs.gap();
            }
        };

        const auto &cell = step > 0
                           ? std::min_element( cells.begin(), cells.end(), cmp_for_expansion )
                           : std::max_element( cells.begin(), cells.end(), cmp_for_shrinking );

        if( cell == cells.end() || !cell->visible() ) {
            break; // This is highly unlikely to happen, but just in case
        }

        cell->current_width += step;
        width_gap += step;
    }
    reserved_width = new_width;
}

void inventory_column::set_height( size_t new_height )
{
    if( height != new_height ) {
        if( new_height <= 1 ) {
            debugmsg( "Unable to assign height <= 1 (was %zd).", new_height );
            return;
        }
        height = new_height;
        entries_per_page = new_height;
        paging_is_valid = false;
    }
}

void inventory_column::expand_to_fit( const inventory_entry &entry )
{
    if( !entry ) {
        return;
    }

    // Don't use cell cache here since the entry may not yet be placed into the vector of entries.
    const std::string denial = preset.get_denial( entry );

    for( size_t i = 0, num = denial.empty() ? cells.size() : 1; i < num; ++i ) {
        auto &cell = cells[i];

        cell.real_width = std::max( cell.real_width, get_entry_cell_width( entry, i ) );

        // Don't reveal the cell for headers and stubs
        if( cell.visible() || ( entry.is_item() && !preset.is_stub_cell( entry, i ) ) ) {
            const size_t cell_gap = i > 0 ? normal_cell_gap : 0;
            cell.current_width = std::max( cell.current_width, cell_gap + cell.real_width );
        }
    }

    if( !denial.empty() ) {
        reserved_width = std::max( get_entry_cell_width( entry, 0 ) + min_denial_gap + utf8_width( denial,
                                   true ),
                                   reserved_width );
    }
}

void inventory_column::reset_width( const std::vector<inventory_column *> & )
{
    for( auto &elem : cells ) {
        elem = cell_t();
    }
    reserved_width = 0;
    for( auto &elem : entries ) {
        expand_to_fit( elem );
    }
}

size_t inventory_column::page_of( size_t index ) const
{
    cata_assert( entries_per_page ); // To appease static analysis
    // NOLINTNEXTLINE(clang-analyzer-core.DivideZero)
    return index / entries_per_page;
}

size_t inventory_column::page_of( const inventory_entry &entry ) const
{
    return page_of( std::distance( entries.begin(), std::find( entries.begin(), entries.end(),
                                   entry ) ) );
}
bool inventory_column::has_available_choices() const
{
    if( !allows_selecting() || !activatable() ) {
        return false;
    }
    for( size_t i = 0; i < entries.size(); ++i ) {
        if( entries[i].is_item() && get_entry_cell_cache( i ).denial.empty() ) {
            return true;
        }
    }
    return false;
}

bool inventory_column::is_selected( const inventory_entry &entry ) const
{
    return entry == get_selected() || ( multiselect && is_selected_by_category( entry ) );
}

bool inventory_column::is_selected_by_category( const inventory_entry &entry ) const
{
    return entry.is_item() && mode == navigation_mode::CATEGORY
           && entry.get_category_ptr() == get_selected().get_category_ptr()
           && page_of( entry ) == page_index();
}

const inventory_entry &inventory_column::get_selected() const
{
    if( selected_index >= entries.size() || !entries[selected_index].is_item() ) {
        // clang complains if we use the default constructor here
        static const inventory_entry dummy( nullptr );
        return dummy;
    }
    return entries[selected_index];
}

inventory_entry &inventory_column::get_selected()
{
    return const_cast<inventory_entry &>( const_cast<const inventory_column *>
                                          ( this )->get_selected() );
}

std::vector<inventory_entry *> inventory_column::get_all_selected() const
{
    const auto filter_to_selected = [&]( const inventory_entry & entry ) {
        return is_selected( entry );
    };
    return get_entries( filter_to_selected );
}

std::vector<inventory_entry *> inventory_column::get_entries(
    const std::function<bool( const inventory_entry &entry )> &filter_func ) const
{
    std::vector<inventory_entry *> res;

    if( allows_selecting() ) {
        for( const auto &elem : entries ) {
            if( filter_func( elem ) ) {
                res.push_back( const_cast<inventory_entry *>( &elem ) );
            }
        }
    }

    return res;
}

void inventory_column::set_stack_favorite( std::vector<item_location> &locations,
        const bool favorite )
{
    for( item_location &loc : locations ) {
        loc->set_favorite( favorite );
    }
}

void inventory_column::set_collapsed( std::vector<item_location> &locations,
                                      const bool collapse )
{
    std::function<void( item_pocket *, bool )> do_collapse;
    do_collapse = [ collapse, &do_collapse ]( item_pocket * pock, bool clps ) {
        pock->settings.set_collapse( collapse );
        for( item *lctn : pock->all_items_top() ) {
            if( lctn->is_container() ) {
                for( item_pocket *pocket : lctn->get_all_contained_pockets().value() ) {
                    do_collapse( pocket, clps );
                }
            }
        }
    };

    for( item_location &loc : locations ) {
        if( loc.get_item()->is_container() ) {
            for( item_pocket *pocket : loc->get_all_contained_pockets().value() ) {
                pocket->settings.set_collapse( collapse );
                do_collapse( pocket, collapse );
            }
        }
    }
}

void inventory_column::on_input( const inventory_input &input )
{

    if( !empty() && active ) {
        if( input.action == "DOWN" ) {
            move_selection( scroll_direction::FORWARD );
        } else if( input.action == "UP" ) {
            move_selection( scroll_direction::BACKWARD );
        } else if( input.action == "PAGE_DOWN" ) {
            move_selection_page( scroll_direction::FORWARD );
        } else if( input.action == "PAGE_UP" ) {
            move_selection_page( scroll_direction::BACKWARD );
        } else if( input.action == "HOME" ) {
            select( 0, scroll_direction::FORWARD );
        } else if( input.action == "END" ) {
            select( entries.size() - 1, scroll_direction::BACKWARD );
        } else if( input.action == "TOGGLE_FAVORITE" ) {
            inventory_entry &selected = get_selected();
            set_stack_favorite( selected.locations, !selected.any_item()->is_favorite );
        } else if( input.action == "HIDE_CONTENTS" ) {
            inventory_entry &selected = get_selected();
            set_collapsed( selected.locations, true );
        } else if( input.action == "SHOW_CONTENTS" ) {
            inventory_entry &selected = get_selected();
            set_collapsed( selected.locations, false );
        }
    }

    if( input.action == "TOGGLE_FAVORITE" ) {
        // Favoriting items in one column may change item names in another column
        // if that column contains an item that contains the favorited item. So
        // we invalidate every column on TOGGLE_FAVORITE action.
        paging_is_valid = false;
    }
}

void inventory_column::on_change( const inventory_entry &entry )
{
    if( !entry.locations.empty() ) {
        // copy changes to the unfiltered entry
        const auto unfiltered_it = std::find_if( entries_unfiltered.begin(), entries_unfiltered.end(),
        [&]( const inventory_entry & unfiltered_entry ) {
            return unfiltered_entry.locations == entry.locations;
        } );
        if( unfiltered_it != entries_unfiltered.end() ) {
            *unfiltered_it = entry;
        }
    }
}

void inventory_column::order_by_parent()
{
    std::unordered_map<std::uintptr_t, size_t> original_order;
    original_order.reserve( entries.size() );
    for( size_t idx = 0; idx < entries.size(); ++idx ) {
        if( entries[idx].is_item() ) {
            for( const item_location &loc : entries[idx].locations ) {
                original_order.emplace( reinterpret_cast<std::uintptr_t>( &*loc ), idx );
            }
        } else {
            original_order.emplace( reinterpret_cast<std::uintptr_t>( &entries[idx] ), idx );
        }
    }

    struct entry_info {
        inventory_entry entry;
        std::vector<size_t> recursive_order;

        entry_info( inventory_entry &&moved_entry,
                    const std::unordered_map<std::uintptr_t, size_t> &original_order )
            : entry( std::move( moved_entry ) ) {
            if( entry.is_item() ) {
                item_location loc = entry.any_item();
                while( true ) {
                    const std::uintptr_t uintptr = reinterpret_cast<std::uintptr_t>( &*loc );
                    const auto it = original_order.find( uintptr );
                    if( it != original_order.end() ) {
                        recursive_order.emplace_back( it->second );
                    }
                    if( loc.has_parent() ) {
                        loc = loc.parent_item();
                    } else {
                        break;
                    }
                }
                std::reverse( recursive_order.begin(), recursive_order.end() );
            } else {
                const std::uintptr_t uintptr = reinterpret_cast<std::uintptr_t>( &moved_entry );
                const auto it = original_order.find( uintptr );
                if( it != original_order.end() ) {
                    recursive_order.emplace_back( it->second );
                }
            }
        }

        // NOLINTNEXTLINE(google-explicit-constructor)
        operator inventory_entry &&() && { // *NOPAD*
            return std::move( entry );
        }

        bool operator<( const entry_info &rhs ) const {
            return recursive_order < rhs.recursive_order;
        }
    };

    std::vector<entry_info> sorted_entries;
    sorted_entries.reserve( entries.size() );
    for( inventory_entry &entry : entries ) {
        sorted_entries.emplace_back( std::move( entry ), original_order );
    }
    std::stable_sort( sorted_entries.begin(), sorted_entries.end() );

    entries.assign( std::make_move_iterator( sorted_entries.begin() ),
                    std::make_move_iterator( sorted_entries.end() ) );
}

void inventory_column::add_entry( const inventory_entry &entry )
{
    if( std::find( entries.begin(), entries.end(), entry ) != entries.end() ) {
        debugmsg( "Tried to add a duplicate entry." );
        return;
    }
    const auto iter = std::find_if( entries.rbegin(), entries.rend(),
    [ &entry ]( const inventory_entry & cur ) {
        const item_category *cur_cat = cur.get_category_ptr();
        const item_category *new_cat = entry.get_category_ptr();

        return cur_cat == new_cat || ( cur_cat != nullptr && new_cat != nullptr
                                       && ( *cur_cat == *new_cat || *cur_cat < *new_cat ) );
    } );
    bool has_loc = false;
    if( entry.is_item() && entry.locations.front().where() == item_location::type::container ) {
        item_location entry_item = entry.locations.front();

        auto entry_with_loc = std::find_if( entries.begin(),
        entries.end(), [&entry_item]( const inventory_entry & entry ) {
            if( !entry.is_item() ) {
                return false;
            }
            item_location found_entry_item = entry.locations.front();
            return found_entry_item.where() == item_location::type::container &&
                   entry_item->display_stacked_with( *found_entry_item ) &&
                   found_entry_item.has_parent() &&
                   entry_item.parent_item() == found_entry_item.parent_item();
        } );
        if( entry_with_loc != entries.end() ) {
            has_loc = true;
            std::vector<item_location> locations = entry_with_loc->locations;
            locations.insert( locations.end(), entry.locations.begin(), entry.locations.end() );
            entries.erase( entry_with_loc );
            inventory_entry nentry( locations, entry.get_category_ptr() );
            add_entry( nentry );
        }
    }
    if( !has_loc ) {
        entries.insert( iter.base(), entry );
    }
    entries_unfiltered.clear();
    entries_cell_cache.clear();
    expand_to_fit( entry );
    paging_is_valid = false;
}

void inventory_column::move_entries_to( inventory_column &dest )
{
    for( const auto &elem : entries ) {
        if( elem.is_item() &&
            // this column already has this entry, no need to try to add it again
            std::find( dest.entries.begin(), dest.entries.end(), elem ) == dest.entries.end() ) {
            dest.add_entry( elem );
        }
    }
    dest.prepare_paging();
    clear();
}

void inventory_column::prepare_paging( const std::string &filter )
{
    if( paging_is_valid ) {
        return;
    }

    const auto filter_fn = filter_from_string<inventory_entry>(
    filter, [this]( const std::string & filter ) {
        return preset.get_filter( filter );
    } );

    // First, remove all non-items
    const auto new_end = std::remove_if( entries.begin(),
    entries.end(), [&filter_fn]( const inventory_entry & entry ) {
        return !entry.is_item() || !filter_fn( entry );
    } );
    entries.erase( new_end, entries.end() );
    // Then sort them with respect to categories (sort only once each UI session)
    if( entries_unfiltered.empty() ) {
        auto from = entries.begin();
        while( from != entries.end() ) {
            from->update_cache();
            auto to = std::next( from );
            while( to != entries.end() && from->get_category_ptr() == to->get_category_ptr() ) {
                to->update_cache();
                std::advance( to, 1 );
            }
            if( ordered_categories.count( from->get_category_ptr()->get_id().c_str() ) == 0 ) {
                std::stable_sort( from, to, [ this ]( const inventory_entry & lhs, const inventory_entry & rhs ) {
                    if( lhs.is_selectable() != rhs.is_selectable() ) {
                        return lhs.is_selectable(); // Disabled items always go last
                    }
                    Character &player_character = get_player_character();
                    // Place favorite items and items with an assigned inventory letter first,
                    // since the player cared enough to assign them
                    const bool left_has_invlet = player_character.inv->assigned_invlet.count( lhs.any_item()->invlet );
                    const bool right_has_invlet = player_character.inv->assigned_invlet.count( rhs.any_item()->invlet );
                    if( left_has_invlet != right_has_invlet ) {
                        return left_has_invlet;
                    }
                    const bool left_fav = lhs.any_item()->is_favorite;
                    const bool right_fav = rhs.any_item()->is_favorite;
                    if( left_fav != right_fav ) {
                        return left_fav;
                    }
                    return preset.sort_compare( lhs, rhs );
                } );
            }
            from = to;
        }
    }
    // Recover categories
    const item_category *current_category = nullptr;
    for( auto iter = entries.begin(); iter != entries.end(); ++iter ) {
        if( iter->get_category_ptr() == current_category ) {
            continue;
        }
        current_category = iter->get_category_ptr();
        iter = entries.insert( iter, inventory_entry( current_category ) );
        expand_to_fit( *iter );
    }
    // Determine the new height.
    entries_per_page = height;
    if( entries.size() > entries_per_page ) {
        entries_per_page -= 1;  // Make room for the page number.
        for( size_t i = entries_per_page - 1; i < entries.size(); i += entries_per_page ) {
            auto iter = std::next( entries.begin(), i );
            if( iter->is_category() ) {
                // The last item on the page must not be a category.
                entries.insert( iter, inventory_entry() );
            } else {
                // The first item on the next page must be a category.
                iter = std::next( iter );
                if( iter != entries.end() && iter->is_item() ) {
                    entries.insert( iter, inventory_entry( iter->get_category_ptr() ) );
                }
            }
        }
    }
    entries_cell_cache.clear();
    paging_is_valid = true;
    if( entries_unfiltered.empty() ) {
        entries_unfiltered = entries;
    }
    // Select the uppermost possible entry
    const size_t ind = selected_index >= entries.size() ? 0 : selected_index;
    select( ind, ind ? scroll_direction::BACKWARD : scroll_direction::FORWARD );
}

void inventory_column::clear()
{
    entries.clear();
    entries_unfiltered.clear();
    entries_cell_cache.clear();
    paging_is_valid = false;
}

bool inventory_column::select( const item_location &loc )
{
    for( size_t index = 0; index < entries.size(); ++index ) {
        if( entries[index].is_selectable()
            && std::find( entries[index].locations.begin(),
                          entries[index].locations.end(),
                          loc ) != entries[index].locations.end() ) {
            select( index, scroll_direction::FORWARD );
            return true;
        }
    }
    return false;
}

size_t inventory_column::get_entry_indent( const inventory_entry &entry ) const
{
    if( !entry.is_item() ) {
        return 0;
    }

    size_t res = 2;
    if( get_option<bool>( "ITEM_SYMBOLS" ) ) {
        res += 2;
    }
    if( allows_selecting() && activatable() && multiselect ) {
        res += 2;
    }
    return res;
}

int inventory_column::reassign_custom_invlets( const Character &p, int min_invlet, int max_invlet )
{
    int cur_invlet = min_invlet;
    for( auto &elem : entries ) {
        // Only items on map/in vehicles: those that the player does not possess.
        if( elem.is_selectable() && !p.has_item( *elem.any_item() ) ) {
            elem.custom_invlet = cur_invlet <= max_invlet ? cur_invlet++ : '\0';
        }
    }
    return cur_invlet;
}

static int num_parents( const item_location &loc )
{
    if( loc.where() != item_location::type::container ) {
        return 0;
    }
    return 2 + num_parents( loc.parent_item() );
}

void inventory_column::draw( const catacurses::window &win, const point &p,
                             std::vector<std::pair<inclusive_rectangle<point>, inventory_entry *>> &rect_entry_map )
{
    if( !visible() ) {
        return;
    }
    const auto available_cell_width = [ this ]( size_t index, size_t cell_index ) {
        const size_t displayed_width = cells[cell_index].current_width;
        const size_t real_width = get_entry_cell_width( index, cell_index );

        return displayed_width > real_width ? displayed_width - real_width : 0;
    };

    // Do the actual drawing
    for( size_t index = page_offset, line = 0; index < entries.size() &&
         line < entries_per_page; ++index, ++line ) {
        inventory_entry &entry = entries[index];

        if( !entry ) {
            continue;
        }
        const inventory_column::entry_cell_cache_t &entry_cell_cache = get_entry_cell_cache( index );

        int contained_offset = 0;
        if( entry.is_item() && indent_entries() ) {
            // indent items that are contained
            contained_offset = num_parents( entry.locations.front() );
        }

        int x1 = p.x + get_entry_indent( entry ) + contained_offset;
        int x2 = p.x + std::max( static_cast<int>( reserved_width - get_cells_width() ), 0 );
        int yy = p.y + line;

        const bool selected = active && is_selected( entry );

        const int hx_max = p.x + get_width() + contained_offset;
        inclusive_rectangle<point> rect = inclusive_rectangle<point>( point( x1, yy ),
                                          point( hx_max - 1, yy ) );
        rect_entry_map.emplace_back( rect,
                                     &entry );

        if( selected && visible_cells() > 1 ) {
            for( int hx = x1; hx < hx_max; ++hx ) {
                mvwputch( win, point( hx, yy ), h_white, ' ' );
            }
        }

        const std::string &denial = entry_cell_cache.denial;

        if( !denial.empty() ) {
            const size_t max_denial_width = std::max( static_cast<int>( get_width() - ( min_denial_gap +
                                            get_entry_cell_width( index, 0 ) ) ), 0 );
            const size_t denial_width = std::min( max_denial_width, static_cast<size_t>( utf8_width( denial,
                                                  true ) ) );

            trim_and_print( win, point( p.x + get_width() - denial_width, yy ),
                            denial_width,
                            c_red, denial );
        }

        size_t count = denial.empty() ? cells.size() : 1;

        for( size_t cell_index = 0; cell_index < count; ++cell_index ) {
            if( !cells[cell_index].visible() ) {
                continue; // Don't show empty cells
            }

            if( line != 0 && cell_index != 0 && entry.is_category() ) {
                break; // Don't show duplicated titles
            }

            x2 += cells[cell_index].current_width;
            std::string text = entry_cell_cache.text[cell_index];
            bool collapsed = false;
            if( entry.is_item() && entry.any_item().get_item()->is_container() ) {
                for( const item_pocket *pckt : entry.any_item().get_item()->get_all_contained_pockets().value() ) {
                    // If one is collapsed then assume all are collapsed.
                    if( pckt->settings.is_collapsed() && !pckt->empty() ) {
                        text += std::string( " " ) + string_format _( "hidden" );
                        collapsed = true;
                        break;
                    }
                }
            }

            size_t text_width = utf8_width( text, true );
            size_t text_gap = cell_index > 0 ? std::max( cells[cell_index].gap(), min_cell_gap ) : 0;
            size_t available_width = x2 - x1 - text_gap;

            if( text_width > available_width ) {
                // See if we can steal some of the needed width from an adjacent cell
                if( cell_index == 0 && count >= 2 ) {
                    available_width += available_cell_width( index, 1 );
                } else if( cell_index > 0 ) {
                    available_width += available_cell_width( index, cell_index - 1 );
                }
                text_width = std::min( text_width, available_width );
            }

            if( text_width > 0 ) {
                const int text_x = cell_index == 0 ? x1 : x2 -
                                   text_width; // Align either to the left or to the right

                const std::string &hl_option = get_option<std::string>( "INVENTORY_HIGHLIGHT" );
                if( entry.is_item() && ( selected || !entry.is_selectable() ) ) {
                    trim_and_print( win, point( text_x, yy ), text_width, selected ? h_white : c_dark_gray,
                                    remove_color_tags( text ) );
                } else if( entry.is_item() && entry.highlight_as_parent ) {
                    if( hl_option == "symbol" ) {
                        trim_and_print( win, point( text_x - 1, yy ), 1, h_white, "<" );
                        trim_and_print( win, point( text_x, yy ), text_width, entry_cell_cache.color, text );
                    } else {
                        trim_and_print( win, point( text_x, yy ), text_width, c_white_white,
                                        remove_color_tags( text ) );
                    }
                    entry.highlight_as_parent = false;
                } else if( entry.is_item() && entry.highlight_as_child ) {
                    if( hl_option == "symbol" ) {
                        trim_and_print( win, point( text_x - 1, yy ), 1, h_white, ">" );
                        trim_and_print( win, point( text_x, yy ), text_width, entry_cell_cache.color, text );
                    } else {
                        trim_and_print( win, point( text_x, yy ), text_width, c_black_white,
                                        remove_color_tags( text ) );
                    }
                    entry.highlight_as_child = false;
                } else {
                    trim_and_print( win, point( text_x, yy ), text_width, entry_cell_cache.color, text );
                }
                if( collapsed ) {
                    trim_and_print( win, point( text_x - 1, yy ), 1, c_dark_gray, "<" );
                }
            }

            x1 = x2;
        }

        if( entry.is_item() ) {
            int xx = p.x;
            if( entry.get_invlet() != '\0' ) {
                mvwputch( win, point( p.x, yy ), entry.get_invlet_color(), entry.get_invlet() );
            }
            xx += 2;
            if( get_option<bool>( "ITEM_SYMBOLS" ) ) {
                const nc_color color = entry.any_item()->color();
                mvwputch( win, point( xx, yy ), color, entry.any_item()->symbol() );
                xx += 2;
            }
            if( allows_selecting() && activatable() && multiselect ) {
                if( entry.chosen_count == 0 ) {
                    mvwputch( win, point( xx, yy ), c_dark_gray, '-' );
                } else if( entry.chosen_count >= entry.get_available_count() ) {
                    mvwputch( win, point( xx, yy ), c_light_green, '+' );
                } else {
                    mvwputch( win, point( xx, yy ), c_light_green, '#' );
                }
            }
        }
    }

    if( pages_count() > 1 ) {
        mvwprintw( win, p + point( 0, height - 1 ), _( "Page %d/%d" ), page_index() + 1, pages_count() );
    }
}

size_t inventory_column::visible_cells() const
{
    return std::count_if( cells.begin(), cells.end(), []( const cell_t &elem ) {
        return elem.visible();
    } );
}

selection_column::selection_column( const std::string &id, const std::string &name ) :
    inventory_column( selection_preset ),
    selected_cat( id, no_translation( name ), 0 ) {}

selection_column::~selection_column() = default;

void selection_column::reset_width( const std::vector<inventory_column *> &all_columns )
{
    inventory_column::reset_width( all_columns );

    const auto always_yes = []( const inventory_entry & ) {
        return true;
    };

    for( const inventory_column *const col : all_columns ) {
        if( col && !dynamic_cast<const selection_column *>( col ) ) {
            for( const inventory_entry *const ent : col->get_entries( always_yes ) ) {
                if( ent ) {
                    expand_to_fit( *ent );
                }
            }
        }
    }
}

void selection_column::prepare_paging( const std::string & )
{
    // always show all selected items
    inventory_column::prepare_paging( std::string() );

    if( entries.empty() ) { // Category must always persist
        entries.emplace_back( &*selected_cat );
        expand_to_fit( entries.back() );
    }

    if( !last_changed.is_null() ) {
        const auto iter = std::find( entries.begin(), entries.end(), last_changed );
        if( iter != entries.end() ) {
            select( std::distance( entries.begin(), iter ), scroll_direction::FORWARD );
        }
        last_changed = inventory_entry();
    }
}

void selection_column::on_change( const inventory_entry &entry )
{
    inventory_entry my_entry( entry, &*selected_cat );

    auto iter = std::find( entries.begin(), entries.end(), my_entry );

    if( iter == entries.end() ) {
        if( my_entry.chosen_count == 0 ) {
            return; // Not interested.
        }
        add_entry( my_entry );
        prepare_paging();
        last_changed = my_entry;
    } else if( iter->chosen_count != my_entry.chosen_count ) {
        if( my_entry.chosen_count > 0 ) {
            iter->chosen_count = my_entry.chosen_count;
            expand_to_fit( my_entry );
        } else {
            iter = entries.erase( iter );
        }
        entries_unfiltered.clear();
        paging_is_valid = false;
        prepare_paging();
        if( iter != entries.end() ) {
            last_changed = *iter;
        }
    }
}

// TODO: Move it into some 'item_stack' class.
static std::vector<std::list<item *>> restack_items( const std::list<item>::const_iterator &from,
                                   const std::list<item>::const_iterator &to, bool check_components = false )
{
    std::vector<std::list<item *>> res;

    for( auto it = from; it != to; ++it ) {
        auto match = std::find_if( res.begin(), res.end(),
        [ &it, check_components ]( const std::list<item *> &e ) {
            return it->display_stacked_with( *const_cast<item *>( e.back() ), check_components );
        } );

        if( match != res.end() ) {
            match->push_back( const_cast<item *>( &*it ) );
        } else {
            res.emplace_back( 1, const_cast<item *>( &*it ) );
        }
    }

    return res;
}

// TODO: Move it into some 'item_stack' class.
static std::vector<std::list<item *>> restack_items( const item_stack::const_iterator &from,
                                   const item_stack::const_iterator &to, bool check_components = false )
{
    std::vector<std::list<item *>> res;

    for( auto it = from; it != to; ++it ) {
        auto match = std::find_if( res.begin(), res.end(),
        [ &it, check_components ]( const std::list<item *> &e ) {
            return it->display_stacked_with( *const_cast<item *>( e.back() ), check_components );
        } );

        if( match != res.end() ) {
            match->push_back( const_cast<item *>( &*it ) );
        } else {
            res.emplace_back( 1, const_cast<item *>( &*it ) );
        }
    }

    return res;
}

const item_category *inventory_selector::naturalize_category( const item_category &category,
        const tripoint &pos )
{
    const auto find_cat_by_id = [ this ]( const item_category_id & id ) {
        const auto iter = std::find_if( categories.begin(),
        categories.end(), [ &id ]( const item_category & cat ) {
            return cat.get_id() == id;
        } );
        return iter != categories.end() ? &*iter : nullptr;
    };

    const int dist = rl_dist( u.pos(), pos );

    if( dist != 0 ) {
        const std::string suffix = direction_suffix( u.pos(), pos );
        const item_category_id id = item_category_id( string_format( "%s_%s", category.get_id().c_str(),
                                    suffix.c_str() ) );

        const auto *existing = find_cat_by_id( id );
        if( existing != nullptr ) {
            return existing;
        }

        const std::string name = string_format( "%s %s", category.name(), suffix.c_str() );
        const int sort_rank = category.sort_rank() + dist;
        const item_category new_category( id, no_translation( name ), sort_rank );

        categories.push_back( new_category );
    } else {
        const item_category *const existing = find_cat_by_id( category.get_id() );
        if( existing != nullptr ) {
            return existing;
        }

        categories.push_back( category );
    }

    return &categories.back();
}

void inventory_selector::add_entry( inventory_column &target_column,
                                    std::vector<item_location> &&locations,
                                    const item_category *custom_category,
                                    const size_t chosen_count )
{
    if( !preset.is_shown( locations.front() ) ) {
        return;
    }

    is_empty = false;
    inventory_entry entry( locations, custom_category,
                           preset.get_denial( locations.front() ).empty(),
                           /*chosen_count=*/chosen_count );

    target_column.add_entry( entry );

    shared_ptr_fast<ui_adaptor> current_ui = ui.lock();
    if( current_ui ) {
        current_ui->mark_resize();
    }
}

void inventory_selector::add_item( inventory_column &target_column,
                                   item_location &&location,
                                   const item_category *custom_category,
                                   const bool include_hidden )
{
    // Skip this item if it is hidden.
    if( location.has_parent() && !include_hidden ) {
        item_location parent = location.parent_item();
        if( parent->get_contents().contained_where( *location )->settings.is_collapsed() ) {
            return;
        }
    }
    add_entry( target_column,
               std::vector<item_location>( 1, location ),
               custom_category );
    for( item *it : location->all_items_top( item_pocket::pocket_type::CONTAINER ) ) {
        add_item( target_column, item_location( location, it ), custom_category, include_hidden );
    }
}

void inventory_selector::add_items( inventory_column &target_column,
                                    const std::function<item_location( item * )> &locator,
                                    const std::vector<std::list<item *>> &stacks,
                                    const item_category *custom_category )
{
    const item_category *nat_category = nullptr;

    for( const auto &elem : stacks ) {
        std::vector<item_location> locations;
        std::transform( elem.begin(), elem.end(), std::back_inserter( locations ), locator );
        item_location const &loc = locations.front();

        if( custom_category == nullptr ) {
            nat_category = &loc->get_category_of_contents();
        } else if( nat_category == nullptr && preset.is_shown( loc ) ) {
            nat_category = naturalize_category( *custom_category, loc.position() );
        }

        add_entry( target_column, std::move( locations ), nat_category );
    }
}

void inventory_selector::add_contained_items( item_location &container )
{
    add_contained_items( container, own_inv_column );
}

void inventory_selector::add_contained_items( item_location &container, inventory_column &column,
        const item_category *const custom_category )
{
    if( container->has_flag( STATIC( flag_id( "NO_UNLOAD" ) ) ) ) {
        return;
    }

    for( item *it : container->all_items_top() ) {
        item_location child( container, it );
        add_contained_items( child, column, custom_category );
        const item_category *nat_category = nullptr;
        if( custom_category == nullptr ) {
            nat_category = &child->get_category_of_contents();
        } else if( preset.is_shown( child ) ) {
            nat_category = naturalize_category( *custom_category, child.position() );
        }
        add_entry( column, std::vector<item_location>( 1, child ), nat_category );
    }
}

void inventory_selector::add_contained_ebooks( item_location &container )
{
    if( !container->is_ebook_storage() ) {
        return;
    }

    for( item *it : container->get_contents().ebooks() ) {
        item_location child( container, it );
        add_entry( own_inv_column, std::vector<item_location>( 1, child ) );
    }
}

void inventory_selector::add_character_items( Character &character, bool include_hidden )
{
<<<<<<< HEAD
    character.visit_items( [ this, &character ]( item * it, item * ) {
        if( it == character.get_wielded_item() ) {
=======
    character.visit_items( [ this, &character, &include_hidden ]( item * it, item * ) {
        if( it == &character.weapon ) {
>>>>>>> 0144ecf5
            add_item( own_gear_column, item_location( character, it ),
                      &item_category_id( "WEAPON_HELD" ).obj(), include_hidden );
        } else if( character.is_worn( *it ) ) {
            add_item( own_gear_column, item_location( character, it ),
                      &item_category_id( "ITEMS_WORN" ).obj(), include_hidden );
        }
        return VisitResponse::NEXT;
    } );
    // Visitable interface does not support stacks so it has to be here
    for( std::list<item> *elem : character.inv->slice() ) {
        add_items( own_inv_column, [&character]( item * it ) {
            return item_location( character, it );
        }, restack_items( ( *elem ).begin(), ( *elem ).end(), preset.get_checking_components() ),
        &item_category_id( "ITEMS_WORN" ).obj() );
        for( item &it_elem : *elem ) {
            item_location parent( character, &it_elem );
            add_contained_items( parent, own_inv_column,
                                 &item_category_id( "ITEMS_WORN" ).obj() );
        }
    }
    // this is a little trick; we want the default behavior for contained items to be in own_inv_column
    // and this function iterates over all the entries after we added them to the inventory selector
    // to put them in the right place
    toggle_categorize_contained();
}

void inventory_selector::add_map_items( const tripoint &target )
{
    map &here = get_map();
    if( here.accessible_items( target ) ) {
        map_stack items = here.i_at( target );
        const std::string name = to_upper_case( here.name( target ) );
        const item_category map_cat( name, no_translation( name ), 100 );

        add_items( map_column, [ &target ]( item * it ) {
            return item_location( map_cursor( target ), it );
        }, restack_items( items.begin(), items.end(), preset.get_checking_components() ), &map_cat );

        for( item &it_elem : items ) {
            item_location parent( map_cursor( target ), &it_elem );
            add_contained_items( parent, map_column, &map_cat );
        }
    }
}

void inventory_selector::add_vehicle_items( const tripoint &target )
{
    const cata::optional<vpart_reference> vp =
        get_map().veh_at( target ).part_with_feature( "CARGO", true );
    if( !vp ) {
        return;
    }
    vehicle *const veh = &vp->vehicle();
    const int part = vp->part_index();
    vehicle_stack items = veh->get_items( part );
    const std::string name = to_upper_case( remove_color_tags( veh->part( part ).name() ) );
    const item_category vehicle_cat( name, no_translation( name ), 200 );

    const bool check_components = this->preset.get_checking_components();

    add_items( map_column, [ veh, part ]( item * it ) {
        return item_location( vehicle_cursor( *veh, part ), it );
    }, restack_items( items.begin(), items.end(), check_components ), &vehicle_cat );

    for( item &it_elem : items ) {
        item_location parent( vehicle_cursor( *veh, part ), &it_elem );
        add_contained_items( parent, map_column, &vehicle_cat );
    }
}

void inventory_selector::add_nearby_items( int radius )
{
    if( radius >= 0 ) {
        map &here = get_map();
        for( const tripoint &pos : closest_points_first( u.pos(), radius ) ) {
            // can not reach this -> can not access its contents
            if( u.pos() != pos && !here.clear_path( u.pos(), pos, rl_dist( u.pos(), pos ), 1, 100 ) ) {
                continue;
            }
            add_map_items( pos );
            add_vehicle_items( pos );
        }
    }
}

void inventory_selector::clear_items()
{
    is_empty = true;
    for( auto &column : columns ) {
        column->clear();
    }
    own_inv_column.clear();
    own_gear_column.clear();
    map_column.clear();
}

bool inventory_selector::select( const item_location &loc )
{
    bool res = false;

    for( size_t i = 0; i < columns.size(); ++i ) {
        inventory_column *elem = columns[i];
        if( elem->visible() && elem->select( loc ) ) {
            if( !res && elem->activatable() ) {
                set_active_column( i );
                res = true;
            }
        }
    }

    return res;
}

bool inventory_selector::select_one_of( const std::vector<item_location> &locations )
{
    prepare_layout();
    for( const item_location &loc : locations ) {
        if( select( loc ) ) {
            return true;
        }
    }
    return false;
}

inventory_entry *inventory_selector::find_entry_by_invlet( int invlet ) const
{
    for( const inventory_column *elem : columns ) {
        inventory_entry *const res = elem->find_by_invlet( invlet );
        if( res != nullptr ) {
            return res;
        }
    }
    return nullptr;
}

inventory_entry *inventory_selector::find_entry_by_coordinate( const point &coordinate ) const
{
    for( auto pair : rect_entry_map ) {
        if( pair.first.contains( coordinate ) ) {
            return pair.second;
        }
    }
    return nullptr;
}

// FIXME: if columns are merged due to low screen width, they will not be splitted
// once screen width becomes enough for the columns.
void inventory_selector::rearrange_columns( size_t client_width )
{
    const inventory_entry &prev_entry = get_selected();
    const item_location prev_selection = prev_entry.is_item() ?
                                         prev_entry.any_item() : item_location::nowhere;
    while( is_overflown( client_width ) ) {
        if( !own_gear_column.empty() ) {
            own_gear_column.move_entries_to( own_inv_column );
        } else if( !map_column.empty() ) {
            map_column.move_entries_to( own_inv_column );
        } else {
            break;  // There's nothing we can do about it.
        }
    }
    if( prev_selection ) {
        select( prev_selection );
    }
}

void inventory_selector::prepare_layout( size_t client_width, size_t client_height )
{
    // This block adds categories and should go before any width evaluations
    const bool initial = get_active_column().get_selected_index() == static_cast<size_t>( -1 );
    for( auto &elem : columns ) {
        elem->set_height( client_height );
        elem->reset_width( columns );
        elem->prepare_paging( filter );
    }
    // Handle screen overflow
    rearrange_columns( client_width );
    if( initial ) {
        get_active_column().select( 0, scroll_direction::FORWARD );
    }
    // If we have a single column and it occupies more than a half of
    // the available with -> expand it
    auto visible_columns = get_visible_columns();
    if( visible_columns.size() == 1 && are_columns_centered( client_width ) ) {
        visible_columns.front()->set_width( client_width, columns );
    }

    int custom_invlet = '0';
    for( auto &elem : columns ) {
        elem->prepare_paging();
        custom_invlet = elem->reassign_custom_invlets( u, custom_invlet, '9' );
    }

    refresh_active_column();
}

void inventory_selector::prepare_layout()
{
    const auto snap = []( size_t cur_dim, size_t max_dim ) {
        return cur_dim + 2 * max_win_snap_distance >= max_dim ? max_dim : cur_dim;
    };

    const int nc_width = 2 * ( 1 + border );
    const int nc_height = get_header_height() + 1 + 2 * border;

    prepare_layout( TERMX - nc_width, TERMY - nc_height );

    const int win_width  = snap( get_layout_width() + nc_width, TERMX );
    const int win_height = snap( std::max<int>( get_layout_height() + nc_height, FULL_SCREEN_HEIGHT ),
                                 TERMY );

    prepare_layout( win_width - nc_width, win_height - nc_height );

    resize_window( win_width, win_height );
}

shared_ptr_fast<ui_adaptor> inventory_selector::create_or_get_ui_adaptor()
{
    shared_ptr_fast<ui_adaptor> current_ui = ui.lock();
    if( !current_ui ) {
        ui = current_ui = make_shared_fast<ui_adaptor>();
        current_ui->on_screen_resize( [this]( ui_adaptor & ) {
            prepare_layout();
        } );
        current_ui->mark_resize();

        current_ui->on_redraw( [this]( const ui_adaptor & ) {
            refresh_window();
        } );
    }
    return current_ui;
}

size_t inventory_selector::get_layout_width() const
{
    const size_t min_hud_width = std::max( get_header_min_width(), get_footer_min_width() );
    const auto visible_columns = get_visible_columns();
    const size_t gaps = visible_columns.size() > 1 ? normal_column_gap * ( visible_columns.size() - 1 )
                        : 0;

    return std::max( get_columns_width( visible_columns ) + gaps, min_hud_width );
}

size_t inventory_selector::get_layout_height() const
{
    const auto visible_columns = get_visible_columns();
    // Find and return the highest column's height.
    const auto iter = std::max_element( visible_columns.begin(), visible_columns.end(),
    []( const inventory_column * lhs, const inventory_column * rhs ) {
        return lhs->get_height() < rhs->get_height();
    } );

    return iter != visible_columns.end() ? ( *iter )->get_height() : 1;
}

size_t inventory_selector::get_header_height() const
{
    return display_stats || !hint.empty() ? 3 : 1;
}

size_t inventory_selector::get_header_min_width() const
{
    const size_t titles_width = std::max( utf8_width( title, true ),
                                          utf8_width( hint, true ) );
    if( !display_stats ) {
        return titles_width;
    }

    size_t stats_width = 0;
    for( const std::string &elem : get_stats() ) {
        stats_width = std::max( static_cast<size_t>( utf8_width( elem, true ) ), stats_width );
    }

    return titles_width + stats_width + ( stats_width != 0 ? 3 : 0 );
}

size_t inventory_selector::get_footer_min_width() const
{
    size_t result = 0;
    navigation_mode m = mode;

    do {
        result = std::max( static_cast<size_t>( utf8_width( get_footer( m ).first, true ) ) + 2 + 4,
                           result );
        m = get_navigation_data( m ).next_mode;
    } while( m != mode );

    return result;
}

void inventory_selector::draw_header( const catacurses::window &w ) const
{
    trim_and_print( w, point( border + 1, border ), getmaxx( w ) - 2 * ( border + 1 ), c_white, title );
    fold_and_print( w, point( border + 1, border + 1 ), getmaxx( w ) - 2 * ( border + 1 ), c_dark_gray,
                    hint );

    mvwhline( w, point( border, border + get_header_height() ), LINE_OXOX, getmaxx( w ) - 2 * border );

    if( display_stats ) {
        size_t y = border;
        for( const std::string &elem : get_stats() ) {
            right_print( w, y++, border + 1, c_dark_gray, elem );
        }
    }
}

inventory_selector::stat display_stat( const std::string &caption, int cur_value, int max_value,
                                       const std::function<std::string( int )> &disp_func )
{
    const nc_color color = cur_value > max_value ? c_red : c_light_gray;
    return {{
            caption,
            colorize( disp_func( cur_value ), color ), "/",
            colorize( disp_func( max_value ), c_light_gray )
        }};
}

inventory_selector::stats inventory_selector::get_weight_and_volume_stats(
    units::mass weight_carried, units::mass weight_capacity,
    const units::volume &volume_carried, const units::volume &volume_capacity,
    const units::length &longest_length, const units::volume &largest_free_volume )
{
    // This is a bit of a hack, we're prepending two entries to the weight and length stat blocks.
    std::string length_weight_caption = string_format( _( "Longest Length (%s): %s Weight (%s):" ),
                                        length_units( longest_length ),
                                        colorize( std::to_string( convert_length( longest_length ) ), c_light_gray ), weight_units() );
    std::string volume_caption = string_format( _( "Free Volume (%s): %s Volume (%s):" ),
                                 volume_units_abbr(),
                                 colorize( format_volume( largest_free_volume ), c_light_gray ),
                                 volume_units_abbr() );
    return {
        {
            display_stat( length_weight_caption,
                          to_gram( weight_carried ),
                          to_gram( weight_capacity ), []( int w )
            {
                return string_format( "%.1f", round_up( convert_weight( units::from_gram( w ) ), 1 ) );
            } ),
            display_stat( volume_caption,
                          units::to_milliliter( volume_carried ),
                          units::to_milliliter( volume_capacity ), []( int v )
            {
                return format_volume( units::from_milliliter( v ) );
            } )
        }
    };
}

inventory_selector::stats inventory_selector::get_raw_stats() const
{
    return get_weight_and_volume_stats( u.weight_carried(), u.weight_capacity(),
                                        u.volume_carried(), u.volume_capacity(),
                                        u.max_single_item_length(), u.max_single_item_volume() );
}

std::vector<std::string> inventory_selector::get_stats() const
{
    // Stats consist of arrays of cells.
    const size_t num_stats = 2;
    const std::array<stat, num_stats> stats = get_raw_stats();
    // Streams for every stat.
    std::array<std::string, num_stats> lines;
    std::array<size_t, num_stats> widths;
    // Add first cells and spaces after them.
    for( size_t i = 0; i < stats.size(); ++i ) {
        lines[i] += string_format( "%s", stats[i][0] ) + " ";
    }
    // Now add the rest of the cells and align them to the right.
    for( size_t j = 1; j < stats.front().size(); ++j ) {
        // Calculate actual cell width for each stat.
        std::transform( stats.begin(), stats.end(), widths.begin(),
        [j]( const stat & elem ) {
            return utf8_width( elem[j], true );
        } );
        // Determine the max width.
        const size_t max_w = *std::max_element( widths.begin(), widths.end() );
        // Align all stats in this cell with spaces.
        for( size_t i = 0; i < stats.size(); ++i ) {
            if( max_w > widths[i] ) {
                lines[i] += std::string( max_w - widths[i], ' ' );
            }
            lines[i] += string_format( "%s", stats[i][j] );
        }
    }
    // Construct the final result.
    return std::vector<std::string>( lines.begin(), lines.end() );
}

void inventory_selector::resize_window( int width, int height )
{
    w_inv = catacurses::newwin( height, width,
                                point( ( TERMX - width ) / 2, ( TERMY - height ) / 2 ) );
    if( spopup ) {
        spopup->window( w_inv, point( 4, getmaxy( w_inv ) - 1 ), ( getmaxx( w_inv ) / 2 ) - 4 );
    }
    shared_ptr_fast<ui_adaptor> current_ui = ui.lock();
    if( current_ui ) {
        current_ui->position_from_window( w_inv );
    }
}

void inventory_selector::refresh_window()
{
    cata_assert( w_inv );

    if( get_option<std::string>( "INVENTORY_HIGHLIGHT" ) != "disable" ) {
        highlight();
    }

    werase( w_inv );

    draw_frame( w_inv );
    draw_header( w_inv );
    draw_columns( w_inv );
    draw_footer( w_inv );

    wnoutrefresh( w_inv );
}

std::pair< bool, std::string > inventory_selector::query_string( std::string val )
{
    spopup = std::make_unique<string_input_popup>();
    spopup->max_length( 256 )
    .text( val );

    shared_ptr_fast<ui_adaptor> current_ui = ui.lock();
    if( current_ui ) {
        current_ui->mark_resize();
    }

    do {
        ui_manager::redraw();
        spopup->query_string( /*loop=*/false );
    } while( !spopup->confirmed() && !spopup->canceled() );

    std::string rval;
    bool confirmed = spopup->confirmed();
    if( confirmed ) {
        rval = spopup->text();
    }

    spopup.reset();
    return std::make_pair( confirmed, rval );
}

void inventory_selector::query_set_filter()
{
    std::pair< bool, std::string > query = query_string( filter );
    if( query.first ) {
        set_filter( query.second );
    }
}

int inventory_selector::query_count( std::string init )
{
    std::pair< bool, std::string > query = query_string( init );
    int ret = -1;
    if( query.first ) {
        try {
            ret = std::stoi( query.second );
        } catch( const std::invalid_argument &e ) {
            // TODO Tell User they did a bad
            ret = -1;
        } catch( const std::out_of_range &e ) {
            ret = INT_MAX;
        }
    }

    return ret;
}

void inventory_selector::set_filter( const std::string &str )
{
    prepare_layout();
    filter = str;
    for( inventory_column *const elem : columns ) {
        elem->set_filter( filter );
    }
    shared_ptr_fast<ui_adaptor> current_ui = ui.lock();
    if( current_ui ) {
        current_ui->mark_resize();
    }
}

std::string inventory_selector::get_filter() const
{
    return filter;
}

void inventory_selector::draw_columns( const catacurses::window &w )
{
    const auto columns = get_visible_columns();

    const int screen_width = getmaxx( w ) - 2 * ( border + 1 );
    const bool centered = are_columns_centered( screen_width );

    const int free_space = screen_width - get_columns_width( columns );
    const int max_gap = ( columns.size() > 1 ) ? free_space / ( static_cast<int>
                        ( columns.size() ) - 1 ) :
                        free_space;
    const int gap = centered ? max_gap : std::min<int>( max_gap, normal_column_gap );
    const int gap_rounding_error = centered && columns.size() > 1
                                   ? free_space % ( columns.size() - 1 ) : 0;

    size_t x = border + 1;
    size_t y = get_header_height() + border + 1;
    size_t active_x = 0;

    rect_entry_map.clear();
    for( const auto &elem : columns ) {
        if( &elem == &columns.back() ) {
            x += gap_rounding_error;
        }
        if( !is_active_column( *elem ) ) {
            elem->draw( w, point( x, y ), rect_entry_map );
        } else {
            active_x = x;
        }
        x += elem->get_width() + gap;
    }

    get_active_column().draw( w, point( active_x, y ), rect_entry_map );
    if( empty() ) {
        center_print( w, getmaxy( w ) / 2, c_dark_gray, _( "Your inventory is empty." ) );
    }
}

void inventory_selector::draw_frame( const catacurses::window &w ) const
{
    draw_border( w );

    const int y = border + get_header_height();
    mvwhline( w, point( 0, y ), LINE_XXXO, 1 );
    mvwhline( w, point( getmaxx( w ) - border, y ), LINE_XOXX, 1 );
}

std::pair<std::string, nc_color> inventory_selector::get_footer( navigation_mode m ) const
{
    if( has_available_choices() ) {
        return std::make_pair( get_navigation_data( m ).name.translated(),
                               get_navigation_data( m ).color );
    }
    return std::make_pair( _( "There are no available choices" ), i_red );
}

void inventory_selector::draw_footer( const catacurses::window &w ) const
{
    if( spopup ) {
        mvwprintz( w_inv, point( 2, getmaxy( w_inv ) - 1 ), c_cyan, "< " );
        mvwprintz( w_inv, point( ( getmaxx( w_inv ) / 2 ) - 4, getmaxy( w_inv ) - 1 ), c_cyan, " >" );

        spopup->query_string( /*loop=*/false, /*draw_only=*/true );
    } else {
        int filter_offset = 0;
        if( has_available_choices() || !filter.empty() ) {
            std::string text = string_format( filter.empty() ? _( "[%s] Filter" ) : _( "[%s] Filter: " ),
                                              ctxt.get_desc( "INVENTORY_FILTER" ) );
            filter_offset = utf8_width( text + filter ) + 6;

            mvwprintz( w, point( 2, getmaxy( w ) - border ), c_light_gray, "< " );
            wprintz( w, c_light_gray, text );
            wprintz( w, c_white, filter );
            wprintz( w, c_light_gray, " >" );
        }

        const auto footer = get_footer( mode );
        if( !footer.first.empty() ) {
            const int string_width = utf8_width( footer.first );
            const int x1 = filter_offset + std::max( getmaxx( w ) - string_width - filter_offset, 0 ) / 2;
            const int x2 = x1 + string_width - 1;
            const int y = getmaxy( w ) - border;

            mvwprintz( w, point( x1, y ), footer.second, footer.first );
            mvwputch( w, point( x1 - 1, y ), c_light_gray, ' ' );
            mvwputch( w, point( x2 + 1, y ), c_light_gray, ' ' );
            mvwputch( w, point( x1 - 2, y ), c_light_gray, LINE_XOXX );
            mvwputch( w, point( x2 + 2, y ), c_light_gray, LINE_XXXO );
        }
    }
}

inventory_selector::inventory_selector( Character &u, const inventory_selector_preset &preset )
    : u( u )
    , preset( preset )
    , ctxt( "INVENTORY", keyboard_mode::keychar )
    , active_column_index( 0 )
    , mode( navigation_mode::ITEM )
    , own_inv_column( preset )
    , own_gear_column( preset )
    , map_column( preset )
{
    ctxt.register_action( "DOWN", to_translation( "Next item" ) );
    ctxt.register_action( "UP", to_translation( "Previous item" ) );
    ctxt.register_action( "PAGE_DOWN", to_translation( "Page down" ) );
    ctxt.register_action( "PAGE_UP", to_translation( "Page up" ) );
    ctxt.register_action( "NEXT_COLUMN", to_translation( "Next column" ) );
    ctxt.register_action( "PREV_COLUMN", to_translation( "Previous column" ) );
    ctxt.register_action( "CONFIRM", to_translation( "Confirm your selection" ) );
    ctxt.register_action( "QUIT", to_translation( "Cancel" ) );
    ctxt.register_action( "CATEGORY_SELECTION", to_translation( "Switch category selection mode" ) );
    ctxt.register_action( "TOGGLE_FAVORITE", to_translation( "Toggle favorite" ) );
    ctxt.register_action( "HOME", to_translation( "Home" ) );
    ctxt.register_action( "END", to_translation( "End" ) );
    ctxt.register_action( "SELECT" );
    ctxt.register_action( "HELP_KEYBINDINGS" );
    ctxt.register_action( "VIEW_CATEGORY_MODE" );
    ctxt.register_action( "ANY_INPUT" ); // For invlets
    ctxt.register_action( "INVENTORY_FILTER" );
    ctxt.register_action( "EXAMINE" );
    ctxt.register_action( "HIDE_CONTENTS", to_translation( "Hide contents" ) );
    ctxt.register_action( "SHOW_CONTENTS", to_translation( "Show contents" ) );

    append_column( own_inv_column );
    append_column( map_column );
    append_column( own_gear_column );
}

inventory_selector::~inventory_selector() = default;

bool inventory_selector::empty() const
{
    return is_empty;
}

bool inventory_selector::has_available_choices() const
{
    return std::any_of( columns.begin(), columns.end(), []( const inventory_column * element ) {
        return element->has_available_choices();
    } );
}

inventory_input inventory_selector::get_input()
{
    inventory_input res;

    res.action = ctxt.handle_input();
    res.ch = ctxt.get_raw_input().get_first_input();

    if( res.action == "SELECT" ) {
        cata::optional<point> o_p = ctxt.get_coordinates_text( w_inv );
        if( o_p ) {
            point p = o_p.value();
            if( window_contains_point_relative( w_inv, p ) ) {
                res.entry = find_entry_by_coordinate( p );
                if( res.entry != nullptr && res.entry->is_selectable() ) {
                    return res;
                }
            }
        }
    }

    res.entry = find_entry_by_invlet( res.ch );
    if( res.entry != nullptr && !res.entry->is_selectable() ) {
        res.entry = nullptr;
    }
    return res;
}

void inventory_selector::on_input( const inventory_input &input )
{
    if( input.action == "CATEGORY_SELECTION" ) {
        toggle_navigation_mode();
    } else if( input.action == "PREV_COLUMN" ) {
        toggle_active_column( scroll_direction::BACKWARD );
    } else if( input.action == "NEXT_COLUMN" ) {
        toggle_active_column( scroll_direction::FORWARD );
    } else if( input.action == "VIEW_CATEGORY_MODE" ) {
        toggle_categorize_contained();
    } else {
        if( has_available_choices() ) {
            for( inventory_column *elem : columns ) {
                elem->on_input( input );
            }
        }
        refresh_active_column(); // Columns can react to actions by losing their activation capacity
        if( input.action == "TOGGLE_FAVORITE" ) {
            // Favoriting items changes item name length which may require resizing
            shared_ptr_fast<ui_adaptor> current_ui = ui.lock();
            if( current_ui ) {
                current_ui->mark_resize();
            }
        }
        if( input.action == "HIDE_CONTENTS" || input.action == "SHOW_CONTENTS" ) {
            shared_ptr_fast<ui_adaptor> current_ui = ui.lock();
            if( current_ui ) {
                std::vector<item_location> inv = get_selected().locations;
                clear_items();
                add_character_items( get_player_character(), false );
                set_filter( filter );
                select_one_of( inv );
            }
        }
    }
}

void inventory_selector::on_change( const inventory_entry &entry )
{
    for( auto &elem : columns ) {
        elem->on_change( entry );
    }
    refresh_active_column(); // Columns can react to changes by losing their activation capacity
}

std::vector<inventory_column *> inventory_selector::get_visible_columns() const
{
    std::vector<inventory_column *> res( columns.size() );
    const auto iter = std::copy_if( columns.begin(), columns.end(), res.begin(),
    []( const inventory_column * e ) {
        return e->visible();
    } );
    res.resize( std::distance( res.begin(), iter ) );
    return res;
}

inventory_column &inventory_selector::get_column( size_t index ) const
{
    if( index >= columns.size() ) {
        static inventory_column dummy( preset );
        return dummy;
    }
    return *columns[index];
}

void inventory_selector::set_active_column( size_t index )
{
    if( index < columns.size() && index != active_column_index && get_column( index ).activatable() ) {
        get_active_column().on_deactivate();
        active_column_index = index;
        get_active_column().on_activate();
    }
}

size_t inventory_selector::get_columns_width( const std::vector<inventory_column *> &columns ) const
{
    return std::accumulate( columns.begin(), columns.end(), static_cast< size_t >( 0 ),
    []( const size_t &lhs, const inventory_column * column ) {
        return lhs + column->get_width();
    } );
}

double inventory_selector::get_columns_occupancy_ratio( size_t client_width ) const
{
    const auto visible_columns = get_visible_columns();
    const int free_width = client_width - get_columns_width( visible_columns )
                           - min_column_gap * std::max( static_cast<int>( visible_columns.size() ) - 1, 0 );
    return 1.0 - static_cast<double>( free_width ) / client_width;
}

bool inventory_selector::are_columns_centered( size_t client_width ) const
{
    return get_columns_occupancy_ratio( client_width ) >= min_ratio_to_center;
}

bool inventory_selector::is_overflown( size_t client_width ) const
{
    return get_columns_occupancy_ratio( client_width ) > 1.0;
}

void inventory_selector::toggle_categorize_contained()
{
    const auto return_true = []( const inventory_entry & ) {
        return true;
    };
    const auto return_item = []( const inventory_entry & entry ) {
        return entry.is_item();
    };
    std::vector<item_location> selected;
    if( get_selected().is_item() ) {
        selected = get_selected().locations;
    }
    if( own_inv_column.empty() ) {
        inventory_column replacement_column;
        for( inventory_entry *entry : own_gear_column.get_entries( return_item ) ) {
            if( entry->any_item().where() == item_location::type::container ) {
                item_location ancestor = entry->any_item();
                while( ancestor.has_parent() ) {
                    ancestor = ancestor.parent_item();
                }
                const item_category *custom_category = nullptr;
                if( ancestor.where() != item_location::type::character ) {
                    // might have been merged from the map column
                    custom_category = entry->get_category_ptr();
                }
                add_entry( own_inv_column, std::move( entry->locations ),
                           /*custom_category=*/custom_category,
                           /*chosen_count=*/entry->chosen_count );
            } else {
                replacement_column.add_entry( *entry );
            }
        }
        own_gear_column.clear();
        for( inventory_entry *entry : replacement_column.get_entries( return_true ) ) {
            own_gear_column.add_entry( *entry );
        }
        own_inv_column.set_indent_entries_override( false );
    } else {
        for( inventory_entry *entry : own_inv_column.get_entries( return_item ) ) {
            item_location ancestor = entry->any_item();
            while( ancestor.has_parent() ) {
                ancestor = ancestor.parent_item();
            }
            const item_category *custom_category = nullptr;
            if( ancestor.where() != item_location::type::character ) {
                // might have been merged from the map column
                custom_category = entry->get_category_ptr();
            } else if( &*ancestor == u.get_wielded_item() ) {
                custom_category = &item_category_id( "WEAPON_HELD" ).obj();
            } else if( u.is_worn( *ancestor ) ) {
                custom_category = &item_category_id( "ITEMS_WORN" ).obj();
            }
            add_entry( own_gear_column, std::move( entry->locations ),
                       /*custom_category=*/custom_category,
                       /*chosen_count=*/entry->chosen_count );
        }
        own_gear_column.order_by_parent();
        own_inv_column.clear();
    }
    if( !selected.empty() ) {
        select_one_of( selected );
    }

    shared_ptr_fast<ui_adaptor> current_ui = ui.lock();
    if( current_ui ) {
        current_ui->mark_resize();
    }
}

void inventory_selector::toggle_active_column( scroll_direction dir )
{
    if( columns.empty() ) {
        return;
    }

    size_t index = active_column_index;

    do {
        switch( dir ) {
            case scroll_direction::FORWARD:
                index = index + 1 < columns.size() ? index + 1 : 0;
                break;
            case scroll_direction::BACKWARD:
                index = index > 0 ? index - 1 : columns.size() - 1;
                break;
        }
    } while( index != active_column_index && !get_column( index ).activatable() );

    set_active_column( index );
}

void inventory_selector::toggle_navigation_mode()
{
    mode = get_navigation_data( mode ).next_mode;
    for( auto &elem : columns ) {
        elem->on_mode_change( mode );
    }
}

void inventory_selector::append_column( inventory_column &column )
{
    column.on_mode_change( mode );

    if( columns.empty() ) {
        column.on_activate();
    }

    columns.push_back( &column );
}

const navigation_mode_data &inventory_selector::get_navigation_data( navigation_mode m ) const
{
    static const std::map<navigation_mode, navigation_mode_data> mode_data = {
        { navigation_mode::ITEM,     { navigation_mode::CATEGORY, translation(),                               c_light_gray } },
        { navigation_mode::CATEGORY, { navigation_mode::ITEM,     to_translation( "Category selection mode" ), h_white  } }
    };

    return mode_data.at( m );
}

std::string inventory_selector::action_bound_to_key( char key ) const
{
    return ctxt.input_to_action( input_event( key, input_event_t::keyboard_char ) );
}

item_location inventory_pick_selector::execute()
{
    shared_ptr_fast<ui_adaptor> ui = create_or_get_ui_adaptor();
    while( true ) {
        ui_manager::redraw();
        const inventory_input input = get_input();

        if( input.entry != nullptr ) {
            if( select( input.entry->any_item() ) ) {
                ui_manager::redraw();
            }
            return input.entry->any_item();
        } else if( input.action == "QUIT" ) {
            return item_location();
        } else if( input.action == "CONFIRM" ) {
            const inventory_entry &selected = get_active_column().get_selected();
            if( selected ) {
                return selected.any_item();
            }
        } else if( input.action == "INVENTORY_FILTER" ) {
            query_set_filter();
        } else if( input.action == "EXAMINE" ) {
            const inventory_entry &selected = get_active_column().get_selected();
            if( selected ) {
                const item *sitem = selected.any_item().get_item();
                action_examine( sitem );
            }
        } else {
            on_input( input );
        }
    }
}

void inventory_selector::action_examine( const item *sitem )
{
    // Code below pulled from the action_examine function in advanced_inv.cpp
    std::vector<iteminfo> vThisItem;
    std::vector<iteminfo> vDummy;
    sitem->info( true, vThisItem );
    item_info_data data( sitem->tname(), sitem->type_name(), vThisItem, vDummy );
    data.handle_scrolling = true;

    draw_item_info( [&]() -> catacurses::window {
        int maxwidth = std::max( FULL_SCREEN_WIDTH, TERMX );
        int width = std::min( 80, maxwidth );
        return catacurses::newwin( 0, width, point( maxwidth / 2 - width / 2, 0 ) ); },
    data ).get_first_input();
}

void inventory_selector::highlight()
{
    const auto return_item = []( const inventory_entry & entry ) {
        return entry.is_item();
    };
    const inventory_entry &selected = get_active_column().get_selected();
    if( !selected.is_item() ) {
        return;
    }
    item_location parent = item_location::nowhere;
    bool selected_has_parent = false;
    if( selected.is_item() && selected.any_item().has_parent() ) {
        parent = selected.any_item().parent_item();
        selected_has_parent = true;
    }
    for( const inventory_column *column : get_all_columns() ) {
        for( inventory_entry *entry : column->get_entries( return_item ) ) {
            // Find parent of selected.
            if( selected_has_parent ) {
                // Check if parent is in a stack.
                for( const item_location &test_loc : entry->locations ) {
                    if( test_loc == parent ) {
                        entry->highlight_as_parent = true;
                        break;
                    }
                }
            }
            // Find contents of selected.
            if( !entry->any_item().has_parent() ) {
                continue;
            }
            // More than one item can be highlighted when selected container is stacked.
            for( const item_location &location : selected.locations ) {
                if( entry->any_item().parent_item() == location ) {
                    entry->highlight_as_child = true;
                }
            }
        }
    }
}

inventory_multiselector::inventory_multiselector( Character &p,
        const inventory_selector_preset &preset,
        const std::string &selection_column_title, const bool allow_select_contained ) :
    inventory_selector( p, preset ),
    allow_select_contained( allow_select_contained ),
    selection_col( new selection_column( "SELECTION_COLUMN", selection_column_title ) )
{
    ctxt.register_action( "TOGGLE_ENTRY", to_translation( "Mark/unmark selected item" ) );
    ctxt.register_action( "MARK_WITH_COUNT",
                          to_translation( "Mark a specific amount of selected item" ) );
    ctxt.register_action( "TOGGLE_NON_FAVORITE", to_translation( "Mark/unmark non-favorite items" ) );

    max_chosen_count = std::numeric_limits<decltype( max_chosen_count )>::max();

    for( inventory_column * const &elem : get_all_columns() ) {
        elem->set_multiselect( true );
    }
    append_column( *selection_col );
}

void inventory_multiselector::rearrange_columns( size_t client_width )
{
    selection_col->set_visibility( true );
    inventory_selector::rearrange_columns( client_width );
    selection_col->set_visibility( !is_overflown( client_width ) );
}

void inventory_multiselector::set_chosen_count( inventory_entry &entry, size_t count )
{
    const item_location &it = entry.any_item();

    /* Since we're modifying selection of this entry, we need to clear out
       anything that's been set before.
     */
    for( const item_location &loc : entry.locations ) {
        for( auto iter = to_use.begin(); iter != to_use.end(); ) {
            if( iter->first == loc ) {
                to_use.erase( iter );
            } else {
                ++iter;
            }
        }
    }

    if( count == 0 ) {
        entry.chosen_count = 0;
    } else {
        entry.chosen_count = std::min( {count, max_chosen_count, entry.get_available_count() } );
        if( it->count_by_charges() ) {
            auto iter = find_if( to_use.begin(), to_use.end(), [&it]( drop_location drop ) {
                return drop.first == it;
            } );
            if( iter == to_use.end() ) {
                to_use.emplace_back( it, static_cast<int>( entry.chosen_count ) );
            }
        } else {
            for( const item_location &loc : entry.locations ) {
                if( count == 0 ) {
                    break;
                }
                auto iter = find_if( to_use.begin(), to_use.end(), [&loc]( drop_location drop ) {
                    return drop.first == loc;
                } );
                if( iter == to_use.end() ) {
                    to_use.emplace_back( loc, 1 );
                }
                count--;
            }
        }
    }

    on_change( entry );
}

void inventory_multiselector::toggle_entries( const toggle_mode mode, int count )
{
    std::vector<inventory_entry *> selected;
    switch( mode ) {
        case toggle_mode::SELECTED:
            selected = get_active_column().get_all_selected();
            break;
        case toggle_mode::NON_FAVORITE_NON_WORN: {
            const auto filter_to_nonfavorite_and_nonworn = []( const inventory_entry & entry ) {
                return entry.is_item() &&
                       !entry.any_item()->is_favorite &&
                       !get_player_character().is_worn( *entry.any_item() );
            };

            selected = get_active_column().get_entries( filter_to_nonfavorite_and_nonworn );
        }
    }

    // No amount entered, select all
    if( count == 0 ) {
        bool select_nonfav = true;
        bool select_fav = true;
        switch( mode ) {
            case toggle_mode::SELECTED: {
                count = INT_MAX;

                // Any non favorite item to select?
                select_nonfav = std::any_of( selected.begin(), selected.end(),
                []( const inventory_entry * elem ) {
                    return ( !elem->any_item()->is_favorite ) && elem->chosen_count == 0;
                } );

                // Otherwise, any favorite item to select?
                select_fav = !select_nonfav && std::any_of( selected.begin(), selected.end(),
                []( const inventory_entry * elem ) {
                    return elem->any_item()->is_favorite && elem->chosen_count == 0;
                } );
                break;
            }
            case toggle_mode::NON_FAVORITE_NON_WORN: {
                const bool clear = std::none_of( selected.begin(), selected.end(),
                []( const inventory_entry * elem ) {
                    return elem->chosen_count > 0;
                } );

                if( clear ) {
                    count = max_chosen_count;
                }
                break;
            }
        }

        for( inventory_entry *elem : selected ) {
            const bool is_favorite = elem->any_item()->is_favorite;
            if( ( select_nonfav && !is_favorite ) || ( select_fav && is_favorite ) ) {
                set_chosen_count( *elem, count );
            } else if( !select_nonfav && !select_fav ) {
                // Every element is selected, unselect all
                set_chosen_count( *elem, 0 );
            }
        }
        // Select the entered amount
    } else {
        for( inventory_entry *elem : selected ) {
            set_chosen_count( *elem, count );
        }
    }

    if( !allow_select_contained ) {
        deselect_contained_items();
    }
}

int inventory_multiselector::get_count( const inventory_input input,
                                        const bool no_mark_count_bound )
{
    int count = 0;
    if( input.action == "MARK_WITH_COUNT" || ( no_mark_count_bound && input.ch >= '0' &&
            input.ch <= '9' ) ) {
        count = query_count( no_mark_count_bound ? std::string( 1, input.ch ) : "" );
    }

    return count;
}

inventory_compare_selector::inventory_compare_selector( Character &p ) :
    inventory_multiselector( p, default_preset, _( "ITEMS TO COMPARE" ) ) {}

std::pair<const item *, const item *> inventory_compare_selector::execute()
{
    shared_ptr_fast<ui_adaptor> ui = create_or_get_ui_adaptor();
    while( true ) {
        ui_manager::redraw();

        const inventory_input input = get_input();

        inventory_entry *just_selected = nullptr;

        if( input.entry != nullptr ) {
            select( input.entry->any_item() );
            toggle_entry( input.entry );
            just_selected = input.entry;
        } else if( input.action == "TOGGLE_ENTRY" ) {
            const auto selection( get_active_column().get_all_selected() );

            for( inventory_entry * const &elem : selection ) {
                if( elem->chosen_count == 0 || selection.size() == 1 ) {
                    toggle_entry( elem );
                    just_selected = elem;
                    if( compared.size() == 2 ) {
                        break;
                    }
                }
            }
        } else if( input.action == "CONFIRM" ) {
            popup_getkey( _( "You need two items for comparison.  Use %s to select them." ),
                          ctxt.get_desc( "TOGGLE_ENTRY" ) );
        } else if( input.action == "EXAMINE" ) {
            const inventory_entry &selected = get_active_column().get_selected();
            if( selected ) {
                const item *sitem = selected.any_item().get_item();
                action_examine( sitem );
            }
        } else if( input.action == "QUIT" ) {
            return std::make_pair( nullptr, nullptr );
        } else if( input.action == "INVENTORY_FILTER" ) {
            query_set_filter();
        } else if( input.action == "TOGGLE_FAVORITE" ) {
            // TODO: implement favoriting in multi selection menus while maintaining selection
        } else {
            on_input( input );
        }

        if( compared.size() == 2 ) {
            const auto res = std::make_pair( compared[0], compared[1] );
            // Clear second selected entry to prevent comparison reopening too
            // soon
            if( just_selected ) {
                toggle_entry( just_selected );
            }
            return res;
        }
    }
}

void inventory_compare_selector::toggle_entry( inventory_entry *entry )
{
    const item *it = &*entry->any_item();
    const auto iter = std::find( compared.begin(), compared.end(), it );

    entry->chosen_count = iter == compared.end() ? 1 : 0;

    if( entry->chosen_count != 0 ) {
        compared.push_back( it );
    } else {
        compared.erase( iter );
    }

    on_change( *entry );
}

inventory_iuse_selector::inventory_iuse_selector(
    Character &p,
    const std::string &selector_title,
    const inventory_selector_preset &preset,
    const GetStats &get_st
) :
    inventory_multiselector( p, preset, selector_title, /*allow_select_contained=*/true ),
    get_stats( get_st )
{}
drop_locations inventory_iuse_selector::execute()
{
    shared_ptr_fast<ui_adaptor> ui = create_or_get_ui_adaptor();

    auto is_entry = []( const inventory_entry & elem ) {
        return elem.is_selectable();
    };
    for( inventory_column *col : get_all_columns() ) {
        if( col->allows_selecting() ) {
            for( inventory_entry *ie : col->get_entries( is_entry ) ) {
                for( item_location const &x : ie->locations ) {
                    usable_locs.push_back( x );
                }
            }
        }
    }
    while( true ) {
        ui_manager::redraw();

        const bool noMarkCountBound = ctxt.keys_bound_to( "MARK_WITH_COUNT" ).empty();
        const inventory_input input = get_input();

        if( input.entry != nullptr ) { // Single Item from mouse
            select( input.entry->any_item() );
            toggle_entries();
        } else if( input.action == "TOGGLE_NON_FAVORITE" ) {
            toggle_entries( toggle_mode::NON_FAVORITE_NON_WORN );
        } else if( input.action == "TOGGLE_ENTRY" || // Mark selected
                   input.action == "MARK_WITH_COUNT" ||  // Set count and mark selected with specific key
                   ( noMarkCountBound && input.ch >= '0' && input.ch <= '9' ) ) { // Ditto with numkey capture
            int count = get_count( input, noMarkCountBound );
            if( count < 0 ) {
                continue; // Skip selecting any if invalid result or user canceled prompt
            }
            toggle_entries( toggle_mode::SELECTED, count );
        } else if( input.action == "CONFIRM" ) {
            if( to_use.empty() ) {
                popup_getkey( _( "No items were selected.  Use %s to select them." ),
                              ctxt.get_desc( "TOGGLE_ENTRY" ) );
                continue;
            }
            break;
        } else if( input.action == "EXAMINE" ) {
            const inventory_entry &selected = get_active_column().get_selected();
            if( selected ) {
                const item *sitem = selected.any_item().get_item();
                action_examine( sitem );
            }
        } else if( input.action == "QUIT" ) {
            return drop_locations();
        } else if( input.action == "INVENTORY_FILTER" ) {
            query_set_filter();
        } else {
            on_input( input );
        }
    }
    drop_locations dropped_pos_and_qty;

    for( const std::pair<const item_location, int> use_pair : to_use ) {
        dropped_pos_and_qty.push_back( use_pair );
    }

    return dropped_pos_and_qty;
}

inventory_selector::stats inventory_iuse_selector::get_raw_stats() const
{
    if( get_stats ) {
        return get_stats( to_use );
    }
    return stats{{ stat{{ "", "", "", "" }}, stat{{ "", "", "", "" }} }};
}

inventory_drop_selector::inventory_drop_selector( Character &p,
        const inventory_selector_preset &preset,
        const std::string &selection_column_title,
        const bool warn_liquid ) :
    inventory_multiselector( p, preset, selection_column_title ),
    warn_liquid( warn_liquid )
{
#if defined(__ANDROID__)
    // allow user to type a drop number without dismissing virtual keyboard after each keypress
    ctxt.allow_text_entry = true;
#endif
}

void inventory_multiselector::deselect_contained_items()
{
    std::vector<item_location> inventory_items;
    for( std::pair<item_location, int> &drop : to_use ) {
        item_location loc_front = drop.first;
        inventory_items.push_back( loc_front );
    }
    for( item_location loc_container : inventory_items ) {
        if( !loc_container->empty() ) {
            for( inventory_column *col : get_all_columns() ) {
                for( inventory_entry *selected : col->get_entries( []( const inventory_entry & entry ) {
                return entry.chosen_count > 0;
            } ) ) {
                    if( !selected->is_item() ) {
                        continue;
                    }
                    for( const item *item_contained : loc_container->all_items_ptr() ) {
                        for( const item_location &selected_loc : selected->locations ) {
                            if( selected_loc.get_item() == item_contained ) {
                                set_chosen_count( *selected, 0 );
                            }
                        }
                    }
                }
            }
        }
    }
    for( inventory_column *col : get_all_columns() ) {
        for( inventory_entry *selected : col->get_entries(
        []( const inventory_entry & entry ) {
        return entry.is_item() && entry.chosen_count > 0 && entry.locations.front()->is_frozen_liquid();
        } ) ) {
            set_chosen_count( *selected, 0 );
        }
    }
}

drop_locations inventory_drop_selector::execute()
{
    shared_ptr_fast<ui_adaptor> ui = create_or_get_ui_adaptor();

    while( true ) {
        ui_manager::redraw();

        const bool noMarkCountBound = ctxt.keys_bound_to( "MARK_WITH_COUNT" ).empty();
        const inventory_input input = get_input();

        if( input.entry != nullptr ) { // Single Item from mouse
            select( input.entry->any_item() );
            toggle_entries();
        } else if( input.action == "TOGGLE_NON_FAVORITE" ) {
            toggle_entries( toggle_mode::NON_FAVORITE_NON_WORN );
        } else if( input.action == "TOGGLE_ENTRY" || // Mark selected
                   input.action == "MARK_WITH_COUNT" ||  // Set count and mark selected with specific key
                   ( noMarkCountBound && input.ch >= '0' && input.ch <= '9' ) ) { // Ditto with numkey capture
            int count = get_count( input, noMarkCountBound );
            if( count < 0 ) {
                continue; // Skip selecting any if invalid result or user canceled prompt
            }
            toggle_entries( toggle_mode::SELECTED, count );
        } else if( input.action == "CONFIRM" ) {
            if( to_use.empty() ) {
                popup_getkey( _( "No items were selected.  Use %s to select them." ),
                              ctxt.get_desc( "TOGGLE_ENTRY" ) );
                continue;
            }
            break;
        } else if( input.action == "EXAMINE" ) {
            const inventory_entry &selected = get_active_column().get_selected();
            if( selected ) {
                const item *sitem = selected.any_item().get_item();
                action_examine( sitem );
            }
        } else if( input.action == "QUIT" ) {
            return drop_locations();
        } else if( input.action == "INVENTORY_FILTER" ) {
            query_set_filter();
        } else if( input.action == "TOGGLE_FAVORITE" ) {
            // TODO: implement favoriting in multi selection menus while maintaining selection
        } else {
            on_input( input );
        }
    }

    drop_locations dropped_pos_and_qty;

    enum class drop_liquid {
        ask, no, yes
    } should_drop_liquid = drop_liquid::ask;

    for( const std::pair<item_location, int> &drop_pair : to_use ) {
        bool should_drop = true;
        if( drop_pair.first->made_of_from_type( phase_id::LIQUID ) ) {
            if( should_drop_liquid == drop_liquid::ask ) {
                if( !warn_liquid || query_yn(
                        _( "You are dropping liquid from its container.  You might not be able to pick it back up.  Really do so?" ) ) ) {
                    should_drop_liquid = drop_liquid::yes;
                } else {
                    should_drop_liquid = drop_liquid::no;
                }
            }
            if( should_drop_liquid == drop_liquid::no ) {
                should_drop = false;
            }
        }
        if( should_drop ) {
            dropped_pos_and_qty.push_back( drop_pair );
        }
    }

    return dropped_pos_and_qty;
}

inventory_selector::stats inventory_drop_selector::get_raw_stats() const
{
    return get_weight_and_volume_stats(
               u.weight_carried_with_tweaks( to_use ),
               u.weight_capacity(),
               u.volume_carried_with_tweaks( to_use ),
               u.volume_capacity_with_tweaks( to_use ),
               u.max_single_item_length(), u.max_single_item_volume() );
}<|MERGE_RESOLUTION|>--- conflicted
+++ resolved
@@ -1477,13 +1477,8 @@
 
 void inventory_selector::add_character_items( Character &character, bool include_hidden )
 {
-<<<<<<< HEAD
-    character.visit_items( [ this, &character ]( item * it, item * ) {
-        if( it == character.get_wielded_item() ) {
-=======
     character.visit_items( [ this, &character, &include_hidden ]( item * it, item * ) {
-        if( it == &character.weapon ) {
->>>>>>> 0144ecf5
+        if( it == &character.get_wielded_item() ) {
             add_item( own_gear_column, item_location( character, it ),
                       &item_category_id( "WEAPON_HELD" ).obj(), include_hidden );
         } else if( character.is_worn( *it ) ) {
