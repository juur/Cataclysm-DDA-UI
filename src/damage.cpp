--- conflicted
+++ resolved
@@ -249,7 +249,7 @@
 
 }
 
-<<<<<<< HEAD
+
 int aoe_size( const std::set<std::string> &tags )
 {
     if( tags.count( "NAPALM_BIG" ) ||
@@ -266,10 +266,11 @@
         return 1;
     }
 
+
     return 0;
 }
 
-=======
+
 static const std::map<std::string, damage_type> dt_map =
 {
     { "true", DT_TRUE },
@@ -292,4 +293,3 @@
 
     return iter->second;
 }
->>>>>>> 6d40da1d
