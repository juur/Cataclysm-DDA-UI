#include "action.h"
#include "cursesdef.h"
#include "input.h"
#include "debug.h"
#include "json.h"
#include "output.h"
#include "game.h"
#include "path_info.h"
#include "filesystem.h"
#include "translations.h"
#include "catacharset.h"
#include "options.h"
#include <fstream>
#include <sstream>
#include <stdexcept>
#include <errno.h>

extern bool tile_iso;

static const std::string default_context_id("default");

template <class T1, class T2>
struct ContainsPredicate {
    const T1 &container;

    ContainsPredicate(const T1 &container) : container(container) { }

    bool operator()(T2 c)
    {
        return std::find(container.begin(), container.end(), c) != container.end();
    }
};

static long str_to_long(const std::string &number)
{
    // ensure user's locale doesn't interfere with number format
    std::istringstream buffer(number);
    buffer.imbue(std::locale::classic());
    long result;
    buffer >> result;
    return result;
}

static std::string long_to_str(long number)
{
    // ensure user's locale doesn't interfere with number format
    std::ostringstream buffer;
    buffer.imbue(std::locale::classic());
    buffer << number;
    return buffer.str();
}

bool is_mouse_enabled()
{
#if ((defined _WIN32 || defined WINDOWS) && !(defined TILES))
    return false;
#else
    return true;
#endif
}

//helper function for those have problem inputing certain characters.
std::string get_input_string_from_file(std::string fname)
{
    std::string ret = "";
    std::ifstream fin(fname.c_str());
    if (fin) {
        getline(fin, ret);
        //remove utf8 bmm
        if(!ret.empty() && (unsigned char)ret[0] == 0xef) {
            ret.erase(0, 3);
        }
        while(!ret.empty() && (ret[ret.size() - 1] == '\r' ||  ret[ret.size() - 1] == '\n')) {
            ret.erase(ret.size() - 1, 1);
        }
    }
    return ret;
}

input_manager inp_mngr;

void input_manager::init()
{
    std::map<char, action_id> keymap;
    std::string keymap_file_loaded_from;
    std::set<action_id> unbound_keymap;
    load_keyboard_settings(keymap, keymap_file_loaded_from, unbound_keymap);
    init_keycode_mapping();

    try {
        load(FILENAMES["keybindings"], false);
    } catch( const JsonError &err ) {
        throw std::runtime_error( FILENAMES["keybindings"] + ": " + err.what() );
    }
    try {
        load(FILENAMES["user_keybindings"], true);
    } catch( const JsonError &err ) {
        throw std::runtime_error( FILENAMES["user_keybindings"] + ": " + err.what() );
    }

    if (keymap_file_loaded_from.empty() || (keymap.empty() && unbound_keymap.empty())) {
        // No keymap file was loaded, or the file has no mappings and no unmappings,
        // we can skip the remaining part of the function, especially the save function
        return;
    }
    t_actions &actions = action_contexts["DEFAULTMODE"];
    std::set<action_id> touched;
    for(std::map<char, action_id>::const_iterator a = keymap.begin(); a != keymap.end(); ++a) {
        const std::string action_id = action_ident(a->second);
        // Put the binding from keymap either into the global context
        // (if an action with that ident already exists there - think movement keys)
        // or otherwise to the DEFAULTMODE context.
        std::string context = "DEFAULTMODE";
        if (action_contexts[default_context_id].count(action_id) > 0) {
            context = default_context_id;
        } else if (touched.count(a->second) == 0) {
            // Note: movement keys are somehow special as the default in keymap
            // does not contain the arrow keys, so we don't clear existing keybindings
            // for them.
            // If the keymap contains a binding for this action, erase all the
            // previously (default!) existing bindings, to only keep the bindings,
            // the user is used to
            action_contexts[action_id].clear();
            touched.insert(a->second);
        }
        add_input_for_action(action_id, context, input_event(a->first, CATA_INPUT_KEYBOARD));
    }
    // Unmap actions that are explicitly not mapped
    for( const auto &elem : unbound_keymap ) {
        const std::string action_id = action_ident( elem );
        actions[action_id].input_events.clear();
    }
    // Imported old bindings from old keymap file, save those to the new
    // keybindings.json file.
    try {
        save();
    } catch(std::exception &err) {
        debugmsg("Could not write imported keybindings: %s", err.what());
        return;
    }
    // Finally if we did import a file, and saved it to the new keybindings
    // file, delete the old keymap file to prevent re-importing it.
    if (!keymap_file_loaded_from.empty()) {
        remove_file(keymap_file_loaded_from);
    }
}

void input_manager::load(const std::string &file_name, bool is_user_preferences)
{
    std::ifstream data_file(file_name.c_str(), std::ifstream::in | std::ifstream::binary);

    if(!data_file.good()) {
        // Only throw if this is the first file to load, that file _must_ exist,
        // otherwise the keybindings can not be read at all.
        if (action_contexts.empty()) {
            throw std::runtime_error( std::string( "Could not read " ) + file_name );
        }
        return;
    }

    JsonIn jsin(data_file);

    //Crawl through once and create an entry for every definition
    jsin.start_array();
    while (!jsin.end_array()) {
        // JSON object representing the action
        JsonObject action = jsin.get_object();

        const std::string action_id = action.get_string("id");
        const std::string context = action.get_string("category", default_context_id);
        t_actions &actions = action_contexts[context];
        if (!is_user_preferences && action.has_member("name")) {
            // Action names are not user preferences. Some experimental builds
            // post-0.A had written action names into the user preferences
            // config file. Any names that exist in user preferences will be
            // ignored.
            actions[action_id].name = action.get_string("name");
        }

        // Iterate over the bindings JSON array
        JsonArray bindings = action.get_array("bindings");
        t_input_event_list events;
        while (bindings.has_more()) {
            JsonObject keybinding = bindings.next_object();
            std::string input_method = keybinding.get_string("input_method");
            input_event new_event;
            if(input_method == "keyboard") {
                new_event.type = CATA_INPUT_KEYBOARD;
            } else if(input_method == "gamepad") {
                new_event.type = CATA_INPUT_GAMEPAD;
            } else if(input_method == "mouse") {
                new_event.type = CATA_INPUT_MOUSE;
            }

            if (keybinding.has_array("key")) {
                JsonArray keys = keybinding.get_array("key");
                while (keys.has_more()) {
                    new_event.sequence.push_back(
                        get_keycode(keys.next_string())
                    );
                }
            } else { // assume string if not array, and throw if not string
                new_event.sequence.push_back(
                    get_keycode(keybinding.get_string("key"))
                );
            }

            events.push_back(new_event);
        }

        // An invariant of this class is that user-created, local keybindings
        // with an empty set of input_events do not exist in the
        // action_contexts map. In prior versions of this class, this was not
        // true, so users of experimental builds post-0.A will have empty
        // local keybindings saved in their keybindings.json config.
        //
        // To be backwards compatible with keybindings.json from prior
        // experimental builds, we will detect user-created, local keybindings
        // with empty input_events and disregard them. When keybindings are
        // later saved, these remnants won't be saved.
        if (!is_user_preferences ||
            !events.empty() ||
            context == default_context_id ||
            actions.count(action_id) > 0) {
            // In case this is the second file containing user preferences,
            // this replaces the default bindings with the user's preferences.
            action_attributes &attributes = actions[action_id];
            attributes.input_events = events;
            if (action.has_member("is_user_created")) {
                attributes.is_user_created = action.get_bool("is_user_created");
            }
        }
    }
}

void input_manager::save()
{
    std::ofstream data_file;

    std::string file_name = FILENAMES["user_keybindings"];
    std::string file_name_tmp = file_name + ".tmp";
    data_file.open(file_name_tmp.c_str(), std::ifstream::binary);

    if(!data_file.good()) {
        throw std::runtime_error(file_name_tmp + ": could not write");
    }
    data_file.exceptions(std::ios::badbit | std::ios::failbit);
    JsonOut jsout(data_file, true);

    jsout.start_array();
    for (t_action_contexts::const_iterator a = action_contexts.begin(); a != action_contexts.end();
         ++a) {
        const t_actions &actions = a->second;
        for( const auto &action : actions ) {
            const t_input_event_list &events = action.second.input_events;
            jsout.start_object();

            jsout.member( "id", action.first );
            jsout.member("category", a->first);
            bool is_user_created = action.second.is_user_created;
            if (is_user_created) {
                jsout.member("is_user_created", is_user_created);
            }

            jsout.member("bindings");
            jsout.start_array();
            for( const auto &event : events ) {
                jsout.start_object();
                switch( event.type ) {
                case CATA_INPUT_KEYBOARD:
                    jsout.member("input_method", "keyboard");
                    break;
                case CATA_INPUT_GAMEPAD:
                    jsout.member("input_method", "gamepad");
                    break;
                case CATA_INPUT_MOUSE:
                    jsout.member("input_method", "mouse");
                    break;
                default:
                    throw std::runtime_error("unknown input_event_t");
                }
                jsout.member("key");
                jsout.start_array();
                for( size_t i = 0; i < event.sequence.size(); i++ ) {
                    jsout.write( get_keyname( event.sequence[i], event.type, true ) );
                }
                jsout.end_array();
                jsout.end_object();
            }
            jsout.end_array();

            jsout.end_object();
        }
    }
    jsout.end_array();

    data_file.close();
    if(!rename_file(file_name_tmp, file_name)) {
        throw std::runtime_error( std::string( "Could not rename " ) + file_name_tmp + " to " + file_name );
    }
}

void input_manager::add_keycode_pair(long ch, const std::string &name)
{
    keycode_to_keyname[ch] = name;
    keyname_to_keycode[name] = ch;
}

void input_manager::add_gamepad_keycode_pair(long ch, const std::string &name)
{
    gamepad_keycode_to_keyname[ch] = name;
    keyname_to_keycode[name] = ch;
}

void input_manager::init_keycode_mapping()
{
    // Between space and tilde, all keys more or less map
    // to themselves(see ASCII table)
    for(char c = ' '; c <= '~'; c++) {
        std::string name(1, c);
        add_keycode_pair(c, name);
    }

    add_keycode_pair('\t',          "TAB");
    add_keycode_pair(KEY_BTAB,      "BACKTAB");
    add_keycode_pair(' ',           "SPACE");
    add_keycode_pair(KEY_UP,        "UP");
    add_keycode_pair(KEY_DOWN,      "DOWN");
    add_keycode_pair(KEY_LEFT,      "LEFT");
    add_keycode_pair(KEY_RIGHT,     "RIGHT");
    add_keycode_pair(KEY_NPAGE,     "NPAGE");
    add_keycode_pair(KEY_PPAGE,     "PPAGE");
    add_keycode_pair(KEY_ESCAPE,    "ESC");
    add_keycode_pair(KEY_BACKSPACE, "BACKSPACE");
    add_keycode_pair(KEY_HOME,      "HOME");
    add_keycode_pair(KEY_BREAK,     "BREAK");
    add_keycode_pair(KEY_END,       "END");
    add_keycode_pair('\n',          "RETURN");

    // function keys, as defined by ncurses
    for(int i = 0; i <= 63; i++) {
        add_keycode_pair(KEY_F(i), string_format("F%d", i));
    }

    add_gamepad_keycode_pair(JOY_LEFT,      "JOY_LEFT");
    add_gamepad_keycode_pair(JOY_RIGHT,     "JOY_RIGHT");
    add_gamepad_keycode_pair(JOY_UP,        "JOY_UP");
    add_gamepad_keycode_pair(JOY_DOWN,      "JOY_DOWN");
    add_gamepad_keycode_pair(JOY_LEFTUP,    "JOY_LEFTUP");
    add_gamepad_keycode_pair(JOY_LEFTDOWN,  "JOY_LEFTDOWN");
    add_gamepad_keycode_pair(JOY_RIGHTUP,   "JOY_RIGHTUP");
    add_gamepad_keycode_pair(JOY_RIGHTDOWN, "JOY_RIGHTDOWN");

    add_gamepad_keycode_pair(JOY_0,         "JOY_0");
    add_gamepad_keycode_pair(JOY_1,         "JOY_1");
    add_gamepad_keycode_pair(JOY_2,         "JOY_2");
    add_gamepad_keycode_pair(JOY_3,         "JOY_3");
    add_gamepad_keycode_pair(JOY_4,         "JOY_4");
    add_gamepad_keycode_pair(JOY_5,         "JOY_5");
    add_gamepad_keycode_pair(JOY_6,         "JOY_6");
    add_gamepad_keycode_pair(JOY_7,         "JOY_7");

    keyname_to_keycode["MOUSE_LEFT"] = MOUSE_BUTTON_LEFT;
    keyname_to_keycode["MOUSE_RIGHT"] = MOUSE_BUTTON_RIGHT;
    keyname_to_keycode["SCROLL_UP"] = SCROLLWHEEL_UP;
    keyname_to_keycode["SCROLL_DOWN"] = SCROLLWHEEL_DOWN;
    keyname_to_keycode["MOUSE_MOVE"] = MOUSE_MOVE;
}

long input_manager::get_keycode(const std::string &name) const
{
    const t_name_to_key_map::const_iterator a = keyname_to_keycode.find(name);
    if (a != keyname_to_keycode.end()) {
        return a->second;
    }
    // Not found in map, try to parse as long
    if (name.compare(0, 8, "UNKNOWN_") == 0) {
        return str_to_long(name.substr(8));
    }
    return 0;
}

std::string input_manager::get_keyname(long ch, input_event_t inp_type, bool portable) const
{
    if(inp_type == CATA_INPUT_KEYBOARD) {
        const t_key_to_name_map::const_iterator a = keycode_to_keyname.find(ch);
        if (a != keycode_to_keyname.end()) {
            return a->second;
        }
    } else if(inp_type == CATA_INPUT_MOUSE) {
        if(ch == MOUSE_BUTTON_LEFT) {
            return "MOUSE_LEFT";
        } else if(ch == MOUSE_BUTTON_RIGHT) {
            return "MOUSE_RIGHT";
        } else if(ch == SCROLLWHEEL_UP) {
            return "SCROLL_UP";
        } else if(ch == SCROLLWHEEL_DOWN) {
            return "SCROLL_DOWN";
        } else if(ch == MOUSE_MOVE) {
            return "MOUSE_MOVE";
        }
    } else if (inp_type == CATA_INPUT_GAMEPAD) {
        const t_key_to_name_map::const_iterator a = gamepad_keycode_to_keyname.find(ch);
        if (a != gamepad_keycode_to_keyname.end()) {
            return a->second;
        }
    } else {
        return "UNKNOWN";
    }
    if (portable) {
        return std::string("UNKNOWN_") + long_to_str(ch);
    }
    return string_format(_("unknown key %ld"), ch);
}

const std::vector<input_event> &input_manager::get_input_for_action(const std::string
        &action_descriptor, const std::string context, bool *overwrites_default)
{
    const action_attributes &attributes = get_action_attributes(action_descriptor, context,
                                          overwrites_default);
    return attributes.input_events;
}

const action_attributes &input_manager::get_action_attributes(
    const std::string &action_id,
    const std::string context,
    bool *overwrites_default)
{

    if (context != default_context_id) {
        // Check if the action exists in the provided context
        t_action_contexts::const_iterator action_context = action_contexts.find(context);
        if (action_context != action_contexts.end()) {
            t_actions::const_iterator action = action_context->second.find(action_id);
            if (action != action_context->second.end()) {
                if(overwrites_default) {
                    *overwrites_default = true;
                }

                return action->second;
            }
        }
    }

    // If not, we use the default binding.
    if(overwrites_default) {
        *overwrites_default = false;
    }

    t_actions &default_action_context = action_contexts[default_context_id];
    const t_actions::const_iterator default_action = default_action_context.find(action_id);
    if (default_action == default_action_context.end()) {
        // A new action is created in the event that the requested action is
        // not in the keybindings configuration e.g. the entry is missing.
        default_action_context[action_id].name = get_default_action_name(action_id);
    }

    return default_action_context[action_id];
}

std::string input_manager::get_default_action_name(const std::string &action_id) const
{
    const t_action_contexts::const_iterator default_action_context = action_contexts.find(
                default_context_id);
    if (default_action_context == action_contexts.end()) {
        return action_id;
    }

    const t_actions::const_iterator default_action = default_action_context->second.find(action_id);
    if (default_action != default_action_context->second.end()) {
        return default_action->second.name;
    } else {
        return action_id;
    }
}

input_manager::t_input_event_list &input_manager::get_event_list(
    const std::string &action_descriptor, const std::string &context)
{
    const t_action_contexts::iterator action_context = action_contexts.find(context);
    if (action_context != action_contexts.end()) {
        // A new action is created in the event that the user creates a local
        // keymapping that masks a global one.
        t_actions &actions = action_context->second;
        if (actions.find(action_descriptor) == actions.end()) {
            action_attributes &attributes = actions[action_descriptor];
            attributes.name = get_default_action_name(action_descriptor);
            attributes.is_user_created = true;
        }

        return actions[action_descriptor].input_events;
    }
    static t_input_event_list empty;
    return empty;
}

void input_manager::remove_input_for_action(
    const std::string &action_descriptor, const std::string &context)
{
    const t_action_contexts::iterator action_context = action_contexts.find(context);
    if (action_context != action_contexts.end()) {
        t_actions &actions = action_context->second;
        t_actions::iterator action = actions.find(action_descriptor);
        if (action != actions.end()) {
            if (action->second.is_user_created) {
                // Since this is a user created hotkey, remove it so that the
                // user will fallback to the hotkey in the default context.
                actions.erase(action);
            } else {
                action->second.input_events.clear();
            }
        }
    }
}

void input_manager::add_input_for_action(
    const std::string &action_descriptor, const std::string &context, const input_event &event)
{
    t_input_event_list &events = get_event_list(action_descriptor, context);
    for( auto &events_a : events ) {
        if( events_a == event ) {
            return;
        }
    }
    events.push_back(event);
}

void input_context::list_conflicts(const input_event &event,
                                   const input_manager::t_actions &actions, std::ostringstream &buffer) const
{
    for( const auto &actions_action : actions ) {
        const input_manager::t_input_event_list &events = actions_action.second.input_events;
        if (std::find(events.begin(), events.end(), event) != events.end()) {
            if (!buffer.str().empty()) {
                buffer << _(", ");
            }
            buffer << get_action_name( actions_action.first );
        }
    }
}

std::string input_context::get_conflicts(const input_event &event) const
{
    std::ostringstream buffer;
    for( const auto &elem : registered_actions ) {
        const action_attributes &attributes = inp_mngr.get_action_attributes( elem, category );
        if (std::find(attributes.input_events.begin(), attributes.input_events.end(),
                      event) != attributes.input_events.end()) {
            if (!buffer.str().empty()) {
                buffer << _(", ");
            }
            buffer << get_action_name( elem );
        }
    }
    return buffer.str();
}

void input_context::clear_conflicting_keybindings(const input_event &event)
{
    // The default context is always included to cover cases where the same
    // keybinding exists for the same action in both the global and local
    // contexts.
    input_manager::t_actions &default_actions = inp_mngr.action_contexts[default_context_id];
    input_manager::t_actions &category_actions = inp_mngr.action_contexts[category];

    for (std::vector<std::string>::const_iterator registered_action = registered_actions.begin();
         registered_action != registered_actions.end();
         ++registered_action) {
        input_manager::t_actions::iterator default_action = default_actions.find(*registered_action);
        input_manager::t_actions::iterator category_action = category_actions.find(*registered_action);
        if (default_action != default_actions.end()) {
            std::vector<input_event> &events = default_action->second.input_events;
            events.erase(std::remove(events.begin(), events.end(), event), events.end());
        }
        if (category_action != category_actions.end()) {
            std::vector<input_event> &events = category_action->second.input_events;
            events.erase(std::remove(events.begin(), events.end(), event), events.end());
        }
    }
}

const std::string CATA_ERROR = "ERROR";
const std::string ANY_INPUT = "ANY_INPUT";
const std::string HELP_KEYBINDINGS = "HELP_KEYBINDINGS";
const std::string COORDINATE = "COORDINATE";
const std::string TIMEOUT = "TIMEOUT";

const std::string &input_context::input_to_action(input_event &inp)
{
    for( auto &elem : registered_actions ) {
        const std::string &action = elem;
        const std::vector<input_event> &check_inp = inp_mngr.get_input_for_action(action, category);

        // Does this action have our queried input event in its keybindings?
        for( auto &check_inp_i : check_inp ) {
            if( check_inp_i == inp ) {
                return action;
            }
        }
    }
    return CATA_ERROR;
}

void input_manager::set_timeout(int delay)
{
    timeout(delay);
    // Use this to determine when curses should return a CATA_INPUT_TIMEOUT event.
    input_timeout = delay;
}

void input_context::register_action(const std::string &action_descriptor)
{
    register_action(action_descriptor, "");
}


void input_context::register_action(const std::string &action_descriptor, const std::string &name)
{
    if(action_descriptor == "ANY_INPUT") {
        registered_any_input = true;
    } else if(action_descriptor == "COORDINATE") {
        handling_coordinate_input = true;
    }

    registered_actions.push_back(action_descriptor);
    if (!name.empty()) {
        action_name_overrides[action_descriptor] = name;
    }
}


std::vector<char> input_context::keys_bound_to(const std::string &action_descriptor) const
{
    std::vector<char> result;
    const std::vector<input_event> &events = inp_mngr.get_input_for_action(action_descriptor, category);
    for( const auto &events_event : events ) {
        // Ignore multi-key input and non-keyboard input
        // TODO: fix for unicode.
        if( events_event.type == CATA_INPUT_KEYBOARD && events_event.sequence.size() == 1 &&
            events_event.sequence.front() < 0xFF && isprint( events_event.sequence.front() ) ) {
            result.push_back( (char)events_event.sequence.front() );
        }
    }
    return result;
}

std::string input_context::get_available_single_char_hotkeys(std::string requested_keys)
{
    for (std::vector<std::string>::const_iterator registered_action = registered_actions.begin();
         registered_action != registered_actions.end();
         ++registered_action) {

        const std::vector<input_event> &events = inp_mngr.get_input_for_action(*registered_action,
                category);
        for( const auto &events_event : events ) {
            // Only consider keyboard events without modifiers
            if( events_event.type == CATA_INPUT_KEYBOARD && 0 == events_event.modifiers.size() ) {
                requested_keys.erase( std::remove_if( requested_keys.begin(), requested_keys.end(),
                                                      ContainsPredicate<std::vector<long>, char>(
                                                          events_event.sequence ) ),
                                      requested_keys.end() );
            }
        }
    }

    return requested_keys;
}

const std::string input_context::get_desc(const std::string &action_descriptor)
{
    if(action_descriptor == "ANY_INPUT") {
        return "(*)"; // * for wildcard
    }

    const std::vector<input_event> &events = inp_mngr.get_input_for_action(action_descriptor, category);

    if(events.empty()) {
        return _("Unbound!");
    }

    std::vector<input_event> inputs_to_show;
    for( auto &events_i : events ) {
        const input_event &event = events_i;

        // Only display gamepad buttons if a gamepad is available.
        if(gamepad_available() || event.type != CATA_INPUT_GAMEPAD) {
            inputs_to_show.push_back(event);
        }
    }

    std::stringstream rval;
    for( size_t i = 0; i < inputs_to_show.size(); ++i ) {
        for( size_t j = 0; j < inputs_to_show[i].sequence.size(); ++j ) {
            rval << inp_mngr.get_keyname(inputs_to_show[i].sequence[j], inputs_to_show[i].type);
        }

        // We're generating a list separated by "," and "or"
        if(i + 2 == inputs_to_show.size()) {
            rval << _(" or ");
        } else if(i + 1 < inputs_to_show.size()) {
            rval << ", ";
        }
    }
    return rval.str();
}

const std::string &input_context::handle_input()
{
    next_action.type = CATA_INPUT_ERROR;
    while(1) {
        next_action = inp_mngr.get_input_event(NULL);
        if (next_action.type == CATA_INPUT_TIMEOUT) {
            return TIMEOUT;
        }

        const std::string &action = input_to_action(next_action);

        // Special help action
        if(action == "HELP_KEYBINDINGS") {
            display_help();
            redraw_windows();
            return HELP_KEYBINDINGS;
        }

        if(next_action.type == CATA_INPUT_MOUSE) {
            if(!handling_coordinate_input) {
                continue; // Ignore this mouse input.
            }

            coordinate_input_received = true;
            coordinate_x = next_action.mouse_x;
            coordinate_y = next_action.mouse_y;
        } else {
            coordinate_input_received = false;
        }

        if(action != CATA_ERROR) {
            return action;
        }

        // If we registered to receive any input, return ANY_INPUT
        // to signify that an unregistered key was pressed.
        if(registered_any_input) {
            return ANY_INPUT;
        }

        // If it's an invalid key, just keep looping until the user
        // enters something proper.
    }
}

void input_context::register_directions()
{
    register_cardinal();
    register_action("LEFTUP");
    register_action("LEFTDOWN");
    register_action("RIGHTUP");
    register_action("RIGHTDOWN");
}

void input_context::register_updown()
{
    register_action("UP");
    register_action("DOWN");
}

void input_context::register_leftright()
{
    register_action("LEFT");
    register_action("RIGHT");
}

void input_context::register_cardinal()
{
    register_updown();
    register_leftright();
}

// dx and dy are -1, 0, or +1. Rotate the indicated direction 1/8 turn clockwise.
void rotate_direction_cw(int &dx, int &dy) {
    // convert to
    // 0 1 2
    // 3 4 5
    // 6 7 8
    int dir_num = (dy+1)*3+dx+1;
    // rotate to
    // 1 2 5
    // 0 4 8
    // 3 6 7
    dir_num = (int[]){1,2,5,0,4,8,3,6,7}[dir_num];
    // convert back to -1,0,+1
    dx = (dir_num%3)-1;
    dy = (dir_num/3)-1;
}

bool input_context::get_direction(int &dx, int &dy, const std::string &action)
{
    if(action == "UP") {
        dx = 0;
        dy = -1;
    } else if(action == "DOWN") {
        dx = 0;
        dy = 1;
    } else if(action == "LEFT") {
        dx = -1;
        dy = 0;
    } else if(action ==  "RIGHT") {
        dx = 1;
        dy = 0;
    } else if(action == "LEFTUP") {
        dx = -1;
        dy = -1;
    } else if(action == "RIGHTUP") {
        dx = 1;
        dy = -1;
    } else if(action == "LEFTDOWN") {
        dx = -1;
        dy = 1;
    } else if(action == "RIGHTDOWN") {
        dx = 1;
        dy = 1;
    } else {
        dx = -2;
        dy = -2;
        return false;
    }
    if(iso_mode && tile_iso && use_tiles ) {
        rotate_direction_cw(dx,dy);
    }
    return true;
}

const std::string display_help_hotkeys =
    "abcdefghijkpqrstuvwxyzABCDEFGHIJKLMNOPQRSTUVWXYZ0123456789:;'\",./<>?!@#$%^&*()_[]\\{}|`~";

void input_context::display_help()
{
    inp_mngr.set_timeout(-1);
    // Shamelessly stolen from help.cpp
    WINDOW *w_help = newwin(FULL_SCREEN_HEIGHT - 2, FULL_SCREEN_WIDTH - 2,
                            1 + (int)((TERMY > FULL_SCREEN_HEIGHT) ? (TERMY - FULL_SCREEN_HEIGHT) / 2 : 0),
                            1 + (int)((TERMX > FULL_SCREEN_WIDTH) ? (TERMX - FULL_SCREEN_WIDTH) / 2 : 0));

    // has the user changed something?
    bool changed = false;
    // keybindings before the user changed anything.
    input_manager::t_action_contexts old_action_contexts(inp_mngr.action_contexts);
    // current status: adding/removing/showing keybindings
    enum { s_remove, s_add, s_add_global, s_show } status = s_show;
    // copy of registered_actions, but without the ANY_INPUT and COORDINATE, which should not be shown
    std::vector<std::string> org_registered_actions(registered_actions);
    std::vector<std::string>::iterator any_input = std::find(org_registered_actions.begin(),
            org_registered_actions.end(), ANY_INPUT);
    if (any_input != org_registered_actions.end()) {
        org_registered_actions.erase(any_input);
    }
    std::vector<std::string>::iterator coordinate = std::find(org_registered_actions.begin(),
            org_registered_actions.end(), COORDINATE);
    if (coordinate != org_registered_actions.end()) {
        org_registered_actions.erase(coordinate);
    }

    // colors of the keybindings
    static const nc_color global_key = c_ltgray;
    static const nc_color local_key = c_ltgreen;
    static const nc_color unbound_key = c_ltred;
    // (vertical) scroll offset
    size_t scroll_offset = 0;
    // height of the area usable for display of keybindings, excludes headers & borders
    const size_t display_height = FULL_SCREEN_HEIGHT - 9 - 2; // -2 for the border
    // width of the legend
    const size_t legwidth = FULL_SCREEN_WIDTH - 4 - 2;
    // keybindings help
    std::ostringstream legend;
    legend << "<color_" << string_from_color(unbound_key) << ">" << _("Unbound keys") << "</color>\n";
    legend << "<color_" << string_from_color(local_key) << ">" <<
           _("Keybinding active only on this screen") << "</color>\n";
    legend << "<color_" << string_from_color(global_key) << ">" << _("Keybinding active globally") <<
           "</color>\n";
    legend << _("Press - to remove keybinding\nPress + to add local keybinding\nPress = to add global keybinding\n");

    input_context ctxt("HELP_KEYBINDINGS");
    ctxt.register_action("UP", _("Scroll up"));
    ctxt.register_action("DOWN", _("Scroll down"));
    ctxt.register_action("PAGE_DOWN");
    ctxt.register_action("PAGE_UP");
    ctxt.register_action("REMOVE");
    ctxt.register_action("ADD_LOCAL");
    ctxt.register_action("ADD_GLOBAL");
    ctxt.register_action("QUIT");
    ctxt.register_action("ANY_INPUT");

    if (category != "HELP_KEYBINDINGS") {
        // avoiding inception!
        ctxt.register_action("HELP_KEYBINDINGS");
    }

    std::string hotkeys = ctxt.get_available_single_char_hotkeys(display_help_hotkeys);

    while(true) {
        werase(w_help);
        draw_border(w_help);
        draw_scrollbar(w_help, scroll_offset, display_height, org_registered_actions.size() - display_height, 8);
        mvwprintz(w_help, 0, (FULL_SCREEN_WIDTH - utf8_width(_("Keybindings"))) / 2 - 1,
                  c_ltred, " %s ", _("Keybindings"));

        fold_and_print(w_help, 1, 2, legwidth, c_white, legend.str());

        for (size_t i = 0; i + scroll_offset < org_registered_actions.size() && i < display_height; i++) {
            const std::string &action_id = org_registered_actions[i + scroll_offset];

            bool overwrite_default;
            const action_attributes &attributes = inp_mngr.get_action_attributes(action_id, category,
                                                  &overwrite_default);

            char invlet;
            if (i < hotkeys.size()) {
                invlet = hotkeys[i];
            } else {
                invlet = ' ';
            }

            if (status == s_add_global && overwrite_default) {
                // We're trying to add a global, but this action has a local
                // defined, so gray out the invlet.
                mvwprintz(w_help, i + 8, 2, c_dkgray, "%c ", invlet);
            } else if (status == s_add || status == s_add_global) {
                mvwprintz(w_help, i + 8, 2, c_blue, "%c ", invlet);
            } else if (status == s_remove) {
                mvwprintz(w_help, i + 8, 2, c_blue, "%c ", invlet);
            } else {
                mvwprintz(w_help, i + 8, 2, c_blue, "  ");
            }
            nc_color col;
            if (attributes.input_events.empty()) {
                col = unbound_key;
            } else if (overwrite_default) {
                col = local_key;
            } else {
                col = global_key;
            }
            mvwprintz(w_help, i + 8, 4, col, "%s: ", get_action_name(action_id).c_str());
            mvwprintz(w_help, i + 8, 52, col, "%s", get_desc(action_id).c_str());
        }
        wrefresh(w_help);
        refresh();

        // In addition to the modifiable hotkeys, we also check for hardcoded
        // keys, e.g. '+', '-', '=', in order to prevent the user from
        // entering an unrecoverable state.
        const std::string action = ctxt.handle_input();
        const long raw_input_char = ctxt.get_raw_input().get_first_input();
        if (action == "ADD_LOCAL" || raw_input_char == '+') {
            status = s_add;
        } else if (action == "ADD_GLOBAL" || raw_input_char == '=') {
            status = s_add_global;
        } else if (action == "REMOVE" || raw_input_char == '-') {
            status = s_remove;
        } else if (action == "ANY_INPUT") {
            const size_t hotkey_index = hotkeys.find_first_of(raw_input_char);
            if (status == s_show || hotkey_index == std::string::npos ) {
                continue;
            }
            const size_t action_index = hotkey_index + scroll_offset;
            if( action_index >= org_registered_actions.size() ) {
                continue;
            }
            const std::string &action_id = org_registered_actions[action_index];

            // Check if this entry is local or global.
            bool is_local = false;
            inp_mngr.get_action_attributes(action_id, category, &is_local);
            const std::string name = get_action_name(action_id);


            if (status == s_remove && (!OPTIONS["QUERY_KEYBIND_REMOVAL"] ||
                                       query_yn(_("Clear keys for %s?"), name.c_str()))) {

                // If it's global, reset the global actions.
                std::string category_to_access = category;
                if (!is_local) {
                    category_to_access = default_context_id;
                }

                inp_mngr.remove_input_for_action(action_id, category_to_access);
                changed = true;
            } else if (status == s_add_global && is_local) {
                // Disallow adding global actions to an action that already has a local defined.
                popup(_("There are already local keybindings defined for this action, please remove them first."));
            } else if (status == s_add || status == s_add_global) {
                const long newbind = popup_getkey(_("New key for %s:"), name.c_str());
                const input_event new_event(newbind, CATA_INPUT_KEYBOARD);
                const std::string conflicts = get_conflicts(new_event);
                const bool has_conflicts = !conflicts.empty();
                bool resolve_conflicts = false;

                if (has_conflicts) {
                    resolve_conflicts = query_yn(
                                            _("This key conflicts with %s. Remove this key from the conflicting command(s), and continue?"),
                                            conflicts.c_str());
                }

                if (!has_conflicts || resolve_conflicts) {
                    if (resolve_conflicts) {
                        clear_conflicting_keybindings(new_event);
                    }

                    // We might be adding a local or global action.
                    std::string category_to_access = category;
                    if (status == s_add_global) {
                        category_to_access = default_context_id;
                    }

                    inp_mngr.add_input_for_action(action_id, category_to_access, new_event);
                    changed = true;
                }
            }
            status = s_show;
        } else if (action == "DOWN") {
            if (scroll_offset < org_registered_actions.size() - display_height) {
                scroll_offset++;
            }
        } else if (action == "UP") {
            if (scroll_offset > 0) {
                scroll_offset--;
            }
        } else if (action == "PAGE_DOWN") {
            if( scroll_offset + display_height < org_registered_actions.size() ) {
                scroll_offset += std::min(display_height, org_registered_actions.size() -
                                          display_height - scroll_offset);
            } else if( org_registered_actions.size() > display_height ) {
                scroll_offset = 0;
            }
        } else if( action == "PAGE_UP" ) {
            if( scroll_offset >= display_height ) {
                scroll_offset -= display_height;
            } else if( scroll_offset > 0 ) {
                scroll_offset = 0;
            } else if( org_registered_actions.size() > display_height ) {
                scroll_offset = org_registered_actions.size() - display_height;
            }
        } else if (action == "QUIT") {
            if (status != s_show) {
                status = s_show;
            } else {
                break;
            }
        } else if (action == "HELP_KEYBINDINGS") {
            // update available hotkeys in case they've changed
            hotkeys = ctxt.get_available_single_char_hotkeys(display_help_hotkeys);
        }
    }

    if (changed && query_yn(_("Save changes?"))) {
        try {
            inp_mngr.save();
        } catch(std::exception &err) {
            popup(_("saving keybindings failed: %s"), err.what());
        }
    } else if(changed) {
        inp_mngr.action_contexts.swap(old_action_contexts);
    }
    werase(w_help);
    wrefresh(w_help);
    delwin(w_help);
}

input_event input_context::get_raw_input()
{
    return next_action;
}

long input_manager::get_previously_pressed_key() const
{
    return previously_pressed_key;
}

#ifndef TILES
// If we're using curses, we need to provide get_input_event() here.
input_event input_manager::get_input_event(WINDOW * /*win*/)
{
    previously_pressed_key = 0;
    long key = getch();
    // Our current tiles and Windows code doesn't have ungetch()
#if !(defined TILES || defined _WIN32 || defined WINDOWS)
    if (key != ERR) {
        long newch;
        // Clear the buffer of characters that match the one we're going to act on.
        timeout(0);
        do {
            newch = getch();
        } while(newch != ERR && newch == key);
        timeout(-1);
        // If we read a different character than the one we're going to act on, re-queue it.
        if (newch != ERR && newch != key) {
            ungetch(newch);
        }
    }
#endif
    input_event rval;
    if (key == ERR) {
        if (input_timeout > 0) {
            rval.type = CATA_INPUT_TIMEOUT;
        } else {
            rval.type = CATA_INPUT_ERROR;
        }
#if !(defined TILES || defined _WIN32 || defined WINDOWS || defined __CYGWIN__)
        // ncurses mouse handling
    } else if (key == KEY_MOUSE) {
        MEVENT event;
        if (getmouse(&event) == OK) {
            rval.type = CATA_INPUT_MOUSE;
            rval.mouse_x = event.x - VIEW_OFFSET_X;
            rval.mouse_y = event.y - VIEW_OFFSET_Y;
            if (event.bstate & BUTTON1_CLICKED) {
                rval.add_input(MOUSE_BUTTON_LEFT);
            } else if (event.bstate & BUTTON3_CLICKED) {
                rval.add_input(MOUSE_BUTTON_RIGHT);
            } else if (event.bstate & REPORT_MOUSE_POSITION) {
                rval.add_input(MOUSE_MOVE);
                if (input_timeout > 0) {
                    // Mouse movement seems to clear ncurses timeout
                    set_timeout(input_timeout);
                }
            } else {
                rval.type = CATA_INPUT_ERROR;
            }
        } else {
            rval.type = CATA_INPUT_ERROR;
        }
#endif
    } else {
        if( key == 127 ) { // == Unicode DELETE
            previously_pressed_key = KEY_BACKSPACE;
            return input_event( KEY_BACKSPACE, CATA_INPUT_KEYBOARD );
        }
        rval.type = CATA_INPUT_KEYBOARD;
        rval.text.append(1, (char) key);
        // Read the UTF-8 sequence (if any)
        if( key < 127 ) {
            // Single byte sequence
        } else if( 194 <= key && key <= 223 ) {
            rval.text.append(1, (char) getch() );
        } else if( 224 <= key && key <= 239 ) {
            rval.text.append(1, (char) getch() );
            rval.text.append(1, (char) getch() );
        } else if( 240 <= key && key <= 244 ) {
            rval.text.append(1, (char) getch() );
            rval.text.append(1, (char) getch() );
            rval.text.append(1, (char) getch() );
        } else {
            // Other control character, etc. - no text at all, return an event
            // without the text property
            previously_pressed_key = key;
            return input_event( key, CATA_INPUT_KEYBOARD );
        }
        // Now we have loaded an UTF-8 sequence (possibly several bytes)
        // but we should only return *one* key, so return the code point of it.
        const char *utf8str = rval.text.c_str();
        int len = rval.text.length();
        const uint32_t cp = UTF8_getch(&utf8str, &len);
        if( cp == UNKNOWN_UNICODE ) {
            // Invalid UTF-8 sequence, this should never happen, what now?
            // Maybe return any error instead?
            previously_pressed_key = key;
            return input_event( key, CATA_INPUT_KEYBOARD );
        }
        previously_pressed_key = cp;
        // for compatibility only add the first byte, not the code point
        // as it would  conflict with the special keys defined by ncurses
        rval.add_input(key);
    }

    return rval;
}

// Also specify that we don't have a gamepad plugged in.
bool gamepad_available()
{
    return false;
}

bool input_context::get_coordinates(WINDOW *capture_win, int &x, int &y)
{
    if (!coordinate_input_received) {
        return false;
    }
    int view_columns = getmaxx(capture_win);
    int view_rows = getmaxy(capture_win);
    int win_left = getbegx(capture_win) - VIEW_OFFSET_X;
    int win_right = win_left + view_columns - 1;
    int win_top = getbegy(capture_win) - VIEW_OFFSET_Y;
    int win_bottom = win_top + view_rows - 1;
    if (coordinate_x < win_left || coordinate_x > win_right || coordinate_y < win_top ||
        coordinate_y > win_bottom) {
        return false;
    }

    x = g->ter_view_x - ((view_columns / 2) - coordinate_x);
    y = g->ter_view_y - ((view_rows / 2) - coordinate_y);

    return true;
}
#endif

#ifndef TILES
void init_interface()
{
#if !(defined TILES || defined _WIN32 || defined WINDOWS || defined __CYGWIN__)
    // ncurses mouse registration
    mousemask(BUTTON1_CLICKED | BUTTON3_CLICKED | REPORT_MOUSE_POSITION, NULL);
#endif
}
#endif

const std::string input_context::get_action_name(const std::string &action_id) const
{
    // 1) Check action name overrides specific to this input_context
    const input_manager::t_string_string_map::const_iterator action_name_override =
        action_name_overrides.find(action_id);
    if (action_name_override != action_name_overrides.end()) {
        return action_name_override->second;
    }

    // 2) Check if the hotkey has a name
    const action_attributes &attributes = inp_mngr.get_action_attributes(action_id, category);
    if (!attributes.name.empty()) {
        return _(attributes.name.c_str());
    }

    // 3) If the hotkey has no name, the user has created a local hotkey in
    // this context that is masking the global hotkey. Fallback to the global
    // hotkey's name.
    const action_attributes &default_attributes = inp_mngr.get_action_attributes(action_id,
            default_context_id);
    if (!default_attributes.name.empty()) {
        return _(default_attributes.name.c_str());
    }

    // 4) Unable to find suitable name. Keybindings configuration likely borked
    return action_id;
}

// (Press X (or Y)|Try) to Z
std::string input_context::press_x(const std::string &action_id) const
{
    return press_x(action_id, _("Press "), "", _("Try"));
}

std::string input_context::press_x(const std::string &action_id, const std::string &key_bound,
                                   const std::string &key_unbound) const
{
    return press_x(action_id, key_bound, "", key_unbound);
}

// TODO: merge this with input_context::get_desc
std::string input_context::press_x(const std::string &action_id, const std::string &key_bound_pre,
                                   const std::string &key_bound_suf, const std::string &key_unbound) const
{
    if (action_id == "ANY_INPUT") {
        return _("any key");
    }
    if (action_id == "COORDINATE") {
        return _("mouse movement");
    }
    const input_manager::t_input_event_list &events = inp_mngr.get_input_for_action(action_id,
            category);
    if (events.empty()) {
        return key_unbound;
    }
    std::ostringstream keyed;
    keyed << key_bound_pre;
    for (size_t j = 0; j < events.size(); j++) {
        for (size_t k = 0; k < events[j].sequence.size(); ++k) {
            keyed << inp_mngr.get_keyname(events[j].sequence[k], events[j].type);
        }
        if (j + 1 < events.size()) {
            keyed << _(" or ");
        }
    }
    keyed << key_bound_suf;
    return keyed.str();
}

<<<<<<< HEAD
void input_context::assign_windows(const std::vector<WINDOW *const*>& windows)
{
    context_windows = windows;
}

void input_context::redraw_windows()
{
    for (auto win : context_windows) {
        redrawwin(*win);
        wrefresh(*win);
    }
=======
void input_context::set_iso(bool mode) {
    iso_mode = mode;
>>>>>>> 6d9e541e
}<|MERGE_RESOLUTION|>--- conflicted
+++ resolved
@@ -1282,7 +1282,6 @@
     return keyed.str();
 }
 
-<<<<<<< HEAD
 void input_context::assign_windows(const std::vector<WINDOW *const*>& windows)
 {
     context_windows = windows;
@@ -1294,8 +1293,8 @@
         redrawwin(*win);
         wrefresh(*win);
     }
-=======
+}
+
 void input_context::set_iso(bool mode) {
     iso_mode = mode;
->>>>>>> 6d9e541e
 }