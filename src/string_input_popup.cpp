--- conflicted
+++ resolved
@@ -134,13 +134,8 @@
 void string_input_popup::add_to_history( const std::string &value ) const
 {
     if( !_identifier.empty() && !value.empty() ) {
-<<<<<<< HEAD
         std::vector<std::string> &hist = uistate.game->gethistory( _identifier );
-        if( hist.size() == 0 || hist[hist.size() - 1] != value ) {
-=======
-        std::vector<std::string> &hist = uistate.gethistory( _identifier );
-        if( hist.empty() || hist[hist.size() - 1] != value ) {
->>>>>>> a088cbc4
+        if( hist.empty() || hist[hist.size() - 1] != value ) {	  
             hist.push_back( value );
         }
     }
