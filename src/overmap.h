--- conflicted
+++ resolved
@@ -417,15 +417,11 @@
    */
   static void draw(WINDOW *w, const tripoint &center,
             const tripoint &orig, bool blink,
-<<<<<<< HEAD
-            input_context* inp_ctxt, bool debug_monstergroups = false);
+            input_context* inp_ctxt, bool debug_monstergroups = false,
+            const int iZoneIndex = -1);
+
   // Overmap zones
   void place_zones();
-=======
-            input_context* inp_ctxt, bool debug_monstergroups = false,
-            const int iZoneIndex = -1);
-
->>>>>>> 0fc901ca
   // Overall terrain
   void place_river(point pa, point pb);
   void place_forest();
