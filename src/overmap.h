#pragma once
#ifndef OVERMAP_H
#define OVERMAP_H

#include "omdata.h"
#include "overmap_types.h"
#include "mapdata.h"
#include "weighted_list.h"
#include "game_constants.h"
#include "monster.h"
#include "weather_gen.h"

#include <array>
#include <iosfwd>
#include <list>
#include <map>
#include <string>
#include <unordered_map>
#include <vector>
#include <functional>
#include <memory>

class input_context;
class JsonObject;
class npc;
class overmapbuffer;
class overmap_connection;

struct mongroup;

<<<<<<< HEAD
struct building_size {
    int height = -1;
    int depth = -1;
    building_size() : building_size( -1, -1 ) {}
    building_size( int h, int d ) : height( h ), depth( d ) {}
    bool operator==( const building_size &other ) const {
        return height == other.height && depth == other.depth;
    };
    bool operator!=( const building_size &other ) const {
        return !( *this == other );
    };
    building_size &operator=( const building_size & ) = default;
    static building_size max( const building_size &a, const building_size &b );
};
=======
namespace pf
{
    struct path;
}

struct oter_weight {
    inline bool operator ==(const oter_weight &other) const {
        return id == other.id;
    }
>>>>>>> 2cba5c9b

class building_bin {
    private:
        bool finalized = false;
        weighted_int_list<overmap_special_id> buildings;
        std::map<overmap_special_id, int> unfinalized_buildings;
    public:
        building_bin() {};
        void add( const overmap_special_id &building, int weight );
        overmap_special_id pick() const;
        void clear();
        void finalize();
};

struct city_settings {
    int shop_radius = 80;  // this is not a cut and dry % but rather an inverse voodoo number; rng(0,99) > VOODOO * distance / citysize;
    int park_radius = 130; // in theory, adjusting these can make a town with a few shops and alot of parks + houses......by increasing shop_radius
    building_bin houses;
    building_bin shops;
    building_bin parks;

    overmap_special_id pick_house() const {
        return houses.pick()->id;
    }

    overmap_special_id pick_shop() const {
        return shops.pick()->id;
    }

    overmap_special_id pick_park() const {
        return parks.pick()->id;
    }

    void finalize();
};

/*
 * template for random bushes and such.
 * supports occasional boost to a single ter/furn type (clustered blueberry bushes for example)
 * json: double percentages (region statistics)and str ids, runtime int % * 1mil and int ids
 */
struct groundcover_extra {
    // TODO: make into something more generic for other stuff (maybe)
    std::string                   default_ter_str;
    std::map<std::string, double> percent_str;
    std::map<std::string, double> boosted_percent_str;
    std::map<int, ter_furn_id>    weightlist;
    std::map<int, ter_furn_id>    boosted_weightlist;
    ter_id default_ter               = t_null;
    int mpercent_coverage         = 0; // % coverage where this is applied (*10000)
    int boost_chance              = 0;
    int boosted_mpercent_coverage = 0;
    int boosted_other_mpercent    = 1;

    ter_furn_id pick( bool boosted = false ) const;
    void finalize();
    groundcover_extra() = default;
};

struct sid_or_sid;
/*
 * Spationally relevent overmap and mapgen variables grouped into a set of suggested defaults;
 * eventually region mapping will modify as required and allow for transitions of biomes / demographics in a smoooth fashion
 */
struct regional_settings {
    std::string id;           //
    oter_str_id default_oter; // 'field'

    id_or_id<ter_t> default_groundcover; // ie, 'grass_or_dirt'
    std::shared_ptr<sid_or_sid> default_groundcover_str;

    int num_forests           = 250;  // amount of forest groupings per overmap
    int forest_size_min       = 15;   // size range of a forest group
    int forest_size_max       = 40;   // size range of a forest group
    int house_basement_chance = 2;    // (one in) Varies by region due to watertable
    int swamp_maxsize         = 4;    // SWAMPINESS: Affects the size of a swamp
    int swamp_river_influence = 5;    // voodoo number limiting spread of river through swamp
    int swamp_spread_chance   = 8500; // SWAMPCHANCE: (one in, every forest*forest size) chance of swamp extending past forest

    city_settings     city_spec;      // put what where in a city of what kind
    groundcover_extra field_coverage;
    groundcover_extra forest_coverage;

    weather_generator weather;

    std::unordered_map<std::string, map_extras> region_extras;

    regional_settings() : id("null"), default_oter("field"), default_groundcover(t_null, 0, t_null) { }
    void finalize();
};


struct city {
    // in overmap terrain coordinates
    int x;
    int y;
    int s;
    std::string name;
    city(int X = -1, int Y = -1, int S = -1);

    operator bool() const {
        return s >= 0;
    }

    int get_distance_from( const tripoint &p ) const;
};

struct om_note {
    std::string text;
    int         x;
    int         y;
};

struct om_vehicle {
 int x; // overmap x coordinate of tracked vehicle
 int y; // overmap y coordinate
 std::string name;
};

enum radio_type {
    MESSAGE_BROADCAST,
    WEATHER_RADIO
};

extern std::map<enum radio_type, std::string> radio_type_names;

#define RADIO_MIN_STRENGTH 80
#define RADIO_MAX_STRENGTH 200

struct radio_tower {
 // local (to the containing overmap) submap coordinates
 int x;
 int y;
 int strength;
 radio_type type;
 std::string message;
 int frequency;
radio_tower(int X = -1, int Y = -1, int S = -1, std::string M = "",
            radio_type T = MESSAGE_BROADCAST) :
    x (X), y (Y), strength (S), type (T), message (M) {frequency = rand();}
};

struct map_layer {
    oter_id terrain[OMAPX][OMAPY];
    bool visible[OMAPX][OMAPY];
    bool explored[OMAPX][OMAPY];
    std::vector<om_note> notes;
};

// Wrapper around an overmap special to track progress of placing specials.
struct overmap_special_placement {
    int instances_placed;
    const overmap_special *special_details;
};

// A batch of overmap specials to place.
class overmap_special_batch {
    public:
    overmap_special_batch( point origin ) : origin_overmap( origin ) {}
    overmap_special_batch( point origin, std::vector<const overmap_special *> &specials ) :
            origin_overmap( origin ) {
        for( auto special : specials ) {
            placements.push_back( { 0, special } );
        }
    }

    // Wrapper methods that make overmap_special_batch act like
    // the underlying vector of overmap placements.
    std::vector<overmap_special_placement>::iterator begin() {
        return placements.begin();
    }
    std::vector<overmap_special_placement>::iterator end() {
        return placements.end();
    }
    std::vector<overmap_special_placement>::iterator erase( std::vector<overmap_special_placement>::iterator pos ) {
        return placements.erase( pos );
    }
    bool empty() {
        return placements.empty();
    }

    point get_origin() const {
        return origin_overmap;
    }
    private:
    std::vector<overmap_special_placement> placements;
    point origin_overmap;
};

class overmap
{
 public:
    overmap( const overmap& ) = default;
    overmap( overmap && ) = default;
    overmap( int x, int y );
    // Argument-less constructor bypasses trying to load matching file, only used for unit testing.
    overmap();
    ~overmap();

    overmap& operator=(overmap const&) = default;

    /**
     * Create content in the overmap.
     **/
    void populate( overmap_special_batch &enabled_specials );
    void populate();

    point const& pos() const { return loc; }

    void save() const;

    /**
     * @return The (local) overmap terrain coordinates of a randomly
     * chosen place on the overmap with the specific overmap terrain.
     * Returns @ref invalid_tripoint if no suitable place has been found.
     */
    tripoint find_random_omt( const std::string &omt_base_type ) const;
    /**
     * Return a vector containing the absolute coordinates of
     * every matching terrain on the current z level of the current overmap.
     * @returns A vector of terrain coordinates (absolute overmap terrain
     * coordinates), or empty vector if no matching terrain is found.
     */
    std::vector<point> find_terrain(const std::string &term, int zlevel);

    oter_id& ter(const int x, const int y, const int z);
    oter_id& ter( const tripoint &p );
    const oter_id get_ter(const int x, const int y, const int z) const;
    const oter_id get_ter( const tripoint &p ) const;
    bool&   seen(int x, int y, int z);
    bool&   explored(int x, int y, int z);
    bool is_explored(int const x, int const y, int const z) const;

    bool has_note(int x, int y, int z) const;
    std::string const& note(int x, int y, int z) const;
    void add_note(int x, int y, int z, std::string message);
    void delete_note(int x, int y, int z);

    /**
     * Getter for overmap scents.
     * @returns a reference to a scent_trace from the requested location.
     */
    const scent_trace &scent_at( const tripoint &loc ) const;
    /**
     * Setter for overmap scents, stores the provided scent at the provided location.
     */
    void set_scent( const tripoint &loc, scent_trace &new_scent );

    /**
     * @returns Whether @param loc is within desired bounds of the overmap
     * @param clearance Minimal distance from the edges of the overmap
     */
    static bool inbounds( const tripoint &loc, int clearance = 0 );
    static bool inbounds( int x, int y, int z, int clearance = 0 ); /// @todo This one should be obsoleted
    /**
     * Display a list of all notes on this z-level. Let the user choose
     * one or none of them.
     * @returns The location of the chosen note (absolute overmap terrain
     * coordinates), or invalid_point if the user did not choose a note.
     */
    static point display_notes(int z);
    /**
     * Dummy value, used to indicate that a point returned by a function is invalid.
     */
    static const tripoint invalid_tripoint;
    /**
     * Return a vector containing the absolute coordinates of
     * every matching note on the current z level of the current overmap.
     * @returns A vector of note coordinates (absolute overmap terrain
     * coordinates), or empty vector if no matching notes are found.
     */
     std::vector<point> find_notes(int const z, std::string const& text);
    /**
     * Interactive point choosing; used as the map screen.
     * The map is initially center at the players position.
     * @returns The absolute coordinates of the chosen point or
     * invalid_point if canceled with escape (or similar key).
     */
    static tripoint draw_overmap();
    /**
     * Draw overmap like with @ref draw_overmap() and display hordes.
     */
    static tripoint draw_hordes();
    /**
     * Draw overmap like with @ref draw_overmap() and display the weather.
     */
    static tripoint draw_weather();
    /**
     * Draw overmap like with @ref draw_overmap() and display scent traces.
     */
    static tripoint draw_scents();
    /**
     * Draw overmap like with @ref draw_overmap() and display the given zone.
     */
    static tripoint draw_zones( tripoint const &center, tripoint const &select, int const iZoneIndex );
    /**
     * Same as @ref draw_overmap() but starts at select if set.
     * Otherwise on players location.
     */
    /**
     * Same as above but start at z-level z instead of players
     * current z-level, x and y are taken from the players position.
     */
    static tripoint draw_overmap(int z);

    static tripoint draw_editor();

    /** Returns the (0, 0) corner of the overmap in the global coordinates. */
    point global_base_point() const;

    // @todo Should depend on coords
    const regional_settings& get_settings() const
    {
        return settings;
    }

    // Returns a batch of the default enabled specials.
    overmap_special_batch get_enabled_specials() const;

    void clear_mon_groups();
private:
    std::multimap<tripoint, mongroup> zg;
public:
    /** Unit test enablers to check if a given mongroup is present. */
    bool mongroup_check(const mongroup &candidate) const;
    bool monster_check(const std::pair<tripoint, monster> &candidate) const;

    // TODO: make private
  std::vector<radio_tower> radios;
  std::map<int, om_vehicle> vehicles;
  std::vector<city> cities;
  std::vector<city> roads_out;

        /// Adds the npc. The overmap takes ownership of the pointer.
        void insert_npc( npc *who );
        /// Removes the npc, and deletes the pointer.
        void erase_npc( npc *who );

        void for_each_npc( std::function<void( npc & )> callback );
        void for_each_npc( std::function<void( const npc & )> callback ) const;

        npc *find_npc( int id );

        const std::vector<npc*> &get_npcs() const {
            return npcs;
        }

 private:
    friend class overmapbuffer;
        friend class npc; //@todo get rid of this.

        std::vector<npc*> npcs;

    bool nullbool = false;
    point loc{ 0, 0 };

    std::array<map_layer, OVERMAP_LAYERS> layer;
    std::unordered_map<tripoint, scent_trace> scents;

    /**
     * When monsters despawn during map-shifting they will be added here.
     * map::spawn_monsters will load them and place them into the reality bubble
     * (adding it to the creature tracker and putting it onto the map).
     * This stores each submap worth of monsters in a different bucket of the multimap.
     */
    std::unordered_multimap<tripoint, monster> monster_map;
    regional_settings settings;

    // Initialise
    void init_layers();
    // open existing overmap, or generate a new one
    void open( overmap_special_batch &enabled_specials );
 public:
  // parse data in an opened overmap file
  void unserialize(std::istream &fin);
  // Parse per-player overmap view data.
  void unserialize_view(std::istream &fin);
  // Save data in an opened overmap file
  void serialize(std::ostream &fin) const;
  // Save per-player overmap view data.
  void serialize_view(std::ostream &fin) const;
  // parse data in an old overmap file
  void unserialize_legacy(std::istream &fin);
  void unserialize_view_legacy(std::istream &fin);
 private:
    void generate( const overmap* north, const overmap* east,
                   const overmap* south, const overmap* west,
                   overmap_special_batch &enabled_specials );
    bool generate_sub( int const z );

    const city &get_nearest_city( const tripoint &p ) const;

    void signal_hordes( const tripoint &p, int sig_power );
    void process_mongroups();
    void move_hordes();

    static bool obsolete_terrain( const std::string &ter );
    void convert_terrain( const std::unordered_map<tripoint, std::string> &needs_conversion );

    // drawing relevant data, e.g. what to draw.
    struct draw_data_t {
        // draw monster groups on the overmap.
        bool debug_mongroup = false;
        // draw weather, e.g. clouds etc.
        bool debug_weather = false;
        // draw editor.
        bool debug_editor = false;
        // draw scent traces.
        bool debug_scent = false;
        // draw zone location.
        tripoint select = tripoint(-1, -1, -1);
        int iZoneIndex = -1;
    };
    static tripoint draw_overmap(const tripoint& center, const draw_data_t &data);
  /**
   * Draws the overmap terrain.
   * @param w The window to draw map in.
   * @param wbar Window containing status bar
   * @param center The global overmap terrain coordinate of the center
   * of the view. The z-component is used to determine the z-level.
   * @param orig The global overmap terrain coordinates of the player.
   * It will be marked specially.
   * @param blink Whether blinking is enabled
   * @param showExplored Whether display of explored territory is enabled
   * @param inp_ctxt Input context in this screen
   * @param data Various other drawing flags, largely regarding debug information
   */
  static void draw(WINDOW *w, WINDOW *wbar, const tripoint &center,
            const tripoint &orig, bool blink, bool showExplored,
            input_context* inp_ctxt, const draw_data_t &data);

    building_size find_max_size( const tripoint &center, const building_size &limits ) const;

  // Overall terrain
  void place_river(point pa, point pb);
  void place_forest();
  // City Building
  void place_cities();
  void put_building( const tripoint &p, om_direction::type dir, const city &town );

  void build_city_street( const overmap_connection &connection, const point &p, int cs, om_direction::type dir, const city &town );
  bool build_lab(int x, int y, int z, int s, bool ice = false);
  void build_anthill(int x, int y, int z, int s);
  void build_tunnel( int x, int y, int z, int s, om_direction::type dir );
  bool build_slimepit(int x, int y, int z, int s);
  void build_mine(int x, int y, int z, int s);
  void place_rifts(int const z);

    // Connection laying
    pf::path lay_out_connection( const overmap_connection &connection, const point &source, const point &dest, int z ) const;
    pf::path lay_out_street( const overmap_connection &connection, const point &source, om_direction::type dir, size_t len ) const;

    void build_connection( const overmap_connection &connection, const pf::path &path, int z );
    void build_connection( const point &source, const point &dest, int z, const overmap_connection &connection );
    void connect_closest_points( const std::vector<point> &points, int z, const overmap_connection &connection );
  // Polishing
  bool check_ot_type(const std::string &otype, int x, int y, int z) const;
  void chip_rock(int x, int y, int z);

  void polish_river();
  void good_river(int x, int y, int z);

  // Returns a vector of permuted coordinates of overmap sectors.
  // Each sector consists of 12x12 small maps. Coordinates of the sectors are in range [0, 15], [0, 15].
  // Check OMAPX, OMAPY, and OMSPEC_FREQ to learn actual values.
  std::vector<point> get_sectors() const;

    om_direction::type random_special_rotation( const overmap_special &special, const tripoint &p ) const;
    void place_special( const overmap_special &special, const tripoint &p, om_direction::type dir, const city &cit );
    /**
     * Iterate over the overmap and place the quota of specials.
     * If the stated minimums are not reached, it will spawn a new nearby overmap
     * and continue placing specials there.
     * @param enabled_specials specifies what specials to place, and tracks how many have been placed.
     **/
    void place_specials( overmap_special_batch &enabled_specials );
    /**
     * Walk over the overmap and attempt to place specials.
     * @param enabled_specials vector of objects that track specials being placed.
     * @param sectors sectors in which to attempt placement.
     * @param place_optional restricts attempting to place specials that have met their minimum count in the first pass.
     */
    void place_specials_pass( overmap_special_batch &enabled_specials,
                              std::vector<point> &sectors, bool place_optional );

    /**
     * Attempts to place specials within a sector.
     * @param enabled_specials vector of objects that track specials being placed.
     * @param sector sector identifies the location where specials are being placed.
     * @param place_optional restricts attempting to place specials that have met their minimum count in the first pass.
     */
    bool place_special_attempt( overmap_special_batch &enabled_specials,
                                const point &sector, bool place_optional );

    void place_mongroups();
    void place_radios();

    void add_mon_group(const mongroup &group);

    void load_monster_groups( JsonIn &jo );
    void load_legacy_monstergroups( JsonIn &jo );
    void save_monster_groups( JsonOut &jo ) const;
};

typedef std::unordered_map<std::string, regional_settings> t_regional_settings_map;
typedef t_regional_settings_map::const_iterator t_regional_settings_map_citr;
extern t_regional_settings_map region_settings_map;

void load_region_settings(JsonObject &jo);
void reset_region_settings();
void load_region_overlay(JsonObject &jo);
void apply_region_overlay(JsonObject &jo, regional_settings &region);

bool is_river(const oter_id &ter);
bool is_ot_type(const std::string &otype, const oter_id &oter);

#endif<|MERGE_RESOLUTION|>--- conflicted
+++ resolved
@@ -28,7 +28,10 @@
 
 struct mongroup;
 
-<<<<<<< HEAD
+namespace pf
+{
+    struct path;
+}
 struct building_size {
     int height = -1;
     int depth = -1;
@@ -43,17 +46,6 @@
     building_size &operator=( const building_size & ) = default;
     static building_size max( const building_size &a, const building_size &b );
 };
-=======
-namespace pf
-{
-    struct path;
-}
-
-struct oter_weight {
-    inline bool operator ==(const oter_weight &other) const {
-        return id == other.id;
-    }
->>>>>>> 2cba5c9b
 
 class building_bin {
     private:
