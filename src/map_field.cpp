--- conflicted
+++ resolved
@@ -471,13 +471,8 @@
 void map::process_fields_in_submap( submap *const current_submap,
                                     const tripoint_bub_sm &submap )
 {
-<<<<<<< HEAD
     const oter_id &om_ter = overmap_buffer.ter( coords::project_to<coords::omt>(
                                 abs_sub + submap ) );
-=======
-    const oter_id &om_ter = overmap_buffer.ter( tripoint_abs_omt( sm_to_omt_copy(
-                                ( abs_sub + rebase_rel( submap ) ).raw() ) ) );
->>>>>>> f61d1cdb
     Character &player_character = get_player_character();
     scent_block sblk( submap.raw(), get_scent() );
 
@@ -485,11 +480,7 @@
     maptile map_tile( current_submap, point_sm_ms_zero );
     int &locx = map_tile.pos_.x();
     int &locy = map_tile.pos_.y();
-<<<<<<< HEAD
-    const point sm_offset = coords::project_to<coords::ms>( point_rel_sm( submap.xy() ) ).raw();
-=======
-    const point_bub_ms sm_offset{ sm_to_ms_copy( submap.xy().raw() ) };
->>>>>>> f61d1cdb
+    const point_bub_ms sm_offset = coords::project_to<coords::ms>( point_rel_sm( submap.xy() ) );
 
     field_proc_data pd{
         sblk,
