#include <algorithm>
#include <array>
#include <bitset>
#include <cmath>
#include <cstddef>
#include <functional>
#include <iosfwd>
#include <list>
#include <map>
#include <memory>
#include <new>
#include <queue>
#include <set>
#include <string>
#include <tuple>
#include <utility>
#include <vector>

#include "bodypart.h"
#include "calendar.h"
#include "cata_utility.h"
#include "character.h"
#include "colony.h"
#include "coordinate_conversions.h"
#include "coordinates.h"
#include "creature.h"
#include "creature_tracker.h"
#include "damage.h"
#include "debug.h"
#include "effect.h"
#include "emit.h"
#include "enums.h"
#include "field.h"
#include "field_type.h"
#include "fire.h"
#include "fungal_effects.h"
#include "game.h"
#include "game_constants.h"
#include "item.h"
#include "itype.h"
#include "level_cache.h"
#include "line.h"
#include "make_static.h"
#include "map.h"
#include "map_field.h"
#include "map_iterator.h"
#include "mapdata.h"
#include "material.h"
#include "messages.h"
#include "mongroup.h"
#include "monster.h"
#include "mtype.h"
#include "npc.h"
#include "optional.h"
#include "overmapbuffer.h"
#include "point.h"
#include "rng.h"
#include "scent_block.h"
#include "scent_map.h"
#include "submap.h"
#include "teleport.h"
#include "translations.h"
#include "type_id.h"
#include "units.h"
#include "vehicle.h"
#include "vpart_position.h"
#include "weather.h"
#include "weighted_list.h"

static const efftype_id effect_badpoison( "badpoison" );
static const efftype_id effect_blind( "blind" );
static const efftype_id effect_corroding( "corroding" );
static const efftype_id effect_fungus( "fungus" );
static const efftype_id effect_onfire( "onfire" );
static const efftype_id effect_poison( "poison" );
static const efftype_id effect_stung( "stung" );
static const efftype_id effect_stunned( "stunned" );
static const efftype_id effect_teargas( "teargas" );

static const itype_id itype_rm13_armor_on( "rm13_armor_on" );
static const itype_id itype_rock( "rock" );

static const json_character_flag json_flag_HEATSINK( "HEATSINK" );

static const material_id material_iflesh( "iflesh" );
static const material_id material_veggy( "veggy" );

static const mutation_category_id mutation_category_INSECT( "INSECT" );
static const mutation_category_id mutation_category_SPIDER( "SPIDER" );

static const species_id species_FUNGUS( "FUNGUS" );

static const trait_id trait_ACIDPROOF( "ACIDPROOF" );
static const trait_id trait_ELECTRORECEPTORS( "ELECTRORECEPTORS" );
static const trait_id trait_GASTROPOD_FOOT( "GASTROPOD_FOOT" );
static const trait_id trait_M_IMMUNE( "M_IMMUNE" );
static const trait_id trait_M_SKIN2( "M_SKIN2" );
static const trait_id trait_M_SKIN3( "M_SKIN3" );
static const trait_id trait_THRESH_MARLOSS( "THRESH_MARLOSS" );
static const trait_id trait_THRESH_MYCUS( "THRESH_MYCUS" );

using namespace map_field_processing;

void map::create_burnproducts( const tripoint &p, const item &fuel, const units::mass &burned_mass )
{
    const std::map<material_id, int> all_mats = fuel.made_of();
    if( all_mats.empty() ) {
        return;
    }
    const units::mass by_weight = burned_mass;
    const float mat_total = fuel.type->mat_portion_total == 0 ? 1 : fuel.type->mat_portion_total;
    for( const auto &mat : all_mats ) {
        for( const auto &bp : mat.first->burn_products() ) {
            itype_id id = bp.first;
            // Spawning the same item as the one that was just burned is pointless
            // and leads to infinite recursion.
            if( fuel.typeId() == id ) {
                continue;
            }
            const float eff = bp.second;
            // distribute byproducts by weight AND portion of item
            const int n = std::floor( eff * ( by_weight / item::find_type( id )->weight ) *
                                      ( mat.second / mat_total ) );

            if( n <= 0 ) {
                continue;
            }
            spawn_item( p, id, n, 1, calendar::turn );
        }
    }
}

// Use a helper for a bit less boilerplate
int map::burn_body_part( Character &you, field_entry &cur, const bodypart_id &bp, const int scale )
{
    int total_damage = 0;
    const int intensity = cur.get_field_intensity();
    const int damage = rng( 1, ( scale + intensity ) / 2 );
    // A bit ugly, but better than being annoyed by acid when in hazmat
    if( you.get_armor_type( damage_type::ACID, bp ) < damage ) {
        const dealt_damage_instance ddi = you.deal_damage( nullptr, bp, damage_instance( damage_type::ACID,
                                          damage ) );
        total_damage += ddi.total_damage();
    }
    // Represents acid seeping in rather than being splashed on
    you.add_env_effect( effect_corroding, bp, 2 + intensity, time_duration::from_turns( rng( 2,
                        1 + intensity ) ), bp, false, 0 );
    return total_damage;
}

void map::process_fields()
{
    for( int z = -OVERMAP_DEPTH; z <= OVERMAP_HEIGHT; z++ ) {
        auto &field_cache = get_cache( z ).field_cache;
        for( int x = 0; x < my_MAPSIZE; x++ ) {
            for( int y = 0; y < my_MAPSIZE; y++ ) {
                if( field_cache[ x + y * MAPSIZE ] ) {
                    submap *const current_submap = get_submap_at_grid( { x, y, z } );
                    if( current_submap == nullptr ) {
                        debugmsg( "Tried to process field at (%d,%d,%d) but the submap is not loaded", x, y, z );
                        continue;
                    }
                    process_fields_in_submap( current_submap, tripoint( x, y, z ) );
                    if( current_submap->field_count == 0 ) {
                        field_cache[ x + y * MAPSIZE ] = false;
                    }
                }
            }
        }
    }
}

bool ter_furn_has_flag( const ter_t &ter, const furn_t &furn, const ter_furn_flag flag )
{
    return ter.has_flag( flag ) || furn.has_flag( flag );
}

static int ter_furn_movecost( const ter_t &ter, const furn_t &furn )
{
    if( ter.movecost == 0 ) {
        return 0;
    }

    if( furn.movecost < 0 ) {
        return 0;
    }

    return ter.movecost + furn.movecost;
}

// Wrapper to allow skipping bound checks except at the edges of the map
std::pair<tripoint, maptile> map::maptile_has_bounds( const tripoint &p, const bool bounds_checked )
{
    if( bounds_checked ) {
        // We know that the point is in bounds
        return {p, maptile_at_internal( p )};
    }

    return {p, maptile_at( p )};
}

std::array<std::pair<tripoint, maptile>, 8> map::get_neighbors( const tripoint &p )
{
    // Find out which edges are in the bubble
    // Where possible, do just one bounds check for all the neighbors
    const bool west = p.x > 0;
    const bool north = p.y > 0;
    const bool east = p.x < SEEX * my_MAPSIZE - 1;
    const bool south = p.y < SEEY * my_MAPSIZE - 1;
    return std::array< std::pair<tripoint, maptile>, 8 > { {
            maptile_has_bounds( p + eight_horizontal_neighbors[0], west &&north ),
            maptile_has_bounds( p + eight_horizontal_neighbors[1], north ),
            maptile_has_bounds( p + eight_horizontal_neighbors[2], east &&north ),
            maptile_has_bounds( p + eight_horizontal_neighbors[3], west ),
            maptile_has_bounds( p + eight_horizontal_neighbors[4], east ),
            maptile_has_bounds( p + eight_horizontal_neighbors[5], west &&south ),
            maptile_has_bounds( p + eight_horizontal_neighbors[6], south ),
            maptile_has_bounds( p + eight_horizontal_neighbors[7], east &&south ),
        }
    };
}

bool map::gas_can_spread_to( field_entry &cur, const maptile &dst )
{
    const field_entry *tmpfld = dst.get_field().find_field( cur.get_field_type() );
    // Candidates are existing weaker fields or navigable/flagged tiles with no field.
    if( tmpfld == nullptr || tmpfld->get_field_intensity() < cur.get_field_intensity() ) {
        const ter_t &ter = dst.get_ter_t();
        const furn_t &frn = dst.get_furn_t();
        return ter_furn_movecost( ter, frn ) > 0 ||
               ter_furn_has_flag( ter, frn, ter_furn_flag::TFLAG_PERMEABLE );
    }
    return false;
}

void map::gas_spread_to( field_entry &cur, maptile &dst, const tripoint &p )
{
    const field_type_id current_type = cur.get_field_type();
    const time_duration current_age = cur.get_field_age();
    const int current_intensity = cur.get_field_intensity();
    field_entry *f = dst.find_field( current_type );
    // Nearby gas grows thicker, and ages are shared.
    const time_duration age_fraction = current_age / current_intensity;
    if( f != nullptr ) {
        f->set_field_intensity( f->get_field_intensity() + 1 );
        cur.set_field_intensity( current_intensity - 1 );
        f->set_field_age( f->get_field_age() + age_fraction );
        cur.set_field_age( current_age - age_fraction );
        // Or, just create a new field.
    } else if( add_field( p, current_type, 1, 0_turns ) ) {
        f = dst.find_field( current_type );
        if( f != nullptr ) {
            f->set_field_age( age_fraction );
        } else {
            debugmsg( "While spreading the gas, field was added but doesn't exist." );
        }
        cur.set_field_intensity( current_intensity - 1 );
        cur.set_field_age( current_age - age_fraction );
    }
}

void map::spread_gas( field_entry &cur, const tripoint &p, int percent_spread,
                      const time_duration &outdoor_age_speedup, scent_block &sblk, const oter_id &om_ter )
{
    // TODO: fix point types
    const bool sheltered = g->is_sheltered( p );
    weather_manager &weather = get_weather();
    const int winddirection = weather.winddirection;
    const int windpower = get_local_windpower( weather.windspeed, om_ter, p, winddirection,
                          sheltered );

    const int current_intensity = cur.get_field_intensity();
    const field_type_id ft_id = cur.get_field_type();

    const int scent_neutralize = ft_id->get_intensity_level( current_intensity -
                                 1 ).scent_neutralization;

    if( scent_neutralize > 0 ) {
        // modify scents by neutralization value (minus)
        for( const tripoint &tmp : points_in_radius( p, 1 ) ) {
            sblk.apply_gas( tmp, scent_neutralize );
        }
    }

    // Dissipate faster outdoors.
    if( is_outside( p ) ) {
        const time_duration current_age = cur.get_field_age();
        cur.set_field_age( current_age + outdoor_age_speedup );
    }

    // Bail out if we don't meet the spread chance or required intensity.
    if( current_intensity <= 1 || rng( 1, 100 - windpower ) > percent_spread ) {
        return;
    }

    // First check if we can fall
    // TODO: Make fall and rise chances parameters to enable heavy/light gas
    if( p.z > -OVERMAP_DEPTH ) {
        const tripoint down{ p.xy(), p.z - 1 };
        maptile down_tile = maptile_at_internal( down );
        if( gas_can_spread_to( cur, down_tile ) && valid_move( p, down, true, true ) ) {
            gas_spread_to( cur, down_tile, down );
            return;
        }
    }

    auto neighs = get_neighbors( p );
    size_t end_it = static_cast<size_t>( rng( 0, neighs.size() - 1 ) );
    std::vector<size_t> spread;
    // Then, spread to a nearby point.
    // If not possible (or randomly), try to spread up
    // Wind direction will block the field spreading into the wind.
    // Start at end_it + 1, then wrap around until all elements have been processed.
    for( size_t i = ( end_it + 1 ) % neighs.size(), count = 0;
         count != neighs.size();
         i = ( i + 1 ) % neighs.size(), count++ ) {
        const auto &neigh = neighs[i];
        if( gas_can_spread_to( cur, neigh.second ) ) {
            spread.push_back( i );
        }
    }

    if( !spread.empty() && one_in( spread.size() ) ) {
        // Construct the destination from offset and p
        if( sheltered || windpower < 5 ) {
            std::pair<tripoint, maptile> &n = neighs[ random_entry( spread ) ];
            gas_spread_to( cur, n.second, n.first );
        } else {
            std::vector<size_t> neighbour_vec;
            auto maptiles = get_wind_blockers( winddirection, p );
            // Three map tiles that are facing the wind direction.
            const maptile &remove_tile = std::get<0>( maptiles );
            const maptile &remove_tile2 = std::get<1>( maptiles );
            const maptile &remove_tile3 = std::get<2>( maptiles );
            for( const auto &i : spread ) {
                const auto &neigh = neighs[i].second;
                if( ( neigh.pos_ != remove_tile.pos_ &&
                      neigh.pos_ != remove_tile2.pos_ &&
                      neigh.pos_ != remove_tile3.pos_ ) ||
                    x_in_y( 1, std::max( 2, windpower ) ) ) {
                    neighbour_vec.push_back( i );
                }
            }
            if( !neighbour_vec.empty() ) {
                std::pair<tripoint, maptile> &n = neighs[ random_entry( neighbour_vec ) ];
                gas_spread_to( cur, n.second, n.first );
            }
        }
    } else if( p.z < OVERMAP_HEIGHT ) {
        const tripoint up{ p.xy(), p.z + 1 };
        maptile up_tile = maptile_at_internal( up );
        if( gas_can_spread_to( cur, up_tile ) && valid_move( p, up, true, true ) ) {
            gas_spread_to( cur, up_tile, up );
        }
    }
}

/*
Helper function that encapsulates the logic involved in creating hot air.
*/
void map::create_hot_air( const tripoint &p, int intensity )
{
    field_type_id hot_air;
    switch( intensity ) {
        case 1:
            hot_air = fd_hot_air1;
            break;
        case 2:
            hot_air = fd_hot_air2;
            break;
        case 3:
            hot_air = fd_hot_air3;
            break;
        case 4:
            hot_air = fd_hot_air4;
            break;
        default:
            debugmsg( "Tried to spread hot air with intensity %d", intensity );
            return;
    }

    for( int counter = 0; counter < 5; counter++ ) {
        tripoint dst( p + point( rng( -1, 1 ), rng( -1, 1 ) ) );
        add_field( dst, hot_air, 1 );
    }
}

/**
 * Common field processing data: shared per submap and field_type.
 * Note: maptile here is mutable and is modified for each point in the submap scanning loop.
 */
struct field_proc_data {
    scent_block &sblk;
    Character &player_character;
    const oter_id &om_ter;
    map &here;
    maptile &map_tile;
    field_type_id cur_fd_type_id;
    field_type const *cur_fd_type;
};

/*
Function: process_fields_in_submap
Iterates over every field on every tile of the given submap given as parameter.
This is the general update function for field effects. This should only be called once per game turn.
If you need to insert a new field behavior per unit time add a case statement in the switch below.
*/
void map::process_fields_in_submap( submap *const current_submap,
                                    const tripoint &submap )
{
    const oter_id &om_ter = overmap_buffer.ter( tripoint_abs_omt( sm_to_omt_copy( submap ) ) );
    Character &player_character = get_player_character();
    scent_block sblk( submap, get_scent() );

    // Initialize the map tile wrapper
    maptile map_tile( current_submap, point_zero );
    int &locx = map_tile.pos_.x;
    int &locy = map_tile.pos_.y;
    const point sm_offset = sm_to_ms_copy( submap.xy() );

    field_proc_data pd{
        sblk,
        player_character,
        om_ter,
        *this,
        map_tile,
        fd_null,
        &( *fd_null )
    };

    // Loop through all tiles in this submap indicated by current_submap
    for( locx = 0; locx < SEEX; locx++ ) {
        for( locy = 0; locy < SEEY; locy++ ) {
            // Get a reference to the field variable from the submap;
            // contains all the pointers to the real field effects.
            field &curfield = current_submap->get_field( {static_cast<int>( locx ), static_cast<int>( locy )} );

            // when displayed_field_type == fd_null it means that `curfield` has no fields inside
            // avoids instantiating (relatively) expensive map iterator
            if( !curfield.displayed_field_type() ) {
                continue;
            }

            // This is a translation from local coordinates to submap coordinates.
            const tripoint p = tripoint( map_tile.pos() + sm_offset, submap.z );

            for( auto it = curfield.begin(); it != curfield.end(); ) {
                // Iterating through all field effects in the submap's field.
                field_entry &cur = it->second;
                const int prev_intensity = cur.is_field_alive() ? cur.get_field_intensity() : 0;

                pd.cur_fd_type_id = cur.get_field_type();
                pd.cur_fd_type = &( *pd.cur_fd_type_id );

                // The field might have been killed by processing a neighbor field
                if( prev_intensity == 0 ) {
                    on_field_modified( p, *pd.cur_fd_type );
                    --current_submap->field_count;
                    curfield.remove_field( it++ );
                    continue;
                }

                // Don't process "newborn" fields. This gives the player time to run if they need to.
                if( cur.get_field_age() == 0_turns ) {
                    cur.do_decay();
                    if( !cur.is_field_alive() || cur.get_field_intensity() != prev_intensity ) {
                        on_field_modified( p, *pd.cur_fd_type );
                    }
                    it++;
                    continue;
                }

                for( const FieldProcessorPtr &proc : pd.cur_fd_type->get_processors() ) {
                    proc( p, cur, pd );
                }

                cur.do_decay();
                if( !cur.is_field_alive() || cur.get_field_intensity() != prev_intensity ) {
                    on_field_modified( p, *pd.cur_fd_type );
                }
                it++;
            }
        }
    }
    sblk.commit_modifications();
}

static void field_processor_upgrade_intensity( const tripoint &, field_entry &cur,
        field_proc_data & )
{
    // Upgrade field intensity
    const field_intensity_level &int_level = cur.get_intensity_level();
    if( int_level.intensity_upgrade_chance > 0 &&
        int_level.intensity_upgrade_duration > 0_turns &&
        calendar::once_every( int_level.intensity_upgrade_duration ) &&
        one_in( int_level.intensity_upgrade_chance ) ) {
        cur.mod_field_intensity( 1 );
    }
}

static void field_processor_underwater_dissipation( const tripoint &, field_entry &cur,
        field_proc_data &pd )
{
    // Dissipate faster in water
    if( pd.map_tile.get_ter_t().has_flag( ter_furn_flag::TFLAG_SWIMMABLE ) ) {
        cur.mod_field_age( pd.cur_fd_type->underwater_age_speedup );
    }
}

static void field_processor_fd_acid( const tripoint &p, field_entry &cur, field_proc_data &pd )
{
    //cur_fd_type_id == fd_acid
    if( p.z <= -OVERMAP_DEPTH ) {
        return;
    }

    // Try to fall by a z-level
    tripoint dst{ p.xy(), p.z - 1 };
    if( pd.here.valid_move( p, dst, true, true ) ) {
        field_entry *acid_there = pd.here.get_field( dst, fd_acid );
        if( !acid_there ) {
            pd.here.add_field( dst, fd_acid, cur.get_field_intensity(), cur.get_field_age() );
        } else {
            // Math can be a bit off,
            // but "boiling" falling acid can be allowed to be stronger
            // than acid that just lies there
            const int sum_intensity = cur.get_field_intensity() + acid_there->get_field_intensity();
            const int new_intensity = std::min( 3, sum_intensity );
            // No way to get precise elapsed time, let's always reset
            // Allow falling acid to last longer than regular acid to show it off
            const time_duration new_age = -1_minutes * ( sum_intensity - new_intensity );
            acid_there->set_field_intensity( new_intensity );
            acid_there->set_field_age( new_age );
        }

        // Set ourselves up for removal
        cur.set_field_intensity( 0 );
    }

    // TODO: Allow spreading to the sides if age < 0 && intensity == 3
}

static void field_processor_fd_extinguisher( const tripoint &p, field_entry &cur,
        field_proc_data &pd )
{
    //  if( cur_fd_type_id == fd_extinguisher )
    if( field_entry *fire_here = pd.map_tile.find_field( fd_fire ) ) {
        // extinguisher fights fire in 1:1 ratio
        const int min_int = std::min( fire_here->get_field_intensity(), cur.get_field_intensity() );
        pd.here.mod_field_intensity( p, fd_fire, -min_int );
        cur.mod_field_intensity( -min_int );
    }
}

static void field_processor_apply_slime( const tripoint &p, field_entry &cur, field_proc_data &pd )
{
    // if( cur_fd_type.apply_slime_factor > 0 )
    pd.sblk.apply_slime( p, cur.get_field_intensity() * pd.cur_fd_type->apply_slime_factor );
}

// Spread gaseous fields
void field_processor_spread_gas( const tripoint &p, field_entry &cur, field_proc_data &pd )
{
    // if( cur.gas_can_spread() )
    pd.here.spread_gas( cur, p, pd.cur_fd_type->percent_spread, pd.cur_fd_type->outdoor_age_speedup,
                        pd.sblk, pd.om_ter );
}

static void field_processor_fd_fungal_haze( const tripoint &p, field_entry &cur,
        field_proc_data &/*pd*/ )
{
    // if( cur_fd_type_id == fd_fungal_haze ) {
    if( one_in( 10 - 2 * cur.get_field_intensity() ) ) {
        // Haze'd terrain
        fungal_effects().spread_fungus( p );
    }
}

// Process npc complaints moved to player_in_field

static void field_processor_extra_radiation( const tripoint &p, field_entry &cur,
        field_proc_data &pd )
{
    // Apply radiation
    const field_intensity_level &ilevel = cur.get_intensity_level();
    if( ilevel.extra_radiation_max > 0 ) {
        int extra_radiation = rng( ilevel.extra_radiation_min, ilevel.extra_radiation_max );
        pd.here.adjust_radiation( p, extra_radiation );
    }
}

void field_processor_wandering_field( const tripoint &p, field_entry &cur, field_proc_data &pd )
{
    // Apply wandering fields from vents
    const field_type_id wandering_field_type_id = pd.cur_fd_type->wandering_field;
    for( const tripoint &pnt : points_in_radius( p, cur.get_field_intensity() - 1 ) ) {
        field &wandering_field = pd.here.get_field( pnt );
        field_entry *tmpfld = wandering_field.find_field( wandering_field_type_id );
        if( tmpfld && tmpfld->get_field_intensity() < cur.get_field_intensity() ) {
            pd.here.mod_field_intensity( pnt, wandering_field_type_id, 1 );
        } else {
            pd.here.add_field( pnt, wandering_field_type_id, cur.get_field_intensity() );
        }
    }
}

void field_processor_fd_fire_vent( const tripoint &p, field_entry &cur, field_proc_data &pd )
{
    if( cur.get_field_intensity() > 1 ) {
        if( one_in( 3 ) ) {
            cur.set_field_intensity( cur.get_field_intensity() - 1 );
        }
        pd.here.create_hot_air( p, cur.get_field_intensity() );
    } else {
        pd.here.add_field( p, fd_flame_burst, 3, cur.get_field_age() );
        cur.set_field_intensity( 0 );
    }
}

//TODO extract common logic from this and field_processor_fd_fire_vent
void field_processor_fd_flame_burst( const tripoint &p, field_entry &cur, field_proc_data &pd )
{
    if( cur.get_field_intensity() > 1 ) {
        cur.set_field_intensity( cur.get_field_intensity() - 1 );
        pd.here.create_hot_air( p, cur.get_field_intensity() );
    } else {
        pd.here.add_field( p, fd_fire_vent, 3, cur.get_field_age() );
        cur.set_field_intensity( 0 );
    }
}

static void field_processor_fd_electricity( const tripoint &p, field_entry &cur,
        field_proc_data &pd )
{
    // Higher chance of spreading for intense fields
    int current_intensity = cur.get_field_intensity();
    if( one_in( current_intensity * 2 ) ) {
        return;
    }

    const int spread_intensity_cap = 3 + std::max( ( current_intensity - 3 ) / 2, 0 );

    std::vector<tripoint> grounded_tiles;
    std::vector<tripoint> tiles_with_creatures;
    std::vector<tripoint> other_tiles;

    bool valid_candidates = false;
    for( const tripoint &dst : points_in_radius( p, 1 ) ) {
        // Skip tiles with intense fields
        auto &field_type = pd.here.get_applicable_electricity_field( dst );
        if( field_entry *field = pd.here.get_field( dst, field_type ) ) {
            if( field->get_field_intensity() >= spread_intensity_cap ) {
                continue;
            }
        }

        if( pd.here.impassable( dst ) ) {
            grounded_tiles.push_back( dst );
        } else {
            if( get_creature_tracker().creature_at( dst ) ) {
                tiles_with_creatures.push_back( dst );
            } else {
                other_tiles.push_back( dst );
            }
        }
        valid_candidates = true;
    }

    if( !valid_candidates ) {
        return;
    }

    const bool here_impassable = pd.here.impassable( p );
    int grounded_weight = here_impassable ? 2 : 6;
    int creature_weight = here_impassable ? 8 : 6;
    int other_weight = here_impassable ? 0 : 1;

    std::vector<tripoint> *target_vector = nullptr;
    while( current_intensity > 0 ) {
        const int vector_choice = bucket_index_from_weight_list( std::vector<int>( {
            grounded_tiles.empty() ? 0 : grounded_weight,
            tiles_with_creatures.empty() ? 0 : creature_weight,
            other_tiles.empty() ? 0 : other_weight
        } ) );

        switch( vector_choice ) {
            default:
            case 0:
                target_vector = &grounded_tiles;
                break;
            case 1:
                target_vector = &tiles_with_creatures;
                break;
            case 2:
                target_vector = &other_tiles;
                break;
        }

        if( target_vector->empty() ) {
            return;
        }

        int vector_index = rng( 0, target_vector->size() - 1 );
        auto target_it = target_vector->begin() + vector_index;
        tripoint target_point = *target_it;

        auto &field_type = pd.here.get_applicable_electricity_field( target_point );

        // Intensify target field if it exists, create a new one otherwise
        if( field_entry *target_field = pd.here.get_field( target_point, field_type ) ) {
            int target_field_intensity = target_field->get_field_intensity();
            target_field->set_field_intensity( ++target_field_intensity );
            if( target_field_intensity >= spread_intensity_cap ) {
                target_vector->erase( target_it );
            }
        } else {
            pd.here.add_field( target_point, field_type, 1, cur.get_field_age() + 1_turns );
        }

        cur.set_field_intensity( --current_intensity );

        if( one_in( current_intensity * 2 ) ) {
            // Weaker fields have a harder time spreading
            break;
        }
    }
}

static void field_processor_monster_spawn( const tripoint &p, field_entry &cur,
        field_proc_data &pd )
{
    const field_intensity_level &int_level = cur.get_intensity_level();
    int monster_spawn_chance = int_level.monster_spawn_chance;
    int monster_spawn_count = int_level.monster_spawn_count;
    if( monster_spawn_count > 0 && monster_spawn_chance > 0 && one_in( monster_spawn_chance ) ) {
        for( ; monster_spawn_count > 0; monster_spawn_count-- ) {
            MonsterGroupResult spawn_details = MonsterGroupManager::GetResultFromGroup(
                                                   int_level.monster_spawn_group, &monster_spawn_count );
            if( !spawn_details.name ) {
                continue;
            }
            if( const cata::optional<tripoint> spawn_point = random_point(
                        points_in_radius( p, int_level.monster_spawn_radius ),
            [&pd]( const tripoint & n ) {
            return pd.here.passable( n );
            } ) ) {
                pd.here.add_spawn( spawn_details, *spawn_point );
            }
        }
    }
}

static void field_processor_fd_push_items( const tripoint &p, field_entry &, field_proc_data &pd )
{
    map_stack items = pd.here.i_at( p );
    creature_tracker &creatures = get_creature_tracker();
    for( auto pushee = items.begin(); pushee != items.end(); ) {
        if( pushee->typeId() != itype_rock ||
            pushee->age() < 1_turns ) {
            pushee++;
        } else {
            std::vector<tripoint> valid;
            for( const tripoint &dst : points_in_radius( p, 1 ) ) {
                if( dst != p && pd.here.get_field( dst, fd_push_items ) ) {
                    valid.push_back( dst );
                }
            }
            if( !valid.empty() ) {
                item tmp = *pushee;
                tmp.set_age( 0_turns );
                pushee = items.erase( pushee );
                tripoint newp = random_entry( valid );
                pd.here.add_item_or_charges( newp, tmp );
                if( pd.player_character.pos() == newp ) {
                    add_msg( m_bad, _( "A %s hits you!" ), tmp.tname() );
                    const bodypart_id hit = pd.player_character.get_random_body_part();
                    pd.player_character.deal_damage( nullptr, hit, damage_instance( damage_type::BASH, 6 ) );
                    pd.player_character.check_dead_state();
                }

                if( npc *const n = creatures.creature_at<npc>( newp ) ) {
                    // TODO: combine with player character code above
                    const bodypart_id hit = pd.player_character.get_random_body_part();
                    n->deal_damage( nullptr, hit, damage_instance( damage_type::BASH, 6 ) );
                    add_msg_if_player_sees( newp, _( "A %1$s hits %2$s!" ), tmp.tname(), n->get_name() );
                    n->check_dead_state();
                } else if( monster *const mon = creatures.creature_at<monster>( newp ) ) {
                    mon->apply_damage( nullptr, bodypart_id( "torso" ),
                                       6 - mon->get_armor_bash( bodypart_id( "torso" ) ) );
                    add_msg_if_player_sees( newp, _( "A %1$s hits the %2$s!" ), tmp.tname(), mon->name() );
                    mon->check_dead_state();
                }
            } else {
                pushee++;
            }
        }
    }
}

static void field_processor_fd_shock_vent( const tripoint &p, field_entry &cur,
        field_proc_data &pd )
{
    if( cur.get_field_intensity() > 1 ) {
        if( one_in( 5 ) ) {
            cur.set_field_intensity( cur.get_field_intensity() - 1 );
        }
    } else {
        cur.set_field_intensity( 3 );
        int num_bolts = rng( 3, 6 );
        for( int i = 0; i < num_bolts; i++ ) {
            point dir;
            while( dir == point_zero ) {
                dir = { rng( -1, 1 ), rng( -1, 1 ) };
            }
            int dist = rng( 4, 12 );
            point bolt = p.xy();
            for( int n = 0; n < dist; n++ ) {
                bolt += dir;
                pd.here.add_field( tripoint( bolt, p.z ), fd_electricity, rng( 2, 3 ) );
                if( one_in( 4 ) ) {
                    if( dir.x == 0 ) {
                        dir.x = rng( 0, 1 ) * 2 - 1;
                    } else {
                        dir.x = 0;
                    }
                }
                if( one_in( 4 ) ) {
                    if( dir.y == 0 ) {
                        dir.y = rng( 0, 1 ) * 2 - 1;
                    } else {
                        dir.y = 0;
                    }
                }
            }
        }
    }
}

static void field_processor_fd_acid_vent( const tripoint &p, field_entry &cur, field_proc_data &pd )
{
    if( cur.get_field_intensity() > 1 ) {
        if( cur.get_field_age() >= 1_minutes ) {
            cur.set_field_intensity( cur.get_field_intensity() - 1 );
            cur.set_field_age( 0_turns );
        }
    } else {
        cur.set_field_intensity( 3 );
        for( const tripoint &t : points_in_radius( p, 5 ) ) {
            const field_entry *acid = pd.here.get_field( t, fd_acid );
            if( acid && acid->get_field_intensity() == 0 ) {
                int new_intensity = 3 - rl_dist( p, t ) / 2 + ( one_in( 3 ) ? 1 : 0 );
                if( new_intensity > 3 ) {
                    new_intensity = 3;
                }
                if( new_intensity > 0 ) {
                    pd.here.add_field( t, fd_acid, new_intensity );
                }
            }
        }
    }
}

void field_processor_fd_bees( const tripoint &p, field_entry &cur, field_proc_data &pd )
{
    // Poor bees are vulnerable to so many other fields.
    // TODO: maybe adjust effects based on different fields.
    // FIXME replace this insanity with a bool flag in the field_type
    const field &curfield = pd.here.field_at( p );
    if( curfield.find_field( fd_web ) ||
        curfield.find_field( fd_fire ) ||
        curfield.find_field( fd_smoke ) ||
        curfield.find_field( fd_toxic_gas ) ||
        curfield.find_field( fd_tear_gas ) ||
        curfield.find_field( fd_relax_gas ) ||
        curfield.find_field( fd_nuke_gas ) ||
        curfield.find_field( fd_gas_vent ) ||
        curfield.find_field( fd_smoke_vent ) ||
        curfield.find_field( fd_fungicidal_gas ) ||
        curfield.find_field( fd_insecticidal_gas ) ||
        curfield.find_field( fd_fire_vent ) ||
        curfield.find_field( fd_flame_burst ) ||
        curfield.find_field( fd_electricity ) ||
        curfield.find_field( fd_fatigue ) ||
        curfield.find_field( fd_shock_vent ) ||
        curfield.find_field( fd_plasma ) ||
        curfield.find_field( fd_laser ) ||
        curfield.find_field( fd_dazzling ) ||
        curfield.find_field( fd_incendiary ) ) {
        // Kill them at the end of processing.
        cur.set_field_intensity( 0 );
    } else {
        // Bees chase the player if in range, wander randomly otherwise.
        if( !pd.player_character.is_underwater() &&
            rl_dist( p, pd.player_character.pos() ) < 10 &&
            pd.here.clear_path( p, pd.player_character.pos(), 10, 1, 100 ) ) {

            std::vector<point> candidate_positions =
                squares_in_direction( p.xy(), pd.player_character.pos().xy() );
            for( const point &candidate_position : candidate_positions ) {
                field &target_field = pd.here.get_field( tripoint( candidate_position, p.z ) );
                // Only shift if there are no bees already there.
                // TODO: Figure out a way to merge bee fields without allowing
                // Them to effectively move several times in a turn depending
                // on iteration direction.
                if( !target_field.find_field( fd_bees ) ) {
                    pd.here.add_field( tripoint( candidate_position, p.z ), fd_bees,
                                       cur.get_field_intensity(), cur.get_field_age() );
                    cur.set_field_intensity( 0 );
                    break;
                }
            }
        } else {
            pd.here.spread_gas( cur, p, 5, 0_turns, pd.sblk, pd.om_ter );
        }
    }
}

void field_processor_fd_incendiary( const tripoint &p, field_entry &cur, field_proc_data &pd )
{
    // Needed for variable scope
    tripoint dst( p + point( rng( -1, 1 ), rng( -1, 1 ) ) );

    if( pd.here.has_flag( ter_furn_flag::TFLAG_FLAMMABLE, dst ) ||
        pd.here.has_flag( ter_furn_flag::TFLAG_FLAMMABLE_ASH, dst ) ||
        pd.here.has_flag( ter_furn_flag::TFLAG_FLAMMABLE_HARD, dst ) ) {
        pd.here.add_field( dst, fd_fire, 1 );
    }

    // Check piles for flammable items and set those on fire
    if( pd.here.flammable_items_at( dst ) ) {
        pd.here.add_field( dst, fd_fire, 1 );
    }

    pd.here.create_hot_air( p, cur.get_field_intensity() );
}

static void field_processor_make_rubble( const tripoint &p, field_entry &, field_proc_data &pd )
{
    // if( cur_fd_type.legacy_make_rubble )
    // Legacy Stuff
    pd.here.make_rubble( p );
}

static void field_processor_fd_fungicidal_gas( const tripoint &p, field_entry &cur,
        field_proc_data &pd )
{
    // Check the terrain and replace it accordingly to simulate the fungus dieing off
    const ter_t &ter = pd.map_tile.get_ter_t();
    const furn_t &frn = pd.map_tile.get_furn_t();
    const int intensity = cur.get_field_intensity();
    if( ter.has_flag( ter_furn_flag::TFLAG_FUNGUS ) && one_in( 10 / intensity ) ) {
        pd.here.ter_set( p, t_dirt );
    }
    if( frn.has_flag( ter_furn_flag::TFLAG_FUNGUS ) && one_in( 10 / intensity ) ) {
        pd.here.furn_set( p, f_null );
    }
}

void field_processor_fd_fire( const tripoint &p, field_entry &cur, field_proc_data &pd )
{
    const field_type_id fd_fire = ::fd_fire;
    map &here = pd.here;
    maptile &map_tile = pd.map_tile;
    const oter_id om_ter = pd.om_ter;

    cur.set_field_age( std::max( -24_hours, cur.get_field_age() ) );
    // Entire objects for ter/frn for flags
    bool sheltered = g->is_sheltered( p );
    weather_manager &weather = get_weather();
    int winddirection = weather.winddirection;
    int windpower = get_local_windpower( weather.windspeed, om_ter, p, winddirection,
                                         sheltered );
    const ter_t &ter = map_tile.get_ter_t();
    const furn_t &frn = map_tile.get_furn_t();

    // We've got ter/furn cached, so let's use that
    const bool is_sealed = ter_furn_has_flag( ter, frn, ter_furn_flag::TFLAG_SEALED ) &&
                           !ter_furn_has_flag( ter, frn, ter_furn_flag::TFLAG_ALLOW_FIELD_EFFECT );
    // Smoke generation probability, consumed items count
    int smoke = 0;
    int consumed = 0;
    // How much time to add to the fire's life due to burned items/terrain/furniture
    time_duration time_added = 0_turns;
    // Checks if the fire can spread
    const bool can_spread = !ter_furn_has_flag( ter, frn, ter_furn_flag::TFLAG_FIRE_CONTAINER );
    // If the flames are in furniture with fire_container flag like brazier or oven,
    // they're fully contained, so skip consuming terrain
    const bool can_burn = ( ter.is_flammable() || frn.is_flammable() ) &&
                          !ter_furn_has_flag( ter, frn, ter_furn_flag::TFLAG_FIRE_CONTAINER );
    // The huge indent below should probably be somehow moved away from here
    // without forcing the function to use i_at( p ) for fires without items
    if( !is_sealed && map_tile.get_item_count() > 0 ) {
        map_stack items_here = here.i_at( p );
        std::vector<item> new_content;
        for( auto it = items_here.begin(); it != items_here.end(); ) {
            if( it->will_explode_in_fire() ) {
                // We need to make a copy because the iterator validity is not predictable
                item copy = *it;
                it = items_here.erase( it );
                if( copy.detonate( p, new_content ) ) {
                    // Need to restart, iterators may not be valid
                    it = items_here.begin();
                }
            } else {
                ++it;
            }
        }

        fire_data frd( cur.get_field_intensity(), !can_spread );
        // The highest # of items this fire can remove in one turn
        int max_consume = cur.get_field_intensity() * 2;

        for( auto fuel = items_here.begin(); fuel != items_here.end() && consumed < max_consume; ) {
            // `item::burn` modifies the charges in order to simulate some of them getting
            // destroyed by the fire, this changes the item weight, but may not actually
            // destroy it. We need to spawn products anyway.
            const units::mass old_weight = fuel->weight( false );
            bool destroyed = fuel->burn( frd );
            // If the item is considered destroyed, it may have negative charge count,
            // see `item::burn?. This in turn means `item::weight` returns a negative value,
            // which we can not use, so only call `weight` when it's still an existing item.
            const units::mass new_weight = destroyed ? 0_gram : fuel->weight( false );
            if( old_weight != new_weight ) {
                here.create_burnproducts( p, *fuel, old_weight - new_weight );
            }

            if( destroyed ) {
                // If we decided the item was destroyed by fire, remove it.
                // But remember its contents, except for irremovable mods, if any
                const std::list<item *> content_list = fuel->all_items_top();
                for( item *it : content_list ) {
                    if( !it->is_irremovable() ) {
                        new_content.emplace_back( *it );
                    }
                }
                fuel = items_here.erase( fuel );
                consumed++;
            } else {
                ++fuel;
            }
        }

        here.spawn_items( p, new_content );
        smoke = roll_remainder( frd.smoke_produced );
        time_added = 1_turns * roll_remainder( frd.fuel_produced );
    }

    int part;
    // Get the part of the vehicle in the fire (_internal skips the boundary check)
    vehicle *veh = here.veh_at_internal( p, part );
    if( veh != nullptr ) {
        veh->damage( part, cur.get_field_intensity() * 10, damage_type::HEAT, true );
        // Damage the vehicle in the fire.
    }
    if( can_burn ) {
        if( ter.has_flag( ter_furn_flag::TFLAG_SWIMMABLE ) ) {
            // Flames die quickly on water
            cur.set_field_age( cur.get_field_age() + 4_minutes );
        }

        // Consume the terrain we're on
        if( ter_furn_has_flag( ter, frn, ter_furn_flag::TFLAG_FLAMMABLE ) ) {
            // The fire feeds on the ground itself until max intensity.
            time_added += 1_turns * ( 5 - cur.get_field_intensity() );
            smoke += 2;
            smoke += static_cast<int>( windpower / 5 );
            if( cur.get_field_intensity() > 1 &&
                one_in( 200 - cur.get_field_intensity() * 50 ) ) {
                here.destroy( p, false );
            }

        } else if( ter_furn_has_flag( ter, frn, ter_furn_flag::TFLAG_FLAMMABLE_HARD ) &&
                   one_in( 3 ) ) {
            // The fire feeds on the ground itself until max intensity.
            time_added += 1_turns * ( 4 - cur.get_field_intensity() );
            smoke += 2;
            smoke += static_cast<int>( windpower / 5 );
            if( cur.get_field_intensity() > 1 &&
                one_in( 200 - cur.get_field_intensity() * 50 ) ) {
                here.destroy( p, false );
            }

        } else if( ter.has_flag( ter_furn_flag::TFLAG_FLAMMABLE_ASH ) ) {
            // The fire feeds on the ground itself until max intensity.
            time_added += 1_turns * ( 5 - cur.get_field_intensity() );
            smoke += 2;
            smoke += static_cast<int>( windpower / 5 );
            if( cur.get_field_intensity() > 1 &&
                one_in( 200 - cur.get_field_intensity() * 50 ) ) {
                if( p.z > 0 ) {
                    // We're in the air
                    here.ter_set( p, t_open_air );
                } else {
                    here.ter_set( p, t_dirt );
                }
            }

        } else if( frn.has_flag( ter_furn_flag::TFLAG_FLAMMABLE_ASH ) ) {
            // The fire feeds on the ground itself until max intensity.
            time_added += 1_turns * ( 5 - cur.get_field_intensity() );
            smoke += 2;
            smoke += static_cast<int>( windpower / 5 );
            if( cur.get_field_intensity() > 1 &&
                one_in( 200 - cur.get_field_intensity() * 50 ) ) {
                here.furn_set( p, f_ash );
                here.add_item_or_charges( p, item( "ash" ) );
            }

        } else if( ter.has_flag( ter_furn_flag::TFLAG_NO_FLOOR ) && p.z > -OVERMAP_DEPTH ) {
            // We're hanging in the air - let's fall down
            tripoint dst{ p.xy(), p.z - 1 };
            if( here.valid_move( p, dst, true, true ) ) {
                maptile dst_tile = here.maptile_at_internal( dst );
                field_entry *fire_there = dst_tile.find_field( fd_fire );
                if( !fire_there ) {
                    here.add_field( dst, fd_fire, 1, 0_turns, false );
                    cur.mod_field_intensity( -1 );
                } else {
                    // Don't fuel raging fires or they'll burn forever
                    // as they can produce small fires above themselves
                    int new_intensity = std::max( cur.get_field_intensity(),
                                                  fire_there->get_field_intensity() );
                    // Allow smaller fires to combine
                    if( new_intensity < 3 &&
                        cur.get_field_intensity() == fire_there->get_field_intensity() ) {
                        new_intensity++;
                    }
                    // A raging fire below us can support us for a while
                    // Otherwise decay and decay fast
                    if( fire_there->get_field_intensity() < 3 || one_in( 10 ) ) {
                        cur.set_field_intensity( cur.get_field_intensity() - 1 );
                    }
                    fire_there->set_field_intensity( new_intensity );
                }
                return;
            }
        }
    }
    // Lower age is a longer lasting fire
    if( time_added != 0_turns ) {
        cur.set_field_age( cur.get_field_age() - time_added );
    } else if( can_burn ) {
        // Nothing to burn = fire should be dying out faster
        // Drain more power from big fires, so that they stop raging over nothing
        // Except for fires on stoves and fireplaces, those are made to keep the fire alive
        cur.mod_field_age( 10_seconds * cur.get_field_intensity() );
    }

    // Below we will access our nearest 8 neighbors, so let's cache them now
    // This should probably be done more globally, because large fires will re-do it a lot
    auto neighs = here.get_neighbors( p );
    // Get the neighbours that are allowed due to wind direction
    auto maptiles = here.get_wind_blockers( winddirection, p );
    maptile remove_tile = std::get<0>( maptiles );
    maptile remove_tile2 = std::get<1>( maptiles );
    maptile remove_tile3 = std::get<2>( maptiles );
    std::vector<size_t> neighbour_vec;
    neighbour_vec.reserve( neighs.size() );
    size_t end_it = static_cast<size_t>( rng( 0, neighs.size() - 1 ) );
    // Start at end_it + 1, then wrap around until all elements have been processed
    for( size_t i = ( end_it + 1 ) % neighs.size(), count = 0;
         count != neighs.size();
         i = ( i + 1 ) % neighs.size(), count++ ) {
        const auto &neigh = neighs[i].second;
        if( ( neigh.pos().x != remove_tile.pos().x && neigh.pos().y != remove_tile.pos().y ) ||
            ( neigh.pos().x != remove_tile2.pos().x && neigh.pos().y != remove_tile2.pos().y ) ||
            ( neigh.pos().x != remove_tile3.pos().x && neigh.pos().y != remove_tile3.pos().y ) ||
            x_in_y( 1, std::max( 2, windpower ) ) ) {
            neighbour_vec.push_back( i );
        }
    }
    // If the flames are in a pit, it can't spread to non-pit
    const bool in_pit = ter.id.id() == t_pit;

    // Count adjacent fires, to optimize out needless smoke and hot air
    int adjacent_fires = 0;

    // If the flames are big, they contribute to adjacent flames
    if( can_spread ) {
        if( cur.get_field_intensity() > 1 && one_in( 3 ) ) {
            // Basically: Scan around for a spot,
            // if there is more fire there, make it bigger and give it some fuel.
            // This is how big fires spend their excess age:
            // making other fires bigger. Flashpoint.
            if( sheltered || windpower < 5 ) {
                end_it = static_cast<size_t>( rng( 0, neighs.size() - 1 ) );
                for( size_t i = ( end_it + 1 ) % neighs.size(), count = 0;
                     count != neighs.size() && cur.get_field_age() < 0_turns;
                     i = ( i + 1 ) % neighs.size(), count++ ) {
                    maptile &dst = neighs[i].second;
                    field_entry *dstfld = dst.find_field( fd_fire );
                    // If the fire exists and is weaker than ours, boost it
                    if( dstfld &&
                        ( dstfld->get_field_intensity() <= cur.get_field_intensity() ||
                          dstfld->get_field_age() > cur.get_field_age() ) &&
                        ( in_pit == ( dst.get_ter() == t_pit ) ) ) {
                        if( dstfld->get_field_intensity() < 2 ) {
                            // HACK: ignoring all map field caches, since field already exists
                            // and intensity is increased, not decreased
                            dstfld->mod_field_intensity( 1 );
                        }

                        dstfld->mod_field_age( -5_minutes );
                        cur.set_field_age( cur.get_field_age() + 5_minutes );
                    }
                    if( dstfld ) {
                        adjacent_fires++;
                    }
                }
            } else {
                end_it = static_cast<size_t>( rng( 0, neighbour_vec.size() - 1 ) );
                for( size_t i = ( end_it + 1 ) % neighbour_vec.size(), count = 0;
                     count != neighbour_vec.size() && cur.get_field_age() < 0_turns;
                     i = ( i + 1 ) % neighbour_vec.size(), count++ ) {
                    maptile &dst = neighs[neighbour_vec[i]].second;
                    field_entry *dstfld = dst.find_field( fd_fire );
                    // If the fire exists and is weaker than ours, boost it
                    if( dstfld &&
                        ( dstfld->get_field_intensity() <= cur.get_field_intensity() ||
                          dstfld->get_field_age() > cur.get_field_age() ) &&
                        ( in_pit == ( dst.get_ter() == t_pit ) ) ) {
                        if( dstfld->get_field_intensity() < 2 ) {
                            // HACK: ignoring all map field caches, since field already exists
                            // and intensity is increased, not decreased
                            dstfld->mod_field_intensity( 1 );
                        }

                        dstfld->set_field_age( dstfld->get_field_age() - 5_minutes );
                        cur.set_field_age( cur.get_field_age() + 5_minutes );
                    }

                    if( dstfld ) {
                        adjacent_fires++;
                    }
                }
            }
        } else if( cur.get_field_age() < 0_turns && cur.get_field_intensity() < 3 ) {
            // See if we can grow into a stage 2/3 fire, for this
            // burning neighbors are necessary in addition to
            // field age < 0, or alternatively, a LOT of fuel.

            // The maximum fire intensity is 1 for a lone fire, 2 for at least 1 neighbor,
            // 3 for at least 2 neighbors.
            int maximum_intensity = 1;

            // The following logic looks a bit complex due to optimization concerns, so here are the semantics:
            // 1. Calculate maximum field intensity based on fuel, -50 minutes is 2(medium), -500 minutes is 3(raging)
            // 2. Calculate maximum field intensity based on neighbors, 3 neighbors is 2(medium), 7 or more neighbors is 3(raging)
            // 3. Pick the higher maximum between 1. and 2.
            if( cur.get_field_age() < -500_minutes ) {
                maximum_intensity = 3;
            } else {
                for( auto &neigh : neighs ) {
                    if( neigh.second.get_field().find_field( fd_fire ) ) {
                        adjacent_fires++;
                    }
                }
                maximum_intensity = 1 + ( adjacent_fires >= 3 ) + ( adjacent_fires >= 7 );

                if( maximum_intensity < 2 && cur.get_field_age() < -50_minutes ) {
                    maximum_intensity = 2;
                }
            }

            // If we consumed a lot, the flames grow higher
            if( cur.get_field_intensity() < maximum_intensity && cur.get_field_age() < 0_turns ) {
                // Fires under 0 age grow in size. Level 3 fires under 0 spread later on.
                // Weaken the newly-grown fire
                cur.set_field_intensity( cur.get_field_intensity() + 1 );
                cur.set_field_age( cur.get_field_age() + 10_minutes * cur.get_field_intensity() );
            }
        }
    }
    // Consume adjacent fuel / terrain / webs to spread.
    // Allow raging fires (and only raging fires) to spread up
    // Spreading down is achieved by wrecking the walls/floor and then falling
    if( cur.get_field_intensity() == 3 && p.z < OVERMAP_HEIGHT ) {
        const tripoint dst_p = tripoint( p.xy(), p.z + 1 );
        // Let it burn through the floor
        maptile dst = here.maptile_at_internal( dst_p );
        const auto &dst_ter = dst.get_ter_t();
        if( dst_ter.has_flag( ter_furn_flag::TFLAG_NO_FLOOR ) ||
            dst_ter.has_flag( ter_furn_flag::TFLAG_FLAMMABLE ) ||
            dst_ter.has_flag( ter_furn_flag::TFLAG_FLAMMABLE_ASH ) ||
            dst_ter.has_flag( ter_furn_flag::TFLAG_FLAMMABLE_HARD ) ) {
            field_entry *nearfire = dst.find_field( fd_fire );
            if( nearfire != nullptr ) {
                nearfire->mod_field_age( -2_turns );
            } else {
                here.add_field( dst_p, fd_fire, 1, 0_turns, false );
            }
            // Fueling fires above doesn't cost fuel
        }
    }
    // Our iterator will start at end_i + 1 and increment from there and then wrap around.
    // This guarantees it will check all neighbors, starting from a random one
    if( sheltered || windpower < 5 ) {
        const size_t end_i = static_cast<size_t>( rng( 0, neighs.size() - 1 ) );
        for( size_t i = ( end_i + 1 ) % neighs.size(), count = 0;
             count != neighs.size();
             i = ( i + 1 ) % neighs.size(), count++ ) {
            if( one_in( cur.get_field_intensity() * 2 ) ) {
                // Skip some processing to save on CPU
                continue;
            }

            tripoint &dst_p = neighs[i].first;
            maptile &dst = neighs[i].second;
            // No bounds checking here: we'll treat the invalid neighbors as valid.
            // We're using the map tile wrapper, so we can treat invalid tiles as sentinels.
            // This will create small oddities on map edges, but nothing more noticeable than
            // "cut-off" that happens with bounds checks.

            if( dst.find_field( fd_fire ) ) {
                // We handled supporting fires in the section above, no need to do it here
                continue;
            }

            field_entry *nearwebfld = dst.find_field( fd_web );
            int spread_chance = 25 * ( cur.get_field_intensity() - 1 );
            if( nearwebfld ) {
                spread_chance = 50 + spread_chance / 2;
            }

            const ter_t &dster = dst.get_ter_t();
            const furn_t &dsfrn = dst.get_furn_t();
            // Allow weaker fires to spread occasionally
            const int power = cur.get_field_intensity() + one_in( 5 );
            if( can_spread && rng( 1, 100 ) < spread_chance &&
                ( in_pit == ( dster.id.id() == t_pit ) ) &&
                (
                    ( power >= 2 && ( ter_furn_has_flag( dster, dsfrn, ter_furn_flag::TFLAG_FLAMMABLE ) &&
                                      one_in( 2 ) ) ) ||
                    ( power >= 2 && ( ter_furn_has_flag( dster, dsfrn, ter_furn_flag::TFLAG_FLAMMABLE_ASH ) &&
                                      one_in( 2 ) ) ) ||
                    ( power >= 3 && ( ter_furn_has_flag( dster, dsfrn, ter_furn_flag::TFLAG_FLAMMABLE_HARD ) &&
                                      one_in( 5 ) ) ) ||
                    nearwebfld ||
                    ( one_in( 5 ) && dst.get_item_count() > 0 &&
                      here.flammable_items_at( p + eight_horizontal_neighbors[i] ) )
                ) ) {
                // Nearby open flammable ground? Set it on fire.
                // Make the new fire quite weak, so that it doesn't start jumping around instantly
                if( here.add_field( dst_p, fd_fire, 1, 2_minutes, false ) ) {
                    // Consume a bit of our fuel
                    cur.set_field_age( cur.get_field_age() + 1_minutes );
                }
                if( nearwebfld ) {
                    nearwebfld->set_field_intensity( 0 );
                }
            }
        }
    } else {
        const size_t end_i = static_cast<size_t>( rng( 0, neighbour_vec.size() - 1 ) );
        for( size_t i = ( end_i + 1 ) % neighbour_vec.size(), count = 0;
             count != neighbour_vec.size();
             i = ( i + 1 ) % neighbour_vec.size(), count++ ) {
            if( one_in( cur.get_field_intensity() * 2 ) ) {
                // Skip some processing to save on CPU
                continue;
            }

            if( neighbour_vec.empty() ) {
                continue;
            }

            tripoint &dst_p = neighs[neighbour_vec[i]].first;
            maptile &dst = neighs[neighbour_vec[i]].second;
            // No bounds checking here: we'll treat the invalid neighbors as valid.
            // We're using the map tile wrapper, so we can treat invalid tiles as sentinels.
            // This will create small oddities on map edges, but nothing more noticeable than
            // "cut-off" that happens with bounds checks.

            if( dst.find_field( fd_fire ) ) {
                // We handled supporting fires in the section above, no need to do it here
                continue;
            }

            field_entry *nearwebfld = dst.find_field( fd_web );
            int spread_chance = 25 * ( cur.get_field_intensity() - 1 );
            if( nearwebfld ) {
                spread_chance = 50 + spread_chance / 2;
            }

            const ter_t &dster = dst.get_ter_t();
            const furn_t &dsfrn = dst.get_furn_t();
            // Allow weaker fires to spread occasionally
            const int power = cur.get_field_intensity() + one_in( 5 );
            if( can_spread && rng( 1, 100 ) < spread_chance &&
                ( in_pit == ( dster.id.id() == t_pit ) ) &&
                (
                    ( power >= 2 && ( ter_furn_has_flag( dster, dsfrn, ter_furn_flag::TFLAG_FLAMMABLE ) &&
                                      one_in( 2 ) ) ) ||
                    ( power >= 2 && ( ter_furn_has_flag( dster, dsfrn, ter_furn_flag::TFLAG_FLAMMABLE_ASH ) &&
                                      one_in( 2 ) ) ) ||
                    ( power >= 3 && ( ter_furn_has_flag( dster, dsfrn, ter_furn_flag::TFLAG_FLAMMABLE_HARD ) &&
                                      one_in( 5 ) ) ) ||
                    nearwebfld ||
                    ( one_in( 5 ) && dst.get_item_count() > 0 &&
                      here.flammable_items_at( p + eight_horizontal_neighbors[i] ) )
                ) ) {
                // Nearby open flammable ground? Set it on fire.
                // Make the new fire quite weak, so that it doesn't start jumping around instantly
                if( here.add_field( dst_p, fd_fire, 1, 2_minutes, false ) ) {
                    // Consume a bit of our fuel
                    cur.set_field_age( cur.get_field_age() + 1_minutes );
                }
                if( nearwebfld ) {
                    nearwebfld->set_field_intensity( 0 );
                }
            }
        }
    }
    // Create smoke once - above us if possible, at us otherwise
    if( !ter_furn_has_flag( ter, frn, ter_furn_flag::TFLAG_SUPPRESS_SMOKE ) &&
        rng( 0, 100 - windpower ) <= smoke &&
        rng( 3, 35 ) < cur.get_field_intensity() * 10 ) {
        bool smoke_up = p.z < OVERMAP_HEIGHT;
        if( smoke_up ) {
            tripoint up{p.xy(), p.z + 1};
            if( here.has_flag_ter( ter_furn_flag::TFLAG_NO_FLOOR, up ) ) {
                here.add_field( up, fd_smoke, rng( 1, cur.get_field_intensity() ), 0_turns, false );
            } else {
                // Can't create smoke above
                smoke_up = false;
            }
        }

        if( !smoke_up ) {
            // Create thicker smoke
            here.add_field( p, fd_smoke, cur.get_field_intensity(), 0_turns, false );
        }
    }

    // Hot air is a load on the CPU
    // Don't produce too much of it if we have a lot fires nearby, they produce
    // radiant heat which does what hot air would do anyway
    if( adjacent_fires < 5 && rng( 0, 4 - adjacent_fires ) ) {
        here.create_hot_air( p, cur.get_field_intensity() );
    }
}

// This entire function makes very little sense. Why are the rules the way they are? Why does walking into some things destroy them but not others?

/*
Function: step_in_field
Triggers any active abilities a field effect would have. Fire burns you, acid melts you, etc.
If you add a field effect that interacts with the player place a case statement in the switch here.
If you wish for a field effect to do something over time (propagate, interact with terrain, etc) place it in process_subfields
*/
void map::player_in_field( Character &you )
{
    // A copy of the current field for reference. Do not add fields to it, use map::add_field
    field &curfield = get_field( you.pos() );
    // Are we inside?
    bool inside = false;
    // If we are in a vehicle figure out if we are inside (reduces effects usually)
    // and what part of the vehicle we need to deal with.
    if( you.in_vehicle ) {
        if( const optional_vpart_position vp = veh_at( you.pos() ) ) {
            inside = vp->is_inside();
        }
    }

    // Iterate through all field effects on this tile.
    // Do not remove the field with remove_field, instead set it's intensity to 0. It will be removed
    // later by the field processing, which will also adjust field_count accordingly.
    for( auto &field_list_it : curfield ) {
        field_entry &cur = field_list_it.second;
        if( !cur.is_field_alive() ) {
            continue;
        }

        // Do things based on what field effect we are currently in.
        const field_type_id ft = cur.get_field_type();
        if( ft == fd_acid ) {
            // Assume vehicles block acid damage entirely,
            // you're certainly not standing in it.
            if( !you.in_vehicle && !you.has_trait( trait_ACIDPROOF ) ) {
                int total_damage = 0;
                total_damage += burn_body_part( you, cur, bodypart_id( "foot_l" ), 2 );
                total_damage += burn_body_part( you, cur, bodypart_id( "foot_r" ), 2 );
                const bool on_ground = you.is_on_ground();
                if( on_ground ) {
                    // Apply the effect to the remaining body parts
                    total_damage += burn_body_part( you, cur, bodypart_id( "leg_l" ), 2 );
                    total_damage += burn_body_part( you, cur, bodypart_id( "leg_r" ), 2 );
                    total_damage += burn_body_part( you, cur, bodypart_id( "hand_l" ), 2 );
                    total_damage += burn_body_part( you, cur, bodypart_id( "hand_r" ), 2 );
                    total_damage += burn_body_part( you, cur, bodypart_id( "torso" ), 2 );
                    // Less arms = less ability to keep upright
                    if( ( !you.has_two_arms_lifting() && one_in( 4 ) ) || one_in( 2 ) ) {
                        total_damage += burn_body_part( you, cur, bodypart_id( "arm_l" ), 1 );
                        total_damage += burn_body_part( you, cur, bodypart_id( "arm_r" ), 1 );
                        total_damage += burn_body_part( you, cur, bodypart_id( "head" ), 1 );
                    }
                }

                if( on_ground && total_damage > 0 ) {
                    you.add_msg_player_or_npc( m_bad, _( "The acid burns your body!" ),
                                               _( "The acid burns <npcname>s body!" ) );
                } else if( total_damage > 0 ) {
                    you.add_msg_player_or_npc( m_bad, _( "The acid burns your legs and feet!" ),
                                               _( "The acid burns <npcname>s legs and feet!" ) );
                } else if( on_ground ) {
                    you.add_msg_if_player( m_warning, _( "You're lying in a pool of acid" ) );
                } else {
                    you.add_msg_if_player( m_warning, _( "You're standing in a pool of acid" ) );
                }

                you.check_dead_state();
            }
        }
        if( ft == fd_sap ) {
            // Sap does nothing to cars.
            if( !you.in_vehicle ) {
                // Use up sap.
                mod_field_intensity( you.pos(), ft, -1 );
            }
        }
        if( ft == fd_sludge ) {
            // Sludge is on the ground, but you are above the ground when boarded on a vehicle
            if( !you.has_trait( trait_GASTROPOD_FOOT ) && ( !you.in_vehicle ) ) {
                you.add_msg_if_player( m_bad, _( "The sludge is thick and sticky.  You struggle to pull free." ) );
                you.moves -= cur.get_field_intensity() * 300;
                cur.set_field_intensity( 0 );
            }
        }
        if( ft == fd_fire ) {
            // Heatsink or suit prevents ALL fire damage.
            if( !you.has_flag( json_flag_HEATSINK ) && !you.is_wearing( itype_rm13_armor_on ) ) {

                // To modify power of a field based on... whatever is relevant for the effect.
                int adjusted_intensity = cur.get_field_intensity();
                // Burn the player. Less so if you are in a car or ON a car.
                if( you.in_vehicle ) {
                    if( inside ) {
                        adjusted_intensity -= 2;
                    } else {
                        adjusted_intensity -= 1;
                    }
                }

                if( adjusted_intensity >= 1 ) {
                    // Burn message by intensity
                    static const std::array<std::string, 4> player_burn_msg = { {
                            translate_marker( "You burn your legs and feet!" ),
                            translate_marker( "You're burning up!" ),
                            translate_marker( "You're set ablaze!" ),
                            translate_marker( "Your whole body is burning!" )
                        }
                    };
                    static const std::array<std::string, 4> npc_burn_msg = { {
                            translate_marker( "<npcname> burns their legs and feet!" ),
                            translate_marker( "<npcname> is burning up!" ),
                            translate_marker( "<npcname> is set ablaze!" ),
                            translate_marker( "<npcname>s whole body is burning!" )
                        }
                    };
                    static const std::array<std::string, 4> player_warn_msg = { {
                            translate_marker( "You're standing in a fire!" ),
                            translate_marker( "You're waist-deep in a fire!" ),
                            translate_marker( "You're surrounded by raging fire!" ),
                            translate_marker( "You're lying in fire!" )
                        }
                    };

                    const int burn_min = adjusted_intensity;
                    const int burn_max = 3 * adjusted_intensity + 3;
                    std::list<bodypart_id> parts_burned;
                    int msg_num = adjusted_intensity - 1;
                    if( !you.is_on_ground() ) {
                        switch( adjusted_intensity ) {
                            case 3:
                                parts_burned.emplace_back( "hand_l" );
                                parts_burned.emplace_back( "hand_r" );
                                parts_burned.emplace_back( "arm_l" );
                                parts_burned.emplace_back( "arm_r" );
                            /* fallthrough */
                            case 2:
                                parts_burned.emplace_back( "torso" );
                            /* fallthrough */
                            case 1:
                                parts_burned.emplace_back( "foot_l" );
                                parts_burned.emplace_back( "foot_r" );
                                parts_burned.emplace_back( "leg_l" );
                                parts_burned.emplace_back( "leg_r" );
                        }
                    } else {
                        // Lying in the fire is BAAAD news, hits every body part.
                        msg_num = 3;
                        const std::vector<bodypart_id> all_parts = you.get_all_body_parts();
                        parts_burned.assign( all_parts.begin(), all_parts.end() );
                    }

                    int total_damage = 0;
                    for( const bodypart_id &part_burned : parts_burned ) {
                        const dealt_damage_instance dealt = you.deal_damage( nullptr, part_burned,
                                                            damage_instance( damage_type::HEAT, rng( burn_min, burn_max ) ) );
                        total_damage += dealt.type_damage( damage_type::HEAT );
                    }
                    if( total_damage > 0 ) {
                        you.add_msg_player_or_npc( m_bad, _( player_burn_msg[msg_num] ), _( npc_burn_msg[msg_num] ) );
                    } else {
                        you.add_msg_if_player( m_warning, _( player_warn_msg[msg_num] ) );
                    }
                    you.check_dead_state();
                }
            }

        }
        if( ft == fd_tear_gas ) {
            // Tear gas will both give you teargas disease and/or blind you.
            if( ( cur.get_field_intensity() > 1 || !one_in( 3 ) ) && ( !inside || one_in( 3 ) ) ) {
                you.add_env_effect( effect_teargas, bodypart_id( "mouth" ), 5, 20_seconds );
            }
            if( cur.get_field_intensity() > 1 && ( !inside || one_in( 3 ) ) ) {
                you.add_env_effect( effect_blind, bodypart_id( "eyes" ), cur.get_field_intensity() * 2,
                                    10_seconds );
            }
        }
        if( ft == fd_fungal_haze ) {
            if( !you.has_trait( trait_M_IMMUNE ) && ( !inside || one_in( 4 ) ) ) {
                you.add_env_effect( effect_fungus, bodypart_id( "mouth" ), 4, 10_minutes, true );
                you.add_env_effect( effect_fungus, bodypart_id( "eyes" ), 4, 10_minutes, true );
            }
        }

        if( cur.get_intensity_level().extra_radiation_min > 0 ) {
            const field_intensity_level &int_level = cur.get_intensity_level();
            // Get irradiated by the nuclear fallout.
            const float rads = rng( int_level.extra_radiation_min + 1,
                                    int_level.extra_radiation_max * ( int_level.extra_radiation_max + 1 ) );
            const bool rad_proof = !you.irradiate( rads );
            // TODO: Reduce damage for rad resistant?
            if( int_level.extra_radiation_min > 0 && !rad_proof ) {
                you.add_msg_if_player( m_bad, int_level.radiation_hurt_message.translated() );
                you.hurtall( rng( int_level.radiation_hurt_damage_min, int_level.radiation_hurt_damage_max ),
                             nullptr );
            }
        }
        if( ft == fd_flame_burst ) {
            // A burst of flame? Only hits the legs and torso.
            if( !inside ) {
                // Fireballs can't touch you inside a car.
                // Heatsink or suit stops fire.
                if( !you.has_flag( json_flag_HEATSINK ) &&
                    !you.is_wearing( itype_rm13_armor_on ) ) {
                    you.add_msg_player_or_npc( m_bad, _( "You're torched by flames!" ),
                                               _( "<npcname> is torched by flames!" ) );
                    you.deal_damage( nullptr, bodypart_id( "leg_l" ), damage_instance( damage_type::HEAT, rng( 2,
                                     6 ) ) );
                    you.deal_damage( nullptr, bodypart_id( "leg_r" ), damage_instance( damage_type::HEAT, rng( 2,
                                     6 ) ) );
                    you.deal_damage( nullptr, bodypart_id( "torso" ), damage_instance( damage_type::HEAT, rng( 4,
                                     9 ) ) );
                    you.check_dead_state();
                } else {
                    you.add_msg_player_or_npc( _( "These flames do not burn you." ),
                                               _( "Those flames do not burn <npcname>." ) );
                }
            }
        }
        if( ft == fd_electricity ) {
            // Small universal damage based on intensity, only if not electroproofed.
            if( !you.is_elec_immune() ) {
                // Lower body parts will be much more likely to be hit
                // Weights based on intensity ranges:
                // Intensity 1 - 2: Feet (2)
                // Intensity 3: Feet (2), Legs (1)
                // Intensity 4: Feet (3), Legs (1)
                // Intensity 5 : Feet (3), Legs (2)
                // Intensity 6: Feet (3), Legs (2), Torso (1)
                // Intensity 7: Feet (3), Legs (2), Torso (1), Arms (1)
                // Intensity 8: Feet (3), Legs (2), Torso (2), Arms (1)
                // Intensity 9: Feet (3), Legs (2), Torso (2), Arms (1), Hands (1)
                // Intensity 10: Feet (3), Legs (2), Torso (2), Arms (1), Hands (1), Head (1)
                static const std::vector<bodypart_id> bodypart_weighted_list = {
                    body_part_foot_l, body_part_foot_r, body_part_foot_l, body_part_foot_r, body_part_leg_l, body_part_leg_r,
                    body_part_foot_l, body_part_foot_r, body_part_leg_l, body_part_leg_r, body_part_torso, body_part_torso,
                    body_part_arm_l, body_part_arm_r, body_part_torso, body_part_torso, body_part_hand_l, body_part_hand_r,
                    body_part_head, body_part_head
                };
                // If on the ground, all bodyparts can be hit
                const int bodypart_roll = you.is_on_ground() ? 20 : rng( 1, cur.get_field_intensity() * 2 );
                const int bodypart_index = clamp( bodypart_roll - 1, 0,
                                                  static_cast<int>( bodypart_weighted_list.size() ) );
                const bodypart_id hit_bodypart = bodypart_weighted_list[bodypart_index];
                // Apply damage to main body part hit
                const float main_part_damage = you.deal_damage( nullptr, hit_bodypart,
                                               damage_instance( damage_type::ELECTRIC, cur.get_field_intensity() ) ).total_damage();
                // Apply 25% of the main part damage to other body parts
                const int other_parts_damage = round( main_part_damage * 0.25f );
                if( other_parts_damage > 0 ) {
                    for( const bodypart_id &bp :
                         you.get_all_body_parts( get_body_part_flags::only_main ) ) {
                        if( bp == hit_bodypart ) {
                            continue;
                        }
                        you.apply_damage( nullptr, bp, other_parts_damage, true );
                    }
                }

                if( main_part_damage > 0 ) {
                    if( you.has_trait( trait_ELECTRORECEPTORS ) ) {
                        you.add_msg_player_or_npc( m_bad, _( "You're painfully electrocuted!" ),
                                                   _( "<npcname> is shocked!" ) );
                        you.mod_pain( main_part_damage / 2 );
                    } else {
                        you.add_msg_player_or_npc( m_bad, _( "You're shocked!" ), _( "<npcname> is shocked!" ) );
                    }
                } else {
                    you.add_msg_player_or_npc( _( "The electric cloud doesn't affect you." ),
                                               _( "The electric cloud doesn't seem to affect <npcname>." ) );
                }
            }
        }
        if( ft == fd_fatigue ) {
            // Assume the rift is on the ground for now to prevent issues with the player being unable access vehicle controls on the same tile due to teleportation.
            if( !you.in_vehicle ) {
                // Teleports you... somewhere.
                if( rng( 0, 2 ) < cur.get_field_intensity() && you.is_avatar() ) {
                    add_msg( m_bad, _( "You're violently teleported!" ) );
                    you.hurtall( cur.get_field_intensity(), nullptr );
                    teleport::teleport( you );
                }
            }
        }
        // Why do these get removed???
        // Stepping on a shock vent shuts it down.
        if( ft == fd_shock_vent || ft == fd_acid_vent ) {
            cur.set_field_intensity( 0 );
        }
        if( ft == fd_bees ) {
            // Player is immune to bees while underwater.
            if( !you.is_underwater() ) {
                const int intensity = cur.get_field_intensity();
                // Bees will try to sting you in random body parts, up to 8 times.
                for( int i = 0; i < rng( 1, 7 ); i++ ) {
                    bodypart_id bp = you.get_random_body_part();
                    int sum_cover = 0;
                    for( const item &i : you.worn ) {
                        if( i.covers( bp ) ) {
                            sum_cover += i.get_coverage( bp );
                        }
                    }
                    // Get stung if [clothing on a body part isn't thick enough (like t-shirt) OR clothing covers less than 100% of body part]
                    // AND clothing on affected body part has low environmental protection value
                    if( ( you.get_armor_cut( bp ) <= 1 || ( sum_cover < 100 && x_in_y( 100 - sum_cover, 100 ) ) ) &&
                        you.add_env_effect( effect_stung, bp, intensity, 9_minutes ) ) {
                        you.add_msg_if_player( m_bad, _( "The bees sting you in %s!" ),
                                               body_part_name_accusative( bp ) );
                    }
                }
            }
        }
        if( ft == fd_incendiary ) {
            // Mysterious incendiary substance melts you horribly.
            if( you.has_trait( trait_M_SKIN2 ) ||
                you.has_trait( trait_M_SKIN3 ) ||
                cur.get_field_intensity() == 1 ) {
                you.add_msg_player_or_npc( m_bad, _( "The incendiary burns you!" ),
                                           _( "The incendiary burns <npcname>!" ) );
                you.hurtall( rng( 1, 3 ), nullptr );
            } else {
                you.add_msg_player_or_npc( m_bad, _( "The incendiary melts into your skin!" ),
                                           _( "The incendiary melts into <npcname>s skin!" ) );
                you.add_effect( effect_onfire, 8_turns, bodypart_id( "torso" ) );
                you.hurtall( rng( 2, 6 ), nullptr );
            }
        }
        // Both gases are unhealthy and become deadly if you cross a related threshold.
        if( ft == fd_fungicidal_gas || ft == fd_insecticidal_gas ) {
            // The gas won't harm you inside a vehicle.
            if( !inside ) {
                // Full body suits protect you from the effects of the gas.
                if( !( you.worn_with_flag( STATIC( flag_id( "GAS_PROOF" ) ) ) &&
                       you.get_env_resist( bodypart_id( "mouth" ) ) >= 15 &&
                       you.get_env_resist( bodypart_id( "eyes" ) ) >= 15 ) ) {
                    const int intensity = cur.get_field_intensity();
                    bool inhaled = you.add_env_effect( effect_poison, bodypart_id( "mouth" ), 5,
                                                       intensity * 1_minutes );
                    if( you.has_trait( trait_THRESH_MYCUS ) || you.has_trait( trait_THRESH_MARLOSS ) ||
                        ( ft == fd_insecticidal_gas &&
                          ( you.get_highest_category() == mutation_category_INSECT ||
                            you.get_highest_category() == mutation_category_SPIDER ) ) ) {
                        inhaled |= you.add_env_effect( effect_badpoison, bodypart_id( "mouth" ), 5, intensity * 1_minutes );
                        you.hurtall( rng( intensity, intensity * 2 ), nullptr );
                        you.add_msg_if_player( m_bad, _( "The %s burns your skin." ), cur.name() );
                    }

                    if( inhaled ) {
                        you.add_msg_if_player( m_bad, _( "The %s makes you feel sick." ), cur.name() );
                    }
                }
            }
        }
        // Process npc complaints (moved here from fields processing)
        if( const int chance = std::get<0>( ft->npc_complain_data ) ) {
            if( you.is_npc() && chance > 0 && one_in( chance ) ) {
                const auto &npc_complain_data = ft->npc_complain_data;
                ( static_cast<npc *>( &you ) )->complain_about( std::get<1>( npc_complain_data ),
                        std::get<2>( npc_complain_data ),
                        std::get<3>( npc_complain_data ) );
            }
        }
    }
}

void map::creature_in_field( Creature &critter )
{
    bool in_vehicle = false;
    bool inside_vehicle = false;
    if( critter.is_monster() ) {
        monster_in_field( *static_cast<monster *>( &critter ) );
    } else {
        Character *you = critter.as_character();
        if( you ) {
            in_vehicle = you->in_vehicle;
            // If we are in a vehicle figure out if we are inside (reduces effects usually)
            // and what part of the vehicle we need to deal with.
            if( in_vehicle ) {
                if( const optional_vpart_position vp = veh_at( you->pos() ) ) {
                    if( vp->is_inside() ) {
                        inside_vehicle = true;
                    }
                }
            }
            player_in_field( *you );
        }
    }

    field &curfield = get_field( critter.pos() );
    for( auto &field_entry_it : curfield ) {
        field_entry &cur_field_entry = field_entry_it.second;
        if( !cur_field_entry.is_field_alive() ) {
            continue;
        }
        const field_type_id cur_field_id = cur_field_entry.get_field_type();

        for( const auto &fe : cur_field_entry.get_intensity_level().field_effects ) {
            if( in_vehicle && fe.immune_in_vehicle ) {
                continue;
            }
            if( inside_vehicle && fe.immune_inside_vehicle ) {
                continue;
            }
            if( !inside_vehicle && fe.immune_outside_vehicle ) {
                continue;
            }
            if( in_vehicle && !one_in( fe.chance_in_vehicle ) ) {
                continue;
            }
            if( inside_vehicle && !one_in( fe.chance_inside_vehicle ) ) {
                continue;
            }
            if( !inside_vehicle && !one_in( fe.chance_outside_vehicle ) ) {
                continue;
            }

            const effect field_fx = fe.get_effect();
            if( critter.is_immune_field( cur_field_id ) || critter.is_immune_effect( field_fx.get_id() ) ) {
                continue;
            }
            bool effect_added = false;
            if( fe.is_environmental ) {
                effect_added = critter.add_env_effect( fe.id, fe.bp.id(), fe.intensity,  fe.get_duration() );
            } else {
                effect_added = true;
                critter.add_effect( field_fx.get_id(), field_fx.get_duration(), field_fx.get_bp(),
                                    field_fx.is_permanent(), field_fx.get_intensity() );
            }
            if( effect_added ) {
                critter.add_msg_player_or_npc( fe.env_message_type, fe.get_message(), fe.get_message_npc() );
            }
            if( cur_field_id->decrease_intensity_on_contact ) {
                mod_field_intensity( critter.pos(), cur_field_id, -1 );
            }
        }
    }
}

void map::monster_in_field( monster &z )
{
    if( z.digging() ) {
        // Digging monsters are immune to fields
        return;
    }
    if( veh_at( z.pos() ) ) {
        // FIXME: Immune when in a vehicle for now.
        return;
    }
    field &curfield = get_field( z.pos() );

    int dam = 0;
    // Iterate through all field effects on this tile.
    // Do not remove the field with remove_field, instead set it's intensity to 0. It will be removed
    // later by the field processing, which will also adjust field_count accordingly.
    for( auto &field_list_it : curfield ) {
        field_entry &cur = field_list_it.second;
        if( !cur.is_field_alive() ) {
            continue;
        }
        const field_type_id cur_field_type = cur.get_field_type();
        if( cur_field_type == fd_acid ) {
            if( !z.flies() ) {
                const int d = rng( cur.get_field_intensity(), cur.get_field_intensity() * 3 );
                z.deal_damage( nullptr, bodypart_id( "torso" ), damage_instance( damage_type::ACID, d ) );
                z.check_dead_state();
            }

        }
        if( cur_field_type == fd_sap ) {
            z.moves -= cur.get_field_intensity() * 5;
            mod_field_intensity( z.pos(), cur.get_field_type(), -1 );
        }
        if( cur_field_type == fd_sludge ) {
            if( !z.digs() && !z.flies() &&
                !z.has_flag( MF_SLUDGEPROOF ) ) {
                z.moves -= cur.get_field_intensity() * 300;
                cur.set_field_intensity( 0 );
            }
        }
        if( cur_field_type == fd_fire ) {
            // TODO: MATERIALS Use fire resistance
            if( z.has_flag( MF_FIREPROOF ) || z.has_flag( MF_FIREY ) ) {
                return;
            }
            // TODO: Replace the section below with proper json values
            if( z.made_of_any( Creature::cmat_flesh ) ) {
                dam += 3;
            }
            if( z.made_of( material_veggy ) ) {
                dam += 12;
            }
            if( z.made_of( phase_id::LIQUID ) || z.made_of_any( Creature::cmat_flammable ) ) {
                dam += 20;
            }
            if( z.made_of_any( Creature::cmat_flameres ) ) {
                dam += -20;
            }
            if( z.flies() ) {
                dam -= 15;
            }
            dam -= z.get_armor_type( damage_type::HEAT, bodypart_id( "torso" ) );

            if( cur.get_field_intensity() == 1 ) {
                dam += rng( 2, 6 );
            } else if( cur.get_field_intensity() == 2 ) {
                dam += rng( 6, 12 );
                if( !z.flies() ) {
                    z.moves -= 20;
                    if( dam > 0 ) {
                        z.add_effect( effect_onfire, 1_turns * rng( dam / 2, dam * 2 ) );
                    }
                }
            } else if( cur.get_field_intensity() == 3 ) {
                dam += rng( 10, 20 );
                if( !z.flies() || one_in( 3 ) ) {
                    z.moves -= 40;
                    if( dam > 0 ) {
                        z.add_effect( effect_onfire, 1_turns * rng( dam / 2, dam * 2 ) );
                    }
                }
            }
        }
        if( cur_field_type == fd_smoke ) {
            if( !z.has_flag( MF_NO_BREATHE ) ) {
                if( cur.get_field_intensity() == 3 ) {
                    z.moves -= rng( 10, 20 );
                }
                // Plants suffer from smoke even worse
                if( z.made_of( material_veggy ) ) {
                    z.moves -= rng( 1, cur.get_field_intensity() * 12 );
                }
            }

        }
        if( cur_field_type == fd_tear_gas ) {
            if( z.made_of_any( Creature::cmat_fleshnveg ) && !z.has_flag( MF_NO_BREATHE ) ) {
                if( cur.get_field_intensity() == 3 ) {
                    z.add_effect( effect_stunned, rng( 1_minutes, 2_minutes ) );
                    dam += rng( 4, 10 );
                } else if( cur.get_field_intensity() == 2 ) {
                    z.add_effect( effect_stunned, rng( 5_turns, 10_turns ) );
                    dam += rng( 2, 5 );
                } else {
                    z.add_effect( effect_stunned, rng( 1_turns, 5_turns ) );
                }
                if( z.made_of( material_veggy ) ) {
                    z.moves -= rng( cur.get_field_intensity() * 5, cur.get_field_intensity() * 12 );
                    dam += cur.get_field_intensity() * rng( 8, 14 );
                }
                if( z.has_flag( MF_SEES ) ) {
                    z.add_effect( effect_blind, cur.get_field_intensity() * 8_turns );
                }
            }

        }
        if( cur_field_type == fd_relax_gas ) {
            if( z.made_of_any( Creature::cmat_fleshnveg ) && !z.has_flag( MF_NO_BREATHE ) ) {
                z.add_effect( effect_stunned, rng( cur.get_field_intensity() * 4_turns,
                                                   cur.get_field_intensity() * 8_turns ) );
            }
        }
        if( cur_field_type == fd_dazzling ) {
            if( z.has_flag( MF_SEES ) && !z.has_flag( MF_ELECTRONIC ) ) {
                z.add_effect( effect_blind, cur.get_field_intensity() * 12_turns );
                z.add_effect( effect_stunned, cur.get_field_intensity() * rng( 5_turns, 12_turns ) );
            }

        }
        if( cur_field_type == fd_toxic_gas ) {
            if( !z.has_flag( MF_NO_BREATHE ) ) {
                dam += cur.get_field_intensity();
                z.moves -= cur.get_field_intensity();
            }

        }
        if( cur_field_type == fd_nuke_gas ) {
            if( !z.has_flag( MF_NO_BREATHE ) ) {
                if( cur.get_field_intensity() == 3 ) {
                    z.moves -= rng( 60, 120 );
                    dam += rng( 30, 50 );
                } else if( cur.get_field_intensity() == 2 ) {
                    z.moves -= rng( 20, 50 );
                    dam += rng( 10, 25 );
                } else {
                    z.moves -= rng( 0, 15 );
                    dam += rng( 0, 12 );
                }
                if( z.made_of( material_veggy ) ) {
                    z.moves -= rng( cur.get_field_intensity() * 5, cur.get_field_intensity() * 12 );
                    dam *= cur.get_field_intensity();
                }
            }

        }
        if( cur_field_type == fd_flame_burst ) {
            // TODO: MATERIALS Use fire resistance
            if( z.has_flag( MF_FIREPROOF ) || z.has_flag( MF_FIREY ) ) {
                return;
            }
            if( z.made_of_any( Creature::cmat_flesh ) ) {
                dam += 3;
            }
            if( z.made_of( material_veggy ) ) {
                dam += 12;
            }
            if( z.made_of( phase_id::LIQUID ) || z.made_of_any( Creature::cmat_flammable ) ) {
                dam += 50;
            }
            if( z.made_of_any( Creature::cmat_flameres ) ) {
                dam += -25;
            }
            dam += rng( 0, 8 );
            z.moves -= 20;
        }
        if( cur_field_type == fd_electricity ) {
            // We don't want to increase dam, but deal a separate hit so that it can apply effects
<<<<<<< HEAD
            z.deal_damage( nullptr, bodypart_id( "torso" ),
                           damage_instance( damage_type::ELECTRIC, rng( 1, cur.get_field_intensity() ) ) );
=======
            const int field_dmg = std::max( 1, rng( cur.get_field_intensity() / 2,
                                                    cur.get_field_intensity() ) );
            z.deal_damage( nullptr, bodypart_id( "torso" ), damage_instance( damage_type::ELECTRIC,
                           field_dmg ) );
>>>>>>> f8734ab5
        }
        if( cur_field_type == fd_fatigue ) {
            if( rng( 0, 2 ) < cur.get_field_intensity() ) {
                dam += cur.get_field_intensity();
                teleport::teleport( z );
            }
        }
        if( cur_field_type == fd_incendiary ) {
            // TODO: MATERIALS Use fire resistance
            if( z.has_flag( MF_FIREPROOF ) || z.has_flag( MF_FIREY ) ) {
                return;
            }
            if( z.made_of_any( Creature::cmat_flesh ) ) {
                dam += 3;
            }
            if( z.made_of( material_veggy ) ) {
                dam += 12;
            }
            if( z.made_of( phase_id::LIQUID ) || z.made_of_any( Creature::cmat_flammable ) ) {
                dam += 20;
            }
            if( z.made_of_any( Creature::cmat_flameres ) ) {
                dam += -5;
            }

            if( cur.get_field_intensity() == 1 ) {
                dam += rng( 2, 6 );
            } else if( cur.get_field_intensity() == 2 ) {
                dam += rng( 6, 12 );
                z.moves -= 20;
                if( !z.made_of( phase_id::LIQUID ) && !z.made_of_any( Creature::cmat_flameres ) ) {
                    z.add_effect( effect_onfire, rng( 8_turns, 12_turns ) );
                }
            } else if( cur.get_field_intensity() == 3 ) {
                dam += rng( 10, 20 );
                z.moves -= 40;
                if( !z.made_of( phase_id::LIQUID ) && !z.made_of_any( Creature::cmat_flameres ) ) {
                    z.add_effect( effect_onfire, rng( 12_turns, 16_turns ) );
                }
            }
        }
        if( cur_field_type == fd_fungal_haze ) {
            if( !z.type->in_species( species_FUNGUS ) &&
                !z.type->has_flag( MF_NO_BREATHE ) &&
                !z.make_fungus() ) {
                // Don't insta-kill jabberwocks, that's silly
                const int intensity = cur.get_field_intensity();
                z.moves -= rng( 10 * intensity, 30 * intensity );
                dam += rng( 0, 10 * intensity );
            }
        }
        if( cur_field_type == fd_fungicidal_gas ) {
            if( z.type->in_species( species_FUNGUS ) ) {
                const int intensity = cur.get_field_intensity();
                z.moves -= rng( 10 * intensity, 30 * intensity );
                dam += rng( 4, 7 * intensity );
            }
        }
        if( cur_field_type == fd_insecticidal_gas ) {
            if( z.made_of( material_iflesh ) && !z.has_flag( MF_INSECTICIDEPROOF ) ) {
                const int intensity = cur.get_field_intensity();
                z.moves -= rng( 10 * intensity, 30 * intensity );
                dam += rng( 4, 7 * intensity );
            }
        }
    }

    if( dam > 0 ) {
        z.apply_damage( nullptr, bodypart_id( "torso" ), dam, true );
        z.check_dead_state();
    }
}

std::tuple<maptile, maptile, maptile> map::get_wind_blockers( const int &winddirection,
        const tripoint &pos )
{
    static const std::array<std::pair<int, std::tuple< point, point, point >>, 9> outputs = {{
            { 330, std::make_tuple( point_east, point_north_east, point_south_east ) },
            { 301, std::make_tuple( point_south_east, point_east, point_south ) },
            { 240, std::make_tuple( point_south, point_south_west, point_south_east ) },
            { 211, std::make_tuple( point_south_west, point_west, point_south ) },
            { 150, std::make_tuple( point_west, point_north_west, point_south_west ) },
            { 121, std::make_tuple( point_north_west, point_north, point_west ) },
            { 60, std::make_tuple( point_north, point_north_west, point_north_east ) },
            { 31, std::make_tuple( point_north_east, point_east, point_north ) },
            { 0, std::make_tuple( point_east, point_north_east, point_south_east ) }
        }
    };

    tripoint removepoint;
    tripoint removepoint2;
    tripoint removepoint3;
    for( const std::pair<int, std::tuple< point, point, point >> &val : outputs ) {
        if( winddirection >= val.first ) {
            removepoint = pos + std::get<0>( val.second );
            removepoint2 = pos + std::get<1>( val.second );
            removepoint3 = pos + std::get<2>( val.second );
            break;
        }
    }

    const maptile remove_tile = maptile_at( removepoint );
    const maptile remove_tile2 = maptile_at( removepoint2 );
    const maptile remove_tile3 = maptile_at( removepoint3 );
    return std::make_tuple( remove_tile, remove_tile2, remove_tile3 );
}

void map::emit_field( const tripoint &pos, const emit_id &src, float mul )
{
    if( !src.is_valid() ) {
        return;
    }

    const float chance = src->chance() * mul;
    if( src.is_valid() &&  x_in_y( chance, 100 ) ) {
        const int qty = chance > 100.0f ? roll_remainder( src->qty() * chance / 100.0f ) : src->qty();
        propagate_field( pos, src->field(), qty, src->intensity() );
    }
}

void map::propagate_field( const tripoint &center, const field_type_id &type, int amount,
                           int max_intensity )
{
    using gas_blast = std::pair<float, tripoint>;
    std::priority_queue<gas_blast, std::vector<gas_blast>, pair_greater_cmp_first> open;
    std::set<tripoint> closed;
    open.push( { 0.0f, center } );

    const bool not_gas = type.obj().phase != phase_id::GAS;

    while( amount > 0 && !open.empty() ) {
        if( closed.count( open.top().second ) ) {
            open.pop();
            continue;
        }

        // All points with equal gas intensity should propagate at the same time
        std::list<gas_blast> gas_front;
        gas_front.push_back( open.top() );
        const int cur_intensity = get_field_intensity( open.top().second, type );
        open.pop();
        while( !open.empty() && get_field_intensity( open.top().second, type ) == cur_intensity ) {
            if( closed.count( open.top().second ) == 0 ) {
                gas_front.push_back( open.top() );
            }

            open.pop();
        }

        int increment = std::max<int>( 1, amount / gas_front.size() );

        while( !gas_front.empty() ) {
            gas_blast gp = random_entry_removed( gas_front );
            closed.insert( gp.second );
            const int cur_intensity = get_field_intensity( gp.second, type );
            if( cur_intensity < max_intensity ) {
                const int bonus = std::min( max_intensity - cur_intensity, increment );
                mod_field_intensity( gp.second, type, bonus );
                amount -= bonus;
            } else {
                amount--;
            }

            if( amount <= 0 ) {
                return;
            }

            static const std::array<int, 8> x_offset = {{ -1, 1,  0, 0,  1, -1, -1, 1  }};
            static const std::array<int, 8> y_offset = {{  0, 0, -1, 1, -1,  1, -1, 1  }};
            for( size_t i = 0; i < 8; i++ ) {
                tripoint pt = gp.second + point( x_offset[ i ], y_offset[ i ] );
                if( closed.count( pt ) > 0 ) {
                    continue;
                }

                if( impassable( pt ) && ( not_gas || !has_flag( ter_furn_flag::TFLAG_PERMEABLE, pt ) ) ) {
                    closed.insert( pt );
                    continue;
                }

                open.push( { static_cast<float>( rl_dist( center, pt ) ), pt } );
            }
        }
    }
}

std::vector<FieldProcessorPtr> map_field_processing::processors_for_type( const field_type &ft )
{
    std::vector<FieldProcessorPtr> processors;

    const bool intensity_upgrade_chance = std::any_of( ft.intensity_levels.begin(),
                                          ft.intensity_levels.end(),
    []( const field_intensity_level & elem ) {
        return elem.intensity_upgrade_chance > 0;
    } );
    const bool extra_radiation = std::any_of( ft.intensity_levels.begin(), ft.intensity_levels.end(),
    []( const field_intensity_level & elem ) {
        return elem.extra_radiation_max > 0;
    } );

    const bool has_monster_spawn_chance = std::any_of( ft.intensity_levels.begin(),
                                          ft.intensity_levels.end(),
    []( const field_intensity_level & elem ) {
        return elem.monster_spawn_chance > 0 && elem.monster_spawn_count > 0;
    } );

    if( intensity_upgrade_chance ) {
        processors.push_back( &field_processor_upgrade_intensity );
    }
    if( ft.underwater_age_speedup != 0_turns ) {
        processors.push_back( &field_processor_underwater_dissipation );
    }
    if( ft.apply_slime_factor > 0 ) {
        processors.push_back( &field_processor_apply_slime );
    }
    if( ft.gas_can_spread() ) {
        processors.push_back( &field_processor_spread_gas );
    }
    // Apply radiation
    if( extra_radiation ) {
        processors.push_back( &field_processor_extra_radiation );
    }
    // Apply wandering fields from vents
    if( ft.wandering_field ) {
        processors.push_back( &field_processor_wandering_field );
    }
    if( has_monster_spawn_chance ) {
        processors.push_back( &field_processor_monster_spawn );
    }
    // legacy
    if( ft.legacy_make_rubble ) {
        processors.push_back( &field_processor_make_rubble );
    }

    // Per-type processors:
    if( ft.id == fd_acid ) {
        processors.push_back( &field_processor_fd_acid );
    }
    if( ft.id == fd_extinguisher ) {
        processors.push_back( &field_processor_fd_extinguisher );
    }
    if( ft.id == fd_fire ) {
        processors.push_back( &field_processor_fd_fire );
    }
    if( ft.id == fd_fungal_haze ) {
        processors.push_back( &field_processor_fd_fungal_haze );
    }
    if( ft.id == fd_fire_vent ) {
        processors.push_back( &field_processor_fd_fire_vent );
    }
    if( ft.id == fd_flame_burst ) {
        processors.push_back( &field_processor_fd_flame_burst );
    }
    if( ft.id == fd_electricity || ft.id == fd_electricity_unlit ) {
        processors.push_back( &field_processor_fd_electricity );
    }
    if( ft.id == fd_push_items ) {
        processors.push_back( &field_processor_fd_push_items );
    }
    if( ft.id == fd_shock_vent ) {
        processors.push_back( &field_processor_fd_shock_vent );
    }
    if( ft.id == fd_acid_vent ) {
        processors.push_back( &field_processor_fd_acid_vent );
    }
    if( ft.id == fd_bees ) {
        processors.push_back( &field_processor_fd_bees );
    }
    if( ft.id == fd_incendiary ) {
        processors.push_back( &field_processor_fd_incendiary );
    }
    if( ft.id == fd_fungicidal_gas ) {
        processors.push_back( &field_processor_fd_fungicidal_gas );
    }

    return processors;
}

const field_type_str_id &map::get_applicable_electricity_field( const tripoint &p )
{
    return is_transparent( p ) ? fd_electricity : fd_electricity_unlit;
}<|MERGE_RESOLUTION|>--- conflicted
+++ resolved
@@ -2058,15 +2058,10 @@
         }
         if( cur_field_type == fd_electricity ) {
             // We don't want to increase dam, but deal a separate hit so that it can apply effects
-<<<<<<< HEAD
-            z.deal_damage( nullptr, bodypart_id( "torso" ),
-                           damage_instance( damage_type::ELECTRIC, rng( 1, cur.get_field_intensity() ) ) );
-=======
             const int field_dmg = std::max( 1, rng( cur.get_field_intensity() / 2,
                                                     cur.get_field_intensity() ) );
             z.deal_damage( nullptr, bodypart_id( "torso" ), damage_instance( damage_type::ELECTRIC,
                            field_dmg ) );
->>>>>>> f8734ab5
         }
         if( cur_field_type == fd_fatigue ) {
             if( rng( 0, 2 ) < cur.get_field_intensity() ) {
