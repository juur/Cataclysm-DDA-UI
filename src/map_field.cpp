#include <array>
#include <cmath>
#include <cstddef>
#include <algorithm>
#include <queue>
#include <tuple>
#include <iterator>
#include <list>
#include <memory>
#include <utility>
#include <vector>
#include <array>
#include <bitset>
#include <string>

#include "field.h"
#include "avatar.h"
#include "calendar.h"
#include "coordinate_conversions.h"
#include "debug.h"
#include "emit.h"
#include "enums.h"
#include "fire.h"
#include "fungal_effects.h"
#include "game.h"
#include "itype.h"
#include "map.h"
#include "map_iterator.h"
#include "mapdata.h"
#include "messages.h"
#include "monster.h"
#include "mtype.h"
#include "npc.h"
#include "overmapbuffer.h"
#include "rng.h"
#include "scent_map.h"
#include "submap.h"
#include "translations.h"
#include "vehicle.h"
#include "vpart_position.h"
#include "weather.h"
#include "bodypart.h"
#include "creature.h"
#include "damage.h"
#include "int_id.h"
#include "item.h"
#include "line.h"
#include "optional.h"
#include "player.h"
#include "pldata.h"
#include "string_id.h"
#include "units.h"
#include "type_id.h"
#include "basecamp.h"
#include "colony.h"
#include "game_constants.h"
#include "point.h"
#include "scent_block.h"

const species_id FUNGUS( "FUNGUS" );
const species_id INSECT( "INSECT" );

const efftype_id effect_badpoison( "badpoison" );
const efftype_id effect_blind( "blind" );
const efftype_id effect_corroding( "corroding" );
const efftype_id effect_fungus( "fungus" );
const efftype_id effect_onfire( "onfire" );
const efftype_id effect_poison( "poison" );
const efftype_id effect_relax_gas( "relax_gas" );
const efftype_id effect_sap( "sap" );
const efftype_id effect_smoke( "smoke" );
const efftype_id effect_stung( "stung" );
const efftype_id effect_stunned( "stunned" );
const efftype_id effect_teargas( "teargas" );
const efftype_id effect_webbed( "webbed" );

static const trait_id trait_ELECTRORECEPTORS( "ELECTRORECEPTORS" );
static const trait_id trait_M_SKIN2( "M_SKIN2" );
static const trait_id trait_M_SKIN3( "M_SKIN3" );

void map::create_burnproducts( const tripoint &p, const item &fuel, const units::mass &burned_mass )
{
    std::vector<material_id> all_mats = fuel.made_of();
    if( all_mats.empty() ) {
        return;
    }
    // Items that are multiple materials are assumed to be equal parts each.
    const units::mass by_weight = burned_mass / all_mats.size();
    for( material_id &mat : all_mats ) {
        for( auto &bp : mat->burn_products() ) {
            itype_id id = bp.first;
            // Spawning the same item as the one that was just burned is pointless
            // and leads to infinite recursion.
            if( fuel.typeId() == id ) {
                continue;
            }
            const float eff = bp.second;
            const int n = floor( eff * ( by_weight / item::find_type( id )->weight ) );

            if( n <= 0 ) {
                continue;
            }
            spawn_item( p, id, n, 1, calendar::turn );
        }
    }
}

// Use a helper for a bit less boilerplate
int map::burn_body_part( player &u, field_entry &cur, body_part bp, const int scale )
{
    int total_damage = 0;
    const int intensity = cur.get_field_intensity();
    const int damage = rng( 1, scale + intensity );
    // A bit ugly, but better than being annoyed by acid when in hazmat
    if( u.get_armor_type( DT_ACID, bp ) < damage ) {
        const dealt_damage_instance ddi = u.deal_damage( nullptr, bp, damage_instance( DT_ACID, damage ) );
        total_damage += ddi.total_damage();
    }
    // Represents acid seeping in rather than being splashed on
    u.add_env_effect( effect_corroding, bp, 2 + intensity, time_duration::from_turns( rng( 2,
                      1 + intensity ) ), bp, false, 0 );
    return total_damage;
}

bool map::process_fields()
{
    bool dirty_transparency_cache = false;
    const int minz = zlevels ? -OVERMAP_DEPTH : abs_sub.z;
    const int maxz = zlevels ? OVERMAP_HEIGHT : abs_sub.z;
    for( int z = minz; z <= maxz; z++ ) {
        bool zlev_dirty = false;
        auto &field_cache = get_cache( z ).field_cache;
        for( int x = 0; x < my_MAPSIZE; x++ ) {
            for( int y = 0; y < my_MAPSIZE; y++ ) {
                if( field_cache[ x + y * MAPSIZE ] ) {
                    submap *const current_submap = get_submap_at_grid( { x, y, z } );
                    const bool cur_dirty = process_fields_in_submap( current_submap, x, y, z );
                    zlev_dirty |= cur_dirty;
                }
            }
        }

        if( zlev_dirty ) {
            // For now, just always dirty the transparency cache
            // when a field might possibly be changed.
            // TODO: check if there are any fields(mostly fire)
            //       that frequently change, if so set the dirty
            //       flag, otherwise only set the dirty flag if
            //       something actually changed
            set_transparency_cache_dirty( z );
            dirty_transparency_cache = true;
        }
    }

    return dirty_transparency_cache;
}

bool ter_furn_has_flag( const ter_t &ter, const furn_t &furn, const ter_bitflags flag )
{
    return ter.has_flag( flag ) || furn.has_flag( flag );
}

static int ter_furn_movecost( const ter_t &ter, const furn_t &furn )
{
    if( ter.movecost == 0 ) {
        return 0;
    }

    if( furn.movecost < 0 ) {
        return 0;
    }

    return ter.movecost + furn.movecost;
}

// Wrapper to allow skipping bound checks except at the edges of the map
maptile map::maptile_has_bounds( const tripoint &p, const bool bounds_checked )
{
    if( bounds_checked ) {
        // We know that the point is in bounds
        return maptile_at_internal( p );
    }

    return maptile_at( p );
}

std::array<maptile, 8> map::get_neighbors( const tripoint &p )
{
    // Find out which edges are in the bubble
    // Where possible, do just one bounds check for all the neighbors
    const bool west = p.x > 0;
    const bool north = p.y > 0;
    const bool east = p.x < SEEX * my_MAPSIZE - 1;
    const bool south = p.y < SEEY * my_MAPSIZE - 1;
    return std::array< maptile, 8 > { {
            maptile_has_bounds( p + eight_horizontal_neighbors[0], west &&north ),
            maptile_has_bounds( p + eight_horizontal_neighbors[1], north ),
            maptile_has_bounds( p + eight_horizontal_neighbors[2], east &&north ),
            maptile_has_bounds( p + eight_horizontal_neighbors[3], west ),
            maptile_has_bounds( p + eight_horizontal_neighbors[4], east ),
            maptile_has_bounds( p + eight_horizontal_neighbors[5], west &&south ),
            maptile_has_bounds( p + eight_horizontal_neighbors[6], south ),
            maptile_has_bounds( p + eight_horizontal_neighbors[7], east &&south ),
        }
    };
}

bool map::gas_can_spread_to( field_entry &cur, const maptile &dst )
{
    const field_entry *tmpfld = dst.get_field().find_field( cur.get_field_type() );
    const ter_t &ter = dst.get_ter_t();
    const furn_t &frn = dst.get_furn_t();
    // Candidates are existing weaker fields or navigable/flagged tiles with no field.
    return ( ter_furn_movecost( ter, frn ) > 0 || ter_furn_has_flag( ter, frn, TFLAG_PERMEABLE ) ) &&
           ( tmpfld == nullptr || tmpfld->get_field_intensity() < cur.get_field_intensity() );
}

void map::gas_spread_to( field_entry &cur, maptile &dst )
{
    const field_type_id current_type = cur.get_field_type();
    const time_duration current_age = cur.get_field_age();
    const int current_intensity = cur.get_field_intensity();
    field_entry *candidate_field = dst.find_field( current_type );
    // Nearby gas grows thicker, and ages are shared.
    const time_duration age_fraction = current_age / current_intensity ;
    if( candidate_field != nullptr ) {
        candidate_field->set_field_intensity( candidate_field->get_field_intensity() + 1 );
        cur.set_field_intensity( current_intensity - 1 );
        candidate_field->set_field_age( candidate_field->get_field_age() + age_fraction );
        cur.set_field_age( current_age - age_fraction );
        // Or, just create a new field.
    } else if( dst.add_field( current_type, 1, 0_turns ) ) {
        dst.find_field( current_type )->set_field_age( age_fraction );
        cur.set_field_intensity( current_intensity - 1 );
        cur.set_field_age( current_age - age_fraction );
    }
}

void map::spread_gas( field_entry &cur, const tripoint &p, int percent_spread,
                      const time_duration &outdoor_age_speedup, scent_block &sblk )
{
    const oter_id &cur_om_ter = overmap_buffer.ter( ms_to_omt_copy( g->m.getabs( p ) ) );
    const bool sheltered = g->is_sheltered( p );
    const int winddirection = g->weather.winddirection;
    const int windpower = get_local_windpower( g->weather.windspeed, cur_om_ter, p, winddirection,
                          sheltered );
    // Reset nearby scents to zero
    for( const tripoint &tmp : points_in_radius( p, 1 ) ) {
        sblk.apply_gas( tmp );
    }

    const int current_intensity = cur.get_field_intensity();
    // Dissipate faster outdoors.
    if( is_outside( p ) ) {
        const time_duration current_age = cur.get_field_age();
        cur.set_field_age( current_age + outdoor_age_speedup );
    }

    // Bail out if we don't meet the spread chance or required intensity.
    if( current_intensity <= 1 || rng( 1, 100 - windpower ) > percent_spread ) {
        return;
    }

    // First check if we can fall
    // TODO: Make fall and rise chances parameters to enable heavy/light gas
    if( zlevels && p.z > -OVERMAP_DEPTH ) {
        const tripoint down{ p.x, p.y, p.z - 1 };
        maptile down_tile = maptile_at_internal( down );
        if( gas_can_spread_to( cur, down_tile ) && valid_move( p, down, true, true ) ) {
            gas_spread_to( cur, down_tile );
            return;
        }
    }

    auto neighs = get_neighbors( p );
    size_t end_it = static_cast<size_t>( rng( 0, neighs.size() - 1 ) );
    std::vector<size_t> spread;
    std::vector<maptile> neighbour_vec;
    // Then, spread to a nearby point.
    // If not possible (or randomly), try to spread up
    // Wind direction will block the field spreading into the wind.
    spread.reserve( 8 );
    // Start at end_it + 1, then wrap around until all elements have been processed.
    for( size_t i = ( end_it + 1 ) % neighs.size(), count = 0 ;
         count != neighs.size();
         i = ( i + 1 ) % neighs.size(), count++ ) {
        const auto &neigh = neighs[i];
        if( gas_can_spread_to( cur, neigh ) ) {
            spread.push_back( i );
        }
    }
    auto maptiles = get_wind_blockers( winddirection, p );
    // Three map tiles that are facing the wind direction.
    const maptile remove_tile = std::get<0>( maptiles );
    const maptile remove_tile2 = std::get<1>( maptiles );
    const maptile remove_tile3 = std::get<2>( maptiles );
    if( !zlevels || one_in( spread.size() ) ) {
        // Construct the destination from offset and p
        if( g->is_sheltered( p ) || windpower < 5 ) {
            gas_spread_to( cur, neighs[ random_entry( spread ) ] );
        } else {
            end_it = static_cast<size_t>( rng( 0, neighs.size() - 1 ) );
            // Start at end_it + 1, then wrap around until all elements have been processed.
            for( size_t i = ( end_it + 1 ) % neighs.size(), count = 0 ;
                 count != neighs.size();
                 i = ( i + 1 ) % neighs.size(), count++ ) {
                const auto &neigh = neighs[i];
                if( ( neigh.x != remove_tile.x && neigh.y != remove_tile.y ) ||
                    ( neigh.x != remove_tile2.x && neigh.y != remove_tile2.y ) ||
                    ( neigh.x != remove_tile3.x && neigh.y != remove_tile3.y ) ) {
                    neighbour_vec.push_back( neigh );
                } else if( x_in_y( 1, std::max( 2, windpower ) ) ) {
                    neighbour_vec.push_back( neigh );
                }
            }
            if( !neighbour_vec.empty() ) {
                gas_spread_to( cur, neighbour_vec[rng( 0, neighbour_vec.size() - 1 )] );
            }
        }
    } else if( zlevels && p.z < OVERMAP_HEIGHT ) {
        const tripoint up{ p.x, p.y, p.z + 1 };
        maptile up_tile = maptile_at_internal( up );
        if( gas_can_spread_to( cur, up_tile ) && valid_move( p, up, true, true ) ) {
            gas_spread_to( cur, up_tile );
        }
    }
}

/*
Helper function that encapsulates the logic involved in creating hot air.
*/
void map::create_hot_air( const tripoint &p, int intensity )
{
    field_type_id hot_air;
    switch( intensity ) {
        case 1:
            hot_air = fd_hot_air1;
            break;
        case 2:
            hot_air = fd_hot_air2;
            break;
        case 3:
            hot_air = fd_hot_air3;
            break;
        case 4:
            hot_air = fd_hot_air4;
            break;
        default:
            debugmsg( "Tried to spread hot air with intensity %d", intensity );
            return;
    }

    for( int counter = 0; counter < 5; counter++ ) {
        tripoint dst( p.x + rng( -1, 1 ), p.y + rng( -1, 1 ), p.z );
        add_field( dst, hot_air, 1 );
    }
}

/*
Function: process_fields_in_submap
Iterates over every field on every tile of the given submap given as parameter.
This is the general update function for field effects. This should only be called once per game turn.
If you need to insert a new field behavior per unit time add a case statement in the switch below.
*/
bool map::process_fields_in_submap( submap *const current_submap,
                                    const int submap_x, const int submap_y, const int submap_z )
{
    scent_block sblk( submap_x, submap_y, submap_z, g->scent );

    // This should be true only when the field changes transparency
    // More correctly: not just when the field is opaque, but when it changes state
    // to a more/less transparent one, or creates a non-transparent field nearby
    bool dirty_transparency_cache = false;
    // Holds m.field_at(x,y).find_field(fd_some_field) type returns.
    // Just to avoid typing that long string for a temp value.
    field_entry *tmpfld = nullptr;

    tripoint thep;
    thep.z = submap_z;

    // Initialize the map tile wrapper
    maptile map_tile( current_submap, 0, 0 );
    size_t &locx = map_tile.x;
    size_t &locy = map_tile.y;
    // Loop through all tiles in this submap indicated by current_submap
    for( locx = 0; locx < SEEX; locx++ ) {
        for( locy = 0; locy < SEEY; locy++ ) {
            // This is a translation from local coordinates to submap coordinates.
            // All submaps are in one long 1d array.
            thep.x = locx + submap_x * SEEX;
            thep.y = locy + submap_y * SEEY;
            // A const reference to the tripoint above, so that the code below doesn't accidentally change it
            const tripoint &p = thep;
            // Get a reference to the field variable from the submap;
            // contains all the pointers to the real field effects.
            field &curfield = current_submap->fld[locx][locy];
            for( auto it = curfield.begin(); it != curfield.end(); ) {
                // Iterating through all field effects in the submap's field.
                field_entry &cur = it->second;
                // The field might have been killed by processing a neighbor field
                if( !cur.is_field_alive() ) {
                    if( !cur.get_field_type().obj().get_transparent( cur.get_field_intensity() - 1 ) ) {
                        dirty_transparency_cache = true;
                    }
                    --current_submap->field_count;
                    curfield.remove_field( it++ );
                    continue;
                }

                // Holds cur.get_field_type() as that is what the old system used before rewrite.
                field_type_id curtype = cur.get_field_type();
                // Again, legacy support in the event someone Mods set_field_intensity to allow more values.
                if( cur.get_field_intensity() > 3 || cur.get_field_intensity() < 1 ) {
                    debugmsg( "Whoooooa intensity of %d", cur.get_field_intensity() );
                }

                // Don't process "newborn" fields. This gives the player time to run if they need to.
                if( cur.get_field_age() == 0_turns ) {
                    curtype = fd_null;
                }

                int part;
                const ter_t &ter = map_tile.get_ter_t();
                // Dissipate faster in water
                if( ter.has_flag( TFLAG_SWIMMABLE ) ) {
                    cur.mod_field_age( cur.get_underwater_age_speedup() );
                }
                if( curtype == fd_acid ) {
                    // Try to fall by a z-level
                    if( !zlevels || p.z <= -OVERMAP_DEPTH ) {
                        break;
                    }

                    tripoint dst{ p.x, p.y, p.z - 1 };
                    if( valid_move( p, dst, true, true ) ) {
                        maptile dst_tile = maptile_at_internal( dst );
                        field_entry *acid_there = dst_tile.find_field( fd_acid );
                        if( acid_there == nullptr ) {
                            dst_tile.add_field( fd_acid, cur.get_field_intensity(), cur.get_field_age() );
                        } else {
                            // Math can be a bit off,
                            // but "boiling" falling acid can be allowed to be stronger
                            // than acid that just lies there
                            const int sum_intensity = cur.get_field_intensity() + acid_there->get_field_intensity();
                            const int new_intensity = std::min( 3, sum_intensity );
                            // No way to get precise elapsed time, let's always reset
                            // Allow falling acid to last longer than regular acid to show it off
                            const time_duration new_age = -1_minutes * ( sum_intensity - new_intensity );
                            acid_there->set_field_intensity( new_intensity );
                            acid_there->set_field_age( new_age );
                        }

                        // Set ourselves up for removal
                        cur.set_field_intensity( 0 );
                    }

                    // TODO: Allow spreading to the sides if age < 0 && intensity == 3
                }
                if( curtype == fd_slime ) {
                    sblk.apply_slime( p, cur.get_field_intensity() * 10 );
                }
                if( curtype == fd_plasma || curtype == fd_laser ) {
                    dirty_transparency_cache = true;
                }
                if( curtype == fd_fire ) {
                    // Entire objects for ter/frn for flags
                    const oter_id &cur_om_ter = overmap_buffer.ter( ms_to_omt_copy( g->m.getabs( p ) ) );
                    bool sheltered = g->is_sheltered( p );
                    int winddirection = g->weather.winddirection;
                    int windpower = get_local_windpower( g->weather.windspeed, cur_om_ter, p, winddirection,
                                                         sheltered );
                    const ter_t &ter = map_tile.get_ter_t();
                    const furn_t &frn = map_tile.get_furn_t();

                    // We've got ter/furn cached, so let's use that
                    const bool is_sealed = ter_furn_has_flag( ter, frn, TFLAG_SEALED ) &&
                                           !ter_furn_has_flag( ter, frn, TFLAG_ALLOW_FIELD_EFFECT );
                    // Smoke generation probability, consumed items count
                    int smoke = 0;
                    int consumed = 0;
                    // How much time to add to the fire's life due to burned items/terrain/furniture
                    time_duration time_added = 0_turns;
                    // Checks if the fire can spread
                    const bool can_spread = !ter_furn_has_flag( ter, frn, TFLAG_FIRE_CONTAINER );
                    // If the flames are in furniture with fire_container flag like brazier or oven,
                    // they're fully contained, so skip consuming terrain
                    const bool can_burn = ( ter.is_flammable() || frn.is_flammable() ) &&
                                          !ter_furn_has_flag( ter, frn, TFLAG_FIRE_CONTAINER );
                    // The huge indent below should probably be somehow moved away from here
                    // without forcing the function to use i_at( p ) for fires without items
                    if( !is_sealed && map_tile.get_item_count() > 0 ) {
                        map_stack items_here = i_at( p );
                        std::vector<item> new_content;
                        for( auto explosive = items_here.begin(); explosive != items_here.end(); ) {
                            if( explosive->will_explode_in_fire() ) {
                                // We need to make a copy because the iterator validity is not predictable
                                item copy = *explosive;
                                explosive = items_here.erase( explosive );
                                if( copy.detonate( p, new_content ) ) {
                                    // Need to restart, iterators may not be valid
                                    explosive = items_here.begin();
                                }
                            } else {
                                ++explosive;
                            }
                        }

                        fire_data frd( cur.get_field_intensity(), !can_spread );
                        // The highest # of items this fire can remove in one turn
                        int max_consume = cur.get_field_intensity() * 2;

                        for( auto fuel = items_here.begin(); fuel != items_here.end() && consumed < max_consume; ) {
                            // `item::burn` modifies the charges in order to simulate some of them getting
                            // destroyed by the fire, this changes the item weight, but may not actually
                            // destroy it. We need to spawn products anyway.
                            const units::mass old_weight = fuel->weight( false );
                            bool destroyed = fuel->burn( frd );
                            // If the item is considered destroyed, it may have negative charge count,
                            // see `item::burn?. This in turn means `item::weight` returns a negative value,
                            // which we can not use, so only call `weight` when it's still an existing item.
                            const units::mass new_weight = destroyed ? 0_gram : fuel->weight( false );
                            if( old_weight != new_weight ) {
                                create_burnproducts( p, *fuel, old_weight - new_weight );
                            }

                            if( destroyed ) {
                                // If we decided the item was destroyed by fire, remove it.
                                // But remember its contents, except for irremovable mods, if any
                                std::copy( fuel->contents.begin(), fuel->contents.end(),
                                           std::back_inserter( new_content ) );
                                new_content.erase( std::remove_if( new_content.begin(), new_content.end(), [&]( const item & i ) {
                                    return i.is_irremovable();
                                } ), new_content.end() );
                                fuel = items_here.erase( fuel );
                                consumed++;
                            } else {
                                ++fuel;
                            }
                        }

                        spawn_items( p, new_content );
                        smoke = roll_remainder( frd.smoke_produced );
                        time_added = 1_turns * roll_remainder( frd.fuel_produced );
                    }

                    // Get the part of the vehicle in the fire (_internal skips the boundary check)
                    vehicle *veh = veh_at_internal( p, part );
                    if( veh != nullptr ) {
                        veh->damage( part, cur.get_field_intensity() * 10, DT_HEAT, true );
                        // Damage the vehicle in the fire.
                    }
                    if( can_burn ) {
                        if( ter.has_flag( TFLAG_SWIMMABLE ) ) {
                            // Flames die quickly on water
                            cur.set_field_age( cur.get_field_age() + 4_minutes );
                        }

                        // Consume the terrain we're on
                        if( ter_furn_has_flag( ter, frn, TFLAG_FLAMMABLE ) ) {
                            // The fire feeds on the ground itself until max intensity.
                            time_added += 1_turns * ( 5 - cur.get_field_intensity() );
                            smoke += 2;
                            smoke += static_cast<int>( windpower / 5 );
                            if( cur.get_field_intensity() > 1 &&
                                one_in( 200 - cur.get_field_intensity() * 50 ) ) {
                                destroy( p, false );
                            }

                        } else if( ter_furn_has_flag( ter, frn, TFLAG_FLAMMABLE_HARD ) &&
                                   one_in( 3 ) ) {
                            // The fire feeds on the ground itself until max intensity.
                            time_added += 1_turns * ( 4 - cur.get_field_intensity() );
                            smoke += 2;
                            smoke += static_cast<int>( windpower / 5 );
                            if( cur.get_field_intensity() > 1 &&
                                one_in( 200 - cur.get_field_intensity() * 50 ) ) {
                                destroy( p, false );
                            }

                        } else if( ter.has_flag( TFLAG_FLAMMABLE_ASH ) ) {
                            // The fire feeds on the ground itself until max intensity.
                            time_added += 1_turns * ( 5 - cur.get_field_intensity() );
                            smoke += 2;
                            smoke += static_cast<int>( windpower / 5 );
                            if( cur.get_field_intensity() > 1 &&
                                one_in( 200 - cur.get_field_intensity() * 50 ) ) {
                                if( p.z > 0 ) {
                                    // We're in the air
                                    ter_set( p, t_open_air );
                                } else {
                                    ter_set( p, t_dirt );
                                }
                            }

                        } else if( frn.has_flag( TFLAG_FLAMMABLE_ASH ) ) {
                            // The fire feeds on the ground itself until max intensity.
                            time_added += 1_turns * ( 5 - cur.get_field_intensity() );
                            smoke += 2;
                            smoke += static_cast<int>( windpower / 5 );
                            if( cur.get_field_intensity() > 1 &&
                                one_in( 200 - cur.get_field_intensity() * 50 ) ) {
                                furn_set( p, f_ash );
                                add_item_or_charges( p, item( "ash" ) );
                            }

                        } else if( ter.has_flag( TFLAG_NO_FLOOR ) && zlevels && p.z > -OVERMAP_DEPTH ) {
                            // We're hanging in the air - let's fall down
                            tripoint dst{ p.x, p.y, p.z - 1 };
                            if( valid_move( p, dst, true, true ) ) {
                                maptile dst_tile = maptile_at_internal( dst );
                                field_entry *fire_there = dst_tile.find_field( fd_fire );
                                if( fire_there == nullptr ) {
                                    dst_tile.add_field( fd_fire, 1, 0_turns );
                                    cur.set_field_intensity( cur.get_field_intensity() - 1 );
                                } else {
                                    // Don't fuel raging fires or they'll burn forever
                                    // as they can produce small fires above themselves
                                    int new_intensity = std::max( cur.get_field_intensity(),
                                                                  fire_there->get_field_intensity() );
                                    // Allow smaller fires to combine
                                    if( new_intensity < 3 &&
                                        cur.get_field_intensity() == fire_there->get_field_intensity() ) {
                                        new_intensity++;
                                    }
                                    fire_there->set_field_intensity( new_intensity );
                                    // A raging fire below us can support us for a while
                                    // Otherwise decay and decay fast
                                    if( new_intensity < 3 || one_in( 10 ) ) {
                                        cur.set_field_intensity( cur.get_field_intensity() - 1 );
                                    }
                                }
                                break;
                            }
                        }
                    }
                    // Lower age is a longer lasting fire
                    if( time_added != 0_turns ) {
                        cur.set_field_age( cur.get_field_age() - time_added );
                    } else if( can_burn ) {
                        // Nothing to burn = fire should be dying out faster
                        // Drain more power from big fires, so that they stop raging over nothing
                        // Except for fires on stoves and fireplaces, those are made to keep the fire alive
                        cur.set_field_age( cur.get_field_age() + 10_seconds * cur.get_field_intensity() );
                    }

                    // Below we will access our nearest 8 neighbors, so let's cache them now
                    // This should probably be done more globally, because large fires will re-do it a lot
                    auto neighs = get_neighbors( p );
                    // Get the neighbours that are allowed due to wind direction
                    auto maptiles = get_wind_blockers( winddirection, p );
                    maptile remove_tile = std::get<0>( maptiles );
                    maptile remove_tile2 = std::get<1>( maptiles );
                    maptile remove_tile3 = std::get<2>( maptiles );
                    std::vector<maptile> neighbour_vec;
                    size_t end_it = static_cast<size_t>( rng( 0, neighs.size() - 1 ) );
                    // Start at end_it + 1, then wrap around until all elements have been processed
                    for( size_t i = ( end_it + 1 ) % neighs.size(), count = 0;
                         count != neighs.size();
                         i = ( i + 1 ) % neighs.size(), count++ ) {
                        const auto &neigh = neighs[i];
                        if( ( neigh.x != remove_tile.x && neigh.y != remove_tile.y ) ||
                            ( neigh.x != remove_tile2.x && neigh.y != remove_tile2.y ) ||
                            ( neigh.x != remove_tile3.x && neigh.y != remove_tile3.y ) ) {
                            neighbour_vec.push_back( neigh );
                        } else if( x_in_y( 1, std::max( 2, windpower ) ) ) {
                            neighbour_vec.push_back( neigh );
                        }
                    }
                    // If the flames are in a pit, it can't spread to non-pit
                    const bool in_pit = ter.id.id() == t_pit;

                    // Count adjacent fires, to optimize out needless smoke and hot air
                    int adjacent_fires = 0;

                    // If the flames are big, they contribute to adjacent flames
                    if( can_spread ) {
                        if( cur.get_field_intensity() > 1 && one_in( 3 ) ) {
                            // Basically: Scan around for a spot,
                            // if there is more fire there, make it bigger and give it some fuel.
                            // This is how big fires spend their excess age:
                            // making other fires bigger. Flashpoint.
                            if( sheltered || windpower < 5 ) {
                                end_it = static_cast<size_t>( rng( 0, neighs.size() - 1 ) );
                                for( size_t i = ( end_it + 1 ) % neighs.size(), count = 0;
                                     count != neighs.size() && cur.get_field_age() < 0_turns;
                                     i = ( i + 1 ) % neighs.size(), count++ ) {
                                    maptile &dst = neighs[i];
                                    auto dstfld = dst.find_field( fd_fire );
                                    // If the fire exists and is weaker than ours, boost it
                                    if( dstfld != nullptr &&
                                        ( dstfld->get_field_intensity() <= cur.get_field_intensity() ||
                                          dstfld->get_field_age() > cur.get_field_age() ) &&
                                        ( in_pit == ( dst.get_ter() == t_pit ) ) ) {
                                        if( dstfld->get_field_intensity() < 2 ) {
                                            dstfld->set_field_intensity( dstfld->get_field_intensity() + 1 );
                                        }

                                        dstfld->set_field_age( dstfld->get_field_age() - 5_minutes );
                                        cur.set_field_age( cur.get_field_age() + 5_minutes );
                                    }
                                    if( dstfld != nullptr ) {
                                        adjacent_fires++;
                                    }
                                }
                            } else {
                                end_it = static_cast<size_t>( rng( 0, neighbour_vec.size() - 1 ) );
                                for( size_t i = ( end_it + 1 ) % neighbour_vec.size(), count = 0;
                                     count != neighbour_vec.size() && cur.get_field_age() < 0_turns;
                                     i = ( i + 1 ) % neighbour_vec.size(), count++ ) {
                                    maptile &dst = neighbour_vec[i];
                                    field_entry *dstfld = dst.find_field( fd_fire );
                                    // If the fire exists and is weaker than ours, boost it
                                    if( dstfld != nullptr &&
                                        ( dstfld->get_field_intensity() <= cur.get_field_intensity() ||
                                          dstfld->get_field_age() > cur.get_field_age() ) &&
                                        ( in_pit == ( dst.get_ter() == t_pit ) ) ) {
                                        if( dstfld->get_field_intensity() < 2 ) {
                                            dstfld->set_field_intensity( dstfld->get_field_intensity() + 1 );
                                        }

                                        dstfld->set_field_age( dstfld->get_field_age() - 5_minutes );
                                        cur.set_field_age( cur.get_field_age() + 5_minutes );
                                    }

                                    if( dstfld != nullptr ) {
                                        adjacent_fires++;
                                    }
                                }
                            }
                        } else if( cur.get_field_age() < 0_turns && cur.get_field_intensity() < 3 ) {
                            // See if we can grow into a stage 2/3 fire, for this
                            // burning neighbors are necessary in addition to
                            // field age < 0, or alternatively, a LOT of fuel.

                            // The maximum fire intensity is 1 for a lone fire, 2 for at least 1 neighbor,
                            // 3 for at least 2 neighbors.
                            int maximum_intensity = 1;

                            // The following logic looks a bit complex due to optimization concerns, so here are the semantics:
                            // 1. Calculate maximum field intensity based on fuel, -50 minutes is 2(medium), -500 minutes is 3(raging)
                            // 2. Calculate maximum field intensity based on neighbors, 3 neighbors is 2(medium), 7 or more neighbors is 3(raging)
                            // 3. Pick the higher maximum between 1. and 2.
                            if( cur.get_field_age() < -500_minutes ) {
                                maximum_intensity = 3;
                            } else {
                                for( auto &neigh : neighs ) {
                                    if( neigh.get_field().find_field( fd_fire ) != nullptr ) {
                                        adjacent_fires++;
                                    }
                                }
                                maximum_intensity = 1 + ( adjacent_fires >= 3 ) + ( adjacent_fires >= 7 );

                                if( maximum_intensity < 2 && cur.get_field_age() < -50_minutes ) {
                                    maximum_intensity = 2;
                                }
                            }

                            // If we consumed a lot, the flames grow higher
                            if( cur.get_field_intensity() < maximum_intensity && cur.get_field_age() < 0_turns ) {
                                // Fires under 0 age grow in size. Level 3 fires under 0 spread later on.
                                // Weaken the newly-grown fire
                                cur.set_field_intensity( cur.get_field_intensity() + 1 );
                                cur.set_field_age( cur.get_field_age() + 10_minutes * cur.get_field_intensity() );
                            }
                        }
                    }
                    // Consume adjacent fuel / terrain / webs to spread.
                    // Allow raging fires (and only raging fires) to spread up
                    // Spreading down is achieved by wrecking the walls/floor and then falling
                    if( zlevels && cur.get_field_intensity() == 3 && p.z < OVERMAP_HEIGHT ) {
                        // Let it burn through the floor
                        maptile dst = maptile_at_internal( {p.x, p.y, p.z + 1} );
                        const auto &dst_ter = dst.get_ter_t();
                        if( dst_ter.has_flag( TFLAG_NO_FLOOR ) ||
                            dst_ter.has_flag( TFLAG_FLAMMABLE ) ||
                            dst_ter.has_flag( TFLAG_FLAMMABLE_ASH ) ||
                            dst_ter.has_flag( TFLAG_FLAMMABLE_HARD ) ) {
                            field_entry *nearfire = dst.find_field( fd_fire );
                            if( nearfire != nullptr ) {
                                nearfire->set_field_age( nearfire->get_field_age() - 2_minutes );
                            } else {
                                dst.add_field( fd_fire, 1, 0_turns );
                            }
                            // Fueling fires above doesn't cost fuel
                        }
                    }
                    // Our iterator will start at end_i + 1 and increment from there and then wrap around.
                    // This guarantees it will check all neighbors, starting from a random one
                    if( sheltered || windpower < 5 ) {
                        const size_t end_i = static_cast<size_t>( rng( 0, neighs.size() - 1 ) );
                        for( size_t i = ( end_i + 1 ) % neighs.size(), count = 0;
                             count != neighs.size();
                             i = ( i + 1 ) % neighs.size(), count++ ) {
                            if( one_in( cur.get_field_intensity() * 2 ) ) {
                                // Skip some processing to save on CPU
                                continue;
                            }

                            maptile &dst = neighs[i];
                            // No bounds checking here: we'll treat the invalid neighbors as valid.
                            // We're using the map tile wrapper, so we can treat invalid tiles as sentinels.
                            // This will create small oddities on map edges, but nothing more noticeable than
                            // "cut-off" that happens with bounds checks.

                            field_entry *nearfire = dst.find_field( fd_fire );
                            if( nearfire != nullptr ) {
                                // We handled supporting fires in the section above, no need to do it here
                                continue;
                            }

                            field_entry *nearwebfld = dst.find_field( fd_web );
                            int spread_chance = 25 * ( cur.get_field_intensity() - 1 );
                            if( nearwebfld != nullptr ) {
                                spread_chance = 50 + spread_chance / 2;
                            }

                            const ter_t &dster = dst.get_ter_t();
                            const furn_t &dsfrn = dst.get_furn_t();
                            // Allow weaker fires to spread occasionally
                            const int power = cur.get_field_intensity() + one_in( 5 );
                            if( can_spread && rng( 1, 100 ) < spread_chance &&
                                ( dster.is_flammable() || dsfrn.is_flammable() ) &&
                                ( in_pit == ( dster.id.id() == t_pit ) ) &&
                                (
                                    ( power >= 3 && cur.get_field_age() < 0_turns && one_in( 20 ) ) ||
                                    ( power >= 2 && ( ter_furn_has_flag( dster, dsfrn, TFLAG_FLAMMABLE ) && one_in( 2 ) ) ) ||
                                    ( power >= 2 && ( ter_furn_has_flag( dster, dsfrn, TFLAG_FLAMMABLE_ASH ) && one_in( 2 ) ) ) ||
                                    ( power >= 3 && ( ter_furn_has_flag( dster, dsfrn, TFLAG_FLAMMABLE_HARD ) && one_in( 5 ) ) ) ||
                                    nearwebfld || ( dst.get_item_count() > 0 &&
                                                    flammable_items_at( p + eight_horizontal_neighbors[i] ) &&
                                                    one_in( 5 ) )
                                ) ) {
                                // Nearby open flammable ground? Set it on fire.
                                dst.add_field( fd_fire, 1, 0_turns );
                                tmpfld = dst.find_field( fd_fire );
                                if( tmpfld != nullptr ) {
                                    // Make the new fire quite weak, so that it doesn't start jumping around instantly
                                    tmpfld->set_field_age( 2_minutes );
                                    // Consume a bit of our fuel
                                    cur.set_field_age( cur.get_field_age() + 1_minutes );
                                }
                                if( nearwebfld ) {
                                    nearwebfld->set_field_intensity( 0 );
                                }
                            }
                        }
                    } else {
                        const size_t end_i = static_cast<size_t>( rng( 0, neighbour_vec.size() - 1 ) );
                        for( size_t i = ( end_i + 1 ) % neighbour_vec.size(), count = 0;
                             count != neighbour_vec.size();
                             i = ( i + 1 ) % neighbour_vec.size(), count++ ) {
                            if( one_in( cur.get_field_intensity() * 2 ) ) {
                                // Skip some processing to save on CPU
                                continue;
                            }

                            if( neighbour_vec.empty() ) {
                                continue;
                            }

                            maptile &dst = neighbour_vec[i];
                            // No bounds checking here: we'll treat the invalid neighbors as valid.
                            // We're using the map tile wrapper, so we can treat invalid tiles as sentinels.
                            // This will create small oddities on map edges, but nothing more noticeable than
                            // "cut-off" that happens with bounds checks.

                            field_entry *nearfire = dst.find_field( fd_fire );
                            if( nearfire != nullptr ) {
                                // We handled supporting fires in the section above, no need to do it here
                                continue;
                            }

                            field_entry *nearwebfld = dst.find_field( fd_web );
                            int spread_chance = 25 * ( cur.get_field_intensity() - 1 );
                            if( nearwebfld != nullptr ) {
                                spread_chance = 50 + spread_chance / 2;
                            }

                            const ter_t &dster = dst.get_ter_t();
                            const furn_t &dsfrn = dst.get_furn_t();
                            // Allow weaker fires to spread occasionally
                            const int power = cur.get_field_intensity() + one_in( 5 );
                            if( can_spread && rng( 1, 100 - windpower ) < spread_chance &&
                                ( dster.is_flammable() || dsfrn.is_flammable() ) &&
                                ( in_pit == ( dster.id.id() == t_pit ) ) &&
                                (
                                    ( power >= 3 && cur.get_field_age() < 0_turns && one_in( 20 ) ) ||
                                    ( power >= 2 && ( ter_furn_has_flag( dster, dsfrn, TFLAG_FLAMMABLE ) && one_in( 2 ) ) ) ||
                                    ( power >= 2 && ( ter_furn_has_flag( dster, dsfrn, TFLAG_FLAMMABLE_ASH ) && one_in( 2 ) ) ) ||
                                    ( power >= 3 && ( ter_furn_has_flag( dster, dsfrn, TFLAG_FLAMMABLE_HARD ) && one_in( 5 ) ) ) ||
                                    nearwebfld || ( dst.get_item_count() > 0 &&
                                                    flammable_items_at( p + eight_horizontal_neighbors[i] ) &&
                                                    one_in( 5 ) )
                                ) ) {
                                // Nearby open flammable ground? Set it on fire.
                                dst.add_field( fd_fire, 1, 0_turns );
                                tmpfld = dst.find_field( fd_fire );
                                if( tmpfld != nullptr ) {
                                    // Make the new fire quite weak, so that it doesn't start jumping around instantly
                                    tmpfld->set_field_age( 2_minutes );
                                    // Consume a bit of our fuel
                                    cur.set_field_age( cur.get_field_age() + 1_minutes );
                                }
                                if( nearwebfld ) {
                                    nearwebfld->set_field_intensity( 0 );
                                }
                            }
                        }
                    }
                    // Create smoke once - above us if possible, at us otherwise
                    if( !ter_furn_has_flag( ter, frn, TFLAG_SUPPRESS_SMOKE ) &&
                        rng( 0, 100 - windpower ) <= smoke &&
                        rng( 3, 35 ) < cur.get_field_intensity() * 10 ) {
                        bool smoke_up = zlevels && p.z < OVERMAP_HEIGHT;
                        if( smoke_up ) {
                            tripoint up{p.x, p.y, p.z + 1};
                            maptile dst = maptile_at_internal( up );
                            const ter_t &dst_ter = dst.get_ter_t();
                            if( dst_ter.has_flag( TFLAG_NO_FLOOR ) ) {
                                dst.add_field( fd_smoke, rng( 1, cur.get_field_intensity() ), 0_turns );
                            } else {
                                // Can't create smoke above
                                smoke_up = false;
                            }
                        }

                        if( !smoke_up ) {
                            maptile dst = maptile_at_internal( p );
                            // Create thicker smoke
                            dst.add_field( fd_smoke, cur.get_field_intensity(), 0_turns );
                        }

                        // Smoke affects transparency
                        dirty_transparency_cache = true;
                    }

                    // Hot air is a load on the CPU
                    // Don't produce too much of it if we have a lot fires nearby, they produce
                    // radiant heat which does what hot air would do anyway
                    if( adjacent_fires < 5 && rng( 0, 4 - adjacent_fires ) ) {
                        create_hot_air( p, cur.get_field_intensity() );
                    }
                }
                if( curtype == fd_smoke || curtype == fd_tear_gas ) {
                    dirty_transparency_cache = true;
                    spread_gas( cur, p, 10, 0_turns, sblk );
                }
                if( curtype == fd_relax_gas ) {
                    dirty_transparency_cache = true;
                    spread_gas( cur, p, 15, 5_minutes, sblk );
                }
                if( curtype == fd_fungal_haze ) {
                    dirty_transparency_cache = true;
                    spread_gas( cur, p, 13, 5_turns, sblk );
                    if( one_in( 10 - 2 * cur.get_field_intensity() ) ) {
                        // Haze'd terrain
                        fungal_effects( *g, g->m ).spread_fungus( p );
                    }
                }
                if( curtype == fd_toxic_gas ) {
                    dirty_transparency_cache = true;
                    spread_gas( cur, p, 30, 3_minutes, sblk );
                }

                if( curtype == fd_cigsmoke ) {
                    dirty_transparency_cache = true;
                    spread_gas( cur, p, 250, 6_minutes, sblk );
                }
                if( curtype == fd_weedsmoke ) {
                    dirty_transparency_cache = true;
                    spread_gas( cur, p, 200, 6_minutes, sblk );

                    if( one_in( 20 ) ) {
                        if( npc *const np = g->critter_at<npc>( p ) ) {
                            np->complain_about( "weed_smell", 10_minutes, "<weed_smell>" );
                        }
                    }

                }

                if( curtype == fd_methsmoke ) {
                    dirty_transparency_cache = true;
                    spread_gas( cur, p, 175, 7_minutes, sblk );
                    if( one_in( 20 ) ) {
                        if( npc *const np = g->critter_at<npc>( p ) ) {
                            np->complain_about( "meth_smell", 30_minutes, "<meth_smell>" );
                        }
                    }
                }
                if( curtype == fd_cracksmoke ) {
                    dirty_transparency_cache = true;
                    spread_gas( cur, p, 175, 8_minutes, sblk );

                    if( one_in( 20 ) ) {
                        if( npc *const np = g->critter_at<npc>( p ) ) {
                            np->complain_about( "crack_smell", 30_minutes, "<crack_smell>" );
                        }
                    }
                }
                if( curtype == fd_nuke_gas ) {
                    dirty_transparency_cache = true;
                    int extra_radiation = rng( 0, cur.get_field_intensity() );
                    adjust_radiation( p, extra_radiation );
                    spread_gas( cur, p, 15, 1_minutes, sblk );
                    break;
                }
                if( curtype == fd_cold_air1 || curtype == fd_cold_air2 ||
                    curtype == fd_cold_air3 || curtype == fd_cold_air4 ||
                    curtype == fd_hot_air1 || curtype == fd_hot_air2 ||
                    curtype == fd_hot_air3 || curtype == fd_hot_air4 ) {
                    // No transparency cache wrecking here!
                    spread_gas( cur, p, 100, 100_minutes, sblk );
                }
                if( curtype == fd_gas_vent ) {
                    dirty_transparency_cache = true;
                    for( const tripoint &pnt : points_in_radius( p, cur.get_field_intensity() - 1 ) ) {
                        field &wandering_field = get_field( pnt );
                        tmpfld = wandering_field.find_field( fd_toxic_gas );
                        if( tmpfld && tmpfld->get_field_intensity() < cur.get_field_intensity() ) {
                            tmpfld->set_field_intensity( tmpfld->get_field_intensity() + 1 );
                        } else {
                            add_field( pnt, fd_toxic_gas, cur.get_field_intensity() );
                        }
                    }
                }
                if( curtype == fd_smoke_vent ) {
                    dirty_transparency_cache = true;
                    for( const tripoint &pnt : points_in_radius( p, cur.get_field_intensity() - 1 ) ) {
                        field &wandering_field = get_field( pnt );
                        tmpfld = wandering_field.find_field( fd_smoke );
                        if( tmpfld && tmpfld->get_field_intensity() < cur.get_field_intensity() ) {
                            tmpfld->set_field_intensity( tmpfld->get_field_intensity() + 1 );
                        } else {
                            add_field( pnt, fd_smoke, cur.get_field_intensity() );
                        }
                    }
                }

                if( curtype == fd_fire_vent ) {

                    if( cur.get_field_intensity() > 1 ) {
                        if( one_in( 3 ) ) {
                            cur.set_field_intensity( cur.get_field_intensity() - 1 );
                        }
                        create_hot_air( p, cur.get_field_intensity() );
                    } else {
                        dirty_transparency_cache = true;
                        add_field( p, fd_flame_burst, 3, cur.get_field_age() );
                        cur.set_field_intensity( 0 );
                    }
                }
                if( curtype == fd_flame_burst ) {
                    if( cur.get_field_intensity() > 1 ) {
                        cur.set_field_intensity( cur.get_field_intensity() - 1 );
                        create_hot_air( p, cur.get_field_intensity() );
                    } else {
                        dirty_transparency_cache = true;
                        add_field( p, fd_fire_vent, 3, cur.get_field_age() );
                        cur.set_field_intensity( 0 );
                    }
                }
                if( curtype == fd_electricity ) {
                    // 4 in 5 chance to spread
                    if( !one_in( 5 ) ) {
                        std::vector<tripoint> valid;
                        // We're grounded
                        if( impassable( p ) && cur.get_field_intensity() > 1 ) {
                            int tries = 0;
                            tripoint pnt;
                            pnt.z = p.z;
                            while( tries < 10 && cur.get_field_age() < 5_minutes && cur.get_field_intensity() > 1 ) {
                                pnt.x = p.x + rng( -1, 1 );
                                pnt.y = p.y + rng( -1, 1 );
                                if( passable( pnt ) ) {
                                    add_field( pnt, fd_electricity, 1, cur.get_field_age() + 1_turns );
                                    cur.set_field_intensity( cur.get_field_intensity() - 1 );
                                    tries = 0;
                                } else {
                                    tries++;
                                }
                            }
                            // We're not grounded; attempt to ground
                        } else {
                            for( const tripoint &dst : points_in_radius( p, 1 ) ) {
                                // Grounded tiles first
                                if( impassable( dst ) ) {
                                    valid.push_back( dst );
                                }
                            }
                            // Spread to adjacent space, then
                            if( valid.empty() ) {
                                tripoint dst( p.x + rng( -1, 1 ), p.y + rng( -1, 1 ), p.z );
                                field_entry *elec = get_field( dst ).find_field( fd_electricity );
                                if( passable( dst ) && elec != nullptr &&
                                    elec->get_field_intensity() < 3 ) {
                                    elec->set_field_intensity( elec->get_field_intensity() + 1 );
                                    cur.set_field_intensity( cur.get_field_intensity() - 1 );
                                } else if( passable( dst ) ) {
                                    add_field( dst, fd_electricity, 1, cur.get_field_age() + 1_turns );
                                }
                                cur.set_field_intensity( cur.get_field_intensity() - 1 );
                            }
                            while( !valid.empty() && cur.get_field_intensity() > 1 ) {
                                const tripoint target = random_entry_removed( valid );
                                add_field( target, fd_electricity, 1, cur.get_field_age() + 1_turns );
                                cur.set_field_intensity( cur.get_field_intensity() - 1 );
                            }
                        }
                    }
                }
                if( curtype == fd_fatigue ) {
                    static const std::array<mtype_id, 9> monids = { {
                            mtype_id( "mon_flying_polyp" ), mtype_id( "mon_hunting_horror" ),
                            mtype_id( "mon_mi_go" ), mtype_id( "mon_yugg" ), mtype_id( "mon_gelatin" ),
                            mtype_id( "mon_flaming_eye" ), mtype_id( "mon_kreck" ), mtype_id( "mon_gracke" ),
                            mtype_id( "mon_blank" ),
                        }
                    };
                    if( cur.get_field_intensity() < 3 && calendar::once_every( 6_hours ) && one_in( 10 ) ) {
                        cur.set_field_intensity( cur.get_field_intensity() + 1 );
                        // Spawn nether creature!
                    } else if( cur.get_field_intensity() == 3 && one_in( 600 ) ) {
                        g->summon_mon( random_entry( monids ), p );
                    }
                }

                if( curtype == fd_push_items ) {
                    map_stack items = i_at( p );
                    for( auto pushee = items.begin(); pushee != items.end(); ) {
                        if( pushee->typeId() != "rock" ||
                            pushee->age() < 1_turns ) {
                            pushee++;
                        } else {
                            item tmp = *pushee;
                            tmp.set_age( 0_turns );
                            pushee = items.erase( pushee );
                            std::vector<tripoint> valid;
                            for( const tripoint &dst : points_in_radius( p, 1 ) ) {
                                if( get_field( dst, fd_push_items ) != nullptr ) {
                                    valid.push_back( dst );
                                }
                            }
                            if( !valid.empty() ) {
                                tripoint newp = random_entry( valid );
                                add_item_or_charges( newp, tmp );
                                if( g->u.pos() == newp ) {
                                    add_msg( m_bad, _( "A %s hits you!" ), tmp.tname() );
                                    body_part hit = random_body_part();
                                    g->u.deal_damage( nullptr, hit, damage_instance( DT_BASH, 6 ) );
                                    g->u.check_dead_state();
                                }

                                if( npc *const p = g->critter_at<npc>( newp ) ) {
                                    // TODO: combine with player character code above
                                    body_part hit = random_body_part();
                                    p->deal_damage( nullptr, hit, damage_instance( DT_BASH, 6 ) );
                                    if( g->u.sees( newp ) ) {
                                        add_msg( _( "A %1$s hits %2$s!" ), tmp.tname(), p->name );
                                    }
                                    p->check_dead_state();
                                } else if( monster *const mon = g->critter_at<monster>( newp ) ) {
                                    mon->apply_damage( nullptr, bp_torso, 6 - mon->get_armor_bash( bp_torso ) );
                                    if( g->u.sees( newp ) ) {
                                        add_msg( _( "A %1$s hits the %2$s!" ), tmp.tname(), mon->name() );
                                    }
                                    mon->check_dead_state();
                                }
                            }
                        }
                    }
                }
                if( curtype == fd_shock_vent ) {
                    if( cur.get_field_intensity() > 1 ) {
                        if( one_in( 5 ) ) {
                            cur.set_field_intensity( cur.get_field_intensity() - 1 );
                        }
                    } else {
                        cur.set_field_intensity( 3 );
                        int num_bolts = rng( 3, 6 );
                        for( int i = 0; i < num_bolts; i++ ) {
                            int xdir = 0;
                            int ydir = 0;
                            while( xdir == 0 && ydir == 0 ) {
                                xdir = rng( -1, 1 );
                                ydir = rng( -1, 1 );
                            }
                            int dist = rng( 4, 12 );
                            int boltx = p.x;
                            int bolty = p.y;
                            for( int n = 0; n < dist; n++ ) {
                                boltx += xdir;
                                bolty += ydir;
                                add_field( tripoint( boltx, bolty, p.z ), fd_electricity, rng( 2, 3 ) );
                                if( one_in( 4 ) ) {
                                    if( xdir == 0 ) {
                                        xdir = rng( 0, 1 ) * 2 - 1;
                                    } else {
                                        xdir = 0;
                                    }
                                }
                                if( one_in( 4 ) ) {
                                    if( ydir == 0 ) {
                                        ydir = rng( 0, 1 ) * 2 - 1;
                                    } else {
                                        ydir = 0;
                                    }
                                }
                            }
                        }
                    }
                }
                if( curtype == fd_acid_vent ) {

                    if( cur.get_field_intensity() > 1 ) {
                        if( cur.get_field_age() >= 1_minutes ) {
                            cur.set_field_intensity( cur.get_field_intensity() - 1 );
                            cur.set_field_age( 0_turns );
                        }
                    } else {
                        cur.set_field_intensity( 3 );
                        for( const tripoint &t : points_in_radius( p, 5 ) ) {
                            const field_entry *acid = get_field( t, fd_acid );
                            if( acid != nullptr && acid->get_field_intensity() == 0 ) {
                                int new_intensity = 3 - rl_dist( p, t ) / 2 + ( one_in( 3 ) ? 1 : 0 );
                                if( new_intensity > 3 ) {
                                    new_intensity = 3;
                                }
                                if( new_intensity > 0 ) {
                                    add_field( t, fd_acid, new_intensity );
                                }
                            }
                        }
                    }
                }
                if( curtype == fd_bees ) {
                    dirty_transparency_cache = true;
                    // Poor bees are vulnerable to so many other fields.
                    // TODO: maybe adjust effects based on different fields.
                    if( curfield.find_field( fd_web ) ||
                        curfield.find_field( fd_fire ) ||
                        curfield.find_field( fd_smoke ) ||
                        curfield.find_field( fd_toxic_gas ) ||
                        curfield.find_field( fd_tear_gas ) ||
                        curfield.find_field( fd_relax_gas ) ||
                        curfield.find_field( fd_nuke_gas ) ||
                        curfield.find_field( fd_gas_vent ) ||
                        curfield.find_field( fd_smoke_vent ) ||
                        curfield.find_field( fd_fungicidal_gas ) ||
                        curfield.find_field( fd_insecticidal_gas ) ||
                        curfield.find_field( fd_fire_vent ) ||
                        curfield.find_field( fd_flame_burst ) ||
                        curfield.find_field( fd_electricity ) ||
                        curfield.find_field( fd_fatigue ) ||
                        curfield.find_field( fd_shock_vent ) ||
                        curfield.find_field( fd_plasma ) ||
                        curfield.find_field( fd_laser ) ||
                        curfield.find_field( fd_dazzling ) ||
                        curfield.find_field( fd_electricity ) ||
                        curfield.find_field( fd_incendiary ) ) {
                        // Kill them at the end of processing.
                        cur.set_field_intensity( 0 );
                    } else {
                        // Bees chase the player if in range, wander randomly otherwise.
                        if( !g->u.is_underwater() &&
                            rl_dist( p, g->u.pos() ) < 10 &&
                            clear_path( p, g->u.pos(), 10, 0, 100 ) ) {

                            std::vector<point> candidate_positions =
                                squares_in_direction( p.x, p.y, g->u.posx(), g->u.posy() );
                            for( point &candidate_position : candidate_positions ) {
                                field &target_field =
                                    get_field( tripoint( candidate_position, p.z ) );
                                // Only shift if there are no bees already there.
                                // TODO: Figure out a way to merge bee fields without allowing
                                // Them to effectively move several times in a turn depending
                                // on iteration direction.
                                if( !target_field.find_field( fd_bees ) ) {
                                    add_field( tripoint( candidate_position, p.z ), fd_bees,
                                               cur.get_field_intensity(), cur.get_field_age() );
                                    cur.set_field_intensity( 0 );
                                    break;
                                }
                            }
                        } else {
                            spread_gas( cur, p, 5, 0_turns, sblk );
                        }
                    }
                }
                if( curtype == fd_incendiary ) {
                    // Needed for variable scope
                    dirty_transparency_cache = true;
                    tripoint dst( p.x + rng( -1, 1 ), p.y + rng( -1, 1 ), p.z );
                    if( has_flag( TFLAG_FLAMMABLE, dst ) ||
                        has_flag( TFLAG_FLAMMABLE_ASH, dst ) ||
                        has_flag( TFLAG_FLAMMABLE_HARD, dst ) ) {
                        add_field( dst, fd_fire, 1 );
                    }

                    // Check piles for flammable items and set those on fire
                    if( flammable_items_at( dst ) ) {
                        add_field( dst, fd_fire, 1 );
                    }

                    spread_gas( cur, p, 66, 4_minutes, sblk );
                    create_hot_air( p, cur.get_field_intensity() );
                }
                if( curtype == fd_rubble ) {
                    // Legacy Stuff
                    make_rubble( p );
                }
                if( curtype == fd_fungicidal_gas ) {
                    dirty_transparency_cache = true;
                    spread_gas( cur, p, 120, 1_minutes, sblk );
                    // Check the terrain and replace it accordingly to simulate the fungus dieing off
                    const ter_t &ter = map_tile.get_ter_t();
                    const furn_t &frn = map_tile.get_furn_t();
                    const int intensity = cur.get_field_intensity();
                    if( ter.has_flag( "FUNGUS" ) && one_in( 10 / intensity ) ) {
                        ter_set( p, t_dirt );
                    }
                    if( frn.has_flag( "FUNGUS" ) && one_in( 10 / intensity ) ) {
                        furn_set( p, f_null );
                    }
                }
                if( curtype == fd_insecticidal_gas ) {
                    dirty_transparency_cache = true;
                    spread_gas( cur, p, 120, 1_minutes, sblk );
                }

                cur.set_field_age( cur.get_field_age() + 1_turns );
                auto &fdata = cur.get_field_type().obj();
                if( fdata.half_life > 0_turns && cur.get_field_age() > 0_turns &&
                    dice( 2, to_turns<int>( cur.get_field_age() ) ) > to_turns<int>( fdata.half_life ) ) {
                    cur.set_field_age( 0_turns );
                    cur.set_field_intensity( cur.get_field_intensity() - 1 );
                }
                if( !cur.is_field_alive() ) {
                    --current_submap->field_count;
                    curfield.remove_field( it++ );
                } else {
                    ++it;
                }
            }
        }
    }
    const int minz = zlevels ? -OVERMAP_DEPTH : abs_sub.z;
    const int maxz = zlevels ? OVERMAP_HEIGHT : abs_sub.z;
    for( int z = std::max( submap_z - 1, minz ); z <= std::min( submap_z + 1, maxz ); ++z ) {
        auto &field_cache = get_cache( z ).field_cache;
        for( int y = std::max( submap_y - 1, 0 ); y <= std::min( submap_y + 1, MAPSIZE - 1 ); ++y ) {
            for( int x = std::max( submap_x - 1, 0 ); x <= std::min( submap_x + 1, MAPSIZE - 1 ); ++x ) {
                if( get_submap_at_grid( { x, y, z } )->field_count > 0 ) {
                    field_cache.set( x + y * MAPSIZE );
                } else {
                    field_cache.reset( x + y * MAPSIZE );
                }
            }
        }
    }
    sblk.commit_modifications();
    return dirty_transparency_cache;
}

// This entire function makes very little sense. Why are the rules the way they are? Why does walking into some things destroy them but not others?

/*
Function: step_in_field
Triggers any active abilities a field effect would have. Fire burns you, acid melts you, etc.
If you add a field effect that interacts with the player place a case statement in the switch here.
If you wish for a field effect to do something over time (propagate, interact with terrain, etc) place it in process_subfields
*/
void map::player_in_field( player &u )
{
    // A copy of the current field for reference. Do not add fields to it, use map::add_field
    field &curfield = get_field( u.pos() );
    // Are we inside?
    bool inside = false;
    // If we are in a vehicle figure out if we are inside (reduces effects usually)
    // and what part of the vehicle we need to deal with.
    if( u.in_vehicle ) {
        if( const optional_vpart_position vp = veh_at( u.pos() ) ) {
            inside = vp->is_inside();
        }
    }

    // Iterate through all field effects on this tile.
    // Do not remove the field with remove_field, instead set it's intensity to 0. It will be removed
    // later by the field processing, which will also adjust field_count accordingly.
    for( auto &field_list_it : curfield ) {
        field_entry &cur = field_list_it.second;
        if( !cur.is_field_alive() ) {
            continue;
        }

        // Do things based on what field effect we are currently in.
        const field_type_id ft = cur.get_field_type();
        if( ft == fd_web ) {
            // If we are in a web, can't walk in webs or are in a vehicle, get webbed maybe.
            // Moving through multiple webs stacks the effect.
            if( !u.has_trait( trait_id( "WEB_WALKER" ) ) && !u.in_vehicle ) {
                // Between 5 and 15 minus your current web level.
                u.add_effect( effect_webbed, 1_turns, num_bp, true, cur.get_field_intensity() );
                // It is spent.
                cur.set_field_intensity( 0 );
                continue;
                // If you are in a vehicle destroy the web.
                // It should of been destroyed when you ran over it anyway.
            } else if( u.in_vehicle ) {
                cur.set_field_intensity( 0 );
                continue;
            }
        }
        if( ft == fd_acid ) {
            // Assume vehicles block acid damage entirely,
            // you're certainly not standing in it.
            if( u.in_vehicle ) {
                break;
            }

            if( u.has_trait( trait_id( "ACIDPROOF" ) ) ) {
                // No need for warnings
                break;
            }

            int total_damage = 0;
            const int intensity = cur.get_field_intensity();
            // 1-3 at intensity, 1-4 at 2, 1-5 at 3
            total_damage += burn_body_part( u, cur, bp_foot_l, 2 );
            total_damage += burn_body_part( u, cur, bp_foot_r, 2 );
            // 1 dmg at 1 intensity, 1-3 at 2, 1-5 at 3
            total_damage += burn_body_part( u, cur, bp_leg_l, intensity - 1 );
            total_damage += burn_body_part( u, cur, bp_leg_r, intensity - 1 );
            const bool on_ground = u.is_on_ground();
            if( on_ground ) {
                // Before, it would just break the legs and leave the survivor alone
                total_damage += burn_body_part( u, cur, bp_hand_l, 2 );
                total_damage += burn_body_part( u, cur, bp_hand_r, 2 );
                total_damage += burn_body_part( u, cur, bp_torso, 2 );
                // Less arms = less ability to keep upright
                if( ( !u.has_two_arms() && one_in( 4 ) ) || one_in( 2 ) ) {
                    total_damage += burn_body_part( u, cur, bp_arm_l, 1 );
                    total_damage += burn_body_part( u, cur, bp_arm_r, 1 );
                    total_damage += burn_body_part( u, cur, bp_head, 1 );
                }
            }

            if( on_ground && total_damage > 0 ) {
                u.add_msg_player_or_npc( m_bad, _( "The acid burns your body!" ),
                                         _( "The acid burns <npcname>s body!" ) );
            } else if( total_damage > 0 ) {
                u.add_msg_player_or_npc( m_bad, _( "The acid burns your legs and feet!" ),
                                         _( "The acid burns <npcname>s legs and feet!" ) );
            } else if( on_ground ) {
                u.add_msg_if_player( m_warning, _( "You're lying in a pool of acid" ) );
            } else {
                u.add_msg_if_player( m_warning, _( "You're standing in a pool of acid" ) );
            }

            u.check_dead_state();
        }
        if( ft == fd_sap ) {
            // Sap causes the player to get sap disease, slowing them down.
            if( u.in_vehicle ) {
                // Sap does nothing to cars.
                break;
            }
            u.add_msg_player_or_npc( m_bad, _( "The sap sticks to you!" ),
                                     _( "The sap sticks to <npcname>!" ) );
            u.add_effect( effect_sap, cur.get_field_intensity() * 2_turns );
            // Use up sap.
            cur.set_field_intensity( cur.get_field_intensity() - 1 );

        }
        if( ft == fd_sludge ) {
            // Sludge is on the ground, but you are above the ground when boarded on a vehicle
            if( !u.in_vehicle ) {
                u.add_msg_if_player( m_bad, _( "The sludge is thick and sticky. You struggle to pull free." ) );
                u.moves -= cur.get_field_intensity() * 300;
                cur.set_field_intensity( 0 );
            }
        }
        if( ft == fd_fire ) {
            if( u.has_active_bionic( bionic_id( "bio_heatsink" ) ) || u.is_wearing( "rm13_armor_on" ) ) {
                // Heatsink or suit prevents ALL fire damage.
                break;
            }
            // To modify power of a field based on... whatever is relevant for the effect.
            int adjusted_intensity = cur.get_field_intensity();
            // Burn the player. Less so if you are in a car or ON a car.
            if( u.in_vehicle ) {
                if( inside ) {
                    adjusted_intensity -= 2;
                } else {
                    adjusted_intensity -= 1;
                }
            }

            if( adjusted_intensity < 1 ) {
                break;
            }
            {
                // Burn message by intensity
                static const std::array<std::string, 4> player_burn_msg = { {
                        translate_marker( "You burn your legs and feet!" ),
                        translate_marker( "You're burning up!" ),
                        translate_marker( "You're set ablaze!" ),
                        translate_marker( "Your whole body is burning!" )
                    }
                };
                static const std::array<std::string, 4> npc_burn_msg = { {
                        translate_marker( "<npcname> burns their legs and feet!" ),
                        translate_marker( "<npcname> is burning up!" ),
                        translate_marker( "<npcname> is set ablaze!" ),
                        translate_marker( "<npcname>s whole body is burning!" )
                    }
                };
                static const std::array<std::string, 4> player_warn_msg = { {
                        translate_marker( "You're standing in a fire!" ),
                        translate_marker( "You're waist-deep in a fire!" ),
                        translate_marker( "You're surrounded by raging fire!" ),
                        translate_marker( "You're lying in fire!" )
                    }
                };

                const int burn_min = adjusted_intensity;
                const int burn_max = 3 * adjusted_intensity + 3;
                std::list<body_part> parts_burned;
                int msg_num = adjusted_intensity - 1;
                if( !u.is_on_ground() ) {
                    switch( adjusted_intensity ) {
                        case 3:
                            parts_burned.push_back( bp_hand_l );
                            parts_burned.push_back( bp_hand_r );
                            parts_burned.push_back( bp_arm_l );
                            parts_burned.push_back( bp_arm_r );
                        /* fallthrough */
                        case 2:
                            parts_burned.push_back( bp_torso );
                        /* fallthrough */
                        case 1:
                            parts_burned.push_back( bp_foot_l );
                            parts_burned.push_back( bp_foot_r );
                            parts_burned.push_back( bp_leg_l );
                            parts_burned.push_back( bp_leg_r );
                    }
                } else {
                    // Lying in the fire is BAAAD news, hits every body part.
                    msg_num = 3;
                    parts_burned.assign( all_body_parts.begin(), all_body_parts.end() );
                }

                int total_damage = 0;
                for( body_part part_burned : parts_burned ) {
                    const dealt_damage_instance dealt = u.deal_damage( nullptr, part_burned,
                                                        damage_instance( DT_HEAT, rng( burn_min, burn_max ) ) );
                    total_damage += dealt.type_damage( DT_HEAT );
                }
                if( total_damage > 0 ) {
                    u.add_msg_player_or_npc( m_bad, _( player_burn_msg[msg_num] ), _( npc_burn_msg[msg_num] ) );
                } else {
                    u.add_msg_if_player( m_warning, _( player_warn_msg[msg_num] ) );
                }
                u.check_dead_state();
            }

        }
        if( ft == fd_smoke ) {
            if( !inside ) {
                // Get smoke disease from standing in smoke.
                const int intensity = cur.get_field_intensity();
                int cough_strength;
                time_duration cough_duration = 0_turns;
                // Thick smoke
                if( intensity >= 3 ) {
                    cough_strength = 4;
                    cough_duration = 15_turns;
                    // Smoke
                } else if( intensity == 2 ) {
                    cough_strength = 2;
                    cough_duration = 7_turns;
                    // Intensity 1, thin smoke
                } else {
                    cough_strength = 1;
                    cough_duration = 2_turns;
                }
                u.add_env_effect( effect_smoke, bp_mouth, cough_strength, cough_duration );
            }
        }
        if( ft == fd_tear_gas ) {
            // Tear gas will both give you teargas disease and/or blind you.
            if( ( cur.get_field_intensity() > 1 || !one_in( 3 ) ) && ( !inside || one_in( 3 ) ) ) {
                u.add_env_effect( effect_teargas, bp_mouth, 5, 2_minutes );
            }
            if( cur.get_field_intensity() > 1 && ( !inside || one_in( 3 ) ) ) {
                u.add_env_effect( effect_blind, bp_eyes, cur.get_field_intensity() * 2, 1_minutes );
            }
        }
        if( ft == fd_relax_gas ) {
            if( ( cur.get_field_intensity() > 1 || !one_in( 3 ) ) && ( !inside || one_in( 3 ) ) ) {
                u.add_env_effect( effect_relax_gas, bp_mouth, cur.get_field_intensity() * 2, 3_turns );
            }
        }
        if( ft == fd_fungal_haze ) {
            if( !u.has_trait( trait_id( "M_IMMUNE" ) ) && ( !inside || one_in( 4 ) ) ) {
                u.add_env_effect( effect_fungus, bp_mouth, 4, 10_minutes, num_bp, true );
                u.add_env_effect( effect_fungus, bp_eyes, 4, 10_minutes, num_bp, true );
            }
        }
        if( ft == fd_dazzling ) {
            if( cur.get_field_intensity() > 1 || one_in( 5 ) ) {
                u.add_env_effect( effect_blind, bp_eyes, 10, 10_turns );
            } else {
                u.add_env_effect( effect_blind, bp_eyes, 2, 2_turns );
            }
        }
        if( ft == fd_toxic_gas ) {
            // Toxic gas at low levels poisons you.
            // Toxic gas at high levels will cause very nasty poison.
            {
                bool inhaled = false;
                if( ( cur.get_field_intensity() == 2 && !inside ) ||
                    ( cur.get_field_intensity() == 3 && inside ) ) {
                    inhaled = u.add_env_effect( effect_poison, bp_mouth, 5, 3_minutes );
                } else if( cur.get_field_intensity() == 3 && !inside ) {
                    inhaled = u.add_env_effect( effect_badpoison, bp_mouth, 5, 3_minutes );
                } else if( cur.get_field_intensity() == 1 && !inside ) {
                    inhaled = u.add_env_effect( effect_poison, bp_mouth, 2, 2_minutes );
                }
                if( inhaled ) {
                    // Player does not know how the npc feels, so no message.
                    u.add_msg_if_player( m_bad, _( "You feel sick from inhaling the %s" ), cur.name() );
                }
            }
        }
        if( ft == fd_nuke_gas ) {
            // Get irradiated by the nuclear fallout.
            // Changed to min of intensity, not 0.
            const float rads = rng( cur.get_field_intensity(),
                                    cur.get_field_intensity() * ( cur.get_field_intensity() + 1 ) );
            const bool rad_proof = !u.irradiate( rads );
            // TODO: Reduce damage for rad resistant?
            if( cur.get_field_intensity() == 3 && !rad_proof ) {
                u.add_msg_if_player( m_bad, _( "This radioactive gas burns!" ) );
                u.hurtall( rng( 1, 3 ), nullptr );
            }
        }
        if( ft == fd_flame_burst ) {
            // A burst of flame? Only hits the legs and torso.
            if( inside ) {
                // Fireballs can't touch you inside a car.
                break;
            }
            // Heatsink or suit stops fire.
            if( !u.has_active_bionic( bionic_id( "bio_heatsink" ) ) &&
                !u.is_wearing( "rm13_armor_on" ) ) {
                u.add_msg_player_or_npc( m_bad, _( "You're torched by flames!" ),
                                         _( "<npcname> is torched by flames!" ) );
                u.deal_damage( nullptr, bp_leg_l, damage_instance( DT_HEAT, rng( 2, 6 ) ) );
                u.deal_damage( nullptr, bp_leg_r, damage_instance( DT_HEAT, rng( 2, 6 ) ) );
                u.deal_damage( nullptr, bp_torso, damage_instance( DT_HEAT, rng( 4, 9 ) ) );
                u.check_dead_state();
            } else {
                u.add_msg_player_or_npc( _( "These flames do not burn you." ),
                                         _( "Those flames do not burn <npcname>." ) );
            }
        }
        if( ft == fd_electricity ) {
            // Small universal damage based on intensity, only if not electroproofed.
            if( u.is_elec_immune() ) {
                break;
            }
            int total_damage = 0;
            for( size_t i = 0; i < num_hp_parts; i++ ) {
                const body_part bp = player::hp_to_bp( static_cast<hp_part>( i ) );
                const int dmg = rng( 1, cur.get_field_intensity() );
                total_damage += u.deal_damage( nullptr, bp, damage_instance( DT_ELECTRIC, dmg ) ).total_damage();
            }

            if( total_damage > 0 ) {
                if( u.has_trait( trait_ELECTRORECEPTORS ) ) {
                    u.add_msg_player_or_npc( m_bad, _( "You're painfully electrocuted!" ),
                                             _( "<npcname> is shocked!" ) );
                    u.mod_pain( total_damage / 2 );
                } else {
                    u.add_msg_player_or_npc( m_bad, _( "You're shocked!" ), _( "<npcname> is shocked!" ) );
                }
            } else {
                u.add_msg_player_or_npc( _( "The electric cloud doesn't affect you." ),
                                         _( "The electric cloud doesn't seem to affect <npcname>." ) );
            }
        }
        if( ft == fd_fatigue ) {
            // Teleports you... somewhere.
            if( rng( 0, 2 ) < cur.get_field_intensity() && u.is_player() ) {
                // TODO: allow teleporting for npcs
                add_msg( m_bad, _( "You're violently teleported!" ) );
                u.hurtall( cur.get_field_intensity(), nullptr );
                g->teleport();
            }
        }
        // Why do these get removed???
        // Stepping on a shock vent shuts it down.
        if( ft == fd_shock_vent || ft == fd_acid_vent ) {
            cur.set_field_intensity( 0 );
        }
        if( ft == fd_bees ) {
            // Player is immune to bees while underwater.
            if( !u.is_underwater() ) {
                int times_stung = 0;
                const int intensity = cur.get_field_intensity();
                // If the bees can get at you, they cause steadily increasing pain.
                // TODO: Specific stinging messages.
                times_stung += one_in( 4 ) &&
                               u.add_env_effect( effect_stung, bp_torso, intensity, 9_minutes );
                times_stung += one_in( 4 ) &&
                               u.add_env_effect( effect_stung, bp_torso, intensity, 9_minutes );
                times_stung += one_in( 4 ) &&
                               u.add_env_effect( effect_stung, bp_torso, intensity, 9_minutes );
                times_stung += one_in( 4 ) &&
                               u.add_env_effect( effect_stung, bp_torso, intensity, 9_minutes );
                times_stung += one_in( 4 ) &&
                               u.add_env_effect( effect_stung, bp_torso, intensity, 9_minutes );
                times_stung += one_in( 4 ) &&
                               u.add_env_effect( effect_stung, bp_torso, intensity, 9_minutes );
                times_stung += one_in( 4 ) &&
                               u.add_env_effect( effect_stung, bp_torso, intensity, 9_minutes );
                times_stung += one_in( 4 ) &&
                               u.add_env_effect( effect_stung, bp_torso, intensity, 9_minutes );
                switch( times_stung ) {
                    case 0:
                        // Woo, unscathed!
                        break;
                    case 1:
                        u.add_msg_if_player( m_bad, _( "The bees sting you!" ) );
                        break;
                    case 2:
                    case 3:
                        u.add_msg_if_player( m_bad, _( "The bees sting you several times!" ) );
                        break;
                    case 4:
                    case 5:
                        u.add_msg_if_player( m_bad, _( "The bees sting you many times!" ) );
                        break;
                    case 6:
                    case 7:
                    case 8:
                    default:
                        u.add_msg_if_player( m_bad, _( "The bees sting you all over your body!" ) );
                        break;
                }
            }
        }
        if( ft == fd_incendiary ) {
            // Mysterious incendiary substance melts you horribly.
            if( u.has_trait( trait_M_SKIN2 ) ||
                u.has_trait( trait_M_SKIN3 ) ||
                cur.get_field_intensity() == 1 ) {
                u.add_msg_player_or_npc( m_bad, _( "The incendiary burns you!" ),
                                         _( "The incendiary burns <npcname>!" ) );
                u.hurtall( rng( 1, 3 ), nullptr );
            } else {
                u.add_msg_player_or_npc( m_bad, _( "The incendiary melts into your skin!" ),
                                         _( "The incendiary melts into <npcname>s skin!" ) );
                u.add_effect( effect_onfire, 8_turns, bp_torso );
                u.hurtall( rng( 2, 6 ), nullptr );
            }
        }
<<<<<<< HEAD
        // Both gases are unhealthy and become deadly if you cross a related threshold.
        if( ft == fd_fungicidal_gas || ft == fd_insecticidal_gas ) {
            {
                // The gas won't harm you inside a vehicle.
                if( inside ) {
                    break;
                }
                // Full body suits protect you from the effects of the gas.
                if( u.worn_with_flag( "GAS_PROOF" ) && u.get_env_resist( bp_mouth ) >= 15 &&
                    u.get_env_resist( bp_eyes ) >= 15 ) {
                    break;
                }
                bool inhaled = false;
                const int intensity = cur.get_field_intensity();
                inhaled = u.add_env_effect( effect_poison, bp_mouth, 5, intensity * 1_minutes );
                if( ( ft == fd_fungicidal_gas && ( u.has_trait( trait_id( "THRESH_MYCUS" ) ) ||
                                                   u.has_trait( trait_id( "THRESH_MARLOSS" ) ) ) )
                    || ( ft == fd_insecticidal_gas && u.get_highest_category() == "INSECT" ) ) {
                    inhaled |= u.add_env_effect( effect_badpoison, bp_mouth, 5, intensity * 1_minutes );
                    u.hurtall( rng( intensity, intensity * 2 ), nullptr );
                    u.add_msg_if_player( m_bad, _( "The %s burns your skin." ), cur.name() );
                }
=======
        // Fungicidal gas is unhealthy and becomes deadly if you cross a related threshold.
        if( ft == fd_fungicidal_gas ) {
            // The gas won't harm you inside a vehicle.
            if( inside ) {
                break;
            }
            // Full body suits protect you from the effects of the gas.
            if( u.worn_with_flag( "GAS_PROOF" ) && u.get_env_resist( bp_mouth ) >= 15 &&
                u.get_env_resist( bp_eyes ) >= 15 ) {
                break;
            }
            const int intensity = cur.get_field_intensity();
            bool inhaled = u.add_env_effect( effect_poison, bp_mouth, 5, intensity * 1_minutes );
            if( u.has_trait( trait_id( "THRESH_MYCUS" ) ) || u.has_trait( trait_id( "THRESH_MARLOSS" ) ) ) {
                inhaled |= u.add_env_effect( effect_badpoison, bp_mouth, 5, intensity * 1_minutes );
                u.hurtall( rng( intensity, intensity * 2 ), nullptr );
                u.add_msg_if_player( m_bad, _( "The %s burns your skin." ), cur.name() );
            }
>>>>>>> 6790e59e

            if( inhaled ) {
                u.add_msg_if_player( m_bad, _( "The %s makes you feel sick." ), cur.name() );
            }
        }
    }
}

void map::creature_in_field( Creature &critter )
{
    if( critter.is_monster() ) {
        monster_in_field( *static_cast<monster *>( &critter ) );
    } else if( player *p = critter.as_player() ) {
        player_in_field( *p );
    }
}

void map::monster_in_field( monster &z )
{
    if( z.digging() ) {
        // Digging monsters are immune to fields
        return;
    }
    field &curfield = get_field( z.pos() );

    int dam = 0;
    // Iterate through all field effects on this tile.
    // Do not remove the field with remove_field, instead set it's intensity to 0. It will be removed
    // later by the field processing, which will also adjust field_count accordingly.
    for( auto &field_list_it : curfield ) {
        field_entry &cur = field_list_it.second;
        if( !cur.is_field_alive() ) {
            continue;
        }
        const field_type_id cur_field_type = cur.get_field_type();
        if( cur_field_type == fd_web ) {
            if( !z.has_flag( MF_WEBWALK ) ) {
                z.add_effect( effect_webbed, 1_turns, num_bp, true, cur.get_field_intensity() );
                cur.set_field_intensity( 0 );
            }
        }
        if( cur_field_type == fd_acid ) {
            if( !z.has_flag( MF_FLIES ) ) {
                const int d = rng( cur.get_field_intensity(), cur.get_field_intensity() * 3 );
                z.deal_damage( nullptr, bp_torso, damage_instance( DT_ACID, d ) );
                z.check_dead_state();
            }

        }
        if( cur_field_type == fd_sap ) {
            z.moves -= cur.get_field_intensity() * 5;
            cur.set_field_intensity( cur.get_field_intensity() - 1 );
        }
        if( cur_field_type == fd_sludge ) {
            if( !z.has_flag( MF_DIGS ) && !z.has_flag( MF_FLIES ) &&
                !z.has_flag( MF_SLUDGEPROOF ) ) {
                z.moves -= cur.get_field_intensity() * 300;
                cur.set_field_intensity( 0 );
            }
        }
        if( cur_field_type == fd_fire ) {
            // TODO: MATERIALS Use fire resistance
            if( z.has_flag( MF_FIREPROOF ) || z.has_flag( MF_FIREY ) ) {
                return;
            }
            // TODO: Replace the section below with proper json values
            if( z.made_of_any( Creature::cmat_flesh ) ) {
                dam += 3;
            }
            if( z.made_of( material_id( "veggy" ) ) ) {
                dam += 12;
            }
            if( z.made_of( LIQUID ) || z.made_of_any( Creature::cmat_flammable ) ) {
                dam += 20;
            }
            if( z.made_of_any( Creature::cmat_flameres ) ) {
                dam += -20;
            }
            if( z.has_flag( MF_FLIES ) ) {
                dam -= 15;
            }
            dam -= z.get_armor_type( DT_HEAT, bp_torso );

            if( cur.get_field_intensity() == 1 ) {
                dam += rng( 2, 6 );
            } else if( cur.get_field_intensity() == 2 ) {
                dam += rng( 6, 12 );
                if( !z.has_flag( MF_FLIES ) ) {
                    z.moves -= 20;
                    if( dam > 0 ) {
                        z.add_effect( effect_onfire, 1_turns * rng( dam / 2, dam * 2 ) );
                    }
                }
            } else if( cur.get_field_intensity() == 3 ) {
                dam += rng( 10, 20 );
                if( !z.has_flag( MF_FLIES ) || one_in( 3 ) ) {
                    z.moves -= 40;
                    if( dam > 0 ) {
                        z.add_effect( effect_onfire, 1_turns * rng( dam / 2, dam * 2 ) );
                    }
                }
            }
        }
        if( cur_field_type == fd_smoke ) {
            if( !z.has_flag( MF_NO_BREATHE ) ) {
                if( cur.get_field_intensity() == 3 ) {
                    z.moves -= rng( 10, 20 );
                }
                // Plants suffer from smoke even worse
                if( z.made_of( material_id( "veggy" ) ) ) {
                    z.moves -= rng( 1, cur.get_field_intensity() * 12 );
                }
            }

        }
        if( cur_field_type == fd_tear_gas ) {
            if( z.made_of_any( Creature::cmat_fleshnveg ) && !z.has_flag( MF_NO_BREATHE ) ) {
                if( cur.get_field_intensity() == 3 ) {
                    z.add_effect( effect_stunned, rng( 1_minutes, 2_minutes ) );
                    dam += rng( 4, 10 );
                } else if( cur.get_field_intensity() == 2 ) {
                    z.add_effect( effect_stunned, rng( 5_turns, 10_turns ) );
                    dam += rng( 2, 5 );
                } else {
                    z.add_effect( effect_stunned, rng( 1_turns, 5_turns ) );
                }
                if( z.made_of( material_id( "veggy" ) ) ) {
                    z.moves -= rng( cur.get_field_intensity() * 5, cur.get_field_intensity() * 12 );
                    dam += cur.get_field_intensity() * rng( 8, 14 );
                }
                if( z.has_flag( MF_SEES ) ) {
                    z.add_effect( effect_blind, cur.get_field_intensity() * 8_turns );
                }
            }

        }
        if( cur_field_type == fd_relax_gas ) {
            if( z.made_of_any( Creature::cmat_fleshnveg ) && !z.has_flag( MF_NO_BREATHE ) ) {
                z.add_effect( effect_stunned, rng( cur.get_field_intensity() * 4_turns,
                                                   cur.get_field_intensity() * 8_turns ) );
            }
        }
        if( cur_field_type == fd_dazzling ) {
            if( z.has_flag( MF_SEES ) && !z.has_flag( MF_ELECTRONIC ) ) {
                z.add_effect( effect_blind, cur.get_field_intensity() * 12_turns );
                z.add_effect( effect_stunned, cur.get_field_intensity() * rng( 5_turns, 12_turns ) );
            }

        }
        if( cur_field_type == fd_toxic_gas ) {
            if( !z.has_flag( MF_NO_BREATHE ) ) {
                dam += cur.get_field_intensity();
                z.moves -= cur.get_field_intensity();
            }

        }
        if( cur_field_type == fd_nuke_gas ) {
            if( !z.has_flag( MF_NO_BREATHE ) ) {
                if( cur.get_field_intensity() == 3 ) {
                    z.moves -= rng( 60, 120 );
                    dam += rng( 30, 50 );
                } else if( cur.get_field_intensity() == 2 ) {
                    z.moves -= rng( 20, 50 );
                    dam += rng( 10, 25 );
                } else {
                    z.moves -= rng( 0, 15 );
                    dam += rng( 0, 12 );
                }
                if( z.made_of( material_id( "veggy" ) ) ) {
                    z.moves -= rng( cur.get_field_intensity() * 5, cur.get_field_intensity() * 12 );
                    dam *= cur.get_field_intensity();
                }
            }

        }
        if( cur_field_type == fd_flame_burst ) {
            // TODO: MATERIALS Use fire resistance
            if( z.has_flag( MF_FIREPROOF ) || z.has_flag( MF_FIREY ) ) {
                return;
            }
            if( z.made_of_any( Creature::cmat_flesh ) ) {
                dam += 3;
            }
            if( z.made_of( material_id( "veggy" ) ) ) {
                dam += 12;
            }
            if( z.made_of( LIQUID ) || z.made_of_any( Creature::cmat_flammable ) ) {
                dam += 50;
            }
            if( z.made_of_any( Creature::cmat_flameres ) ) {
                dam += -25;
            }
            dam += rng( 0, 8 );
            z.moves -= 20;
        }
        if( cur_field_type == fd_electricity ) {
            // We don't want to increase dam, but deal a separate hit so that it can apply effects
            z.deal_damage( nullptr, bp_torso,
                           damage_instance( DT_ELECTRIC, rng( 1, cur.get_field_intensity() * 3 ) ) );
            break;

        }
        if( cur_field_type == fd_fatigue ) {
            if( rng( 0, 2 ) < cur.get_field_intensity() ) {
                dam += cur.get_field_intensity();
                int tries = 0;
                tripoint newpos = z.pos();
                do {
                    newpos.x = rng( z.posx() - SEEX, z.posx() + SEEX );
                    newpos.y = rng( z.posy() - SEEY, z.posy() + SEEY );
                    tries++;
                } while( impassable( newpos ) && tries != 10 );

                if( tries == 10 ) {
                    z.die_in_explosion( nullptr );
                } else if( monster *const other = g->critter_at<monster>( newpos ) ) {
                    if( g->u.sees( z ) ) {
                        add_msg( _( "The %1$s teleports into a %2$s, killing them both!" ),
                                 z.name(), other->name() );
                    }
                    other->die_in_explosion( &z );
                } else {
                    z.setpos( newpos );
                }
            }

        }
        if( cur_field_type == fd_incendiary ) {
            // TODO: MATERIALS Use fire resistance
            if( z.has_flag( MF_FIREPROOF ) || z.has_flag( MF_FIREY ) ) {
                return;
            }
            if( z.made_of_any( Creature::cmat_flesh ) ) {
                dam += 3;
            }
            if( z.made_of( material_id( "veggy" ) ) ) {
                dam += 12;
            }
            if( z.made_of( LIQUID ) || z.made_of_any( Creature::cmat_flammable ) ) {
                dam += 20;
            }
            if( z.made_of_any( Creature::cmat_flameres ) ) {
                dam += -5;
            }

            if( cur.get_field_intensity() == 1 ) {
                dam += rng( 2, 6 );
            } else if( cur.get_field_intensity() == 2 ) {
                dam += rng( 6, 12 );
                z.moves -= 20;
                if( !z.made_of( LIQUID ) && !z.made_of_any( Creature::cmat_flameres ) ) {
                    z.add_effect( effect_onfire, rng( 8_turns, 12_turns ) );
                }
            } else if( cur.get_field_intensity() == 3 ) {
                dam += rng( 10, 20 );
                z.moves -= 40;
                if( !z.made_of( LIQUID ) && !z.made_of_any( Creature::cmat_flameres ) ) {
                    z.add_effect( effect_onfire, rng( 12_turns, 16_turns ) );
                }
            }
        }
        if( cur_field_type == fd_fungal_haze ) {
            if( !z.type->in_species( FUNGUS ) &&
                !z.type->has_flag( MF_NO_BREATHE ) &&
                !z.make_fungus() ) {
                // Don't insta-kill jabberwocks, that's silly
                const int intensity = cur.get_field_intensity();
                z.moves -= rng( 10 * intensity, 30 * intensity );
                dam += rng( 0, 10 * intensity );
            }
        }
        if( cur_field_type == fd_fungicidal_gas ) {
            if( z.type->in_species( FUNGUS ) ) {
                const int intensity = cur.get_field_intensity();
                z.moves -= rng( 10 * intensity, 30 * intensity );
                dam += rng( 4, 7 * intensity );
            }
        }
        if( cur_field_type == fd_insecticidal_gas ) {
            if( z.type->in_species( INSECT ) ) {
                const int intensity = cur.get_field_intensity();
                z.moves -= rng( 10 * intensity, 30 * intensity );
                dam += rng( 4, 7 * intensity );
            }
        }
    }

    if( dam > 0 ) {
        z.apply_damage( nullptr, bp_torso, dam, true );
        z.check_dead_state();
    }
}

std::tuple<maptile, maptile, maptile> map::get_wind_blockers( const int &winddirection,
        const tripoint &pos )
{
    static const std::array<std::pair<int, std::tuple< point, point, point >>, 9> outputs = {{
            { 330, std::make_tuple( point( 1, 0 ), point( 1, -1 ), point( 1, 1 ) ) },
            { 301, std::make_tuple( point( 1, 1 ), point( 1, 0 ), point( 0, 1 ) ) },
            { 240, std::make_tuple( point( 0, 1 ), point( -1, 1 ), point( 1, 1 ) ) },
            { 211, std::make_tuple( point( -1, 1 ), point( -1, 0 ), point( 0, 1 ) ) },
            { 150, std::make_tuple( point( -1, 0 ), point( -1, -1 ), point( -1, 1 ) ) },
            { 121, std::make_tuple( point( -1, -1 ), point( 0, -1 ), point( -1, 0 ) ) },
            { 60, std::make_tuple( point( 0, -1 ), point( -1, -1 ), point( 1, -1 ) ) },
            { 31, std::make_tuple( point( 1, -1 ), point( 1, 0 ), point( 0, -1 ) ) },
            { 0, std::make_tuple( point( 1, 0 ), point( 1, -1 ), point( 1, 1 ) ) }
        }
    };

    tripoint removepoint;
    tripoint removepoint2;
    tripoint removepoint3;
    for( const std::pair<int, std::tuple< point, point, point >> &val : outputs ) {
        if( winddirection >= val.first ) {
            removepoint = pos + std::get<0>( val.second );
            removepoint2 = pos + std::get<1>( val.second );
            removepoint3 = pos + std::get<2>( val.second );
            break;
        }
    }

    const maptile remove_tile = maptile_at( removepoint );
    const maptile remove_tile2 = maptile_at( removepoint2 );
    const maptile remove_tile3 = maptile_at( removepoint3 );
    return std::make_tuple( remove_tile, remove_tile2, remove_tile3 );
}

void map::emit_field( const tripoint &pos, const emit_id &src, float mul )
{
    if( !src.is_valid() ) {
        return;
    }

    const float chance = src->chance() * mul;
    if( src.is_valid() &&  x_in_y( chance, 100 ) ) {
        const int qty = chance > 100.0f ? roll_remainder( src->qty() * chance / 100.0f ) : src->qty();
        propagate_field( pos, src->field(), qty, src->intensity() );
    }
}

void map::propagate_field( const tripoint &center, const field_type_id type, int amount,
                           int max_intensity )
{
    using gas_blast = std::pair<float, tripoint>;
    std::priority_queue<gas_blast, std::vector<gas_blast>, pair_greater_cmp_first> open;
    std::set<tripoint> closed;
    open.push( { 0.0f, center } );

    const bool not_gas = type.obj().phase != GAS;

    while( amount > 0 && !open.empty() ) {
        if( closed.count( open.top().second ) ) {
            open.pop();
            continue;
        }

        // All points with equal gas intensity should propagate at the same time
        std::list<gas_blast> gas_front;
        gas_front.push_back( open.top() );
        const int cur_intensity = get_field_intensity( open.top().second, type );
        open.pop();
        while( !open.empty() && get_field_intensity( open.top().second, type ) == cur_intensity ) {
            if( closed.count( open.top().second ) == 0 ) {
                gas_front.push_back( open.top() );
            }

            open.pop();
        }

        int increment = std::max<int>( 1, amount / gas_front.size() );

        while( amount > 0 && !gas_front.empty() ) {
            gas_blast gp = random_entry_removed( gas_front );
            closed.insert( gp.second );
            const int cur_intensity = get_field_intensity( gp.second, type );
            if( cur_intensity < max_intensity ) {
                const int bonus = std::min( max_intensity - cur_intensity, increment );
                mod_field_intensity( gp.second, type, bonus );
                amount -= bonus;
            } else {
                amount--;
            }

            if( amount <= 0 ) {
                return;
            }

            static const std::array<int, 8> x_offset = {{ -1, 1,  0, 0,  1, -1, -1, 1  }};
            static const std::array<int, 8> y_offset = {{  0, 0, -1, 1, -1,  1, -1, 1  }};
            for( size_t i = 0; i < 8; i++ ) {
                tripoint pt = gp.second + point( x_offset[ i ], y_offset[ i ] );
                if( closed.count( pt ) > 0 ) {
                    continue;
                }

                if( impassable( pt ) && ( not_gas || !has_flag( TFLAG_PERMEABLE, pt ) ) ) {
                    closed.insert( pt );
                    continue;
                }

                open.push( { static_cast<float>( rl_dist( center, pt ) ), pt } );
            }
        }
    }
}<|MERGE_RESOLUTION|>--- conflicted
+++ resolved
@@ -1765,32 +1765,8 @@
                 u.hurtall( rng( 2, 6 ), nullptr );
             }
         }
-<<<<<<< HEAD
         // Both gases are unhealthy and become deadly if you cross a related threshold.
         if( ft == fd_fungicidal_gas || ft == fd_insecticidal_gas ) {
-            {
-                // The gas won't harm you inside a vehicle.
-                if( inside ) {
-                    break;
-                }
-                // Full body suits protect you from the effects of the gas.
-                if( u.worn_with_flag( "GAS_PROOF" ) && u.get_env_resist( bp_mouth ) >= 15 &&
-                    u.get_env_resist( bp_eyes ) >= 15 ) {
-                    break;
-                }
-                bool inhaled = false;
-                const int intensity = cur.get_field_intensity();
-                inhaled = u.add_env_effect( effect_poison, bp_mouth, 5, intensity * 1_minutes );
-                if( ( ft == fd_fungicidal_gas && ( u.has_trait( trait_id( "THRESH_MYCUS" ) ) ||
-                                                   u.has_trait( trait_id( "THRESH_MARLOSS" ) ) ) )
-                    || ( ft == fd_insecticidal_gas && u.get_highest_category() == "INSECT" ) ) {
-                    inhaled |= u.add_env_effect( effect_badpoison, bp_mouth, 5, intensity * 1_minutes );
-                    u.hurtall( rng( intensity, intensity * 2 ), nullptr );
-                    u.add_msg_if_player( m_bad, _( "The %s burns your skin." ), cur.name() );
-                }
-=======
-        // Fungicidal gas is unhealthy and becomes deadly if you cross a related threshold.
-        if( ft == fd_fungicidal_gas ) {
             // The gas won't harm you inside a vehicle.
             if( inside ) {
                 break;
@@ -1802,12 +1778,13 @@
             }
             const int intensity = cur.get_field_intensity();
             bool inhaled = u.add_env_effect( effect_poison, bp_mouth, 5, intensity * 1_minutes );
-            if( u.has_trait( trait_id( "THRESH_MYCUS" ) ) || u.has_trait( trait_id( "THRESH_MARLOSS" ) ) ) {
+            if( ( ft == fd_fungicidal_gas && ( u.has_trait( trait_id( "THRESH_MYCUS" ) ) ||
+                                                u.has_trait( trait_id( "THRESH_MARLOSS" ) ) ) )
+                || ( ft == fd_insecticidal_gas && u.get_highest_category() == "INSECT" ) ) {
                 inhaled |= u.add_env_effect( effect_badpoison, bp_mouth, 5, intensity * 1_minutes );
                 u.hurtall( rng( intensity, intensity * 2 ), nullptr );
                 u.add_msg_if_player( m_bad, _( "The %s burns your skin." ), cur.name() );
             }
->>>>>>> 6790e59e
 
             if( inhaled ) {
                 u.add_msg_if_player( m_bad, _( "The %s makes you feel sick." ), cur.name() );
