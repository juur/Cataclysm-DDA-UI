--- conflicted
+++ resolved
@@ -1011,11 +1011,8 @@
 
 void field_processor_fd_fire( const tripoint &p, field_entry &cur, field_proc_data &pd )
 {
-<<<<<<< HEAD
-=======
     const tripoint_bub_ms pos{ p }; // TODO: Remove when operation typified
-    const field_type_id fd_fire = ::fd_fire;
->>>>>>> 651881e3
+
     map &here = pd.here;
     maptile &map_tile = pd.map_tile;
     const oter_id om_ter = pd.om_ter;
@@ -1485,11 +1482,7 @@
 
         if( !smoke_up ) {
             // Create thicker smoke
-<<<<<<< HEAD
-            here.add_field( p, field_fd_smoke, cur.get_field_intensity(), 0_turns, false );
-=======
-            here.add_field( pos, fd_smoke, cur.get_field_intensity(), 0_turns, false );
->>>>>>> 651881e3
+            here.add_field( pos, field_fd_smoke, cur.get_field_intensity(), 0_turns, false );
         }
     }
 
