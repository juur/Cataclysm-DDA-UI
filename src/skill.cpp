#include "skill.h"
#include "rng.h"
#include "options.h"
#include "debug.h"
#include "json.h"
#include "translations.h"

#include <algorithm>
#include <iterator>

// TODO: a map, for Barry's sake make this a map.
std::vector<Skill> Skill::skills;
std::map<skill_id, Skill> Skill::contextual_skills;

static const Skill invalid_skill;

/** @relates string_id */
template<>
const Skill &string_id<Skill>::obj() const
{
    for( const Skill &skill : Skill::skills ) {
        if( skill.ident() == *this ) {
            return skill;
        }
    }

    const auto iter = Skill::contextual_skills.find( *this );
    if( iter != Skill::contextual_skills.end() ) {
        return iter->second;
    }

    return invalid_skill;
}

/** @relates string_id */
template<>
bool string_id<Skill>::is_valid() const
{
    return &obj() != &invalid_skill;
}

Skill::Skill() : Skill( skill_id::NULL_ID(), "nothing", "The zen-most skill there is.",
                            std::set<std::string> {} )
{
}

Skill::Skill( skill_id ident, std::string name, std::string description,
              std::set<std::string> tags )
    : _ident( std::move( ident ) ), _name( std::move( name ) ),
      _description( std::move( description ) ), _tags( std::move( tags ) )
{
}

std::vector<Skill const *> Skill::get_skills_sorted_by(
    std::function<bool ( Skill const &, Skill const & )> pred )
{
    std::vector<Skill const *> result;
    result.reserve( skills.size() );

    std::transform( begin( skills ), end( skills ), back_inserter( result ), []( Skill const & s ) {
        return &s;
    } );

    std::sort( begin( result ), end( result ), [&]( Skill const * lhs, Skill const * rhs ) {
        return pred( *lhs, *rhs );
    } );

    return result;
}

void Skill::reset()
{
    skills.clear();
    contextual_skills.clear();
}

void Skill::load_skill( JsonObject &jsobj )
{
    skill_id ident = skill_id( jsobj.get_string( "ident" ) );
    skills.erase( std::remove_if( begin( skills ), end( skills ), [&]( Skill const & s ) {
        return s._ident == ident;
    } ), end( skills ) );

    const Skill sk( ident, _( jsobj.get_string( "name" ).c_str() ),
                    _( jsobj.get_string( "description" ).c_str() ),
                    jsobj.get_tags( "tags" ) );

    if( sk.is_contextual_skill() ) {
        contextual_skills[sk.ident()] = sk;
    } else {
        skills.push_back( sk );
    }
}

skill_id Skill::from_legacy_int( const int legacy_id )
{
    static const std::array<skill_id, 28> legacy_skills = { {
            skill_id::NULL_ID(), skill_id( "dodge" ), skill_id( "melee" ), skill_id( "unarmed" ),
            skill_id( "bashing" ), skill_id( "cutting" ), skill_id( "stabbing" ), skill_id( "throw" ),
            skill_id( "gun" ), skill_id( "pistol" ), skill_id( "shotgun" ), skill_id( "smg" ),
            skill_id( "rifle" ), skill_id( "archery" ), skill_id( "launcher" ), skill_id( "mechanics" ),
            skill_id( "electronics" ), skill_id( "cooking" ), skill_id( "tailor" ), skill_id::NULL_ID(),
            skill_id( "firstaid" ), skill_id( "speech" ), skill_id( "barter" ), skill_id( "computer" ),
            skill_id( "survival" ), skill_id( "traps" ), skill_id( "swimming" ), skill_id( "driving" ),
        }
    };
    if( static_cast<size_t>( legacy_id ) < legacy_skills.size() ) {
        return legacy_skills[legacy_id];
    }
    debugmsg( "legacy skill id %d is invalid", legacy_id );
    return skills.front().ident(); // return a non-null id because callers might not expect a null-id
}

skill_id Skill::random_skill()
{
<<<<<<< HEAD
    return skills[rng( size_t(0), skills.size() - 1 )].ident();
=======
    return random_entry_ref( skills ).ident();
>>>>>>> a088cbc4
}

// used for the pacifist trait
bool Skill::is_combat_skill() const
{
    return _tags.count( "combat_skill" ) > 0;
}

bool Skill::is_contextual_skill() const
{
    return _tags.count( "contextual_skill" ) > 0;
}

void SkillLevel::train( int amount, bool skip_scaling )
{
    // Working off rust to regain levels goes twice as fast as reaching levels in the first place
    if( _level < _highestLevel ) {
        amount *= 2;
    }

    if( skip_scaling ) {
        _exercise += amount;
    } else {
        const double scaling = get_option<float>( "SKILL_TRAINING_SPEED" );
        if( scaling > 0.0 ) {
            _exercise += divide_roll_remainder( amount * scaling, 1.0 );
        }
    }

    if( _exercise >= 100 * ( _level + 1 ) * ( _level + 1 ) ) {
        _exercise = 0;
        ++_level;
        if( _level > _highestLevel ) {
            _highestLevel = _level;
        }
    }
}

namespace
{
int rustRate( int level )
{
    // for n = [0, 7]
    //
    // 2^15
    // -------
    // 2^(n-1)

    unsigned const n = level < 0 ? 0 : level > 7 ? 7 : level;
    return 1 << ( 15 - n + 1 );
}
} //namespace

bool SkillLevel::isRusting() const
{
    return get_option<std::string>( "SKILL_RUST" ) != "off" && ( _level > 0 ) &&
           to_turns<int>( calendar::turn - _lastPracticed ) > rustRate( _level );
}

bool SkillLevel::rust( bool charged_bio_mem )
{
    const time_duration delta = calendar::turn - _lastPracticed;
    if( _level <= 0 || delta <= 0 || to_turns<int>( delta ) % rustRate( _level ) ) {
        return false;
    }

    if( charged_bio_mem ) {
        return one_in( 5 );
    }

    _exercise -= _level;
    auto const &rust_type = get_option<std::string>( "SKILL_RUST" );
    if( _exercise < 0 ) {
        if( rust_type == "vanilla" || rust_type == "int" ) {
            _exercise = ( 100 * _level * _level ) - 1;
            --_level;
        } else {
            _exercise = 0;
        }
    }

    return false;
}

void SkillLevel::practice()
{
    _lastPracticed = calendar::turn;
}

void SkillLevel::readBook( int minimumGain, int maximumGain, int maximumLevel )
{
    if( _level < maximumLevel || maximumLevel < 0 ) {
        train( ( _level + 1 ) * rng( minimumGain, maximumGain ) );
    }

    practice();
}

bool SkillLevel::can_train() const
{
    return get_option<float>( "SKILL_TRAINING_SPEED" ) > 0.0;
}

//Actually take the difference in barter skill between the two parties involved
//Caps at 200% when you are 5 levels ahead, int comparison is handled in npctalk.cpp
double price_adjustment( int barter_skill )
{
    if( barter_skill <= 0 ) {
        return 1.0;
    }
    if( barter_skill >= 5 ) {
        return 2.0;
    }
    switch( barter_skill ) {
        case 1:
            return 1.05;
        case 2:
            return 1.15;
        case 3:
            return 1.30;
        case 4:
            return 1.65;
        default:
            return 1.0;//should never occur
    }
}<|MERGE_RESOLUTION|>--- conflicted
+++ resolved
@@ -113,11 +113,7 @@
 
 skill_id Skill::random_skill()
 {
-<<<<<<< HEAD
-    return skills[rng( size_t(0), skills.size() - 1 )].ident();
-=======
     return random_entry_ref( skills ).ident();
->>>>>>> a088cbc4
 }
 
 // used for the pacifist trait
