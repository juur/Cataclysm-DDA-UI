#include "player.h" // IWYU pragma: associated

#include <algorithm> //std::min
#include <sstream>
#include <cstddef>

#include "bionics.h"
#include "catacharset.h"
#include "game.h"
#include "input.h"
#include "output.h"
#include "string_formatter.h"
#include "translations.h"
#include "options.h"
#include "string_id.h"

// '!', '-' and '=' are uses as default bindings in the menu
const invlet_wrapper
bionic_chars( "abcdefghijklmnopqrstuvwxyzABCDEFGHIJKLMNOPQRSTUVWXYZ\"#&()*+./:;@[\\]^_{|}" );

namespace
{
using bvector = std::vector <bionic *>;

enum bionic_columns : int {
    column_status,
    column_act_cost,
    column_turn_cost,
    column_num_entries
};
struct bionic_col_data {
    private:
        int width;
        std::string name;
        std::string description;
    public:
        bionic_col_data( int width, std::string name, std::string description ) :
            width( width ), name( name ), description( description ) {
        }
        int get_width() {
            return std::max( utf8_width( _( name ) ) + 1, width );
        }
        std::string get_name() {
            return _( name );
        }
        std::string get_description() {
            return _( description );
        }
};
bionic_col_data get_col_data( int col_idx )
{
    static std::array< bionic_col_data, column_num_entries> col_data = { {
            {
                3, translate_marker( "Status" ),
                translate_marker( "CBM Status:\n\t<color_c_green>+</color> - activated\n\t<color_c_red>x</color> - incapacitated.  This CBM cannot be used for some time." )
            },
            {8, translate_marker( "Activation" ), translate_marker( "Amount of Bionic Power required to activeate this CBM." )},
            {8, translate_marker( "Turn Cost" ), translate_marker( "Amount of Bionic Power this CBM consumes every turn while activated.  Values like 1 /600 mean that 1 Power will be consumed every 600 turns." ) }
        }
    };
    return col_data[col_idx];
}

void print_columnns( bionic *bio, bool is_selected, bool name_only, const catacurses::window &w,
                     int right_bound,
                     int cur_print_y )
{
    const bionic_data &bio_data = bio->id.obj();
    nc_color print_col;

    if( is_selected ) {
        print_col = h_white;
    } else if( bio->powered ) {
        print_col = c_light_cyan;
    } else {
        if( bio_data.gun_bionic ) {
            print_col = c_light_green;
        } else {
            print_col = c_dark_gray;
        }
    }

    if( !name_only ) {
        for( size_t col_idx = column_num_entries; col_idx-- > 0; ) {
            std::string print_str;
            switch( col_idx ) {
                case    column_status: {
                    int col_w = get_col_data( col_idx ).get_width();
                    if( is_selected ) { //fill whole line with color
                        mvwprintz( w, point( right_bound - col_w, cur_print_y ), print_col, "%*s", col_w, "" );
                    }
                    int pos_x = right_bound - 1;
                    if( bio_data.toggled && bio->powered ) {
                        nc_color print_col2 = is_selected ? h_green : c_green;
                        mvwprintz( w, point( pos_x, cur_print_y ), print_col2, "+" );
                    }
                    --pos_x;
                    if( bio->incapacitated_time > 0_turns ) {
                        nc_color print_col2 = is_selected ? h_red : c_red;
                        mvwprintz( w, point( pos_x, cur_print_y ), print_col2, "x" );
                    }
                    --pos_x;

                    right_bound -= col_w;
                    continue; //special printing case; skip generic handling
                }
                break;
                case    column_act_cost:
                    if( bio_data.power_activate > 0_kJ ) {
                        print_str = string_format( "%d", units::to_kilojoule( bio_data.power_activate ) );
                    }
                    break;
                case    column_turn_cost:
                    if( bio_data.charge_time > 0 && bio_data.power_over_time > 0_kJ ) {
                        print_str = bio_data.charge_time == 1
                                    ? string_format( "%d", units::to_kilojoule( bio_data.power_over_time ) )
                                    : string_format( "%d /%d", units::to_kilojoule( bio_data.power_over_time ),
                                                     bio_data.charge_time );
                    }
                    break;
                default:
                    break;
            }
            int col_w = get_col_data( col_idx ).get_width();
            right_bound -= col_w;
            mvwprintz( w, point( right_bound, cur_print_y ), print_col, "%*s", col_w, print_str );
        }
    }

    if( is_selected ) { //fill whole line with color
        mvwprintz( w, point( 0, cur_print_y ), print_col, "%*s", right_bound, "" );
    }
    trim_and_print( w, point( 1, cur_print_y ), right_bound, print_col, "%c %s", bio->invlet,
                    bio_data.name );
}
} // namespace

bionic *player::bionic_by_invlet( const int ch )
{
    if( ch == ' ' ) {  // space is a special case for unassigned
        return nullptr;
    }

    for( auto &elem : *my_bionics ) {
        if( elem.invlet == ch ) {
            return &elem;
        }
    }
    return nullptr;
}

char get_free_invlet( player &p )
{
    for( auto &inv_char : bionic_chars ) {
        if( p.bionic_by_invlet( inv_char ) == nullptr ) {
            return inv_char;
        }
    }
    return ' ';
}

static void draw_bionics_titlebar( const catacurses::window &window, player *p )
{
    werase( window );
    std::ostringstream fuel_stream;
    fuel_stream << _( "Available Fuel: " );
    for( const bionic &bio : *p->my_bionics ) {
        for( const itype_id fuel : p->get_fuel_available( bio.id ) ) {
            fuel_stream << item( fuel ).tname() << ": " << "<color_green>" << p->get_value(
                            fuel ) << "</color>" << "/" << p->get_total_fuel_capacity( fuel ) << " ";
        }
    }
<<<<<<< HEAD
    fold_and_print( window, point_east, getmaxx( window ), c_white, fuel_stream.str() );
    wrefresh( window );
}

static void draw_bionics_tabs( const catacurses::window &win, std::vector<bvector> bionics,
                               int current_mode )
=======
    std::string power_string;
    const int curr_power = units::to_millijoule( p->get_power_level() );
    const int kilo = curr_power / units::to_millijoule( 1_kJ );
    const int joule = ( curr_power % units::to_millijoule( 1_kJ ) ) / units::to_millijoule( 1_J );
    const int milli = curr_power % units::to_millijoule( 1_J );
    if( kilo > 0 ) {
        power_string = to_string( kilo );
        if( joule > 0 ) {
            power_string += pgettext( "decimal separator", "." ) + to_string( joule );
        }
        power_string += pgettext( "energy unit: kilojoule", "kJ" );
    } else if( joule > 0 ) {
        power_string = to_string( joule );
        if( milli > 0 ) {
            power_string += pgettext( "decimal separator", "." ) + to_string( milli );
        }
        power_string += pgettext( "energy unit: joule", "J" );
    } else {
        power_string = to_string( milli ) + pgettext( "energy unit: millijoule", "mJ" );
    }

    const int pwr_str_pos = right_print( window, 0, 1, c_white,
                                         string_format( _( "Bionic Power: <color_light_blue>%s</color>/<color_light_blue>%ikJ</color>" ),
                                                 power_string, units::to_kilojoule( p->get_max_power_level() ) ) );
    std::string desc;
    if( mode == REASSIGNING ) {
        desc = _( "Reassigning.\nSelect a bionic to reassign or press SPACE to cancel." );
    } else if( mode == ACTIVATING ) {
        desc = _( "<color_green>Activating</color>  <color_yellow>!</color> to examine, <color_yellow>=</color> to reassign, <color_yellow>TAB</color> to switch tabs." );
    } else if( mode == EXAMINING ) {
        desc = _( "<color_light_blue>Examining</color>  <color_yellow>!</color> to activate, <color_yellow>=</color> to reassign, <color_yellow>TAB</color> to switch tabs." );
    }
    int n_pt_y = 0;
    fold_and_print( window, point( 1, n_pt_y++ ), pwr_str_pos, c_white, desc );
    fold_and_print( window, point( 1, n_pt_y++ ), pwr_str_pos, c_white, fuel_stream.str() );
    wrefresh( window );
}

//builds the power usage string of a given bionic
static std::string build_bionic_poweronly_string( const bionic &bio )
{
    const bionic_data &bio_data = bio.id.obj();
    std::vector<std::string> properties;

    if( bio_data.power_activate > 0_kJ ) {
        properties.push_back( string_format( _( "%s act" ),
                                             units::display( bio_data.power_activate ) ) );
    }
    if( bio_data.power_deactivate > 0_kJ ) {
        properties.push_back( string_format( _( "%s deact" ),
                                             units::display( bio_data.power_deactivate ) ) );
    }
    if( bio_data.charge_time > 0 && bio_data.power_over_time > 0_kJ ) {
        properties.push_back( bio_data.charge_time == 1
                              ? string_format( _( "%s/turn" ), units::display( bio_data.power_over_time ) )
                              : string_format( _( "%s/%d turns" ), units::display( bio_data.power_over_time ),
                                               bio_data.charge_time ) );
    }
    if( bio_data.toggled ) {
        properties.push_back( bio.powered ? _( "ON" ) : _( "OFF" ) );
    }
    if( bio.incapacitated_time > 0_turns ) {
        properties.push_back( _( "(incapacitated)" ) );
    }

    return enumerate_as_string( properties, enumeration_conjunction::none );
}

//generates the string that show how much power a bionic uses
static std::string build_bionic_powerdesc_string( const bionic &bio )
{
    std::ostringstream power_desc;
    const std::string power_string = build_bionic_poweronly_string( bio );
    power_desc << bio.id->name;
    if( !power_string.empty() ) {
        power_desc << ", " << power_string;
    }
    return power_desc.str();
}

static void draw_bionics_tabs( const catacurses::window &win, const size_t active_num,
                               const size_t passive_num, const bionic_tab_mode current_mode )
>>>>>>> 2e11d8d0
{
    werase( win );

    std::vector<std::pair<bionics_displayType_id, std::string>> tabs;
    for( size_t i = 0; i < BionicsDisplayType::displayTypes.size(); i++ ) {
        if( bionics[i].empty() ) {
            continue;
        }
        BionicsDisplayType type = BionicsDisplayType::displayTypes[i];
        tabs.emplace_back( type.ident(), type.display_string() );
    }
    bionics_displayType_id cur_type_id = BionicsDisplayType::displayTypes[current_mode].ident();
    draw_tabs( win, tabs, cur_type_id );

    // Draw symbols to connect additional lines to border
    int width = getmaxx( win );
    int height = getmaxy( win );
    for( int i = 0; i < height - 1; ++i ) {
        mvwputch( win, point( 0, i ), BORDER_COLOR, LINE_XOXO ); // |
        mvwputch( win, point( width - 1, i ), BORDER_COLOR, LINE_XOXO ); // |
    }
    mvwputch( win, point( 0, height - 1 ), BORDER_COLOR, LINE_XXXO ); // |-
    mvwputch( win, point( width - 1, height - 1 ), BORDER_COLOR, LINE_XOXX ); // -|

    wrefresh( win );
}

static void draw_connectors( const catacurses::window &win, const int start_y, const int start_x,
                             const int last_x, const bionic_id &bio_id )
{
    const int LIST_START_Y = 5;
    // first: pos_y, second: occupied slots
    std::vector<std::pair<int, size_t>> pos_and_num;
    for( const auto &elem : bio_id->occupied_bodyparts ) {
        pos_and_num.emplace_back( static_cast<int>( elem.first ) + LIST_START_Y, elem.second );
    }
    if( pos_and_num.empty() ) {
        return;
    }

    // draw horizontal line from selected bionic
    const int width = last_x - start_x;
    const int turn_x = start_x + ( width > 20 ? width * 2 / 3 : width / 3 );
    mvwputch( win, point( start_x, start_y ), BORDER_COLOR, '>' );
    mvwhline( win, point( start_x + 1, start_y ), LINE_OXOX, turn_x - start_x - 1 );

    int min_y = start_y;
    int max_y = start_y;
    for( const auto &elem : pos_and_num ) {
        min_y = std::min( min_y, elem.first );
        max_y = std::max( max_y, elem.first );
    }
    if( max_y - min_y > 1 ) {
        mvwvline( win, point( turn_x, min_y + 1 ), LINE_XOXO, max_y - min_y - 1 );
    }

    bool move_up   = false;
    bool move_same = false;
    bool move_down = false;
    for( const auto &elem : pos_and_num ) {
        const int y = elem.first;
        if( !move_up && y < start_y ) {
            move_up = true;
        }
        if( !move_same && y == start_y ) {
            move_same = true;
        }
        if( !move_down && y > start_y ) {
            move_down = true;
        }

        // symbol is defined incorrectly for case ( y == start_y ) but
        // that's okay because it's overlapped by bionic_chr anyway
        int bp_chr = ( y > start_y ) ? LINE_XXOO : LINE_OXXO;
        if( ( max_y > y && y > start_y ) || ( min_y < y && y < start_y ) ) {
            bp_chr = LINE_XXXO;
        }

        mvwputch( win, point( turn_x, y ), BORDER_COLOR, bp_chr );

        // draw horizontal line to bodypart title
        mvwhline( win, point( turn_x + 1, y ), LINE_OXOX, last_x - turn_x - 1 );
        mvwputch( win, point( last_x, y ), BORDER_COLOR, '<' );

        // draw amount of consumed slots by this CBM
        const std::string fmt_num = string_format( "(%d)", elem.second );
        mvwprintz( win, point( turn_x + std::max( 1, ( last_x - turn_x - utf8_width( fmt_num ) ) / 2 ), y ),
                   c_yellow, fmt_num );
    }

    // define and draw a proper intersection character
    int bionic_chr = LINE_OXOX; // '-'                // 001
    if( move_up && !move_down && !move_same ) {        // 100
        bionic_chr = LINE_XOOX;  // '_|'
    } else if( move_up && move_down && !move_same ) {  // 110
        bionic_chr = LINE_XOXX;  // '-|'
    } else if( move_up && move_down && move_same ) {   // 111
        bionic_chr = LINE_XXXX;  // '-|-'
    } else if( move_up && !move_down && move_same ) {  // 101
        bionic_chr = LINE_XXOX;  // '_|_'
    } else if( !move_up && move_down && !move_same ) { // 010
        bionic_chr = LINE_OOXX;  // '^|'
    } else if( !move_up && move_down && move_same ) {  // 011
        bionic_chr = LINE_OXXX;  // '^|^'
    }
    mvwputch( win, point( turn_x, start_y ), BORDER_COLOR, bionic_chr );
}

void player::power_bionics()
{
    bool with_slots = get_option < bool >( "CBM_SLOTS_ENABLED" );
    std::vector<bvector> bionics_by_type( BionicsDisplayType::displayTypes.size() );
    size_t max_list_size = with_slots ? num_bp : 4; //start with min list size
    int max_name_length = 0;
    for( auto &b : *my_bionics ) {
        int name_w = utf8_width( b.id->name.translated() );
        if( name_w > max_name_length ) {
            max_name_length = name_w;
        }
        bionics_displayType_id dType = b.id->display_type;
        for( size_t i = 0; i < BionicsDisplayType::displayTypes.size(); i++ ) {
            if( BionicsDisplayType::displayTypes[i].ident() == dType ) {
                bionics_by_type[i].emplace_back( &b );
                if( bionics_by_type[i].size() > max_list_size ) {
                    max_list_size = bionics_by_type[i].size();
                }
                break;
            }
        }
    }
    const int SLOTS_WIDTH = 29;

    max_name_length += 2; //invlet
    size_t col_width = with_slots ? SLOTS_WIDTH : 0;
    for( size_t i = 0; i < column_num_entries; i++ ) {
        col_width += get_col_data( i ).get_width();
    }

    size_t tabs_width = 1;
    for( size_t i = 0; i < bionics_by_type.size(); i++ ) {
        if( !bionics_by_type.empty() ) {
            tabs_width += utf8_width( BionicsDisplayType::displayTypes[i].display_string() ) + 3;
        }
    }

    //added title_tab_height for the tabbed bionic display
    const int TITLE_HEIGHT = 1;
    const int TITLE_TAB_HEIGHT = 3;
    const int FOOTER_HEIGHT = 5;

    // Main window
    // +4 = top + bottom + footer line + column names
    const int requested_height = TITLE_HEIGHT + TITLE_TAB_HEIGHT + FOOTER_HEIGHT + max_list_size + 4;
    const int HEIGHT = std::min( TERMY, requested_height );

    int requested_width = std::max( max_name_length + col_width + 3, tabs_width );
    requested_width = std::max( requested_width, 80 );

    const int WIDTH = std::min( requested_width, TERMX );
    const int MAIN_WINDOW_X = ( TERMX - WIDTH ) / 2;
    const int MAIN_WINDOW_Y = ( TERMY - HEIGHT ) / 2;

    //wBio is the entire bionic window
    catacurses::window wBio = catacurses::newwin( HEIGHT, WIDTH, point( MAIN_WINDOW_X,
                              MAIN_WINDOW_Y ) );

    // Title window
    const int TITLE_WINDOW_Y = MAIN_WINDOW_Y + 1;
    catacurses::window w_title = catacurses::newwin( TITLE_HEIGHT, WIDTH - 2, point( MAIN_WINDOW_X + 1,
                                 TITLE_WINDOW_Y ) );

    //Tabs bar
    const int TAB_WINDOW_Y = TITLE_WINDOW_Y + TITLE_HEIGHT;
    catacurses::window w_tabs = catacurses::newwin( TITLE_TAB_HEIGHT, WIDTH,
                                point( MAIN_WINDOW_X,
                                       TAB_WINDOW_Y ) );

    const int header_line_y = TITLE_HEIGHT + TITLE_TAB_HEIGHT + 1;
    const int footer_start_y = HEIGHT - FOOTER_HEIGHT - 1;

    const int col_right_bound = WIDTH - ( with_slots ? SLOTS_WIDTH : 3 );

    int scroll_position = 0;
    int cursor = 0;

    const int list_start_y = header_line_y + 1;
    const int LIST_HEIGHT = footer_start_y - list_start_y - 1; //-1 is footer separator
    const int half_list_view_location = LIST_HEIGHT / 2;

    input_context ctxt( "BIONICS" );
    ctxt.register_updown();
    ctxt.register_action( "ANY_INPUT" );
    ctxt.register_action( "REASSIGN" );
    ctxt.register_action( "NEXT_TAB" );
    ctxt.register_action( "PREV_TAB" );
    ctxt.register_action( "CONFIRM" );
    ctxt.register_action( "HELP_KEYBINDINGS" );
    ctxt.register_action( "USAGE_HELP" );

    int cur_tab_idx = 0;
    for( ; static_cast<size_t>( cur_tab_idx ) < bionics_by_type.size() &&
         bionics_by_type[cur_tab_idx].empty(); cur_tab_idx++ ); //try to find non-empty list
    if( static_cast<size_t>( cur_tab_idx ) >= bionics_by_type.size() ) { //if all lists are empty
        cur_tab_idx = 0;
    }

    bool redraw = true;
    for( ;; ) {
        //track which list we are looking at
        const bvector &current_bionic_list = bionics_by_type[cur_tab_idx];
        const int max_scroll_position = std::max( 0,
                                        static_cast<int>( current_bionic_list.size() ) - LIST_HEIGHT );

        if( redraw ) {
            redraw = false;

            werase( wBio );
            draw_border( wBio, BORDER_COLOR );
            nc_color col = c_white;
            print_colored_text( wBio, point_east, col, col,
                                string_format( _( "< Bionic Power: <color_light_blue>%i</color>/<color_light_blue>%i</color> >" ),
                                               units::to_kilojoule( get_power_level() ), units::to_kilojoule( get_max_power_level() ) ) );
            std::string help_str = string_format( _( "< [%s] Columns Info >" ), ctxt.get_desc( "USAGE_HELP" ) );
            mvwprintz( wBio, point( WIDTH - 1 - utf8_width( help_str ), 0 ), c_white, help_str );

            mvwputch( wBio, point( 0, footer_start_y - 1 ), BORDER_COLOR, LINE_XXXO ); // |-
            mvwputch( wBio, point( WIDTH - 1, footer_start_y - 1 ), BORDER_COLOR, LINE_XOXX ); // -|
            mvwhline( wBio, point( 1, footer_start_y - 1 ), LINE_OXOX, WIDTH - 2 );
            help_str = string_format( _( "<Press %s to reassign.  You can use invlets from any tab.>" ),
                                      ctxt.get_desc( "REASSIGN" ) );
            mvwprintz( wBio, point( 2, footer_start_y - 1 ), c_white, help_str );

            const bool name_only = current_bionic_list.empty() ||
                                   BionicsDisplayType::displayTypes[cur_tab_idx].is_hide_columns();
            if( !name_only ) {
                for( size_t col_idx = column_num_entries, right_bound = col_right_bound; col_idx-- > 0; ) {
                    bionic_col_data col_data = get_col_data( col_idx );
                    int col_w = col_data.get_width();
                    right_bound -= col_w;
                    mvwprintz( wBio, point( right_bound, header_line_y ), c_light_gray, "%*s", col_w,
                               col_data.get_name() );
                }
            }

            int max_width = 0;
            std::vector<std::string>bps;
            for( const body_part bp : all_body_parts ) {
                const int total = get_total_bionics_slots( bp );
                const std::string s = string_format( "%s: %d/%d",
                                                     body_part_name_as_heading( bp, 1 ),
                                                     total - get_free_bionics_slots( bp ), total );
                bps.push_back( s );
                max_width = std::max( max_width, utf8_width( s ) );
            }
            const int pos_x = WIDTH - 2 - max_width;
            if( with_slots ) {
                for( size_t i = 0; i < bps.size(); ++i ) {
                    mvwprintz( wBio, point( pos_x, i + list_start_y - 1 ), c_light_gray, bps[i] );
                }
            }

            if( current_bionic_list.empty() ) {
                fold_and_print( wBio, point( 2, list_start_y ), pos_x - 1, c_light_gray,
                                _( "No bionics installed." ) );
            } else {
                for( size_t i = scroll_position; i < current_bionic_list.size(); i++ ) {
                    if( static_cast<int>( i ) - scroll_position == LIST_HEIGHT ) {
                        break;
                    }
                    const bool is_highlighted = cursor == static_cast<int>( i );
                    int y_pos = list_start_y + i - scroll_position;
                    print_columnns( current_bionic_list[i], is_highlighted, name_only, wBio, col_right_bound, y_pos );
                    if( is_highlighted && with_slots ) {
                        const bionic_id bio_id = current_bionic_list[i]->id;
                        draw_connectors( wBio, y_pos, col_right_bound,
                                         pos_x - 2, bio_id );

                        // redraw highlighted (occupied) body parts
                        for( auto &elem : bio_id->occupied_bodyparts ) {
                            const int i = static_cast<int>( elem.first );
                            mvwprintz( wBio, point( pos_x, i + list_start_y - 1 ), c_yellow, bps[i] );
                        }
                    }

                }
            }

            draw_scrollbar( wBio, cursor, LIST_HEIGHT, current_bionic_list.size(), point( 0, list_start_y ) );

            if( !current_bionic_list.empty() && current_bionic_list[cursor] != nullptr ) {
                fold_and_print( wBio, point( 1, footer_start_y ), WIDTH - 2, c_light_blue, "%s",
                                current_bionic_list[cursor]->id->description );
            }
        }
        wrefresh( wBio );
        draw_bionics_tabs( w_tabs, bionics_by_type, cur_tab_idx );
        draw_bionics_titlebar( w_title, this );

        const std::string action = ctxt.handle_input();
        const int ch = ctxt.get_raw_input().get_first_input();
        bionic *tmp = nullptr;

        bool need_activate = false;
        if( action == "DOWN" ) {
            redraw = true;
            if( static_cast<size_t>( cursor ) < current_bionic_list.size() - 1 ) {
                cursor++;
            } else {
                cursor = 0;
            }
            if( scroll_position < max_scroll_position &&
                cursor - scroll_position > LIST_HEIGHT - half_list_view_location ) {
                scroll_position++;
            }
            if( scroll_position > 0 && cursor - scroll_position < half_list_view_location ) {
                scroll_position = std::max( cursor - half_list_view_location, 0 );
            }
        } else if( action == "UP" ) {
            redraw = true;
            if( cursor > 0 ) {
                cursor--;
            } else {
                cursor = current_bionic_list.size() - 1;
            }
            if( scroll_position > 0 && cursor - scroll_position < half_list_view_location ) {
                scroll_position--;
            }
            if( scroll_position < max_scroll_position &&
                cursor - scroll_position > LIST_HEIGHT - half_list_view_location ) {
                scroll_position =
                    std::max( std::min<int>( current_bionic_list.size() - LIST_HEIGHT,
                                             cursor - half_list_view_location ), 0 );
            }
        } else if( action == "REASSIGN" ) {
            tmp = current_bionic_list[cursor];
            while( true ) {
                const int invlet = popup_getkey(
                                       _( "%s\n\nEnter new letter.  Press SPACE to clear a manually assigned letter, ESCAPE to cancel." ),
                                       bionic_chars.get_allowed_chars() );

                if( invlet == KEY_ESCAPE ) {
                    break;
                } else if( invlet == ' ' ) {
                    tmp->invlet = invlet;
                    break;
                } else if( bionic_chars.valid( invlet ) ) {
                    bionic *otmp = bionic_by_invlet( invlet );
                    if( otmp ) {
                        std::swap( tmp->invlet, otmp->invlet );
                    } else {
                        tmp->invlet = invlet;
                    }
                    break;
                }
            }
            redraw = true;
        } else if( action == "NEXT_TAB" ) {
            redraw = true;
            scroll_position = 0;
            cursor = 0;
            if( !current_bionic_list.empty() ) {
                do {
                    cur_tab_idx = ( cur_tab_idx + 1 ) % BionicsDisplayType::displayTypes.size();
                } while( bionics_by_type[cur_tab_idx].empty() );
            }
        } else if( action == "PREV_TAB" ) {
            redraw = true;
            scroll_position = 0;
            cursor = 0;
            if( !current_bionic_list.empty() ) {
                do {
                    if( --cur_tab_idx < 0 ) {
                        cur_tab_idx = BionicsDisplayType::displayTypes.size() - 1;
                    }
                } while( bionics_by_type[cur_tab_idx].empty() );
            }
        } else if( action == "HELP_KEYBINDINGS" ) {
            redraw = true;
        } else if( action == "CONFIRM" ) {
            if( !current_bionic_list.empty() ) {
                tmp = current_bionic_list[cursor];
            }
            need_activate = true;
        } else if( action == "USAGE_HELP" ) {
            std::string help_str;
            for( size_t i = 0; i < column_num_entries; i++ ) {
                bionic_col_data col_data = get_col_data( i );
                help_str += colorize( col_data.get_name(), c_white );
                help_str += " - ";
                help_str += colorize( col_data.get_description(), c_light_gray );
                help_str += "\n";
            }
            popup( help_str );
            redraw = true;
        } else {
            if( ch == ' ' || ch == KEY_ESCAPE ) {
                break;
            }
            tmp = bionic_by_invlet( ch );

            //jump to bionic
            if( tmp != nullptr ) {
                bool is_found = false;
                for( size_t i = 0; i < bionics_by_type.size(); i++ ) {
                    const bvector &cur_list = bionics_by_type[i];
                    cur_tab_idx = i;
                    for( size_t j = 0; j < cur_list.size(); j++ ) {
                        if( cur_list[j] == tmp ) {
                            cursor = j;
                            scroll_position = 0;
                            while( scroll_position < max_scroll_position &&
                                   cursor - scroll_position > LIST_HEIGHT - half_list_view_location ) {
                                scroll_position++;
                            }
                            is_found = true;
                            break;
                        }
                    }
                    if( is_found ) {
                        break;
                    }
                }
            }
            need_activate = true;
            redraw = true;
        }
        if( tmp == nullptr ) {
            //Do nothing
        } else if( need_activate ) {
            const bionic_id &bio_id = tmp->id;
            const bionic_data &bio_data = bio_id.obj();
            if( bio_data.activated ) {
                int bionic_idx = tmp - &( *my_bionics )[0];
                if( tmp->powered ) {
                    deactivate_bionic( bionic_idx );
                } else {
                    activate_bionic( bionic_idx );
                    if( !bio_data.toggled && !bio_data.gun_bionic ) {
                        popup( _( "You activate your %s." ), bio_data.name );
                    }
                    // Clear the menu if we are firing a bionic gun
                    if( tmp->info().gun_bionic || tmp->ammo_count > 0 ) {
                        break;
                    }
                }
                // update message log and the menu
                g->refresh_all();
                redraw = true;
                if( moves < 0 ) {
                    return;
                }
            } else {
                popup( _( "You can not activate %s." ), bio_data.name );
            }
        }
    }
}<|MERGE_RESOLUTION|>--- conflicted
+++ resolved
@@ -107,14 +107,14 @@
                 break;
                 case    column_act_cost:
                     if( bio_data.power_activate > 0_kJ ) {
-                        print_str = string_format( "%d", units::to_kilojoule( bio_data.power_activate ) );
+                        print_str = string_format( "%s", units::display( bio_data.power_activate ) );
                     }
                     break;
                 case    column_turn_cost:
                     if( bio_data.charge_time > 0 && bio_data.power_over_time > 0_kJ ) {
                         print_str = bio_data.charge_time == 1
-                                    ? string_format( "%d", units::to_kilojoule( bio_data.power_over_time ) )
-                                    : string_format( "%d /%d", units::to_kilojoule( bio_data.power_over_time ),
+                                    ? string_format( "%s", units::display( bio_data.power_over_time ) )
+                                    : string_format( "%s /%d", units::display( bio_data.power_over_time ),
                                                      bio_data.charge_time );
                     }
                     break;
@@ -170,97 +170,12 @@
                             fuel ) << "</color>" << "/" << p->get_total_fuel_capacity( fuel ) << " ";
         }
     }
-<<<<<<< HEAD
     fold_and_print( window, point_east, getmaxx( window ), c_white, fuel_stream.str() );
     wrefresh( window );
 }
 
 static void draw_bionics_tabs( const catacurses::window &win, std::vector<bvector> bionics,
                                int current_mode )
-=======
-    std::string power_string;
-    const int curr_power = units::to_millijoule( p->get_power_level() );
-    const int kilo = curr_power / units::to_millijoule( 1_kJ );
-    const int joule = ( curr_power % units::to_millijoule( 1_kJ ) ) / units::to_millijoule( 1_J );
-    const int milli = curr_power % units::to_millijoule( 1_J );
-    if( kilo > 0 ) {
-        power_string = to_string( kilo );
-        if( joule > 0 ) {
-            power_string += pgettext( "decimal separator", "." ) + to_string( joule );
-        }
-        power_string += pgettext( "energy unit: kilojoule", "kJ" );
-    } else if( joule > 0 ) {
-        power_string = to_string( joule );
-        if( milli > 0 ) {
-            power_string += pgettext( "decimal separator", "." ) + to_string( milli );
-        }
-        power_string += pgettext( "energy unit: joule", "J" );
-    } else {
-        power_string = to_string( milli ) + pgettext( "energy unit: millijoule", "mJ" );
-    }
-
-    const int pwr_str_pos = right_print( window, 0, 1, c_white,
-                                         string_format( _( "Bionic Power: <color_light_blue>%s</color>/<color_light_blue>%ikJ</color>" ),
-                                                 power_string, units::to_kilojoule( p->get_max_power_level() ) ) );
-    std::string desc;
-    if( mode == REASSIGNING ) {
-        desc = _( "Reassigning.\nSelect a bionic to reassign or press SPACE to cancel." );
-    } else if( mode == ACTIVATING ) {
-        desc = _( "<color_green>Activating</color>  <color_yellow>!</color> to examine, <color_yellow>=</color> to reassign, <color_yellow>TAB</color> to switch tabs." );
-    } else if( mode == EXAMINING ) {
-        desc = _( "<color_light_blue>Examining</color>  <color_yellow>!</color> to activate, <color_yellow>=</color> to reassign, <color_yellow>TAB</color> to switch tabs." );
-    }
-    int n_pt_y = 0;
-    fold_and_print( window, point( 1, n_pt_y++ ), pwr_str_pos, c_white, desc );
-    fold_and_print( window, point( 1, n_pt_y++ ), pwr_str_pos, c_white, fuel_stream.str() );
-    wrefresh( window );
-}
-
-//builds the power usage string of a given bionic
-static std::string build_bionic_poweronly_string( const bionic &bio )
-{
-    const bionic_data &bio_data = bio.id.obj();
-    std::vector<std::string> properties;
-
-    if( bio_data.power_activate > 0_kJ ) {
-        properties.push_back( string_format( _( "%s act" ),
-                                             units::display( bio_data.power_activate ) ) );
-    }
-    if( bio_data.power_deactivate > 0_kJ ) {
-        properties.push_back( string_format( _( "%s deact" ),
-                                             units::display( bio_data.power_deactivate ) ) );
-    }
-    if( bio_data.charge_time > 0 && bio_data.power_over_time > 0_kJ ) {
-        properties.push_back( bio_data.charge_time == 1
-                              ? string_format( _( "%s/turn" ), units::display( bio_data.power_over_time ) )
-                              : string_format( _( "%s/%d turns" ), units::display( bio_data.power_over_time ),
-                                               bio_data.charge_time ) );
-    }
-    if( bio_data.toggled ) {
-        properties.push_back( bio.powered ? _( "ON" ) : _( "OFF" ) );
-    }
-    if( bio.incapacitated_time > 0_turns ) {
-        properties.push_back( _( "(incapacitated)" ) );
-    }
-
-    return enumerate_as_string( properties, enumeration_conjunction::none );
-}
-
-//generates the string that show how much power a bionic uses
-static std::string build_bionic_powerdesc_string( const bionic &bio )
-{
-    std::ostringstream power_desc;
-    const std::string power_string = build_bionic_poweronly_string( bio );
-    power_desc << bio.id->name;
-    if( !power_string.empty() ) {
-        power_desc << ", " << power_string;
-    }
-    return power_desc.str();
-}
-
-static void draw_bionics_tabs( const catacurses::window &win, const size_t active_num,
-                               const size_t passive_num, const bionic_tab_mode current_mode )
->>>>>>> 2e11d8d0
 {
     werase( win );
 
@@ -479,10 +394,32 @@
 
             werase( wBio );
             draw_border( wBio, BORDER_COLOR );
+
             nc_color col = c_white;
+            std::string power_string;
+            const int curr_power = units::to_millijoule( get_power_level() );
+            const int kilo = curr_power / units::to_millijoule( 1_kJ );
+            const int joule = ( curr_power % units::to_millijoule( 1_kJ ) ) / units::to_millijoule( 1_J );
+            const int milli = curr_power % units::to_millijoule( 1_J );
+            if( kilo > 0 ) {
+                power_string = to_string( kilo );
+                if( joule > 0 ) {
+                    power_string += pgettext( "decimal separator", "." ) + to_string( joule );
+                }
+                power_string += pgettext( "energy unit: kilojoule", "kJ" );
+            } else if( joule > 0 ) {
+                power_string = to_string( joule );
+                if( milli > 0 ) {
+                    power_string += pgettext( "decimal separator", "." ) + to_string( milli );
+                }
+                power_string += pgettext( "energy unit: joule", "J" );
+            } else {
+                power_string = to_string( milli ) + pgettext( "energy unit: millijoule", "mJ" );
+            }
             print_colored_text( wBio, point_east, col, col,
-                                string_format( _( "< Bionic Power: <color_light_blue>%i</color>/<color_light_blue>%i</color> >" ),
-                                               units::to_kilojoule( get_power_level() ), units::to_kilojoule( get_max_power_level() ) ) );
+                                string_format( _( "Bionic Power: <color_light_blue>%s</color>/<color_light_blue>%ikJ</color>" ),
+                                               power_string, units::to_kilojoule( get_max_power_level() ) ) );
+
             std::string help_str = string_format( _( "< [%s] Columns Info >" ), ctxt.get_desc( "USAGE_HELP" ) );
             mvwprintz( wBio, point( WIDTH - 1 - utf8_width( help_str ), 0 ), c_white, help_str );
 
