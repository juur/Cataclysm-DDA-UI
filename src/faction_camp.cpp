--- conflicted
+++ resolved
@@ -333,7 +333,6 @@
     faction_expansion_salt_water_pipe_base +
     "NE";
 
-<<<<<<< HEAD
 static std::string mission_ui_activity_of( const mission_id &miss_id )
 {
     const std::string dir_abbr = base_camps::all_directions.at(
@@ -436,23 +435,6 @@
             return "";
 
     }
-=======
-static std::map<std::string, comp_list> companion_per_recipe_building_type( comp_list &npc_list )
-{
-    std::map<std::string, comp_list> result;
-
-    for( const npc_ptr &comp : npc_list ) {
-        const mission_id miss_id = comp->get_companion_mission().miss_id;
-        const std::string bldg = recipe_group::get_building_of_recipe( miss_id.parameters );
-
-        if( result[bldg].empty() ) {
-            comp_list temp;
-            result.insert( std::pair<std::string, comp_list>( bldg, temp ) );
-        }
-        result[bldg].emplace_back( comp );
-    }
-    return result;
->>>>>>> e0ad823f
 }
 
 static bool update_time_left( std::string &entry, const comp_list &npc_list )
