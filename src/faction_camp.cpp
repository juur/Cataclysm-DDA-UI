#include "faction_camp.h" // IWYU pragma: associated

#include <algorithm>
#include <cstddef>
#include <list>
#include <map>
#include <memory>
#include <optional>
#include <set>
#include <string>
#include <unordered_set>
#include <vector>

#include "activity_actor_definitions.h"
#include "activity_type.h"
#include "avatar.h"
#include "basecamp.h"
#include "calendar.h"
#include "cata_utility.h"
#include "catacharset.h"
#include "character.h"
#include "clzones.h"
#include "colony.h"
#include "color.h"
#include "coordinate_conversions.h"
#include "coordinates.h"
#include "cursesdef.h"
#include "debug.h"
#include "enums.h"
#include "faction.h"
#include "flag.h"
#include "game.h"
#include "game_inventory.h"
#include "iexamine.h"
#include "input_context.h"
#include "inventory.h"
#include "inventory_ui.h"
#include "item.h"
#include "item_group.h"
#include "item_pocket.h"
#include "item_stack.h"
#include "itype.h"
#include "kill_tracker.h"
#include "line.h"
#include "localized_comparator.h"
#include "map.h"
#include "map_iterator.h"
#include "mapdata.h"
#include "mapgen_functions.h"
#include "memory_fast.h"
#include "messages.h"
#include "mission.h"
#include "mission_companion.h"
#include "mongroup.h"
#include "npc.h"
#include "npctalk.h"
#include "omdata.h"
#include "options.h"
#include "output.h"
#include "overmap.h"
#include "overmap_ui.h"
#include "overmapbuffer.h"
#include "player_activity.h"
#include "point.h"
#include "recipe.h"
#include "recipe_groups.h"
#include "requirements.h"
#include "rng.h"
#include "skill.h"
#include "string_formatter.h"
#include "string_input_popup.h"
#include "translations.h"
#include "type_id.h"
#include "ui.h"
#include "ui_manager.h"
#include "units.h"
#include "value_ptr.h"
#include "vehicle.h"
#include "visitable.h"
#include "vpart_position.h"
#include "weather.h"
#include "weighted_list.h"

class character_id;

static const activity_id ACT_MOVE_LOOT( "ACT_MOVE_LOOT" );

static const item_group_id
Item_spawn_data_foraging_faction_camp_autumn( "foraging_faction_camp_autumn" );
static const item_group_id
Item_spawn_data_foraging_faction_camp_spring( "foraging_faction_camp_spring" );
static const item_group_id
Item_spawn_data_foraging_faction_camp_summer( "foraging_faction_camp_summer" );
static const item_group_id
Item_spawn_data_foraging_faction_camp_winter( "foraging_faction_camp_winter" );
static const item_group_id Item_spawn_data_forest( "forest" );
static const item_group_id
Item_spawn_data_gathering_faction_camp_firewood( "gathering_faction_camp_firewood" );

static const itype_id itype_duffelbag( "duffelbag" );
static const itype_id itype_fungal_seeds( "fungal_seeds" );
static const itype_id itype_log( "log" );
static const itype_id itype_marloss_seed( "marloss_seed" );

static const mongroup_id GROUP_CAMP_HUNTING( "GROUP_CAMP_HUNTING" );
static const mongroup_id GROUP_CAMP_HUNTING_LARGE( "GROUP_CAMP_HUNTING_LARGE" );
static const mongroup_id GROUP_CAMP_TRAPPING( "GROUP_CAMP_TRAPPING" );

static const oter_str_id oter_dirt_road_3way_forest_east( "dirt_road_3way_forest_east" );
static const oter_str_id oter_dirt_road_3way_forest_north( "dirt_road_3way_forest_north" );
static const oter_str_id oter_dirt_road_3way_forest_south( "dirt_road_3way_forest_south" );
static const oter_str_id oter_dirt_road_3way_forest_west( "dirt_road_3way_forest_west" );
static const oter_str_id oter_dirt_road_forest_east( "dirt_road_forest_east" );
static const oter_str_id oter_dirt_road_forest_north( "dirt_road_forest_north" );
static const oter_str_id oter_dirt_road_forest_south( "dirt_road_forest_south" );
static const oter_str_id oter_dirt_road_forest_west( "dirt_road_forest_west" );
static const oter_str_id oter_dirt_road_turn_forest_east( "dirt_road_turn_forest_east" );
static const oter_str_id oter_dirt_road_turn_forest_north( "dirt_road_turn_forest_north" );
static const oter_str_id oter_dirt_road_turn_forest_south( "dirt_road_turn_forest_south" );
static const oter_str_id oter_dirt_road_turn_forest_west( "dirt_road_turn_forest_west" );
static const oter_str_id oter_forest( "forest" );
static const oter_str_id oter_forest_thick( "forest_thick" );
static const oter_str_id oter_rural_road_3way_forest_east( "rural_road_3way_forest_east" );
static const oter_str_id oter_rural_road_3way_forest_north( "rural_road_3way_forest_north" );
static const oter_str_id oter_rural_road_3way_forest_south( "rural_road_3way_forest_south" );
static const oter_str_id oter_rural_road_3way_forest_west( "rural_road_3way_forest_west" );
static const oter_str_id oter_rural_road_forest_east( "rural_road_forest_east" );
static const oter_str_id oter_rural_road_forest_north( "rural_road_forest_north" );
static const oter_str_id oter_rural_road_forest_south( "rural_road_forest_south" );
static const oter_str_id oter_rural_road_forest_west( "rural_road_forest_west" );
static const oter_str_id oter_rural_road_turn1_forest_east( "rural_road_turn1_forest_east" );
static const oter_str_id oter_rural_road_turn1_forest_north( "rural_road_turn1_forest_north" );
static const oter_str_id oter_rural_road_turn1_forest_south( "rural_road_turn1_forest_south" );
static const oter_str_id oter_rural_road_turn1_forest_west( "rural_road_turn1_forest_west" );
static const oter_str_id oter_rural_road_turn_forest_east( "rural_road_turn_forest_east" );
static const oter_str_id oter_rural_road_turn_forest_north( "rural_road_turn_forest_north" );
static const oter_str_id oter_rural_road_turn_forest_south( "rural_road_turn_forest_south" );
static const oter_str_id oter_rural_road_turn_forest_west( "rural_road_turn_forest_west" );
static const oter_str_id oter_special_forest( "special_forest" );
static const oter_str_id oter_special_forest_thick( "special_forest_thick" );

static const oter_type_str_id oter_type_forest_trail( "forest_trail" );

static const skill_id skill_bashing( "bashing" );
static const skill_id skill_combat( "combat" );
static const skill_id skill_construction( "construction" );
static const skill_id skill_cutting( "cutting" );
static const skill_id skill_dodge( "dodge" );
static const skill_id skill_fabrication( "fabrication" );
static const skill_id skill_gun( "gun" );
static const skill_id skill_melee( "melee" );
static const skill_id skill_menial( "menial" );
static const skill_id skill_recruiting( "recruiting" );
static const skill_id skill_speech( "speech" );
static const skill_id skill_stabbing( "stabbing" );
static const skill_id skill_survival( "survival" );
static const skill_id skill_swimming( "swimming" );
static const skill_id skill_traps( "traps" );
static const skill_id skill_unarmed( "unarmed" );

static const ter_str_id ter_t_clay( "t_clay" );
static const ter_str_id ter_t_dirt( "t_dirt" );
static const ter_str_id ter_t_dirtmound( "t_dirtmound" );
static const ter_str_id ter_t_grass( "t_grass" );
static const ter_str_id ter_t_grass_dead( "t_grass_dead" );
static const ter_str_id ter_t_grass_golf( "t_grass_golf" );
static const ter_str_id ter_t_grass_long( "t_grass_long" );
static const ter_str_id ter_t_grass_tall( "t_grass_tall" );
static const ter_str_id ter_t_improvised_shelter( "t_improvised_shelter" );
static const ter_str_id ter_t_moss( "t_moss" );
static const ter_str_id ter_t_sand( "t_sand" );
static const ter_str_id ter_t_trunk( "t_trunk" );
static const ter_str_id ter_t_tree_young( "t_tree_young" );

static const trait_id trait_DEBUG_HS( "DEBUG_HS" );

static const update_mapgen_id update_mapgen_faction_wall_level_E_1( "faction_wall_level_E_1" );
//static const update_mapgen_id update_mapgen_faction_wall_level_N_1(
//    faction_wall_level_n_1_string.c_str() );
static const update_mapgen_id update_mapgen_faction_wall_level_S_1( "faction_wall_level_S_1" );
static const update_mapgen_id update_mapgen_faction_wall_level_W_1( "faction_wall_level_W_1" );

static const zone_type_id zone_type_CAMP_FOOD( "CAMP_FOOD" );
static const zone_type_id zone_type_CAMP_STORAGE( "CAMP_STORAGE" );

//  Moved the constant compound "string" declaration into a jumble here rather than where they belong
//  because placing them together with their context is rejected by 'cata-static-string_id-constants, -warnings-as-errors'
static const std::string faction_wall_level_n_0_string = "faction_wall_level_N_0";
static const std::string faction_wall_level_n_1_string = "faction_wall_level_N_1";
static const std::string faction_hide_site_0_string = "faction_hide_site_0";
static const oter_str_id oter_faction_hide_site_0( faction_hide_site_0_string );
static const update_mapgen_id update_mapgen_faction_wall_level_N_1(
    faction_wall_level_n_1_string.c_str() );

static const std::string camp_om_fortifications_trench_parameter = faction_wall_level_n_0_string;
static const std::string camp_om_fortifications_spiked_trench_parameter =
    faction_wall_level_n_1_string;

static const std::string var_time_between_succession =
    "npctalk_var_time_between_succession";

static const std::string var_timer_time_of_last_succession =
    "npctalk_var_timer_time_of_last_succession";

//  These strings are matched against recipe group 'building_type'. Definite candidates for JSON definitions of
//  the various UI strings corresponding to these groups.
static const std::string base_recipe_group_string = "BASE";
static const std::string cook_recipe_group_string = "COOK";
static const std::string farm_recipe_group_string = "FARM";
static const std::string smith_recipe_group_string = "SMITH";

struct mass_volume {
    units::mass wgt = 0_gram;
    units::volume vol = 0_ml;
    int count = 0;
};

namespace base_camps
{
static const translation recover_ally_string = to_translation( "Recover Ally, " );
static const translation expansion_string = to_translation( " Expansion" );

static recipe_id select_camp_option( const std::map<recipe_id, translation> &pos_options,
                                     const std::string &option );
} // namespace base_camps

/**** Forward declaration of utility functions */
/**
 * Counts or destroys and drops the bash items of all terrain that matches @ref t in the map tile
 * @param comp NPC companion
 * @param omt_tgt the targeted OM tile
 * @param t terrain you are looking for
 * @param chance chance of destruction, 0 to 100
 * @param estimate if true, non-destructive count of the furniture
 * @param bring_back force the destruction of the furniture and bring back the drop items
 */
static int om_harvest_ter( npc &comp, const tripoint_abs_omt &omt_tgt, const ter_id &t,
                           int chance = 100,
                           bool estimate = false, bool bring_back = true );
// om_harvest_ter helper function that counts the furniture instances
static int om_harvest_ter_est( npc &comp, const tripoint_abs_omt &omt_tgt, const ter_id &t,
                               int chance = 100 );
static int om_harvest_ter_break( npc &comp, const tripoint_abs_omt &omt_tgt, const ter_id &t,
                                 int chance = 100 );
/// Collects all items in @ref omt_tgt with a @ref chance between 0 - 1.0, returns total
/// mass and volume
/// @ref take, whether you take the item or count it
static mass_volume om_harvest_itm( const npc_ptr &comp, const tripoint_abs_omt &omt_tgt,
                                   int chance = 100,
                                   bool take = true );
static void apply_camp_ownership( map &here, const tripoint &camp_pos, int radius );
/*
 * Counts or cuts trees into trunks and trunks into logs
 * @param omt_tgt the targeted OM tile
 * @param chance chance of destruction, 0 to 100
 * @param estimate if true, non-destructive count of trees
 * @force_cut_trunk if true and estimate is false, chop tree trunks into logs
 */
static int om_cutdown_trees( const tripoint_abs_omt &omt_tgt, int chance = 100,
                             bool estimate = false,
                             bool force_cut_trunk = true );
static int om_cutdown_trees_est( const tripoint_abs_omt &omt_tgt, int chance = 100 );
static int om_cutdown_trees_logs( const tripoint_abs_omt &omt_tgt, int chance = 100 );
static int om_cutdown_trees_trunks( const tripoint_abs_omt &omt_tgt, int chance = 100 );

/// Creates an improvised shelter at @ref omt_tgt and dumps the @ref itms into the building
static bool om_set_hide_site( npc &comp, const tripoint_abs_omt &omt_tgt,
                              const drop_locations &itms,
                              const drop_locations &itms_rem = {} );
/**
 * Opens the overmap so that you can select points for missions or constructions.
 * @param omt_pos where your camp is, used for calculating travel distances
 * @param min_range
 * @param range max number of OM tiles the user can select
 * @param possible_om_types requires the user to reselect if the OM picked isn't in the list
 * @param must_see whether the user can select points in the unknown/fog of war
 * @param popup_notice toggles if the user should be shown ranges before being allowed to pick
 * @param source if you are selecting multiple points this is where the OM is centered to start
 * @param bounce
 */
static tripoint_abs_omt om_target_tile(
    const tripoint_abs_omt &omt_pos, int min_range = 1, int range = 1,
    const std::vector<std::string> &possible_om_types = {}, ot_match_type match_type =
        ot_match_type::exact, bool must_see = true,
    bool popup_notice = true,
    const tripoint_abs_omt &source = tripoint_abs_omt( -999, -999, -999 ),
    bool bounce = false );
static void om_range_mark( const tripoint_abs_omt &origin, int range, bool add_notes = true,
                           const std::string &message = "Y;X: MAX RANGE" );
static void om_line_mark(
    const tripoint_abs_omt &origin, const tripoint_abs_omt &dest, bool add_notes = true,
    const std::string &message = "R;X: PATH" );
static std::vector<tripoint_abs_omt> om_companion_path(
    const tripoint_abs_omt &start, int range_start = 90, bool bounce = true );
/**
 * Can be used to calculate total trip time for an NPC mission or just the traveling portion.
 * Doesn't use the pathingalgorithms yet.
 * @param omt_pos start point
 * @param omt_tgt target point
 * @param work how much time the NPC will stay at the target
 * @param trips how many trips back and forth the NPC will make
 */
static time_duration companion_travel_time_calc( const tripoint_abs_omt &pos,
        const tripoint_abs_omt &tgt,
        time_duration work, int trips = 1, int haulage = 0 );
static time_duration companion_travel_time_calc(
    const std::vector<tripoint_abs_omt> &journey, time_duration work, int trips = 1,
    int haulage = 0 );
/// Determines how many trips it takes to move @ref mass and @ref volume of items
/// with @ref carry_mass and @ref carry_volume moved per trip
static int om_carry_weight_to_trips( const units::mass &total_mass,
                                     const units::volume &total_volume, const npc_ptr &comp = nullptr );
static int om_carry_weight_to_trips( const units::mass &mass, const units::volume &volume,
                                     const units::mass &carry_mass, const units::volume &carry_volume );
/// Formats the variables into a standard looking description to be displayed in a ynquery window
static std::string camp_trip_description( const time_duration &total_time,
        const time_duration &working_time,
        const time_duration &travel_time,
        int distance, int trips, int need_food );

/*
 * check if a companion survives a random encounter
 * @param comp the companion
 * @param situation what the survivor is doing
 * @param favor a number added to the survivor's skills to see if he can avoid the encounter
 * @param threat a number indicating how dangerous the encounter is
 * TODO: Convert to JSON basic on dynamic line type structure
 */
static bool survive_random_encounter( npc &comp, std::string &situation, int favor, int threat );

//  Hard coded blueprint names used to route the code to the salt water pipe code.
static const std::string faction_expansion_salt_water_pipe_swamp_base =
    "faction_expansion_salt_water_pipe_swamp_";
static const std::string faction_expansion_salt_water_pipe_swamp_N =
    faction_expansion_salt_water_pipe_swamp_base + "N";
static const std::string faction_expansion_salt_water_pipe_swamp_NE =
    faction_expansion_salt_water_pipe_swamp_base + "NE";
static const std::string faction_expansion_salt_water_pipe_base =
    "faction_expansion_salt_water_pipe_";
static const std::string faction_expansion_salt_water_pipe_N =
    faction_expansion_salt_water_pipe_base +
    "N";
static const std::string faction_expansion_salt_water_pipe_NE =
    faction_expansion_salt_water_pipe_base +
    "NE";

static std::string mission_ui_activity_of( const mission_id &miss_id )
{
    const std::string dir_abbr = base_camps::all_directions.at(
                                     miss_id.dir.value() ).bracket_abbr.translated();

    switch( miss_id.id ) {
        case No_Mission:
            //  Should only happen for the unhiding functionality
            return _( "Obsolete mission" );

        case Camp_Distribute_Food:
            return _( "Distribute Food" );

        case Camp_Determine_Leadership:
            return _( "Choose New Leader" );

        case Camp_Have_Meal:
            return _( "Have A Meal" );

        case Camp_Hide_Mission:
            return _( "Hide Mission(s)" );

        case Camp_Reveal_Mission:
            return _( "Reveal Hidden Mission(s)" );

        case Camp_Assign_Jobs:
            return _( "Assign Jobs" );

        case Camp_Assign_Workers:
            return _( "Assign Workers" );

        case Camp_Abandon:
            return _( "Abandon Camp" );

        case Camp_Upgrade:
            return dir_abbr + _( " Upgrade Camp " );

        case Camp_Crafting:
            return dir_abbr + _( " Crafting" );

        case Camp_Gather_Materials:
            return dir_abbr + _( " Gather Materials" );

        case Camp_Collect_Firewood:
            return dir_abbr + _( " Collect Firewood" );

        case Camp_Menial:
            return dir_abbr + _( " Menial Labor" );

        case Camp_Survey_Field:
            return _( "Survey terrain and try to convert it to Field" );

        case Camp_Survey_Expansion:
            return _( "Expand Base" );

        case Camp_Cut_Logs:
            return dir_abbr + _( " Cut Logs" );

        case Camp_Clearcut:
            return dir_abbr + _( " Clear a forest" );

        case Camp_Setup_Hide_Site:
            return dir_abbr + _( " Setup Hide Site" );

        case Camp_Relay_Hide_Site:
            return dir_abbr + _( " Relay Hide Site" );

        case Camp_Foraging:
            return dir_abbr + _( " Forage for plants" );

        case Camp_Trapping:
            return dir_abbr + _( " Trap Small Game" );

        case Camp_Hunting:
            return dir_abbr + _( " Hunt Large Animals" );

        case Camp_OM_Fortifications:
            if( miss_id.parameters == camp_om_fortifications_trench_parameter ) {
                return dir_abbr + _( " Construct Map Fortifications" );
            } else {
                return dir_abbr + _( " Construct Spiked Trench" );
            }

        case Camp_Recruiting:
            return dir_abbr + _( " Recruit Companions" );

        case Camp_Scouting:
            return dir_abbr + _( " Scout Mission" );

        case Camp_Combat_Patrol:
            return dir_abbr + _( " Combat Patrol" );

        case Camp_Plow:
            return dir_abbr + _( " Plow Fields" );

        case Camp_Plant:
            return dir_abbr + _( " Plant Fields" );

        case Camp_Harvest:
            return dir_abbr + _( " Harvest Fields" );

        case Camp_Chop_Shop:  //  Obsolete removed during 0.E
            return _( " Chop Shop.  Obsolete.  Can only be recalled" );

        //  Actions that won't be used here
        case Scavenging_Patrol_Job:
        case Scavenging_Raid_Job:
        case Menial_Job:
        case Carpentry_Job:
        case Forage_Job:
        case Caravan_Commune_Center_Job:
        case Camp_Emergency_Recall:
        default:
            return "";

    }
}

static std::map<std::string, comp_list> companion_per_recipe_building_type( comp_list &npc_list )
{
    std::map<std::string, comp_list> result;

    for( const npc_ptr &comp : npc_list ) {
        const mission_id miss_id = comp->get_companion_mission().miss_id;
        const std::string bldg = recipe_group::get_building_of_recipe( miss_id.parameters );

        if( result[bldg].empty() ) {
            comp_list temp;
            result.insert( std::pair<std::string, comp_list>( bldg, temp ) );
        }
        result[bldg].emplace_back( comp );
    }
    return result;
}

static bool update_time_left( std::string &entry, const comp_list &npc_list )
{
    bool avail = false;
    Character &player_character = get_player_character();
    for( const auto &comp : npc_list ) {
        entry += comp->get_name();
        if( comp->companion_mission_time_ret < calendar::turn ) {
            entry +=  _( " [DONE]\n" );
            avail = true;
        } else {
            entry += " [" +
                     to_string( comp->companion_mission_time_ret - calendar::turn ) +
                     _( " left]\n" );
            avail = player_character.has_trait( trait_DEBUG_HS );
        }
    }
    if( avail ) {
        entry += _( "\n\nDo you wish to bring your allies back into your party?" );
    }
    return avail;
}

static bool update_time_fixed( std::string &entry, const comp_list &npc_list,
                               const time_duration &duration )
{
    bool avail = false;
    for( const auto &comp : npc_list ) {
        const time_duration elapsed = calendar::turn - comp->companion_mission_time;
        entry += "\n  " +  comp->get_name() + " [" + to_string( elapsed ) + " / " +
                 to_string( duration ) + "]";
        avail |= elapsed >= duration;
    }
    if( avail ) {
        entry += _( "\n\nDo you wish to bring your allies back into your party?" );
    }
    return avail;
}

static bool update_emergency_recall( std::string &entry, const comp_list &npc_list,
                                     const time_duration &duration )
{
    bool avail = false;
    for( const auto &comp : npc_list ) {
        const time_duration elapsed = calendar::turn - comp->companion_mission_time;
        const mission_id miss_id = comp->get_companion_mission().miss_id;

        entry += "\n  " + comp->get_name() + " [" + to_string( elapsed ) + " / " +
                 to_string( duration ) + "] " + mission_ui_activity_of( miss_id );
        avail |= elapsed >= duration;
    }
    if( avail ) {
        entry += _( "\n\nDo you wish to bring your allies back into your party?" );
    }
    return avail;
}

static bool extract_and_check_orientation_flags( const recipe_id &recipe,
        const point &dir,
        bool &mirror_horizontal,
        bool &mirror_vertical,
        int &rotation,
        const std::string_view base_error_message,
        const std::string &actor )
{
    mirror_horizontal = recipe->has_flag( "MAP_MIRROR_HORIZONTAL" );
    mirror_vertical = recipe->has_flag( "MAP_MIRROR_VERTICAL" );
    rotation = 0;
    std::string dir_string;

    const auto check_rotation = [&]( const std::string & flag, int rotation_value ) {
        if( recipe->has_flag( flag ) ) {
            if( rotation != 0 ) {
                debugmsg(
                    "%s, the blueprint specifies multiple concurrent rotations, which is not "
                    "supported",
                    string_format( base_error_message, actor, recipe->get_blueprint().str() ) );
                return false;
            }
            rotation = rotation_value;
        }
        return true;
    };

    if( !check_rotation( "MAP_ROTATE_90", 1 ) ) {
        return false;
    }

    if( !check_rotation( "MAP_ROTATE_180", 2 ) ) {
        return false;
    }

    if( !check_rotation( "MAP_ROTATE_270", 3 ) ) {
        return false;
    }

    if( dir == point_north_west ) {
        dir_string = "NW";
    } else if( dir == point_north ) {
        dir_string = "N";
    } else if( dir == point_north_east ) {
        dir_string = "NE";
    } else if( dir == point_west ) {
        dir_string = "W";
    } else if( dir == point_zero ) {
        dir_string.clear();  //  Will result in "hidden" flags that can actually affect the core.
    } else if( dir == point_east ) {
        dir_string = "E";
    } else if( dir == point_south_west ) {
        dir_string = "SW";
    } else if( dir == point_south ) {
        dir_string = "S";
    } else if( dir == point_south_east ) {
        dir_string = "SE";
    }

    if( recipe->has_flag( "MAP_MIRROR_HORIZONTAL_IF_" + dir_string ) ) {
        if( mirror_horizontal ) {
            debugmsg(
                "%s, the blueprint specifies multiple concurrent horizontal mirroring, which is "
                "not supported",
                string_format( base_error_message, actor, recipe->get_blueprint().str() ) );
            return false;
        }
        mirror_horizontal = true;
    }

    if( recipe->has_flag( "MAP_MIRROR_VERTICAL_IF_" + dir_string ) ) {
        if( mirror_vertical ) {
            debugmsg(
                "%s, the blueprint specifies multiple concurrent vertical mirroring, which is not "
                "supported",
                string_format( base_error_message, actor, recipe->get_blueprint().str() ) );
            return false;
        }
        mirror_vertical = true;
    }

    if( !check_rotation( "MAP_ROTATE_90_IF_" + dir_string, 1 ) ) {
        return false;
    }

    if( !check_rotation( "MAP_ROTATE_180_IF_" + dir_string, 2 ) ) {
        return false;
    }

    if( !check_rotation( "MAP_ROTATE_270_IF_" + dir_string, 3 ) ) {
        return false;
    }

    return true;
}

static std::optional<basecamp *> get_basecamp( npc &p,
        const std::string_view camp_type = "default" )
{
    tripoint_abs_omt omt_pos = p.global_omt_location();
    std::optional<basecamp *> bcp = overmap_buffer.find_camp( omt_pos.xy() );
    if( bcp ) {
        return bcp;
    }
    get_map().add_camp( omt_pos, "faction_camp" );
    bcp = overmap_buffer.find_camp( omt_pos.xy() );
    if( !bcp ) {
        return std::nullopt;
    }
    basecamp *temp_camp = *bcp;
    temp_camp->set_owner( p.get_fac_id() );
    temp_camp->define_camp( omt_pos, camp_type );
    return temp_camp;
}

/** @relates string_id */
template<>
const faction &string_id<faction>::obj() const
{
    return *g->faction_manager_ptr->get( *this );
}

faction *basecamp::fac() const
{
    return g->faction_manager_ptr->get( owner );
}

recipe_id base_camps::select_camp_option( const std::map<recipe_id, translation> &pos_options,
        const std::string &option )
{
    if( pos_options.size() == 1 ) {
        return pos_options.begin()->first;
    }

    std::vector<std::string> pos_names;
    int choice = 0;

    pos_names.reserve( pos_options.size() );
    for( const auto &it : pos_options ) {
        pos_names.push_back( it.second.translated() );
    }

    std::sort( pos_names.begin(), pos_names.end(), localized_compare );

    choice = uilist( option, pos_names );

    if( choice < 0 || static_cast<size_t>( choice ) >= pos_names.size() ) {
        popup( _( "You choose to wait…" ) );
        return recipe_id::NULL_ID();
    }

    std::string selected_name = pos_names[choice];

    std::map<recipe_id, translation>::const_iterator iter = find_if( pos_options.begin(),
    pos_options.end(), [selected_name]( const std::pair<const recipe_id, translation> &node ) {
        return node.second.translated() == selected_name;
    } );
    return iter->first;
}

void talk_function::start_camp( npc &p )
{
    const tripoint_abs_omt omt_pos = p.global_omt_location();
    const oter_id &omt_ref = overmap_buffer.ter( omt_pos );

    const auto &pos_camps = recipe_group::get_recipes_by_id( "all_faction_base_types",
                            omt_ref.id().c_str() );
    if( pos_camps.empty() ) {
        popup( _( "You cannot build a camp here." ) );
        return;
    }
    const recipe_id camp_type = base_camps::select_camp_option( pos_camps,
                                _( "Select a camp type:" ) );
    if( !camp_type ) {
        return;
    }

    for( const auto &om_near : om_building_region( omt_pos, 3 ) ) {
        const oter_id &om_type = oter_id( om_near.first );
        if( is_ot_match( "faction_base", om_type, ot_match_type::contains ) ) {
            tripoint_abs_omt const &building_omt_pos = om_near.second;
            std::vector<basecamp> const &camps = overmap_buffer.get_om_global( building_omt_pos ).om->camps;
            if( std::any_of( camps.cbegin(), camps.cend(), [&building_omt_pos]( const basecamp & camp ) {
            return camp.camp_omt_pos() == building_omt_pos;
            } ) ) {
                popup( _( "You are too close to another camp!" ) );
                return;
            }
        }
    }
    const recipe &making = camp_type.obj();
    if( !run_mapgen_update_func( making.get_blueprint(), omt_pos, {} ) ) {
        popup( _( "%s failed to start the %s basecamp, perhaps there is a vehicle in the way." ),
               p.disp_name(), making.get_blueprint().str() );
        return;
    }
    std::optional<basecamp *> camp = get_basecamp( p, camp_type.str() );
    if( camp.has_value() ) {
        for( int tab_num = base_camps::TAB_MAIN; tab_num <= base_camps::TAB_NW; tab_num++ ) {
            std::vector<ui_mission_id> temp;
            camp.value()->hidden_missions.push_back( temp );
        }
    }
}

void talk_function::basecamp_mission( npc &p )
{
    const std::string title = _( "Base Missions" );
    const tripoint_abs_omt omt_pos = p.global_omt_location();
    mission_data mission_key;

    std::optional<basecamp *> temp_camp = get_basecamp( p );
    if( !temp_camp ) {
        return;
    }
    basecamp *bcp = *temp_camp;
    bcp->set_by_radio( get_avatar().dialogue_by_radio );
    map &here = bcp->get_camp_map();
    bcp->form_storage_zones( here, p.get_location() );
    bcp->get_available_missions( mission_key, here );
    if( display_and_choose_opts( mission_key, omt_pos, base_camps::id, title ) ) {
        bcp->handle_mission( mission_key.cur_key.id );
    }
    here.save();
    // This is to make sure the basecamp::camp_map is always usable and valid.
    // Otherwise when quick saving unloads submaps, basecamp::camp_map is still valid but becomes unusable.
    bcp->unload_camp_map();
}

void basecamp::add_available_recipes( mission_data &mission_key, mission_kind kind,
                                      const point &dir,
                                      const std::map<recipe_id, translation> &craft_recipes )
{
    const std::string dir_abbr = base_camps::all_directions.at( dir ).bracket_abbr.translated();
    for( const auto &recipe_data : craft_recipes ) {
        const mission_id miss_id = {kind, recipe_data.first.str(), {}, dir};
        const std::string &title_e = dir_abbr + recipe_data.second;
        const std::string &entry = craft_description( recipe_data.first );
        const recipe &recp = recipe_data.first.obj();
        bool craftable = recp.deduped_requirements().can_make_with_inventory(
                             _inv, recp.get_component_filter() );
        mission_key.add_start( miss_id, title_e, entry, craftable );
    }
}

void basecamp::get_available_missions_by_dir( mission_data &mission_key, const point &dir )
{
    std::string entry;

    const std::string dir_id = base_camps::all_directions.at( dir ).id;
    const std::string dir_abbr = base_camps::all_directions.at( dir ).bracket_abbr.translated();
    const tripoint_abs_omt omt_trg = omt_pos + dir;

    {
        // return legacy workers. How old is this legacy?...
        mission_id miss_id = { Camp_Upgrade, "", {}, dir };
        comp_list npc_list = get_mission_workers( miss_id ); // Don't match any blueprints

        if( !npc_list.empty() ) {
            entry = action_of( miss_id.id );
            bool avail = update_time_left( entry, npc_list );
            mission_key.add_return( miss_id, base_camps::recover_ally_string.translated()
                                    + dir_abbr + base_camps::expansion_string.translated(),
                                    entry, avail );
        }
        // Generate upgrade missions for expansions
        std::vector<basecamp_upgrade> upgrades = available_upgrades( dir );

        std::sort( upgrades.begin(), upgrades.end(), []( const basecamp_upgrade & p,
                   const basecamp_upgrade & q )->bool {return p.name.translated_lt( q.name ); } );

        for( const basecamp_upgrade &upgrade : upgrades ) {
            miss_id.parameters = upgrade.bldg;
            miss_id.mapgen_args = upgrade.args;

            comp_list npc_list = get_mission_workers( miss_id );

            if( npc_list.empty() ) {
                std::string display_name = name_display_of( miss_id );
                const recipe &making = *recipe_id( miss_id.parameters );
                const int foodcost = time_to_food( base_camps::to_workdays( time_duration::from_moves(
                                                       making.blueprint_build_reqs().reqs_by_parameters.find( miss_id.mapgen_args )->second.time ) ),
                                                   making.exertion_level() );
                const int available_calories = fac()->food_supply.kcal();
                bool can_upgrade = upgrade.avail;
                entry = om_upgrade_description( upgrade.bldg, upgrade.args );
                if( foodcost > available_calories ) {
                    can_upgrade = false;
                    entry += string_format( _( "Total calorie cost: %s (have %d)" ),
                                            colorize( std::to_string( foodcost ), c_red ),
                                            available_calories );
                } else {
                    entry += string_format( _( "Total calorie cost: %s (have %d)" ),
                                            colorize( std::to_string( foodcost ), c_green ),
                                            available_calories );
                }
                mission_key.add_start( miss_id, display_name, entry, can_upgrade );
            } else {
                entry = action_of( miss_id.id );
                bool avail = update_time_left( entry, npc_list );
                mission_key.add_return( miss_id,
                                        base_camps::recover_ally_string.translated() + dir_abbr +
                                        " " + upgrade.name, entry, avail );
            }
        }
    }

    if( has_provides( "gathering", dir ) ) {
        const mission_id miss_id = { Camp_Gather_Materials, "", {}, dir };
        std::string gather_bldg = "null";
        comp_list npc_list = get_mission_workers( miss_id );
        entry = string_format( _( "Notes:\n"
                                  "Send a companion to gather materials for the next camp "
                                  "upgrade.\n\n"
                                  "Skill used: survival\n"
                                  "Difficulty: N/A\n"
                                  "Gathering Possibilities:\n"
                                  "%s\n"
                                  "Risk: Very Low\n"
                                  "Intensity: Light\n"
                                  "Time: 3 Hours, Repeated\n"
                                  "Positions: %d/3\n" ), gathering_description(),
                               npc_list.size() );
        mission_key.add_start( miss_id, name_display_of( miss_id ),
                               entry, npc_list.size() < 3 );
        if( !npc_list.empty() ) {
            entry = action_of( miss_id.id );
            bool avail = update_time_fixed( entry, npc_list, 3_hours );
            mission_key.add_return( miss_id, dir_abbr + _( " Recover Ally from Gathering" ),
                                    entry, avail );
        }
    }
    if( has_provides( "firewood", dir ) ) {
        const mission_id miss_id = { Camp_Collect_Firewood, "", {}, dir };
        comp_list npc_list = get_mission_workers( miss_id );
        entry = string_format( _( "Notes:\n"
                                  "Send a companion to gather light brush and stout branches.\n\n"
                                  "Skill used: survival\n"
                                  "Difficulty: N/A\n"
                                  "Gathering Possibilities:\n"
                                  "> stout branches\n"
                                  "> withered plants\n"
                                  "> splintered wood\n\n"
                                  "Risk: Very Low\n"
                                  "Intensity: Light\n"
                                  "Time: 3 Hours, Repeated\n"
                                  "Positions: %d/3\n" ), npc_list.size() );
        mission_key.add_start( miss_id, name_display_of( miss_id ),
                               entry, npc_list.size() < 3 );
        if( !npc_list.empty() ) {
            entry = action_of( miss_id.id );
            bool avail = update_time_fixed( entry, npc_list, 3_hours );
            mission_key.add_return( miss_id, dir_abbr + _( " Recover Firewood Gatherers" ),
                                    entry, avail );
        }
    }
    if( has_provides( "sorting", dir ) ) {
        const mission_id miss_id = { Camp_Menial, "", {}, dir };
        comp_list npc_list = get_mission_workers( miss_id );
        entry = string_format( _( "Notes:\n"
                                  "Send a companion to do low level chores and sort "
                                  "supplies.\n\n"
                                  "Skill used: fabrication\n"
                                  "Difficulty: N/A\n"
                                  "Effects:\n"
                                  "> Material left in the unsorted loot zone will be sorted "
                                  "into a defined loot zone."
                                  "\n\nRisk: None\n"
                                  "Time: 3 Hours\n"
                                  "Positions: %d/1\n" ), npc_list.size() );
        mission_key.add_start( miss_id, name_display_of( miss_id ),
                               entry, npc_list.empty() );
        if( !npc_list.empty() ) {
            entry = action_of( miss_id.id );
            bool avail = update_time_left( entry, npc_list );
            mission_key.add_return( miss_id, dir_abbr + _( " Recover Menial Laborer" ),
                                    entry, avail );
        }
    }

    if( has_provides( "logging", dir ) ) {
        const mission_id miss_id = { Camp_Cut_Logs, "", {}, dir };
        comp_list npc_list = get_mission_workers( miss_id );
        entry = string_format( _( "Notes:\n"
                                  "Send a companion to a nearby forest to cut logs.\n\n"
                                  "Skill used: fabrication\n"
                                  "Difficulty: 2\n"
                                  "Effects:\n"
                                  "> 50%% of trees/trunks at the forest position will be "
                                  "cut down.\n"
                                  "> 100%% of total material will be brought back.\n"
                                  "> Repeatable with diminishing returns.\n"
                                  "> Will eventually turn forests into fields.\n"
                                  "Risk: None\n"
                                  "Intensity: Active\n"
                                  "Time: 6 Hour Base + Travel Time + Cutting Time\n"
                                  "Positions: %d/1\n" ), npc_list.size() );
        mission_key.add_start( miss_id, name_display_of( miss_id ),
                               entry, npc_list.empty() );
        if( !npc_list.empty() ) {
            entry = action_of( miss_id.id );
            bool avail = update_time_left( entry, npc_list );
            mission_key.add_return( miss_id, dir_abbr + _( " Recover Log Cutter" ),
                                    entry, avail );
        }
    }

    if( has_provides( "logging", dir ) ) {
        const mission_id miss_id = { Camp_Clearcut, "", {}, dir };
        comp_list npc_list = get_mission_workers( miss_id );
        entry = string_format( _( "Notes:\n"
                                  "Send a companion to clear a nearby forest.\n\n"
                                  "Skill used: fabrication\n"
                                  "Difficulty: 1\n"
                                  "Effects:\n"
                                  "> 95%% of trees/trunks at the forest position"
                                  " will be cut down.\n"
                                  "> 0%% of total material will be brought back.\n"
                                  "> Forest should become a field tile.\n"
                                  "> Useful for clearing land for another faction camp.\n\n"
                                  "Risk: None\n"
                                  "Intensity: Active\n"
                                  "Time: 6 Hour Base + Travel Time + Cutting Time\n"
                                  "Positions: %d/1\n" ), npc_list.size() );
        mission_key.add_start( miss_id, name_display_of( miss_id ),
                               entry, npc_list.empty() );
        if( !npc_list.empty() ) {
            entry = action_of( miss_id.id );
            bool avail = update_time_left( entry, npc_list );
            mission_key.add_return( miss_id, dir_abbr + _( " Recover Clearcutter" ),
                                    entry, avail );
        }
    }

    if( has_provides( "relaying", dir ) ) {
        const mission_id miss_id = { Camp_Setup_Hide_Site, "", {}, dir };
        comp_list npc_list = get_mission_workers( miss_id );
        entry = string_format( _( "Notes:\n"
                                  "Send a companion to build an improvised shelter and stock it "
                                  "with equipment at a distant map location.\n\n"
                                  "Skill used: survival\n"
                                  "Difficulty: 3\n"
                                  "Effects:\n"
                                  "> Good for setting up resupply or contingency points.\n"
                                  "> Gear is left unattended and could be stolen.\n"
                                  "> Time dependent on weight of equipment being sent forward.\n\n"
                                  "Risk: Medium\n"
                                  "Intensity: Light\n"
                                  "Time: 6 Hour Construction + Travel\n"
                                  "Positions: %d/1\n" ), npc_list.size() );
        mission_key.add_start( miss_id, name_display_of( miss_id ),
                               entry, npc_list.empty() );
        if( !npc_list.empty() ) {
            entry = action_of( miss_id.id );
            bool avail = update_time_left( entry, npc_list );
            mission_key.add_return( miss_id, dir_abbr + _( " Recover Hide Setup" ),
                                    entry, avail );
        }
    }

    if( has_provides( "relaying", dir ) ) {
        const mission_id miss_id = { Camp_Relay_Hide_Site, "", {}, dir };
        comp_list npc_list = get_mission_workers( miss_id );
        entry = string_format( _( "Notes:\n"
                                  "Push gear out to a hide site or bring gear back from one.\n\n"
                                  "Skill used: survival\n"
                                  "Difficulty: 1\n"
                                  "Effects:\n"
                                  "> Good for returning equipment you left in the hide site "
                                  "shelter.\n"
                                  "> Gear is left unattended and could be stolen.\n"
                                  "> Time dependent on weight of equipment being sent forward or "
                                  "back.\n\n"
                                  "Risk: Medium\n"
                                  "Intensity: Light\n"
                                  "Time: 1 Hour Base + Travel\n"
                                  "Positions: %d/1\n" ), npc_list.size() );
        mission_key.add_start( miss_id, name_display_of( miss_id ), entry,
                               npc_list.empty() );
        if( !npc_list.empty() ) {
            entry = action_of( miss_id.id );
            bool avail = update_time_left( entry, npc_list );
            mission_key.add_return( miss_id, dir_abbr + _( " Recover Hide Relay" ),
                                    entry, avail );
        }
    }

    if( has_provides( "foraging", dir ) ) {
        const mission_id miss_id = { Camp_Foraging, "", {}, dir };
        comp_list npc_list = get_mission_workers( miss_id );
        entry = string_format( _( "Notes:\n"
                                  "Send a companion to forage for edible plants.\n\n"
                                  "Skill used: survival\n"
                                  "Difficulty: N/A\n"
                                  "Foraging Possibilities:\n"
                                  "> wild vegetables\n"
                                  "> fruits and nuts depending on season\n"
                                  "May produce less food than consumed!\n"
                                  "Risk: Very Low\n"
                                  "Intensity: Light\n"
                                  "Time: 4 Hours, Repeated\n"
                                  "Positions: %d/3\n" ), npc_list.size() );
        mission_key.add_start( miss_id, name_display_of( miss_id ),
                               entry, npc_list.size() < 3 );
        if( !npc_list.empty() ) {
            entry = action_of( miss_id.id );
            bool avail = update_time_fixed( entry, npc_list, 4_hours );
            mission_key.add_return( miss_id, dir_abbr + _( " Recover Foragers" ),
                                    entry, avail );
        }
    }

    if( has_provides( "trapping", dir ) ) {
        const mission_id miss_id = { Camp_Trapping, "", {}, dir };
        comp_list npc_list = get_mission_workers( miss_id );
        entry = string_format( _( "Notes:\n"
                                  "Send a companion to set traps for small game.\n\n"
                                  "Skill used: devices\n"
                                  "Difficulty: N/A\n"
                                  "Trapping Possibilities:\n"
                                  "> small and tiny animal corpses\n"
                                  "May produce less food than consumed!\n"
                                  "Risk: Low\n"
                                  "Intensity: Light\n"
                                  "Time: 6 Hours, Repeated\n"
                                  "Positions: %d/2\n" ), npc_list.size() );
        mission_key.add_start( miss_id, name_display_of( miss_id ),
                               entry, npc_list.size() < 2 );
        if( !npc_list.empty() ) {
            entry = action_of( miss_id.id );
            bool avail = update_time_fixed( entry, npc_list, 6_hours );
            mission_key.add_return( miss_id, dir_abbr + _( " Recover Trappers" ),
                                    entry, avail );
        }
    }

    if( has_provides( "hunting", dir ) ) {
        const mission_id miss_id = { Camp_Hunting, "", {}, dir };
        comp_list npc_list = get_mission_workers( miss_id );
        entry = string_format( _( "Notes:\n"
                                  "Send a companion to hunt large animals.\n\n"
                                  "Skill used: marksmanship\n"
                                  "Difficulty: N/A\n"
                                  "Hunting Possibilities:\n"
                                  "> small, medium, or large animal corpses\n"
                                  "May produce less food than consumed!\n"
                                  "Risk: Medium\n"
                                  "Intensity: Moderate\n"
                                  "Time: 6 Hours, Repeated\n"
                                  "Positions: %d/1\n" ), npc_list.size() );
        mission_key.add_start( miss_id, name_display_of( miss_id ),
                               entry, npc_list.empty() );
        if( !npc_list.empty() ) {
            entry = action_of( miss_id.id );
            bool avail = update_time_fixed( entry, npc_list, 6_hours );
            mission_key.add_return( miss_id, dir_abbr + _( " Recover Hunter" ),
                                    entry, avail );
        }
    }

    if( has_provides( "walls", dir ) ) {
        mission_id miss_id = {
            Camp_OM_Fortifications, camp_om_fortifications_trench_parameter, {}, dir
        };
        comp_list npc_list = get_mission_workers( miss_id );
        entry = om_upgrade_description( faction_wall_level_n_0_string, {} );
        //  Should add check for materials as well as active mission.
        mission_key.add_start( miss_id, name_display_of( miss_id ),
                               entry, npc_list.empty() );
        if( !npc_list.empty() ) {
            entry = action_of( miss_id.id );
            bool avail = update_time_left( entry, npc_list );
            mission_key.add_return( miss_id, dir_abbr + _( " Finish Map Fortifications" ),
                                    entry, avail );
        }

        entry = om_upgrade_description( faction_wall_level_n_1_string, {} );
        miss_id.parameters = camp_om_fortifications_spiked_trench_parameter;
        npc_list = get_mission_workers( miss_id );
        //  Should add check for materials as well as active mission.
        //  Should also check if there are any trenches to improve.
        mission_key.add_start( miss_id, name_display_of( miss_id ),
                               entry,
                               npc_list.empty() );
        if( !npc_list.empty() ) {
            entry = action_of( miss_id.id );
            bool avail = update_time_left( entry, npc_list );
            mission_key.add_return( miss_id, dir_abbr + _( " Finish Map Fortification Update" ),
                                    entry, avail );
        }

        //  Code to deal with legacy construction (Changed during 0.F)
        miss_id.parameters.clear();
        npc_list = get_mission_workers( miss_id );

        if( !npc_list.empty() ) {
            entry = action_of( miss_id.id );
            bool avail = update_time_left( entry, npc_list );
            mission_key.add_return( miss_id, dir_abbr + _( " Finish Map Fortifications" ),
                                    entry, avail );
        }

    }

    if( has_provides( "recruiting", dir ) ) {
        const mission_id miss_id = { Camp_Recruiting, "", {}, dir };
        comp_list npc_list = get_mission_workers( miss_id );
        entry = recruit_description( npc_list.size() );
        mission_key.add_start( miss_id, name_display_of( miss_id ), entry,
                               npc_list.empty() );
        if( !npc_list.empty() ) {
            entry = action_of( miss_id.id );
            bool avail = update_time_left( entry, npc_list );
            mission_key.add_return( miss_id, dir_abbr + _( " Recover Recruiter" ),
                                    entry, avail );
        }
    }

    if( has_provides( "scouting", dir ) ) {
        const mission_id miss_id = { Camp_Scouting, "", {}, dir };
        comp_list npc_list = get_mission_workers( miss_id );
        entry = string_format( _( "Notes:\n"
                                  "Send a companion out into the great unknown.  High survival "
                                  "skills are needed to avoid combat but you should expect an "
                                  "encounter or two.\n\n"
                                  "Skill used: survival\n"
                                  "Difficulty: 3\n"
                                  "Effects:\n"
                                  "> Select checkpoints to customize path.\n"
                                  "> Reveals terrain around the path.\n"
                                  "> Can bounce off hide sites to extend range.\n\n"
                                  "Risk: High\n"
                                  "Intensity: Brisk\n"
                                  "Time: Travel\n"
                                  "Positions: %d/3\n" ), npc_list.size() );
        mission_key.add_start( miss_id, name_display_of( miss_id ),
                               entry, npc_list.size() < 3 );
        if( !npc_list.empty() ) {
            entry = action_of( miss_id.id );
            bool avail = update_time_left( entry, npc_list );
            mission_key.add_return( miss_id, dir_abbr + _( " Recover Scout" ),
                                    entry, avail );
        }
    }

    if( has_provides( "patrolling", dir ) ) {
        const mission_id miss_id = { Camp_Combat_Patrol, "", {}, dir };
        comp_list npc_list = get_mission_workers( miss_id );
        entry = string_format( _( "Notes:\n"
                                  "Send a companion to purge the wasteland.  Their goal is to "
                                  "kill anything hostile they encounter and return when "
                                  "their wounds are too great or the odds are stacked against "
                                  "them.\n\n"
                                  "Skill used: survival\n"
                                  "Difficulty: 4\n"
                                  "Effects:\n"
                                  "> Pulls creatures encountered into combat instead of "
                                  "fleeing.\n"
                                  "> Select checkpoints to customize path.\n"
                                  "> Can bounce off hide sites to extend range.\n\n"
                                  "Risk: Very High\n"
                                  "Intensity: Brisk\n"
                                  "Time: Travel\n"
                                  "Positions: %d/3\n" ), npc_list.size() );
        mission_key.add_start( miss_id, name_display_of( miss_id ),
                               entry, npc_list.size() < 3 );
        if( !npc_list.empty() ) {
            entry = action_of( miss_id.id );
            bool avail = update_time_left( entry, npc_list );
            mission_key.add_return( miss_id, dir_abbr + _( " Recover Combat Patrol" ),
                                    entry, avail );
        }
    }

    if( has_provides( "dismantling",
                      dir ) ) {  //  Obsolete (during 0.E), but we still have to be able to process existing missions.
        const mission_id miss_id = { Camp_Chop_Shop, "", {}, dir };
        comp_list npc_list = get_mission_workers( miss_id );
        if( !npc_list.empty() ) {
            entry = action_of( miss_id.id );
            bool avail = update_time_left( entry, npc_list );
            mission_key.add_return( miss_id,
                                    dir_abbr + _( " (Finish) Chop Shop" ), entry, avail );
        }
    }
    std::map<recipe_id, translation> craft_recipes = recipe_deck( dir );
    {
        mission_id miss_id = { Camp_Crafting, "", {}, dir };
        comp_list npc_list = get_mission_workers( miss_id, true );
        if( npc_list.size() < 3 ) {
            add_available_recipes( mission_key, Camp_Crafting, dir, craft_recipes );
        }

        if( !npc_list.empty() ) {
            std::map<std::string, comp_list> lists = companion_per_recipe_building_type( npc_list );

            for( std::pair<std::string, comp_list> npcs : lists ) {
                const std::string bldg = npcs.first;
                miss_id.parameters = npcs.second.at( 0 )->get_companion_mission().miss_id.parameters;
                bool avail = false;
                entry.clear();

                //  Room for moving the match of recipe group 'building_type' to return string into JSON
                std::string return_craft;

                if( bldg == base_recipe_group_string ) {
                    return_craft = _( " (Finish) Crafting" );

                } else if( bldg == cook_recipe_group_string ) {
                    return_craft = _( " (Finish) Cooking" );

                } else if( bldg == farm_recipe_group_string ) {
                    return_craft = _( " (Finish) Crafting" );

                } else if( bldg == smith_recipe_group_string ) {
                    return_craft = _( " (Finish) Smithing" );
                }

                else {  //  No matching recipe group
                    return_craft = _( " (Finish) Crafting" );
                }

                for( npc_ptr &comp : npcs.second ) {
                    const bool done = comp->companion_mission_time_ret < calendar::turn;
                    avail |= done;
                    entry += comp->get_name() + " ";
                    if( done ) {
                        entry += _( "[DONE]\n" );
                    } else {
                        entry += " [" +
                                 to_string( comp->companion_mission_time_ret - calendar::turn ) +
                                 _( " left] " ) + action_of( miss_id.id );
                    }
                }

                mission_key.add_return( miss_id,
                                        dir_abbr + return_craft, entry, avail );
            }
        }

        if( !mission_key.entries[size_t( base_camps::all_directions.at( dir ).tab_order ) + 1].empty() ||
            ( !hidden_missions.empty() &&
              !hidden_missions[size_t( base_camps::all_directions.at( dir ).tab_order )].empty() ) ) {
            {
                const mission_id miss_id = { Camp_Hide_Mission, "", {}, dir };
                entry = string_format( _( "Hide one or more missions to clean up the UI." ) );
                mission_key.add( { miss_id, false }, name_display_of( miss_id ),
                                 entry );
            }
            {
                int count = 0;
                if( !hidden_missions.empty() ) {
                    count = hidden_missions[base_camps::all_directions.at( dir ).tab_order].size();
                }

                const mission_id miss_id = { Camp_Reveal_Mission, "", {}, dir };
                entry = string_format( _( "Reveal one or more missions previously hidden.\n"
                                          "Current number of hidden missions: %d" ),
                                       count );
                mission_key.add( { miss_id, false }, name_display_of( miss_id ),
                                 entry, false, count != 0 );
            }
        }
    }

    if( has_provides( "farming", dir ) ) {
        size_t plots = 0;
        const mission_id miss_id = { Camp_Plow, "", {}, dir };
        comp_list npc_list = get_mission_workers( miss_id );
        if( npc_list.empty() ) {
            entry = _( "Notes:\n"
                       "Plow any spaces that have reverted to dirt or grass.\n\n" ) +
                    farm_description( omt_trg, plots, farm_ops::plow ) +
                    _( "\n\n"
                       "Skill used: fabrication\n"
                       "Difficulty: N/A\n"
                       "Effects:\n"
                       "> Restores only the plots created in the last expansion upgrade.\n"
                       "> Does not damage existing crops.\n\n"
                       "Risk: None\n"
                       "Intensity: Moderate\n"
                       "Time: 5 Min / Plot\n"
                       "Positions: 0/1\n" );
            mission_key.add_start( miss_id, name_display_of( miss_id ),
                                   entry, plots > 0 );
        } else {
            entry = action_of( miss_id.id );
            bool avail = update_time_left( entry, npc_list );
            mission_key.add_return( miss_id,
                                    dir_abbr + _( " (Finish) Plow fields" ), entry, avail );
        }
    }
    if( has_provides( "farming", dir ) ) {
        size_t plots = 0;
        const mission_id miss_id = { Camp_Plant, "", {}, dir };
        comp_list npc_list = get_mission_workers( miss_id );
        if( npc_list.empty() ) {
            entry = _( "Notes:\n"
                       "Plant designated seeds in the spaces that have already been "
                       "tilled.\n\n" ) +
                    farm_description( omt_trg, plots, farm_ops::plant ) +
                    _( "\n\n"
                       "Skill used: survival\n"
                       "Difficulty: N/A\n"
                       "Effects:\n"
                       "> Choose which seed type or all of your seeds.\n"
                       "> Stops when out of seeds or planting locations.\n"
                       "> Will plant in ALL dirt mounds in the expansion.\n\n"
                       "Risk: None\n"
                       "Intensity: Moderate\n"
                       "Time: 1 Min / Plot\n"
                       "Positions: 0/1\n" );
            mission_key.add_start( miss_id,
                                   name_display_of( miss_id ), entry,
                                   plots > 0 && warm_enough_to_plant( omt_trg ) );
        } else {
            entry = action_of( miss_id.id );
            bool avail = update_time_left( entry, npc_list );
            mission_key.add_return( miss_id,
                                    dir_abbr + _( " (Finish) Plant Fields" ), entry, avail );
        }
    }
    if( has_provides( "farming", dir ) ) {
        size_t plots = 0;
        const mission_id miss_id = { Camp_Harvest, "", {}, dir };
        comp_list npc_list = get_mission_workers( miss_id );
        if( npc_list.empty() ) {
            entry = _( "Notes:\n"
                       "Harvest any plants that are ripe and bring the produce back.\n\n" ) +
                    farm_description( omt_trg, plots, farm_ops::harvest ) +
                    _( "\n\n"
                       "Skill used: survival\n"
                       "Difficulty: N/A\n"
                       "Effects:\n"
                       "> Will dump all harvesting products onto your location.\n\n"
                       "Risk: None\n"
                       "Intensity: Moderate\n"
                       "Time: 3 Min / Plot\n"
                       "Positions: 0/1\n" );
            mission_key.add_start( miss_id,
                                   name_display_of( miss_id ), entry,
                                   plots > 0 );
        } else {
            entry = action_of( miss_id.id );
            bool avail = update_time_left( entry, npc_list );
            mission_key.add_return( miss_id,
                                    dir_abbr + _( " (Finish) Harvest Fields" ), entry, avail );
        }
    }
}

void basecamp::get_available_missions( mission_data &mission_key, map &here )
{
    std::string entry;

    const point &base_dir = base_camps::base_dir;
    const base_camps::direction_data &base_data = base_camps::all_directions.at( base_dir );
    const std::string base_dir_id = base_data.id;
    reset_camp_resources( here );

    // Missions that belong exclusively to the central tile
    {
        if( directions.size() < 8 ) {
            bool free_non_field_found = false;

            for( const auto &dir : base_camps::all_directions ) {
                if( dir.first != base_camps::base_dir && expansions.find( dir.first ) == expansions.end() &&
                    overmap_buffer.ter_existing( omt_pos + dir.first ) != oter_id( "field" ) ) {
                    free_non_field_found = true;
                    break;
                }
            }

            if( free_non_field_found ) {
                const mission_id miss_id = { Camp_Survey_Field, "", {}, base_dir };
                comp_list npc_list = get_mission_workers( miss_id );
                entry = string_format( _( "Notes:\n"
                                          "Nearby terrain can be turned into fields if it is completely "
                                          "cleared of terrain that isn't grass or dirt.  Doing so makes that "
                                          "terrain eligible for usage for standard base camp expansion.  Note "
                                          "that log cutting does this conversion automatically when the trees "
                                          "are depleted, but not all terrain can be logged.\n\n"
                                          "Skill used: N/A\n"
                                          "Effects:\n"
                                          "> If the expansion direction selected is eligible for conversion into "
                                          "a field this mission will perform that conversion.  If it is not eligible "
                                          "you are told as much, and would have to make it suitable for conversion "
                                          "by removing everything that isn' grass or soil.  Mining zones are useful to "
                                          "remove pavement, for instance.  Note that removal of buildings is dangerous, "
                                          "laborious, and may still fail to get rid of everything if e.g. a basement or "
                                          "an opening to underground areas (such as a manhole) remains.\n\n"
                                          "Risk: None\n"
                                          "Intensity: Moderate\n"
                                          "Time: 0 Hours\n"
                                          "Positions: %d/1\n" ), npc_list.size() );
                mission_key.add_start( miss_id, name_display_of( miss_id ),
                                       entry, npc_list.empty() );
                if( !npc_list.empty() ) {
                    entry = action_of( miss_id.id );
                    bool avail = update_time_left( entry, npc_list );
                    mission_key.add_return( miss_id, _( "Recover Field Surveyor" ),
                                            entry, avail );
                }
            }

            bool possible_expansion_found = false;

            for( const auto &dir : base_camps::all_directions ) {
                if( dir.first != base_camps::base_dir && expansions.find( dir.first ) == expansions.end() ) {
                    const oter_id &omt_ref = overmap_buffer.ter( omt_pos + dir.first );
                    const auto &pos_expansions = recipe_group::get_recipes_by_id( "all_faction_base_expansions",
                                                 omt_ref.id().c_str() );
                    if( !pos_expansions.empty() ) {
                        possible_expansion_found = true;
                        break;
                    }
                }
            }

            const mission_id miss_id = { Camp_Survey_Expansion, "", {}, base_dir };
            comp_list npc_list = get_mission_workers( miss_id );
            entry = string_format( _( "Notes:\n"
                                      "Expansions open up new opportunities but can be expensive and "
                                      "time-consuming.  Pick them carefully, at most 8 can be built "
                                      "at each camp.\n\n"
                                      "Skill used: N/A\n"
                                      "Effects:\n"
                                      "> Choose any one of the available expansions.  Starting with "
                                      "a farm is always a solid choice since food is used to support "
                                      "companion missions and minimal investment is needed to get it going.  "
                                      "A forge is also a great idea, allowing you to refine resources for "
                                      "subsequent expansions, craft better gear and make charcoal.\n\n"
                                      "NOTE: Actions available through expansions are located in "
                                      "separate tabs of the Camp Manager window.\n\n"
                                      "Risk: None\n"
                                      "Intensity: Moderate\n"
                                      "Time: 3 Hours\n"
                                      "Positions: %d/1\n" ), npc_list.size() );
            mission_key.add_start( miss_id, name_display_of( miss_id ),
                                   entry, npc_list.empty() && possible_expansion_found );
            if( !npc_list.empty() ) {
                entry = action_of( miss_id.id );
                bool avail = update_time_left( entry, npc_list );
                mission_key.add_return( miss_id, _( "Recover Surveyor" ),
                                        entry, avail );
            }
        }
    }

    if( !by_radio ) {
        {
            const mission_id miss_id = { Camp_Distribute_Food, "", {}, base_dir };
            entry = string_format( _( "Notes:\n"
                                      "Distribute food to your follower and fill your larders.  "
                                      "Place the food you wish to distribute in the camp food zone.  "
                                      "You must have a camp food zone, and a camp storage zone, "
                                      "or you will be prompted to create them using the zone manager.\n"
                                      "Effects:\n"
                                      "> Increases your faction's food supply value which in "
                                      "turn is used to pay laborers for their time\n\n"
                                      "Must have enjoyability >= -6\n"
                                      "Perishable food liquidated at penalty depending on "
                                      "upgrades and rot time:\n"
                                      "> Rotten: 0%%\n"
                                      "> Rots in < 2 days: 60%%\n"
                                      "> Rots in < 5 days: 80%%\n\n"
                                      "Total faction food stock: %d kcal\nor %d / %d / %d day's rations\n"
                                      "where the days is measured for Extra / Moderate / No exercise levels" ),
                                   fac()->food_supply.kcal(), camp_food_supply_days( EXTRA_EXERCISE ),
                                   camp_food_supply_days( MODERATE_EXERCISE ), camp_food_supply_days( NO_EXERCISE ) );
            mission_key.add( { miss_id, false }, name_display_of( miss_id ),
                             entry );
        }
        {
            const mission_id miss_id = { Camp_Determine_Leadership, "", {}, base_dir };
            entry = string_format( _( "Notes:\n"
                                      "Choose a new leader for your faction.\n"
                                      "<color_yellow>You will switch to playing as the new leader.</color>\n"
                                      "Difficulty: N/A\n"
                                      "Risk: None\n" ) );
            mission_key.add( { miss_id, false }, name_display_of( miss_id ),
                             entry );
        }
        {
            const mission_id miss_id = { Camp_Have_Meal, "", {}, base_dir };
            entry = string_format( _( "Notes:\n"
                                      "Eat some food from the larder.\n"
                                      "Nutritional value depends on food stored in the larder.\n"
                                      "Difficulty: N/A\n"
                                      "Risk: None\n" ) );
            mission_key.add( { miss_id, false }, name_display_of( miss_id ),
                             entry );
        }
        {
            validate_assignees();
            const mission_id miss_id = { Camp_Assign_Jobs, "", {}, base_dir };
            entry = string_format( _( "Notes:\n"
                                      "Assign repeating job duties to NPCs stationed here.\n"
                                      "Difficulty: N/A\n"
                                      "Effects:\n"
                                      "\n\nRisk: None\n"
                                      "Time: Ongoing" ) );
            mission_key.add( {miss_id, false}, name_display_of( miss_id ), entry );
        }
        {
            const mission_id miss_id = { Camp_Assign_Workers, "", {}, base_dir };
            entry = string_format( _( "Notes:\n"
                                      "Assign followers to work at this camp." ) );
            mission_key.add( {miss_id, false}, name_display_of( miss_id ), entry );
        }
        {
            const mission_id miss_id = { Camp_Abandon, "", {}, base_dir };
            entry = _( "Notes:\nAbandon this camp" );
            mission_key.add( {miss_id, false}, name_display_of( miss_id ), entry );
        }
    }
    // Missions assigned to the central tile that could be done by an expansion
    get_available_missions_by_dir( mission_key, base_camps::base_dir );

    // Loop over expansions
    for( const point &dir : directions ) {
        get_available_missions_by_dir( mission_key, dir );
    }

    if( !camp_workers.empty() ) {
        const mission_id miss_id = { Camp_Emergency_Recall, "", {}, base_dir };
        entry = string_format( _( "Notes:\n"
                                  "Cancel a current mission and force the immediate return of a "
                                  "companion.  No work will be done on the mission and all "
                                  "resources used on the mission will be lost.\n\n"
                                  "WARNING: All resources used on the mission will be lost and "
                                  "no work will be done.  Only use this mission to recover a "
                                  "companion who cannot otherwise be recovered.\n\n"
                                  "Companions must be on missions for at least 24 hours before "
                                  "emergency recall becomes available." ) );
        bool avail = update_emergency_recall( entry, camp_workers, 24_hours );
        mission_key.add_return( miss_id, _( "Emergency Recall" ),
                                entry, avail );
    }

    std::vector<ui_mission_id> k;
    for( int tab_num = base_camps::TAB_MAIN; tab_num <= base_camps::TAB_NW; tab_num++ ) {
        if( temp_ui_mission_keys.size() < size_t( tab_num ) + 1 ) {
            temp_ui_mission_keys.push_back( k );
        } else {
            temp_ui_mission_keys[tab_num].clear();
        }

        //  mission_key offsets its entries by 1, reserving 0 for high prio entries.
        for( mission_entry &entry : mission_key.entries[size_t( tab_num ) + 1] ) {
            if( !entry.id.ret && entry.id.id.id != Camp_Reveal_Mission ) {
                temp_ui_mission_keys[tab_num].push_back( entry.id );
            }
        }
    }
}

void basecamp::choose_new_leader()
{
    // This is ugly, but dialogue vars are stored as strings, even if they hold data for times.
    time_point last_succession_time = time_point::from_turn( std::stof(
                                          get_player_character().get_value( var_timer_time_of_last_succession ) ) );
    time_duration succession_cooldown = time_duration::from_turns( std::stof(
                                            get_globals().get_global_value(
                                                    var_time_between_succession ) ) );
    time_point next_succession_chance = last_succession_time + succession_cooldown;
    int current_time_int = to_seconds<int>( calendar::turn - calendar::turn_zero );
    if( next_succession_chance >= calendar::turn ) {
        popup( _( "It's too early for that.  A new leader can be chosen in %s." ),
               to_string( next_succession_chance - calendar::turn ) );
        return;
    }
    std::vector<std::string> choices;
    int choice = 0;
    choices.emplace_back _( "autocratic" );
    choices.emplace_back _( "sortition" );
    choices.emplace_back _( "democratic" );

    choice = uilist( _( "Choose how the new leader will be determined." ), choices );

    if( choice < 0 || static_cast<size_t>( choice ) >= choices.size() ) {
        popup( _( "You choose to wait…" ) );
        return;
    }

    // Autocratic
    if( choice == 0 ) {
        if( !query_yn(
                _( "As an experienced leader, only you know what will be required of future leaders.  You will choose.\n\nIs this acceptable?" ) ) ) {
            return;
        }
        get_avatar().control_npc_menu( false );
        // Possible to exit menu and not choose a *new* leader. However this doesn't reset global timer. 100% on purpose, since you are "choosing" yourself.
        get_player_character().set_value( var_timer_time_of_last_succession,
                                          std::to_string( current_time_int ) );
    }

    // Vector of pairs containing a pointer to an NPC and their modified social score
    std::vector<std::pair<shared_ptr_fast<npc>, int>> followers;
    // You is still a nullptr! We never want to actually call the first value, this will crash.
    shared_ptr_fast<npc> you;
    followers.emplace_back( you, rng( 0, 5 ) +
                            rng( 0, get_avatar().get_skill_level( skill_speech ) * 2 ) );
    int charnum = 0;
    for( const character_id &elem : g->get_follower_list() ) {
        shared_ptr_fast<npc> follower = overmap_buffer.find_npc( elem );
        if( follower ) {
            // Yes this is a very barren representation of who gets elected in a democracy. Too bad!
            int popularity = rng( 0, 5 ) + rng( 0, follower->get_skill_level( skill_speech ) * 2 );
            followers.emplace_back( follower, popularity );
            charnum++;
        }
    }
    // Sortition
    if( choice == 1 ) {
        if( !query_yn(
                _( "You will allow fate to choose the next leader.  Whether it's by dice, drawing straws, or picking names out of a hat, it will be purely random.\n\nIs this acceptable?" ) ) ) {
            return;
        }
        int selected = rng( 0, charnum );
        // Vector starts at 0, we inserted 'you' first, 0 will always be 'you' pre-sort (that's why we don't sort unless democracy is called)
        if( selected == 0 ) {
            popup( _( "Fate calls for you to remain in your role as leader… for now." ) );
            get_player_character().set_value( var_timer_time_of_last_succession,
                                              std::to_string( current_time_int ) );
            return;
        }
        npc_ptr chosen = followers.at( selected ).first;
        popup( _( "Fate chooses %s to lead your faction." ), chosen->get_name() );
        get_avatar().control_npc( *chosen, false );
        return;
    }

    // Democratic
    if( choice == 2 ) {
        if( !query_yn(
                _( "A leader can only lead those willing to follow.  Everyone must get a say in choosing the new leader.\n\nIs this acceptable?" ) ) ) {
            return;
        }
        std::sort( followers.begin(), followers.end(), []( const auto & x, const auto & y ) {
            return x.second > y.second;
        } );
        npc_ptr elected = followers.at( 0 ).first;
        // you == nullptr
        if( elected == nullptr ) {
            popup( _( "You win the election!" ) );
            get_player_character().set_value( var_timer_time_of_last_succession,
                                              std::to_string( current_time_int ) );
            return;
        }
        popup( _( "%1$s wins the election with a popularity of %2$s!  The runner-up had a popularity of %3$s." ),
               elected->get_name(), followers.at( 0 ).second, followers.at( 1 ).second );
        get_avatar().control_npc( *elected, false );
    }
}

void basecamp::player_eats_meal()
{
    int kcal_to_eat = 3000;
    Character &you = get_player_character();
    const int &food_available = fac()->food_supply.kcal();
    if( food_available <= 0 ) {
        popup( _( "You check storage for some food, but there is nothing but dust and cobwebs…" ) );
        return;
    } else if( food_available <= kcal_to_eat ) {
        add_msg( _( "There's only one meal left.  Guess that's dinner!" ) );
        kcal_to_eat = food_available;
    }
    nutrients dinner = camp_food_supply( -kcal_to_eat );
    feed_workers( you, dinner, true );
}

bool basecamp::handle_mission( const ui_mission_id &miss_id )
{
    if( miss_id.id.id == No_Mission ) {
        return true;
    }

    const point &miss_dir = miss_id.id.dir.value();
    //  All missions should supply dir. Bug if they don't, so blow up during testing.

    const tripoint_abs_omt omt_trg = omt_pos + miss_dir;

    switch( miss_id.id.id ) {
        case Camp_Distribute_Food:
            distribute_food();
            break;

        case Camp_Determine_Leadership:
            choose_new_leader();
            break;

        case Camp_Have_Meal:
            player_eats_meal();
            break;

        case Camp_Hide_Mission:
            handle_hide_mission( miss_id.id.dir.value() );
            break;

        case Camp_Reveal_Mission:
            handle_reveal_mission( miss_id.id.dir.value() );
            break;

        case Camp_Assign_Jobs:
            job_assignment_ui();
            break;

        case Camp_Assign_Workers:
            worker_assignment_ui();
            break;

        case Camp_Abandon:
            abandon_camp();
            break;

        case Camp_Upgrade:
            if( miss_id.ret ) {
                upgrade_return( miss_id.id );
            } else {
                start_upgrade( miss_id.id );
            }
            break;

        case Camp_Emergency_Recall:
            emergency_recall( miss_id.id );
            break;

        case Camp_Crafting:
            if( miss_id.ret ) {
                const std::string bldg = recipe_group::get_building_of_recipe( miss_id.id.parameters );

                std::string msg;

                if( bldg == base_recipe_group_string ) {
                    msg = _( "returns to you with something…" );

                } else if( bldg == cook_recipe_group_string ) {
                    msg = _( "returns from your kitchen with something…" );

                } else if( bldg == farm_recipe_group_string ) {
                    msg = _( "returns from your farm with something…" );

                } else if( bldg == smith_recipe_group_string ) {
                    msg = _( "returns from your blacksmith shop with something…" );
                }

                else {
                    msg = _( "returns to you with something…" );
                }

                crafting_mission_return( miss_id.id,
                                         msg,
                                         skill_construction.str(), 2 );
            } else {
                const std::string bldg = recipe_group::get_building_of_recipe( miss_id.id.parameters );
                start_crafting( recipe_group::get_building_of_recipe( miss_id.id.parameters ), miss_id.id );
            }
            break;

        case Camp_Gather_Materials:
            if( miss_id.ret ) {
                gathering_return( miss_id.id, 3_hours );
            } else {
                start_mission( miss_id.id, 3_hours, true,
                               _( "departs to search for materials…" ), false, {}, skill_survival, 0, LIGHT_EXERCISE );
            }
            break;

        case Camp_Collect_Firewood:
            if( miss_id.ret ) {
                gathering_return( miss_id.id, 3_hours );
            } else {
                start_mission( miss_id.id, 3_hours, true,
                               _( "departs to search for firewood…" ), false, {}, skill_survival, 0, LIGHT_EXERCISE );
            }
            break;

        case Camp_Menial:
            if( miss_id.ret ) {
                menial_return( miss_id.id );
            } else {
                start_menial_labor();
            }
            break;

        case Camp_Survey_Field:
            if( miss_id.ret ) {
                survey_field_return( miss_id.id );
            } else {
                start_mission( miss_id.id, 0_hours, true,
                               _( "departs to look for suitable fields…" ), false, {}, skill_gun, 0, MODERATE_EXERCISE );
            }
            break;

        case Camp_Survey_Expansion:
            if( miss_id.ret ) {
                survey_return( miss_id.id );
            } else {
                start_mission( miss_id.id, 3_hours, true,
                               _( "departs to survey land…" ), false, {}, skill_gun, 0, MODERATE_EXERCISE );
            }
            break;

        case Camp_Cut_Logs:
            if( miss_id.ret ) {
                mission_return( miss_id.id, 6_hours, true,
                                _( "returns from working in the woods…" ),
                                skill_construction.str(), 2 );
            } else {
                start_cut_logs( miss_id.id, ACTIVE_EXERCISE );
            }
            break;

        case Camp_Clearcut:
            if( miss_id.ret ) {
                mission_return( miss_id.id, 6_hours, true,
                                _( "returns from working in the woods…" ),
                                skill_construction.str(), 1 );
            } else {
                start_clearcut( miss_id.id, ACTIVE_EXERCISE );
            }
            break;

        case Camp_Setup_Hide_Site:
            if( miss_id.ret ) {
                mission_return( miss_id.id, 3_hours, true,
                                _( "returns from working on the hide site…" ), skill_survival.str(), 3 );
            } else {
                start_setup_hide_site( miss_id.id, LIGHT_EXERCISE );
            }
            break;

        case Camp_Relay_Hide_Site:
            if( miss_id.ret ) {
                const std::string msg = _( "returns from shuttling gear between the hide site…" );
                mission_return( miss_id.id, 3_hours, true,
                                msg, skill_survival.str(), 3 );
            } else {
                start_relay_hide_site( miss_id.id, LIGHT_EXERCISE );
            }
            break;

        case Camp_Foraging:
            if( miss_id.ret ) {
                gathering_return( miss_id.id, 4_hours );
            } else {
                start_mission( miss_id.id, 4_hours, true,
                               _( "departs to search for edible plants…" ), false, {}, skill_survival, 0, LIGHT_EXERCISE );
            }
            break;

        case Camp_Trapping:
            if( miss_id.ret ) {
                gathering_return( miss_id.id, 6_hours );
            } else {
                start_mission( miss_id.id, 6_hours, true,
                               _( "departs to set traps for small animals…" ), false, {}, skill_traps, 0, LIGHT_EXERCISE );
            }
            break;

        case Camp_Hunting:
            if( miss_id.ret ) {
                gathering_return( miss_id.id, 6_hours );
            } else {
                start_mission( miss_id.id, 6_hours, true,
                               _( "departs to hunt for meat…" ), false, {}, skill_gun, 0, MODERATE_EXERCISE );
            }
            break;

        case Camp_OM_Fortifications:
            if( miss_id.ret ) {
                fortifications_return( miss_id.id );
            } else {
                std::string bldg_exp = miss_id.id.parameters;
                start_fortifications( miss_id.id, ACTIVE_EXERCISE );
            }
            break;

        case Camp_Recruiting:
            if( miss_id.ret ) {
                recruit_return( miss_id.id,
                                recruit_evaluation() );
            } else {
                start_mission( miss_id.id, 4_days, true,
                               _( "departs to search for recruits…" ), false, {}, skill_gun, 0, MODERATE_EXERCISE );
            }
            break;

        case Camp_Scouting:
        case Camp_Combat_Patrol:
            if( miss_id.ret ) {
                combat_mission_return( miss_id.id );
            } else {
                start_combat_mission( miss_id.id, BRISK_EXERCISE );
            }
            break;

        case Camp_Chop_Shop:  //  Removed during 0.E
            debugmsg( "Obsolete Function.  Use Vehicle Deconstruct zone instead.  Recover your companion with Emergency Recall." );
            break;

        case Camp_Plow:
        case Camp_Plant:
        case Camp_Harvest:
            if( miss_id.ret ) {
                farm_return( miss_id.id, omt_trg );
            } else {
                start_farm_op( omt_trg, miss_id.id, MODERATE_EXERCISE );
            }
            break;

        default:
            break;
    }

    return true;
}

// camp faction companion mission start functions
npc_ptr basecamp::start_mission( const mission_id &miss_id, time_duration duration,
                                 bool must_feed, const std::string &desc, bool /*group*/,
                                 const std::vector<item *> &equipment,
                                 const skill_id &skill_tested, int skill_level, float exertion_level )
{
    std::map<skill_id, int> required_skills;
    required_skills[ skill_tested ] = skill_level;
    return start_mission( miss_id, duration, must_feed, desc, false, equipment, exertion_level,
                          required_skills );
}

npc_ptr basecamp::start_mission( const mission_id &miss_id, time_duration duration,
                                 bool must_feed, const std::string &desc, bool /*group*/,
                                 const std::vector<item *> &equipment, float exertion_level,
                                 const std::map<skill_id, int> &required_skills )
{
    if( must_feed && fac()->food_supply.kcal() < time_to_food( duration, exertion_level ) ) {
        popup( _( "You don't have enough food stored to feed your companion." ) );
        return nullptr;
    }
    npc_ptr comp = talk_function::individual_mission( omt_pos, base_camps::id, desc, miss_id,
                   false, equipment, required_skills );
    if( comp != nullptr ) {
        comp->companion_mission_time_ret = calendar::turn + duration;
        if( must_feed ) {
            feed_workers( *comp.get()->as_character(), camp_food_supply( duration, exertion_level ) );
        }
        if( !equipment.empty() ) {
            map &target_map = get_camp_map();
            std::vector<tripoint> src_set_pt;
            src_set_pt.resize( src_set.size() );
            for( const tripoint_abs_ms &p : src_set ) {
                src_set_pt.emplace_back( target_map.getlocal( p ) );
            }
            for( item *i : equipment ) {
                int count = i->count();
                if( i->count_by_charges() ) {
                    target_map.use_charges( src_set_pt, i->typeId(), count );
                } else {
                    target_map.use_amount( src_set_pt, i->typeId(), count );
                }
            }
            target_map.save();
        }
    }
    return comp;
}

comp_list basecamp::start_multi_mission( const mission_id &miss_id,
        bool must_feed, const std::string &desc,
        // const std::vector<item*>& equipment, //  No support for extracting equipment from recipes currently..
        const skill_id &skill_tested, int skill_level )
{
    std::map<skill_id, int> required_skills;
    required_skills[skill_tested] = skill_level;
    return start_multi_mission( miss_id, must_feed, desc, required_skills );
}

comp_list basecamp::start_multi_mission( const mission_id &miss_id,
        bool must_feed, const std::string &desc,
        // const std::vector<item*>& equipment, //  No support for extracting equipment from recipes currently..
        const std::map<skill_id, int> &required_skills )
{
    const recipe &making = *recipe_id( miss_id.parameters );
    auto req_it = making.blueprint_build_reqs().reqs_by_parameters.find( miss_id.mapgen_args );
    cata_assert( req_it != making.blueprint_build_reqs().reqs_by_parameters.end() );
    const build_reqs &bld_reqs = req_it->second;
    time_duration base_time = time_duration::from_moves( bld_reqs.time );

    comp_list result;

    time_duration work_days;

    while( true ) { //  We'll break out of the loop when all the workers have been assigned
        work_days = base_camps::to_workdays( base_time / ( result.size() + 1 ) );

        if( must_feed &&
            fac()->food_supply.kcal() < time_to_food( work_days * ( result.size() + 1 ),
                    making.exertion_level() ) ) {
            if( result.empty() ) {
                popup( _( "You don't have enough food stored to feed your companion for this task." ) );
                return result;
            } else {
                popup( _( "You don't have enough food stored to feed a larger work crew." ) );
                break;
            }
        }

        //  We should allocate the full set of tools to each companion sent off on a mission,
        //  but currently recipes only provides a function to check for the full set of requirement,
        //  with no access to the tool subset, so no tools are actually assigned.
        npc_ptr comp = talk_function::individual_mission( omt_pos, base_camps::id, desc, miss_id,
                       false, {}, required_skills, !result.empty() );

        if( comp == nullptr ) {
            break;
        } else {
            result.push_back( comp );
        }
    }

    if( result.empty() ) {
        return result;
    } else {
        work_days = base_camps::to_workdays( base_time / result.size() );

        for( npc_ptr &comp : result ) {
            comp->companion_mission_time_ret = calendar::turn + work_days;
        }
        if( must_feed ) {
            std::vector<std::reference_wrapper <Character>> work_party;
            for( npc_ptr &comp : result ) {
                work_party.emplace_back( *comp.get()->as_character() );
            }
            feed_workers( work_party, camp_food_supply( work_days * result.size(), making.exertion_level() ) );
        }
        return result;
    }
}

void basecamp::start_upgrade( const mission_id &miss_id )
{
    const recipe &making = *recipe_id( miss_id.parameters );
    if( making.get_blueprint().str() == faction_expansion_salt_water_pipe_swamp_N ) {
        start_salt_water_pipe( miss_id );
        return;
    } else if( making.get_blueprint().str() == faction_expansion_salt_water_pipe_N ) {
        continue_salt_water_pipe( miss_id );
        return;
    }

    auto req_it = making.blueprint_build_reqs().reqs_by_parameters.find( miss_id.mapgen_args );
    cata_assert( req_it != making.blueprint_build_reqs().reqs_by_parameters.end() );
    const build_reqs &bld_reqs = req_it->second;
    const requirement_data &reqs = bld_reqs.consolidated_reqs;

    //Stop upgrade if you don't have materials
    if( reqs.can_make_with_inventory( _inv, making.get_component_filter() ) ) {
        bool must_feed = !making.has_flag( "NO_FOOD_REQ" );

        basecamp_action_components components( making, miss_id.mapgen_args, 1, *this );
        if( !components.choose_components() ) {
            return;
        }

        comp_list comp;
        if( bld_reqs.skills.empty() ) {
            if( making.skill_used.is_valid() ) {
                comp = start_multi_mission( miss_id, must_feed,
                                            _( "begins to upgrade the camp…" ),
                                            making.skill_used, making.difficulty );
            } else {
                comp = start_multi_mission( miss_id, must_feed,
                                            _( "begins to upgrade the camp…" ) );
            }
        } else {
            comp = start_multi_mission( miss_id, must_feed, _( "begins to upgrade the camp…" ),
                                        bld_reqs.skills );
        }
        if( comp.empty() ) {
            return;
        }
        components.consume_components();
        const point dir = miss_id.dir.value();  //  Will always have a value

        update_in_progress( miss_id.parameters,
                            dir );

        bool mirror_horizontal;
        bool mirror_vertical;
        int rotation;

        auto e = expansions.find( dir );
        if( e == expansions.end() ) {
            return;
        }
        const tripoint_abs_omt upos = e->second.pos;

        extract_and_check_orientation_flags( making.ident(),
                                             dir,
                                             mirror_horizontal,
                                             mirror_vertical,
                                             rotation,
                                             "%s failed to build the %s upgrade",
                                             "" );

        apply_construction_marker( making.get_blueprint(), upos,
                                   miss_id.mapgen_args, mirror_horizontal,
                                   mirror_vertical, rotation, true );
    } else {
        popup( _( "You don't have the materials for the upgrade." ) );
    }
}

void basecamp::abandon_camp()
{
    validate_assignees();
    for( npc_ptr &guy : overmap_buffer.get_companion_mission_npcs( 10 ) ) {
        npc_companion_mission c_mission = guy->get_companion_mission();
        if( c_mission.role_id != base_camps::id ) {
            continue;
        }
        const std::string return_msg = _( "responds to the emergency recall…" );
        finish_return( *guy, false, return_msg, skill_menial.str(), 0, true );
    }
    for( npc_ptr &guy : get_npcs_assigned() ) {
        talk_function::stop_guard( *guy );
    }
    overmap_buffer.remove_camp( *this );
    map &here = get_map();
    const tripoint sm_pos = omt_to_sm_copy( omt_pos.raw() );
    const tripoint ms_pos = sm_to_ms_copy( sm_pos );
    // We cannot use bb_pos here, because bb_pos may be {0,0,0} if you haven't examined the bulletin board on camp ever.
    // here.remove_submap_camp( here.getlocal( bb_pos ) );
    here.remove_submap_camp( here.getlocal( ms_pos ) );
    add_msg( m_info, _( "You abandon %s." ), name );
}

void basecamp::scan_pseudo_items()
{
    for( auto &expansion : expansions ) {
        expansion.second.available_pseudo_items.clear();
        tripoint_abs_omt tile = tripoint_abs_omt( omt_pos.x() + expansion.first.x,
                                omt_pos.y() + expansion.first.y, omt_pos.z() );
        tinymap expansion_map;
        expansion_map.load( tile, false );

        tripoint mapmin = tripoint( 0, 0, omt_pos.z() );
        tripoint mapmax = tripoint( 2 * SEEX - 1, 2 * SEEY - 1, omt_pos.z() );
        for( const tripoint &pos : expansion_map.points_in_rectangle( mapmin, mapmax ) ) {
            if( expansion_map.furn( pos ) != f_null &&
                expansion_map.furn( pos ).obj().crafting_pseudo_item.is_valid() &&
                expansion_map.furn( pos ).obj().crafting_pseudo_item.obj().has_flag( flag_ALLOWS_REMOTE_USE ) ) {
                bool found = false;
                for( itype_id &element : expansion.second.available_pseudo_items ) {
                    if( element == expansion_map.furn( pos ).obj().crafting_pseudo_item ) {
                        found = true;
                        break;
                    }
                }
                if( !found ) {
                    expansion.second.available_pseudo_items.push_back( expansion_map.furn(
                                pos ).obj().crafting_pseudo_item );
                }
            }

            if( expansion_map.veh_at( pos ).has_value() &&
                expansion_map.veh_at( pos )->vehicle().is_appliance() ) {
                for( const auto &[tool, discard_] : expansion_map.veh_at( pos )->get_tools() ) {
                    if( tool.has_flag( flag_PSEUDO ) &&
                        tool.has_flag( flag_ALLOWS_REMOTE_USE ) ) {
                        bool found = false;
                        for( itype_id &element : expansion.second.available_pseudo_items ) {
                            if( element == tool.typeId() ) {
                                found = true;
                                break;
                            }
                        }
                        if( !found ) {
                            expansion.second.available_pseudo_items.push_back( tool.typeId() );
                        }
                    }
                }
            }
        }
    }
}

void basecamp::worker_assignment_ui()
{
    int entries_per_page = 0;
    catacurses::window w_followers;

    ui_adaptor ui;
    ui.on_screen_resize( [&]( ui_adaptor & ui ) {
        const point term( TERMY > FULL_SCREEN_HEIGHT ? ( TERMY - FULL_SCREEN_HEIGHT ) / 2 : 0,
                          TERMX > FULL_SCREEN_WIDTH ? ( TERMX - FULL_SCREEN_WIDTH ) / 2 : 0 );

        w_followers = catacurses::newwin( FULL_SCREEN_HEIGHT, FULL_SCREEN_WIDTH,
                                          point( term.y, term.x ) );
        entries_per_page = FULL_SCREEN_HEIGHT - 5;

        ui.position_from_window( w_followers );
    } );
    ui.mark_resize();

    size_t selection = 0;
    input_context ctxt( "FACTION_MANAGER" );
    ctxt.register_action( "INSPECT_NPC" );
    ctxt.register_navigate_ui_list();
    ctxt.register_action( "CONFIRM" );
    ctxt.register_action( "QUIT" );
    ctxt.register_action( "HELP_KEYBINDINGS" );
    validate_assignees();
    g->validate_npc_followers();

    std::vector<npc *> followers;
    npc *cur_npc = nullptr;

    ui.on_redraw( [&]( const ui_adaptor & ) {
        werase( w_followers );

        // entries_per_page * page number
        const size_t top_of_page = entries_per_page * ( selection / entries_per_page );

        for( int i = 0; i < FULL_SCREEN_HEIGHT - 2; i++ ) {
            mvwputch( w_followers, point( 45, i ), BORDER_COLOR, LINE_XOXO );
        }
        draw_border( w_followers );
        const nc_color col = c_white;
        const std::string no_npcs = _( "You have no companions following you." );
        if( !followers.empty() ) {
            draw_scrollbar( w_followers, selection, entries_per_page, followers.size(),
                            point( 0, 3 ) );
            for( size_t i = top_of_page; i < followers.size(); i++ ) {
                const int y = i - top_of_page + 3;
                trim_and_print( w_followers, point( 1, y ), 43, selection == i ? hilite( col ) : col,
                                followers[i]->disp_name() );
            }
        } else {
            mvwprintz( w_followers, point( 1, 4 ), c_light_red, no_npcs );
        }
        mvwprintz( w_followers, point( 1, FULL_SCREEN_HEIGHT - 2 ), c_light_gray,
                   _( "Press %s to inspect this follower." ), ctxt.get_desc( "INSPECT_NPC" ) );
        mvwprintz( w_followers, point( 1, FULL_SCREEN_HEIGHT - 1 ), c_light_gray,
                   _( "Press %s to assign this follower to this camp." ), ctxt.get_desc( "CONFIRM" ) );
        wnoutrefresh( w_followers );
    } );

    while( true ) {
        // create a list of npcs stationed at this camp
        followers.clear();
        for( const character_id &elem : g->get_follower_list() ) {
            shared_ptr_fast<npc> npc_to_get = overmap_buffer.find_npc( elem );
            if( !npc_to_get || !npc_to_get->is_following() || npc_to_get->is_hallucination() ) {
                continue;
            }
            npc *npc_to_add = npc_to_get.get();
            followers.push_back( npc_to_add );
        }
        cur_npc = nullptr;
        if( !followers.empty() ) {
            cur_npc = followers[selection];
        }

        ui_manager::redraw();
        const std::string action = ctxt.handle_input();
        if( action == "INSPECT_NPC" ) {
            if( cur_npc ) {
                cur_npc->disp_info();
            }
        } else if( navigate_ui_list( action, selection, 5, followers.size(), true ) ) {
        } else if( action == "CONFIRM" ) {
            if( !followers.empty() && cur_npc ) {
                talk_function::assign_camp( *cur_npc );
            }
        } else if( action == "QUIT" ) {
            break;
        }
    }
}

void basecamp::job_assignment_ui()
{
    int entries_per_page = 0;
    catacurses::window w_jobs;

    ui_adaptor ui;
    ui.on_screen_resize( [&]( ui_adaptor & ui ) {
        const point term( TERMY > FULL_SCREEN_HEIGHT ? ( TERMY - FULL_SCREEN_HEIGHT ) / 2 : 0,
                          TERMX > FULL_SCREEN_WIDTH ? ( TERMX - FULL_SCREEN_WIDTH ) / 2 : 0 );

        w_jobs = catacurses::newwin( FULL_SCREEN_HEIGHT, FULL_SCREEN_WIDTH,
                                     point( term.y, term.x ) );

        entries_per_page = FULL_SCREEN_HEIGHT - 5;

        ui.position_from_window( w_jobs );
    } );
    ui.mark_resize();

    size_t selection = 0;
    input_context ctxt( "FACTION_MANAGER" );
    ctxt.register_action( "INSPECT_NPC" );
    ctxt.register_navigate_ui_list();
    ctxt.register_action( "CONFIRM" );
    ctxt.register_action( "QUIT" );
    ctxt.register_action( "HELP_KEYBINDINGS" );
    validate_assignees();

    std::vector<npc *> stationed_npcs;
    npc *cur_npc = nullptr;

    ui.on_redraw( [&]( const ui_adaptor & ) {
        werase( w_jobs );
        const size_t top_of_page = entries_per_page * ( selection / entries_per_page );
        for( int i = 0; i < FULL_SCREEN_HEIGHT - 2; i++ ) {
            mvwputch( w_jobs, point( 45, i ), BORDER_COLOR, LINE_XOXO );
        }
        draw_border( w_jobs );
        mvwprintz( w_jobs, point( 46, 1 ), c_white, _( "Job/Priority" ) );
        const nc_color col = c_white;
        const std::string no_npcs = _( "There are no npcs stationed here" );
        if( !stationed_npcs.empty() ) {
            draw_scrollbar( w_jobs, selection, entries_per_page, stationed_npcs.size(),
                            point( 0, 3 ) );
            for( size_t i = top_of_page; i < stationed_npcs.size(); i++ ) {
                const int y = i - top_of_page + 3;
                trim_and_print( w_jobs, point( 1, y ), 43, selection == i ? hilite( col ) : col,
                                stationed_npcs[i]->disp_name() );
            }
            if( selection < stationed_npcs.size() ) {
                int start_y = 3;
                if( cur_npc ) {
                    if( cur_npc->has_job() ) {
                        for( activity_id &elem : cur_npc->job.get_prioritised_vector() ) {
                            const int priority = cur_npc->job.get_priority_of_job( elem );
                            player_activity test_act = player_activity( elem );
                            mvwprintz( w_jobs, point( 46, start_y ), c_light_gray, string_format( _( "%s : %s" ),
                                       test_act.get_verb(), std::to_string( priority ) ) );
                            start_y++;
                        }
                    } else {
                        mvwprintz( w_jobs, point( 46, start_y ), c_light_red, _( "No current job." ) );
                    }
                }
            } else {
                mvwprintz( w_jobs, point( 46, 4 ), c_light_red, no_npcs );
            }
        } else {
            mvwprintz( w_jobs, point( 46, 4 ), c_light_red, no_npcs );
        }
        mvwprintz( w_jobs, point( 1, FULL_SCREEN_HEIGHT - 2 ), c_light_gray,
                   _( "Press %s to inspect this follower." ), ctxt.get_desc( "INSPECT_NPC" ) );
        mvwprintz( w_jobs, point( 1, FULL_SCREEN_HEIGHT - 1 ), c_light_gray,
                   _( "Press %s to change this workers job priorities." ), ctxt.get_desc( "CONFIRM" ) );
        wnoutrefresh( w_jobs );
    } );

    while( true ) {
        // create a list of npcs stationed at this camp
        stationed_npcs.clear();
        for( const auto &elem : get_npcs_assigned() ) {
            if( elem ) {
                stationed_npcs.push_back( elem.get() );
            }
        }
        cur_npc = nullptr;
        // entries_per_page * page number
        if( !stationed_npcs.empty() ) {
            cur_npc = stationed_npcs[selection];
        }

        ui_manager::redraw();

        const std::string action = ctxt.handle_input();
        if( action == "INSPECT_NPC" ) {
            if( cur_npc ) {
                cur_npc->disp_info();
            }
        } else if( navigate_ui_list( action, selection, 5, stationed_npcs.size(), true ) ) {
        } else if( action == "CONFIRM" ) {
            if( cur_npc ) {
                while( true ) {
                    uilist smenu;
                    smenu.text = _( "Assign job priority (0 to disable)" );
                    int count = 0;
                    std::vector<activity_id> job_vec = cur_npc->job.get_prioritised_vector();
                    smenu.addentry( count, true, 'C', _( "Clear all priorities" ) );
                    count++;
                    for( const activity_id &elem : job_vec ) {
                        player_activity test_act = player_activity( elem );
                        const int priority = cur_npc->job.get_priority_of_job( elem );
                        smenu.addentry( count, true, MENU_AUTOASSIGN, string_format( _( "%s : %s" ), test_act.get_verb(),
                                        std::to_string( priority ) ) );
                        count++;
                    }
                    smenu.query();
                    if( smenu.ret == UILIST_CANCEL ) {
                        break;
                    }
                    if( smenu.ret == 0 ) {
                        cur_npc->job.clear_all_priorities();
                    } else if( smenu.ret > 0 && smenu.ret <= static_cast<int>( job_vec.size() ) ) {
                        activity_id sel_job = job_vec[size_t( smenu.ret - 1 )];
                        player_activity test_act = player_activity( sel_job );
                        const std::string formatted = string_format( _( "Priority for %s " ), test_act.get_verb() );
                        const int amount = string_input_popup()
                                           .title( formatted )
                                           .width( 20 )
                                           .only_digits( true )
                                           .query_int();
                        cur_npc->job.set_task_priority( sel_job, amount );
                    } else {
                        break;
                    }
                }
            }
        } else if( action == "QUIT" ) {
            break;
        }
    }
}

void basecamp::start_menial_labor()
{
    if( fac()->food_supply.kcal() < time_to_food( 3_hours ) ) {
        popup( _( "You don't have enough food stored to feed your companion." ) );
        return;
    }
    shared_ptr_fast<npc> comp = talk_function::companion_choose();
    if( comp == nullptr ) {
        return;
    }
    validate_sort_points();

    comp->assign_activity( ACT_MOVE_LOOT );
    popup( _( "%s goes off to clean toilets and sort loot." ), comp->disp_name() );
}

static void change_cleared_terrain( tripoint_abs_omt forest )
{
    if( om_cutdown_trees_est( forest ) < 5 ) {
        const oter_id &omt_trees = overmap_buffer.ter( forest );
        const std::string omt_trees_string = static_cast<std::string>( omt_trees.id() );

        if( omt_trees_string.find( "dirt_road" ) != std::string::npos ) {}

        if( omt_trees.id() == oter_dirt_road_forest_north ) {
            overmap_buffer.ter_set( forest, oter_id( "dirt_road_north" ) );
        } else if( omt_trees.id() == oter_dirt_road_forest_east ) {
            overmap_buffer.ter_set( forest, oter_id( "dirt_road_east" ) );
        } else if( omt_trees.id() == oter_dirt_road_forest_south ) {
            overmap_buffer.ter_set( forest, oter_id( "dirt_road_south" ) );
        } else if( omt_trees.id() == oter_dirt_road_forest_west ) {
            overmap_buffer.ter_set( forest, oter_id( "dirt_road_west" ) );
        } else if( omt_trees.id() == oter_dirt_road_3way_forest_north ) {
            overmap_buffer.ter_set( forest, oter_id( "dirt_road_3way_north" ) );
        } else if( omt_trees.id() == oter_dirt_road_3way_forest_east ) {
            overmap_buffer.ter_set( forest, oter_id( "dirt_road_3way_east" ) );
        } else if( omt_trees.id() == oter_dirt_road_3way_forest_south ) {
            overmap_buffer.ter_set( forest, oter_id( "dirt_road_3way_south" ) );
        } else if( omt_trees.id() == oter_dirt_road_3way_forest_west ) {
            overmap_buffer.ter_set( forest, oter_id( "dirt_road_3way_west" ) );
        } else if( omt_trees.id() == oter_dirt_road_turn_forest_north ) {
            overmap_buffer.ter_set( forest, oter_id( "dirt_road_turn_north" ) );
        } else if( omt_trees.id() == oter_dirt_road_turn_forest_east ) {
            overmap_buffer.ter_set( forest, oter_id( "dirt_road_turn_east" ) );
        } else if( omt_trees.id() == oter_dirt_road_turn_forest_south ) {
            overmap_buffer.ter_set( forest, oter_id( "dirt_road_turn_south" ) );
        } else if( omt_trees.id() == oter_dirt_road_turn_forest_west ) {
            overmap_buffer.ter_set( forest, oter_id( "dirt_road_turn_west" ) );
        }

        else if( omt_trees.id() == oter_forest || omt_trees.id() == oter_forest_thick ||
                 omt_trees.id() == oter_special_forest || omt_trees.id() == oter_special_forest_thick ||
                 omt_trees_string.find( "forest_trail" ) != std::string::npos ) {
            overmap_buffer.ter_set( forest, oter_id( "field" ) );
        } else if( omt_trees.id() == oter_rural_road_forest_north ) {
            overmap_buffer.ter_set( forest, oter_id( "rural_road_north" ) );
        } else if( omt_trees.id() == oter_rural_road_forest_east ) {
            overmap_buffer.ter_set( forest, oter_id( "rural_road_east" ) );
        } else if( omt_trees.id() == oter_rural_road_forest_south ) {
            overmap_buffer.ter_set( forest, oter_id( "rural_road_south" ) );
        } else if( omt_trees.id() == oter_rural_road_forest_west ) {
            overmap_buffer.ter_set( forest, oter_id( "rural_road_west" ) );
        } else if( omt_trees.id() == oter_rural_road_3way_forest_north ) {
            overmap_buffer.ter_set( forest, oter_id( "rural_road_3way_north" ) );
        } else if( omt_trees.id() == oter_rural_road_3way_forest_east ) {
            overmap_buffer.ter_set( forest, oter_id( "rural_road_3way_east" ) );
        } else if( omt_trees.id() == oter_rural_road_3way_forest_south ) {
            overmap_buffer.ter_set( forest, oter_id( "rural_road_3way_south" ) );
        } else if( omt_trees.id() == oter_rural_road_3way_forest_west ) {
            overmap_buffer.ter_set( forest, oter_id( "rural_road_3way_west" ) );
        } else if( omt_trees.id() == oter_rural_road_turn_forest_north ) {
            overmap_buffer.ter_set( forest, oter_id( "rural_road_turn_north" ) );
        } else if( omt_trees.id() == oter_rural_road_turn_forest_east ) {
            overmap_buffer.ter_set( forest, oter_id( "rural_road_turn_east" ) );
        } else if( omt_trees.id() == oter_rural_road_turn_forest_south ) {
            overmap_buffer.ter_set( forest, oter_id( "rural_road_turn_south" ) );
        } else if( omt_trees.id() == oter_rural_road_turn_forest_west ) {
            overmap_buffer.ter_set( forest, oter_id( "rural_road_turn_west" ) );
        } else if( omt_trees.id() == oter_rural_road_turn1_forest_north ) {
            overmap_buffer.ter_set( forest, oter_id( "rural_road_turn1_north" ) );
        } else if( omt_trees.id() == oter_rural_road_turn1_forest_east ) {
            overmap_buffer.ter_set( forest, oter_id( "rural_road_turn1_east" ) );
        } else if( omt_trees.id() == oter_rural_road_turn1_forest_south ) {
            overmap_buffer.ter_set( forest, oter_id( "rural_road_turn1_south" ) );
        } else if( omt_trees.id() == oter_rural_road_turn1_forest_west ) {
            overmap_buffer.ter_set( forest, oter_id( "rural_road_turn1_west" ) );
        } else {
            popup( _( "%s isn't a recognized terrain.  Please file a bug report." ), omt_trees.id().c_str() );
            return;
        }
        popup( _( "The logged tile has been cleared and cannot be logged further after this mission." ),
               omt_trees.id().c_str() );
    }
}

void basecamp::start_cut_logs( const mission_id &miss_id, float exertion_level )
{
    std::vector<std::string> log_sources = { "forest", "forest_thick", "forest_trail", "rural_road_forest", "rural_road_turn_forest", "rural_road_turn1_forest", "rural_road_3way_forest",
                                             "dirt_road_forest", "dirt_road_3way_forest", "dirt_road_turn_forest", "forest_trail_intersection", "special_forest", "special_forest_thick", "forest_trail_isolated", "forest_trail_end"
                                           };
    popup( _( "Forests are the only valid cutting locations, with forest dirt roads, forest rural roads, and trails being valid as well.  Note that it's likely both forest and field roads look exactly the same after having been cleared." ) );
    tripoint_abs_omt forest = om_target_tile( omt_pos, 1, 50, log_sources, ot_match_type::type );
    if( forest != tripoint_abs_omt( -999, -999, -999 ) ) {
        standard_npc sample_npc( "Temp" );
        sample_npc.set_fake( true );
        int tree_est = om_cutdown_trees_est( forest, 50 );
        int tree_young_est = om_harvest_ter_est( sample_npc, forest,
                             ter_t_tree_young, 50 );
        int dist = rl_dist( forest.xy(), omt_pos.xy() );
        //Very roughly what the player does + 6 hours for prep, clean up, breaks
        time_duration chop_time = 6_hours + 1_hours * tree_est + 7_minutes * tree_young_est;
        int haul_items = 2 * tree_est + 3 * tree_young_est;
        time_duration travel_time = companion_travel_time_calc( forest, omt_pos, 0_minutes,
                                    2, haul_items );
        time_duration work_time = travel_time + chop_time;
        if( !query_yn( _( "Trip Estimate:\n%s" ), camp_trip_description( work_time,
                       chop_time, travel_time, dist, 2, time_to_food( work_time, exertion_level ) ) ) ) {
            return;
        }

        npc_ptr comp = start_mission( miss_id,
                                      work_time, true,
                                      _( "departs to cut logs…" ), false, {},
                                      skill_fabrication, 2, exertion_level );
        if( comp != nullptr ) {
            om_cutdown_trees_logs( forest, 50 );
            om_harvest_ter( *comp, forest, ter_t_tree_young, 50 );
            om_harvest_itm( comp, forest, 95 );
            comp->companion_mission_time_ret = calendar::turn + work_time;
            change_cleared_terrain( forest );
        }
    }
}

void basecamp::start_clearcut( const mission_id &miss_id, float exertion_level )
{
    std::vector<std::string> log_sources = { "forest", "forest_thick", "forest_trail", "rural_road_forest", "rural_road_turn_forest", "rural_road_turn1_forest", "rural_road_3way_forest",
                                             "dirt_road_forest", "dirt_road_3way_forest", "dirt_road_turn_forest", "forest_trail_intersection", "special_forest", "special_forest_thick", "forest_trail_isolated", "forest_trail_end"
                                           };
    popup( _( "Forests are the only valid cutting locations, with forest dirt roads, forest rural roads, and trails being valid as well.  Note that it's likely both forest and field roads look exactly the same after having been cleared." ) );
    tripoint_abs_omt forest = om_target_tile( omt_pos, 1, 50, log_sources, ot_match_type::type );
    if( forest != tripoint_abs_omt( -999, -999, -999 ) ) {
        standard_npc sample_npc( "Temp" );
        sample_npc.set_fake( true );
        int tree_est = om_cutdown_trees_est( forest, 95 );
        int tree_young_est = om_harvest_ter_est( sample_npc, forest,
                             ter_t_tree_young, 95 );
        int dist = rl_dist( forest.xy(), omt_pos.xy() );
        //Very roughly what the player does + 6 hours for prep, clean up, breaks
        time_duration chop_time = 6_hours + 1_hours * tree_est + 7_minutes * tree_young_est;
        time_duration travel_time = companion_travel_time_calc( forest, omt_pos, 0_minutes, 2 );
        time_duration work_time = travel_time + chop_time;
        if( !query_yn( _( "Trip Estimate:\n%s" ), camp_trip_description( work_time,
                       chop_time, travel_time, dist, 2, time_to_food( work_time, exertion_level ) ) ) ) {
            return;
        }

        npc_ptr comp = start_mission( miss_id,
                                      work_time,
                                      true, _( "departs to clear a forest…" ), false, {},
                                      skill_fabrication, 1, exertion_level );
        if( comp != nullptr ) {
            om_cutdown_trees_trunks( forest, 95 );
            om_harvest_ter_break( *comp, forest, ter_t_tree_young, 95 );
            change_cleared_terrain( forest );
        }
    }
}

void basecamp::start_setup_hide_site( const mission_id &miss_id, float exertion_level )
{
    std::vector<std::string> hide_locations = { "forest", "forest_thick", "forest_water", "forest_trail"
                                                "field"
                                              };
    popup( _( "Forests, swamps, and fields are valid hide site locations." ) );
    tripoint_abs_omt forest = om_target_tile( omt_pos, 10, 90, hide_locations, ot_match_type::type,
                              true, true, omt_pos, true );
    if( forest != tripoint_abs_omt( -999, -999, -999 ) ) {
        int dist = rl_dist( forest.xy(), omt_pos.xy() );
        Character *pc = &get_player_character();
        const inventory_filter_preset preset( []( const item_location & location ) {
            return !location->can_revive() && !location->will_spill();
        } );

        units::volume total_volume;
        units::mass total_mass;

        drop_locations losing_equipment = give_equipment( pc, preset,
                                          _( "These are the items you've selected so far." ), _( "Select items to send" ), total_volume,
                                          total_mass );

        int trips = om_carry_weight_to_trips( total_mass, total_volume, nullptr );
        int haulage = trips <= 2 ? 0 : losing_equipment.size();
        time_duration build_time = 6_hours;
        time_duration travel_time = companion_travel_time_calc( forest, omt_pos, 0_minutes,
                                    2, haulage );
        time_duration work_time = travel_time + build_time;
        if( !query_yn( _( "Trip Estimate:\n%s" ), camp_trip_description( work_time,
                       build_time, travel_time, dist, trips, time_to_food( work_time, exertion_level ) ) ) ) {
            return;
        }
        npc_ptr comp = start_mission( miss_id,
                                      work_time, true,
                                      _( "departs to build a hide site…" ), false, {},
                                      skill_survival, 3, exertion_level );
        if( comp != nullptr ) {
            trips = om_carry_weight_to_trips( total_mass, total_volume, comp );
            haulage = trips <= 2 ? 0 : losing_equipment.size();
            work_time = companion_travel_time_calc( forest, omt_pos, 0_minutes, 2, haulage ) +
                        build_time;
            comp->companion_mission_time_ret = calendar::turn + work_time;
            om_set_hide_site( *comp, forest, losing_equipment );
        }
    }
}

static const tripoint relay_site_stash = tripoint( 11, 10, 0 );

void basecamp::start_relay_hide_site( const mission_id &miss_id, float exertion_level )
{
    std::vector<std::string> hide_locations = { faction_hide_site_0_string };
    popup( _( "You must select an existing hide site." ) );
    tripoint_abs_omt forest = om_target_tile( omt_pos, 10, 90, hide_locations, ot_match_type::exact,
                              true, true, omt_pos, true );
    if( forest != tripoint_abs_omt( -999, -999, -999 ) ) {
        int dist = rl_dist( forest.xy(), omt_pos.xy() );
        Character *pc = &get_player_character();
        const inventory_filter_preset preset( []( const item_location & location ) {
            return !location->can_revive() && !location->will_spill();
        } );

        units::volume total_export_volume;
        units::mass total_export_mass;

        drop_locations losing_equipment = give_equipment( pc, preset,
                                          _( "These are the items you've selected so far." ), _( "Select items to send" ),
                                          total_export_volume, total_export_mass );

        //Check items in improvised shelters at hide site
        tinymap target_bay;
        target_bay.load( forest, false );

        units::volume total_import_volume;
        units::mass total_import_mass;

        drop_locations gaining_equipment = get_equipment( &target_bay, relay_site_stash, pc, preset,
                                           _( "These are the items you've selected so far." ), _( "Select items to bring back" ),
                                           total_import_volume, total_import_mass );

        if( !losing_equipment.empty() || !gaining_equipment.empty() ) {
            //Only get charged the greater trips since return is free for both
            int trips = std::max( om_carry_weight_to_trips( total_import_mass, total_import_volume, nullptr ),
                                  om_carry_weight_to_trips( total_export_mass, total_export_volume, nullptr ) );
            int haulage = trips <= 2 ? 0 : std::max( gaining_equipment.size(),
                          losing_equipment.size() );
            time_duration build_time =
                5_minutes;  //  We're not actually constructing anything, just loading/unloading/performing very light maintenance
            time_duration travel_time = companion_travel_time_calc( forest, omt_pos, 0_minutes,
                                        trips, haulage );
            time_duration work_time = travel_time + build_time;
            if( !query_yn( _( "Trip Estimate:\n%s" ), camp_trip_description( work_time, build_time,
                           travel_time, dist, trips, time_to_food( work_time, exertion_level ) ) ) ) {
                return;
            }

            npc_ptr comp = start_mission( miss_id,
                                          work_time, true,
                                          _( "departs for the hide site…" ), false, {},
                                          skill_survival, 3, exertion_level );
            if( comp != nullptr ) {
                // recalculate trips based on actual load
                trips = std::max( om_carry_weight_to_trips( total_import_mass, total_import_volume, comp ),
                                  om_carry_weight_to_trips( total_export_mass, total_export_volume, comp ) );
                int haulage = trips <= 2 ? 0 : std::max( gaining_equipment.size(),
                              losing_equipment.size() );
                work_time = companion_travel_time_calc( forest, omt_pos, 0_minutes, trips,
                                                        haulage ) + build_time;
                comp->companion_mission_time_ret = calendar::turn + work_time;
                om_set_hide_site( *comp, forest, losing_equipment, gaining_equipment );
            }
        } else {
            popup( _( "You need equipment to transport between the hide site…" ) );
        }
    }
}

// Stupid "the const qualified parameter 'comp' is copied for each invocation; consider making it a reference [performance-unnecessary-value-param,-warnings-as-errors]" demands the pointer to be referenced...
static void apply_fortifications( const mission_id &miss_id, const npc_ptr *comp, bool start )
{
    update_mapgen_id build_n{ faction_wall_level_n_0_string };
    update_mapgen_id build_e{ "faction_wall_level_E_0" };
    update_mapgen_id build_s{ "faction_wall_level_S_0" };
    update_mapgen_id build_w{ "faction_wall_level_W_0" };
    if( miss_id.parameters == faction_wall_level_n_1_string ||
        //  Handling of old format (changed mid 0.F) below
        ( miss_id.parameters.empty() &&
          comp[0]->companion_mission_role_id == faction_wall_level_n_1_string ) ) {
        build_n = update_mapgen_faction_wall_level_N_1;
        build_e = update_mapgen_faction_wall_level_E_1;
        build_s = update_mapgen_faction_wall_level_S_1;
        build_w = update_mapgen_faction_wall_level_W_1;
    }
    update_mapgen_id build_first = build_e;
    update_mapgen_id build_second = build_w;
    bool build_dir_NS = comp[0]->companion_mission_points[0].y() !=
                        comp[0]->companion_mission_points[1].y();
    if( build_dir_NS ) {
        build_first = build_s;
        build_second = build_n;
    }
    //Add fences
    auto &build_point = comp[0]->companion_mission_points;
    for( size_t pt = 0; pt < build_point.size(); pt++ ) {
        //First point is always at top or west since they are built in a line and sorted
        if( pt == 0 ) {
            if( !start ) {
                run_mapgen_update_func( build_first, build_point[pt], {} );
            }
            apply_construction_marker( build_first, build_point[pt],
                                       miss_id.mapgen_args, false,
                                       false, false, start );
        } else if( pt == build_point.size() - 1 ) {
            if( !start ) {
                run_mapgen_update_func( build_second, build_point[pt], {} );
            }
            apply_construction_marker( build_second, build_point[pt],
                                       miss_id.mapgen_args, false,
                                       false, false, start );
        } else {
            if( !start ) {
                run_mapgen_update_func( build_first, build_point[pt], {} );
                run_mapgen_update_func( build_second, build_point[pt], {} );
            }
            apply_construction_marker( build_first, build_point[pt],
                                       miss_id.mapgen_args, false,
                                       false, false, start );
            apply_construction_marker( build_second, build_point[pt],
                                       miss_id.mapgen_args, false,
                                       false, false, start );
        }
    }
}

void basecamp::start_fortifications( const mission_id &miss_id, float exertion_level )
{
    std::vector<std::string> allowed_locations = {
        "forest", "forest_thick", "forest_water", "forest_trail", "field"
    };
    popup( _( "Select a start and end point.  Line must be straight.  Fields, forests, and "
              "swamps are valid fortification locations.  In addition to existing fortification "
              "constructions." ) );
    tripoint_abs_omt start = om_target_tile( omt_pos, 2, 90, allowed_locations, ot_match_type::type );
    popup( _( "Select an end point." ) );
    tripoint_abs_omt stop = om_target_tile( omt_pos, 2, 90, allowed_locations, ot_match_type::type,
                                            true, false, start );
    if( start != tripoint_abs_omt( -999, -999, -999 ) &&
        stop != tripoint_abs_omt( -999, -999, -999 ) ) {
        const recipe &making = recipe_id( miss_id.parameters ).obj();
        bool change_x = start.x() != stop.x();
        bool change_y = start.y() != stop.y();
        if( change_x && change_y ) {
            popup( _( "Construction line must be straight!" ) );
            return;
        }
        if( miss_id.parameters == faction_wall_level_n_1_string ) {
            std::vector<tripoint_abs_omt> tmp_line = line_to( stop, start );
            int line_count = tmp_line.size();
            int yes_count = 0;
            for( tripoint_abs_omt &elem : tmp_line ) {
                if( std::find( fortifications.begin(), fortifications.end(), elem ) != fortifications.end() ) {
                    yes_count += 1;
                }
            }
            if( yes_count < line_count ) {
                popup( _( "Spiked pits must be built over existing trenches!" ) );
                return;
            }
        }
        std::vector<tripoint_abs_omt> fortify_om;
        if( ( change_x && stop.x() < start.x() ) || ( change_y && stop.y() < start.y() ) ) {
            //line_to doesn't include the origin point
            fortify_om.push_back( stop );
            std::vector<tripoint_abs_omt> tmp_line = line_to( stop, start );
            fortify_om.insert( fortify_om.end(), tmp_line.begin(), tmp_line.end() );
        } else {
            fortify_om.push_back( start );
            std::vector<tripoint_abs_omt> tmp_line = line_to( start, stop );
            fortify_om.insert( fortify_om.end(), tmp_line.begin(), tmp_line.end() );
        }
        int trips = 0;
        time_duration build_time = 0_hours;
        time_duration travel_time = 0_hours;
        int dist = 0;
        for( tripoint_abs_omt &fort_om : fortify_om ) {
            bool valid = false;
            const oter_id &omt_ref = overmap_buffer.ter( fort_om );
            for( const std::string &pos_om : allowed_locations ) {
                if( omt_ref.id().c_str() == pos_om ) {
                    valid = true;
                    break;
                }
            }

            if( !valid ) {
                popup( _( "Invalid terrain in construction path." ) );
                return;
            }
            trips += 2;
            build_time += making.batch_duration( get_player_character() );
            dist += rl_dist( fort_om.xy(), omt_pos.xy() );
            travel_time += companion_travel_time_calc( fort_om, omt_pos, 0_minutes, 2 );
        }
        time_duration total_time = base_camps::to_workdays( travel_time + build_time );
        int need_food = time_to_food( total_time, exertion_level );
        if( !query_yn( _( "Trip Estimate:\n%s" ), camp_trip_description( total_time, build_time,
                       travel_time, dist, trips, need_food ) ) ) {
            return;
        } else if( !making.deduped_requirements().can_make_with_inventory( _inv,
                   making.get_component_filter(), ( fortify_om.size() * 2 ) - 2 ) ) {
            popup( _( "You don't have the material to build the fortification." ) );
            return;
        }

        const int batch_size = fortify_om.size() * 2 - 2;
        mapgen_arguments arg;  //  Created with a default value.
        basecamp_action_components components( making, arg, batch_size, *this );
        if( !components.choose_components() ) {
            return;
        }

        npc_ptr comp = start_mission(
                           miss_id, total_time, true,
                           _( "begins constructing fortifications…" ), false, {},
                           exertion_level, making.required_skills );
        if( comp != nullptr ) {
            components.consume_components();
            for( tripoint_abs_omt &pt : fortify_om ) {
                comp->companion_mission_points.push_back( pt );
            }

            apply_fortifications( miss_id, &comp, true );
        }
    }
}

static const int max_salt_water_pipe_distance = 10;
static const int max_salt_water_pipe_length =
    20;  //  It has to be able to wind around terrain it can't pass through, like the rest of the camp.

//  Hard coded strings used to construct expansion "provides" needed by recipes to coordinate salt water pipe construction
static const std::string salt_water_pipe_string_base = "salt_water_pipe_";
static const std::string salt_water_pipe_string_suffix = "_scheduled";
static const double diagonal_salt_pipe_cost = std::sqrt( 2.0 );
static const double salt_pipe_legal = 0.0;
static const double salt_pipe_illegal = -0.1;
static const double salt_pipe_swamp = -0.2;
static constexpr size_t path_map_size = 2 * max_salt_water_pipe_distance + 1;
using PathMap = cata::mdarray<double, point, path_map_size, path_map_size>;

//  The logic discourages diagonal connections when there are horizontal ones
//  of the same number of tiles, as the original approach resulted in rather
//  odd paths. At the time of this writing there is no corresponding
//  construction cost difference, though, as that doesn't match with the fixed
//  recipe approach taken.
static point check_salt_pipe_neighbors( PathMap &path_map, point pt )
{
    point found = { -999, -999 };
    double lowest_found = -10000.0;
    double cost;

    for( int i = -1; i <= 1; i++ ) {
        for( int k = -1; k <= 1; k++ ) {
            if( pt.x + i > -max_salt_water_pipe_distance &&
                pt.x + i < max_salt_water_pipe_distance &&
                pt.y + k > -max_salt_water_pipe_distance &&
                pt.y + k < max_salt_water_pipe_distance ) {
                if( i != 0 && k != 0 ) {
                    cost = diagonal_salt_pipe_cost;
                } else {
                    cost = 1.0;
                }

                if( path_map[max_salt_water_pipe_distance + pt.x + i][max_salt_water_pipe_distance + pt.y + k] ==
                    salt_pipe_legal ||
                    ( path_map[max_salt_water_pipe_distance + pt.x + i][max_salt_water_pipe_distance + pt.y + k] >
                      0.0 &&
                      path_map[max_salt_water_pipe_distance + pt.x + i][max_salt_water_pipe_distance + pt.y + k] >
                      path_map[max_salt_water_pipe_distance + pt.x][max_salt_water_pipe_distance + pt.y] + cost ) ) {
                    path_map[max_salt_water_pipe_distance + pt.x + i][max_salt_water_pipe_distance + pt.y + k] =
                        path_map[max_salt_water_pipe_distance + pt.x][max_salt_water_pipe_distance + pt.y] + cost;

                } else if( path_map[max_salt_water_pipe_distance + pt.x + i][max_salt_water_pipe_distance + pt.y +
                           k] <=
                           salt_pipe_swamp ) {
                    if( path_map[max_salt_water_pipe_distance + pt.x + i][max_salt_water_pipe_distance + pt.y + k] ==
                        salt_pipe_swamp ||
                        path_map[max_salt_water_pipe_distance + pt.x + i][max_salt_water_pipe_distance + pt.y + k] < -
                        ( path_map[max_salt_water_pipe_distance + pt.x][max_salt_water_pipe_distance + pt.y] + cost ) ) {
                        path_map[max_salt_water_pipe_distance + pt.x + i][max_salt_water_pipe_distance + pt.y + k] = -
                                ( path_map[max_salt_water_pipe_distance + pt.x][max_salt_water_pipe_distance + pt.y] + cost );

                        if( path_map[max_salt_water_pipe_distance + pt.x + i][max_salt_water_pipe_distance + pt.y + k] >
                            lowest_found ) {
                            lowest_found = path_map[max_salt_water_pipe_distance + pt.x + i][max_salt_water_pipe_distance + pt.y
                                           + k];
                            found = pt + point( i, k );
                        }
                    }
                }
            }
        }
    }
    return found;
}

static int salt_water_pipe_segment_of( const recipe &making );

int salt_water_pipe_segment_of( const recipe &making )
{
    int segment_number = -1;
    const auto &requirements = making.blueprint_requires();
    for( auto const &element : requirements ) {
        if( element.first.substr( 0, salt_water_pipe_string_base.length() ) == salt_water_pipe_string_base
            &&
            element.first.substr( element.first.length() - salt_water_pipe_string_suffix.length(),
                                  salt_water_pipe_string_suffix.length() ) == salt_water_pipe_string_suffix ) {
            try {
                segment_number = stoi( element.first.substr( salt_water_pipe_string_base.length(),
                                       element.first.length() - salt_water_pipe_string_suffix.length() - 1 ) );
            } catch( ... ) {
                std::string msg = "Recipe 'blueprint_requires' that matches the hard coded '";
                msg += salt_water_pipe_string_base;
                msg += "#";
                msg += salt_water_pipe_string_suffix;
                msg += "' pattern without having a number in the # position";
                debugmsg( msg );
                return -1;
            }
            if( segment_number < 1 || segment_number >= max_salt_water_pipe_length ) {
                std::string msg = "Recipe 'blueprint_requires' that matches the hard coded '";
                msg += salt_water_pipe_string_base;
                msg += "#";
                msg += salt_water_pipe_string_suffix;
                msg += "' pattern with a number outside the ones supported and generated by the code";
                debugmsg( msg );
                return -1;
            }
        }
    }
    if( segment_number == -1 ) {
        debugmsg( "Failed to find recipe 'blueprint_requires' that matches the hard coded '" +
                  salt_water_pipe_string_base + "#" + salt_water_pipe_string_suffix + "' pattern" );
    }

    return segment_number;
}

//  Defines the direction of a tile adjacent to an expansion to which the expansion should make a connection.
//  Support operation for the salt water pipe functionality, but might be used if some other functionality
//  has a use for it.
//  The operation (ab)uses the conditional rotation/mirror flags of a recipe that uses a blueprint that isn't
//  actually going to be used as a blueprint for something constructed in the expansion itself to determine
//  the direction of the tile to connect to.
static point connection_direction_of( const point &dir, const recipe &making );

point connection_direction_of( const point &dir, const recipe &making )
{
    point connection_dir = point_north;
    const std::string suffix = base_camps::all_directions.at( dir ).id.substr( 1,
                               base_camps::all_directions.at( dir ).id.length() - 2 );
    int count = 0;

    if( making.has_flag( "MAP_ROTATE_90_IF_" + suffix ) ) {
        connection_dir = point_east;
        count++;
    }
    if( making.has_flag( "MAP_ROTATE_180_IF_" + suffix ) ) {
        connection_dir = point_south;
        count++;
    }
    if( making.has_flag( "MAP_ROTATE_270_IF_" + suffix ) ) {
        connection_dir = point_west;
        count++;
    }
    if( count > 1 ) {
        popup( _( "Bug, Incorrect recipe: More than one rotation per orientation isn't valid" ) );
        return {-999, -999};
    }

    if( making.has_flag( "MAP_MIRROR_HORIZONTAL_IF_" + suffix ) ) {
        connection_dir.x = -connection_dir.x;
    }
    if( making.has_flag( "MAP_MIRROR_VERTICALL_IF_" + suffix ) ) {
        connection_dir.y = -connection_dir.y;
    }

    return connection_dir;
}

static void salt_water_pipe_orientation_adjustment( const point &dir, bool &orthogonal,
        bool &mirror_vertical, bool &mirror_horizontal, int &rotation )
{
    orthogonal = true;
    mirror_horizontal = false;
    mirror_vertical = false;
    rotation = 0;

    switch( base_camps::all_directions.at( dir ).tab_order ) {
        case base_camps::tab_mode::TAB_MAIN: //  Should not happen. We would have had to define the same point twice.
        case base_camps::tab_mode::TAB_N:    //  This is the reference direction for orthogonal orientations.
            break;

        case base_camps::tab_mode::TAB_NE:
            orthogonal = false;
            break;  //  This is the reference direction for diagonal orientations.

        case base_camps::tab_mode::TAB_E:
            rotation = 1;
            break;

        case base_camps::tab_mode::TAB_SE:
            orthogonal = false;
            rotation = 1;
            break;

        case base_camps::tab_mode::TAB_S:
            mirror_vertical = true;
            break;

        case base_camps::tab_mode::TAB_SW:
            orthogonal = false;
            rotation = 2;
            break;

        case base_camps::tab_mode::TAB_W:
            rotation = 1;
            mirror_vertical = true;
            break;

        case base_camps::tab_mode::TAB_NW:
            orthogonal = false;
            rotation = 3;
            break;
    }
}

bool basecamp::common_salt_water_pipe_construction(
    const mission_id &miss_id, expansion_salt_water_pipe *pipe, int segment_number )
{
    const recipe &making = recipe_id(
                               miss_id.parameters ).obj(); //  Actually a template recipe that we'll rotate and mirror as required.
    int remaining_segments = pipe->segments.size() - 1;

    if( segment_number == 0 ) {
        if( !query_yn( _( "Number of additional sessions required: %i" ), remaining_segments ) ) {
            return false;
        }
    }

    mapgen_arguments arg;  //  Created with a default value.
    basecamp_action_components components( making, arg, 1, *this );
    if( !components.choose_components() ) {
        return false;
    }

    comp_list comp;

    if( segment_number == 0 ) {
        comp = start_multi_mission( miss_id, true,
                                    _( "Start constructing salt water pipes…" ),
                                    making.required_skills );

        point connection_dir = pipe->connection_direction;
        const int segment_number = 0;

        point next_construction_direction;

        if( segment_number == pipe->segments.size() - 1 ) {
            next_construction_direction = { -connection_dir.x, -connection_dir.y };
        } else {
            next_construction_direction = { pipe->segments[segment_number + 1].point.x() - pipe->segments[segment_number].point.x(),
                                            pipe->segments[segment_number + 1].point.y() - pipe->segments[segment_number].point.y()
                                          };
        }

        bool orthogonal = true;
        bool mirror_horizontal = false;
        bool mirror_vertical = false;
        int rotation = 0;

        salt_water_pipe_orientation_adjustment( next_construction_direction, orthogonal, mirror_vertical,
                                                mirror_horizontal, rotation );

        if( orthogonal ) {
            const update_mapgen_id id{ faction_expansion_salt_water_pipe_swamp_N };
            apply_construction_marker( id, pipe->segments[segment_number].point,
                                       miss_id.mapgen_args, mirror_horizontal,
                                       mirror_vertical, rotation, true );
        } else {
            const update_mapgen_id id{ faction_expansion_salt_water_pipe_swamp_NE };
            apply_construction_marker( id, pipe->segments[segment_number].point,
                                       miss_id.mapgen_args, mirror_horizontal,
                                       mirror_vertical, rotation, true );
        }

    } else {
        comp = start_multi_mission( miss_id, true,
                                    _( "Continue constructing salt water pipes…" ),
                                    making.required_skills );

        point connection_dir = pipe->connection_direction;

        const point previous_construction_direction = { pipe->segments[segment_number - 1].point.x() - pipe->segments[segment_number].point.x(),
                                                        pipe->segments[segment_number - 1].point.y() - pipe->segments[segment_number].point.y()
                                                      };

        point next_construction_direction;

        if( segment_number == static_cast<int>( pipe->segments.size() - 1 ) ) {
            next_construction_direction = { -connection_dir.x, -connection_dir.y };
        } else {
            next_construction_direction = { pipe->segments[segment_number + 1].point.x() - pipe->segments[segment_number].point.x(),
                                            pipe->segments[segment_number + 1].point.y() - pipe->segments[segment_number].point.y()
                                          };
        }

        bool orthogonal = true;
        bool mirror_horizontal = false;
        bool mirror_vertical = false;
        int rotation = 0;

        salt_water_pipe_orientation_adjustment( previous_construction_direction, orthogonal,
                                                mirror_vertical, mirror_horizontal, rotation );

        if( orthogonal ) {
            const update_mapgen_id id{ faction_expansion_salt_water_pipe_N };
            apply_construction_marker( id, pipe->segments[segment_number].point,
                                       miss_id.mapgen_args, mirror_horizontal,
                                       mirror_vertical, rotation, true );
        } else {
            const update_mapgen_id id{ faction_expansion_salt_water_pipe_NE };
            apply_construction_marker( id, pipe->segments[segment_number].point,
                                       miss_id.mapgen_args, mirror_horizontal,
                                       mirror_vertical, rotation, true );
        }

        salt_water_pipe_orientation_adjustment( next_construction_direction, orthogonal, mirror_vertical,
                                                mirror_horizontal, rotation );

        if( orthogonal ) {
            const update_mapgen_id id{ faction_expansion_salt_water_pipe_N };
            apply_construction_marker( id, pipe->segments[segment_number].point,
                                       miss_id.mapgen_args, mirror_horizontal,
                                       mirror_vertical, rotation, true );
        } else {
            const update_mapgen_id id{ faction_expansion_salt_water_pipe_NE };
            apply_construction_marker( id, pipe->segments[segment_number].point,
                                       miss_id.mapgen_args, mirror_horizontal,
                                       mirror_vertical, rotation, true );
        }
    }

    if( !comp.empty() ) {
        components.consume_components();
        update_in_progress( miss_id.parameters, miss_id.dir.value() );  // Dir will always have a value
        pipe->segments[segment_number].started = true;
    }

    return !comp.empty();
}

void basecamp::start_salt_water_pipe( const mission_id &miss_id )
{
    const point dir = miss_id.dir.value();  //  Will always have a value
    const recipe &making = recipe_id( miss_id.parameters ).obj();
    point connection_dir = connection_direction_of( dir, making );

    if( connection_dir.x == -999 && connection_dir.y == -999 ) {
        return;
    }

    expansion_salt_water_pipe *pipe = nullptr;
    bool pipe_is_new = true;

    for( expansion_salt_water_pipe *element : salt_water_pipes ) {
        if( element->expansion == dir ) {
            if( element->segments[0].finished ) {
                debugmsg( "Trying to start construction of a salt water pipe that's already been constructed" );
                return;
            }
            //  Assume we've started the construction but it has been cancelled.
            pipe = element;
            pipe_is_new = false;
            break;
        }
    }

    if( pipe_is_new ) {
        pipe = new expansion_salt_water_pipe;
        pipe->expansion = dir;
        pipe->connection_direction = connection_dir;

        std::string allowed_start_location =
            "forest_water";  //  That's what a swamp is called, for some reason.
        std::vector<std::string> allowed_locations = {
            "forest", "forest_thick", "forest_trail", "field", "road"
        };
        PathMap path_map;

        for( int i = -max_salt_water_pipe_distance; i <= max_salt_water_pipe_distance; i++ ) {
            for( int k = -max_salt_water_pipe_distance; k <= max_salt_water_pipe_distance; k++ ) {
                tripoint_abs_omt tile = tripoint_abs_omt( omt_pos.x() + dir.x + connection_dir.x + i,
                                        omt_pos.y() + dir.y + connection_dir.y + k, omt_pos.z() );
                const oter_id &omt_ref = overmap_buffer.ter( tile );
                bool match = false;
                for( const std::string &pos_om : allowed_locations ) {
                    if( omt_ref->get_type_id() == oter_type_str_id( pos_om ) ) {
                        match = true;
                        break;
                    }
                }
                if( match ) {
                    path_map[max_salt_water_pipe_distance + i][max_salt_water_pipe_distance + k] = salt_pipe_legal;
                } else if( omt_ref->get_type_id() == oter_type_str_id( allowed_start_location ) ) {
                    path_map[max_salt_water_pipe_distance + i][max_salt_water_pipe_distance + k] = salt_pipe_swamp;
                } else {
                    path_map[max_salt_water_pipe_distance + i][max_salt_water_pipe_distance + k] = salt_pipe_illegal;
                }
                //  if this is an expansion tile, forbid it. Only allocated ones have their type changed.
                if( i >= -dir.x - connection_dir.x - 1 && i <= -dir.x - connection_dir.x + 1 &&
                    k >= -dir.y - connection_dir.y - 1 && k <= -dir.y - connection_dir.y + 1 ) {
                    path_map[max_salt_water_pipe_distance + i][max_salt_water_pipe_distance + k] = salt_pipe_illegal;
                }
            }
        }

        if( path_map[max_salt_water_pipe_distance][max_salt_water_pipe_distance] == salt_pipe_illegal ) {
            auto e = expansions.find( dir );
            basecamp::update_provides( miss_id.parameters, e->second );

            popup( _( "This functionality cannot be constructed as the tile directly adjacent to "
                      "this expansion is not of a type a pipe can be constructed through.  Supported "
                      "terrain is forest, field, road, and swamp.  This recipe will now be "
                      "removed from the set of available recipes and won't show up again." ) );
            return;
        }

        point destination;
        double destination_cost = -10000.0;
        bool path_found = false;

        if( path_map[max_salt_water_pipe_distance][max_salt_water_pipe_distance] ==
            salt_pipe_swamp ) { //  The connection_dir tile is a swamp tile
            destination = point_zero;
            path_found = true;
        } else {
            path_map[max_salt_water_pipe_distance][max_salt_water_pipe_distance] =
                1.0;  //  Always an orthogonal connection to the connection tile.

            for( int distance = 1; distance <= max_salt_water_pipe_length; distance++ ) {
                int dist = distance > max_salt_water_pipe_distance ? max_salt_water_pipe_distance : distance;
                for( int i = -dist; i <= dist; i++ ) { //  No path that can be extended can reach further than dist.
                    for( int k = -dist; k <= dist; k++ ) {
                        if( path_map[max_salt_water_pipe_distance + i][max_salt_water_pipe_distance + k] >
                            0.0 ) { // Tile has been assigned a distance and isn't a swamp
                            point temp = check_salt_pipe_neighbors( path_map, { i, k } );
                            if( temp != point( -999, -999 ) ) {
                                if( path_map[max_salt_water_pipe_distance + temp.x][max_salt_water_pipe_distance + temp.y] >
                                    destination_cost ) {
                                    destination_cost = path_map[max_salt_water_pipe_distance + temp.x][max_salt_water_pipe_distance +
                                                       temp.y];
                                    destination = temp;
                                    path_found = true;
                                }
                            }
                        }
                    }
                }
            }
        }

        if( !path_found ) {
            auto e = expansions.find( dir );
            basecamp::update_provides( miss_id.parameters, e->second );

            popup( _( "This functionality cannot be constructed as no valid path to a swamp has "
                      "been found with a maximum length (20 tiles) at a maximum range of 10 tiles.  "
                      "Supported terrain is forest, field, and road.  This recipe will now be "
                      "removed from the set of available recipes and won't show up again." ) );
            return;
        };

        point candidate;
        //  Flip the sign of the starting swamp tile to fit the logic expecting positive values rather than check that it isn't the first one every time.
        path_map[max_salt_water_pipe_distance + destination.x][max_salt_water_pipe_distance + destination.y]
            = -path_map[max_salt_water_pipe_distance + destination.x][max_salt_water_pipe_distance +
                    destination.y];

        while( destination != point_zero ) {
            pipe->segments.push_back( { tripoint_abs_omt( omt_pos.x() + dir.x + connection_dir.x + destination.x, omt_pos.y() + dir.y + connection_dir.y + destination.y, omt_pos.z() ), false, false } );
            path_found = false;  //  Reuse of existing variable after its original usability has been passed.
            for( int i = -1; i <= 1; i++ ) {
                for( int k = -1; k <= 1; k++ ) {
                    if( destination.x + i > -max_salt_water_pipe_distance &&
                        destination.x + i < max_salt_water_pipe_distance &&
                        destination.y + k > -max_salt_water_pipe_distance &&
                        destination.y + k < max_salt_water_pipe_distance ) {
                        if( path_map[max_salt_water_pipe_distance + destination.x + i][max_salt_water_pipe_distance +
                                destination.y + k] > 0.0 &&
                            path_map[max_salt_water_pipe_distance + destination.x + i][max_salt_water_pipe_distance +
                                    destination.y + k] < path_map[max_salt_water_pipe_distance +
                                            destination.x][max_salt_water_pipe_distance + destination.y] ) {
                            if( path_found ) {
                                if( path_map [max_salt_water_pipe_distance + candidate.x][max_salt_water_pipe_distance +
                                        candidate.y] >
                                    path_map[max_salt_water_pipe_distance + destination.x + i][max_salt_water_pipe_distance +
                                            destination.y + k] ) {
                                    candidate = destination + point( i, k );
                                }
                            } else {
                                candidate = destination +  point( i, k );
                                path_found = true;
                            }
                        }
                    }
                }
            }
            destination = candidate;
        }

        pipe->segments.push_back( { tripoint_abs_omt( omt_pos.x() + dir.x + connection_dir.x, omt_pos.y() + dir.y + connection_dir.y, omt_pos.z() ), false, false } );
    }

    if( common_salt_water_pipe_construction( miss_id, pipe, 0 ) ) {
        if( pipe_is_new ) {
            pipe->segments[0].started = true;
            salt_water_pipes.push_back( pipe );

            //  Provide "salt_water_pipe_*_scheduled" for all the segments needed.
            //  The guts of basecamp::update_provides modified to feed it generated tokens rather than
            //  those actually in the recipe, as the tokens needed can't be determined by the recipe.
            //  Shouldn't need to check that the tokens don't exist previously, so could just set them to 1.
            auto e = expansions.find( dir );
            for( size_t i = 1; i < pipe->segments.size(); i++ ) {
                std::string token = salt_water_pipe_string_base;
                token += std::to_string( i );
                token += salt_water_pipe_string_suffix;
                if( e->second.provides.find( token ) == e->second.provides.end() ) {
                    e->second.provides[token] = 0;
                }
                e->second.provides[token]++;
            }
        }
    } else if( pipe_is_new ) {
        delete pipe;
    }
}

void basecamp::continue_salt_water_pipe( const mission_id &miss_id )
{
    const point dir = miss_id.dir.value();  //  Dir will always have a value
    const recipe &making = recipe_id( miss_id.parameters ).obj();

    expansion_salt_water_pipe *pipe = nullptr;

    bool pipe_is_new = true;
    for( expansion_salt_water_pipe *element : salt_water_pipes ) {
        if( element->expansion == dir ) {
            pipe = element;
            pipe_is_new = false;
            break;
        }
    }

    if( pipe_is_new ) {
        debugmsg( "Trying to continue construction of a salt water pipe that isn't in progress" );
        return;
    }

    const int segment_number = salt_water_pipe_segment_of( making );

    if( segment_number == -1 ) {
        return;
    }

    if( pipe->segments[segment_number].finished ) {
        debugmsg( "Trying to construct a segment that's already constructed" );
        return;
    }

    common_salt_water_pipe_construction( miss_id, pipe, segment_number );
}

void basecamp::start_combat_mission( const mission_id &miss_id, float exertion_level )
{
    popup( _( "Select checkpoints until you reach maximum range or select the last point again "
              "to end." ) );
    tripoint_abs_omt start = omt_pos;
    std::vector<tripoint_abs_omt> scout_points = om_companion_path( start, 90, true );
    if( scout_points.empty() ) {
        return;
    }
    int dist = scout_points.size();
    int trips = 2;
    time_duration travel_time = companion_travel_time_calc( scout_points, 0_minutes, trips );
    if( !query_yn( _( "Trip Estimate:\n%s" ), camp_trip_description( 0_hours, 0_hours,
                   travel_time, dist, trips, time_to_food( travel_time, exertion_level ) ) ) ) {
        return;
    }
    npc_ptr comp = start_mission( miss_id, travel_time, true, _( "departs on patrol…" ),
                                  false, {}, skill_survival, 3, exertion_level );
    if( comp != nullptr ) {
        comp->companion_mission_points = scout_points;
    }
}

// the structure of this function has driven (at least) two devs insane
// recipe_deck returns a map of recipe ids to descriptions
// it first checks whether the mission id starts with the correct direction prefix,
// and then search for the mission id without direction prefix in the recipes
// if there's a match, the player has selected a crafting mission

void basecamp::start_crafting( const std::string &type, const mission_id &miss_id )
{
    const std::map<recipe_id, translation> &recipes = recipe_deck( type );
    const auto it = recipes.find( recipe_id( miss_id.parameters ) );
    if( it != recipes.end() ) {
        const recipe &making = it->first.obj();

        if( !making.deduped_requirements().can_make_with_inventory(
                _inv, making.get_component_filter() ) ) {
            popup( _( "You don't have the materials to craft that" ) );
            return;
        }

        int batch_size = 1;
        string_input_popup popup_input;
        int batch_max = recipe_batch_max( making );
        const std::string title = string_format( _( "Batch crafting %s [MAX: %d]: " ),
                                  making.result_name( /*decorated=*/true ), batch_max );
        popup_input.title( title ).edit( batch_size );

        if( popup_input.canceled() || batch_size <= 0 ) {
            return;
        }
        if( batch_size > recipe_batch_max( making ) ) {
            popup( _( "Your batch is too large!" ) );
            return;
        }

        mapgen_arguments arg;  //  Created with a default value.
        basecamp_action_components components( making, arg, batch_size, *this );
        if( !components.choose_components() ) {
            return;
        }

        time_duration work_days = base_camps::to_workdays( making.batch_duration( get_player_character(),
                                  batch_size ) );
        npc_ptr comp = start_mission( miss_id, work_days, true,
                                      _( "begins to work…" ), false, {}, making.exertion_level(),
                                      making.required_skills );
        if( comp != nullptr ) {
            components.consume_components();
            for( const item &results : making.create_results( batch_size ) ) {
                comp->companion_mission_inv.add_item( results );
            }
            for( const item &byproducts : making.create_byproducts( batch_size ) ) {
                comp->companion_mission_inv.add_item( byproducts );
            }
        }
        return;
    }
}

static bool farm_valid_seed( const item &itm )
{
    return itm.is_seed() && itm.typeId() != itype_marloss_seed && itm.typeId() != itype_fungal_seeds;
}

static std::pair<size_t, std::string> farm_action( const tripoint_abs_omt &omt_tgt, farm_ops op,
        const npc_ptr &comp = nullptr )
{
    size_t plots_cnt = 0;
    std::string crops;

    const auto is_dirtmound = []( const tripoint & pos, tinymap & bay1, tinymap & bay2 ) {
        return ( bay1.ter( pos ) == ter_t_dirtmound ) && ( !bay2.has_furn( pos ) );
    };
    const auto is_unplowed = []( const tripoint & pos, tinymap & farm_map ) {
        const ter_id &farm_ter = farm_map.ter( pos );
        return farm_ter->has_flag( ter_furn_flag::TFLAG_PLOWABLE );
    };

    std::set<std::string> plant_names;
    std::vector<item *> seed_inv;
    if( comp ) {
        seed_inv = comp->companion_mission_inv.items_with( farm_valid_seed );
    }

    // farm_map is what the area actually looks like
    tinymap farm_map;
    farm_map.load( omt_tgt, false );
    // farm_json is what the area should look like according to jsons (loaded on demand)
    std::unique_ptr<fake_map> farm_json;
    tripoint mapmin = tripoint( 0, 0, omt_tgt.z() );
    tripoint mapmax = tripoint( 2 * SEEX - 1, 2 * SEEY - 1, omt_tgt.z() );
    bool done_planting = false;
    Character &player_character = get_player_character();
    map &here = get_map();
    for( const tripoint &pos : farm_map.points_in_rectangle( mapmin, mapmax ) ) {
        if( done_planting ) {
            break;
        }
        switch( op ) {
            case farm_ops::plow: {
                if( !farm_json ) {
                    farm_json = std::make_unique<fake_map>();
                    mapgendata dat( omt_tgt, *farm_json->cast_to_map(), 0, calendar::turn, nullptr );
                    if( !run_mapgen_func( dat.terrain_type()->get_mapgen_id(), dat ) ) {
                        debugmsg( "Failed to run mapgen for farm map" );
                        break;
                    }
                }
                // Needs to be plowed to match json
                if( is_dirtmound( pos, *farm_json, farm_map ) && is_unplowed( pos, farm_map ) ) {
                    plots_cnt += 1;
                    if( comp ) {
                        farm_map.ter_set( pos, ter_t_dirtmound );
                    }
                }
                break;
            }
            case farm_ops::plant:
                if( is_dirtmound( pos, farm_map, farm_map ) ) {
                    plots_cnt += 1;
                    if( comp ) {
                        if( seed_inv.empty() ) {
                            done_planting = true;
                            break;
                        }
                        item *tmp_seed = seed_inv.back();
                        seed_inv.pop_back();
                        std::list<item> used_seed;
                        used_seed.push_back( *tmp_seed );
                        if( tmp_seed->count_by_charges() ) {
                            tmp_seed->charges -= 1;
                            if( tmp_seed->charges > 0 ) {
                                seed_inv.push_back( tmp_seed );
                            }
                        }
                        used_seed.front().set_age( 0_turns );
                        farm_map.add_item_or_charges( pos, used_seed.front() );
                        farm_map.set( pos, ter_t_dirt, f_plant_seed );
                        if( !tmp_seed->count_by_charges() ) {
                            comp->companion_mission_inv.remove_item( tmp_seed );
                        }
                    }
                }
                break;
            case farm_ops::harvest:
                if( farm_map.furn( pos ) == f_plant_harvest ) {
                    // Can't use item_stack::only_item() since there might be fertilizer
                    map_stack items = farm_map.i_at( pos );
                    const map_stack::iterator seed = std::find_if( items.begin(), items.end(), []( const item & it ) {
                        return it.is_seed();
                    } );
                    if( seed != items.end() && farm_valid_seed( *seed ) ) {
                        plots_cnt += 1;
                        if( comp ) {
                            int skillLevel = round( comp->get_skill_level( skill_survival ) );
                            ///\EFFECT_SURVIVAL increases number of plants harvested from a seed
                            int plant_count = rng( skillLevel / 2, skillLevel );
                            plant_count *= farm_map.furn( pos )->plant->harvest_multiplier;
                            plant_count = std::min( std::max( plant_count, 1 ), 12 );
                            int seed_cnt = std::max( 1, rng( plant_count / 4, plant_count / 2 ) );
                            for( item &i : iexamine::get_harvest_items( *seed->type, plant_count,
                                    seed_cnt, true ) ) {
                                here.add_item_or_charges( player_character.pos(), i );
                            }
                            farm_map.i_clear( pos );
                            farm_map.furn_set( pos, f_null );
                            farm_map.ter_set( pos, ter_t_dirt );
                        } else {
                            plant_names.insert( item::nname( itype_id( seed->type->seed->fruit_id ) ) );
                        }
                    }
                }
                break;
            default:
                // let the callers handle no op argument
                break;
        }
    }
    if( comp ) {
        farm_map.save();
    }

    int total_c = 0;
    for( const std::string &i : plant_names ) {
        if( total_c < 5 ) {
            crops += "    " + i + "\n";
            total_c++;
        } else if( total_c == 5 ) {
            crops += _( "+ more\n" );
            break;
        }
    }

    return std::make_pair( plots_cnt, crops );
}

void basecamp::start_farm_op( const tripoint_abs_omt &omt_tgt, const mission_id &miss_id,
                              float exertion_level )
{
    farm_ops op = farm_ops::plow;
    if( miss_id.id == Camp_Plow ) {
        op = farm_ops::plow;
    } else if( miss_id.id == Camp_Plant ) {
        op = farm_ops::plant;
    } else if( miss_id.id == Camp_Harvest ) {
        op = farm_ops::harvest;
    } else {
        debugmsg( "Farm operations called with no matching operation" );
        return;
    }

    std::pair<size_t, std::string> farm_data = farm_action( omt_tgt, op );
    size_t plots_cnt = farm_data.first;
    if( !plots_cnt ) {
        return;
    }

    time_duration work = 0_minutes;
    switch( op ) {
        case farm_ops::harvest:
            work += 3_minutes * plots_cnt;
            start_mission( miss_id, work, true,
                           _( "begins to harvest the field…" ), false, {}, skill_survival, 1, exertion_level );
            break;
        case farm_ops::plant: {
            inventory_filter_preset seed_filter( []( const item_location & loc ) {
                return loc->is_seed() && loc->typeId() != itype_marloss_seed && loc->typeId() != itype_fungal_seeds;
            } );
            drop_locations seed_selection = give_basecamp_equipment( seed_filter,
                                            _( "Which seeds do you wish to have planted?" ), _( "Selected seeds" ),
                                            _( "You have no additional seeds to give your companions…" ) );
            if( seed_selection.empty() ) {
                return;
            }
            size_t seed_cnt = 0;
            std::vector<item *> to_plant;
            for( std::pair<item_location, int> &seeds : seed_selection ) {
                size_t num_seeds = seeds.second;
                item_location seed = seeds.first;
                seed.overflow();
                if( seed->count_by_charges() ) {
                    seed->charges = num_seeds;
                }
                to_plant.push_back( &*seed );
                seed_cnt += num_seeds;
            }

            if( !seed_cnt ) {
                return;
            }
            work += 1_minutes * seed_cnt;
            start_mission( miss_id, work, true,
                           _( "begins planting the field…" ), false, to_plant,
                           skill_survival, 1, exertion_level );
            break;
        }
        case farm_ops::plow:
            work += 5_minutes * plots_cnt;
            start_mission( miss_id, work, true, _( "begins plowing the field…" ), false, {}, exertion_level );
            break;
        default:
            debugmsg( "Farm operations called with no operation" );
    }
}
// camp faction companion mission recovery functions
npc_ptr basecamp::companion_choose_return( const mission_id &miss_id,
        time_duration min_duration )
{
    return talk_function::companion_choose_return( omt_pos, base_camps::id, miss_id,
            calendar::turn - min_duration );
}

npc_ptr basecamp::companion_crafting_choose_return( const mission_id &miss_id )
{
    comp_list preliminary_npc_list = get_mission_workers( miss_id, true );
    comp_list npc_list;
    std::map<std::string, comp_list> lists = companion_per_recipe_building_type( preliminary_npc_list );
    const std::string bldg = recipe_group::get_building_of_recipe( miss_id.parameters );

    for( const npc_ptr &comp : lists[bldg] ) {
        if( comp->companion_mission_time_ret < calendar::turn ) {
            npc_list.emplace_back( comp );
        }
    }

    return talk_function::companion_choose_return( npc_list );
}

void basecamp::finish_return( npc &comp, const bool fixed_time, const std::string &return_msg,
                              const std::string &skill, int difficulty, const bool cancel )
{
    popup( "%s %s", comp.get_name(), return_msg );
    // this is the time the mission was expected to take, or did take for fixed time missions
    time_duration reserve_time = comp.companion_mission_time_ret - comp.companion_mission_time;
    time_duration mission_time = reserve_time;
    if( !fixed_time ) {
        mission_time = calendar::turn - comp.companion_mission_time;
    }
    if( !cancel ) {
        talk_function::companion_skill_trainer( comp, skill, mission_time, difficulty );
    }

    // Missions that are not fixed_time pay their food costs at the end, instead of up-front.
    int need_food = time_to_food( mission_time - reserve_time );
    if( fac()->food_supply.kcal() < need_food ) {
        popup( _( "Your companion seems disappointed that your pantry is empty…" ) );
    }
    // movng all the logic from talk_function::companion return here instead of polluting
    // mission_companion
    comp.reset_companion_mission();
    comp.companion_mission_time = calendar::before_time_starts;
    comp.companion_mission_time_ret = calendar::before_time_starts;
    if( !cancel ) {
        for( size_t i = 0; i < comp.companion_mission_inv.size(); i++ ) {
            for( const item &it : comp.companion_mission_inv.const_stack( i ) ) {
                if( !it.count_by_charges() || it.charges > 0 ) {
                    place_results( it );
                }
            }
        }
    }
    comp.companion_mission_inv.clear();
    comp.companion_mission_points.clear();
    // npc *may* be active, or not if outside the reality bubble
    g->reload_npcs();
    validate_assignees();

    // Missions that are not fixed_time can try to draw more food than is in the food supply
    feed_workers( comp, camp_food_supply( -need_food ) );
    if( has_water() ) {
        comp.set_thirst( 0 );
    }
    comp.set_fatigue( 0 );
    comp.set_sleep_deprivation( 0 );
}

npc_ptr basecamp::mission_return( const mission_id &miss_id, time_duration min_duration,
                                  bool fixed_time, const std::string &return_msg,
                                  const std::string &skill, int difficulty )
{
    npc_ptr comp = companion_choose_return( miss_id, min_duration );
    if( comp != nullptr ) {
        finish_return( *comp, fixed_time, return_msg, skill, difficulty );
    }
    return comp;
}

npc_ptr basecamp::crafting_mission_return( const mission_id &miss_id, const std::string &return_msg,
        const std::string &skill, int difficulty )
{
    npc_ptr comp = companion_crafting_choose_return( miss_id );
    if( comp != nullptr ) {
        finish_return( *comp, false, return_msg, skill, difficulty );
    }
    return comp;
}

npc_ptr basecamp::emergency_recall( const mission_id &miss_id )
{
    npc_ptr comp = talk_function::companion_choose_return( omt_pos, base_camps::id, miss_id,
                   calendar::turn - 24_hours, false );
    if( comp != nullptr ) {

        //  Special handing for camp upgrades. If multiple companions are assigned, the remaining time
        //  is divided between the remaining workers. Note that this logic relies on there being only
        //  a single instance of each construction active, and thus all workers assigned to that
        //  blueprint are on the same mission. Won't work with e.g. crafting, as different instances of
        //  the same crafting mission may be in various stages of completion concurrently.
        if( comp->get_companion_mission().miss_id.id == Camp_Upgrade ) {
            comp_list npc_list = get_mission_workers( comp->get_companion_mission().miss_id );

            if( npc_list.size() > 1 ) {
                time_duration remaining_time = comp->companion_mission_time_ret - calendar::turn;
                if( remaining_time > time_duration::from_turns( 0 ) ) {
                    remaining_time = remaining_time * npc_list.size() / ( npc_list.size() - 1 );
                }

                for( npc_ptr &worker : npc_list ) {
                    if( worker != comp ) {
                        worker->companion_mission_time_ret = calendar::turn + remaining_time;
                    }
                }
            }
        }

        const std::string return_msg = _( "responds to the emergency recall…" );
        finish_return( *comp, false, return_msg, skill_menial.str(), 0, true );
    }
    return comp;

}

bool basecamp::upgrade_return( const mission_id &miss_id )
{
    const point dir = miss_id.dir.value();  //  Will always have a value
    const std::string bldg = miss_id.parameters.empty() ? next_upgrade( dir, 1 ) : miss_id.parameters;
    if( bldg == "null" ) {
        return false;
    }

    auto e = expansions.find( dir );
    if( e == expansions.end() ) {
        return false;
    }
    const tripoint_abs_omt upos = e->second.pos;
    const recipe &making = *recipe_id( bldg );

    comp_list npc_list = get_mission_workers( miss_id );
    if( npc_list.empty() ) {
        return false;
    }

    std::string companion_list;
    for( const npc_ptr &comp : npc_list ) {
        if( comp != npc_list[0] ) {
            companion_list += ", ";
        }
        companion_list += comp->disp_name();
    }

    bool mirror_horizontal;
    bool mirror_vertical;
    int rotation;

    if( !extract_and_check_orientation_flags( making.ident(),
            dir,
            mirror_horizontal,
            mirror_vertical,
            rotation,
            "%s failed to build the %s upgrade",
            companion_list ) ) {
        return false;
    }

    if( making.get_blueprint().str() == faction_expansion_salt_water_pipe_swamp_N ) {
        return salt_water_pipe_swamp_return( miss_id, npc_list );
    } else if( making.get_blueprint().str() == faction_expansion_salt_water_pipe_N ) {
        return salt_water_pipe_return( miss_id, npc_list );
    }

    if( !run_mapgen_update_func( making.get_blueprint(), upos, miss_id.mapgen_args, nullptr, true,
                                 mirror_horizontal, mirror_vertical, rotation ) ) {
        popup( _( "%s failed to build the %s upgrade, perhaps there is a vehicle in the way." ),
               companion_list,
               making.get_blueprint().str() );
        return false;
    }

    apply_construction_marker( making.get_blueprint(), upos,
                               miss_id.mapgen_args, mirror_horizontal,
                               mirror_vertical, rotation, false );

    update_provides( bldg, e->second );
    update_resources( bldg );
    if( oter_str_id( bldg ).is_valid() ) {
        overmap_buffer.ter_set( upos, oter_id( bldg ) );
    }
    const std::string msg = _( "returns from upgrading the camp having earned a bit of "
                               "experience…" );

    for( const npc_ptr &comp : npc_list ) {
        finish_return( *comp, false, msg, "construction", making.difficulty );
    }

    return true;
}

bool basecamp::menial_return( const mission_id &miss_id )
{
    const std::string msg = _( "returns from doing the dirty work to keep the camp running…" );
    npc_ptr comp = mission_return( miss_id,
                                   3_hours, true, msg, skill_menial.str(), 2 );
    if( comp == nullptr ) {
        return false;
    }
    comp->revert_after_activity();
    return true;
}

bool basecamp::gathering_return( const mission_id &miss_id, time_duration min_time )
{
    npc_ptr comp = companion_choose_return( miss_id, min_time );
    if( comp == nullptr ) {
        return false;
    }

    std::string task_description = _( "gathering materials" );
    int danger = 20;
    int favor = 2;
    int threat = 10;
    std::string skill_group = "gathering";
    float skill = 2 * comp->get_skill_level( skill_survival ) + comp->per_cur;
    int checks_per_cycle = 6;
    if( miss_id.id == Camp_Foraging ) {
        task_description = _( "foraging for edible plants" );
        danger = 15;
        checks_per_cycle = 12;
    } else if( miss_id.id == Camp_Trapping ) {
        task_description = _( "trapping small animals" );
        favor = 1;
        danger = 15;
        skill_group = "trapping";
        skill = 2 * comp->get_skill_level( skill_traps ) + comp->per_cur;
        checks_per_cycle = 4;
    } else if( miss_id.id == Camp_Hunting ) {
        task_description = _( "hunting for meat" );
        danger = 10;
        favor = 0;
        skill_group = "hunting";
        skill = 1.5 * comp->get_skill_level( skill_gun ) + comp->per_cur / 2.0;
        threat = 12;
        checks_per_cycle = 2;
    }

    time_duration mission_time = calendar::turn - comp->companion_mission_time;
    if( one_in( danger ) && !survive_random_encounter( *comp, task_description, favor, threat ) ) {
        return false;
    }
    const std::string msg = string_format( _( "returns from %s carrying supplies and has a bit "
                                           "more experience…" ), task_description );
    finish_return( *comp, false, msg, skill_group, 1 );

    item_group_id itemlist( "forest" );
    if( miss_id.id == Camp_Collect_Firewood ) {
        itemlist = Item_spawn_data_gathering_faction_camp_firewood;
    } else if( miss_id.id == Camp_Gather_Materials ) {
        itemlist = Item_spawn_data_forest;
    } else if( miss_id.id == Camp_Foraging ) {
        switch( season_of_year( calendar::turn ) ) {
            case SPRING:
                itemlist = Item_spawn_data_foraging_faction_camp_spring;
                break;
            case SUMMER:
                itemlist = Item_spawn_data_foraging_faction_camp_summer;
                break;
            case AUTUMN:
                itemlist = Item_spawn_data_foraging_faction_camp_autumn;
                break;
            case WINTER:
                itemlist = Item_spawn_data_foraging_faction_camp_winter;
                break;
            default:
                debugmsg( "Invalid season" );
        }
    }
    if( miss_id.id == Camp_Trapping ||
        miss_id.id == Camp_Hunting ) {
        hunting_results( round( skill ), miss_id, checks_per_cycle * mission_time / min_time, 30 );
    } else {
        search_results( round( skill ), itemlist, checks_per_cycle * mission_time / min_time, 15 );
    }

    return true;
}

void basecamp::fortifications_return( const mission_id &miss_id )
{
    npc_ptr comp = companion_choose_return( miss_id, 3_hours );
    if( comp != nullptr ) {
        auto &build_point = comp->companion_mission_points;
        for( std::vector<tripoint_abs_omt>::iterator::value_type point : build_point ) {
            if( miss_id.parameters == faction_wall_level_n_0_string ||
                //  Handling of old format (changed mid 0.F) below
                ( miss_id.parameters.empty() &&
                  comp->companion_mission_role_id == faction_wall_level_n_0_string ) ) {
                tripoint_abs_omt fort_point = point;
                fortifications.push_back( fort_point );
            }
        }

        apply_fortifications( miss_id, &comp, false );

        const std::string msg = _( "returns from constructing fortifications…" );
        finish_return( *comp, true, msg, skill_construction.str(), 2 );
    }
}

bool basecamp::salt_water_pipe_swamp_return( const mission_id &miss_id,
        const comp_list &npc_list )
{
    const point dir = miss_id.dir.value();  //  Will always have a value

    expansion_salt_water_pipe *pipe = nullptr;

    bool found = false;
    for( expansion_salt_water_pipe *element : salt_water_pipes ) {
        if( element->expansion == dir ) {
            pipe = element;
            found = true;
            break;
        }
    }

    if( !found ) {
        popup( _( "Error: Failed to find the pipe task that was to be constructed" ) );
        return false;
    }

    point connection_dir = pipe->connection_direction;
    const int segment_number = 0;

    point next_construction_direction;

    if( segment_number == pipe->segments.size() - 1 ) {
        next_construction_direction = { -connection_dir.x, -connection_dir.y };
    } else {
        next_construction_direction = { pipe->segments[segment_number + 1].point.x() - pipe->segments[segment_number].point.x(),
                                        pipe->segments[segment_number + 1].point.y() - pipe->segments[segment_number].point.y()
                                      };
    }

    bool orthogonal = true;
    bool mirror_horizontal = false;
    bool mirror_vertical = false;
    int rotation = 0;

    salt_water_pipe_orientation_adjustment( next_construction_direction, orthogonal, mirror_vertical,
                                            mirror_horizontal, rotation );

    if( orthogonal ) {
        const update_mapgen_id id{ faction_expansion_salt_water_pipe_swamp_N };
        run_mapgen_update_func( id, pipe->segments[segment_number].point, {}, nullptr, true,
                                mirror_horizontal, mirror_vertical, rotation );
        apply_construction_marker( id, pipe->segments[segment_number].point,
                                   miss_id.mapgen_args, mirror_horizontal,
                                   mirror_vertical, rotation, false );
    } else {
        const update_mapgen_id id{ faction_expansion_salt_water_pipe_swamp_NE };
        run_mapgen_update_func( id, pipe->segments[segment_number].point, {}, nullptr, true,
                                mirror_horizontal, mirror_vertical, rotation );
        apply_construction_marker( id, pipe->segments[segment_number].point,
                                   miss_id.mapgen_args, mirror_horizontal,
                                   mirror_vertical, rotation, false );
    }

    pipe->segments[segment_number].finished = true;

    auto e = expansions.find( dir );
    //  Should be safe as the caller has already checked the result. Repeating rather than adding an additional parameter to the function.

    size_t finished_segments = 0;
    for( std::vector<expansion_salt_water_pipe_segment>::iterator::value_type element :
         pipe->segments ) {
        if( element.finished ) {
            finished_segments++;
        }
    }

    //  This is the last segment, so we can now allow the salt water pump to be constructed.
    if( finished_segments == pipe->segments.size() ) {
        const std::string token = salt_water_pipe_string_base + "0" + salt_water_pipe_string_suffix;
        if( e->second.provides.find( token ) == e->second.provides.end() ) {
            e->second.provides[token] = 0;
        }
        e->second.provides[token]++;
    }

    update_provides( miss_id.parameters, e->second );
    update_resources( miss_id.parameters );

    for( const npc_ptr &comp : npc_list ) {
        finish_return( *comp, true,
                       _( "returns from construction of the salt water pipe swamp segment…" ), "construction", 2 );
    }

    return true;
}

bool basecamp::salt_water_pipe_return( const mission_id &miss_id,
                                       const comp_list &npc_list )
{
    const recipe &making = recipe_id( miss_id.parameters ).obj();
    const point dir = miss_id.dir.value();  //  Will always have a value

    expansion_salt_water_pipe *pipe = nullptr;

    bool found = false;
    for( expansion_salt_water_pipe *element : salt_water_pipes ) {
        if( element->expansion == dir ) {
            pipe = element;
            found = true;
            break;
        }
    }

    if( !found ) {
        popup( _( "Error: Failed to find the pipe task that was to be constructed" ) );
        return false;
    }

    point connection_dir = pipe->connection_direction;
    const int segment_number = salt_water_pipe_segment_of( making );

    if( segment_number == -1 ) {
        return false;
    }

    const point previous_construction_direction = { pipe->segments[segment_number - 1].point.x() - pipe->segments[segment_number].point.x(),
                                                    pipe->segments[segment_number - 1].point.y() - pipe->segments[segment_number].point.y()
                                                  };

    point next_construction_direction;

    if( segment_number == static_cast<int>( pipe->segments.size() - 1 ) ) {
        next_construction_direction = { -connection_dir.x, -connection_dir.y };
    } else {
        next_construction_direction = { pipe->segments[segment_number + 1].point.x() - pipe->segments[segment_number].point.x(),
                                        pipe->segments[segment_number + 1].point.y() - pipe->segments[segment_number].point.y()
                                      };
    }

    bool orthogonal = true;
    bool mirror_horizontal = false;
    bool mirror_vertical = false;
    int rotation = 0;

    salt_water_pipe_orientation_adjustment( previous_construction_direction, orthogonal,
                                            mirror_vertical, mirror_horizontal, rotation );

    if( orthogonal ) {
        const update_mapgen_id id{ faction_expansion_salt_water_pipe_N };
        run_mapgen_update_func( id, pipe->segments[segment_number].point, {}, nullptr, true,
                                mirror_horizontal, mirror_vertical, rotation );
        apply_construction_marker( id, pipe->segments[segment_number].point,
                                   miss_id.mapgen_args, mirror_horizontal,
                                   mirror_vertical, rotation, false );
    } else {
        const update_mapgen_id id{ faction_expansion_salt_water_pipe_NE };
        run_mapgen_update_func( id, pipe->segments[segment_number].point, {}, nullptr, true,
                                mirror_horizontal, mirror_vertical, rotation );
        apply_construction_marker( id, pipe->segments[segment_number].point,
                                   miss_id.mapgen_args, mirror_horizontal,
                                   mirror_vertical, rotation, false );
    }

    salt_water_pipe_orientation_adjustment( next_construction_direction, orthogonal, mirror_vertical,
                                            mirror_horizontal, rotation );

    if( orthogonal ) {
        const update_mapgen_id id{ faction_expansion_salt_water_pipe_N };
        run_mapgen_update_func( id, pipe->segments[segment_number].point, {}, nullptr, true,
                                mirror_horizontal, mirror_vertical, rotation );
        apply_construction_marker( id, pipe->segments[segment_number].point,
                                   miss_id.mapgen_args, mirror_horizontal,
                                   mirror_vertical, rotation, false );
    } else {
        const update_mapgen_id id{ faction_expansion_salt_water_pipe_NE };
        run_mapgen_update_func( id, pipe->segments[segment_number].point, {}, nullptr, true,
                                mirror_horizontal, mirror_vertical, rotation );
        apply_construction_marker( id, pipe->segments[segment_number].point,
                                   miss_id.mapgen_args, mirror_horizontal,
                                   mirror_vertical, rotation, false );
    }

    pipe->segments[segment_number].finished = true;

    auto e = expansions.find( dir );
    //  Should be safe as the caller has already checked the result. Repeating rather than adding an additional parameter to the function.

    size_t finished_segments = 0;
    for( std::vector<expansion_salt_water_pipe_segment>::iterator::value_type element :
         pipe->segments ) {
        if( element.finished ) {
            finished_segments++;
        }
    }

    //  This is the last segment, so we can now allow the salt water pump to be constructed.
    if( finished_segments == pipe->segments.size() ) {
        const std::string token = salt_water_pipe_string_base + "0" + salt_water_pipe_string_suffix;
        if( e->second.provides.find( token ) == e->second.provides.end() ) {
            e->second.provides[token] = 0;
        }
        e->second.provides[token]++;
    }

    update_provides( miss_id.parameters, e->second );
    update_resources( miss_id.parameters );

    for( const npc_ptr &comp : npc_list ) {
        finish_return( *comp, true, _( "returns from construction of a salt water pipe segment…" ),
                       "construction", 2 );
    }

    return true;
}

void basecamp::recruit_return( const mission_id &miss_id, int score )
{
    const std::string msg = _( "returns from searching for recruits with "
                               "a bit more experience…" );
    npc_ptr comp = mission_return( miss_id, 4_days, true, msg, skill_recruiting.str(), 2 );
    if( comp == nullptr ) {
        return;
    }

    npc_ptr recruit;
    //Success of finding an NPC to recruit, based on survival/tracking
    float skill = comp->get_skill_level( skill_survival );
    if( rng( 1, 20 ) + skill > 17 ) {
        recruit = make_shared_fast<npc>();
        recruit->normalize();
        recruit->randomize();
        popup( _( "%s encountered %s…" ), comp->get_name(), recruit->get_name() );
    } else {
        popup( _( "%s didn't find anyone to recruit…" ), comp->get_name() );
        return;
    }
    //Chance of convincing them to come back
    skill = ( 100 * comp->get_skill_level( skill_speech ) + score ) / 100;
    if( rng( 1, 20 ) + skill  > 19 ) {
        popup( _( "%s convinced %s to hear a recruitment offer from you…" ), comp->get_name(),
               recruit->get_name() );
    } else {
        popup( _( "%s wasn't interested in anything %s had to offer…" ), recruit->get_name(),
               comp->get_name() );
        return;
    }
    //Stat window
    int rec_m = 0;
    int appeal = rng( -5, 3 ) + std::min( skill / 3, 3.0f );
    int food_desire = rng( 0, 5 );
    while( true ) {
        std::string description = _( "NPC Overview:\n\n" );
        description += string_format( _( "Name:  %s\n\n" ), right_justify( recruit->get_name(), 20 ) );
        description += string_format( _( "Strength:        %10d\n" ), recruit->str_max );
        description += string_format( _( "Dexterity:       %10d\n" ), recruit->dex_max );
        description += string_format( _( "Intelligence:    %10d\n" ), recruit->int_max );
        description += string_format( _( "Perception:      %10d\n\n" ), recruit->per_max );
        description += _( "Top 3 Skills:\n" );

        const auto skillslist = Skill::get_skills_sorted_by(
        [&]( const Skill & a, const Skill & b ) {
            const int level_a = recruit->get_skill_level( a.ident() );
            const int level_b = recruit->get_skill_level( b.ident() );
            return localized_compare( std::make_pair( -level_a, a.name() ),
                                      std::make_pair( -level_b, b.name() ) );
        } );

        description += string_format( "%s:          %4d\n", right_justify( skillslist[0]->name(), 12 ),
                                      static_cast<int>( recruit->get_skill_level( skillslist[0]->ident() ) ) );
        description += string_format( "%s:          %4d\n", right_justify( skillslist[1]->name(), 12 ),
                                      static_cast<int>( recruit->get_skill_level( skillslist[1]->ident() ) ) );
        description += string_format( "%s:          %4d\n\n", right_justify( skillslist[2]->name(), 12 ),
                                      static_cast<int>( recruit->get_skill_level( skillslist[2]->ident() ) ) );

        description += _( "Asking for:\n" );
        description += string_format( _( "> Food:     %10d days\n\n" ), food_desire );
        description += string_format( _( "Faction Food:%9d days\n\n" ),
                                      camp_food_supply_days( NO_EXERCISE ) );
        description += string_format( _( "Recruit Chance: %10d%%\n\n" ),
                                      std::min( 100 * ( 10 + appeal ) / 20, 100 ) );
        description += _( "Select an option:" );

        std::vector<std::string> rec_options;
        rec_options.emplace_back( _( "Increase Food" ) );
        rec_options.emplace_back( _( "Decrease Food" ) );
        rec_options.emplace_back( _( "Make Offer" ) );
        rec_options.emplace_back( _( "Not Interested" ) );

        rec_m = uilist( description, rec_options );
        if( rec_m < 0 || rec_m == 3 || static_cast<size_t>( rec_m ) >= rec_options.size() ) {
            popup( _( "You decide you aren't interested…" ) );
            return;
        }

        if( rec_m == 0 && food_desire + 1 <= camp_food_supply_days( NO_EXERCISE ) ) {
            food_desire++;
            appeal++;
        }
        if( rec_m == 1 ) {
            if( food_desire > 0 ) {
                food_desire--;
                appeal--;
            }
        }
        if( rec_m == 2 ) {
            break;
        }
    }
    // Roll for recruitment
    if( rng( 1, 20 ) + appeal >= 10 ) {
        popup( _( "%s has been convinced to join!" ), recruit->get_name() );
    } else {
        popup( _( "%s wasn't interested…" ), recruit->get_name() );
        // nullptr;
        return;
    }
    // Time durations always subtract from camp food supply
    camp_food_supply( 1_days * food_desire );
    avatar &player_character = get_avatar();
    recruit->spawn_at_precise( player_character.get_location() + point( -4, -4 ) );
    overmap_buffer.insert_npc( recruit );
    recruit->form_opinion( player_character );
    recruit->mission = NPC_MISSION_NULL;
    recruit->add_new_mission( mission::reserve_random( ORIGIN_ANY_NPC,
                              recruit->global_omt_location(),
                              recruit->getID() ) );
    talk_function::follow( *recruit );
    g->load_npcs();
}

void basecamp::combat_mission_return( const mission_id &miss_id )
{
    npc_ptr comp = companion_choose_return( miss_id, 3_hours );
    if( comp != nullptr ) {
        bool patrolling = miss_id.id == Camp_Combat_Patrol;
        comp_list patrol;
        npc_ptr guy = overmap_buffer.find_npc( comp->getID() );
        if( guy ) {
            patrol.push_back( guy );
        }
        for( tripoint_abs_omt &pt : comp->companion_mission_points ) {
            const oter_id &omt_ref = overmap_buffer.ter( pt );
            int swim = comp->get_skill_level( skill_swimming );
            if( is_river( omt_ref ) && swim < 2 ) {
                if( swim == 0 ) {
                    popup( _( "Your companion hit a river and didn't know how to swim…" ) );
                } else {
                    popup( _( "Your companion hit a river and didn't know how to swim well "
                              "enough to cross…" ) );
                }
                break;
            }
            comp->death_drops = false;
            bool outcome = talk_function::companion_om_combat_check( patrol, pt, patrolling );
            comp->death_drops = true;
            if( outcome ) {
                overmap_buffer.reveal( pt, 2 );
            } else if( comp->is_dead() ) {
                popup( _( "%s didn't return from patrol…" ), comp->get_name() );
                comp->place_corpse( pt );
                overmap_buffer.add_note( pt, "DEAD NPC" );
                overmap_buffer.remove_npc( comp->getID() );
                return;
            }
        }
        const std::string msg = _( "returns from patrol…" );
        finish_return( *comp, true, msg, skill_combat.str(), 4 );
    }
}

bool basecamp::survey_field_return( const mission_id &miss_id )
{
    const std::string abort_msg = _( "stops looking for terrain to turn into fields…" );
    npc_ptr comp = companion_choose_return( miss_id, 0_hours );
    if( comp == nullptr ) {
        return false;
    }

    popup( _( "Select a tile up to %d tiles away." ), 1 );
    const tripoint_abs_omt where( ui::omap::choose_point() );
    if( where == overmap::invalid_tripoint ) {
        return false;
    }

    int dist = rl_dist( where.xy(), omt_pos.xy() );
    if( dist != 1 ) {
        popup( _( "You must select a tile within %d range of the camp" ), 1 );
        return false;
    }
    if( omt_pos.z() != where.z() ) {
        popup( _( "Expansions must be on the same level as the camp" ) );
        return false;
    }
    const point dir = talk_function::om_simple_dir( omt_pos, where );
    if( expansions.find( dir ) != expansions.end() ) {
        if( query_yn(
                _( "You already have an expansion at that location.  Do you want to finish this mission?  If not, the mission remains active and another tile can be checked." ) ) ) {
            finish_return( *comp, true, abort_msg, skill_construction.str(), 0 );
            return true;
        } else {
            return false;
        }
    }

    if( overmap_buffer.ter_existing( where ) == oter_id( "field" ) ) {
        if( query_yn(
                _( "This location is already a field.  Do you want to finish this mission?  If not, the mission remains active and another tile can be checked." ) ) ) {
            finish_return( *comp, true, abort_msg, skill_construction.str(), 0 );
            return true;
        } else {
            return false;
        }
    }

    tinymap target;
    target.load( where, false );
    int mismatch_tiles = 0;
    tripoint mapmin = tripoint( 0, 0, where.z() );
    tripoint mapmax = tripoint( 2 * SEEX - 1, 2 * SEEY - 1, where.z() );
    const std::unordered_set<ter_str_id> match_terrains = { ter_t_clay, ter_t_dirt, ter_t_dirtmound, ter_t_grass, ter_t_grass_dead, ter_t_grass_golf, ter_t_grass_long, ter_t_grass_tall, ter_t_moss, ter_t_sand };
    for( const tripoint &p : target.points_in_rectangle( mapmin, mapmax ) ) {
        if( match_terrains.find( target.ter( p ).id() ) == match_terrains.end() ) {
            mismatch_tiles++;
        }
    }

    if( mismatch_tiles > 0 ) {
        if( query_yn(
                _( "This location has %d tiles blocking it from being converted.  Do you want to finish this mission?  If not, the mission remains active and another tile can be checked." ),
                mismatch_tiles ) ) {
            finish_return( *comp, true, abort_msg, skill_construction.str(), 0 );
            return true;
        } else {
            return false;
        }
    }

    overmap_buffer.ter_set( where, oter_id( "field" ) );
    if( query_yn(
            _( "This location has now been converted into a field!  Do you want to finish the mission?  If not, the mission remains active and another tile can be checked." ) ) ) {
        finish_return( *comp, true, abort_msg, skill_construction.str(), 0 );
        return true;
    } else {
        return false;
    }
}

bool basecamp::survey_return( const mission_id &miss_id )
{
    const std::string abort_msg = _( "gives up trying to create an expansion…" );
    npc_ptr comp = companion_choose_return( miss_id, 3_hours );
    if( comp == nullptr ) {
        return false;
    }

    popup( _( "Select a tile up to %d tiles away." ), 1 );
    const tripoint_abs_omt where( ui::omap::choose_point() );
    if( where == overmap::invalid_tripoint ) {
        return false;
    }

    int dist = rl_dist( where.xy(), omt_pos.xy() );
    if( dist != 1 ) {
        popup( _( "You must select a tile within %d range of the camp" ), 1 );
        return false;
    }
    if( omt_pos.z() != where.z() ) {
        popup( _( "Expansions must be on the same level as the camp" ) );
        return false;
    }
    const point dir = talk_function::om_simple_dir( omt_pos, where );
    if( expansions.find( dir ) != expansions.end() ) {
        if( query_yn(
                _( "You already have an expansion at that location.  Do you want to finish this mission?  If not, the mission remains active and another tile can be checked." ) ) ) {
            finish_return( *comp, true, abort_msg, skill_construction.str(), 0 );
            return true;
        } else {
            return false;
        }
    }

    const oter_id &omt_ref = overmap_buffer.ter( where );
    const auto &pos_expansions = recipe_group::get_recipes_by_id( "all_faction_base_expansions",
                                 omt_ref.id().c_str() );
    if( pos_expansions.empty() ) {
        popup( _( "You can't build any expansions in a %s." ), omt_ref.id().c_str() );
        if( query_yn(
                _( "You can't build any expansion in a %s.  Do you want to finish this mission?  If not, the mission remains active and another tile can be checked." ),
                omt_ref.id().c_str() ) ) {
            finish_return( *comp, true, abort_msg, skill_construction.str(), 0 );
            return true;
        } else {
            return false;
        }
    }

    const recipe_id expansion_type = base_camps::select_camp_option( pos_expansions,
                                     _( "Select an expansion:" ) );

    bool mirror_horizontal;
    bool mirror_vertical;
    int rotation;

    if( !extract_and_check_orientation_flags( expansion_type,
            dir,
            mirror_horizontal,
            mirror_vertical,
            rotation,
            "%s failed to build the %s expansion",
            comp->disp_name() ) ) {
        if( query_yn(
                _( "Do you want to finish this mission?  If not, the mission remains active and another tile can be checked." ) ) ) {
            finish_return( *comp, true, abort_msg, skill_construction.str(), 0 );
            return true;
        } else {
            return false;
        }
    }

    if( !run_mapgen_update_func( update_mapgen_id( expansion_type.str() ), where, {}, nullptr, true,
                                 mirror_horizontal, mirror_vertical, rotation ) ) {
        popup( _( "%s failed to add the %s expansion, perhaps there is a vehicle in the way." ),
               comp->disp_name(),
               expansion_type->blueprint_name() );
        if( query_yn(
                _( "Do you want to finish this mission?  If not, the mission remains active and another tile can be checked (e.g. after clearing away the obstacle)." ) ) ) {
            finish_return( *comp, true, abort_msg, skill_construction.str(), 0 );
            return true;
        } else {
            return false;
        }
    }
    overmap_buffer.ter_set( where, oter_id( expansion_type.str() ) );
    add_expansion( expansion_type.str(), where, dir );
    const std::string msg = _( "returns from surveying for the expansion." );
    finish_return( *comp, true, msg, skill_construction.str(), 2 );
    return true;
}

bool basecamp::farm_return( const mission_id &miss_id, const tripoint_abs_omt &omt_tgt )
{
    farm_ops op;
    if( miss_id.id == Camp_Plow ) {
        op = farm_ops::plow;
    } else if( miss_id.id == Camp_Plant ) {
        op = farm_ops::plant;
    } else if( miss_id.id == Camp_Harvest ) {
        op = farm_ops::harvest;
    } else {
        debugmsg( "Farm operations called with no matching operation" );
        return false;
    }

    const std::string msg = _( "returns from working your fields…" );
    npc_ptr comp = talk_function::companion_choose_return( omt_pos, base_camps::id, miss_id,
                   calendar::before_time_starts );
    if( comp == nullptr ) {
        return false;
    }

    farm_action( omt_tgt, op, comp );

    Character &player_character = get_player_character();
    //Give any seeds the NPC didn't use back to you.
    for( size_t i = 0; i < comp->companion_mission_inv.size(); i++ ) {
        for( const item &it : comp->companion_mission_inv.const_stack( i ) ) {
            if( it.charges > 0 ) {
                player_character.i_add( it );
            }
        }
    }
    finish_return( *comp, true, msg, skill_survival.str(), 2 );
    return true;
}

// window manipulation
void talk_function::draw_camp_tabs( const catacurses::window &win,
                                    const base_camps::tab_mode cur_tab,
                                    const std::vector<std::vector<mission_entry>> &entries )
{
    werase( win );
    const int width = getmaxx( win );
    mvwhline( win, point( 0, 2 ), LINE_OXOX, width );

    std::vector<std::string> tabs( base_camps::all_directions.size() );
    for( const auto &direction : base_camps::all_directions ) {
        tabs.at( direction.second.tab_order ) = direction.second.tab_title.translated();
    }
    const int tab_step = 3;
    int tab_space = 1;
    int tab_x = 0;
    for( auto &t : tabs ) {
        bool tab_empty = entries[tab_x + 1].empty();
        draw_subtab( win, tab_space, t, tab_x == cur_tab, false, tab_empty );
        tab_space += tab_step + utf8_width( t );
        tab_x++;
    }
    wnoutrefresh( win );
}

std::string talk_function::name_mission_tabs(
    const tripoint_abs_omt &omt_pos, const std::string &role_id,
    const std::string &cur_title, base_camps::tab_mode cur_tab )
{
    if( role_id != base_camps::id ) {
        return cur_title;
    }
    std::optional<basecamp *> temp_camp = overmap_buffer.find_camp( omt_pos.xy() );
    if( !temp_camp ) {
        return cur_title;
    }
    basecamp *bcp = *temp_camp;
    for( const auto &direction : base_camps::all_directions ) {
        if( cur_tab == direction.second.tab_order ) {
            return bcp->expansion_tab( direction.first );
        }
    }
    return bcp->expansion_tab( base_camps::base_dir );
}

// recipes and craft support functions
int basecamp::recipe_batch_max( const recipe &making ) const
{
    int max_batch = 0;
    const int max_checks = 9;
    for( size_t batch_size = 1000; batch_size > 0; batch_size /= 10 ) {
        for( int iter = 0; iter < max_checks; iter++ ) {
            time_duration work_days = base_camps::to_workdays( making.batch_duration(
                                          get_player_character(), max_batch + batch_size ) );
            int food_req = time_to_food( work_days );
            bool can_make = making.deduped_requirements().can_make_with_inventory(
                                _inv, making.get_component_filter(), max_batch + batch_size );
            if( can_make && fac()->food_supply.kcal() > food_req ) {
                max_batch += batch_size;
            } else {
                break;
            }
        }
    }
    return max_batch;
}

void basecamp::search_results( int skill, const item_group_id &group_id, int attempts,
                               int difficulty )
{
    for( int i = 0; i < attempts; i++ ) {
        if( skill > rng( 0, difficulty ) ) {
            item result = item_group::item_from( group_id, calendar::turn );
            if( !result.is_null() ) {
                place_results( result );
            }
        }
    }
}

void basecamp::hunting_results( int skill, const mission_id &miss_id, int attempts, int difficulty )
{
    // corpses do not exist as discrete items, so we use monster groups instead
    int base_group_chance = GROUP_CAMP_HUNTING->freq_total;
    int mission_specific_chance = 0;
    mongroup_id mission_specific_group;
    if( miss_id.id == Camp_Trapping ) {
        mission_specific_group = GROUP_CAMP_TRAPPING;
        mission_specific_chance += GROUP_CAMP_TRAPPING->freq_total;
    } else if( miss_id.id == Camp_Hunting ) {
        mission_specific_group = GROUP_CAMP_HUNTING_LARGE;
        mission_specific_chance += GROUP_CAMP_HUNTING_LARGE->freq_total;
    }
    const int total_chance = base_group_chance + mission_specific_chance;
    int successful_hunts = 0;
    for( int i = 0; i < attempts; i++ ) {
        if( skill > rng( 0, difficulty ) ) {
            successful_hunts++;
        }
    }

    if( successful_hunts <= 0 ) {
        return;
    }

    int results_from_base_group = 0;
    int results_from_mission_group = 0;
    for( ; successful_hunts > 0; successful_hunts-- ) {
        if( x_in_y( base_group_chance, total_chance ) ) {
            results_from_base_group++;
        } else {
            results_from_mission_group++;
        }
    }

    make_corpse_from_group( MonsterGroupManager::GetResultFromGroup( GROUP_CAMP_HUNTING,
                            &results_from_base_group ) );
    make_corpse_from_group( MonsterGroupManager::GetResultFromGroup( mission_specific_group,
                            &results_from_mission_group ) );
}

void basecamp::make_corpse_from_group( const std::vector<MonsterGroupResult> &group )
{
    for( const MonsterGroupResult &monster : group ) {
        const mtype_id target = monster.name;
        item result = item::make_corpse( target, calendar::turn, "" );
        if( !result.is_null() ) {
            int num_to_spawn = monster.pack_size;
            do {
                place_results( result );
                num_to_spawn--;
            } while( num_to_spawn > 0 );
        }
    }
}

int om_harvest_ter_est( npc &comp, const tripoint_abs_omt &omt_tgt, const ter_id &t, int chance )
{
    return om_harvest_ter( comp, omt_tgt, t, chance, true, false );
}
int om_harvest_ter_break( npc &comp, const tripoint_abs_omt &omt_tgt, const ter_id &t, int chance )
{
    return om_harvest_ter( comp, omt_tgt, t, chance, false, false );
}
int om_harvest_ter( npc &comp, const tripoint_abs_omt &omt_tgt, const ter_id &t, int chance,
                    bool estimate, bool bring_back )
{
    const ter_t &ter_tgt = t.obj();
    tinymap target_bay;
    target_bay.load( omt_tgt, false );
    int harvested = 0;
    int total = 0;
    tripoint mapmin = tripoint( 0, 0, omt_tgt.z() );
    tripoint mapmax = tripoint( 2 * SEEX - 1, 2 * SEEY - 1, omt_tgt.z() );
    for( const tripoint &p : target_bay.points_in_rectangle( mapmin, mapmax ) ) {
        if( target_bay.ter( p ) == t && x_in_y( chance, 100 ) ) {
            total++;
            if( estimate ) {
                continue;
            }
            if( bring_back ) {
                for( const item &itm : item_group::items_from( ter_tgt.bash.drop_group,
                        calendar::turn ) ) {
                    comp.companion_mission_inv.push_back( itm );
                }
                harvested++;
                target_bay.ter_set( p, ter_tgt.bash.ter_set );
            }
        }
    }
    target_bay.save();
    if( bring_back ) {
        return harvested;
    }
    return total;
}

int om_cutdown_trees_est( const tripoint_abs_omt &omt_tgt, int chance )
{
    return om_cutdown_trees( omt_tgt, chance, true, false );
}
int om_cutdown_trees_logs( const tripoint_abs_omt &omt_tgt, int chance )
{
    return om_cutdown_trees( omt_tgt, chance, false, true );
}
int om_cutdown_trees_trunks( const tripoint_abs_omt &omt_tgt, int chance )
{
    return om_cutdown_trees( omt_tgt, chance, false, false );
}
int om_cutdown_trees( const tripoint_abs_omt &omt_tgt, int chance, bool estimate,
                      bool force_cut_trunk )
{
    tinymap target_bay;
    target_bay.load( omt_tgt, false );
    int harvested = 0;
    int total = 0;
    tripoint mapmin = tripoint( 0, 0, omt_tgt.z() );
    tripoint mapmax = tripoint( 2 * SEEX - 1, 2 * SEEY - 1, omt_tgt.z() + 1 );
    for( const tripoint &p : target_bay.points_in_rectangle( mapmin, mapmax ) ) {
        if( target_bay.ter( p ).obj().has_flag( ter_furn_flag::TFLAG_TREE ) && rng( 0, 100 ) < chance ) {
            total++;
            if( estimate ) {
                continue;
            }
            // get a random number that is either 1 or -1
            point dir( 3 * ( 2 * rng( 0, 1 ) - 1 ) + rng( -1, 1 ), 3 * rng( -1, 1 ) + rng( -1, 1 ) );
            tripoint to = p + tripoint( dir, omt_tgt.z() );
            std::vector<tripoint> tree = line_to( p, to, rng( 1, 8 ) );
            for( tripoint &elem : tree ) {
                target_bay.destroy( elem );
                target_bay.ter_set( elem, ter_t_trunk );
            }
            target_bay.ter_set( p, ter_t_dirt );
            harvested++;
        }
    }
    if( estimate ) {
        return total;
    }
    if( !force_cut_trunk ) {
        target_bay.save();
        return harvested;
    }
    // having cut down the trees, cut the trunks into logs
    for( const tripoint &p : target_bay.points_in_rectangle( mapmin, mapmax ) ) {
        if( target_bay.ter( p ) == ter_t_trunk ) {
            target_bay.ter_set( p, ter_t_dirt );
            target_bay.spawn_item( p, itype_log, rng( 2, 3 ), 0, calendar::turn );
            harvested++;
        }
    }
    target_bay.save();
    return harvested;
}

mass_volume om_harvest_itm( const npc_ptr &comp, const tripoint_abs_omt &omt_tgt, int chance,
                            bool take )
{
    tinymap target_bay;
    target_bay.load( omt_tgt, false );
    units::mass harvested_m = 0_gram;
    units::volume harvested_v = 0_ml;
    units::mass total_m = 0_gram;
    units::volume total_v = 0_ml;
    int total_num = 0;
    int harvested_num = 0;
    tripoint mapmin = tripoint( 0, 0, omt_tgt.z() );
    tripoint mapmax = tripoint( 2 * SEEX - 1, 2 * SEEY - 1, omt_tgt.z() );
    for( const tripoint &p : target_bay.points_in_rectangle( mapmin, mapmax ) ) {
        for( const item &i : target_bay.i_at( p ) ) {
            if( !i.made_of_from_type( phase_id::LIQUID ) ) {
                total_m += i.weight( true );
                total_v += i.volume( true );
                total_num += 1;
                if( take && x_in_y( chance, 100 ) ) {
                    if( comp ) {
                        comp->companion_mission_inv.push_back( i );
                    }
                    harvested_m += i.weight( true );
                    harvested_v += i.volume( true );
                    harvested_num += 1;
                }
            }
        }
        if( take ) {
            target_bay.i_clear( p );
        }
    }
    target_bay.save();
    mass_volume results;
    if( take ) {
        results.wgt = harvested_m;
        results.vol = harvested_v;
        results.count = harvested_num;
    } else {
        results.wgt = total_m;
        results.vol = total_v;
        results.count = total_num;
    }
    return results;
}

tripoint_abs_omt om_target_tile( const tripoint_abs_omt &omt_pos, int min_range, int range,
                                 const std::vector<std::string> &possible_om_types, ot_match_type match_type, bool must_see,
                                 bool popup_notice, const tripoint_abs_omt &source, bool bounce )
{
    bool errors = false;
    if( popup_notice ) {
        popup( _( "Select a location between  %d and  %d tiles away." ), min_range, range );
    }

    std::vector<std::string> bounce_locations = { faction_hide_site_0_string };

    tripoint_abs_omt where;
    om_range_mark( omt_pos, range );
    om_range_mark( omt_pos, min_range, true, "Y;X: MIN RANGE" );
    if( source == tripoint_abs_omt( -999, -999, -999 ) ) {
        where = ui::omap::choose_point();
    } else {
        where = ui::omap::choose_point( source );
    }
    om_range_mark( omt_pos, range, false );
    om_range_mark( omt_pos, min_range, false, "Y;X: MIN RANGE" );

    if( where == overmap::invalid_tripoint ) {
        return tripoint_abs_omt( -999, -999, -999 );
    }
    int dist = rl_dist( where.xy(), omt_pos.xy() );
    if( dist > range || dist < min_range ) {
        popup( _( "You must select a target between %d and %d range from the base.  Range: %d" ),
               min_range, range, dist );
        errors = true;
    }

    tripoint_abs_omt omt_tgt = where;

    const oter_id &omt_ref = overmap_buffer.ter( omt_tgt );

    if( must_see && !overmap_buffer.seen( omt_tgt ) ) {
        errors = true;
        popup( _( "You must be able to see the target that you select." ) );
    }

    if( !errors ) {
        for( const std::string &pos_om : bounce_locations ) {
            if( bounce && omt_ref.id().c_str() == pos_om && range > 5 ) {
                if( query_yn( _( "Do you want to bounce off this location to extend range?" ) ) ) {
                    om_line_mark( omt_pos, omt_tgt );
                    tripoint_abs_omt dest =
                        om_target_tile( omt_tgt, 2, range * .75, possible_om_types, match_type, true, false,
                                        omt_tgt, true );
                    om_line_mark( omt_pos, omt_tgt, false );
                    return dest;
                }
            }
        }

        if( possible_om_types.empty() ) {
            return omt_tgt;
        }

        for( const std::string &pos_om : possible_om_types ) {
            if( is_ot_match( pos_om, omt_ref, match_type ) ) {
                return omt_tgt;
            }
        }
    }

    return om_target_tile( omt_pos, min_range, range, possible_om_types, match_type );
}

void om_range_mark( const tripoint_abs_omt &origin, int range, bool add_notes,
                    const std::string &message )
{
    std::vector<tripoint_abs_omt> note_pts;

    if( trigdist ) {
        for( const tripoint_abs_omt &pos : points_on_radius_circ( origin, range ) ) {
            note_pts.emplace_back( pos );
        }
    } else {
        //North Limit
        for( int x = origin.x() - range; x < origin.x() + range + 1; x++ ) {
            note_pts.emplace_back( x, origin.y() - range, origin.z() );
        }
        //South
        for( int x = origin.x() - range; x < origin.x() + range + 1; x++ ) {
            note_pts.emplace_back( x, origin.y() + range, origin.z() );
        }
        //West
        for( int y = origin.y() - range; y < origin.y() + range + 1; y++ ) {
            note_pts.emplace_back( origin.x() - range, y, origin.z() );
        }
        //East
        for( int y = origin.y() - range; y < origin.y() + range + 1; y++ ) {
            note_pts.emplace_back( origin.x() + range, y, origin.z() );
        }
    }

    for( tripoint_abs_omt &pt : note_pts ) {
        if( add_notes ) {
            if( !overmap_buffer.has_note( pt ) ) {
                overmap_buffer.add_note( pt, message );
            }
        } else {
            if( overmap_buffer.has_note( pt ) && overmap_buffer.note( pt ) == message ) {
                overmap_buffer.delete_note( pt );
            }
        }
    }
}

void om_line_mark( const tripoint_abs_omt &origin, const tripoint_abs_omt &dest, bool add_notes,
                   const std::string &message )
{
    std::vector<tripoint_abs_omt> note_pts = line_to( origin, dest );

    for( tripoint_abs_omt &pt : note_pts ) {
        if( add_notes ) {
            if( !overmap_buffer.has_note( pt ) ) {
                overmap_buffer.add_note( pt, message );
            }
        } else {
            if( overmap_buffer.has_note( pt ) && overmap_buffer.note( pt ) == message ) {
                overmap_buffer.delete_note( pt );
            }
        }
    }
}

bool om_set_hide_site( npc &comp, const tripoint_abs_omt &omt_tgt,
                       const drop_locations &itms,
                       const drop_locations &itms_rem )
{
    tinymap target_bay;

<<<<<<< HEAD
    target_bay.load( project_to<coords::sm>( omt_tgt ), false );
    target_bay.ter_set( relay_site_stash, ter_t_improvised_shelter );
=======
    target_bay.load( omt_tgt, false );
    target_bay.ter_set( relay_site_stash, t_improvised_shelter );
>>>>>>> d2b51fdc
    for( drop_location it : itms_rem ) {
        item *i = it.first.get_item();
        item split_item;

        if( i->count() != it.second ) { //  We're not moving the whole stack, and so have to split it.
            split_item = i->split( it.second );
        }

        if( split_item.is_null() ) {
            comp.companion_mission_inv.add_item( *i );
            target_bay.i_rem( relay_site_stash, i );
        } else {
            comp.companion_mission_inv.add_item( split_item );
        }
    }

    for( drop_location it : itms ) {
        item *i = it.first.get_item();
        item split_item;

        if( i->count() != it.second ) { //  We're not moving the whole stack, and so have to split it.
            split_item = i->split( it.second );
        }

        if( split_item.is_null() ) {
            split_item = *i;  // create a copy of the original item, move that, and then destroy the original,
            // as drop_location knows how to do that so we don't have to search the ground and inventory for it.
            target_bay.add_item_or_charges( relay_site_stash, split_item );
            it.first.remove_item();
        } else {
            target_bay.add_item_or_charges( relay_site_stash, split_item );
        }
    }

    target_bay.save();

    overmap_buffer.ter_set( omt_tgt, oter_id( faction_hide_site_0_string ) );

    overmap_buffer.reveal( omt_tgt.xy(), 3, 0 );
    return true;
}

// path and travel time
time_duration companion_travel_time_calc( const tripoint_abs_omt &omt_pos,
        const tripoint_abs_omt &omt_tgt, time_duration work, int trips, int haulage )
{
    std::vector<tripoint_abs_omt> journey = line_to( omt_pos, omt_tgt );
    return companion_travel_time_calc( journey, work, trips, haulage );
}

time_duration companion_travel_time_calc( const std::vector<tripoint_abs_omt> &journey,
        time_duration work, int trips, int haulage )
{
    int one_way = 0;
    for( const tripoint_abs_omt &om : journey ) {
        const oter_id &omt_ref = overmap_buffer.ter( om );
        std::string om_id = omt_ref.id().c_str();
        // Player walks 1 om in roughly 30 seconds
        if( om_id == "field" ) {
            one_way += 30 + ( 30 + haulage );
        } else if( omt_ref->get_type_id() == oter_type_forest_trail ) {
            one_way += 35 + ( 30 + haulage );
        } else if( om_id == "forest_thick" ) {
            one_way += 50 + ( 30 + haulage );
        } else if( om_id == "forest_water" ) {
            one_way += 60 + ( 30 + haulage );
        } else if( is_river( omt_ref ) ) {
            // hauling stuff over a river is slow, because you have to portage most items
            one_way += 200 + ( 40 + haulage );
        } else {
            one_way += 40 + ( 30 + haulage );
        }
    }
    return work + one_way * trips * 1_seconds;
}

int om_carry_weight_to_trips( const units::mass &mass, const units::volume &volume,
                              const units::mass &carry_mass, const units::volume &carry_volume )
{
    int trips_m = 1 + mass / carry_mass;
    int trips_v = 1 + volume / carry_volume;
    // return the number of round trips
    return 2 * std::max( trips_m, trips_v );
}

int om_carry_weight_to_trips( const units::mass &total_mass, const units::volume &total_volume,
                              const npc_ptr &comp )
{
    units::mass max_m = comp ? comp->weight_capacity() - comp->weight_carried() : 60_kilogram;
    //Assume an additional pack will be carried in addition to normal gear
    units::volume sack_v = item( itype_duffelbag ).get_total_capacity();
    units::volume max_v = comp ? comp->free_space() : sack_v;
    max_v += sack_v;
    return om_carry_weight_to_trips( total_mass, total_volume, max_m, max_v );
}

std::vector<tripoint_abs_omt> om_companion_path( const tripoint_abs_omt &start, int range_start,
        bool bounce )
{
    std::vector<tripoint_abs_omt> scout_points;
    tripoint_abs_omt last = start;
    int range = range_start;
    int def_range = range_start;
    while( range > 3 ) {
        tripoint_abs_omt spt = om_target_tile( last, 0, range, {}, ot_match_type::exact, false, true, last,
                                               false );
        if( spt == tripoint_abs_omt( -999, -999, -999 ) ) {
            scout_points.clear();
            return scout_points;
        }
        if( last == spt ) {
            break;
        }
        std::vector<tripoint_abs_omt> note_pts = line_to( last, spt );
        scout_points.insert( scout_points.end(), note_pts.begin(), note_pts.end() );
        om_line_mark( last, spt );
        range -= rl_dist( spt.xy(), last.xy() );
        last = spt;

        const oter_id &omt_ref = overmap_buffer.ter( last );

        if( bounce && omt_ref.id() == oter_faction_hide_site_0 ) {
            range = def_range * .75;
            def_range = range;
        }
    }
    for( tripoint_abs_omt &pt : scout_points ) {
        om_line_mark( pt, pt, false );
    }
    return scout_points;
}

// camp utility functions
// mission support functions
drop_locations basecamp::give_basecamp_equipment( inventory_filter_preset &preset,
        const std::string &title, const std::string &column_title, const std::string &msg_empty ) const
{
    inventory_multiselector inv_s( get_player_character(), preset, column_title );

    inv_s.add_basecamp_items( *this );
    inv_s.set_title( title );

    if( inv_s.empty() ) {
        popup( std::string( msg_empty ), PF_GET_KEY );
        return {};
    }
    drop_locations selected = inv_s.execute();
    return selected;
}

drop_locations basecamp::give_equipment( Character *pc, const inventory_filter_preset &preset,
        const std::string &msg, const std::string &title, units::volume &total_volume,
        units::mass &total_mass )
{
    auto make_raw_stats = [&total_volume,
                           &total_mass]( const std::vector<std::pair<item_location, int>> &locs
    ) {
        total_volume = 0_ml;
        for( const auto &pair : locs ) {
            total_volume += pair.first->volume( false, true, pair.second );
        }

        total_mass = 0_gram;
        for( const auto &pair : locs ) {
            total_mass += pair.first->weight();
        }

        auto to_string = []( int val ) -> std::string {
            if( val == INT_MAX )
            {
                return pgettext( "short for infinity", "inf" );
            }
            return string_format( "%3d", val );
        };
        using stats = inventory_selector::stats;
        return stats{ {
                display_stat( _( "Volume (L)" ), total_volume.value() / 1000, INT_MAX, to_string ),
                display_stat( _( "Weight (kg)" ), total_mass.value() / 1000000, INT_MAX, to_string )
            } };
    };

    inventory_multiselector inv_s( *pc, preset, msg,
                                   make_raw_stats, /*allow_select_contained =*/ true );

    inv_s.add_character_items( *pc );
    inv_s.add_nearby_items( PICKUP_RANGE );
    inv_s.set_title( title );
    inv_s.set_hint( _( "To select items, type a number before selecting." ) );

    if( inv_s.empty() ) {
        popup( std::string( _( "You have nothing to send." ) ), PF_GET_KEY );
        return {};
    }
    drop_locations selected = inv_s.execute();
    return selected;
}

drop_locations basecamp::get_equipment( tinymap *target_bay, const tripoint &target, Character *pc,
                                        const inventory_filter_preset &preset,
                                        const std::string &msg, const std::string &title, units::volume &total_volume,
                                        units::mass &total_mass )
{
    auto make_raw_stats = [&total_volume,
                           &total_mass]( const std::vector<std::pair<item_location, int>> &locs
    ) {
        total_volume = 0_ml;
        for( const auto &pair : locs ) {
            total_volume += pair.first->volume( false, true, pair.second );
        }

        total_mass = 0_gram;
        for( const auto &pair : locs ) {
            total_mass += pair.first->weight();
        }

        auto to_string = []( int val ) -> std::string {
            if( val == INT_MAX )
            {
                return pgettext( "short for infinity", "inf" );
            }
            return string_format( "%3d", val );
        };
        using stats = inventory_selector::stats;
        return stats{ {
                display_stat( _( "Volume (L)" ), total_volume.value() / 1000, INT_MAX, to_string ),
                display_stat( _( "Weight (kg)" ), total_mass.value() / 1000000, INT_MAX, to_string )
            } };
    };

    inventory_multiselector inv_s( *pc, preset, msg,
                                   make_raw_stats, /*allow_select_contained =*/ true );

    inv_s.add_remote_map_items( target_bay, target );
    inv_s.set_title( title );
    inv_s.set_hint( _( "To select items, type a number before selecting." ) );

    if( inv_s.empty() ) {
        popup( std::string( _( "You have nothing to retrieve." ) ), PF_GET_KEY );
        return {};
    }
    drop_locations selected = inv_s.execute();
    return selected;
}

bool basecamp::validate_sort_points()
{
    zone_manager &mgr = zone_manager::get_manager();
    map *here = &get_map();
    const tripoint_abs_ms abspos = get_player_character().get_location();
    if( !mgr.has_near( zone_type_CAMP_STORAGE, abspos, 60 ) ||
        !mgr.has_near( zone_type_CAMP_FOOD, abspos, 60 ) ) {
        if( query_yn( _( "You do not have sufficient sort zones.  Do you want to add them?" ) ) ) {
            return set_sort_points();
        } else {
            return false;
        }
    } else {
        form_storage_zones( *here, abspos );
    }
    return true;
}

bool basecamp::set_sort_points()
{
    popup( _( "Sorting zones have changed.  Please create some sorting zones.  "
              "You must create a camp food zone, and a camp storage zone." ) );
    g->zones_manager();
    return validate_sort_points();
}

// camp analysis functions
std::vector<std::pair<std::string, tripoint_abs_omt>> talk_function::om_building_region(
            const tripoint_abs_omt &omt_pos, int range, bool purge )
{
    std::vector<std::pair<std::string, tripoint_abs_omt>> om_camp_region;
    for( const tripoint_abs_omt &omt_near_pos : points_in_radius( omt_pos, range ) ) {
        const oter_id &omt_rnear = overmap_buffer.ter( omt_near_pos );
        std::string om_rnear_id = omt_rnear.id().c_str();
        if( !purge || ( om_rnear_id.find( "faction_base_" ) != std::string::npos &&
                        // TODO: this exclusion check can be removed once primitive field camp OMTs have been purged
                        om_rnear_id.find( "faction_base_camp" ) == std::string::npos ) ) {
            om_camp_region.emplace_back( om_rnear_id, omt_near_pos );
        }
    }
    return om_camp_region;
}

point talk_function::om_simple_dir( const tripoint_abs_omt &omt_pos,
                                    const tripoint_abs_omt &omt_tar )
{
    point_rel_omt diff = omt_tar.xy() - omt_pos.xy();
    return { clamp( diff.x(), -1, 1 ), clamp( diff.y(), -1, 1 ) };
}

// mission descriptions
std::string camp_trip_description( const time_duration &total_time,
                                   const time_duration &working_time,
                                   const time_duration &travel_time, int distance, int trips,
                                   int need_food )
{
    std::string entry = "\n";
    //A square is roughly 3 m
    int dist_m = distance * SEEX * 2 * 3;
    if( dist_m > 1000 ) {
        entry += string_format( _( ">Distance:%15.2f (km)\n" ), dist_m / 1000.0 );
        entry += string_format( _( ">One Way: %15d (trips)\n" ), trips );
        entry += string_format( _( ">Covered: %15.2f (km)\n" ), dist_m / 1000.0 * trips );
    } else {
        entry += string_format( _( ">Distance:%15d (m)\n" ), dist_m );
        entry += string_format( _( ">One Way: %15d (trips)\n" ), trips );
        entry += string_format( _( ">Covered: %15d (m)\n" ), dist_m * trips );
    }
    entry += string_format( _( ">Travel:  %s\n" ), right_justify( to_string( travel_time ), 23 ) );
    entry += string_format( _( ">Working: %s\n" ), right_justify( to_string( working_time ), 23 ) );
    entry += "----                   ----\n";
    entry += string_format( _( "Total:    %s\n" ), right_justify( to_string( total_time ), 23 ) );
    entry += string_format( _( "Food:     %15d (kcal)\n\n" ), need_food );
    return entry;
}

std::string basecamp::craft_description( const recipe_id &itm )
{
    const recipe &making = itm.obj();

    std::vector<std::string> component_print_buffer;
    int pane = FULL_SCREEN_WIDTH;
    const requirement_data &req = making.simple_requirements();
    auto tools = req.get_folded_tools_list( pane, c_white, _inv, 1 );
    auto comps = req.get_folded_components_list( pane, c_white, _inv,
                 making.get_component_filter(), 1 );

    component_print_buffer.insert( component_print_buffer.end(), tools.begin(), tools.end() );
    component_print_buffer.insert( component_print_buffer.end(), comps.begin(), comps.end() );

    std::string comp;
    for( auto &elem : component_print_buffer ) {
        str_append( comp, elem, "\n" );
    }
    comp = string_format( _( "Skill used: %s\nDifficulty: %d\n%s\nTime: %s\nCalories per craft: %s\n" ),
                          making.skill_used.obj().name(), making.difficulty, comp,
                          to_string( base_camps::to_workdays( making.batch_duration( get_player_character() ) ) ),
                          time_to_food( base_camps::to_workdays( making.batch_duration( get_player_character() ) ),
                                        itm.obj().exertion_level() ) );
    return comp;
}

int basecamp::recruit_evaluation( int &sbase, int &sexpansions, int &sfaction, int &sbonus ) const
{
    auto e = expansions.find( base_camps::base_dir );
    if( e == expansions.end() ) {
        sbase = 0;
        sexpansions = 0;
        sfaction = 0;
        sbonus = 0;
        return 0;
    }
    sbase = e->second.cur_level * 5;
    sexpansions = expansions.size() * 2;

    //How could we ever starve?
    //More than 5 farms at recruiting base
    int farm = 0;
    for( const point &dir : directions ) {
        if( has_provides( "farming", dir ) ) {
            farm++;
        }
    }
    sfaction = std::min( fac()->food_supply.kcal() / 10000, 10 );
    sfaction += std::min( camp_discipline() / 10, 5 );
    sfaction += std::min( camp_morale() / 10, 5 );

    //Secret or Hidden Bonus
    //Please avoid openly discussing so that there is some mystery to the system
    sbonus = 0;
    if( farm >= 5 ) {
        sbonus += 10;
    }
    //More machine than man
    //Bionics count > 10, respect > 75
    if( get_player_character().get_bionics().size() > 10 && camp_discipline() > 75 ) {
        sbonus += 10;
    }
    //Survival of the fittest
    if( g->get_kill_tracker().npc_kill_count() > 10 ) {
        sbonus += 10;
    }
    return sbase + sexpansions + sfaction + sbonus;
}
int basecamp::recruit_evaluation() const
{
    int sbase;
    int sexpansions;
    int sfaction;
    int sbonus;
    return recruit_evaluation( sbase, sexpansions, sfaction, sbonus );
}

std::string basecamp::recruit_description( int npc_count ) const
{
    int sbase;
    int sexpansions;
    int sfaction;
    int sbonus;
    int total = recruit_evaluation( sbase, sexpansions, sfaction, sbonus );
    std::string desc = string_format( _( "Notes:\n"
                                         "Recruiting additional followers is very dangerous and "
                                         "expensive.  The outcome is heavily dependent on the "
                                         "skill of the companion you send and the appeal of "
                                         "your base.\n\n"
                                         "Skill used: social\n"
                                         "Difficulty: 2\n"
                                         "Base Score:                   +%3d%%\n"
                                         "> Expansion Bonus:            +%3d%%\n"
                                         "> Faction Bonus:              +%3d%%\n"
                                         "> Special Bonus:              +%3d%%\n\n"
                                         "Total: Skill                  +%3d%%\n\n"
                                         "Risk: High\n"
                                         "Time: 4 Days\n"
                                         "Positions: %d/1\n" ), sbase, sexpansions, sfaction,
                                      sbonus, total, npc_count );
    return desc;
}

std::string basecamp::gathering_description()
{
    item_group_id itemlist = Item_spawn_data_forest;
    std::string output;

    // Functions like the debug item group tester but only rolls 6 times so the player
    // doesn't have perfect knowledge
    std::map<std::string, int> itemnames;
    for( size_t a = 0; a < 6; a++ ) {
        const std::vector<item> items = item_group::items_from( itemlist, calendar::turn );
        for( const item &it : items ) {
            itemnames[it.display_name()]++;
        }
    }
    // Invert the map to get sorting!
    std::multimap<int, std::string> itemnames2;
    for( const auto &e : itemnames ) {
        itemnames2.insert( std::pair<int, std::string>( e.second, e.first ) );
    }
    for( const auto &e : itemnames2 ) {
        str_append( output, "> ", e.second, "\n" );
    }
    return output;
}

std::string basecamp::farm_description( const tripoint_abs_omt &farm_pos, size_t &plots_count,
                                        farm_ops operation )
{
    std::pair<size_t, std::string> farm_data = farm_action( farm_pos, operation );
    std::string entry;
    plots_count = farm_data.first;
    switch( operation ) {
        case farm_ops::harvest:
            entry += _( "Harvestable: " ) + std::to_string( plots_count ) + "\n" + farm_data.second;
            break;
        case farm_ops::plant:
            entry += _( "Ready for Planting: " ) + std::to_string( plots_count ) + "\n";
            break;
        case farm_ops::plow:
            entry += _( "Needs Plowing: " ) + std::to_string( plots_count ) + "\n";
            break;
        default:
            debugmsg( "Farm operations called with no operation" );
            break;
    }
    return entry;
}

// food supply

int basecamp::camp_food_supply_days( float exertion_level ) const
{
    return fac()->food_supply.kcal() / time_to_food( 24_hours, exertion_level );
}

nutrients basecamp::camp_food_supply( nutrients &change )
{
    nutrients consumed;
    if( change.calories < 0 && change.vitamins().empty() && fac()->food_supply.calories > 0 ) {
        // We've been passed a raw kcal value, we should also consume a proportional amount of vitamins
        // Kcals are used as a proxy to consume vitamins.
        // e.g. if you have a larder with 10k kcal, 100 vitamin A, 200 vitamin B then consuming 1000 kcal will
        // consume 10 vitamin A and *20* vitamin B. In other words, we assume the vitamins are uniformly distributed with the kcals
        // This isn't a perfect assumption but it's a necessary one to abstract away the food items themselves
        double percent_consumed = std::abs( static_cast<double>( change.calories ) ) /
                                  fac()->food_supply.calories;
        consumed = fac()->food_supply;
        if( std::abs( change.calories ) > fac()->food_supply.calories ) {
            //Whoops, we don't have enough food. Empty the larder! No crumb shall go un-eaten!
            fac()->food_supply += change;
            faction *yours = get_player_character().get_faction();
            if( fac()->id == yours->id ) {
                yours->likes_u += fac()->food_supply.kcal() / 1250;
                yours->respects_u += fac()->food_supply.kcal() / 625;
                yours->trusts_u += fac()->food_supply.kcal() / 625;
            }
            fac()->food_supply *= 0;
            return consumed;
        }
        consumed *= percent_consumed;
        // Subtraction since we use the absolute value of change's calories to get the percent
        fac()->food_supply -= consumed;
        return consumed;
    }
    fac()->food_supply += change;
    consumed = change;
    return consumed;
}

nutrients basecamp::camp_food_supply( int change )
{
    nutrients added;
    // Kcal to calories
    added.calories = ( change * 1000 );
    return camp_food_supply( added );
}

nutrients basecamp::camp_food_supply( time_duration work, float exertion_level )
{
    return camp_food_supply( -time_to_food( work, exertion_level ) );
}

void basecamp::feed_workers( const std::vector<std::reference_wrapper <Character>> &workers,
                             nutrients food, bool is_player_meal )
{
    const int num_workers = workers.size();
    if( num_workers == 0 ) {
        debugmsg( "feed_workers called without any workers to feed!" );
        return;
    }
    if( !is_player_meal && get_option<bool>( "NO_NPC_FOOD" ) ) {
        return;
    }

    // Split the food into equal sized portions.
    food /= num_workers;
    for( const auto &worker_reference : workers ) {
        Character &worker = worker_reference.get();
        item food_item = make_fake_food( food );
        // Handle allergies and other stuff
        bool query_player = !worker.is_npc();
        const ret_val<edible_rating> rating = worker.will_eat( food_item, query_player );
        switch( rating.value() ) {
            case EDIBLE:
                // I'd like to use consume_activity_actor here, but our little trick with make_fake_food() requires that the
                // item be consumed immediately.
                worker.consume( food_item );
                break;
            case TOO_FULL:
                worker.add_msg_player_or_npc( m_neutral,
                                              _( "You are too full to eat right now, and put the meal back into storage." ),
                                              _( "<npcname> is too full to eat right now, and puts the meal back into storage." ) );
                camp_food_supply( food );
                break;
            case INEDIBLE:
            case INEDIBLE_MUTATION:
                debugmsg( "Always-edible food somehow inedible, please report this error." );
                camp_food_supply( food );
                break;
            case ALLERGY:
                worker.add_msg_if_npc( m_bad,
                                       _( "%s takes one look at the food and declines, explaining they're allergic." ),
                                       worker.get_name() );
                camp_food_supply( food );
                break;
            case ALLERGY_WEAK:
                worker.add_msg_if_npc( m_bad,
                                       _( "%s takes a bite but spits it out.  It seems something in the food disagrees with them." ),
                                       worker.get_name() );
                camp_food_supply( food );
                break;
            case CANNIBALISM:
                worker.add_msg_if_npc( m_bad,
                                       _( "%s thanks you for the meal, but when they see what's in the meal their attitude suddenly changes!" ),
                                       worker.get_name() );
                if( worker.is_npc() ) {
                    worker.as_npc()->mutiny();
                }
                // Food specifically does not go back in the larder.
                break;
            case PARASITES:
            // None of these should ever happen.
            case ROTTEN:
            case NAUSEA:
            case NO_TOOL:
                break;
        }
    }
}

void basecamp::feed_workers( Character &worker, nutrients food, bool is_player_meal )
{
    std::vector<std::reference_wrapper <Character>> work_party;
    work_party.emplace_back( worker );
    feed_workers( work_party, std::move( food ), is_player_meal );
}

int basecamp::time_to_food( time_duration work, float exertion_level ) const
{
    const int days = to_hours<int>( work ) / 24;
    const int work_time = days * work_day_hours + to_hours<int>( work ) - days * 24;

    return base_metabolic_rate * ( work_time * exertion_level + days * work_day_rest_hours * NO_EXERCISE
                                   + days * work_day_idle_hours * SLEEP_EXERCISE ) / 24;
}

item basecamp::make_fake_food( const nutrients &to_use ) const
{
    // This is dumb, but effective.
    std::string food_id = "camp_meal_small";
    if( to_use.kcal() > 3000 ) {
        food_id = "camp_meal_large";
    } else if( to_use.kcal() > 1000 ) {
        food_id = "camp_meal_medium";
    }
    item food_item( food_id );
    // Set the default nutritional of the item.
    // This doesn't persist through save/load, but that's ok, we will be eating it immediately.
    food_item.get_comestible()->default_nutrition = to_use;
    return food_item;
}

static const npc &getAverageJoe()
{
    static npc averageJoe;
    return averageJoe;
}

// mission support
bool basecamp::distribute_food()
{
    if( !validate_sort_points() ) {
        popup( _( "You do not have a camp food zone.  Aborting…" ) );
        return false;
    }

    map &here = get_map();
    zone_manager &mgr = zone_manager::get_manager();
    if( here.check_vehicle_zones( here.get_abs_sub().z() ) ) {
        mgr.cache_vzones();
    }
    const tripoint_abs_ms &abspos = get_dumping_spot();
    const std::unordered_set<tripoint_abs_ms> &z_food =
        mgr.get_near( zone_type_CAMP_FOOD, abspos, 60 );

    double quick_rot = 0.6 + ( has_provides( "pantry" ) ? 0.1 : 0 );
    double slow_rot = 0.8 + ( has_provides( "pantry" ) ? 0.05 : 0 );
    nutrients nutrients_to_add;

    const auto rot_multip = [&]( const item & it, item * const container ) {
        if( !it.goes_bad() ) {
            return 1.;
        }
        float spoil_mod = 1.0f;
        if( container ) {
            if( item_pocket *const pocket = container->contained_where( it ) ) {
                spoil_mod = pocket->spoil_multiplier();
            }
        }
        // Container seals and prevents any spoilage.
        if( spoil_mod == 0 ) {
            return 1.;
        }
        // @TODO: this does not handle fridges or things like root cellar, but maybe it shouldn't.
        const time_duration rots_in = ( it.get_shelf_life() - it.get_rot() ) / spoil_mod;
        if( rots_in >= 5_days ) {
            return 1.;
        } else if( rots_in >= 2_days ) {
            return slow_rot;
        } else {
            return quick_rot;
        }
    };
    const auto consume_non_recursive = [&]( item & it, item * const container ) {
        if( !it.is_comestible() ) {
            return false;
        }
        // Always reject in-progress craft item
        if( it.is_craft() ) {
            return false;
        }
        // Stuff like butchery refuse and other disgusting stuff
        if( it.get_comestible_fun() < -6 ) {
            return false;
        }
        if( it.has_flag( flag_INEDIBLE ) ) {
            return false;
        }
        if( it.rotten() ) {
            return false;
        }
        nutrients from_it = getAverageJoe().compute_effective_nutrients( it ) * it.count();
        // Do this multiplication separately to make sure we're using the *= operator with double argument..
        from_it *= rot_multip( it, container );
        nutrients_to_add += from_it;
        if( from_it.kcal() <= 0 ) {
            // can happen if calories is low and rot is high.
            return false;
        }
        return true;
    };

    // Returns whether the item should be removed from the map.
    const auto consume = [&]( item & it, item * const container ) {
        if( it.is_food_container() ) {
            std::vector<item *> to_remove;
            it.visit_items( [&]( item * content, item * parent ) {
                if( consume_non_recursive( *content, parent ) ) {
                    to_remove.push_back( content );
                    return VisitResponse::SKIP;
                }
                return VisitResponse::NEXT;
            } );
            if( to_remove.empty() ) {
                return false;
            }
            for( item *const food : to_remove ) {
                it.remove_item( *food );
            }
            it.on_contents_changed();
            return false;
        }
        return consume_non_recursive( it, container );
    };
    for( const tripoint_abs_ms &p_food_stock_abs : z_food ) {
        // @FIXME: this will not handle zones in vehicle
        const tripoint p_food_stock = here.getlocal( p_food_stock_abs );
        map_stack items = here.i_at( p_food_stock );
        for( auto iter = items.begin(); iter != items.end(); ) {
            if( consume( *iter, nullptr ) ) {
                iter = items.erase( iter );
            } else {
                ++iter;
            }
        }
    }

    if( nutrients_to_add.kcal() <= 0 ) {
        popup( _( "No suitable items are located at the drop points…" ) );
        return false;
    }

    popup( _( "You distribute %d kcal worth of food to your companions." ), nutrients_to_add.kcal() );
    camp_food_supply( nutrients_to_add );
    return true;
}

std::string basecamp::name_display_of( const mission_id &miss_id )
{
    const std::string dir_abbr = base_camps::all_directions.at(
                                     miss_id.dir.value() ).bracket_abbr.translated();
    std::vector<basecamp_upgrade> upgrades;
    std::vector<std::string> pos_names;

    switch( miss_id.id ) {
        case No_Mission:
        case Scavenging_Patrol_Job:
        case Scavenging_Raid_Job:
        case Menial_Job:
        case Carpentry_Job:
        case Forage_Job:
        case Caravan_Commune_Center_Job:

        //  Faction camp tasks
        case Camp_Distribute_Food:
        case Camp_Determine_Leadership:
        case Camp_Have_Meal:
        case Camp_Hide_Mission:
        case Camp_Reveal_Mission:
        case Camp_Assign_Jobs:
        case Camp_Assign_Workers:
        case Camp_Abandon:
        case Camp_Emergency_Recall:
        case Camp_Gather_Materials:
        case Camp_Collect_Firewood:
        case Camp_Menial:
        case Camp_Survey_Field:
        case Camp_Survey_Expansion:
        case Camp_Cut_Logs:
        case Camp_Clearcut:
        case Camp_Setup_Hide_Site:
        case Camp_Relay_Hide_Site:
        case Camp_Foraging:
        case Camp_Trapping:
        case Camp_Hunting:
        case Camp_OM_Fortifications:
        case Camp_Recruiting:
        case Camp_Scouting:
        case Camp_Combat_Patrol:
        case Camp_Chop_Shop:
        case Camp_Plow:
        case Camp_Plant:
        case Camp_Harvest:
            return mission_ui_activity_of( miss_id );

        case Camp_Upgrade: {
            upgrades = available_upgrades( miss_id.dir.value() );

            auto upgrade_it = std::find_if(
                                  upgrades.begin(), upgrades.end(),
            [&]( const basecamp_upgrade & upgrade ) {
                return upgrade.bldg == miss_id.parameters;
            } );
            if( upgrade_it == upgrades.end() ) {
                return mission_ui_activity_of( miss_id ) + _( "<No longer valid construction>" );
            }
            std::string result = mission_ui_activity_of( miss_id ) + upgrade_it->name;
            const recipe &rec = *recipe_id( upgrade_it->bldg );
            for( const std::pair<const std::string, cata_variant> &arg : miss_id.mapgen_args.map ) {
                result +=
                    string_format(
                        " (%s)", rec.blueprint_parameter_ui_string( arg.first, arg.second ) );
            }
            return result;
        }
        case Camp_Crafting: {
            const std::string dir_id = base_camps::all_directions.at( miss_id.dir.value() ).id;
            const std::string dir_abbr = base_camps::all_directions.at(
                                             miss_id.dir.value() ).bracket_abbr.translated();

            const std::map<recipe_id, translation> &recipes = recipe_deck( miss_id.dir.value() );
            const auto it = recipes.find( recipe_id( miss_id.parameters ) );
            if( it != recipes.end() ) {
                return dir_abbr + it->second;
            } else {
                return dir_abbr + _( " <Unsupported recipe>" );
            }
        }
        default:
            return "";
    }
}

void basecamp::handle_reveal_mission( const point &dir )
{
    if( hidden_missions.empty() ) { //  Should never happen
        return;
    }
    const base_camps::direction_data &base_data = base_camps::all_directions.at( dir );

    while( true ) {
        std::vector<std::string> pos_names;
        int choice = 0;
        pos_names.reserve( hidden_missions[size_t( base_data.tab_order )].size() );

        for( ui_mission_id &id : hidden_missions[size_t( base_data.tab_order )] ) {
            pos_names.push_back( name_display_of( id.id ) );
        }

        choice = uilist( _( "Select mission(s) to reveal, escape when done" ), pos_names );

        if( choice < 0 || static_cast<size_t>( choice ) >= pos_names.size() ) {
            popup( _( "You're done for now…" ) );
            return;
        }

        hidden_missions[size_t( base_data.tab_order )].erase( hidden_missions[size_t(
                    base_data.tab_order )].begin() + choice );
    }
}

void basecamp::handle_hide_mission( const point &dir )
{
    const base_camps::direction_data &base_data = base_camps::all_directions.at( dir );
    const size_t previously_hidden_count = hidden_missions[size_t( base_data.tab_order )].size();

    while( true ) {
        std::vector<std::string> pos_names;
        std::vector<ui_mission_id> reference;
        int choice = 0;
        pos_names.reserve( hidden_missions[size_t( base_data.tab_order )].size() );
        reference.reserve( hidden_missions[size_t( base_data.tab_order )].size() );

        for( ui_mission_id &miss_id : temp_ui_mission_keys[size_t( base_data.tab_order )] ) {
            if( !miss_id.ret &&
                miss_id.id.id != Camp_Reveal_Mission ) {

                // Filter out the onces we're hiding in this loop, as temp_ui_mission_keys isn't refreshed
                bool hidden = false;
                for( size_t i = previously_hidden_count; i < hidden_missions[size_t( base_data.tab_order )].size();
                     i++ ) {
                    if( is_equal( hidden_missions[size_t( base_data.tab_order )].at( i ), miss_id ) ) {
                        hidden = true;
                        break;
                    }
                }
                if( !hidden ) {
                    pos_names.push_back( name_display_of( miss_id.id ) );
                    reference.push_back( miss_id );
                }
            }
        }

        choice = uilist( _( "Select mission(s) to hide, escape when done" ), pos_names );

        if( choice < 0 || static_cast<size_t>( choice ) >= pos_names.size() ) {
            popup( _( "You're done for now…" ) );
            return;
        }

        hidden_missions[size_t( base_data.tab_order )].push_back( reference[choice] );
    }
}

// morale
int basecamp::camp_discipline( int change ) const
{
    fac()->respects_u += change;
    return fac()->respects_u;
}

int basecamp::camp_morale( int change ) const
{
    fac()->likes_u += change;
    return fac()->likes_u;
}

void basecamp::place_results( const item &result )
{
    map &target_bay = get_camp_map();
    form_storage_zones( target_bay, target_bay.getglobal( target_bay.getlocal( bb_pos ) ) );
    tripoint new_spot = target_bay.getlocal( get_dumping_spot() );
    // Special handling for liquids
    // find any storage-zoned LIQUIDCONT we can dump them in, set that as the item's destination instead
    if( result.made_of( phase_id::LIQUID ) ) {
        for( tripoint_abs_ms potential_spot : get_liquid_dumping_spot() ) {
            // No items at a potential spot? Set the destination there and stop checking.
            // We could check if the item at the tile are the same as the item we're placing, but liquids of the same typeid
            // don't always mix depending on their components...
            if( target_bay.i_at( target_bay.getlocal( potential_spot ) ).empty() ) {
                new_spot = target_bay.getlocal( potential_spot );
                break;
            }
            // We've processed the last spot and haven't found anywhere to put it, we'll end up using dumping_spot.
            // Throw a warning to let players know what's going on. Unfortunately we can't back out of finishing the mission this deep in the process.
            if( potential_spot == get_liquid_dumping_spot().back() ) {
                popup( _( "No eligible locations found to place resulting liquids, placing them at random.\n\nEligible locations must be a terrain OR furniture (not item) that can contain liquid, and does not already have any items on its tile." ) );
            }
        }
    }
    target_bay.add_item_or_charges( new_spot, result, true );
    apply_camp_ownership( target_bay, new_spot, 10 );
    target_bay.save();
}

void apply_camp_ownership( map &here, const tripoint &camp_pos, int radius )
{
    for( const tripoint &p : here.points_in_rectangle( camp_pos + point( -radius, -radius ),
            camp_pos + point( radius, radius ) ) ) {
        map_stack items = here.i_at( p.xy() );
        for( item &elem : items ) {
            elem.set_owner( get_player_character() );
        }
    }
}

// combat and danger
// this entire system is stupid
bool survive_random_encounter( npc &comp, std::string &situation, int favor, int threat )
{
    popup( _( "While %s, a silent specter approaches %s…" ), situation, comp.get_name() );
    float skill_1 = comp.get_skill_level( skill_survival );
    float skill_2 = comp.get_skill_level( skill_speech );
    if( skill_1 + favor > rng( 0, 10 ) ) {
        popup( _( "%s notices the antlered horror and slips away before it gets too close." ),
               comp.get_name() );
        talk_function::companion_skill_trainer( comp, "gathering", 10_minutes, 10 - favor );
    } else if( skill_2 + favor > rng( 0, 10 ) ) {
        popup( _( "Another survivor approaches %s asking for directions." ), comp.get_name() );
        popup( _( "Fearful that he may be an agent of some hostile faction, "
                  "%s doesn't mention the camp." ), comp.get_name() );
        popup( _( "The two part on friendly terms and the survivor isn't seen again." ) );
        talk_function::companion_skill_trainer( comp, skill_recruiting, 10_minutes, 10 - favor );
    } else {
        popup( _( "%s didn't detect the ambush until it was too late!" ), comp.get_name() );
        float skill = comp.get_skill_level( skill_melee ) +
                      0.5 * comp.get_skill_level( skill_survival ) +
                      comp.get_skill_level( skill_bashing ) +
                      comp.get_skill_level( skill_cutting ) +
                      comp.get_skill_level( skill_stabbing ) +
                      comp.get_skill_level( skill_unarmed ) + comp.get_skill_level( skill_dodge );
        int monsters = rng( 0, threat );
        if( skill * rng( 8, 12 ) > ( monsters * rng( 8, 12 ) ) ) {
            if( one_in( 2 ) ) {
                popup( _( "The bull moose charged %s from the tree line…" ), comp.get_name() );
                popup( _( "Despite being caught off guard %s was able to run away until the "
                          "moose gave up pursuit." ), comp.get_name() );
            } else {
                popup( _( "The jabberwock grabbed %s by the arm from behind and "
                          "began to scream." ), comp.get_name() );
                popup( _( "Terrified, %s spun around and delivered a massive kick "
                          "to the creature's torso…" ), comp.get_name() );
                popup( _( "Collapsing into a pile of gore, %s walked away unscathed…" ),
                       comp.get_name() );
                popup( _( "(Sounds like bullshit, you wonder what really happened.)" ) );
            }
            talk_function::companion_skill_trainer( comp, skill_combat, 10_minutes, 10 - favor );
        } else {
            if( one_in( 2 ) ) {
                popup( _( "%s turned to find the hideous black eyes of a giant wasp "
                          "staring back from only a few feet away…" ), comp.get_name() );
                popup( _( "The screams were terrifying, there was nothing anyone could do." ) );
            } else {
                popup( _( "Pieces of %s were found strewn across a few bushes." ), comp.get_name() );
                popup( _( "(You wonder if your companions are fit to work on their own…)" ) );
            }
            overmap_buffer.remove_npc( comp.getID() );
            return false;
        }
    }
    return true;
}<|MERGE_RESOLUTION|>--- conflicted
+++ resolved
@@ -5036,14 +5036,8 @@
                        const drop_locations &itms_rem )
 {
     tinymap target_bay;
-
-<<<<<<< HEAD
-    target_bay.load( project_to<coords::sm>( omt_tgt ), false );
+    target_bay.load( omt_tgt, false );
     target_bay.ter_set( relay_site_stash, ter_t_improvised_shelter );
-=======
-    target_bay.load( omt_tgt, false );
-    target_bay.ter_set( relay_site_stash, t_improvised_shelter );
->>>>>>> d2b51fdc
     for( drop_location it : itms_rem ) {
         item *i = it.first.get_item();
         item split_item;
