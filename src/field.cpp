--- conflicted
+++ resolved
@@ -477,2095 +477,6 @@
     return fd_null;
 }
 
-<<<<<<< HEAD
-void map::create_burnproducts( const tripoint &p, const item &fuel, const units::mass &burned_mass )
-{
-    std::vector<material_id> all_mats = fuel.made_of();
-    if( all_mats.empty() ) {
-        return;
-    }
-    //Items that are multiple materials are assumed to be equal parts each.
-    units::mass by_weight = burned_mass / all_mats.size();
-    for( auto &mat : all_mats ) {
-        for( auto &bp : mat->burn_products() ) {
-            itype_id id = bp.first;
-            // Spawning the same item as the one that was just burned is pointless
-            // and leads to infinite recursion.
-            if( fuel.typeId() == id ) {
-                continue;
-            }
-            float eff = bp.second;
-            int n = floor( eff * ( by_weight / item::find_type( id )->weight ) );
-
-            if( n <= 0 ) {
-                continue;
-            }
-            spawn_item( p, id, n, 1, calendar::turn );
-        }
-    }
-}
-
-bool map::process_fields()
-{
-    bool dirty_transparency_cache = false;
-    const int minz = zlevels ? -OVERMAP_DEPTH : abs_sub.z;
-    const int maxz = zlevels ? OVERMAP_HEIGHT : abs_sub.z;
-    for( int z = minz; z <= maxz; z++ ) {
-        bool zlev_dirty = false;
-        for( int x = 0; x < my_MAPSIZE; x++ ) {
-            for( int y = 0; y < my_MAPSIZE; y++ ) {
-                submap *const current_submap = get_submap_at_grid( { x, y, z } );
-                if( current_submap->field_count > 0 ) {
-                    const bool cur_dirty = process_fields_in_submap( current_submap, x, y, z );
-                    zlev_dirty |= cur_dirty;
-                }
-            }
-        }
-
-        if( zlev_dirty ) {
-            // For now, just always dirty the transparency cache
-            // when a field might possibly be changed.
-            // TODO: check if there are any fields(mostly fire)
-            //       that frequently change, if so set the dirty
-            //       flag, otherwise only set the dirty flag if
-            //       something actually changed
-            set_transparency_cache_dirty( z );
-            dirty_transparency_cache = true;
-        }
-    }
-
-    return dirty_transparency_cache;
-}
-
-bool ter_furn_has_flag( const ter_t &ter, const furn_t &furn, const ter_bitflags flag )
-{
-    return ter.has_flag( flag ) || furn.has_flag( flag );
-}
-
-static int ter_furn_movecost( const ter_t &ter, const furn_t &furn )
-{
-    if( ter.movecost == 0 ) {
-        return 0;
-    }
-
-    if( furn.movecost < 0 ) {
-        return 0;
-    }
-
-    return ter.movecost + furn.movecost;
-}
-
-static const std::array<tripoint, 8> eight_horizontal_neighbors = { {
-        { -1, -1, 0 },
-        {  0, -1, 0 },
-        { +1, -1, 0 },
-        { -1,  0, 0 },
-        { +1,  0, 0 },
-        { -1, +1, 0 },
-        {  0, +1, 0 },
-        { +1, +1, 0 },
-    }
-};
-
-/*
-Function: process_fields_in_submap
-Iterates over every field on every tile of the given submap given as parameter.
-This is the general update function for field effects. This should only be called once per game turn.
-If you need to insert a new field behavior per unit time add a case statement in the switch below.
-*/
-bool map::process_fields_in_submap( submap *const current_submap,
-                                    const int submap_x, const int submap_y, const int submap_z )
-{
-    const auto get_neighbors = [this]( const tripoint & pt ) {
-        // Wrapper to allow skipping bound checks except at the edges of the map
-        const auto maptile_has_bounds = [this]( const tripoint & pt, const bool bounds_checked ) {
-            if( bounds_checked ) {
-                // We know that the point is in bounds
-                return maptile_at_internal( pt );
-            }
-
-            return maptile_at( pt );
-        };
-
-        // Find out which edges are in the bubble
-        // Where possible, do just one bounds check for all the neighbors
-        const bool west = pt.x > 0;
-        const bool north = pt.y > 0;
-        const bool east = pt.x < SEEX * my_MAPSIZE - 1;
-        const bool south = pt.y < SEEY * my_MAPSIZE - 1;
-        return std::array< maptile, 8 > { {
-                maptile_has_bounds( pt + eight_horizontal_neighbors[0], west &&north ),
-                maptile_has_bounds( pt + eight_horizontal_neighbors[1], north ),
-                maptile_has_bounds( pt + eight_horizontal_neighbors[2], east &&north ),
-                maptile_has_bounds( pt + eight_horizontal_neighbors[3], west ),
-                maptile_has_bounds( pt + eight_horizontal_neighbors[4], east ),
-                maptile_has_bounds( pt + eight_horizontal_neighbors[5], west &&south ),
-                maptile_has_bounds( pt + eight_horizontal_neighbors[6], south ),
-                maptile_has_bounds( pt + eight_horizontal_neighbors[7], east &&south ),
-            }
-        };
-    };
-
-    const auto spread_gas = [this, &get_neighbors](
-                                field_entry & cur, const tripoint & p, field_id curtype,
-    int percent_spread, const time_duration & outdoor_age_speedup ) {
-        const oter_id &cur_om_ter = overmap_buffer.ter( ms_to_omt_copy( g->m.getabs( p ) ) );
-        bool sheltered = g->is_sheltered( p );
-        int winddirection = g->weather.winddirection;
-        int windpower = get_local_windpower( g->weather.windspeed, cur_om_ter, p, winddirection,
-                                             sheltered );
-        // Reset nearby scents to zero
-        for( const tripoint &tmp : points_in_radius( p, 1 ) ) {
-            g->scent.set( tmp, 0 );
-        }
-
-        const int current_density = cur.getFieldDensity();
-        const time_duration current_age = cur.getFieldAge();
-        // Dissipate faster outdoors.
-        if( is_outside( p ) ) {
-            cur.setFieldAge( current_age + outdoor_age_speedup );
-        }
-
-        // Bail out if we don't meet the spread chance or required density.
-        if( current_density <= 1 || rng( 1, ( 100 - windpower ) ) > percent_spread ) {
-            return;
-        }
-
-        const auto can_spread_to = [&]( const maptile & dst, field_id curtype ) {
-            const field_entry *tmpfld = dst.get_field().findField( curtype );
-            const auto &ter = dst.get_ter_t();
-            const auto &frn = dst.get_furn_t();
-            // Candidates are existing weaker fields or navigable/flagged tiles with no field.
-            return ( ter_furn_movecost( ter, frn ) > 0 || ter_furn_has_flag( ter, frn, TFLAG_PERMEABLE ) ) &&
-                   ( tmpfld == nullptr || tmpfld->getFieldDensity() < cur.getFieldDensity() );
-        };
-
-        const auto spread_to = [&]( maptile & dst ) {
-            field_entry *candidate_field = dst.find_field( curtype );
-            // Nearby gas grows thicker, and ages are shared.
-            const time_duration age_fraction = current_age / current_density ;
-            if( candidate_field != nullptr ) {
-                candidate_field->setFieldDensity( candidate_field->getFieldDensity() + 1 );
-                cur.setFieldDensity( current_density - 1 );
-                candidate_field->setFieldAge( candidate_field->getFieldAge() + age_fraction );
-                cur.setFieldAge( current_age - age_fraction );
-                // Or, just create a new field.
-            } else if( dst.add_field( curtype, 1, 0_turns ) ) {
-                dst.find_field( curtype )->setFieldAge( age_fraction );
-                cur.setFieldDensity( current_density - 1 );
-                cur.setFieldAge( current_age - age_fraction );
-            }
-        };
-
-        // First check if we can fall
-        // TODO: Make fall and rise chances parameters to enable heavy/light gas
-        if( zlevels && p.z > -OVERMAP_DEPTH ) {
-            tripoint down{p.x, p.y, p.z - 1};
-            maptile down_tile = maptile_at_internal( down );
-            if( can_spread_to( down_tile, curtype ) && valid_move( p, down, true, true ) ) {
-                spread_to( down_tile );
-                return;
-            }
-        }
-
-        auto neighs = get_neighbors( p );
-        size_t end_it = static_cast<size_t>( rng( 0, neighs.size() - 1 ) );
-        std::vector<size_t> spread;
-        std::vector<maptile> neighbour_vec;
-        // Then, spread to a nearby point.
-        // If not possible (or randomly), try to spread up
-        // Wind direction will block the field spreading into the wind.
-        spread.reserve( 8 );
-        // Start at end_it + 1, then wrap around until all elements have been processed.
-        for( size_t i = ( end_it + 1 ) % neighs.size(), count = 0 ;
-             count != neighs.size();
-             i = ( i + 1 ) % neighs.size(), count++ ) {
-            const auto &neigh = neighs[i];
-            if( can_spread_to( neigh, curtype ) ) {
-                spread.push_back( i );
-            }
-        }
-        auto maptiles = get_wind_blockers( winddirection, p );
-        maptile remove_tile = std::get<0>( maptiles );
-        maptile remove_tile2 = std::get<1>( maptiles );
-        maptile remove_tile3 = std::get<2>( maptiles );
-        // three map tiles that are facing th wind direction.
-        if( !zlevels || one_in( spread.size() ) ) {
-            // Construct the destination from offset and p
-            if( g->is_sheltered( p ) || windpower < 5 ) {
-                spread_to( neighs[ random_entry( spread ) ] );
-            } else {
-                end_it = static_cast<size_t>( rng( 0, neighs.size() - 1 ) );
-                // Start at end_it + 1, then wrap around until all elements have been processed.
-                for( size_t i = ( end_it + 1 ) % neighs.size(), count = 0 ;
-                     count != neighs.size();
-                     i = ( i + 1 ) % neighs.size(), count++ ) {
-                    const auto &neigh = neighs[i];
-                    if( ( neigh.x != remove_tile.x && neigh.y != remove_tile.y ) ||
-                        ( neigh.x != remove_tile2.x && neigh.y != remove_tile2.y ) ||
-                        ( neigh.x != remove_tile3.x && neigh.y != remove_tile3.y ) ) {
-                        neighbour_vec.push_back( neigh );
-                    } else if( x_in_y( 1, std::max( 2, windpower ) ) ) {
-                        neighbour_vec.push_back( neigh );
-                    }
-                }
-                if( !neighbour_vec.empty() ) {
-                    spread_to( neighbour_vec[rng( 0, neighbour_vec.size() - 1 )] );
-                }
-            }
-        } else if( zlevels && p.z < OVERMAP_HEIGHT ) {
-            tripoint up{p.x, p.y, p.z + 1};
-            maptile up_tile = maptile_at_internal( up );
-            if( can_spread_to( up_tile, curtype ) && valid_move( p, up, true, true ) ) {
-                spread_to( up_tile );
-            }
-        }
-    };
-    /*
-    Function: create_hot_air
-    Helper function that encapsulates the logic involved in creating hot air.
-    */
-    const auto create_hot_air = [this]( const tripoint & p, int density ) {
-        field_id hot_air;
-        switch( density ) {
-            case 1:
-                hot_air = fd_hot_air1;
-                break;
-            case 2:
-                hot_air = fd_hot_air2;
-                break;
-            case 3:
-                hot_air = fd_hot_air3;
-                break;
-            case 4:
-                hot_air = fd_hot_air4;
-                break;
-            default:
-                debugmsg( "Tried to spread hot air with density %d", density );
-                return;
-        }
-
-        for( int counter = 0; counter < 5; counter++ ) {
-            tripoint dst( p.x + rng( -1, 1 ), p.y + rng( -1, 1 ), p.z );
-            add_field( dst, hot_air, 1 );
-        }
-    };
-
-    // This should be true only when the field changes transparency
-    // More correctly: not just when the field is opaque, but when it changes state
-    // to a more/less transparent one, or creates a non-transparent field nearby
-    bool dirty_transparency_cache = false;
-    //Holds m.field_at(x,y).findField(fd_some_field) type returns.
-    // Just to avoid typing that long string for a temp value.
-    field_entry *tmpfld = nullptr;
-
-    tripoint thep;
-    thep.z = submap_z;
-
-    // Initialize the map tile wrapper
-    maptile map_tile( current_submap, 0, 0 );
-    size_t &locx = map_tile.x;
-    size_t &locy = map_tile.y;
-    //Loop through all tiles in this submap indicated by current_submap
-    for( locx = 0; locx < SEEX; locx++ ) {
-        for( locy = 0; locy < SEEY; locy++ ) {
-            // This is a translation from local coordinates to submap coordinates.
-            // All submaps are in one long 1d array.
-            thep.x = locx + submap_x * SEEX;
-            thep.y = locy + submap_y * SEEY;
-            // A const reference to the tripoint above, so that the code below doesn't accidentally change it
-            const tripoint &p = thep;
-            // Get a reference to the field variable from the submap;
-            // contains all the pointers to the real field effects.
-            field &curfield = current_submap->fld[locx][locy];
-            for( auto it = curfield.begin(); it != curfield.end(); ) {
-                //Iterating through all field effects in the submap's field.
-                field_entry &cur = it->second;
-                // The field might have been killed by processing a neighbor field
-                if( !cur.isAlive() ) {
-                    if( !fieldlist[cur.getFieldType()].transparent[cur.getFieldDensity() - 1] ) {
-                        dirty_transparency_cache = true;
-                    }
-                    current_submap->field_count--;
-                    curfield.removeField( it++ );
-                    continue;
-                }
-
-                //Holds cur.getFieldType() as that is what the old system used before rewrite.
-                field_id curtype = cur.getFieldType();
-                // Again, legacy support in the event someone Mods setFieldDensity to allow more values.
-                if( cur.getFieldDensity() > 3 || cur.getFieldDensity() < 1 ) {
-                    debugmsg( "Whoooooa density of %d", cur.getFieldDensity() );
-                }
-
-                // Don't process "newborn" fields. This gives the player time to run if they need to.
-                if( cur.getFieldAge() == 0_turns ) {
-                    curtype = fd_null;
-                }
-
-                int part;
-                switch( curtype ) {
-                    case fd_null:
-                    case num_fields:
-                        break;  // Do nothing, obviously.  OBVIOUSLY.
-
-                    case fd_blood:
-                    case fd_blood_veggy:
-                    case fd_blood_insect:
-                    case fd_blood_invertebrate:
-                    case fd_bile:
-                    case fd_gibs_flesh:
-                    case fd_gibs_veggy:
-                    case fd_gibs_insect:
-                    case fd_gibs_invertebrate:
-                        // Dissipate faster in water
-                        if( map_tile.get_ter_t().has_flag( TFLAG_SWIMMABLE ) ) {
-                            cur.setFieldAge( cur.getFieldAge() + 25_minutes );
-                        }
-                        break;
-
-                    case fd_acid: {
-                        const auto &ter = map_tile.get_ter_t();
-                        if( ter.has_flag( TFLAG_SWIMMABLE ) ) { // Dissipate faster in water
-                            cur.setFieldAge( cur.getFieldAge() + 2_minutes );
-                        }
-
-                        // Try to fall by a z-level
-                        if( !zlevels || p.z <= -OVERMAP_DEPTH ) {
-                            break;
-                        }
-
-                        tripoint dst{p.x, p.y, p.z - 1};
-                        if( valid_move( p, dst, true, true ) ) {
-                            maptile dst_tile = maptile_at_internal( dst );
-                            field_entry *acid_there = dst_tile.find_field( fd_acid );
-                            if( acid_there == nullptr ) {
-                                dst_tile.add_field( fd_acid, cur.getFieldDensity(), cur.getFieldAge() );
-                            } else {
-                                // Math can be a bit off,
-                                // but "boiling" falling acid can be allowed to be stronger
-                                // than acid that just lies there
-                                const int sum_density = cur.getFieldDensity() + acid_there->getFieldDensity();
-                                const int new_density = std::min( 3, sum_density );
-                                // No way to get precise elapsed time, let's always reset
-                                // Allow falling acid to last longer than regular acid to show it off
-                                const time_duration new_age = -1_minutes * ( sum_density - new_density );
-                                acid_there->setFieldDensity( new_density );
-                                acid_there->setFieldAge( new_age );
-                            }
-
-                            // Set ourselves up for removal
-                            cur.setFieldDensity( 0 );
-                        }
-
-                        // TODO: Allow spreading to the sides if age < 0 && density == 3
-                    }
-                    break;
-
-                    // Use the normal aging logic below this switch
-                    case fd_web:
-                        break;
-                    case fd_sap:
-                        break;
-                    case fd_sludge:
-                        break;
-                    case fd_slime:
-                        if( g->scent.get( p ) < cur.getFieldDensity() * 10 ) {
-                            g->scent.set( p, cur.getFieldDensity() * 10 );
-                        }
-                        break;
-                    case fd_plasma:
-                    case fd_laser:
-                        dirty_transparency_cache = true;
-                        break;
-
-                    // TODO: MATERIALS use fire resistance
-                    case fd_fire: {
-                        // Entire objects for ter/frn for flags
-                        const oter_id &cur_om_ter = overmap_buffer.ter( ms_to_omt_copy( g->m.getabs( p ) ) );
-                        bool sheltered = g->is_sheltered( p );
-                        int winddirection = g->weather.winddirection;
-                        int windpower = get_local_windpower( g->weather.windspeed, cur_om_ter, p, winddirection,
-                                                             sheltered );
-                        const auto &ter = map_tile.get_ter_t();
-                        const auto &frn = map_tile.get_furn_t();
-
-                        // We've got ter/furn cached, so let's use that
-                        const bool is_sealed = ter_furn_has_flag( ter, frn, TFLAG_SEALED ) &&
-                                               !ter_furn_has_flag( ter, frn, TFLAG_ALLOW_FIELD_EFFECT );
-                        // Smoke generation probability, consumed items count
-                        int smoke = 0;
-                        int consumed = 0;
-                        // How much time to add to the fire's life due to burned items/terrain/furniture
-                        time_duration time_added = 0_turns;
-                        // Checks if the fire can spread
-                        // If the flames are in furniture with fire_container flag like brazier or oven,
-                        // they're fully contained, so skip consuming terrain
-                        const bool can_spread = !ter_furn_has_flag( ter, frn, TFLAG_FIRE_CONTAINER );
-                        // The huge indent below should probably be somehow moved away from here
-                        // without forcing the function to use i_at( p ) for fires without items
-                        if( !is_sealed && map_tile.get_item_count() > 0 ) {
-                            auto items_here = i_at( p );
-                            std::vector<item> new_content;
-                            for( auto explosive = items_here.begin(); explosive != items_here.end(); ) {
-                                if( explosive->will_explode_in_fire() ) {
-                                    // We need to make a copy because the iterator validity is not predictable
-                                    item copy = *explosive;
-                                    explosive = items_here.erase( explosive );
-                                    if( copy.detonate( p, new_content ) ) {
-                                        // Need to restart, iterators may not be valid
-                                        explosive = items_here.begin();
-                                    }
-                                } else {
-                                    ++explosive;
-                                }
-                            }
-
-                            fire_data frd( cur.getFieldDensity(), !can_spread );
-                            // The highest # of items this fire can remove in one turn
-                            int max_consume = cur.getFieldDensity() * 2;
-
-                            for( auto fuel = items_here.begin(); fuel != items_here.end() && consumed < max_consume; ) {
-                                // `item::burn` modifies the charges in order to simulate some of them getting
-                                // destroyed by the fire, this changes the item weight, but may not actually
-                                // destroy it. We need to spawn products anyway.
-                                const units::mass old_weight = fuel->weight( false );
-                                bool destroyed = fuel->burn( frd );
-                                // If the item is considered destroyed, it may have negative charge count,
-                                // see `item::burn?. This in turn means `item::weight` returns a negative value,
-                                // which we can not use, so only call `weight` when it's still an existing item.
-                                const units::mass new_weight = destroyed ? 0_gram : fuel->weight( false );
-                                if( old_weight != new_weight ) {
-                                    create_burnproducts( p, *fuel, old_weight - new_weight );
-                                }
-
-                                if( destroyed ) {
-                                    // If we decided the item was destroyed by fire, remove it.
-                                    // But remember its contents, except for irremovable mods, if any
-                                    std::copy( fuel->contents.begin(), fuel->contents.end(),
-                                               std::back_inserter( new_content ) );
-                                    new_content.erase( std::remove_if( new_content.begin(), new_content.end(), [&]( const item & i ) {
-                                        return i.is_irremovable();
-                                    } ), new_content.end() );
-                                    fuel = items_here.erase( fuel );
-                                    consumed++;
-                                } else {
-                                    ++fuel;
-                                }
-                            }
-
-                            spawn_items( p, new_content );
-                            smoke = roll_remainder( frd.smoke_produced );
-                            time_added = 1_turns * roll_remainder( frd.fuel_produced );
-                        }
-
-                        //Get the part of the vehicle in the fire.
-                        vehicle *veh = veh_at_internal( p, part ); // _internal skips the boundary check
-                        if( veh != nullptr ) {
-                            veh->damage( part, cur.getFieldDensity() * 10, DT_HEAT, true );
-                            //Damage the vehicle in the fire.
-                        }
-                        if( can_spread ) {
-                            if( ter.has_flag( TFLAG_SWIMMABLE ) ) {
-                                // Flames die quickly on water
-                                cur.setFieldAge( cur.getFieldAge() + 4_minutes );
-                            }
-
-                            // Consume the terrain we're on
-                            if( ter_furn_has_flag( ter, frn, TFLAG_FLAMMABLE ) ) {
-                                // The fire feeds on the ground itself until max density.
-                                time_added += 1_turns * ( 5 - cur.getFieldDensity() );
-                                smoke += 2;
-                                smoke += static_cast<int>( windpower / 5 );
-                                if( cur.getFieldDensity() > 1 &&
-                                    one_in( 200 - cur.getFieldDensity() * 50 ) ) {
-                                    destroy( p, false );
-                                }
-
-                            } else if( ter_furn_has_flag( ter, frn, TFLAG_FLAMMABLE_HARD ) &&
-                                       one_in( 3 ) ) {
-                                // The fire feeds on the ground itself until max density.
-                                time_added += 1_turns * ( 4 - cur.getFieldDensity() );
-                                smoke += 2;
-                                smoke += static_cast<int>( windpower / 5 );
-                                if( cur.getFieldDensity() > 1 &&
-                                    one_in( 200 - cur.getFieldDensity() * 50 ) ) {
-                                    destroy( p, false );
-                                }
-
-                            } else if( ter.has_flag( TFLAG_FLAMMABLE_ASH ) ) {
-                                // The fire feeds on the ground itself until max density.
-                                time_added += 1_turns * ( 5 - cur.getFieldDensity() );
-                                smoke += 2;
-                                smoke += static_cast<int>( windpower / 5 );
-                                if( cur.getFieldDensity() > 1 &&
-                                    one_in( 200 - cur.getFieldDensity() * 50 ) ) {
-                                    if( p.z > 0 ) {
-                                        // we're in the air
-                                        ter_set( p, t_open_air );
-                                    } else {
-                                        ter_set( p, t_dirt );
-                                    }
-                                }
-
-                            } else if( frn.has_flag( TFLAG_FLAMMABLE_ASH ) ) {
-                                // The fire feeds on the ground itself until max density.
-                                time_added += 1_turns * ( 5 - cur.getFieldDensity() );
-                                smoke += 2;
-                                smoke += static_cast<int>( windpower / 5 );
-                                if( cur.getFieldDensity() > 1 &&
-                                    one_in( 200 - cur.getFieldDensity() * 50 ) ) {
-                                    furn_set( p, f_ash );
-                                    add_item_or_charges( p, item( "ash" ) );
-                                }
-
-                            } else if( ter.has_flag( TFLAG_NO_FLOOR ) && zlevels && p.z > -OVERMAP_DEPTH ) {
-                                // We're hanging in the air - let's fall down
-                                tripoint dst{p.x, p.y, p.z - 1};
-                                if( valid_move( p, dst, true, true ) ) {
-                                    maptile dst_tile = maptile_at_internal( dst );
-                                    field_entry *fire_there = dst_tile.find_field( fd_fire );
-                                    if( fire_there == nullptr ) {
-                                        dst_tile.add_field( fd_fire, 1, 0_turns );
-                                        cur.setFieldDensity( cur.getFieldDensity() - 1 );
-                                    } else {
-                                        // Don't fuel raging fires or they'll burn forever
-                                        // as they can produce small fires above themselves
-                                        int new_density = std::max( cur.getFieldDensity(),
-                                                                    fire_there->getFieldDensity() );
-                                        // Allow smaller fires to combine
-                                        if( new_density < 3 &&
-                                            cur.getFieldDensity() == fire_there->getFieldDensity() ) {
-                                            new_density++;
-                                        }
-                                        fire_there->setFieldDensity( new_density );
-                                        // A raging fire below us can support us for a while
-                                        // Otherwise decay and decay fast
-                                        if( new_density < 3 || one_in( 10 ) ) {
-                                            cur.setFieldDensity( cur.getFieldDensity() - 1 );
-                                        }
-                                    }
-
-                                    break;
-                                }
-                            }
-                        }
-                        // Lower age is a longer lasting fire
-                        if( time_added != 0_turns ) {
-                            cur.setFieldAge( cur.getFieldAge() - time_added );
-                        } else if( can_spread || !ter_furn_has_flag( ter, frn, TFLAG_FIRE_CONTAINER ) ) {
-                            // Nothing to burn = fire should be dying out faster
-                            // Drain more power from big fires, so that they stop raging over nothing
-                            // Except for fires on stoves and fireplaces, those are made to keep the fire alive
-                            cur.setFieldAge( cur.getFieldAge() + 10_seconds * cur.getFieldDensity() );
-                        }
-
-                        // Below we will access our nearest 8 neighbors, so let's cache them now
-                        // This should probably be done more globally, because large fires will re-do it a lot
-                        auto neighs = get_neighbors( p );
-                        // get the neighbours that are allowed due to wind direction
-                        auto maptiles = get_wind_blockers( winddirection, p );
-                        maptile remove_tile = std::get<0>( maptiles );
-                        maptile remove_tile2 = std::get<1>( maptiles );
-                        maptile remove_tile3 = std::get<2>( maptiles );
-                        std::vector<maptile> neighbour_vec;
-                        size_t end_it = static_cast<size_t>( rng( 0, neighs.size() - 1 ) );
-                        // Start at end_it + 1, then wrap around until all elements have been processed
-                        for( size_t i = ( end_it + 1 ) % neighs.size(), count = 0;
-                             count != neighs.size();
-                             i = ( i + 1 ) % neighs.size(), count++ ) {
-                            const auto &neigh = neighs[i];
-                            if( ( neigh.x != remove_tile.x && neigh.y != remove_tile.y ) ||
-                                ( neigh.x != remove_tile2.x && neigh.y != remove_tile2.y ) ||
-                                ( neigh.x != remove_tile3.x && neigh.y != remove_tile3.y ) ) {
-                                neighbour_vec.push_back( neigh );
-                            } else if( x_in_y( 1, std::max( 2, windpower ) ) ) {
-                                neighbour_vec.push_back( neigh );
-                            }
-                        }
-                        // If the flames are in a pit, it can't spread to non-pit
-                        const bool in_pit = ter.id.id() == t_pit;
-
-                        // Count adjacent fires, to optimize out needless smoke and hot air
-                        int adjacent_fires = 0;
-
-                        // If the flames are big, they contribute to adjacent flames
-                        if( can_spread ) {
-                            if( cur.getFieldDensity() > 1 && one_in( 3 ) ) {
-                                // Basically: Scan around for a spot,
-                                // if there is more fire there, make it bigger and give it some fuel.
-                                // This is how big fires spend their excess age:
-                                // making other fires bigger. Flashpoint.
-                                if( sheltered || windpower < 5 ) {
-                                    end_it = static_cast<size_t>( rng( 0, neighs.size() - 1 ) );
-                                    for( size_t i = ( end_it + 1 ) % neighs.size(), count = 0;
-                                         count != neighs.size() && cur.getFieldAge() < 0_turns;
-                                         i = ( i + 1 ) % neighs.size(), count++ ) {
-                                        maptile &dst = neighs[i];
-                                        auto dstfld = dst.find_field( fd_fire );
-                                        // If the fire exists and is weaker than ours, boost it
-                                        if( dstfld != nullptr &&
-                                            ( dstfld->getFieldDensity() <= cur.getFieldDensity() ||
-                                              dstfld->getFieldAge() > cur.getFieldAge() ) &&
-                                            ( in_pit == ( dst.get_ter() == t_pit ) ) ) {
-                                            if( dstfld->getFieldDensity() < 2 ) {
-                                                dstfld->setFieldDensity( dstfld->getFieldDensity() + 1 );
-                                            }
-
-                                            dstfld->setFieldAge( dstfld->getFieldAge() - 5_minutes );
-                                            cur.setFieldAge( cur.getFieldAge() + 5_minutes );
-                                        }
-
-                                        if( dstfld != nullptr ) {
-                                            adjacent_fires++;
-                                        }
-                                    }
-                                } else {
-                                    end_it = static_cast<size_t>( rng( 0, neighbour_vec.size() - 1 ) );
-                                    for( size_t i = ( end_it + 1 ) % neighbour_vec.size(), count = 0;
-                                         count != neighbour_vec.size() && cur.getFieldAge() < 0_turns;
-                                         i = ( i + 1 ) % neighbour_vec.size(), count++ ) {
-                                        maptile &dst = neighbour_vec[i];
-                                        auto dstfld = dst.find_field( fd_fire );
-                                        // If the fire exists and is weaker than ours, boost it
-                                        if( dstfld != nullptr &&
-                                            ( dstfld->getFieldDensity() <= cur.getFieldDensity() ||
-                                              dstfld->getFieldAge() > cur.getFieldAge() ) &&
-                                            ( in_pit == ( dst.get_ter() == t_pit ) ) ) {
-                                            if( dstfld->getFieldDensity() < 2 ) {
-                                                dstfld->setFieldDensity( dstfld->getFieldDensity() + 1 );
-                                            }
-
-                                            dstfld->setFieldAge( dstfld->getFieldAge() - 5_minutes );
-                                            cur.setFieldAge( cur.getFieldAge() + 5_minutes );
-                                        }
-
-                                        if( dstfld != nullptr ) {
-                                            adjacent_fires++;
-                                        }
-                                    }
-                                }
-                            } else if( cur.getFieldAge() < 0_turns && cur.getFieldDensity() < 3 ) {
-                                // See if we can grow into a stage 2/3 fire, for this
-                                // burning neighbors are necessary in addition to
-                                // field age < 0, or alternatively, a LOT of fuel.
-
-                                // The maximum fire density is 1 for a lone fire, 2 for at least 1 neighbor,
-                                // 3 for at least 2 neighbors.
-                                int maximum_density =  1;
-
-                                // The following logic looks a bit complex due to optimization concerns, so here are the semantics:
-                                // 1. Calculate maximum field density based on fuel, -50 minutes is 2(medium), -500 minutes is 3(raging)
-                                // 2. Calculate maximum field density based on neighbors, 3 neighbors is 2(medium), 7 or more neighbors is 3(raging)
-                                // 3. Pick the higher maximum between 1. and 2.
-                                if( cur.getFieldAge() < -500_minutes ) {
-                                    maximum_density = 3;
-                                } else {
-                                    for( auto &neigh : neighs ) {
-                                        if( neigh.get_field().findField( fd_fire ) != nullptr ) {
-                                            adjacent_fires++;
-                                        }
-                                    }
-                                    maximum_density = 1 + ( adjacent_fires >= 3 ) + ( adjacent_fires >= 7 );
-
-                                    if( maximum_density < 2 && cur.getFieldAge() < -50_minutes ) {
-                                        maximum_density = 2;
-                                    }
-                                }
-
-                                // If we consumed a lot, the flames grow higher
-                                if( cur.getFieldDensity() < maximum_density && cur.getFieldAge() < 0_turns ) {
-                                    // Fires under 0 age grow in size. Level 3 fires under 0 spread later on.
-                                    // Weaken the newly-grown fire
-                                    cur.setFieldDensity( cur.getFieldDensity() + 1 );
-                                    cur.setFieldAge( cur.getFieldAge() + 10_minutes * cur.getFieldDensity() );
-                                }
-                            }
-                        }
-                        // Consume adjacent fuel / terrain / webs to spread.
-                        // Allow raging fires (and only raging fires) to spread up
-                        // Spreading down is achieved by wrecking the walls/floor and then falling
-                        if( zlevels && cur.getFieldDensity() == 3 && p.z < OVERMAP_HEIGHT ) {
-                            // Let it burn through the floor
-                            maptile dst = maptile_at_internal( {p.x, p.y, p.z + 1} );
-                            const auto &dst_ter = dst.get_ter_t();
-                            if( dst_ter.has_flag( TFLAG_NO_FLOOR ) ||
-                                dst_ter.has_flag( TFLAG_FLAMMABLE ) ||
-                                dst_ter.has_flag( TFLAG_FLAMMABLE_ASH ) ||
-                                dst_ter.has_flag( TFLAG_FLAMMABLE_HARD ) ) {
-                                field_entry *nearfire = dst.find_field( fd_fire );
-                                if( nearfire != nullptr ) {
-                                    nearfire->setFieldAge( nearfire->getFieldAge() - 2_minutes );
-                                } else {
-                                    dst.add_field( fd_fire, 1, 0_turns );
-                                }
-                                // Fueling fires above doesn't cost fuel
-                            }
-                        }
-                        // Our iterator will start at end_i + 1 and increment from there and then wrap around.
-                        // This guarantees it will check all neighbors, starting from a random one
-                        if( sheltered || windpower < 5 ) {
-                            const size_t end_i = static_cast<size_t>( rng( 0, neighs.size() - 1 ) );
-                            for( size_t i = ( end_i + 1 ) % neighs.size(), count = 0;
-                                 count != neighs.size();
-                                 i = ( i + 1 ) % neighs.size(), count++ ) {
-                                if( one_in( cur.getFieldDensity() * 2 ) ) {
-                                    // Skip some processing to save on CPU
-                                    continue;
-                                }
-
-                                maptile &dst = neighs[i];
-                                // No bounds checking here: we'll treat the invalid neighbors as valid.
-                                // We're using the map tile wrapper, so we can treat invalid tiles as sentinels.
-                                // This will create small oddities on map edges, but nothing more noticeable than
-                                // "cut-off" that happens with bounds checks.
-
-                                field_entry *nearfire = dst.find_field( fd_fire );
-                                if( nearfire != nullptr ) {
-                                    // We handled supporting fires in the section above, no need to do it here
-                                    continue;
-                                }
-
-                                field_entry *nearwebfld = dst.find_field( fd_web );
-                                int spread_chance = 25 * ( cur.getFieldDensity() - 1 );
-                                if( nearwebfld != nullptr ) {
-                                    spread_chance = 50 + spread_chance / 2;
-                                }
-
-                                const auto &dster = dst.get_ter_t();
-                                const auto &dsfrn = dst.get_furn_t();
-                                // Allow weaker fires to spread occasionally
-                                const int power = cur.getFieldDensity() + one_in( 5 );
-                                if( can_spread && rng( 1, 100 ) < spread_chance &&
-                                    ( in_pit == ( dster.id.id() == t_pit ) ) &&
-                                    (
-                                        ( power >= 3 && cur.getFieldAge() < 0_turns && one_in( 20 ) ) ||
-                                        ( power >= 2 && ( ter_furn_has_flag( dster, dsfrn, TFLAG_FLAMMABLE ) && one_in( 2 ) ) ) ||
-                                        ( power >= 2 && ( ter_furn_has_flag( dster, dsfrn, TFLAG_FLAMMABLE_ASH ) && one_in( 2 ) ) ) ||
-                                        ( power >= 3 && ( ter_furn_has_flag( dster, dsfrn, TFLAG_FLAMMABLE_HARD ) && one_in( 5 ) ) ) ||
-                                        nearwebfld || ( dst.get_item_count() > 0 &&
-                                                        flammable_items_at( p + eight_horizontal_neighbors[i] ) &&
-                                                        one_in( 5 ) )
-                                    ) ) {
-                                    dst.add_field( fd_fire, 1, 0_turns ); // Nearby open flammable ground? Set it on fire.
-                                    tmpfld = dst.find_field( fd_fire );
-                                    if( tmpfld != nullptr ) {
-                                        // Make the new fire quite weak, so that it doesn't start jumping around instantly
-                                        tmpfld->setFieldAge( 2_minutes );
-                                        // Consume a bit of our fuel
-                                        cur.setFieldAge( cur.getFieldAge() + 1_minutes );
-                                    }
-                                    if( nearwebfld ) {
-                                        nearwebfld->setFieldDensity( 0 );
-                                    }
-                                }
-                            }
-                        } else {
-                            const size_t end_i = static_cast<size_t>( rng( 0, neighbour_vec.size() - 1 ) );
-                            for( size_t i = ( end_i + 1 ) % neighbour_vec.size(), count = 0;
-                                 count != neighbour_vec.size();
-                                 i = ( i + 1 ) % neighbour_vec.size(), count++ ) {
-                                if( one_in( cur.getFieldDensity() * 2 ) ) {
-                                    // Skip some processing to save on CPU
-                                    continue;
-                                }
-
-                                if( neighbour_vec.empty() ) {
-                                    continue;
-                                }
-
-                                maptile &dst = neighbour_vec[i];
-                                // No bounds checking here: we'll treat the invalid neighbors as valid.
-                                // We're using the map tile wrapper, so we can treat invalid tiles as sentinels.
-                                // This will create small oddities on map edges, but nothing more noticeable than
-                                // "cut-off" that happens with bounds checks.
-
-                                field_entry *nearfire = dst.find_field( fd_fire );
-                                if( nearfire != nullptr ) {
-                                    // We handled supporting fires in the section above, no need to do it here
-                                    continue;
-                                }
-
-                                field_entry *nearwebfld = dst.find_field( fd_web );
-                                int spread_chance = 25 * ( cur.getFieldDensity() - 1 );
-                                if( nearwebfld != nullptr ) {
-                                    spread_chance = 50 + spread_chance / 2;
-                                }
-
-                                const auto &dster = dst.get_ter_t();
-                                const auto &dsfrn = dst.get_furn_t();
-                                // Allow weaker fires to spread occasionally
-                                const int power = cur.getFieldDensity() + one_in( 5 );
-                                if( can_spread && rng( 1, ( 100 - windpower ) ) < spread_chance &&
-                                    ( in_pit == ( dster.id.id() == t_pit ) ) &&
-                                    (
-                                        ( power >= 3 && cur.getFieldAge() < 0_turns && one_in( 20 ) ) ||
-                                        ( power >= 2 && ( ter_furn_has_flag( dster, dsfrn, TFLAG_FLAMMABLE ) && one_in( 2 ) ) ) ||
-                                        ( power >= 2 && ( ter_furn_has_flag( dster, dsfrn, TFLAG_FLAMMABLE_ASH ) && one_in( 2 ) ) ) ||
-                                        ( power >= 3 && ( ter_furn_has_flag( dster, dsfrn, TFLAG_FLAMMABLE_HARD ) && one_in( 5 ) ) ) ||
-                                        nearwebfld || ( dst.get_item_count() > 0 &&
-                                                        flammable_items_at( p + eight_horizontal_neighbors[i] ) &&
-                                                        one_in( 5 ) )
-                                    ) ) {
-                                    dst.add_field( fd_fire, 1, 0_turns ); // Nearby open flammable ground? Set it on fire.
-                                    tmpfld = dst.find_field( fd_fire );
-                                    if( tmpfld != nullptr ) {
-                                        // Make the new fire quite weak, so that it doesn't start jumping around instantly
-                                        tmpfld->setFieldAge( 2_minutes );
-                                        // Consume a bit of our fuel
-                                        cur.setFieldAge( cur.getFieldAge() + 1_minutes );
-                                    }
-                                    if( nearwebfld ) {
-                                        nearwebfld->setFieldDensity( 0 );
-                                    }
-                                }
-                            }
-                        }
-                        // Create smoke once - above us if possible, at us otherwise
-                        if( !ter_furn_has_flag( ter, frn, TFLAG_SUPPRESS_SMOKE ) &&
-                            rng( 0, ( 100 - windpower ) ) <= smoke &&
-                            rng( 3, 35 ) < cur.getFieldDensity() * 10 ) {
-                            bool smoke_up = zlevels && p.z < OVERMAP_HEIGHT;
-                            if( smoke_up ) {
-                                tripoint up{p.x, p.y, p.z + 1};
-                                maptile dst = maptile_at_internal( up );
-                                const auto &dst_ter = dst.get_ter_t();
-                                if( dst_ter.has_flag( TFLAG_NO_FLOOR ) ) {
-                                    dst.add_field( fd_smoke, rng( 1, cur.getFieldDensity() ), 0_turns );
-                                } else {
-                                    // Can't create smoke above
-                                    smoke_up = false;
-                                }
-                            }
-
-                            if( !smoke_up ) {
-                                maptile dst = maptile_at_internal( p );
-                                // Create thicker smoke
-                                dst.add_field( fd_smoke, cur.getFieldDensity(), 0_turns );
-                            }
-
-                            dirty_transparency_cache = true; // Smoke affects transparency
-                        }
-
-                        // Hot air is a load on the CPU
-                        // Don't produce too much of it if we have a lot fires nearby, they produce
-                        // radiant heat which does what hot air would do anyway
-                        if( adjacent_fires < 5 && rng( 0, 4 - adjacent_fires ) ) {
-                            create_hot_air( p, cur.getFieldDensity() );
-                        }
-                    }
-                    break;
-
-                    case fd_smoke:
-                    case fd_tear_gas:
-                        dirty_transparency_cache = true;
-                        spread_gas( cur, p, curtype, 10, 0_turns );
-                        break;
-
-                    case fd_relax_gas:
-                        dirty_transparency_cache = true;
-                        spread_gas( cur, p, curtype, 15, 5_minutes );
-                        break;
-
-                    case fd_fungal_haze:
-                        dirty_transparency_cache = true;
-                        spread_gas( cur, p, curtype, 13, 5_turns );
-                        if( one_in( 10 - 2 * cur.getFieldDensity() ) ) {
-                            // Haze'd terrain
-                            fungal_effects( *g, g->m ).spread_fungus( p );
-                        }
-
-                        break;
-
-                    case fd_toxic_gas:
-                        dirty_transparency_cache = true;
-                        spread_gas( cur, p, curtype, 30, 3_minutes );
-                        break;
-
-                    case fd_cigsmoke:
-                        dirty_transparency_cache = true;
-                        spread_gas( cur, p, curtype, 250, 6_minutes );
-                        break;
-
-                    case fd_weedsmoke: {
-                        dirty_transparency_cache = true;
-                        spread_gas( cur, p, curtype, 200, 6_minutes );
-
-                        if( one_in( 20 ) ) {
-                            if( npc *const np = g->critter_at<npc>( p ) ) {
-                                np->complain_about( "weed_smell", 10_minutes, "<weed_smell>" );
-                            }
-                        }
-
-                    }
-                    break;
-
-                    case fd_methsmoke: {
-                        dirty_transparency_cache = true;
-                        spread_gas( cur, p, curtype, 175, 7_minutes );
-                        if( one_in( 20 ) ) {
-                            if( npc *const np = g->critter_at<npc>( p ) ) {
-                                np->complain_about( "meth_smell", 30_minutes, "<meth_smell>" );
-                            }
-                        }
-                    }
-                    break;
-
-                    case fd_cracksmoke: {
-                        dirty_transparency_cache = true;
-                        spread_gas( cur, p, curtype, 175, 8_minutes );
-
-                        if( one_in( 20 ) ) {
-                            if( npc *const np = g->critter_at<npc>( p ) ) {
-                                np->complain_about( "crack_smell", 30_minutes, "<crack_smell>" );
-                            }
-                        }
-                    }
-                    break;
-
-                    case fd_nuke_gas: {
-                        dirty_transparency_cache = true;
-                        int extra_radiation = rng( 0, cur.getFieldDensity() );
-                        adjust_radiation( p, extra_radiation );
-                        spread_gas( cur, p, curtype, 15, 1_minutes );
-                        break;
-                    }
-                    case fd_cold_air1:
-                    case fd_cold_air2:
-                    case fd_cold_air3:
-                    case fd_cold_air4:
-                    case fd_hot_air1:
-                    case fd_hot_air2:
-                    case fd_hot_air3:
-                    case fd_hot_air4:
-                        // No transparency cache wrecking here!
-                        spread_gas( cur, p, curtype, 100, 100_minutes );
-                        break;
-
-                    case fd_gas_vent: {
-                        dirty_transparency_cache = true;
-                        for( const tripoint &pnt : points_in_radius( p, cur.getFieldDensity() - 1 ) ) {
-                            field &wandering_field = get_field( pnt );
-                            tmpfld = wandering_field.findField( fd_toxic_gas );
-                            if( tmpfld && tmpfld->getFieldDensity() < cur.getFieldDensity() ) {
-                                tmpfld->setFieldDensity( tmpfld->getFieldDensity() + 1 );
-                            } else {
-                                add_field( pnt, fd_toxic_gas, cur.getFieldDensity() );
-                            }
-                        }
-                    }
-                    break;
-
-                    case fd_smoke_vent: {
-                        dirty_transparency_cache = true;
-                        for( const tripoint &pnt : points_in_radius( p, cur.getFieldDensity() - 1 ) ) {
-                            field &wandering_field = get_field( pnt );
-                            tmpfld = wandering_field.findField( fd_smoke );
-                            if( tmpfld && tmpfld->getFieldDensity() < cur.getFieldDensity() ) {
-                                tmpfld->setFieldDensity( tmpfld->getFieldDensity() + 1 );
-                            } else {
-                                add_field( pnt, fd_smoke, cur.getFieldDensity() );
-                            }
-                        }
-                    }
-                    break;
-
-                    case fd_fire_vent:
-                        if( cur.getFieldDensity() > 1 ) {
-                            if( one_in( 3 ) ) {
-                                cur.setFieldDensity( cur.getFieldDensity() - 1 );
-                            }
-                            create_hot_air( p, cur.getFieldDensity() );
-                        } else {
-                            dirty_transparency_cache = true;
-                            add_field( p, fd_flame_burst, 3, cur.getFieldAge() );
-                            cur.setFieldDensity( 0 );
-                        }
-                        break;
-
-                    case fd_flame_burst:
-                        if( cur.getFieldDensity() > 1 ) {
-                            cur.setFieldDensity( cur.getFieldDensity() - 1 );
-                            create_hot_air( p, cur.getFieldDensity() );
-                        } else {
-                            dirty_transparency_cache = true;
-                            add_field( p, fd_fire_vent, 3, cur.getFieldAge() );
-                            cur.setFieldDensity( 0 );
-                        }
-                        break;
-
-                    case fd_electricity:
-                        if( !one_in( 5 ) ) { // 4 in 5 chance to spread
-                            std::vector<tripoint> valid;
-                            if( impassable( p ) && cur.getFieldDensity() > 1 ) { // We're grounded
-                                int tries = 0;
-                                tripoint pnt;
-                                pnt.z = p.z;
-                                while( tries < 10 && cur.getFieldAge() < 5_minutes && cur.getFieldDensity() > 1 ) {
-                                    pnt.x = p.x + rng( -1, 1 );
-                                    pnt.y = p.y + rng( -1, 1 );
-                                    if( passable( pnt ) ) {
-                                        add_field( pnt, fd_electricity, 1, cur.getFieldAge() + 1_turns );
-                                        cur.setFieldDensity( cur.getFieldDensity() - 1 );
-                                        tries = 0;
-                                    } else {
-                                        tries++;
-                                    }
-                                }
-                            } else {    // We're not grounded; attempt to ground
-                                for( const tripoint &dst : points_in_radius( p, 1 ) ) {
-                                    if( impassable( dst ) ) { // Grounded tiles first
-                                        valid.push_back( dst );
-                                    }
-                                }
-                                if( valid.empty() ) {    // Spread to adjacent space, then
-                                    tripoint dst( p.x + rng( -1, 1 ), p.y + rng( -1, 1 ), p.z );
-                                    field_entry *elec = get_field( dst ).findField( fd_electricity );
-                                    if( passable( dst ) && elec != nullptr &&
-                                        elec->getFieldDensity() < 3 ) {
-                                        elec->setFieldDensity( elec->getFieldDensity() + 1 );
-                                        cur.setFieldDensity( cur.getFieldDensity() - 1 );
-                                    } else if( passable( dst ) ) {
-                                        add_field( dst, fd_electricity, 1, cur.getFieldAge() + 1_turns );
-                                    }
-                                    cur.setFieldDensity( cur.getFieldDensity() - 1 );
-                                }
-                                while( !valid.empty() && cur.getFieldDensity() > 1 ) {
-                                    const tripoint target = random_entry_removed( valid );
-                                    add_field( target, fd_electricity, 1, cur.getFieldAge() + 1_turns );
-                                    cur.setFieldDensity( cur.getFieldDensity() - 1 );
-                                }
-                            }
-                        }
-                        break;
-
-                    case fd_fatigue: {
-                        static const std::array<mtype_id, 9> monids = { {
-                                mtype_id( "mon_flying_polyp" ), mtype_id( "mon_hunting_horror" ),
-                                mtype_id( "mon_mi_go" ), mtype_id( "mon_yugg" ), mtype_id( "mon_gelatin" ),
-                                mtype_id( "mon_flaming_eye" ), mtype_id( "mon_kreck" ), mtype_id( "mon_gracke" ),
-                                mtype_id( "mon_blank" ),
-                            }
-                        };
-                        if( cur.getFieldDensity() < 3 && calendar::once_every( 6_hours ) && one_in( 10 ) ) {
-                            cur.setFieldDensity( cur.getFieldDensity() + 1 );
-                        } else if( cur.getFieldDensity() == 3 && one_in( 600 ) ) { // Spawn nether creature!
-                            g->summon_mon( random_entry( monids ), p );
-                        }
-                    }
-                    break;
-
-                    case fd_push_items: {
-                        auto items = i_at( p );
-                        for( auto pushee = items.begin(); pushee != items.end(); ) {
-                            if( pushee->typeId() != "rock" ||
-                                pushee->age() < 1_turns ) {
-                                pushee++;
-                            } else {
-                                item tmp = *pushee;
-                                tmp.set_age( 0_turns );
-                                pushee = items.erase( pushee );
-                                std::vector<tripoint> valid;
-                                for( const tripoint &dst : points_in_radius( p, 1 ) ) {
-                                    if( get_field( dst, fd_push_items ) != nullptr ) {
-                                        valid.push_back( dst );
-                                    }
-                                }
-                                if( !valid.empty() ) {
-                                    tripoint newp = random_entry( valid );
-                                    add_item_or_charges( newp, tmp );
-                                    if( g->u.pos() == newp ) {
-                                        add_msg( m_bad, _( "A %s hits you!" ), tmp.tname() );
-                                        body_part hit = random_body_part();
-                                        g->u.deal_damage( nullptr, hit, damage_instance( DT_BASH, 6 ) );
-                                        g->u.check_dead_state();
-                                    }
-
-                                    if( npc *const p = g->critter_at<npc>( newp ) ) {
-                                        // TODO: combine with player character code above
-                                        body_part hit = random_body_part();
-                                        p->deal_damage( nullptr, hit, damage_instance( DT_BASH, 6 ) );
-                                        if( g->u.sees( newp ) ) {
-                                            add_msg( _( "A %1$s hits %2$s!" ), tmp.tname(), p->name );
-                                        }
-                                        p->check_dead_state();
-                                    } else if( monster *const mon = g->critter_at<monster>( newp ) ) {
-                                        mon->apply_damage( nullptr, bp_torso, 6 - mon->get_armor_bash( bp_torso ) );
-                                        if( g->u.sees( newp ) ) {
-                                            add_msg( _( "A %1$s hits the %2$s!" ), tmp.tname(), mon->name() );
-                                        }
-                                        mon->check_dead_state();
-                                    }
-                                }
-                            }
-                        }
-                    }
-                    break;
-
-                    case fd_shock_vent:
-                        if( cur.getFieldDensity() > 1 ) {
-                            if( one_in( 5 ) ) {
-                                cur.setFieldDensity( cur.getFieldDensity() - 1 );
-                            }
-                        } else {
-                            cur.setFieldDensity( 3 );
-                            int num_bolts = rng( 3, 6 );
-                            for( int i = 0; i < num_bolts; i++ ) {
-                                int xdir = 0;
-                                int ydir = 0;
-                                while( xdir == 0 && ydir == 0 ) {
-                                    xdir = rng( -1, 1 );
-                                    ydir = rng( -1, 1 );
-                                }
-                                int dist = rng( 4, 12 );
-                                int boltx = p.x;
-                                int bolty = p.y;
-                                for( int n = 0; n < dist; n++ ) {
-                                    boltx += xdir;
-                                    bolty += ydir;
-                                    add_field( tripoint( boltx, bolty, p.z ), fd_electricity, rng( 2, 3 ) );
-                                    if( one_in( 4 ) ) {
-                                        if( xdir == 0 ) {
-                                            xdir = rng( 0, 1 ) * 2 - 1;
-                                        } else {
-                                            xdir = 0;
-                                        }
-                                    }
-                                    if( one_in( 4 ) ) {
-                                        if( ydir == 0 ) {
-                                            ydir = rng( 0, 1 ) * 2 - 1;
-                                        } else {
-                                            ydir = 0;
-                                        }
-                                    }
-                                }
-                            }
-                        }
-                        break;
-
-                    case fd_acid_vent:
-                        if( cur.getFieldDensity() > 1 ) {
-                            if( cur.getFieldAge() >= 1_minutes ) {
-                                cur.setFieldDensity( cur.getFieldDensity() - 1 );
-                                cur.setFieldAge( 0_turns );
-                            }
-                        } else {
-                            cur.setFieldDensity( 3 );
-                            for( const tripoint &t : points_in_radius( p, 5 ) ) {
-                                const field_entry *acid = get_field( t, fd_acid );
-                                if( acid != nullptr && acid->getFieldDensity() == 0 ) {
-                                    int newdens = 3 - ( rl_dist( p, t ) / 2 ) + ( one_in( 3 ) ? 1 : 0 );
-                                    if( newdens > 3 ) {
-                                        newdens = 3;
-                                    }
-                                    if( newdens > 0 ) {
-                                        add_field( t, fd_acid, newdens );
-                                    }
-                                }
-                            }
-                        }
-                        break;
-
-                    case fd_bees:
-                        dirty_transparency_cache = true;
-                        // Poor bees are vulnerable to so many other fields.
-                        // TODO: maybe adjust effects based on different fields.
-                        if( curfield.findField( fd_web ) ||
-                            curfield.findField( fd_fire ) ||
-                            curfield.findField( fd_smoke ) ||
-                            curfield.findField( fd_toxic_gas ) ||
-                            curfield.findField( fd_tear_gas ) ||
-                            curfield.findField( fd_relax_gas ) ||
-                            curfield.findField( fd_nuke_gas ) ||
-                            curfield.findField( fd_gas_vent ) ||
-                            curfield.findField( fd_smoke_vent ) ||
-                            curfield.findField( fd_fungicidal_gas ) ||
-                            curfield.findField( fd_fire_vent ) ||
-                            curfield.findField( fd_flame_burst ) ||
-                            curfield.findField( fd_electricity ) ||
-                            curfield.findField( fd_fatigue ) ||
-                            curfield.findField( fd_shock_vent ) ||
-                            curfield.findField( fd_plasma ) ||
-                            curfield.findField( fd_laser ) ||
-                            curfield.findField( fd_dazzling ) ||
-                            curfield.findField( fd_electricity ) ||
-                            curfield.findField( fd_incendiary ) ) {
-                            // Kill them at the end of processing.
-                            cur.setFieldDensity( 0 );
-                        } else {
-                            // Bees chase the player if in range, wander randomly otherwise.
-                            if( !g->u.is_underwater() &&
-                                rl_dist( p, g->u.pos() ) < 10 &&
-                                clear_path( p, g->u.pos(), 10, 0, 100 ) ) {
-
-                                std::vector<point> candidate_positions =
-                                    squares_in_direction( p.x, p.y, g->u.posx(), g->u.posy() );
-                                for( auto &candidate_position : candidate_positions ) {
-                                    field &target_field =
-                                        get_field( tripoint( candidate_position, p.z ) );
-                                    // Only shift if there are no bees already there.
-                                    // TODO: Figure out a way to merge bee fields without allowing
-                                    // Them to effectively move several times in a turn depending
-                                    // on iteration direction.
-                                    if( !target_field.findField( fd_bees ) ) {
-                                        add_field( tripoint( candidate_position, p.z ), fd_bees,
-                                                   cur.getFieldDensity(), cur.getFieldAge() );
-                                        cur.setFieldDensity( 0 );
-                                        break;
-                                    }
-                                }
-                            } else {
-                                spread_gas( cur, p, curtype, 5, 0_turns );
-                            }
-                        }
-                        break;
-
-                    case fd_incendiary: {
-                        //Needed for variable scope
-                        dirty_transparency_cache = true;
-                        tripoint dst( p.x + rng( -1, 1 ), p.y + rng( -1, 1 ), p.z );
-                        if( has_flag( TFLAG_FLAMMABLE, dst ) ||
-                            has_flag( TFLAG_FLAMMABLE_ASH, dst ) ||
-                            has_flag( TFLAG_FLAMMABLE_HARD, dst ) ) {
-                            add_field( dst, fd_fire, 1 );
-                        }
-
-                        //check piles for flammable items and set those on fire
-                        if( flammable_items_at( dst ) ) {
-                            add_field( dst, fd_fire, 1 );
-                        }
-
-                        spread_gas( cur, p, curtype, 66, 4_minutes );
-                        create_hot_air( p, cur.getFieldDensity() );
-                    }
-                    break;
-
-                    //Legacy Stuff
-                    case fd_rubble:
-                        make_rubble( p );
-                        break;
-
-                    case fd_fungicidal_gas: {
-                        dirty_transparency_cache = true;
-                        spread_gas( cur, p, curtype, 120, 1_minutes );
-                        //check the terrain and replace it accordingly to simulate the fungus dieing off
-                        const auto &ter = map_tile.get_ter_t();
-                        const auto &frn = map_tile.get_furn_t();
-                        const int density = cur.getFieldDensity();
-                        if( ter.has_flag( "FUNGUS" ) && one_in( 10 / density ) ) {
-                            ter_set( p, t_dirt );
-                        }
-                        if( frn.has_flag( "FUNGUS" ) && one_in( 10 / density ) ) {
-                            furn_set( p, f_null );
-                        }
-                    }
-                    break;
-
-                    default:
-                        //Suppress warnings
-                        break;
-
-                } // switch (curtype)
-
-                cur.setFieldAge( cur.getFieldAge() + 1_turns );
-                auto &fdata = fieldlist[cur.getFieldType()];
-                if( fdata.halflife > 0_turns && cur.getFieldAge() > 0_turns &&
-                    dice( 2, to_turns<int>( cur.getFieldAge() ) ) > to_turns<int>( fdata.halflife ) ) {
-                    cur.setFieldAge( 0_turns );
-                    cur.setFieldDensity( cur.getFieldDensity() - 1 );
-                }
-                if( !cur.isAlive() ) {
-                    current_submap->field_count--;
-                    curfield.removeField( it++ );
-                } else {
-                    ++it;
-                }
-            }
-        }
-    }
-    return dirty_transparency_cache;
-}
-
-//This entire function makes very little sense. Why are the rules the way they are? Why does walking into some things destroy them but not others?
-
-/*
-Function: step_in_field
-Triggers any active abilities a field effect would have. Fire burns you, acid melts you, etc.
-If you add a field effect that interacts with the player place a case statement in the switch here.
-If you wish for a field effect to do something over time (propagate, interact with terrain, etc) place it in process_subfields
-*/
-void map::player_in_field( player &u )
-{
-    // A copy of the current field for reference. Do not add fields to it, use map::add_field
-    field &curfield = get_field( u.pos() );
-    bool inside = false; // Are we inside?
-    //to modify power of a field based on... whatever is relevant for the effect.
-    int adjusted_intensity;
-
-    //If we are in a vehicle figure out if we are inside (reduces effects usually)
-    // and what part of the vehicle we need to deal with.
-    if( u.in_vehicle ) {
-        if( const optional_vpart_position vp = veh_at( u.pos() ) ) {
-            inside = vp->is_inside();
-        }
-    }
-
-    // Iterate through all field effects on this tile.
-    // Do not remove the field with removeField, instead set it's density to 0. It will be removed
-    // later by the field processing, which will also adjust field_count accordingly.
-    for( auto &field_list_it : curfield ) {
-        field_entry &cur = field_list_it.second;
-        if( !cur.isAlive() ) {
-            continue;
-        }
-
-        //Do things based on what field effect we are currently in.
-        switch( cur.getFieldType() ) {
-            case fd_null:
-            case fd_blood: // It doesn't actually do anything //necessary to add other types of blood?
-            case fd_bile:  // Ditto
-            case fd_cigsmoke:
-            case fd_weedsmoke:
-            case fd_methsmoke:
-            case fd_cracksmoke:
-                //break instead of return in the event of post-processing in the future;
-                // also we're in a loop now!
-                break;
-
-            case fd_web: {
-                //If we are in a web, can't walk in webs or are in a vehicle, get webbed maybe.
-                //Moving through multiple webs stacks the effect.
-                if( !u.has_trait( trait_id( "WEB_WALKER" ) ) && !u.in_vehicle ) {
-                    //between 5 and 15 minus your current web level.
-                    u.add_effect( effect_webbed, 1_turns, num_bp, true, cur.getFieldDensity() );
-                    cur.setFieldDensity( 0 ); //Its spent.
-                    continue;
-                    //If you are in a vehicle destroy the web.
-                    //It should of been destroyed when you ran over it anyway.
-                } else if( u.in_vehicle ) {
-                    cur.setFieldDensity( 0 );
-                    continue;
-                }
-            }
-            break;
-
-            case fd_acid: {
-                // Assume vehicles block acid damage entirely,
-                // you're certainly not standing in it.
-                if( u.in_vehicle ) {
-                    break;
-                }
-
-                if( u.has_trait( trait_id( "ACIDPROOF" ) ) ) {
-                    // No need for warnings
-                    break;
-                }
-
-                const int density = cur.getFieldDensity();
-                int total_damage = 0;
-                // Use a helper for a bit less boilerplate
-                const auto burn_part = [&]( body_part bp, const int scale ) {
-                    const int damage = rng( 1, scale + density );
-                    // A bit ugly, but better than being annoyed by acid when in hazmat
-                    if( u.get_armor_type( DT_ACID, bp ) < damage ) {
-                        auto ddi = u.deal_damage( nullptr, bp, damage_instance( DT_ACID, damage ) );
-                        total_damage += ddi.total_damage();
-                    }
-                    // Represents acid seeping in rather than being splashed on
-                    u.add_env_effect( effect_corroding, bp, 2 + density, time_duration::from_turns( rng( 2,
-                                      1 + density ) ), bp, false, 0 );
-                };
-
-                // 1-3 at density, 1-4 at 2, 1-5 at 3
-                burn_part( bp_foot_l, 2 );
-                burn_part( bp_foot_r, 2 );
-                // 1 dmg at 1 density, 1-3 at 2, 1-5 at 3
-                burn_part( bp_leg_l,  density - 1 );
-                burn_part( bp_leg_r,  density - 1 );
-                const bool on_ground = u.is_on_ground();
-                if( on_ground ) {
-                    // Before, it would just break the legs and leave the survivor alone
-                    burn_part( bp_hand_l, 2 );
-                    burn_part( bp_hand_r, 2 );
-                    burn_part( bp_torso,  2 );
-                    // Less arms = less ability to keep upright
-                    if( ( !u.has_two_arms() && one_in( 4 ) ) || one_in( 2 ) ) {
-                        burn_part( bp_arm_l, 1 );
-                        burn_part( bp_arm_r, 1 );
-                        burn_part( bp_head,  1 );
-                    }
-                }
-
-                if( on_ground && total_damage > 0 ) {
-                    u.add_msg_player_or_npc( m_bad, _( "The acid burns your body!" ),
-                                             _( "The acid burns <npcname>s body!" ) );
-                } else if( total_damage > 0 ) {
-                    u.add_msg_player_or_npc( m_bad, _( "The acid burns your legs and feet!" ),
-                                             _( "The acid burns <npcname>s legs and feet!" ) );
-                } else if( on_ground ) {
-                    u.add_msg_if_player( m_warning, _( "You're lying in a pool of acid" ) );
-                } else {
-                    u.add_msg_if_player( m_warning, _( "You're standing in a pool of acid" ) );
-                }
-
-                u.check_dead_state();
-            }
-            break;
-
-            case fd_sap:
-                //Sap causes the player to get sap disease, slowing them down.
-                if( u.in_vehicle ) {
-                    break; //sap does nothing to cars.
-                }
-                u.add_msg_player_or_npc( m_bad, _( "The sap sticks to you!" ),
-                                         _( "The sap sticks to <npcname>!" ) );
-                u.add_effect( effect_sap, cur.getFieldDensity() * 2_turns );
-                cur.setFieldDensity( cur.getFieldDensity() - 1 ); //Use up sap.
-                break;
-
-            case fd_sludge:
-                //sludge is on the ground, but you are above the ground when boarded on a vehicle
-                if( !u.in_vehicle ) {
-                    u.add_msg_if_player( m_bad, _( "The sludge is thick and sticky. You struggle to pull free." ) );
-                    u.moves -= cur.getFieldDensity() * 300;
-                    cur.setFieldDensity( 0 );
-                }
-                break;
-
-            case fd_fire:
-                if( u.has_active_bionic( bionic_id( "bio_heatsink" ) ) || u.is_wearing( "rm13_armor_on" ) ) {
-                    //heatsink or suit prevents ALL fire damage.
-                    break;
-                }
-                //Burn the player. Less so if you are in a car or ON a car.
-                adjusted_intensity = cur.getFieldDensity();
-                if( u.in_vehicle ) {
-                    if( inside ) {
-                        adjusted_intensity -= 2;
-                    } else {
-                        adjusted_intensity -= 1;
-                    }
-                }
-
-                if( adjusted_intensity < 1 ) {
-                    break;
-                }
-                {
-                    // Burn message by intensity
-                    static const std::array<std::string, 4> player_burn_msg = {{
-                            translate_marker( "You burn your legs and feet!" ),
-                            translate_marker( "You're burning up!" ),
-                            translate_marker( "You're set ablaze!" ),
-                            translate_marker( "Your whole body is burning!" )
-                        }
-                    };
-                    static const std::array<std::string, 4> npc_burn_msg = {{
-                            translate_marker( "<npcname> burns their legs and feet!" ),
-                            translate_marker( "<npcname> is burning up!" ),
-                            translate_marker( "<npcname> is set ablaze!" ),
-                            translate_marker( "<npcname>s whole body is burning!" )
-                        }
-                    };
-                    static const std::array<std::string, 4> player_warn_msg = {{
-                            translate_marker( "You're standing in a fire!" ),
-                            translate_marker( "You're waist-deep in a fire!" ),
-                            translate_marker( "You're surrounded by raging fire!" ),
-                            translate_marker( "You're lying in fire!" )
-                        }
-                    };
-
-                    int burn_min = adjusted_intensity;
-                    int burn_max = 3 * adjusted_intensity + 3;
-                    std::list<body_part> parts_burned;
-                    int msg_num = adjusted_intensity - 1;
-                    if( !u.is_on_ground() ) {
-                        switch( adjusted_intensity ) {
-                            case 3:
-                                parts_burned.push_back( bp_hand_l );
-                                parts_burned.push_back( bp_hand_r );
-                                parts_burned.push_back( bp_arm_l );
-                                parts_burned.push_back( bp_arm_r );
-                            /* fallthrough */
-                            case 2:
-                                parts_burned.push_back( bp_torso );
-                            /* fallthrough */
-                            case 1:
-                                parts_burned.push_back( bp_foot_l );
-                                parts_burned.push_back( bp_foot_r );
-                                parts_burned.push_back( bp_leg_l );
-                                parts_burned.push_back( bp_leg_r );
-                        }
-                    } else {
-                        // Lying in the fire is BAAAD news, hits every body part.
-                        msg_num = 3;
-                        parts_burned.assign( all_body_parts.begin(), all_body_parts.end() );
-                    }
-
-                    int total_damage = 0;
-                    for( auto part_burned : parts_burned ) {
-                        const auto dealt = u.deal_damage( nullptr, part_burned,
-                                                          damage_instance( DT_HEAT, rng( burn_min, burn_max ) ) );
-                        total_damage += dealt.type_damage( DT_HEAT );
-                    }
-                    if( total_damage > 0 ) {
-                        u.add_msg_player_or_npc( m_bad, _( player_burn_msg[msg_num] ), _( npc_burn_msg[msg_num] ) );
-                    } else {
-                        u.add_msg_if_player( m_warning, _( player_warn_msg[msg_num] ) );
-                    }
-                    u.check_dead_state();
-                }
-                break;
-
-            case fd_smoke: {
-                if( !inside ) {
-                    //Get smoke disease from standing in smoke.
-                    int density = cur.getFieldDensity();
-                    int coughStr;
-                    time_duration coughDur = 0_turns;
-                    if( density >= 3 ) {  // thick smoke
-                        coughStr = 4;
-                        coughDur = 15_turns;
-                    } else if( density == 2 ) { // smoke
-                        coughStr = 2;
-                        coughDur = 7_turns;
-                    } else {    // density 1, thin smoke
-                        coughStr = 1;
-                        coughDur = 2_turns;
-                    }
-                    u.add_env_effect( effect_smoke, bp_mouth, coughStr, coughDur );
-                }
-            }
-            break;
-
-            case fd_tear_gas:
-                //Tear gas will both give you teargas disease and/or blind you.
-                if( ( cur.getFieldDensity() > 1 || !one_in( 3 ) ) && ( !inside || one_in( 3 ) ) ) {
-                    u.add_env_effect( effect_teargas, bp_mouth, 5, 2_minutes );
-                }
-                if( cur.getFieldDensity() > 1 && ( !inside || one_in( 3 ) ) ) {
-                    u.add_env_effect( effect_blind, bp_eyes, cur.getFieldDensity() * 2, 1_minutes );
-                }
-                break;
-
-            case fd_relax_gas:
-                if( ( cur.getFieldDensity() > 1 || !one_in( 3 ) ) && ( !inside || one_in( 3 ) ) ) {
-                    u.add_env_effect( effect_relax_gas, bp_mouth, cur.getFieldDensity() * 2, 3_turns );
-                }
-                break;
-
-            case fd_fungal_haze:
-                if( !u.has_trait( trait_id( "M_IMMUNE" ) ) && ( !inside || one_in( 4 ) ) ) {
-                    u.add_env_effect( effect_fungus, bp_mouth, 4, 10_minutes, num_bp, true );
-                    u.add_env_effect( effect_fungus, bp_eyes, 4, 10_minutes, num_bp, true );
-                }
-                break;
-
-            case fd_dazzling:
-                if( cur.getFieldDensity() > 1 || one_in( 5 ) ) {
-                    u.add_env_effect( effect_blind, bp_eyes, 10, 10_turns );
-                } else {
-                    u.add_env_effect( effect_blind, bp_eyes, 2, 2_turns );
-                }
-                break;
-
-            case fd_toxic_gas:
-                // Toxic gas at low levels poisons you.
-                // Toxic gas at high levels will cause very nasty poison.
-            {
-                bool inhaled = false;
-                if( ( cur.getFieldDensity() == 2 && !inside ) ||
-                    ( cur.getFieldDensity() == 3 && inside ) ) {
-                    inhaled = u.add_env_effect( effect_poison, bp_mouth, 5, 3_minutes );
-                } else if( cur.getFieldDensity() == 3 && !inside ) {
-                    inhaled = u.add_env_effect( effect_badpoison, bp_mouth, 5, 3_minutes );
-                } else if( cur.getFieldDensity() == 1 && ( !inside ) ) {
-                    inhaled = u.add_env_effect( effect_poison, bp_mouth, 2, 2_minutes );
-                }
-                if( inhaled ) {
-                    // player does not know how the npc feels, so no message.
-                    u.add_msg_if_player( m_bad, _( "You feel sick from inhaling the %s" ), cur.name() );
-                }
-            }
-            break;
-
-            case fd_nuke_gas: {
-                // Get irradiated by the nuclear fallout.
-                // Changed to min of density, not 0.
-                float rads = rng( cur.getFieldDensity(),
-                                  cur.getFieldDensity() * ( cur.getFieldDensity() + 1 ) );
-                bool rad_proof = !u.irradiate( rads );
-                // TODO: Reduce damage for rad resistant?
-                if( cur.getFieldDensity() == 3 && !rad_proof ) {
-                    u.add_msg_if_player( m_bad, _( "This radioactive gas burns!" ) );
-                    u.hurtall( rng( 1, 3 ), nullptr );
-                }
-            }
-            break;
-
-            case fd_flame_burst:
-                //A burst of flame? Only hits the legs and torso.
-                if( inside ) {
-                    break;    //fireballs can't touch you inside a car.
-                }
-                if( !u.has_active_bionic( bionic_id( "bio_heatsink" ) ) &&
-                    !u.is_wearing( "rm13_armor_on" ) ) { //heatsink or suit stops fire.
-                    u.add_msg_player_or_npc( m_bad, _( "You're torched by flames!" ),
-                                             _( "<npcname> is torched by flames!" ) );
-                    u.deal_damage( nullptr, bp_leg_l, damage_instance( DT_HEAT, rng( 2, 6 ) ) );
-                    u.deal_damage( nullptr, bp_leg_r, damage_instance( DT_HEAT, rng( 2, 6 ) ) );
-                    u.deal_damage( nullptr, bp_torso, damage_instance( DT_HEAT, rng( 4, 9 ) ) );
-                    u.check_dead_state();
-                } else {
-                    u.add_msg_player_or_npc( _( "These flames do not burn you." ),
-                                             _( "Those flames do not burn <npcname>." ) );
-                }
-                break;
-
-            case fd_electricity: {
-                // Small universal damage based on density, only if not electroproofed.
-                if( u.is_elec_immune() ) {
-                    break;
-                }
-                int total_damage = 0;
-                for( size_t i = 0; i < num_hp_parts; i++ ) {
-                    const body_part bp = player::hp_to_bp( static_cast<hp_part>( i ) );
-                    const int dmg = rng( 1, cur.getFieldDensity() );
-                    total_damage += u.deal_damage( nullptr, bp, damage_instance( DT_ELECTRIC, dmg ) ).total_damage();
-                }
-
-                if( total_damage > 0 ) {
-                    if( u.has_trait( trait_ELECTRORECEPTORS ) ) {
-                        u.add_msg_player_or_npc( m_bad, _( "You're painfully electrocuted!" ),
-                                                 _( "<npcname> is shocked!" ) );
-                        u.mod_pain( total_damage / 2 );
-                    } else {
-                        u.add_msg_player_or_npc( m_bad, _( "You're shocked!" ), _( "<npcname> is shocked!" ) );
-                    }
-                } else {
-                    u.add_msg_player_or_npc( _( "The electric cloud doesn't affect you." ),
-                                             _( "The electric cloud doesn't seem to affect <npcname>." ) );
-                }
-            }
-
-            break;
-
-            case fd_fatigue:
-                //Teleports you... somewhere.
-                if( rng( 0, 2 ) < cur.getFieldDensity() && u.is_player() ) {
-                    // TODO: allow teleporting for npcs
-                    add_msg( m_bad, _( "You're violently teleported!" ) );
-                    u.hurtall( cur.getFieldDensity(), nullptr );
-                    g->teleport();
-                }
-                break;
-
-            // Why do these get removed???
-            // Stepping on a shock vent shuts it down.
-            case fd_shock_vent:
-            // Stepping on an acid vent shuts it down.
-            case fd_acid_vent:
-                cur.setFieldDensity( 0 );
-                continue;
-
-            case fd_bees:
-                // Player is immune to bees while underwater.
-                if( !u.is_underwater() ) {
-                    int times_stung = 0;
-                    int density = cur.getFieldDensity();
-                    // If the bees can get at you, they cause steadily increasing pain.
-                    // TODO: Specific stinging messages.
-                    times_stung += one_in( 4 ) &&
-                                   u.add_env_effect( effect_stung, bp_torso, density, 9_minutes );
-                    times_stung += one_in( 4 ) &&
-                                   u.add_env_effect( effect_stung, bp_torso, density, 9_minutes );
-                    times_stung += one_in( 4 ) &&
-                                   u.add_env_effect( effect_stung, bp_torso, density, 9_minutes );
-                    times_stung += one_in( 4 ) &&
-                                   u.add_env_effect( effect_stung, bp_torso, density, 9_minutes );
-                    times_stung += one_in( 4 ) &&
-                                   u.add_env_effect( effect_stung, bp_torso, density, 9_minutes );
-                    times_stung += one_in( 4 ) &&
-                                   u.add_env_effect( effect_stung, bp_torso, density, 9_minutes );
-                    times_stung += one_in( 4 ) &&
-                                   u.add_env_effect( effect_stung, bp_torso, density, 9_minutes );
-                    times_stung += one_in( 4 ) &&
-                                   u.add_env_effect( effect_stung, bp_torso, density, 9_minutes );
-                    switch( times_stung ) {
-                        case 0:
-                            // Woo, unscathed!
-                            break;
-                        case 1:
-                            u.add_msg_if_player( m_bad, _( "The bees sting you!" ) );
-                            break;
-                        case 2:
-                        case 3:
-                            u.add_msg_if_player( m_bad, _( "The bees sting you several times!" ) );
-                            break;
-                        case 4:
-                        case 5:
-                            u.add_msg_if_player( m_bad, _( "The bees sting you many times!" ) );
-                            break;
-                        case 6:
-                        case 7:
-                        case 8:
-                        default:
-                            u.add_msg_if_player( m_bad, _( "The bees sting you all over your body!" ) );
-                            break;
-                    }
-                }
-                break;
-
-            case fd_incendiary:
-                // Mysterious incendiary substance melts you horribly.
-                if( u.has_trait( trait_M_SKIN2 ) ||
-                    u.has_trait( trait_M_SKIN3 ) ||
-                    cur.getFieldDensity() == 1 ) {
-                    u.add_msg_player_or_npc( m_bad, _( "The incendiary burns you!" ),
-                                             _( "The incendiary burns <npcname>!" ) );
-                    u.hurtall( rng( 1, 3 ), nullptr );
-                } else {
-                    u.add_msg_player_or_npc( m_bad, _( "The incendiary melts into your skin!" ),
-                                             _( "The incendiary melts into <npcname>s skin!" ) );
-                    u.add_effect( effect_onfire, 8_turns, bp_torso );
-                    u.hurtall( rng( 2, 6 ), nullptr );
-                }
-                break;
-
-            case fd_fungicidal_gas:
-                // Fungicidal gas is unhealthy and becomes deadly if you cross a related threshold.
-            {
-                // The gas won't harm you inside a vehicle.
-                if( inside ) {
-                    break;
-                }
-                // Full body suits protect you from the effects of the gas.
-                if( u.worn_with_flag( "GAS_PROOF" ) && u.get_env_resist( bp_mouth ) >= 15 &&
-                    u.get_env_resist( bp_eyes ) >= 15 ) {
-                    break;
-                }
-                bool inhaled = false;
-                const int density = cur.getFieldDensity();
-                inhaled = u.add_env_effect( effect_poison, bp_mouth, 5, density * 1_minutes );
-                if( u.has_trait( trait_id( "THRESH_MYCUS" ) ) || u.has_trait( trait_id( "THRESH_MARLOSS" ) ) ) {
-                    inhaled |= u.add_env_effect( effect_badpoison, bp_mouth, 5, density * 1_minutes );
-                    u.hurtall( rng( density, density * 2 ), nullptr );
-                    u.add_msg_if_player( m_bad, _( "The %s burns your skin." ), cur.name() );
-                }
-
-                if( inhaled ) {
-                    u.add_msg_if_player( m_bad, _( "The %s makes you feel sick." ), cur.name() );
-                }
-            }
-            break;
-
-            default:
-                //Suppress warnings
-                break;
-        }
-    }
-
-}
-
-void map::creature_in_field( Creature &critter )
-{
-    auto m = dynamic_cast<monster *>( &critter );
-    auto p = dynamic_cast<player *>( &critter );
-    if( m != nullptr ) {
-        monster_in_field( *m );
-    } else if( p != nullptr ) {
-        player_in_field( *p );
-    }
-}
-
-void map::monster_in_field( monster &z )
-{
-    if( z.digging() ) {
-        return; // Digging monsters are immune to fields
-    }
-    field &curfield = get_field( z.pos() );
-
-    int dam = 0;
-    // Iterate through all field effects on this tile.
-    // Do not remove the field with removeField, instead set it's density to 0. It will be removed
-    // later by the field processing, which will also adjust field_count accordingly.
-    for( auto &field_list_it : curfield ) {
-        field_entry &cur = field_list_it.second;
-        if( !cur.isAlive() ) {
-            continue;
-        }
-
-        switch( cur.getFieldType() ) {
-            case fd_null:
-            case fd_blood: // It doesn't actually do anything
-            case fd_bile:  // Ditto
-                break;
-
-            case fd_web:
-                if( !z.has_flag( MF_WEBWALK ) ) {
-                    z.add_effect( effect_webbed, 1_turns, num_bp, true, cur.getFieldDensity() );
-                    cur.setFieldDensity( 0 );
-                }
-                break;
-
-            case fd_acid:
-                if( !z.has_flag( MF_FLIES ) ) {
-                    const int d = rng( cur.getFieldDensity(), cur.getFieldDensity() * 3 );
-                    z.deal_damage( nullptr, bp_torso, damage_instance( DT_ACID, d ) );
-                    z.check_dead_state();
-                }
-                break;
-
-            case fd_sap:
-                z.moves -= cur.getFieldDensity() * 5;
-                cur.setFieldDensity( cur.getFieldDensity() - 1 );
-                break;
-
-            case fd_sludge:
-                if( !z.has_flag( MF_DIGS ) && !z.has_flag( MF_FLIES ) &&
-                    !z.has_flag( MF_SLUDGEPROOF ) ) {
-                    z.moves -= cur.getFieldDensity() * 300;
-                    cur.setFieldDensity( 0 );
-                }
-                break;
-
-            // TODO: MATERIALS Use fire resistance
-            case fd_fire:
-                if( z.has_flag( MF_FIREPROOF ) || z.has_flag( MF_FIREY ) ) {
-                    return;
-                }
-                // TODO: Replace the section below with proper json values
-                if( z.made_of_any( Creature::cmat_flesh ) ) {
-                    dam += 3;
-                }
-                if( z.made_of( material_id( "veggy" ) ) ) {
-                    dam += 12;
-                }
-                if( z.made_of( LIQUID ) || z.made_of_any( Creature::cmat_flammable ) ) {
-                    dam += 20;
-                }
-                if( z.made_of_any( Creature::cmat_flameres ) ) {
-                    dam += -20;
-                }
-                if( z.has_flag( MF_FLIES ) ) {
-                    dam -= 15;
-                }
-                dam -= z.get_armor_type( DT_HEAT, bp_torso );
-
-                if( cur.getFieldDensity() == 1 ) {
-                    dam += rng( 2, 6 );
-                } else if( cur.getFieldDensity() == 2 ) {
-                    dam += rng( 6, 12 );
-                    if( !z.has_flag( MF_FLIES ) ) {
-                        z.moves -= 20;
-                        if( dam > 0 ) {
-                            z.add_effect( effect_onfire, 1_turns * rng( dam / 2, dam * 2 ) );
-                        }
-                    }
-                } else if( cur.getFieldDensity() == 3 ) {
-                    dam += rng( 10, 20 );
-                    if( !z.has_flag( MF_FLIES ) || one_in( 3 ) ) {
-                        z.moves -= 40;
-                        if( dam > 0 ) {
-                            z.add_effect( effect_onfire, 1_turns * rng( dam / 2, dam * 2 ) );
-                        }
-                    }
-                }
-                // Drop through to smoke no longer needed as smoke will exist in the same square now,
-                // this would double apply otherwise.
-                break;
-
-            case fd_smoke:
-                if( !z.has_flag( MF_NO_BREATHE ) ) {
-                    if( cur.getFieldDensity() == 3 ) {
-                        z.moves -= rng( 10, 20 );
-                    }
-                    if( z.made_of( material_id( "veggy" ) ) ) { // Plants suffer from smoke even worse
-                        z.moves -= rng( 1, cur.getFieldDensity() * 12 );
-                    }
-                }
-                break;
-
-            case fd_tear_gas:
-                if( z.made_of_any( Creature::cmat_fleshnveg ) && !z.has_flag( MF_NO_BREATHE ) ) {
-                    if( cur.getFieldDensity() == 3 ) {
-                        z.add_effect( effect_stunned, rng( 1_minutes, 2_minutes ) );
-                        dam += rng( 4, 10 );
-                    } else if( cur.getFieldDensity() == 2 ) {
-                        z.add_effect( effect_stunned, rng( 5_turns, 10_turns ) );
-                        dam += rng( 2, 5 );
-                    } else {
-                        z.add_effect( effect_stunned, rng( 1_turns, 5_turns ) );
-                    }
-                    if( z.made_of( material_id( "veggy" ) ) ) {
-                        z.moves -= rng( cur.getFieldDensity() * 5, cur.getFieldDensity() * 12 );
-                        dam += cur.getFieldDensity() * rng( 8, 14 );
-                    }
-                    if( z.has_flag( MF_SEES ) ) {
-                        z.add_effect( effect_blind, cur.getFieldDensity() * 8_turns );
-                    }
-                }
-                break;
-
-            case fd_relax_gas:
-                if( z.made_of_any( Creature::cmat_fleshnveg ) && !z.has_flag( MF_NO_BREATHE ) ) {
-                    z.add_effect( effect_stunned, rng( cur.getFieldDensity() * 4_turns,
-                                                       cur.getFieldDensity() * 8_turns ) );
-                }
-                break;
-
-            case fd_dazzling:
-                if( z.has_flag( MF_SEES ) && !z.has_flag( MF_ELECTRONIC ) ) {
-                    z.add_effect( effect_blind, cur.getFieldDensity() * 12_turns );
-                    z.add_effect( effect_stunned, cur.getFieldDensity() * rng( 5_turns, 12_turns ) );
-                }
-                break;
-
-            case fd_toxic_gas:
-                if( !z.has_flag( MF_NO_BREATHE ) ) {
-                    dam += cur.getFieldDensity();
-                    z.moves -= cur.getFieldDensity();
-                }
-                break;
-
-            case fd_nuke_gas:
-                if( !z.has_flag( MF_NO_BREATHE ) ) {
-                    if( cur.getFieldDensity() == 3 ) {
-                        z.moves -= rng( 60, 120 );
-                        dam += rng( 30, 50 );
-                    } else if( cur.getFieldDensity() == 2 ) {
-                        z.moves -= rng( 20, 50 );
-                        dam += rng( 10, 25 );
-                    } else {
-                        z.moves -= rng( 0, 15 );
-                        dam += rng( 0, 12 );
-                    }
-                    if( z.made_of( material_id( "veggy" ) ) ) {
-                        z.moves -= rng( cur.getFieldDensity() * 5, cur.getFieldDensity() * 12 );
-                        dam *= cur.getFieldDensity();
-                    }
-                }
-                break;
-
-            // TODO: MATERIALS Use fire resistance
-            case fd_flame_burst:
-                if( z.has_flag( MF_FIREPROOF ) || z.has_flag( MF_FIREY ) ) {
-                    return;
-                }
-                if( z.made_of_any( Creature::cmat_flesh ) ) {
-                    dam += 3;
-                }
-                if( z.made_of( material_id( "veggy" ) ) ) {
-                    dam += 12;
-                }
-                if( z.made_of( LIQUID ) || z.made_of_any( Creature::cmat_flammable ) ) {
-                    dam += 50;
-                }
-                if( z.made_of_any( Creature::cmat_flameres ) ) {
-                    dam += -25;
-                }
-                dam += rng( 0, 8 );
-                z.moves -= 20;
-                break;
-
-            case fd_electricity:
-                // We don't want to increase dam, but deal a separate hit so that it can apply effects
-                z.deal_damage( nullptr, bp_torso,
-                               damage_instance( DT_ELECTRIC, rng( 1, cur.getFieldDensity() * 3 ) ) );
-                break;
-
-            case fd_fatigue:
-                if( rng( 0, 2 ) < cur.getFieldDensity() ) {
-                    dam += cur.getFieldDensity();
-                    int tries = 0;
-                    tripoint newpos = z.pos();
-                    do {
-                        newpos.x = rng( z.posx() - SEEX, z.posx() + SEEX );
-                        newpos.y = rng( z.posy() - SEEY, z.posy() + SEEY );
-                        tries++;
-                    } while( impassable( newpos ) && tries != 10 );
-
-                    if( tries == 10 ) {
-                        z.die_in_explosion( nullptr );
-                    } else if( monster *const other = g->critter_at<monster>( newpos ) ) {
-                        if( g->u.sees( z ) ) {
-                            add_msg( _( "The %1$s teleports into a %2$s, killing them both!" ),
-                                     z.name(), other->name() );
-                        }
-                        other->die_in_explosion( &z );
-                    } else {
-                        z.setpos( newpos );
-                    }
-                }
-                break;
-
-            case fd_incendiary:
-                // TODO: MATERIALS Use fire resistance
-                if( z.has_flag( MF_FIREPROOF ) || z.has_flag( MF_FIREY ) ) {
-                    return;
-                }
-                if( z.made_of_any( Creature::cmat_flesh ) ) {
-                    dam += 3;
-                }
-                if( z.made_of( material_id( "veggy" ) ) ) {
-                    dam += 12;
-                }
-                if( z.made_of( LIQUID ) || z.made_of_any( Creature::cmat_flammable ) ) {
-                    dam += 20;
-                }
-                if( z.made_of_any( Creature::cmat_flameres ) ) {
-                    dam += -5;
-                }
-
-                if( cur.getFieldDensity() == 1 ) {
-                    dam += rng( 2, 6 );
-                } else if( cur.getFieldDensity() == 2 ) {
-                    dam += rng( 6, 12 );
-                    z.moves -= 20;
-                    if( !z.made_of( LIQUID ) && !z.made_of_any( Creature::cmat_flameres ) ) {
-                        z.add_effect( effect_onfire, rng( 8_turns, 12_turns ) );
-                    }
-                } else if( cur.getFieldDensity() == 3 ) {
-                    dam += rng( 10, 20 );
-                    z.moves -= 40;
-                    if( !z.made_of( LIQUID ) && !z.made_of_any( Creature::cmat_flameres ) ) {
-                        z.add_effect( effect_onfire, rng( 12_turns, 16_turns ) );
-                    }
-                }
-                break;
-
-            case fd_fungal_haze:
-                if( !z.type->in_species( FUNGUS ) &&
-                    !z.type->has_flag( MF_NO_BREATHE ) &&
-                    !z.make_fungus() ) {
-                    // Don't insta-kill jabberwocks, that's silly
-                    const int density = cur.getFieldDensity();
-                    z.moves -= rng( 10 * density, 30 * density );
-                    dam += rng( 0, 10 * density );
-                }
-                break;
-
-            case fd_fungicidal_gas:
-                if( z.type->in_species( FUNGUS ) ) {
-                    const int density = cur.getFieldDensity();
-                    z.moves -= rng( 10 * density, 30 * density );
-                    dam += rng( 4, 7 * density );
-                }
-                break;
-
-            default:
-                //Suppress warnings
-                break;
-        }
-    }
-
-    if( dam > 0 ) {
-        z.apply_damage( nullptr, bp_torso, dam, true );
-        z.check_dead_state();
-    }
-}
-
-=======
->>>>>>> e9f99b90
 int field_entry::move_cost() const
 {
     return fieldlist[type].move_cost[ getFieldDensity() - 1 ];
