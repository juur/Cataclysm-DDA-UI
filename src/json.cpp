--- conflicted
+++ resolved
@@ -96,15 +96,6 @@
     final_separator = jsin->get_ate_separator();
 }
 
-<<<<<<< HEAD
-JsonObject::JsonObject( const JsonObject &jo ) : positions( jo.positions ), start( jo.start ),
-    end( jo.end ), final_separator( jo.final_separator ), jsin( jo.jsin )
-{}
-
-JsonObject &JsonObject::operator=( const JsonObject &jo ) = default;
-
-=======
->>>>>>> ee41a78b
 void JsonObject::finish()
 {
 #ifndef CATA_IN_TOOL
