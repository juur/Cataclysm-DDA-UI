--- conflicted
+++ resolved
@@ -1940,15 +1940,9 @@
         full_rack &= carry_size == rack_parts.size();
     }
     int unload_carried = full_rack ? 0 : -1;
-<<<<<<< HEAD
     bool found_rackable_vehicle = try_to_rack_nearby_vehicle( racks_parts, true );
-=======
-    bool success = false;
-
     validate_carried_vehicles( carried_vehicles );
     validate_carried_vehicles( carrying_racks );
-
->>>>>>> fd076b91
     if( found_vehicle && !full_rack ) {
         uilist rack_menu;
         if( found_rackable_vehicle ) {
