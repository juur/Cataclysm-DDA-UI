--- conflicted
+++ resolved
@@ -2384,11 +2384,7 @@
                                                get_all_colors().get_name( item::find_type( itype_water )->color ) );
             vehicle_part &tank = veh_interact::select_part( *this, sel, title );
             if( tank ) {
-<<<<<<< HEAD
-                int cost = item::find_type( itype_pseudo_water_purifier )->charges_to_use();
-=======
-                int64_t cost = static_cast<int64_t>( itype_water_purifier->charges_to_use() );
->>>>>>> 2dac5035
+                int64_t cost = static_cast<int64_t>( itype_pseudo_water_purifier->charges_to_use() );
                 if( fuel_left( itype_battery, true ) < tank.ammo_remaining() * cost ) {
                     //~ $1 - vehicle name, $2 - part name
                     add_msg( m_bad, _( "Insufficient power to purify the contents of the %1$s's %2$s" ),
