#pragma once
#ifndef CATA_SRC_ITEM_H
#define CATA_SRC_ITEM_H

#include <algorithm>
#include <climits>
#include <cstdint>
#include <functional>
#include <iosfwd>
#include <list>
#include <map>
#include <new>
#include <set>
#include <type_traits>
#include <utility>
#include <vector>

#include "calendar.h"
#include "cata_utility.h"
#include "compatibility.h"
#include "enums.h"
#include "gun_mode.h"
#include "io_tags.h"
#include "item_contents.h"
#include "item_location.h"
#include "item_pocket.h"
#include "material.h"
#include "optional.h"
#include "requirements.h"
#include "safe_reference.h"
#include "type_id.h"
#include "units.h"
#include "value_ptr.h"
#include "visitable.h"
#include "rng.h"

class Character;
class Creature;
class JsonObject;
class JsonOut;
class book_proficiency_bonuses;
class enchantment;
class faction;
class gun_type_type;
class gunmod_location;
class item;
class iteminfo_query;
class monster;
class nc_color;
class recipe;
class relic;
struct part_material;
struct armor_portion_data;
struct itype_variant_data;
struct islot_comestible;
struct itype;
struct item_comp;
template<typename CompType>
struct comp_selection;
struct tool_comp;
struct mtype;
struct tripoint;
template<typename T>
class ret_val;
template <typename T> struct enum_traits;

namespace enchant_vals
{
enum class mod : int;
} // namespace enchant_vals

using bodytype_id = std::string;
using faction_id = string_id<faction>;
class item_category;
struct islot_armor;
struct use_function;

enum art_effect_passive : int;
enum class side : int;
class body_part_set;
class map;
struct damage_instance;
struct damage_unit;
struct fire_data;

enum class damage_type : int;
enum clothing_mod_type : int;

struct light_emission {
    unsigned short luminance;
    short width;
    short direction;
};
extern light_emission nolight;

/**
 *  Value and metadata for one property of an item
 *
 *  Contains the value of one property of an item, as well as various metadata items required to
 *  output that value.  This is used primarily for user output of information about an item, for
 *  example in the various inventory menus.  See @ref item::info() for the main example of how a
 *  class desiring to provide user output might obtain a class of this type.
 *
 *  As an example, if the item being queried was a piece of clothing, then several properties might
 *  be returned.  All would have sType "ARMOR".  There would be one for the coverage stat with
 *  sName "Coverage: ", another for the warmth stat with sName "Warmth: ", etc.
 */
struct iteminfo {
    public:
        /** Category of item that owns this iteminfo.  See @ref item_category. */
        std::string sType;

        /** Main text of this property's name */
        std::string sName;

        /** Formatting text to be placed between the name and value of this item. */
        std::string sFmt;

        /** Numerical value of this property. Set to -999 if no compare value is present */
        std::string sValue;

        /** Internal double floating point version of value, for numerical comparisons */
        double dValue;

        /** Same as dValue, adjusted for the minimum unit (for numerical comparisons) */
        double dUnitAdjustedVal;

        /** Flag indicating type of sValue.  True if integer, false if single decimal */
        bool is_int;

        /** Flag indicating whether a newline should be printed after printing this item */
        bool bNewLine;

        /** Reverses behavior of red/green text coloring; smaller values are green if true */
        bool bLowerIsBetter;

        /** Whether to print sName.  If false, use for comparisons but don't print for user. */
        bool bDrawName;

        /** Whether to print a sign on positive values */
        bool bShowPlus;

        /** Flag indicating decimal with three points of precision.  */
        bool three_decimal;

        enum flags {
            no_flags = 0,
            is_decimal = 1 << 0, ///< Print as decimal rather than integer
            is_three_decimal = 1 << 1, ///< Print as decimal with three points of precision
            no_newline = 1 << 2, ///< Do not follow with a newline
            lower_is_better = 1 << 3, ///< Lower values are better for this stat
            no_name = 1 << 4, ///< Do not print the name
            show_plus = 1 << 5, ///< Use a + sign for positive values
        };

        /**
         *  @param Type The item type of the item this iteminfo belongs to.
         *  @param Name The name of the property this iteminfo describes.
         *  @param Fmt Formatting text desired between item name and value
         *  @param Flags Additional flags to customize this entry
         *  @param Value Numerical value of this property, -999 for none.
         */
        iteminfo( const std::string &Type, const std::string &Name, const std::string &Fmt = "",
                  flags Flags = no_flags, double Value = -999, double UnitVal = 0 );
        iteminfo( const std::string &Type, const std::string &Name, flags Flags );
        iteminfo( const std::string &Type, const std::string &Name, double Value, double UnitVal = 0 );
};

template<>
struct enum_traits<iteminfo::flags> {
    static constexpr bool is_flag_enum = true;
};

iteminfo vol_to_info( const std::string &type, const std::string &left,
                      const units::volume &vol, int decimal_places = 2, bool lower_is_better = true );
iteminfo weight_to_info( const std::string &type, const std::string &left,
                         const units::mass &weight, int decimal_places = 2, bool lower_is_better = true );

inline bool is_crafting_component( const item &component );

class item : public visitable
{
    public:
        using FlagsSetType = std::set<flag_id>;

        item();

        item( item && ) noexcept( map_is_noexcept );
        item( const item & );
        item &operator=( item && ) noexcept( list_is_noexcept );
        item &operator=( const item & );

        explicit item( const itype_id &id, time_point turn = calendar::turn, int qty = -1 );
        explicit item( const itype *type, time_point turn = calendar::turn, int qty = -1 );

        /** Suppress randomization and always start with default quantity of charges */
        struct default_charges_tag {};
        item( const itype_id &id, time_point turn, default_charges_tag );
        item( const itype *type, time_point turn, default_charges_tag );

        /** Default (or randomized) charges except if counted by charges then only one charge */
        struct solitary_tag {};
        item( const itype_id &id, time_point turn, solitary_tag );
        item( const itype *type, time_point turn, solitary_tag );

        /** For constructing in-progress crafts */
        item( const recipe *rec, int qty, std::list<item> items, std::vector<item_comp> selections );

        /** For constructing in-progress disassemblies */
        item( const recipe *rec, int qty, item &component );

        // Legacy constructor for constructing from string rather than itype_id
        // TODO: remove this and migrate code using it.
        template<typename... Args>
        explicit item( const std::string &itype, Args &&... args ) :
            item( itype_id( itype ), std::forward<Args>( args )... )
        {}

        ~item() override;

        /** Return a pointer-like type that's automatically invalidated if this
         * item is destroyed or assigned-to */
        safe_reference<item> get_safe_reference();

        /**
         * Filter converting this instance to another type preserving all other aspects
         * @param new_type the type id to convert to
         * @return same instance to allow method chaining
         */
        item &convert( const itype_id &new_type );

        /**
         * Filter converting this instance to the inactive type
         * If the item is either inactive or cannot be deactivated is a no-op
         * @param ch character currently possessing or acting upon the item (if any)
         * @param alert whether to display any messages
         * @return same instance to allow method chaining
         */
        item &deactivate( const Character *ch = nullptr, bool alert = true );

        /** Filter converting instance to active state */
        item &activate();

        /**
         * Invoke use function on a thrown item that had "ACT_ON_RANGED_HIT" flag.
         * The function is called on the spot where the item landed.
         * @param pos position
         * @return true if the item was destroyed (exploded)
         */
        bool activate_thrown( const tripoint &pos );

        /**
         * Add or remove energy from a battery.
         * If adding the specified energy quantity would go over the battery's capacity fill
         * the battery and ignore the remainder.
         * If adding the specified energy quantity would reduce the battery's charge level
         * below 0 do nothing and return how far below 0 it would have gone.
         * @param qty energy quantity to add (can be negative)
         * @return 0 valued energy quantity on success
         */
        units::energy mod_energy( const units::energy &qty );

        /**
         * Filter setting the ammo for this instance
         * Any existing ammo is removed. If necessary a magazine is also added.
         * @param ammo specific type of ammo (must be compatible with item ammo type)
         * @param qty maximum ammo (capped by item capacity) or negative to fill to capacity
         * @return same instance to allow method chaining
         */
        item &ammo_set( const itype_id &ammo, int qty = -1 );

        /**
         * Filter removing all ammo from this instance
         * If the item is neither a tool, gun nor magazine is a no-op
         * For items reloading using magazines any empty magazine remains present.
         */
        item &ammo_unset();

        /**
         * Filter setting damage constrained by @ref min_damage and @ref max_damage
         * @note this method does not invoke the @ref on_damage callback
         * @return same instance to allow method chaining
         */
        item &set_damage( int qty );

        /**
         * Filter setting degradation constrained by 0 and @ref max_damage
         * @note this method also sets the damage to qty if damage is less than qty
         * @return same instance to allow method chaining
         */
        item &set_degradation( int qty );

        /**
         * Splits a count-by-charges item always leaving source item with minimum of 1 charge
         * @param qty number of required charges to split from source
         * @return new instance containing exactly qty charges or null item if splitting failed
         */
        item split( int qty );

        /**
         * Make a corpse of the given monster type.
         * The monster type id must be valid (see @ref MonsterGenerator::get_all_mtypes).
         *
         * The turn parameter sets the birthday of the corpse, in other words: the turn when the
         * monster died. Because corpses are removed from the map when they reach a certain age,
         * one has to be careful when placing corpses with a birthday of 0. They might be
         * removed immediately when the map is loaded without been seen by the player.
         *
         * The name parameter can be used to give the corpse item a name. This is
         * used instead of the monster type name ("corpse of X" instead of "corpse of bear").
         *
         * With the default parameters it makes a human corpse, created at the current turn.
         */
        /*@{*/
        static item make_corpse( const mtype_id &mt = string_id<mtype>::NULL_ID(),
                                 time_point turn = calendar::turn, const std::string &name = "", int upgrade_time = -1 );
        /*@}*/
        /**
         * @return The monster type associated with this item (@ref corpse). It is usually the
         * type that this item is made of (e.g. corpse, meat or blood of the monster).
         * May return a null-pointer.
         */
        const mtype *get_mtype() const;
        /**
         * Sets the monster type associated with this item (@ref corpse). You must not pass a
         * null pointer.
         * TODO: change this to take a reference instead.
         */
        void set_mtype( const mtype *m );
        /**
         * Whether this is a corpse item. Corpses always have valid monster type (@ref corpse)
         * associated (@ref get_mtype return a non-null pointer) and have been created
         * with @ref make_corpse.
         */
        bool is_corpse() const;
        /**
         * Whether this is a corpse that can be revived.
         */
        bool can_revive() const;
        /**
         * Whether this corpse should revive now. Note that this function includes some randomness,
         * the return value can differ on successive calls.
         * @param pos The location of the item (see REVIVE_SPECIAL flag).
         */
        bool ready_to_revive( map &here, const tripoint &pos ) const;

        bool is_money() const;
        bool is_software() const;
        bool is_software_storage() const;

        bool is_ebook_storage() const;

        /**
         * A heuristic on whether it's a good idea to use this as a melee weapon.
         * Used for nicer messages only.
         */
        bool is_maybe_melee_weapon() const;

        /**
         * Returns a symbol for indicating the current dirt or fouling level for a gun.
         */
        std::string dirt_symbol() const;

        /**
         * Returns a symbol indicating the current degradation of the item.
         */
        std::string degradation_symbol() const;

        /**
         * Returns the default color of the item (e.g. @ref itype::color).
         */
        nc_color color() const;
        /**
         * Returns the color of the item depending on usefulness for the player character,
         * e.g. differently if it its an unread book or a spoiling food item etc.
         * This should only be used for displaying data, it should not affect game play.
         */
        nc_color color_in_inventory( const Character *ch = nullptr ) const;
        /**
         * Return the (translated) item name.
         * @param quantity used for translation to the proper plural form of the name, e.g.
         * returns "rock" for quantity 1 and "rocks" for quantity > 0.
         * @param with_prefix determines whether to include more item properties, such as
         * the extent of damage and burning (was created to sort by name without prefix
         * in additional inventory)
         * @param with_contents determines whether to add a suffix with the full name of the contents
         * of this item (if with_contents = false and item is not empty, "n items" will be added)
         */
        std::string tname( unsigned int quantity = 1, bool with_prefix = true,
                           unsigned int truncate = 0, bool with_contents = true ) const;
        std::string display_money( unsigned int quantity, unsigned int total,
                                   const cata::optional<unsigned int> &selected = cata::nullopt ) const;
        /**
         * Returns the item name and the charges or contained charges (if the item can have
         * charges at all). Calls @ref tname with given quantity and with_prefix being true.
         */
        std::string display_name( unsigned int quantity = 1 ) const;
        /**
         * Return all the information about the item and its type.
         *
         * This includes the different
         * properties of the @ref itype (if they are visible to the player). The returned string
         * is already translated and can be *very* long.
         * @param showtext If true, shows the item description, otherwise only the properties item type.
         */
        std::string info( bool showtext = false ) const;

        /**
         * Return all the information about the item and its type, and dump to vector.
         *
         * This includes the different
         * properties of the @ref itype (if they are visible to the player). The returned string
         * is already translated and can be *very* long.
         * @param showtext If true, shows the item description, otherwise only the properties item type.
         * @param iteminfo The properties (encapsulated into @ref iteminfo) are added to this vector,
         * the vector can be used to compare them to properties of another item.
         */
        std::string info( bool showtext, std::vector<iteminfo> &iteminfo ) const;

        /**
        * Return all the information about the item and its type, and dump to vector.
        *
        * This includes the different
        * properties of the @ref itype (if they are visible to the player). The returned string
        * is already translated and can be *very* long.
        * @param showtext If true, shows the item description, otherwise only the properties item type.
        * @param iteminfo The properties (encapsulated into @ref iteminfo) are added to this vector,
        * the vector can be used to compare them to properties of another item.
        * @param batch The batch crafting number to multiply data by
        */
        std::string info( bool showtext, std::vector<iteminfo> &iteminfo, int batch ) const;

        /**
        * Return all the information about the item and its type, and dump to vector.
        *
        * This includes the different
        * properties of the @ref itype (if they are visible to the player). The returned string
        * is already translated and can be *very* long.
        * @param parts controls which parts of the iteminfo to return.
        * @param info The properties (encapsulated into @ref iteminfo) are added to this vector,
        * the vector can be used to compare them to properties of another item.
        * @param batch The batch crafting number to multiply data by
        */
        std::string info( std::vector<iteminfo> &info, const iteminfo_query *parts = nullptr,
                          int batch = 1 ) const;
        /* type specific helper functions for info() that should probably be in itype() */
        void basic_info( std::vector<iteminfo> &info, const iteminfo_query *parts, int batch,
                         bool debug ) const;
        void debug_info( std::vector<iteminfo> &info, const iteminfo_query *parts, int batch,
                         bool debug ) const;
        void med_info( const item *med_item, std::vector<iteminfo> &info, const iteminfo_query *parts,
                       int batch, bool debug ) const;
        void food_info( const item *food_item, std::vector<iteminfo> &info, const iteminfo_query *parts,
                        int batch, bool debug ) const;
        void rot_info( const item *food_item, std::vector<iteminfo> &info, const iteminfo_query *parts,
                       int batch, bool debug ) const;
        void magazine_info( std::vector<iteminfo> &info, const iteminfo_query *parts, int batch,
                            bool debug ) const;
        void ammo_info( std::vector<iteminfo> &info, const iteminfo_query *parts, int batch,
                        bool debug ) const;
        void gun_info( const item *mod, std::vector<iteminfo> &info, const iteminfo_query *parts, int batch,
                       bool debug ) const;
        void gunmod_info( std::vector<iteminfo> &info, const iteminfo_query *parts, int batch,
                          bool debug ) const;
        void armor_protection_info( std::vector<iteminfo> &info, const iteminfo_query *parts, int batch,
                                    bool debug, const sub_bodypart_id &sbp = sub_bodypart_id() ) const;
        void armor_material_info( std::vector<iteminfo> &info, const iteminfo_query *parts, int batch,
                                  bool debug, const sub_bodypart_id &sbp = sub_bodypart_id() ) const;
        void armor_attribute_info( std::vector<iteminfo> &info, const iteminfo_query *parts, int batch,
                                   bool debug, const sub_bodypart_id &sbp = sub_bodypart_id() ) const;
        void pet_armor_protection_info( std::vector<iteminfo> &info, const iteminfo_query *parts ) const;
        void armor_info( std::vector<iteminfo> &info, const iteminfo_query *parts, int batch,
                         bool debug ) const;
        void animal_armor_info( std::vector<iteminfo> &info, const iteminfo_query *parts, int batch,
                                bool debug ) const;
        void armor_fit_info( std::vector<iteminfo> &info, const iteminfo_query *parts, int batch,
                             bool debug ) const;
        void book_info( std::vector<iteminfo> &info, const iteminfo_query *parts, int batch,
                        bool debug ) const;
        void battery_info( std::vector<iteminfo> &info, const iteminfo_query *parts, int batch,
                           bool debug ) const;
        void tool_info( std::vector<iteminfo> &info, const iteminfo_query *parts, int batch,
                        bool debug ) const;
        void actions_info( std::vector<iteminfo> &info, const iteminfo_query *parts, int batch,
                           bool debug ) const;
        void component_info( std::vector<iteminfo> &info, const iteminfo_query *parts, int batch,
                             bool debug ) const;
        void repair_info( std::vector<iteminfo> &info, const iteminfo_query *parts, int batch,
                          bool debug ) const;
        void disassembly_info( std::vector<iteminfo> &info, const iteminfo_query *parts, int batch,
                               bool debug ) const;
        void qualities_info( std::vector<iteminfo> &info, const iteminfo_query *parts, int batch,
                             bool debug ) const;
        void bionic_info( std::vector<iteminfo> &info, const iteminfo_query *parts, int batch,
                          bool debug ) const;
        void melee_combat_info( std::vector<iteminfo> &info, const iteminfo_query *parts, int batch,
                                bool debug ) const;
        void contents_info( std::vector<iteminfo> &info, const iteminfo_query *parts, int batch,
                            bool debug ) const;
        void properties_info( std::vector<iteminfo> &info, const iteminfo_query *parts, int batch,
                              bool debug ) const;
        void ascii_art_info( std::vector<iteminfo> &info, const iteminfo_query *parts, int batch,
                             bool debug ) const;
        void final_info( std::vector<iteminfo> &info, const iteminfo_query *parts, int batch,
                         bool debug ) const;

        /**
         * Calculate all burning calculations, but don't actually apply them to item.
         * DO apply them to @ref fire_data argument, though.
         * @return Amount of "burn" that would be applied to the item.
         */
        float simulate_burn( fire_data &frd ) const;
        /** Burns the item. Returns true if the item was destroyed. */
        bool burn( fire_data &frd );

        // Returns the category of this item, regardless of contents.
        const item_category &get_category_shallow() const;
        // Returns the category of item inside this item.
        // "can of meat" would be food, instead of container.
        // If there are multiple items/stacks or none then it defaults to category of this item.
        const item_category &get_category_of_contents() const;

        class reload_option
        {
            public:
                reload_option() = default;

                reload_option( const reload_option & );
                reload_option &operator=( const reload_option & );

                reload_option( const Character *who, const item_location &target, const item_location &ammo );

                const Character *who = nullptr;
                item_location target;
                item_location ammo;

                int qty() const {
                    return qty_;
                }
                void qty( int val );

                int moves() const;

                explicit operator bool() const {
                    return who && target && ammo && qty_ > 0;
                }
            private:
                int qty_ = 0;
                int max_qty = INT_MAX;
        };

        /**
         * Reload item using ammo from location returning true if successful
         * @param u Player doing the reloading
         * @param ammo Location of ammo to be reloaded
         * @param qty caps reloading to this (or fewer) units
         */
        bool reload( Character &u, item_location ammo, int qty );
        // is this speedloader compatible with this item?
        bool allows_speedloader( const itype_id &speedloader_id ) const;

        template<typename Archive>
        void io( Archive & );
        using archive_type_tag = io::object_archive_tag;

        void serialize( JsonOut &json ) const;
        void deserialize( const JsonObject &data );

        const std::string &symbol() const;
        /**
         * Returns the monetary value of an item.
         * If `practical` is false, returns pre-Cataclysm market value,
         * otherwise returns approximate post-cataclysm value.
         */
        int price( bool practical ) const;

        /**
         * Returns the monetary value of an item by itself.
         * If `practical` is false, returns pre-Cataclysm market value,
         * otherwise returns approximate post-cataclysm value.
         */
        int price_no_contents( bool practical, cata::optional<int> price_override = cata::nullopt ) const;

        /**
         * Whether two items should stack when displayed in a inventory menu.
         * This is different from stacks_with, when two previously non-stackable
         * items are now stackable and mergeable because, for example, they
         * reaches the same temperature. This is necessary to avoid misleading
         * stacks like "3 items-count-by-charge (5)".
         */
        bool display_stacked_with( const item &rhs, bool check_components = false ) const;
        bool stacks_with( const item &rhs, bool check_components = false,
                          bool combine_liquid = false ) const;

        /**
         * Whether the two items have same contents.
         * Checks the contents and the contents of the contents.
         */
        bool same_contents( const item &rhs ) const;

        /**
         * Whether item is the same as `rhs` for RLE compression purposes.
         * Essentially a stricter version of `stacks_with`.
         * @return true if items are same, i.e. *this is "equal" to `item(rhs)`
         * @note false negative results are OK
         * @note must be transitive
         */
        bool same_for_rle( const item &rhs ) const;
        /** combines two items together if possible. returns false if it fails. */
        bool combine( const item &rhs );
        bool can_combine( const item &rhs ) const;
        /**
         * Merge charges of the other item into this item.
         * @return true if the items have been merged, otherwise false.
         * Merging is only done for items counted by charges (@ref count_by_charges) and
         * items that stack together (@ref stacks_with).
         */
        bool merge_charges( const item &rhs );

        /**
        * Total weight of an item accounting for all contained/integrated items
        * @param include_contents if true include weight of contained items
        * @param integral if true return effective weight if this item was integrated into another
        */
        units::mass weight( bool include_contents = true, bool integral = false ) const;

        /**
         * Total volume of an item accounting for all contained/integrated items
         * NOTE: Result is rounded up to next nearest milliliter when working with stackable (@ref count_by_charges) items that have fractional volume per charge.
         * If trying to determine how many of an item can fit in a given space, @ref charges_per_volume should be used instead.
         * @param integral if true return effective volume if this item was integrated into another
         * @param ignore_contents if true return effective volume for the item alone, ignoring its contents
         * @param charges_in_vol if specified, get the volume for this many charges instead of current charges
         */
        units::volume volume( bool integral = false, bool ignore_contents = false,
                              int charges_in_vol = -1 ) const;

        units::length length() const;

        units::length integral_length() const;

        /**
         * Simplified, faster volume check for when processing time is important and exact volume is not.
         * NOTE: Result is rounded up to next nearest milliliter when working with stackable (@ref count_by_charges) items that have fractional volume per charge.
         * If trying to determine how many of an item can fit in a given space, @ref charges_per_volume should be used instead.
         */
        units::volume base_volume() const;

        /** Volume check for corpses, helper for base_volume(). */
        units::volume corpse_volume( const mtype *corpse ) const;

        /**
         * Volume to subtract when the item is collapsed or folded.
         * @result positive value when the item increases in volume when wielded and 0 if no change.
         */
        units::volume collapsed_volume_delta() const;

        /** Required strength to be able to successfully lift the item unaided by equipment */
        int lift_strength() const;

        /**
         * @name Melee
         *
         * The functions here assume the item is used in melee, even if's a gun or not a weapon at
         * all. Because the functions apply to all types of items, several of the is_* functions here
         * may return true for the same item. This only indicates that it can be used in various ways.
         */
        /*@{*/
        /**
         * Base number of moves (@ref Creature::moves) that a single melee attack with this items
         * takes. The actual time depends heavily on the attacker, see melee.cpp.
         */
        int attack_time() const;

        /** Damage of given type caused when this item is used as melee weapon */
        int damage_melee( damage_type dt ) const;

        /** All damage types this item deals when used in melee (no skill modifiers etc. applied). */
        damage_instance base_damage_melee() const;
        /** All damage types this item deals when thrown (no skill modifiers etc. applied). */
        damage_instance base_damage_thrown() const;

        /**
        * Calculate the item's effective damage per second past armor when wielded by a
         * character against a monster.
         */
        double effective_dps( const Character &guy, Creature &mon ) const;
        /**
         * calculate effective dps against a stock set of monsters.  by default, assume g->u
         * is wielding
        * for_display - include monsters intended for display purposes
         * for_calc - include monsters intended for evaluation purposes
         * for_display and for_calc are inclusive
               */
        std::map<std::string, double> dps( bool for_display, bool for_calc, const Character &guy ) const;
        std::map<std::string, double> dps( bool for_display, bool for_calc ) const;
        /** return the average dps of the weapon against evaluation monsters */
        double average_dps( const Character &guy ) const;

        /**
         * Whether the character needs both hands to wield this item.
         */
        bool is_two_handed( const Character &guy ) const;

        /** Is this item an effective melee weapon for the given damage type? */
        bool is_melee( damage_type dt ) const;

        /**
         *  Is this item an effective melee weapon for any damage type?
         *  @see item::is_gun()
         *  @note an item can be both a gun and melee weapon concurrently
         */
        bool is_melee() const;

        /**
         * The most relevant skill used with this melee weapon. Can be "null" if this is not a weapon.
         * Note this function returns null if the item is a gun for which you can use gun_skill() instead.
         */
        skill_id melee_skill() const;
        /*@}*/

        /*
         * Max range of melee attack this weapon can be used for.
         * Accounts for character's abilities and installed gun mods.
         * Guaranteed to be at least 1
         */
        int reach_range( const Character &guy ) const;

        /*
         * Max range of melee attack this weapon can be used for in its current state.
         * Accounts for character's abilities and installed gun mods.
         * Guaranteed to be at least 1
         */
        int current_reach_range( const Character &guy ) const;

        /**
         * Sets time until activation for an item that will self-activate in the future.
         **/
        void set_countdown( int num_turns );

        /**
         * Consumes specified charges (or fewer) from this and any contained items
         * @param what specific type of charge required, e.g. 'battery'
         * @param qty maximum charges to consume. On return set to number of charges not found (or zero)
         * @param used filled with duplicates of each item that provided consumed charges
         * @param pos position at which the charges are being consumed
         * @param filter Must return true for use to occur.
         * @return true if this item should be deleted (count-by-charges items with no remaining charges)
         */
        bool use_charges( const itype_id &what, int &qty, std::list<item> &used, const tripoint &pos,
                          const std::function<bool( const item & )> &filter = return_true<item>,
                          Character *carrier = nullptr, bool in_tools = false );

        /**
         * Invokes item type's @ref itype::drop_action.
         * This function can change the item.
         * @param pos Where is the item being placed. Note: the item isn't there yet.
         * @return true if the item was destroyed during placement.
         */
        bool on_drop( const tripoint &pos );

        /**
         * Invokes item type's @ref itype::drop_action.
         * This function can change the item.
         * @param pos Where is the item being placed. Note: the item isn't there yet.
         * @param map A map object associated with that position.
         * @return true if the item was destroyed during placement.
         */
        bool on_drop( const tripoint &pos, map &map );

        /**
         * Consume a specific amount of items of a specific type.
         * This includes this item, and any of its contents (recursively).
         * @see item::use_charges - this is similar for items, not charges.
         * @param it Type of consumable item.
         * @param quantity How much to consumed.
         * @param used On success all consumed items will be stored here.
         * @param filter Must return true for use to occur.
         */
        bool use_amount( const itype_id &it, int &quantity, std::list<item> &used,
                         const std::function<bool( const item & )> &filter = return_true<item> );

        /** Permits filthy components, should only be used as a helper in creating filters */
        bool allow_crafting_component() const;

        // seal the item's pockets. used for crafting and spawning items.
        bool seal();

        bool all_pockets_sealed() const;
        bool any_pockets_sealed() const;
        /** Whether this is container. Note that container does not necessarily means it's
         * suitable for liquids. */
        bool is_container() const;
        /** Whether it is a container, and if it is has some restrictions */
        bool is_container_with_restriction() const;
        /** Whether it is a container with only one pocket, and if it is has some restrictions */
        bool is_single_container_with_restriction() const;
        // whether the contents has a pocket with the associated type
        bool has_pocket_type( item_pocket::pocket_type pk_type ) const;
        bool has_any_with( const std::function<bool( const item & )> &filter,
                           item_pocket::pocket_type pk_type ) const;

        /** True if every pocket is rigid or we have no pockets */
        bool all_pockets_rigid() const;

        // gets all pockets contained in this item
        std::vector<const item_pocket *> get_all_contained_pockets() const;
        std::vector<item_pocket *> get_all_contained_pockets();
        std::vector<const item_pocket *> get_all_standard_pockets() const;
        std::vector<item_pocket *> get_all_standard_pockets();

        /**
         * Updates the pockets of this item to be correct based on the mods that are installed.
         * Pockets which are modified that contain an item will be spilled
         * NOTE: This assumes that there is always one and only one pocket where ammo goes (mag or mag well)
         */
        void update_modified_pockets();
        // for pocket update stuff, which pocket is @contained in?
        // returns a nullptr if the item is not contained, and prints a debug message
        item_pocket *contained_where( const item &contained );
        const item_pocket *contained_where( const item &contained ) const;
        /** Whether this is a container which can be used to store liquids. */
        bool is_watertight_container() const;
        /** Whether this item has no contents at all. */
        bool is_container_empty() const;
        /**
         * Whether this item has no more free capacity for its current content.
         * @param allow_bucket Allow filling non-sealable containers
         */
        bool is_container_full( bool allow_bucket = false ) const;

        /**
         * Whether the magazine pockets of this item have room for additional items
         */
        bool is_magazine_full() const;

        /**
         * Fill item with an item up to @amount number of items. This works for any item with container pockets.
         * @param contained item to fill the container with.
         * @param amount Amount to fill item with, capped by remaining capacity
         * @returns amount of contained that was put into it
         */
        int fill_with( const item &contained, int amount = INFINITE_CHARGES,
                       bool unseal_pockets = false,
                       bool allow_sealed = false,
                       bool ignore_settings = false );

        /**
         * How much more of this liquid (in charges) can be put in this container.
         * If this is not a container (or not suitable for the liquid), it returns 0.
         * Note that mixing different types of liquid is not possible.
         * Also note that this works for guns and tools that accept liquid ammo.
         * @param liquid Liquid to check capacity for
         * @param allow_bucket Allow filling non-sealable containers
         * @param err Message to print if no more material will fit
         */
        int get_remaining_capacity_for_liquid( const item &liquid, bool allow_bucket = false,
                                               std::string *err = nullptr ) const;
        int get_remaining_capacity_for_liquid( const item &liquid, const Character &p,
                                               std::string *err = nullptr ) const;

        units::volume total_contained_volume() const;

        /**
         * It returns the maximum volume of any contents, including liquids,
         * ammo, magazines, weapons, etc.
         */
        units::volume get_total_capacity( bool unrestricted_pockets_only = false ) const;
        units::mass get_total_weight_capacity( bool unrestricted_pockets_only = false ) const;

        units::volume get_remaining_capacity( bool unrestricted_pockets_only = false ) const;
        units::mass get_remaining_weight_capacity( bool unrestricted_pockets_only = false ) const;

        units::volume get_total_contained_volume( bool unrestricted_pockets_only = false ) const;
        units::mass get_total_contained_weight( bool unrestricted_pockets_only = false ) const;

        int get_used_holsters() const;
        int get_total_holsters() const;
        units::volume get_total_holster_volume() const;
        units::volume get_used_holster_volume() const;

        // recursive function that checks pockets for remaining free space
        units::volume check_for_free_space() const;
        units::volume get_selected_stack_volume( const std::map<const item *, int> &without ) const;
        bool has_unrestricted_pockets() const;
        units::volume get_contents_volume_with_tweaks( const std::map<const item *, int> &without ) const;
        units::volume get_nested_content_volume_recursive( const std::map<const item *, int> &without )
        const;

        // returns the abstract 'size' of the pocket
        // used for attaching to molle items
        int get_pocket_size() const;

        /**
         * Returns true if the item can be attached with PALS straps
         */
        bool can_attach_as_pocket() const;

        // what will the move cost be of taking @it out of this container?
        // should only be used from item_location if possible, to account for
        // player inventory handling penalties from traits
        int obtain_cost( const item &it ) const;
        // what will the move cost be of storing @it into this container? (CONTAINER pocket type)
        int insert_cost( const item &it ) const;

        /**
         * Puts the given item into this one.
         */
        ret_val<void> put_in( const item &payload, item_pocket::pocket_type pk_type,
                              bool unseal_pockets = false );
        void force_insert_item( const item &it, item_pocket::pocket_type pk_type );

        /**
         * Returns this item into its default container. If it does not have a default container,
         * returns this. It's intended to be used like \code newitem = newitem.in_its_container();\endcode
         */
        item in_its_container( int qty = INFINITE_CHARGES ) const;
        item in_container( const itype_id &container_type, int qty = INFINITE_CHARGES,
                           bool sealed = true ) const;

        /**
        * True if item and its contents have any uses.
        * @param contents_only Set to true to ignore the item itself and check only its contents.
        */
        bool item_has_uses_recursive( bool contents_only = false ) const;

        /*@{*/
        /**
         * Funnel related functions. See weather.cpp for their usage.
         */
        bool is_funnel_container( units::volume &bigger_than ) const;
        void add_rain_to_container( bool acid, int charges = 1 );
        /*@}*/

        /**
         * Return the level of a given quality the tool may have, or INT_MIN if it
         * does not have that quality, or lacks enough charges to have that quality.
         * @param strict_boiling True if containers must be empty to have BOIL quality
         */
        int get_quality( const quality_id &id, bool strict_boiling = true ) const;

        /**
         * Return true if this item's type is counted by charges
         * (true for stackable, ammo, or comestible)
         */
        bool count_by_charges() const;

        /**
         * If count_by_charges(), returns charges, otherwise 1
         */
        int count() const;
        bool craft_has_charges() const;

        /**
         * Modify the charges of this item, only use for items counted by charges!
         * The item must have enough charges for this (>= quantity) and be counted
         * by charges.
         * @param mod How many charges should be removed.
         */
        void mod_charges( int mod );


        /**
         * Returns rate of rot (rot/h) at the given temperature
         */
        float calc_hourly_rotpoints_at_temp( units::temperature temp ) const;

        /**
         * Accumulate rot of the item since last rot calculation.
         * This function should not be called directly. since it does not have all the needed checks or temperature calculations.
         * If you need to calc rot of item call process_temperature_rot instead.
         * @param time Time point to which rot is calculated
         * @param temp Temperature at which the rot is calculated
         */
        void calc_rot( units::temperature temp, float spoil_modifier, const time_duration &time_delta );

        /**
         * This is part of a workaround so that items don't rot away to nothing if the smoking rack
         * is outside the reality bubble.
         * @param processing_duration
         */
        void calc_rot_while_processing( time_duration processing_duration );

        /**
         * Update temperature for things like food
         * Update rot for things that perish
         * All items that rot also have temperature
         * @param insulation Amount of insulation item has from surroundings
         * @param pos The current position
         * @param carrier The current carrier
         * @param flag to specify special temperature situations
         * @return true if the item is fully rotten and is ready to be removed
         */
        bool process_temperature_rot( float insulation, const tripoint &pos, map &here, Character *carrier,
                                      temperature_flag flag = temperature_flag::NORMAL, float spoil_modifier = 1.0f );

        /** Set the item to HOT and resets last_temp_check */
        void heat_up();

        /** Set the item to COLD and resets last_temp_check*/
        void cold_up();

        /** Sets the item temperature and item energy from new temperature and resets last_temp_check */
        void set_item_temperature( units::temperature new_temperature );

        /** Sets the item to new temperature and energy based new specific energy (J/g) and resets last_temp_check*/
        void set_item_specific_energy( units::specific_energy specific_energy );

        /**
         * Get the thermal energy of the item in Joules.
         */
        float get_item_thermal_energy() const;

        /** reset the last_temp_check used when crafting new items and the like */
        void reset_temp_check();

        int get_comestible_fun() const;

        /** whether an item is perishable (can rot) */
        bool goes_bad() const;

        /** Get the shelf life of the item*/
        time_duration get_shelf_life() const;

        /** Get @ref rot value relative to shelf life (or 0 if item does not spoil) */
        double get_relative_rot() const;

        /** Set current item @ref rot relative to shelf life (no-op if item does not spoil) */
        void set_relative_rot( double val );

        void set_rot( time_duration val );

        /**
         * Get minimum time for this item or any of its contents to rot, ignoring
         * fridge. If this item is a container, its spoil multiplier is taken into
         * account, but the spoil multiplier of the parent container of this item,
         * if any, is not.
         *
         * If this item does not rot and none of its contents rot either, the function
         * returns INT_MAX - N,
         *
         * where N is
         * 3 for food,
         * 2 for medication,
         * 1 for other comestibles,
         * 0 otherwise.
         */
        int spoilage_sort_order() const;

        /** an item is fresh if it is capable of rotting but still has a long shelf life remaining */
        bool is_fresh() const {
            return goes_bad() && get_relative_rot() < 0.1;
        }

        /** an item is about to become rotten when shelf life has nearly elapsed */
        bool is_going_bad() const {
            return get_relative_rot() > 0.9;
        }

        /** returns true if item is now rotten after all shelf life has elapsed */
        bool rotten() const {
            return get_relative_rot() > 1.0;
        }

        /**
         * Whether the item has enough rot that it should get removed.
         * Regular shelf life perishable foods rot away completely at 2x shelf life. Corpses last 10 days
         * @return true if the item has enough rot to be removed, false otherwise.
         */
        bool has_rotten_away() const;

        /** remove frozen tag and if it takes freezerburn, applies mushy/rotten */
        void apply_freezerburn();

        time_duration get_rot() const {
            return rot;
        }
        void mod_rot( const time_duration &val ) {
            rot += val;
        }

        /** Time for this item to be fully fermented. */
        time_duration brewing_time() const;
        /** The results of fermenting this item. */
        const std::vector<itype_id> &brewing_results() const;

        /**
         * Detonates the item and adds remains (if any) to drops.
         * Returns true if the item actually detonated,
         * potentially destroying other items and invalidating iterators.
         * Should NOT be called on an item on the map, but on a local copy.
         */
        bool detonate( const tripoint &p, std::vector<item> &drops );

        bool will_explode_in_fire() const;

        /**
         * @name Material(s) of the item
         *
         * Each item is made of one or more materials (@ref material_type). Materials have
         * properties that affect properties of the item (e.g. resistance against certain
         * damage types).
         *
         * Additionally, items have a phase property (@ref phase_id). This is independent of
         * the material types (there can be solid items made of X and liquid items made of the same
         * material).
         *
         * Corpses inherit the material of the monster type.
         */
        /*@{*/
        /**
         * Get a material reference to a random material that this item is made of.
         * This might return the null-material, you may check this with @ref material_type::ident.
         * Note that this may also return a different material each time it's invoked (if the
         * item is made from several materials).
         */
        const material_type &get_random_material() const;
        /**
         * Get the basic (main) material of this item. May return the null-material.
         * This is the material with the highest "portion" value.
         */
        const material_type &get_base_material() const;
        /**
         * The ids of all the materials this is made of.
         * This may return an empty map.
         * The returned map does not contain the null id.
         */
        const std::map<material_id, int> &made_of() const;
        /**
         * The ids of the materials a specific portion is made of. The specific
         * portion is the part of the armour covering the specified body part.
         * This may return an empty vector.
         * The returned vector does not contain the null id.
         */
        std::vector<const part_material *> armor_made_of( const bodypart_id &bp ) const;
        std::vector<const part_material *> armor_made_of( const sub_bodypart_id &bp ) const;
        /**
        * The ids of all the qualities this contains.
        */
        const std::map<quality_id, int> &quality_of() const;
        /**
         * Same as @ref made_of(), but returns the @ref material_type directly.
         */
        std::vector<const material_type *> made_of_types() const;
        /**
         * Check we are made of at least one of a set (e.g. true if at least
         * one item of the passed in set matches any material).
         * @param mat_idents Set of material ids.
         */
        bool made_of_any( const std::set<material_id> &mat_idents ) const;
        /**
         * Check we are made of only the materials (e.g. false if we have
         * one material not in the set or no materials at all).
         * @param mat_idents Set of material ids.
         */
        bool only_made_of( const std::set<material_id> &mat_idents ) const;
        /**
         * Check we are made of this material (e.g. matches at least one
         * in our set.)
         * @return The portion of this item made up by the material
         */
        int made_of( const material_id &mat_ident ) const;
        /**
        * Check we can repair with this material (e.g. matches at least one
        * in our set.)
        */
        bool can_repair_with( const material_id &mat_ident ) const;
        /**
         * Are we solid, liquid, gas, plasma?
         */
        bool made_of( phase_id phase ) const;
        bool made_of_from_type( phase_id phase ) const;
        /**
         * Returns a list of components used to craft this item or the default
         * components if it wasn't player-crafted.
         */
        std::vector<item_comp> get_uncraft_components() const;
        /**
         * Whether the items is conductive.
         */
        bool conductive() const;
        /**
         * Whether the items is flammable. (Make sure to keep this in sync with
         * fire code in fields.cpp)
         * @param threshold Item is flammable if it provides more fuel than threshold.
         */
        bool flammable( int threshold = 0 ) const;
        /**
        * Whether the item can be repaired beyond normal health.
        */
        bool reinforceable() const;
        /*@}*/

        /**
         * Resistance against different damage types (@ref damage_type).
         * Larger values means more resistance are thereby better, but there is no absolute value to
         * compare them to. The values can be interpreted as chance (@ref one_in) of damaging the item
         * when exposed to the type of damage.
         * @param to_self If this is true, it returns item's own resistance, not one it gives to wearer.
         * @param base_env_resist Will override the base environmental
         * resistance (to allow hypothetical calculations for gas masks).
         */
        /*@{*/
        float acid_resist( bool to_self = false, int base_env_resist = 0,
                           const bodypart_id &bp = bodypart_id() ) const;
        float fire_resist( bool to_self = false, int base_env_resist = 0,
                           const bodypart_id &bp = bodypart_id() ) const;
        // for incoming direct attacks roll is the actual roll for that attack
        float bash_resist( bool to_self = false, const bodypart_id &bp = bodypart_id(),
                           int roll = 0 ) const;
        // for incoming direct attacks roll is the actual roll for that attack
        float cut_resist( bool to_self = false, const bodypart_id &bp = bodypart_id(),
                          int roll = 0 )  const;
        // for incoming direct attacks roll is the actual roll for that attack
        float stab_resist( bool to_self = false, const bodypart_id &bp = bodypart_id(),
                           int roll = 0 ) const;
        // for incoming direct attacks roll is the actual roll for that attack
        float bullet_resist( bool to_self = false, const bodypart_id &bp = bodypart_id(),
                             int roll = 0 ) const;
        float biological_resist( bool to_self = false, const bodypart_id &bp = bodypart_id(),
                                 int roll = 0 ) const;
        float electric_resist( bool to_self = false, const bodypart_id &bp = bodypart_id(),
                               int roll = 0 ) const;
        float cold_resist( bool to_self = false, const bodypart_id &bp = bodypart_id(),
                           int roll = 0 ) const;
        /*@}*/

        // same as above but specific to the sublocation
        float acid_resist( const sub_bodypart_id &bp, bool to_self = false, int base_env_resist = 0 ) const;
        float fire_resist( const sub_bodypart_id &bp, bool to_self = false, int base_env_resist = 0 ) const;
        // for incoming direct attacks roll is the actual roll for that attack
        float bash_resist( const sub_bodypart_id &bp, bool to_self = false, int roll = 0 ) const;
        // for incoming direct attacks roll is the actual roll for that attack
        float cut_resist( const sub_bodypart_id &bp, bool to_self = false, int roll = 0 )  const;
        // for incoming direct attacks roll is the actual roll for that attack
        float stab_resist( const sub_bodypart_id &bp, bool to_self = false, int roll = 0 ) const;
        // for incoming direct attacks roll is the actual roll for that attack
        float bullet_resist( const sub_bodypart_id &bp, bool to_self = false, int roll = 0 ) const;
        float biological_resist( const sub_bodypart_id &bp, bool to_self = false,
                                 int roll = 0 ) const;
        float electric_resist( const sub_bodypart_id &bp, bool to_self = false,
                               int roll = 0 ) const;
        float cold_resist( const sub_bodypart_id &bp, bool to_self = false, int roll = 0 ) const;

        /**
         * Breathability is the ability of a fabric to allow moisture vapor to be transmitted through the material.
         * range 0 - 100 (no breathability - full breathability)
         * takes as a value the body part to check
         * @return armor data consolidated breathability
         */
        int breathability( const bodypart_id &bp ) const;
        int breathability() const;

        /**
         * Assuming that specified du hit the armor, reduce du based on the item's resistance to the
         * damage type. This will never reduce du.amount below 0.
         * roll is normally set to 0 which means all materials protect for legacy
         * giving a roll between 0-99 will influence the covered materials with a fixed roll
         * giving a roll of -1 (< 0) will mean each material is rolled individually
         */
        void mitigate_damage( damage_unit &du, const bodypart_id &bp = bodypart_id(), int roll = 0 ) const;
        void mitigate_damage( damage_unit &du, const sub_bodypart_id &bp, int roll = 0 ) const;
        /**
         * Resistance provided by this item against damage type given by an enum.
         */
        float damage_resist( damage_type dt, bool to_self = false,
                             const bodypart_id &bp = bodypart_id(), int roll = 0 ) const;
        float damage_resist( damage_type dt, bool to_self,
                             const sub_bodypart_id &bp, int roll = 0 ) const;



        /**
         * Returns resistance to being damaged by attack against the item itself.
         * Calculated from item's materials.
         * @param worst If this is true, the worst resistance is used. Otherwise the best one.
         */
        int chip_resistance( bool worst = false, const bodypart_id &bp = bodypart_id() ) const;

        /** How much damage has the item sustained? */
        int damage() const;

        /** How much degradation has the item accumulated? */
        int degradation() const;

        /** Used when spawning the item. Sets a random degradation within [0, damage]. */
        void rand_degradation();

        /**
         * Scale item damage to the given number of levels. This function is
         * here mostly for back-compatibility. It should not be used when
         * doing continuous math with the damage value: use damage() instead.
         *
         * For example, for min_damage = -1000, max_damage = 4000
         *   damage       level
         *   -1000 ~   -1    -1
         *              0     0
         *       1 ~ 1333     1
         *    1334 ~ 2666     2
         *    2667 ~ 3999     3
         *           4000     4
         *
         * @param dmg If specified, get the damage level of "dmg" instead of
         * this item's current damage.
         */
        int damage_level( int dmg = INT_MIN ) const;

        /**
        * Returns a scaling value for armor values based on damage taken
        */
        float damage_scaling( bool to_self = false ) const;

        /**
         * Get the minimum possible damage this item can be repaired to,
         * accounting for degradation.
         * @param allow_negative If true, get the damage floor for reinforcement
         */
        int damage_floor( bool allow_negative ) const;

        /** Minimum amount of damage to an item (state of maximum repair) */
        int min_damage() const;

        /** Maximum amount of damage to an item (state before destroyed) */
        int max_damage() const;

        /** Number of degradation increments before the item is destroyed */
        int degrade_increments() const;

        /**
         * Relative item health.
         * Returns 1 for undamaged ||items, values in the range (0, 1) for damaged items
         * and values above 1 for reinforced ++items.
         */
        float get_relative_health() const;

        /**
         * Apply damage to const itemrained by @ref min_damage and @ref max_damage
         * @param qty maximum amount by which to adjust damage (negative permissible)
         * @param dt type of damage which may be passed to @ref on_damage callback
         * @return whether item should be destroyed
         */
        bool mod_damage( int qty, damage_type dt );
        /// same as other mod_damage, but uses @ref damage_type::NONE as damage type.
        bool mod_damage( int qty );

        /**
         * Increment item damage by @ref itype::damage_scale constrained by @ref max_damage
         * @param dt type of damage which may be passed to @ref on_damage callback
         * @return whether item should be destroyed
         */
        bool inc_damage( damage_type dt );
        /// same as other inc_damage, but uses @ref damage_type::NONE as damage type.
        bool inc_damage();

        enum class armor_status {
            UNDAMAGED,
            DAMAGED,
            DESTROYED,
            TRANSFORMED
        };

        /**
         * Damage related logic for armor items, wraps mod_damage with needed logic
         * This version is for items with durability
         * @return the state of the armor
         */
        armor_status damage_armor_durability( damage_unit &du, const bodypart_id &bp );

        /**
         * Damage related logic for armor items that warp and transform instead of degrading.
         * Items such as ablative plates are considered with this.
         * @return the state of the armor
         */
        armor_status damage_armor_transforms( damage_unit &du ) const;


        /** Provide color for UI display dependent upon current item damage level */
        nc_color damage_color() const;

        /** Provide prefix symbol for UI display dependent upon current item damage level */
        std::string damage_symbol() const;

        /**
         * Provides a prefix for the durability state of the item. with ITEM_HEALTH_BAR enabled,
         * returns a symbol with color tag already applied. Otherwise, returns an adjective.
         * if include_intact is true, this provides a string for the corner case of a player
         * with ITEM_HEALTH_BAR disabled, but we need still a string for some reason.
         */
        std::string durability_indicator( bool include_intact = false ) const;

        /** If possible to repair this item what tools could potentially be used for this purpose? */
        const std::set<itype_id> &repaired_with() const;

        /**
         * Check whether the item has been marked (by calling mark_as_used_by_player)
         * as used by this specific player.
         */
        bool already_used_by_player( const Character &p ) const;
        /**
         * Marks the item as being used by this specific player, it remains unmarked
         * for other players. The player is identified by its id.
         */
        void mark_as_used_by_player( const Character &p );
        /** Marks the item as filthy, so characters with squeamish trait can't wear it.
        */
        bool is_filthy() const;
        /**
         * This is called once each turn. It's usually only useful for active items,
         * but can be called for inactive items without problems.
         * It is recursive, and calls process on any contained items.
         * @param carrier The player / npc that carries the item. This can be null when
         * the item is not carried by anyone (laying on ground)!
         * @param pos The location of the item on the map, same system as
         * @ref player::pos used. If the item is carried, it should be the
         * location of the carrier.
         * @param activate Whether the item should be activated (true), or
         * processed as an active item.
         * @param spoil_multiplier_parent is the spoilage multiplier passed down from any parent item
         * @return true if the item has been destroyed by the processing. The caller
         * should than delete the item wherever it was stored.
         * Returns false if the item is not destroyed.
         */
        bool process( map &here, Character *carrier, const tripoint &pos, float insulation = 1,
                      temperature_flag flag = temperature_flag::NORMAL, float spoil_multiplier_parent = 1.0f );

        /**
         * Gets the point (vehicle tile) the cable is connected to.
         * Returns nothing if not connected to anything.
         */
        cata::optional<tripoint> get_cable_target( Character *p, const tripoint &pos ) const;
        /**
         * Helper to bring a cable back to its initial state.
         */
        void reset_cable( Character *p );

        /**
         * Whether the item should be processed (by calling @ref process).
         */
        bool needs_processing() const;
        /**
         * The rate at which an item should be processed, in number of turns between updates.
         */
        int processing_speed() const;
        /**
         * Process and apply artifact effects. This should be called exactly once each turn, it may
         * modify character stats (like speed, strength, ...), so call it after those have been reset.
         * @param carrier The character carrying the artifact, can be null.
         * @param pos The location of the artifact (should be the player location if carried).
         */
        void process_relic( Character *carrier, const tripoint &pos );

        void overwrite_relic( const relic &nrelic );

        // Most of the is_whatever() functions call the same function in our itype
        bool is_null() const; // True if type is NULL, or points to the null item (id == 0)
        bool is_comestible() const;
        bool is_food() const;                // Ignoring the ability to eat batteries, etc.
        bool is_food_container() const;      // Ignoring the ability to eat batteries, etc.
        bool is_ammo_container() const; // does this item contain ammo? (excludes magazines)
        bool is_medication() const;            // Is it a medication that only pretends to be food?
        bool is_bionic() const;
        bool is_magazine() const;
        bool is_battery() const;
        bool is_vehicle_battery() const;
        bool is_ammo_belt() const;
        bool is_holster() const;
        bool is_ammo() const;
        // is this armor for a pet creature?  if on_pet is true, returns false if a pet isn't
        // wearing it
        bool is_pet_armor( bool on_pet = false ) const;
        bool is_armor() const;
        bool is_book() const;
        bool is_map() const;
        bool is_salvageable() const;
        bool is_disassemblable() const;
        bool is_craft() const;

        bool is_deployable() const;
        bool is_tool() const;
        bool is_transformable() const;
        bool is_relic() const;
        bool is_bucket_nonempty() const;

        bool is_brewable() const;
        bool is_engine() const;
        bool is_wheel() const;
        bool is_fuel() const;
        bool is_toolmod() const;

        bool is_faulty() const;
        bool is_irremovable() const;

        /** Returns true if the item is broken and can't be activated or used in crafting */
        bool is_broken() const;

        /** Returns true if the item is broken or will be broken on activation */
        bool is_broken_on_active() const;

        bool is_unarmed_weapon() const; //Returns true if the item should be considered unarmed

        bool has_temperature() const;

        /** Returns true if the item is A: is SOLID and if it B: is of type LIQUID */
        bool is_frozen_liquid() const;

        /** Returns empty string if the book teach no skill */
        std::string get_book_skill() const;

        //** Returns specific heat of the item (J/g K) */
        float get_specific_heat_liquid() const;
        float get_specific_heat_solid() const;

        /** Returns latent heat of the item (J/g) */
        float get_latent_heat() const;

        units::temperature get_freeze_point() const;

        void set_last_temp_check( const time_point &pt );

        /** How resistant clothes made of this material are to wind (0-100) */
        int wind_resist() const;

        /** What faults can potentially occur with this item? */
        std::set<fault_id> faults_potential() const;

        /** Returns the total area of this wheel or 0 if it isn't one. */
        int wheel_area() const;

<<<<<<< HEAD
        /** Returns energy this item as fuel for an engine. */
=======
        /** Returns energy of this item as fuel for an engine. */
>>>>>>> b1fb6f24
        units::energy fuel_energy() const;
        /** Returns the string of the id of the terrain that pumps this fuel, if any. */
        std::string fuel_pump_terrain() const;
        bool has_explosion_data() const;
        fuel_explosion_data get_explosion_data() const;

        /**
         * returns whether any of the pockets is compatible with the specified item.
         * Does not check if the item actually fits volume/weight wise
         * Only checks CONTAINER, MAGAZINE and MAGAZINE WELL pockets
         * @param it the item being put in
         */
        ret_val<void> is_compatible( const item &it ) const;

        /**
         * Can the pocket contain the specified item?
         * @param it the item being put in
         * @param nested whether or not the current call is nested (used recursively).
         * @param ignore_pkt_settings whether to ignore pocket autoinsert settings
         * @param remaining_parent_volume the ammount of space in the parent pocket,
         * needed to make sure we dont try to nest items which can't fit in the nested pockets
         */
        /*@{*/
        ret_val<void> can_contain( const item &it, bool nested = false,
                                   bool ignore_rigidity = false,
                                   bool ignore_pkt_settings = true,
                                   const item_location &parent_it = item_location(),
                                   units::volume remaining_parent_volume = 10000000_ml ) const;
        bool can_contain( const itype &tp ) const;
        bool can_contain_partial( const item &it ) const;
        /*@}*/
        std::pair<item_location, item_pocket *> best_pocket( const item &it, item_location &this_loc,
                const item *avoid = nullptr, bool allow_sealed = false, bool ignore_settings = false,
                bool nested = false, bool ignore_rigidity = false );

        units::length max_containable_length( bool unrestricted_pockets_only = false ) const;
        units::length min_containable_length() const;
        units::volume max_containable_volume() const;

        /**
         * Is it ever possible to reload this item?
         * ALso checks for reloading installed gunmods
         * @see player::can_reload()
         */
        bool is_reloadable() const;

        /**
         * returns whether the item can be reloaded with the specified item.
         * @param ammo item to be loaded in
         * @param now whether the currently contained ammo/magazine should be taken into account
         */
        bool can_reload_with( const item &ammo, bool now ) const;

        /**
          * Returns true if any of the contents are not frozen or not empty if it's liquid
          */
        bool can_unload_liquid() const;

        /**
         * Returns true if none of the contents are solid
         */
        bool contains_no_solids() const;

        bool is_dangerous() const; // Is it an active grenade or something similar that will hurt us?

        /** Is item derived from a zombie? */
        bool is_tainted() const;

        /**
         * Is this item flexible enough to be worn on body parts like antlers?
         */
        bool is_soft() const;

        // is any bit of the armor rigid
        bool is_rigid() const;
        // is any bit of the armor comfortable
        bool is_comfortable() const;
        template <typename T>
        bool is_bp_rigid( const T &bp ) const;
        // check if rigid and that it only cares about the layer it is on
        template <typename T>
        bool is_bp_rigid_selective( const T &bp ) const;
        template <typename T>
        bool is_bp_comfortable( const T &bp ) const;

        /**
         * Set the snippet text (description) of this specific item, using the snippet library.
         * @see snippet_library.
         */
        void set_snippet( const snippet_id &id );

        bool operator<( const item &other ) const;
        /** List of all @ref components in printable form, empty if this item has
         * no components */
        std::string components_to_string() const;

        /** Creates a hash from the itype_ids of this item's @ref components. */
        uint64_t make_component_hash() const;

        /** return the unique identifier of the items underlying type */
        itype_id typeId() const;

        /**
          * if the item will spill if placed into a container
          */
        bool will_spill() const;
        bool will_spill_if_unsealed() const;
        /**
         * Unloads the item's contents.
         * @param c Character who receives the contents.
         *          If c is the player, liquids will be handled, otherwise they will be spilled.
         * @return If the item is now empty.
         */
        bool spill_contents( Character &c );
        /**
         * Unloads the item's contents.
         * @param pos Position to dump the contents on.
         * @return If the item is now empty.
         */
        bool spill_contents( const tripoint &pos );
        bool spill_open_pockets( Character &guy, const item *avoid = nullptr );
        // spill items that don't fit in the container
        void overflow( const tripoint &pos );

        /** Checks if item is a holster and currently capable of storing obj
         *  @param obj object that we want to holster
         *  @param ignore only check item is compatible and ignore any existing contents
         */
        bool can_holster( const item &obj, bool ignore = false ) const;

        /**
         * Callback when a character starts wearing the item. The item is already in the worn
         * items vector and is called from there.
         */
        void on_wear( Character &p );
        /**
         * Callback when a character takes off an item. The item is still in the worn items
         * vector but will be removed immediately after the function returns
         */
        void on_takeoff( Character &p );

        /**
         * Calculate (but do not deduct) the number of moves required to wield this weapon
         */
        int on_wield_cost( const Character &you ) const;

        /**
         * Callback when a player starts wielding the item. The item is already in the weapon
         * slot and is called from there.
         * @param p player that has started wielding item
         * @param mv number of moves *already* spent wielding the weapon
         */
        void on_wield( Character &you );
        /**
         * Callback when a player starts carrying the item. The item is already in the inventory
         * and is called from there. This is not called when the item is added to the inventory
         * from worn vector or weapon slot. The item is considered already carried.
         */
        void on_pickup( Character &p );
        /**
         * Callback when contents of the item are affected in any way other than just processing.
         */
        void on_contents_changed();

        /**
         * Callback immediately **before** an item is damaged
         * @param qty maximum damage that will be applied (constrained by @ref max_damage)
         * @param dt type of damage (or damage_type::NONE)
         */
        void on_damage( int qty, damage_type dt );

        bool use_relic( Character &guy, const tripoint &pos );
        bool has_relic_recharge() const;
        bool has_relic_activation() const;
        std::vector<trait_id> mutations_from_wearing( const Character &guy, bool removing = false ) const;

        /**
         * Name of the item type (not the item), with proper plural.
         * This is only special when the item itself has a special name ("name" entry in
         * @ref item_tags) or is a named corpse.
         * It's effectively the same as calling @ref nname with the item type id. Use this when
         * the actual item is not meant, for example "The shovel" instead of "Your shovel".
         * Or "The jacket is too small", when it applies to all jackets, not just the one the
         * character tried to wear).
         */
        std::string type_name( unsigned int quantity = 1 ) const;

        /**
         * Number of (charges of) this item that fit into the given volume.
         * May return 0 if not even one charge fits into the volume. Only depends on the *type*
         * of this item not on its current charge count.
         *
         * For items not counted by charges, this returns vol / this->volume().
         */
        int charges_per_volume( const units::volume &vol ) const;
        int charges_per_weight( const units::mass &m ) const;

        /**
         * @name Item variables
         *
         * Item variables can be used to store any value in the item. The storage is persistent,
         * it remains through saving & loading, it is copied when the item is moved etc.
         * Each item variable is referred to by its name, so make sure you use a name that is not
         * already used somewhere.
         * You can directly store integer, floating point and string values. Data of other types
         * must be converted to one of those to be stored.
         * The set_var functions override the existing value.
         * The get_var function return the value (if the variable exists), or the default value
         * otherwise.  The type of the default value determines which get_var function is used.
         * All numeric values are returned as doubles and may be cast to the desired type.
         * <code>
         * int v = itm.get_var("v", 0); // v will be an int
         * double d = itm.get_var("v", 0.0); // d will be a double
         * std::string s = itm.get_var("v", ""); // s will be a std::string
         * // no default means empty string as default:
         * auto n = itm.get_var("v"); // v will be a std::string
         * </code>
         */
        /*@{*/
        void set_var( const std::string &name, int value );
        void set_var( const std::string &name, long long value );
        // Acceptable to use long as part of overload set
        // NOLINTNEXTLINE(cata-no-long)
        void set_var( const std::string &name, long value );
        void set_var( const std::string &name, double value );
        double get_var( const std::string &name, double default_value ) const;
        void set_var( const std::string &name, const tripoint &value );
        tripoint get_var( const std::string &name, const tripoint &default_value ) const;
        void set_var( const std::string &name, const std::string &value );
        std::string get_var( const std::string &name, const std::string &default_value ) const;
        /** Get the variable, if it does not exists, returns an empty string. */
        std::string get_var( const std::string &name ) const;
        /** Whether the variable is defined at all. */
        bool has_var( const std::string &name ) const;
        /** Erase the value of the given variable. */
        void erase_var( const std::string &name );
        /** Removes all item variables. */
        void clear_vars();
        /*@}*/

        /**
         * @name Item flags
         *
         * If you use any new flags, add them to `flags.json`,
         * add a comment to doc/JSON_FLAGS.md and make sure your new
         * flag does not conflict with any existing flag.
         *
         * Item flags are taken from the item type (@ref itype::item_tags), but also from the
         * item itself (@ref item_tags). The item has the flag if it appears in either set.
         *
         * Gun mods that are attached to guns also contribute their flags to the gun item.
         *
         * ignore_inherit means the item will skip checking items in pockets flags even if it has inherit
         */
        /*@{*/
        bool has_flag( const flag_id &flag, bool ignore_inherit = false ) const;

        template<typename Container, typename T = std::decay_t<decltype( *std::declval<const Container &>().begin() )>>
        bool has_any_flag( const Container &flags ) const {
            return std::any_of( flags.begin(), flags.end(), [&]( const T & flag ) {
                return has_flag( flag );
            } );
        }

        /**
         * Checks whether item itself has given flag (doesn't check item type or gunmods).
         * Essentially get_flags().count(f).
         * Works faster than `has_flag`
        */
        bool has_own_flag( const flag_id &f ) const;

        /** returns read-only set of flags of this item (not including flags from item type or gunmods) */
        const FlagsSetType &get_flags() const;

        /** Idempotent filter setting an item specific flag. */
        item &set_flag( const flag_id &flag );

        /** Idempotent filter removing an item specific flag */
        item &unset_flag( const flag_id &flag );

        /** Idempotent filter recursively setting an item specific flag on this item and its components. */
        item &set_flag_recursive( const flag_id &flag );

        /** Removes all item specific flags. */
        void unset_flags();
        /*@}*/

        /**Does this item have the specified fault*/
        bool has_fault( const fault_id &fault ) const;

        /** Does this item part have a fault with this flag */
        bool has_fault_flag( const std::string &searched_flag ) const;

        /**
         * @name Item properties
         *
         * Properties are specific to an item type so unlike flags the meaning of a property
         * may not be the same for two different item types. Each item type can have multiple
         * properties however duplicate property names are not permitted.
         *
         */
        /*@{*/
        bool has_property( const std::string &prop ) const;
        /**
          * Get typed property for item.
          * Return same type as the passed default value, or string where no default provided
          */
        std::string get_property_string( const std::string &prop, const std::string &def = "" ) const;
        int64_t get_property_int64_t( const std::string &prop, int64_t def = 0 ) const;
        /*@}*/

        /**
         * @name Light emitting items
         *
         * Items can emit light either through the definition of their type
         * (@ref itype::light_emission) or through an item specific light data (@ref light).
         */
        /*@{*/
        /**
         * Directional light emission of the item.
         * @param luminance The amount of light (see lightmap.cpp)
         * @param width If greater 0, the light is emitted in an arc, this is the angle of it.
         * @param direction The direction of the light arc. In degrees.
         */
        bool getlight( float &luminance, units::angle &width, units::angle &direction ) const;
        /**
         * How much light (see lightmap.cpp) the item emits (it's assumed to be circular).
         */
        int getlight_emit() const;
        /**
         * Whether the item emits any light at all.
         */
        bool is_emissive() const;
        /*@}*/

        /**
         * @name Seed data.
         */
        /*@{*/
        /**
         * Whether this is actually a seed, the seed functions won't be of much use for non-seeds.
         */
        bool is_seed() const;
        /**
         * Time it takes to grow from one stage to another. There are 4 plant stages:
         * seed, seedling, mature and harvest. Non-seed items return 0.
         */
        time_duration get_plant_epoch() const;
        /**
         * The name of the plant as it appears in the various informational menus. This should be
         * translated. Returns an empty string for non-seed items.
         */
        std::string get_plant_name() const;
        /*@}*/

        /**
         * @name Armor related functions.
         *
         * The functions here refer to values from @ref islot_armor. They only apply to armor items,
         * those items can be worn. The functions are safe to call for any item, for non-armor they
         * return a default value.
         */
        /*@{*/
        /**
         * Whether this item (when worn) covers the given body part.
         */
        bool covers( const bodypart_id &bp ) const;
        /**
         * Whether this item (when worn) covers the given sub body part.
         */
        bool covers( const sub_bodypart_id &bp ) const;
        // do both items overlap a bodypart at all? returns the side that conflicts via rhs
        cata::optional<side> covers_overlaps( const item &rhs ) const;
        /**
         * Bitset of all covered body parts.
         *
         * If the bit is set, the body part is covered by this
         * item (when worn). The index of the bit should be a body part, for example:
         * @code if( some_armor.get_covered_body_parts().test( bp_head ) ) { ... } @endcode
         * For testing only a single body part, use @ref covers instead. This function allows you
         * to get the whole covering data in one call.
         */
        body_part_set get_covered_body_parts() const;
        /**
        * Bitset of all covered body parts, from a specific side.
        *
        * If the bit is set, the body part is covered by this
        * item (when worn). The index of the bit should be a body part, for example:
        * @code if( some_armor.get_covered_body_parts().test( bp_head ) ) { ... } @endcode
        * For testing only a single body part, use @ref covers instead. This function allows you
        * to get the whole covering data in one call.
        *
        * @param s Specifies the side. Will be ignored for non-sided items.
        */
        body_part_set get_covered_body_parts( side s ) const;

        /**
         * returns a vector of all the sub_body_parts of this item
         */
        std::vector<sub_bodypart_id> get_covered_sub_body_parts() const;

        /**
         * returns a vector of all the sub_body_parts of this item accounting for a specific side
         */
        std::vector<sub_bodypart_id> get_covered_sub_body_parts( side s ) const;

        /**
         * returns true if the item has armor and if it has sub location coverage
         */
        bool has_sublocations() const;

        /**
          * Returns true if item is armor and can be worn on different sides of the body
          */
        bool is_sided() const;
        /**
         *  Returns side item currently worn on. Returns BOTH if item is not sided or no side currently set
         */
        side get_side() const;
        /**
          * Change the side on which the item is worn. Returns false if the item is not sided
          */
        bool set_side( side s );

        /**
         * Swap the side on which the item is worn. Returns false if the item is not sided
         */
        bool swap_side();
        /**
         * Returns if the armor has ablative pockets
         */
        bool is_ablative() const;
        /**
         * Returns if the armor has pockets with additional encumbrance
         */
        bool has_additional_encumbrance() const;
        /**
         * Returns if the armor has pockets with a chance to be ripped off
         */
        bool has_ripoff_pockets() const;
        /**
         * Returns if the armor has pockets with a chance to make noise when moving
         */
        bool has_noisy_pockets() const;
        /**
         * Returns the warmth value that this item has when worn. See player class for temperature
         * related code, or @ref player::warmth. Returned values should be positive. A value
         * of 0 indicates no warmth from this item at all (this is also the default for non-armor).
         */
        int get_warmth() const;
        /** Returns the warmth on the body part of the item on a specific bp. */
        int get_warmth( bodypart_id bp ) const;
        /**
         * Returns the @ref islot_armor::thickness value, or 0 for non-armor. Thickness is are
         * relative value that affects the items resistance against bash / cutting / bullet damage.
         */
        float get_thickness() const;
        /**
         * Returns the average thickness value for the specified bodypart, or 0 for non-armor. Thickness is a
         * relative value that affects the items resistance against bash / cutting / bullet damage.
         */
        float get_thickness( const bodypart_id &bp ) const;
        /**
         * Returns clothing layer for item.
         */
        std::vector<layer_level> get_layer() const;

        /**
         * Returns clothing layer for body part.
         */
        std::vector<layer_level> get_layer( bodypart_id bp ) const;

        /**
         * Returns clothing layer for sub bodypart .
         */
        std::vector<layer_level> get_layer( sub_bodypart_id sbp ) const;

        /**
         * Returns true if an item has a given layer level on a specific part.
         * matches to any layer within the vector input.
         */
        bool has_layer( const std::vector<layer_level> &ll, bodypart_id bp ) const;

        /**
         * Returns true if an item has a given layer level on a specific subpart.
         */
        bool has_layer( const std::vector<layer_level> &ll, sub_bodypart_id sbp ) const;

        /**
         * Returns true if an item has any of the given layer levels.
         */
        bool has_layer( const std::vector<layer_level> &ll ) const;

        /**
         * Returns highest layer of an item
         */
        layer_level get_highest_layer( sub_bodypart_id sbp ) const;

        enum class cover_type {
            COVER_DEFAULT,
            COVER_MELEE,
            COVER_RANGED,
            COVER_VITALS
        };
        static cover_type get_cover_type( damage_type type );

        /*
         * Returns the average coverage of each piece of data this item
         */
        int get_avg_coverage( const cover_type &type = cover_type::COVER_DEFAULT ) const;
        /**
         * Returns the highest coverage that any piece of data that this item has that covers the bodypart.
         * Values range from 0 (not covering anything) to 100 (covering the whole body part).
         * Items that cover more are more likely to absorb damage from attacks.
         */
        int get_coverage( const bodypart_id &bodypart,
                          const cover_type &type = cover_type::COVER_DEFAULT ) const;

        int get_coverage( const sub_bodypart_id &bodypart,
                          const cover_type &type = cover_type::COVER_DEFAULT ) const;

        enum class encumber_flags : int {
            none = 0,
            assume_full = 1,
            assume_empty = 2
        };

        const armor_portion_data *portion_for_bodypart( const bodypart_id &bodypart ) const;

        const armor_portion_data *portion_for_bodypart( const sub_bodypart_id &bodypart ) const;

        /**
         * Returns the average encumbrance value that this item across all portions
         * Returns 0 if this is can not be worn at all.
         */
        int get_avg_encumber( const Character &, encumber_flags = encumber_flags::none ) const;

        /**
         * Returns the encumbrance value that this item has when worn by given
         * player.
         * Returns 0 if this is can not be worn at all.
         */
        int get_encumber( const Character &, const bodypart_id &bodypart,
                          encumber_flags = encumber_flags::none ) const;

        /**
         * Returns the weight capacity modifier (@ref islot_armor::weight_capacity_modifier) that this item provides when worn.
         * For non-armor it returns 1. The modifier is multiplied with the weight capacity of the character that wears the item.
         */
        float get_weight_capacity_modifier() const;
        /**
         * Returns the weight capacity bonus (@ref islot_armor::weight_capacity_modifier) that this item provides when worn.
         * For non-armor it returns 0. The bonus is added to the total weight capacity of the character that wears the item.
         */
        units::mass get_weight_capacity_bonus() const;
        /**
         * Returns the resistance to environmental effects (@ref islot_armor::env_resist) that this
         * item provides when worn. See @ref player::get_env_resist. Higher values are better.
         * For non-armor it returns 0.
         *
         * @param override_base_resist Pass this to artificially increase the
         * base resistance, so that the function can take care of other
         * modifications to resistance for you. Note that this parameter will
         * never decrease base resistance.
         */
        int get_env_resist( int override_base_resist = 0 ) const;
        /**
         * Returns the base resistance to environmental effects if an item (for example a gas mask)
         * requires a gas filter to operate and this filter is installed. Used in iuse::gasmask to
         * change protection of a gas mask if it has (or don't has) filters. For other applications
         * use get_env_resist() above.
         */
        int get_base_env_resist_w_filter() const;
        /**
         * Whether this is a power armor item. Not necessarily the main armor, it could be a helmet
         * or similar.
         */
        bool is_power_armor() const;
        /**
         * If this is an armor item, return its armor data. You should probably not use this function,
         * use the various functions above (like @ref get_storage) to access armor data directly.
         */
        const islot_armor *find_armor_data() const;
        /**
         * Returns true whether this item can be worn only when @param it is worn.
         */
        bool is_worn_only_with( const item &it ) const;
        /**
        * Returns true wether this item is worn or not
        */
        bool is_worn_by_player() const;

        /**
         * @name Pet armor related functions.
         *
         * The functions here refer to values from @ref islot_pet_armor. They only apply to pet
         * armor items, those items can be worn by pets. The functions are safe to call for any
         * item, for non-pet armor they return a default value.
         */
        units::volume get_pet_armor_max_vol() const;
        units::volume get_pet_armor_min_vol() const;
        bodytype_id get_pet_armor_bodytype() const;
        /*@}*/

        /**
         * @name Books
         *
         * Book specific functions, apply to items that are books.
         */
        /*@{*/
        /**
         * translates the vector of proficiency bonuses into the container. returns an empty object if it's not a book
         */
        book_proficiency_bonuses get_book_proficiency_bonuses() const;
        /**
         * How many chapters the book has (if any). Will be 0 if the item is not a book, or if it
         * has no chapters at all.
         * Each reading will "consume" a chapter, if the book has no unread chapters, it's less fun.
         */
        int get_chapters() const;
        /**
         * Get the number of unread chapters. If the item is no book or has no chapters, it returns 0.
         * This is a per-character setting, different characters may have different number of
         * unread chapters.
         */
        int get_remaining_chapters( const Character &u ) const;
        /**
         * Mark one chapter of the book as read by the given player. May do nothing if the book has
         * no unread chapters. This is a per-character setting, see @ref get_remaining_chapters.
         */
        void mark_chapter_as_read( const Character &u );
        /**
         * Enumerates recipes available from this book and the skill level required to use them.
         */
        std::vector<std::pair<const recipe *, int>> get_available_recipes( const Character &u ) const;
        /*@}*/

        /**
         * Add a recipe to the EIPC_RECIPES variable.
         *
         * @return true if the recipe was added, false if it is a duplicate
         */
        bool eipc_recipe_add( const recipe_id &recipe_id );

        /**
         * @name Martial art techniques
         *
         * See martialarts.h for further info.
         */
        /*@{*/
        /**
         * Whether the item supports a specific martial art technique (either through its type, or
         * through its individual @ref techniques).
         */
        bool has_technique( const matec_id &tech ) const;
        /**
         * Returns all the martial art techniques that this items supports.
         */
        std::set<matec_id> get_techniques() const;
        /**
         * Add the given technique to the item specific @ref techniques. Note that other items of
         * the same type are not affected by this.
         */
        void add_technique( const matec_id &tech );
        /*@}*/

        /** Returns all toolmods currently attached to this item (always empty if item not a tool) */
        std::vector<item *> toolmods();
        std::vector<const item *> toolmods() const;

        /**
         * @name Gun and gunmod functions
         *
         * Gun and gun mod functions. Anything stated to apply to guns, applies to auxiliary gunmods
         * as well (they are some kind of gun). Non-guns are items that are neither gun nor
         * auxiliary gunmod.
         */
        /*@{*/
        bool is_gunmod() const;

        /**
         *  Can this item be used to perform a ranged attack?
         *  @see item::is_melee()
         *  @note an item can be both a gun and melee weapon concurrently
         */
        bool is_gun() const;

        /**
         * Does this item have a gun variant associated with it
         * If check_option, the return of this is dependent on the SHOW_GUN_VARIANTS option
         */
        bool has_itype_variant( bool check_option = true ) const;

        /**
         * The gun variant associated with this item
         */
        const itype_variant_data &itype_variant() const;

        /**
         * Set the gun variant of this item
         */
        void set_itype_variant( const std::string &variant );

        void clear_itype_variant();

        /** Quantity of energy currently loaded in tool or battery */
        units::energy energy_remaining() const;

        /**
         * Quantity of ammunition currently loaded in tool, gun or auxiliary gunmod. Can include UPS and bionic
         * If UPS/bionic power does not matter then the carrier can be nullptr
         * @param carrier is used for UPS and bionic power
         */
        int ammo_remaining( const Character *carrier = nullptr ) const;

        /**
         * ammo capacity for a specific ammo
         */
        int ammo_capacity( const ammotype &ammo ) const;

        /**
         * how much more ammo can fit into this item
         * if this item is not loaded, gives remaining capacity of its default ammo
         */
        int remaining_ammo_capacity() const;

        /** Quantity of ammunition consumed per usage of tool or with each shot of gun */
        int ammo_required() const;
        // gets the first ammo in all magazine pockets
        // does not support multiple magazine pockets!
        item &first_ammo();
        // gets the first ammo in all magazine pockets
        // does not support multiple magazine pockets!
        const item &first_ammo() const;
        // spills liquid and other contents from the container. contents may remain
        // in the container if the player cancels spilling. removing liquid from
        // a magazine requires unload logic.
        void handle_liquid_or_spill( Character &guy, const item *avoid = nullptr );

        /**
         * Check if sufficient ammo is loaded for given number of uses.
         * Check if there is enough ammo loaded in a tool for the given number of uses
         * or given number of gun shots.
         * If carrier is provides then UPS and bionic may be also used as ammo
         * Using this function for this check is preferred
         * because we expect to add support for items consuming multiple ammo types in
         * the future.  Users of this function will not need to be refactored when this
         * happens.
         *
         * @param carrier who holds the item. Needed for UPS/bionic
         * @param qty Number of uses
         * @returns true if ammo sufficient for number of uses is loaded, false otherwise
         */
        bool ammo_sufficient( const Character *carrier, int qty = 1 ) const;

        bool ammo_sufficient( const Character *carrier, const std::string &method, int qty = 1 ) const;

        /**
         * Consume ammo (if available) and return the amount of ammo that was consumed
         * Consume order: loaded items, UPS, bionic
         * @param qty maximum amount of ammo that should be consumed
         * @param pos current location of item, used for ejecting magazines and similar effects
         * @param carrier holder of the item, used for getting UPS and bionic power
         * @return amount of ammo consumed which will be between 0 and qty
         */
        int ammo_consume( int qty, const tripoint &pos, Character *carrier );

        /**
         * Consume ammo to activate item qty times (if available) and return the amount of ammo that was consumed
         * Consume order: loaded items, UPS, bionic
         * @param qty number of times to consume item activation charges
         * @param pos current location of item, used for ejecting magazines and similar effects
         * @param carrier holder of the item, used for getting UPS and bionic power
         * @return amount of ammo consumed which will be between 0 and qty
         */
        int activation_consume( int qty, const tripoint &pos, Character *carrier );

        /** Specific ammo data, returns nullptr if item is neither ammo nor loaded with any */
        const itype *ammo_data() const;
        /** Specific ammo type, returns "null" if item is neither ammo nor loaded with any */
        itype_id ammo_current() const;
        /** Get currently loaded ammo, if any.
         * @return item reference or null item if not loaded. */
        const item &loaded_ammo() const;
        /** Ammo type of an ammo item
         *  @return ammotype of ammo item or a null id if the item is not ammo */
        ammotype ammo_type() const;

        /** Ammo types (@ref ammunition_type) the item magazine pocket can contain.
         *  @param conversion whether to include the effect of any flags or mods which convert the type
         *  @return empty set if item does not have a magazine for a specific ammo type */
        std::set<ammotype> ammo_types( bool conversion = true ) const;
        /** Default ammo for the the item magazine pocket, if item has ammo_types().
         *  @param conversion whether to include the effect of any flags or mods which convert the type
         *  @return itype_id::NULL_ID() if item does have a magazine for a specific ammo type */
        itype_id ammo_default( bool conversion = true ) const;

        /** Get default ammo for the first ammotype common to an item and its current magazine or "NULL" if none exists
         * @param conversion whether to include the effect of any flags or mods which convert the type
         * @return itype_id of default ammo for the first ammotype common to an item and its current magazine or "NULL" if none exists */
        itype_id common_ammo_default( bool conversion = true ) const;

        /** Get ammo effects for item optionally inclusive of any resulting from the loaded ammo */
        std::set<std::string> ammo_effects( bool with_ammo = true ) const;

        /* Get the name to be used when sorting this item by ammo type */
        std::string ammo_sort_name() const;

        /** How many spent casings are contained within this item? */
        int casings_count() const;

        /** Apply predicate to each contained spent casing removing it if predicate returns true */
        void casings_handle( const std::function<bool( item & )> &func );

        /** Can item load ammo like a magazine (has magazine pocket) */
        bool magazine_integral() const;

        /** Does item have magazine well */
        bool uses_magazine() const;

        /** Get the default magazine type (if any) for the current effective ammo type
         *  @param conversion whether to include the effect of any flags or mods which convert item's ammo type
         *  @return magazine type or "null" if item has integral magazine or no magazines for current ammo type */
        itype_id magazine_default( bool conversion = false ) const;

        /** Get compatible magazines (if any) for this item
         *  @return magazine compatibility which is always empty if item has integral magazine
         *  @see item::magazine_integral
         */
        std::set<itype_id> magazine_compatible() const;

        /** Currently loaded magazine (if any)
         *  @return current magazine or nullptr if either no magazine loaded or item has integral magazine
         *  @see item::magazine_integral
         */
        item *magazine_current();
        const item *magazine_current() const;

        /** Returns all gunmods currently attached to this item (always empty if item not a gun) */
        std::vector<item *> gunmods();
        std::vector<const item *> gunmods() const;

        std::vector<const item *> mods() const;

        std::vector<const item *> softwares() const;

        std::vector<const item *> ebooks() const;

        /** Get first attached gunmod matching type or nullptr if no such mod or item is not a gun */
        item *gunmod_find( const itype_id &mod );
        const item *gunmod_find( const itype_id &mod ) const;
        /** Get first attached gunmod with flag or nullptr if no such mod or item is not a gun */
        item *gunmod_find_by_flag( const flag_id &flag );

        /*
         * Checks if mod can be applied to this item considering any current state (jammed, loaded etc.)
         * @param msg message describing reason for any incompatibility
         */
        ret_val<void> is_gunmod_compatible( const item &mod ) const;

        /** Get all possible modes for this gun inclusive of any attached gunmods */
        std::map<gun_mode_id, gun_mode> gun_all_modes() const;

        /** Check if gun supports a specific mode returning an invalid/empty mode if not */
        gun_mode gun_get_mode( const gun_mode_id &mode ) const;

        /** Get the current mode for this gun (or an invalid mode if item is not a gun) */
        gun_mode gun_current_mode() const;

        /** Get id of mode a gun is currently set to, e.g. DEFAULT, AUTO, BURST */
        gun_mode_id gun_get_mode_id() const;

        /** Try to set the mode for a gun, returning false if no such mode is possible */
        bool gun_set_mode( const gun_mode_id &mode );

        /** Switch to the next available firing mode */
        void gun_cycle_mode();


        /** Get lowest actual and effective dispersion of either integral or any attached sights for specific character */
        std::pair<int, int> sight_dispersion( const Character &character ) const;

        struct sound_data {
            /** Volume of the sound. Can be 0 if the gun is silent (or not a gun at all). */
            int volume;
            /** Sound description, can be used with @ref sounds::sound, it is already translated. */
            std::string sound;
        };
        /**
         * Returns the sound of the gun being fired.
         * @param burst Whether the gun was fired in burst mode (the sound string is usually different).
         */
        sound_data gun_noise( bool burst = false ) const;
        /** Whether this is a (nearly) silent gun (a tiny bit of sound is allowed). Non-guns are always silent. */
        bool is_silent() const;

        /**
         * The weapons range in map squares. If the item has an active gunmod, it returns the range
         * of that gunmod, the guns range is returned only when the item has no active gunmod.
         * This function applies to guns and auxiliary gunmods. For other items, 0 is returned.
         * It includes the range given by the ammo.
         * @param p The player that uses the weapon, their strength might affect this.
         * It's optional and can be null.
         */
        int gun_range( const Character *p ) const;
        /**
         * Summed range value of a gun, including values from mods. Returns 0 on non-gun items.
         */
        int gun_range( bool with_ammo = true ) const;

        /**
         *  Get effective recoil considering handling, loaded ammo and effects of attached gunmods
         *  @param p player stats such as STR can alter effective recoil
         *  @param bipod whether any bipods should be considered
         *  @return effective recoil (per shot) or zero if gun uses ammo and none is loaded
         */
        int gun_recoil( const Character &p, bool bipod = false ) const;

        /**
         * Summed ranged damage, armor piercing, and multipliers for both, of a gun, including values from mods.
         * Returns empty instance on non-gun items.
         */
        damage_instance gun_damage( bool with_ammo = true, bool shot = false ) const;
        /**
         * The minimum force required to cycle the gun, can be overridden by mods
         */
        int min_cycle_recoil() const;
        /**
         * Summed dispersion of a gun, including values from mods. Returns 0 on non-gun items.
         */
        int gun_dispersion( bool with_ammo = true, bool with_scaling = true ) const;
        /**
        * Summed shot spread from mods. Returns 0 on non-gun items.
        */
        float gun_shot_spread_multiplier() const;
        /**
         * The skill used to operate the gun. Can be "null" if this is not a gun.
         */
        skill_id gun_skill() const;

        /** Get the type of a ranged weapon (e.g. "rifle", "crossbow"), or empty string if non-gun */
        gun_type_type gun_type() const;

        /** Get mod locations, including those added by other mods */
        std::map<gunmod_location, int> get_mod_locations() const;
        /**
         * Number of mods that can still be installed into the given mod location,
         * for non-guns it always returns 0.
         */
        int get_free_mod_locations( const gunmod_location &location ) const;
        /**
         * Does it require gunsmithing tools to repair.
         */
        bool is_firearm() const;
        /**
         * Returns the reload time of the gun. Returns 0 if not a gun.
         */
        int get_reload_time() const;
        /*@}*/

        /**
         * @name Vehicle parts
         *
         *@{*/

        /** for combustion engines the displacement (cc) */
        int engine_displacement() const;
        /*@}*/

        /**
         * @name Bionics / CBMs
         * Functions specific to CBMs
         */
        /*@{*/
        /**
         * Whether the CBM is an upgrade to another bionic module
         */
        bool is_upgrade() const;
        /*@}*/

        /**
         * Returns the pointer to use_function with name use_name assigned to the type of
         * this item or any of its contents. Checks contents recursively.
         * Returns nullptr if not found.
         */
        const use_function *get_use( const std::string &use_name ) const;
        /**
         * Checks this item and its contents (recursively) for types that have
         * use_function with type use_name. Returns the first item that does have
         * such type or nullptr if none found.
         */
        const item *get_usable_item( const std::string &use_name ) const;
        item *get_usable_item( const std::string &use_name );

        /**
         * Returns name of deceased being if it had any or empty string if not
         **/
        std::string get_corpse_name() const;
        /**
         * Returns the translated item name for the item with given id.
         * The name is in the proper plural form as specified by the
         * quantity parameter. This is roughly equivalent to creating an item instance and calling
         * @ref tname, however this function does not include strings like "(fresh)".
         */
        static std::string nname( const itype_id &id, unsigned int quantity = 1 );
        /**
         * Returns the item type of the given identifier. Never returns null.
         */
        static const itype *find_type( const itype_id &type );
        /**
         * Whether the item is counted by charges, this is a static wrapper
         * around @ref count_by_charges, that does not need an items instance.
         */
        static bool count_by_charges( const itype_id &id );
        /**
         * Check whether the type id refers to a known type.
         * This should be used either before instantiating an item when it's possible
         * that the item type is unknown and the caller can do something about it (e.g. the
         * uninstall-bionics function checks this to see if there is a CBM item type and has
         * logic to handle the case when that item type does not exist).
         * Or one can use this to check that type ids from json refer to valid items types (e.g.
         * the items that make up the vehicle parts must be defined somewhere, or the result of
         * crafting recipes must be valid type ids).
         */
        static bool type_is_defined( const itype_id &id );

        /**
        * Returns true if item has "item_label" itemvar
        */
        bool has_label() const;
        /**
        * Returns label from "item_label" itemvar and quantity
        */
        std::string label( unsigned int quantity = 0 ) const;

        bool has_infinite_charges() const;

        /** Puts the skill in context of the item */
        skill_id contextualize_skill( const skill_id &id ) const;

        /* Remove a monster from this item and spawn it.
         * See @game::place_critter for meaning of @p target and @p pos.
         * @return Whether the monster has been spawned (may fail if no space available).
         */
        bool release_monster( const tripoint &target, int radius = 0 );
        /* add the monster at target to this item, despawning it */
        int contain_monster( const tripoint &target );

        time_duration age() const;
        void set_age( const time_duration &age );
        time_point birthday() const;
        void set_birthday( const time_point &bday );
        void handle_pickup_ownership( Character &c );
        units::energy get_gun_ups_drain() const;
        void validate_ownership() const;
        inline void set_old_owner( const faction_id &temp_owner ) {
            old_owner = temp_owner;
        }
        inline void remove_old_owner() const {
            old_owner = faction_id::NULL_ID();
        }
        void set_owner( const faction_id &new_owner );
        void set_owner( const Character &c );
        inline void remove_owner() const {
            owner = faction_id::NULL_ID();
        }
        faction_id get_owner() const;
        faction_id get_old_owner() const;
        bool is_owned_by( const Character &c, bool available_to_take = false ) const;
        bool is_old_owner( const Character &c, bool available_to_take = false ) const;
        std::string get_old_owner_name() const;
        std::string get_owner_name() const;
        int get_min_str() const;

        const cata::value_ptr<islot_comestible> &get_comestible() const;

        /**
         * Get the stored recipe for in progress crafts.
         * Causes a debugmsg if called on a non-craft and returns the null recipe.
         * @return the recipe in progress
         */
        const recipe &get_making() const;
        int get_making_batch_size() const;

        /**
         * Get the failure point stored in this item.
         * returns INT_MAX if the failure point is unset.
         * Causes a debugmsg and returns INT_MAX if called on a non-craft.
         * @return an integer >= 0 representing a percent to 5 decimal places.
         *         67.32 percent would be represented as 6732000
         */
        int get_next_failure_point() const;

        /**
         * Calculates and sets the next failure point for an in progress craft.
         * Causes a debugmsg if called on non-craft.
         * @param crafter the crafting player
         */
        void set_next_failure_point( const Character &crafter );

        /**
         * Handle failure during crafting.
         * Destroy components, lose progress, and set a new failure point.
         * @param crafter the crafting player.
         * @return whether the craft being worked on should be entirely destroyed
         */
        bool handle_craft_failure( Character &crafter );

        /**
         * Returns requirement data representing what is needed to resume work on an in progress craft.
         * Causes a debugmsg and returns empty requirement data if called on a non-craft
         * @return what is needed to continue craft, may be empty requirement data
         */
        requirement_data get_continue_reqs() const;

        /**
         * @brief Inherit applicable flags from the given parent item.
         *
         * @param parent Item to inherit from
         */
        void inherit_flags( const item &parent, const recipe &making );

        /**
         * @brief Inherit applicable flags from the given list of parent items.
         *
         * @param parents Items to inherit from
         */
        void inherit_flags( const std::list<item> &parents, const recipe &making );

        void set_tools_to_continue( bool value );
        bool has_tools_to_continue() const;
        void set_cached_tool_selections( const std::vector<comp_selection<tool_comp>> &selections );
        const std::vector<comp_selection<tool_comp>> &get_cached_tool_selections() const;

        std::vector<enchantment> get_enchantments() const;
        double calculate_by_enchantment( const Character &owner, double modify, enchant_vals::mod value,
                                         bool round_value = false ) const;
        // calculates the enchantment value as if this item were wielded.
        double calculate_by_enchantment_wield( double modify, enchant_vals::mod value,
                                               bool round_value = false ) const;

        /**
         * Compute the number of moves needed to disassemble this item and its components
         * @param guy The character performing the disassembly
         * @return The number of moves to recursively disassemble this item
         */
        int get_recursive_disassemble_moves( const Character &guy ) const;

        // inherited from visitable
        VisitResponse visit_items( const std::function<VisitResponse( item *, item * )> &func ) const
        override;
        /**
         * @relates visitable
         * NOTE: upon expansion, this may need to be filtered by type enum depending on accessibility
         */
        VisitResponse visit_contents( const std::function<VisitResponse( item *, item * )> &func,
                                      item *parent = nullptr );
        void remove_internal( const std::function<bool( item & )> &filter,
                              int &count, std::list<item> &res );
        std::list<item> remove_items_with( const std::function<bool( const item & )> &filter,
                                           int count = INT_MAX ) override;

        /** returns a list of pointers to all top-level items that are not mods */
        std::list<const item *> all_items_top() const;
        /** returns a list of pointers to all top-level items that are not mods */
        std::list<item *> all_items_top();
        /** returns a list of pointers to all top-level items */
        std::list<const item *> all_items_top( item_pocket::pocket_type pk_type ) const;
        /** returns a list of pointers to all top-level items
         *  if unloading is true it ignores items in pockets that are flagged to not unload
         */
        std::list<item *> all_items_top( item_pocket::pocket_type pk_type, bool unloading = false );

        /**
         * returns a list of pointers to all items inside recursively
         * includes mods.  used for item_location::unpack()
         */
        std::list<const item *> all_items_ptr() const;
        /** returns a list of pointers to all items inside recursively */
        std::list<const item *> all_items_ptr( item_pocket::pocket_type pk_type ) const;
        /** returns a list of pointers to all items inside recursively */
        std::list<item *> all_items_ptr( item_pocket::pocket_type pk_type );

        /** returns a list of pointers to all visible or remembered top-level items */
        std::list<item *> all_known_contents();
        std::list<const item *> all_known_contents() const;

        void clear_items();
        bool empty() const;
        // ignores all pockets except CONTAINER pockets to check if this contents is empty.
        bool empty_container() const;

        // gets the item contained IFF one item is contained (CONTAINER pocket), otherwise a null item reference
        item &only_item();
        const item &only_item() const;
        item *get_item_with( const std::function<bool( const item & )> &filter );

        /**
         * returns the number of items stacks in contents
         * each item that is not count_by_charges,
         * plus whole stacks of items that are
         */
        size_t num_item_stacks() const;
        /**
         * This function is to aid migration to using nested containers.
         * The call sites of this function need to be updated to search the
         * pockets of the item, or not assume there is only one pocket or item.
         */
        item &legacy_front();
        const item &legacy_front() const;

        /**
         * Open a menu for the player to set pocket favorite settings for the pockets in this item_contents
         */
        void favorite_settings_menu();

        void combine( const item_contents &read_input, bool convert = false );

        bool is_collapsed() const;

    private:
        /** migrates an item into this item. */
        void migrate_content_item( const item &contained );

        bool use_amount_internal( const itype_id &it, int &quantity, std::list<item> &used,
                                  const std::function<bool( const item & )> &filter = return_true<item> );
        const use_function *get_use_internal( const std::string &use_name ) const;
        template<typename Item>
        static Item *get_usable_item_helper( Item &self, const std::string &use_name );
        bool process_internal( map &here, Character *carrier, const tripoint &pos, float insulation = 1,
                               temperature_flag flag = temperature_flag::NORMAL, float spoil_modifier = 1.0f );
        void iterate_covered_body_parts_internal( side s,
                const std::function<void( const bodypart_str_id & )> &cb ) const;
        void iterate_covered_sub_body_parts_internal( side s,
                const std::function<void( const sub_bodypart_str_id & )> &cb ) const;
        /**
         * Calculate the thermal energy and temperature change of the item
         * @param temp Temperature of surroundings
         * @param insulation Amount of insulation item has
         * @param time_delta time duration from previous temperature calculation
         */
        void calc_temp( units::temperature temp, float insulation, const time_duration &time_delta );

        /** Calculates item specific energy (J/g) from temperature*/
        units::specific_energy get_specific_energy_from_temperature( units::temperature new_temperature )
        const;

        /** Update flags associated with temperature */
        void set_temp_flags( units::temperature new_temperature, float freeze_percentage );

        std::list<item *> all_items_top_recursive( item_pocket::pocket_type pk_type );
        std::list<const item *> all_items_top_recursive( item_pocket::pocket_type pk_type ) const;

        /** Returns true if protection info was printed as well */
        bool armor_full_protection_info( std::vector<iteminfo> &info, const iteminfo_query *parts ) const;

    public:
        enum class sizing : int {
            human_sized_human_char = 0,
            big_sized_human_char,
            small_sized_human_char,
            big_sized_big_char,
            human_sized_big_char,
            small_sized_big_char,
            small_sized_small_char,
            human_sized_small_char,
            big_sized_small_char,
            ignore
        };

        sizing get_sizing( const Character & ) const;

    protected:
        // Sub-functions of @ref process, they handle the processing for different
        // processing types, just to make the process function cleaner.
        // The interface is the same as for @ref process.
        bool process_corpse( map &here, Character *carrier, const tripoint &pos );
        bool process_wet( Character *carrier, const tripoint &pos );
        bool process_litcig( map &here, Character *carrier, const tripoint &pos );
        bool process_extinguish( map &here, Character *carrier, const tripoint &pos );
        // Place conditions that should remove fake smoke item in this sub-function
        bool process_fake_smoke( map &here, Character *carrier, const tripoint &pos );
        bool process_fake_mill( map &here, Character *carrier, const tripoint &pos );
        bool process_cable( map &here, Character *carrier, const tripoint &pos );
        bool process_UPS( Character *carrier, const tripoint &pos );
        bool process_blackpowder_fouling( Character *carrier );
        bool process_tool( Character *carrier, const tripoint &pos );

    public:
        static const int INFINITE_CHARGES;

        const itype *type;
        std::list<item> components;
        /** What faults (if any) currently apply to this item */
        std::set<fault_id> faults;

    private:
        item_contents contents;
        /** `true` if item has any of the flags that require processing in item::process_internal.
         * This flag is reset to `true` if item tags are changed.
         */
        bool requires_tags_processing = true;
        FlagsSetType item_tags; // generic item specific flags
        safe_reference_anchor anchor;
        std::map<std::string, std::string> item_vars;
        const mtype *corpse = nullptr;
        std::string corpse_name;       // Name of the late lamented
        std::set<matec_id> techniques; // item specific techniques

        // Select a random variant from the possibilities
        // Intended to be called when no explicit variant is set
        void select_itype_variant();

        bool can_have_itype_variant() const;

        // Does this have a variant with this id?
        bool possible_itype_variant( const std::string &test ) const;

        // If the item has a gun variant, this points to it
        const itype_variant_data *_itype_variant = nullptr;

        /**
         * Data for items that represent in-progress crafts.
         */
        class craft_data
        {
            public:
                const recipe *making = nullptr;
                int next_failure_point = -1;
                std::vector<item_comp> comps_used;
                // If the crafter has insufficient tools to continue to the next 5% progress step
                bool tools_to_continue = false;
                int batch_size = -1;
                std::vector<comp_selection<tool_comp>> cached_tool_selections;
                cata::optional<units::mass> cached_weight; // NOLINT(cata-serialize)
                cata::optional<units::volume> cached_volume; // NOLINT(cata-serialize)

                // if this is an in progress disassembly as opposed to craft
                bool disassembly = false;
                void serialize( JsonOut &jsout ) const;
                void deserialize( const JsonObject &obj );
        };

        cata::value_ptr<craft_data> craft_data_;

        // any relic data specific to this item
        cata::value_ptr<relic> relic_data;
    public:
        int charges = 0;
        units::energy energy = 0_mJ; // Amount of energy currently stored in a battery

        int recipe_charges = 1;    // The number of charges a recipe creates.
        int burnt = 0;             // How badly we're burnt
        int poison = 0;            // How badly poisoned is it?
        int frequency = 0;         // Radio frequency
        snippet_id snip_id = snippet_id::NULL_ID(); // Associated dynamic text snippet id.
        int irradiation = 0;       // Tracks radiation dosage.
        int item_counter = 0;      // generic counter to be used with item flags
        units::specific_energy specific_energy = units::from_joule_per_gram(
                    -10 ); // Specific energy J/g. Negative value for unprocessed.
        units::temperature temperature = units::from_kelvin( 0 );       // Temperature of the item .
        int mission_id = -1;       // Refers to a mission in game's master list
        int player_id = -1;        // Only give a mission to the right player!
        bool ethereal = false;
        int wetness = 0;           // Turns until this item is completely dry.

        int seed = rng( 0, INT_MAX );  // A random seed for layering and other options

        harvest_drop_type_id dropped_from =
            harvest_drop_type_id::NULL_ID(); // The drop type this item spawned from

        // Set when the item / its content changes. Used for worn item with
        // encumbrance depending on their content.
        // This not part serialized or compared on purpose!
        bool encumbrance_update_ = false;

        item_contents &get_contents() {
            return contents;
        };

        const item_contents &get_contents() const {
            return contents;
        };

    private:
        /**
         * Accumulated rot, expressed as time the item has been in standard temperature.
         * It is compared to shelf life (@ref islot_comestible::spoils) to decide if
         * the item is rotten.
         */
        time_duration rot = 0_turns;
        /** the last time the temperature was updated for this item */
        time_point last_temp_check = calendar::turn_zero;
        /// The time the item was created.
        time_point bday;
        /**
         * Current phase state, inherits a default at room temperature from
         * itype and can be changed through item processing.  This is a static
         * cast to avoid importing the entire enums.h header here, zero is
         * PNULL.
         */
        phase_id current_phase = static_cast<phase_id>( 0 );
        // The faction that owns this item.
        mutable faction_id owner = faction_id::NULL_ID();
        // The faction that previously owned this item
        mutable faction_id old_owner = faction_id::NULL_ID();
        int damage_ = 0;
        int degradation_ = 0;
        light_emission light = nolight;
        mutable cata::optional<float> cached_relative_encumbrance;

        // additional encumbrance this specific item has
        units::volume additional_encumbrance = 0_ml;

    public:
        char invlet = 0;      // Inventory letter
        bool active = false; // If true, it has active effects to be processed
        bool is_favorite = false;

        void set_favorite( bool favorite );
        bool has_clothing_mod() const;
        float get_clothing_mod_val( clothing_mod_type type ) const;
        void update_clothing_mod_val();
};

template<>
struct enum_traits<item::encumber_flags> {
    static constexpr bool is_flag_enum = true;
};

bool item_compare_by_charges( const item &left, const item &right );
bool item_ptr_compare_by_charges( const item *left, const item *right );

/**
 * Hint value used for item examination screen and filtering items by action.
 * Represents whether an item permits given action (reload, wear, read, etc.).
 */
enum class hint_rating {
    /** Item permits this action */
    good,
    /** Item permits this action, but circumstances don't */
    iffy,
    /** Item does not permit this action */
    cant
};

// Weight per level of LIFT/JACK tool quality
static constexpr units::mass TOOL_LIFT_FACTOR = 500_kilogram;

inline units::mass lifting_quality_to_mass( int quality_level )
{
    return TOOL_LIFT_FACTOR * quality_level;
}

/**
 * Returns a reference to a null item (see @ref item::is_null). The reference is always valid
 * and stays valid until the program ends.
 */
item &null_item_reference();

/**
 * Default filter for crafting component searches
 */
inline bool is_crafting_component( const item &component )
{
    return ( component.allow_crafting_component() || component.count_by_charges() ) &&
           !component.is_filthy();
}

#endif // CATA_SRC_ITEM_H<|MERGE_RESOLUTION|>--- conflicted
+++ resolved
@@ -1526,11 +1526,7 @@
         /** Returns the total area of this wheel or 0 if it isn't one. */
         int wheel_area() const;
 
-<<<<<<< HEAD
-        /** Returns energy this item as fuel for an engine. */
-=======
         /** Returns energy of this item as fuel for an engine. */
->>>>>>> b1fb6f24
         units::energy fuel_energy() const;
         /** Returns the string of the id of the terrain that pumps this fuel, if any. */
         std::string fuel_pump_terrain() const;
