#pragma once
#ifndef ITEM_H
#define ITEM_H

#include <climits>
#include <list>
#include <map>
#include <set>
#include <string>
#include <vector>
#include <functional>
#include <memory>
#include <type_traits>
#include <utility>

#include "calendar.h"
#include "cata_utility.h"
#include "debug.h"
#include "enums.h"
#include "io_tags.h"
#include "item_location.h"
#include "string_id.h"
#include "units.h"
#include "visitable.h"

class item;

namespace cata
{
template<typename T>
class optional;
} // namespace cata
class nc_color;
class JsonIn;
class JsonOut;
class iteminfo_query;
template<typename T>
class ret_val;
class gun_type_type;
class gunmod_location;
class gun_mode;

using gun_mode_id = string_id<gun_mode>;
class Character;
class player;
class recipe;
struct itype;
struct islot_comestible;
struct mtype;

using mtype_id = string_id<mtype>;
using bodytype_id = std::string;
struct islot_armor;
struct use_function;
class material_type;

using material_id = string_id<material_type>;
class item_category;

enum art_effect_passive : int;
enum phase_id : int;
enum body_part : int;
enum m_size : int;
enum class side : int;
class body_part_set;
class ammunition_type;

using ammotype = string_id<ammunition_type>;
using itype_id = std::string;
class ma_technique;

using matec_id = string_id<ma_technique>;
using recipe_id = string_id<recipe>;
class Skill;

using skill_id = string_id<Skill>;
class fault;

using fault_id = string_id<fault>;
struct quality;

using quality_id = string_id<quality>;
struct fire_data;
struct damage_instance;
struct damage_unit;
class map;
struct item_comp;

enum damage_type : int;

const std::string &rad_badge_color( int rad );

struct light_emission {
    unsigned short luminance;
    short width;
    short direction;
};
extern light_emission nolight;

/**
 *  Value and metadata for one property of an item
 *
 *  Contains the value of one property of an item, as well as various metadata items required to
 *  output that value.  This is used primarily for user output of information about an item, for
 *  example in the various inventory menus.  See @ref item::info() for the main example of how a
 *  class desiring to provide user output might obtain a class of this type.
 *
 *  As an example, if the item being queried was a piece of clothing, then several properties might
 *  be returned.  All would have sType "ARMOR".  There would be one for the coverage stat with
 *  sName "Coverage: ", another for the warmth stat with sName "Warmth: ", etc.
 */
struct iteminfo {
    public:
        /** Category of item that owns this iteminfo.  See @ref item_category. */
        std::string sType;

        /** Main text of this property's name */
        std::string sName;

        /** Formatting text to be placed between the name and value of this item. */
        std::string sFmt;

        /** Numerical value of this property. Set to -999 if no compare value is present */
        std::string sValue;

        /** Internal double floating point version of value, for numerical comparisons */
        double dValue;

        /** Flag indicating type of sValue.  True if integer, false if single decimal */
        bool is_int;

        /** Flag indicating whether a newline should be printed after printing this item */
        bool bNewLine;

        /** Reverses behavior of red/green text coloring; smaller values are green if true */
        bool bLowerIsBetter;

        /** Whether to print sName.  If false, use for comparisons but don't print for user. */
        bool bDrawName;

        /** Whether to print a sign on positive values */
        bool bShowPlus;

        enum flags {
            no_flags = 0,
            is_decimal = 1 << 0, ///< Print as decimal rather than integer
            no_newline = 1 << 1, ///< Do not follow with a newline
            lower_is_better = 1 << 2, ///< Lower values are better for this stat
            no_name = 1 << 3, ///< Do not print the name
            show_plus = 1 << 4, ///< Use a + sign for positive values
        };

        /**
         *  @param Type The item type of the item this iteminfo belongs to.
         *  @param Name The name of the property this iteminfo describes.
         *  @param Fmt Formatting text desired between item name and value
         *  @param Flags Additional flags to customize this entry
         *  @param Value Numerical value of this property, -999 for none.
         */
        iteminfo( const std::string &Type, const std::string &Name, const std::string &Fmt = "",
                  flags Flags = no_flags, double Value = -999 );
        iteminfo( const std::string &Type, const std::string &Name, double Value );
};

inline iteminfo::flags operator|( iteminfo::flags l, iteminfo::flags r )
{
    using I = std::underlying_type<iteminfo::flags>::type;
    return static_cast<iteminfo::flags>( static_cast<I>( l ) | r );
}

inline iteminfo::flags &operator|=( iteminfo::flags &l, iteminfo::flags r )
{
    return l = l | r;
}

inline bool is_crafting_component( const item &component );

class item : public visitable<item>
{
    public:
        item();

        item( item && ) = default;
        item( const item & ) = default;
        item &operator=( item && ) = default;
        item &operator=( const item & ) = default;

        explicit item( const itype_id &id, time_point turn = calendar::turn, long qty = -1 );
        explicit item( const itype *type, time_point turn = calendar::turn, long qty = -1 );

        /** Suppress randomization and always start with default quantity of charges */
        struct default_charges_tag {};
        item( const itype_id &id, time_point turn, default_charges_tag );
        item( const itype *type, time_point turn, default_charges_tag );

        /** Default (or randomized) charges except if counted by charges then only one charge */
        struct solitary_tag {};
        item( const itype_id &id, time_point turn, solitary_tag );
        item( const itype *type, time_point turn, solitary_tag );

        /** For constructing in-progress crafts */
        item( const recipe *rec, long qty, std::list<item> items );

        /**
         * Filter converting this instance to another type preserving all other aspects
         * @param new_type the type id to convert to
         * @return same instance to allow method chaining
         */
        item &convert( const itype_id &new_type );

        /**
         * Filter converting this instance to the inactive type
         * If the item is either inactive or cannot be deactivated is a no-op
         * @param ch character currently possessing or acting upon the item (if any)
         * @param alert whether to display any messages
         * @return same instance to allow method chaining
         */
        item &deactivate( const Character *ch = nullptr, bool alert = true );

        /** Filter converting instance to active state */
        item &activate();

        /**
         * Filter setting the ammo for this instance
         * Any existing ammo is removed. If necessary a magazine is also added.
         * @param ammo specific type of ammo (must be compatible with item ammo type)
         * @param qty maximum ammo (capped by item capacity) or negative to fill to capacity
         * @return same instance to allow method chaining
         */
        item &ammo_set( const itype_id &ammo, long qty = -1 );

        /**
         * Filter removing all ammo from this instance
         * If the item is neither a tool, gun nor magazine is a no-op
         * For items reloading using magazines any empty magazine remains present.
         */
        item &ammo_unset();

        /**
         * Filter setting damage constrained by @ref min_damage and @ref max_damage
         * @note this method does not invoke the @ref on_damage callback
         * @return same instance to allow method chaining
         */
        item &set_damage( int qty );

        /**
         * Splits a count-by-charges item always leaving source item with minimum of 1 charge
         * @param qty number of required charges to split from source
         * @return new instance containing exactly qty charges or null item if splitting failed
         */
        item split( long qty );

        /**
         * Make a corpse of the given monster type.
         * The monster type id must be valid (see @ref MonsterGenerator::get_all_mtypes).
         *
         * The turn parameter sets the birthday of the corpse, in other words: the turn when the
         * monster died. Because corpses are removed from the map when they reach a certain age,
         * one has to be careful when placing corpses with a birthday of 0. They might be
         * removed immediately when the map is loaded without been seen by the player.
         *
         * The name parameter can be used to give the corpse item a name. This is
         * used instead of the monster type name ("corpse of X" instead of "corpse of bear").
         *
         * With the default parameters it makes a human corpse, created at the current turn.
         */
        /*@{*/
        static item make_corpse( const mtype_id &mt = string_id<mtype>::NULL_ID(),
                                 time_point turn = calendar::turn, const std::string &name = "" );
        /*@}*/
        /**
         * @return The monster type associated with this item (@ref corpse). It is usually the
         * type that this item is made of (e.g. corpse, meat or blood of the monster).
         * May return a null-pointer.
         */
        const mtype *get_mtype() const;
        /**
         * Sets the monster type associated with this item (@ref corpse). You must not pass a
         * null pointer.
         * TODO: change this to take a reference instead.
         */
        void set_mtype( const mtype *corpse );
        /**
         * Whether this is a corpse item. Corpses always have valid monster type (@ref corpse)
         * associated (@ref get_mtype return a non-null pointer) and have been created
         * with @ref make_corpse.
         */
        bool is_corpse() const;
        /**
         * Whether this is a corpse that can be revived.
         */
        bool can_revive() const;
        /**
         * Whether this corpse should revive now. Note that this function includes some randomness,
         * the return value can differ on successive calls.
         * @param pos The location of the item (see REVIVE_SPECIAL flag).
         */
        bool ready_to_revive( const tripoint &pos ) const;

        /**
         * Returns the default color of the item (e.g. @ref itype::color).
         */
        nc_color color() const;
        /**
         * Returns the color of the item depending on usefulness for the player character,
         * e.g. differently if it its an unread book or a spoiling food item etc.
         * This should only be used for displaying data, it should not affect game play.
         */
        nc_color color_in_inventory() const;
        /**
         * Return the (translated) item name.
         * @param quantity used for translation to the proper plural form of the name, e.g.
         * returns "rock" for quantity 1 and "rocks" for quantity > 0.
         * @param with_prefix determines whether to include more item properties, such as
         * the extent of damage and burning (was created to sort by name without prefix
         * in additional inventory)
         */
        std::string tname( unsigned int quantity = 1, bool with_prefix = true,
                           unsigned int truncate = 0 ) const;
        std::string display_money( unsigned int quantity, unsigned long charge ) const;
        /**
         * Returns the item name and the charges or contained charges (if the item can have
         * charges at all). Calls @ref tname with given quantity and with_prefix being true.
         */
        std::string display_name( unsigned int quantity = 1 ) const;
        /**
         * Return all the information about the item and its type.
         *
         * This includes the different
         * properties of the @ref itype (if they are visible to the player). The returned string
         * is already translated and can be *very* long.
         * @param showtext If true, shows the item description, otherwise only the properties item type.
         */
        std::string info( bool showtext = false ) const;

        /**
         * Return all the information about the item and its type, and dump to vector.
         *
         * This includes the different
         * properties of the @ref itype (if they are visible to the player). The returned string
         * is already translated and can be *very* long.
         * @param showtext If true, shows the item description, otherwise only the properties item type.
         * @param dump The properties (encapsulated into @ref iteminfo) are added to this vector,
         * the vector can be used to compare them to properties of another item.
         */
        std::string info( bool showtext, std::vector<iteminfo> &dump ) const;

        /**
        * Return all the information about the item and its type, and dump to vector.
        *
        * This includes the different
        * properties of the @ref itype (if they are visible to the player). The returned string
        * is already translated and can be *very* long.
        * @param showtext If true, shows the item description, otherwise only the properties item type.
        * @param dump The properties (encapsulated into @ref iteminfo) are added to this vector,
        * the vector can be used to compare them to properties of another item.
        * @param batch The batch crafting number to multiply data by
        */
        std::string info( bool showtext, std::vector<iteminfo> &dump, int batch ) const;

        /**
        * Return all the information about the item and its type, and dump to vector.
        *
        * This includes the different
        * properties of the @ref itype (if they are visible to the player). The returned string
        * is already translated and can be *very* long.
        * @param parts controls which parts of the iteminfo to return.
        * @param dump The properties (encapsulated into @ref iteminfo) are added to this vector,
        * the vector can be used to compare them to properties of another item.
        * @param batch The batch crafting number to multiply data by
        */
        std::string info( std::vector<iteminfo> &dump, const iteminfo_query *parts = nullptr,
                          int batch = 1 ) const;

        /**
         * Calculate all burning calculations, but don't actually apply them to item.
         * DO apply them to @ref fire_data argument, though.
         * @return Amount of "burn" that would be applied to the item.
         */
        float simulate_burn( fire_data &bd ) const;
        /** Burns the item. Returns true if the item was destroyed. */
        bool burn( fire_data &bd );

        // Returns the category of this item.
        const item_category &get_category() const;

        class reload_option
        {
            public:
                reload_option() = default;

                reload_option( const reload_option & );
                reload_option &operator=( const reload_option & );

                reload_option( const player *who, const item *target, const item *parent, item_location &&ammo );

                const player *who = nullptr;
                const item *target = nullptr;
                item_location ammo;

                long qty() const {
                    return qty_;
                }
                void qty( long val );

                int moves() const;

                explicit operator bool() const {
                    return who && target && ammo && qty_ > 0;
                }

            private:
                long qty_ = 0;
                long max_qty = LONG_MAX;
                const item *parent = nullptr;
        };

        /**
         * Reload item using ammo from location returning true if successful
         * @param u Player doing the reloading
         * @param loc Location of ammo to be reloaded
         * @param qty caps reloading to this (or fewer) units
         */
        bool reload( player &u, item_location loc, long qty );

        template<typename Archive>
        void io( Archive & );
        using archive_type_tag = io::object_archive_tag;

        void serialize( JsonOut &jsout ) const;
        void deserialize( JsonIn &jsin );

        // Legacy function, don't use.
        void load_info( const std::string &data );
        const std::string &symbol() const;
        /**
         * Returns the monetary value of an item.
         * If `practical` is false, returns pre-cataclysm market value,
         * otherwise returns approximate post-cataclysm value.
         */
        int price( bool practical ) const;

        bool stacks_with( const item &rhs, bool check_components = false ) const;
        /**
         * Merge charges of the other item into this item.
         * @return true if the items have been merged, otherwise false.
         * Merging is only done for items counted by charges (@ref count_by_charges) and
         * items that stack together (@ref stacks_with).
         */
        bool merge_charges( const item &rhs );

        units::mass weight( bool include_contents = true ) const;

        /**
         * Total volume of an item accounting for all contained/integrated items
         * NOTE: Result is rounded up to next nearest milliliter when working with stackable (@ref count_by_charges) items that have fractional volume per charge.
         * If trying to determine how many of an item can fit in a given space, @ref charges_per_volume should be used instead.
         * @param integral if true return effective volume if this item was integrated into another
         */
        units::volume volume( bool integral = false ) const;

        /**
         * Simplified, faster volume check for when processing time is important and exact volume is not.
         * NOTE: Result is rounded up to next nearest milliliter when working with stackable (@ref count_by_charges) items that have fractional volume per charge.
         * If trying to determine how many of an item can fit in a given space, @ref charges_per_volume should be used instead.
         */
        units::volume base_volume() const;

        /** Volume check for corpses, helper for base_volume(). */
        units::volume corpse_volume( const mtype *corpse ) const;

        /** Required strength to be able to successfully lift the item unaided by equipment */
        int lift_strength() const;

        /**
         * @name Melee
         *
         * The functions here assume the item is used in melee, even if's a gun or not a weapon at
         * all. Because the functions apply to all types of items, several of the is_* functions here
         * may return true for the same item. This only indicates that it can be used in various ways.
         */
        /*@{*/
        /**
         * Base number of moves (@ref Creature::moves) that a single melee attack with this items
         * takes. The actual time depends heavily on the attacker, see melee.cpp.
         */
        int attack_time() const;

        /** Damage of given type caused when this item is used as melee weapon */
        int damage_melee( damage_type dt ) const;

        /** All damage types this item deals when used in melee (no skill modifiers etc. applied). */
        damage_instance base_damage_melee() const;
        /** All damage types this item deals when thrown (no skill modifiers etc. applied). */
        damage_instance base_damage_thrown() const;

        /**
         * Whether the character needs both hands to wield this item.
         */
        bool is_two_handed( const player &u ) const;

        /** Is this item an effective melee weapon for the given damage type? */
        bool is_melee( damage_type dt ) const;

        /**
         *  Is this item an effective melee weapon for any damage type?
         *  @see item::is_gun()
         *  @note an item can be both a gun and melee weapon concurrently
         */
        bool is_melee() const;

        /**
         * The most relevant skill used with this melee weapon. Can be "null" if this is not a weapon.
         * Note this function returns null if the item is a gun for which you can use gun_skill() instead.
         */
        skill_id melee_skill() const;
        /*@}*/

        /** Max range weapon usable for melee attack accounting for player/NPC abilities */
        int reach_range( const player &p ) const;

        /**
         * Sets time until activation for an item that will self-activate in the future.
         **/
        void set_countdown( int num_turns );

        /**
         * Consumes specified charges (or fewer) from this and any contained items
         * @param what specific type of charge required, e.g. 'battery'
         * @param qty maximum charges to consume. On return set to number of charges not found (or zero)
         * @param used filled with duplicates of each item that provided consumed charges
         * @param pos position at which the charges are being consumed
         * @param filter Must return true for use to occur.
         * @return true if this item should be deleted (count-by-charges items with no remaining charges)
         */
        bool use_charges( const itype_id &what, long &qty, std::list<item> &used, const tripoint &pos,
                          const std::function<bool( const item & )> &filter = return_true<item> );

        /**
         * Invokes item type's @ref itype::drop_action.
         * This function can change the item.
         * @param pos Where is the item being placed. Note: the item isn't there yet.
         * @return true if the item was destroyed during placement.
         */
        bool on_drop( const tripoint &pos );

        /**
         * Invokes item type's @ref itype::drop_action.
         * This function can change the item.
         * @param pos Where is the item being placed. Note: the item isn't there yet.
         * @param map A map object associated with that position.
         * @return true if the item was destroyed during placement.
         */
        bool on_drop( const tripoint &pos, map &map );

        /**
         * Consume a specific amount of items of a specific type.
         * This includes this item, and any of its contents (recursively).
         * @see item::use_charges - this is similar for items, not charges.
         * @param it Type of consumable item.
         * @param quantity How much to consumed.
         * @param used On success all consumed items will be stored here.
         * @param filter Must return true for use to occur.
         */
        bool use_amount( const itype_id &it, long &quantity, std::list<item> &used,
                         const std::function<bool( const item & )> &filter = return_true<item> );

        /** Permits filthy components, should only be used as a helper in creating filters */
        bool allow_crafting_component() const;

        /**
         * @name Containers
         *
         * Containers come in two flavors:
         * - suitable for liquids (@ref is_watertight_container),
         * - and the remaining one (they are for currently only for flavor).
         */
        /*@{*/
        /** Whether this is container. Note that container does not necessarily means it's
         * suitable for liquids. */
        bool is_container() const;
        /** Whether this is a container which can be used to store liquids. */
        bool is_watertight_container() const;
        /** Whether this item has no contents at all. */
        bool is_container_empty() const;
        /** Whether removing this item's contents will permanently alter it. */
        bool is_non_resealable_container() const;
        /**
         * Whether this item has no more free capacity for its current content.
         * @param allow_bucket Allow filling non-sealable containers
         */
        bool is_container_full( bool allow_bucket = false ) const;
        /**
         * Fill item with liquid up to its capacity. This works for guns and tools that accept
         * liquid ammo.
         * @param liquid Liquid to fill the container with.
         * @param amount Amount to fill item with, capped by remaining capacity
         */
        void fill_with( item &liquid, long amount = INFINITE_CHARGES );
        /**
         * How much more of this liquid (in charges) can be put in this container.
         * If this is not a container (or not suitable for the liquid), it returns 0.
         * Note that mixing different types of liquid is not possible.
         * Also note that this works for guns and tools that accept liquid ammo.
         * @param liquid Liquid to check capacity for
         * @param allow_bucket Allow filling non-sealable containers
         * @param err Message to print if no more material will fit
         */
        long get_remaining_capacity_for_liquid( const item &liquid, bool allow_bucket = false,
                                                std::string *err = nullptr ) const;
        long get_remaining_capacity_for_liquid( const item &liquid, const Character &p,
                                                std::string *err = nullptr ) const;
        /**
         * It returns the total capacity (volume) of the container for liquids.
         */
        units::volume get_container_capacity() const;
        /**
         * It returns the maximum volume of any contents, including liquids,
         * ammo, magazines, weapons, etc.
         */
        units::volume get_total_capacity() const;
        /**
         * Puts the given item into this one, no checks are performed.
         */
        void put_in( const item &payload );

        /** Stores a newly constructed item at the end of this item's contents */
        template<typename ... Args>
        item &emplace_back( Args &&... args ) {
            contents.emplace_back( std::forward<Args>( args )... );
            if( contents.back().is_null() ) {
                debugmsg( "Tried to emplace null item" );
            }
            return contents.back();
        }

        /**
         * Returns this item into its default container. If it does not have a default container,
         * returns this. It's intended to be used like \code newitem = newitem.in_its_container();\endcode
         */
        item in_its_container() const;
        item in_container( const itype_id &container_type ) const;
        /*@}*/

        /*@{*/
        /**
         * Funnel related functions. See weather.cpp for their usage.
         */
        bool is_funnel_container( units::volume &bigger_than ) const;
        void add_rain_to_container( bool acid, int charges = 1 );
        /*@}*/

        int get_quality( const quality_id &id ) const;
        bool count_by_charges() const;

        /**
         * If count_by_charges(), returns charges, otherwise 1
         */
        long count() const;
        bool craft_has_charges();

        /**
         * Modify the charges of this item, only use for items counted by charges!
         * The item must have enough charges for this (>= quantity) and be counted
         * by charges.
         * @param mod How many charges should be removed.
         */
        void mod_charges( long mod );

        /**
         * Accumulate rot of the item since last rot calculation.
         * This function works for non-rotting stuff, too - it increases the value
         * of rot.
         * @param time Time point to which rot is calculated
         */
        void calc_rot( time_point time );

        /**
<<<<<<< HEAD
         * This is part of a workaround so that items don't rot away to nothing if the smoking rack
         * is outside the reality bubble.
         * @param smoking_duration
         */
        void calc_rot_while_smoking( time_duration smoking_duration );


=======
         * Accumulate rot of the item since starting smoking or milling
         * This is part of a workaround so that items don't rot away to nothing if the smoking rack
         * or mill is outside the reality bubble.
         * @param p The absolute, global location (in map square coordinates) of the item to
         * check for temperature.
         * @param processing_duration
         */
        void calc_rot_while_processing( const tripoint &p, time_duration processing_duration );
>>>>>>> 1c62c69e
        /**
         * Update temperature for things like food
         * Update rot for things that perish
         * All items that rot also have temperature
         * @param temp Temperature at which item is current exposed
         * @param insulation Amount of insulation item has from surroundings
         * @param pos The current position
         * @param carrier The current carrier
         */
        void process_temperature_rot( int temp, float insulation, const tripoint pos, player *carrier );

        /** Set the item to HOT */
        void heat_up();

        /** Set the item to COLD */
        void cold_up();

        /** Sets the item temperature and item energy from new temperature (K)*/
        void set_item_temperature( float new_temperature );

        /** Sets the item to new temperature and energy based new specific energy (J/g)*/
        void set_item_specific_energy( const float specific_energy );

        /** reset the last_temp_check used when crafting new items and the like */
        void reset_temp_check();

        /** whether an item is perishable (can rot) */
        bool goes_bad() const;

        /** Get the shelf life of the item*/
        time_duration get_shelf_life() const;

        /** Get @ref rot value relative to shelf life (or 0 if item does not spoil) */
        double get_relative_rot() const;

        /** Set current item @ref rot relative to shelf life (no-op if item does not spoil) */
        void set_relative_rot( double val );

        void set_rot( time_duration val );

        /**
         * Get time left to rot, ignoring fridge.
         * Returns time to rot if item is able to, max int - N otherwise,
         * where N is
         * 3 for food,
         * 2 for medication,
         * 1 for other comestibles,
         * 0 otherwise.
         */
        int spoilage_sort_order();

        /** an item is fresh if it is capable of rotting but still has a long shelf life remaining */
        bool is_fresh() const {
            return goes_bad() && get_relative_rot() < 0.1;
        }

        /** an item is about to become rotten when shelf life has nearly elapsed */
        bool is_going_bad() const {
            return get_relative_rot() > 0.9;
        }

        /** returns true if item is now rotten after all shelf life has elapsed */
        bool rotten() const {
            return get_relative_rot() > 1.0;
        }

        /** at twice regular shelf life perishable foods rot away completely. Corpses last longer */
        bool has_rotten_away() const {
            return is_food() && get_relative_rot() > 2.0;
        }

        /** remove frozen tag and if it takes freezerburn, applies mushy/rotten */
        void apply_freezerburn();

        time_duration get_rot() const {
            return rot;
        }
        void mod_rot( const time_duration &val ) {
            rot += val;
        }

        /** Time for this item to be fully fermented. */
        time_duration brewing_time() const;
        /** The results of fermenting this item. */
        const std::vector<itype_id> &brewing_results() const;

        /**
         * Detonates the item and adds remains (if any) to drops.
         * Returns true if the item actually detonated,
         * potentially destroying other items and invalidating iterators.
         * Should NOT be called on an item on the map, but on a local copy.
         */
        bool detonate( const tripoint &p, std::vector<item> &drops );

        bool will_explode_in_fire() const;

        /**
         * @name Material(s) of the item
         *
         * Each item is made of one or more materials (@ref material_type). Materials have
         * properties that affect properties of the item (e.g. resistance against certain
         * damage types).
         *
         * Additionally, items have a phase property (@ref phase_id). This is independent of
         * the material types (there can be solid items made of X and liquid items made of the same
         * material).
         *
         * Corpses inherit the material of the monster type.
         */
        /*@{*/
        /**
         * Get a material reference to a random material that this item is made of.
         * This might return the null-material, you may check this with @ref material_type::ident.
         * Note that this may also return a different material each time it's invoked (if the
         * item is made from several materials).
         */
        const material_type &get_random_material() const;
        /**
         * Get the basic (main) material of this item. May return the null-material.
         */
        const material_type &get_base_material() const;
        /**
         * The ids of all the materials this is made of.
         * This may return an empty vector.
         * The returned vector does not contain the null id.
         */
        const std::vector<material_id> &made_of() const;
        /**
        * The ids of all the qualities this contains.
        */
        const std::map<quality_id, int> &quality_of() const;
        /**
         * Same as @ref made_of(), but returns the @ref material_type directly.
         */
        std::vector<const material_type *> made_of_types() const;
        /**
         * Check we are made of at least one of a set (e.g. true if at least
         * one item of the passed in set matches any material).
         * @param mat_idents Set of material ids.
         */
        bool made_of_any( const std::set<material_id> &mat_idents ) const;
        /**
         * Check we are made of only the materials (e.g. false if we have
         * one material not in the set or no materials at all).
         * @param mat_idents Set of material ids.
         */
        bool only_made_of( const std::set<material_id> &mat_idents ) const;
        /**
         * Check we are made of this material (e.g. matches at least one
         * in our set.)
         */
        bool made_of( const material_id &mat_ident ) const;
        /**
         * If contents nonempty, return true if item phase is same, else false
         */
        bool contents_made_of( const phase_id phase ) const;
        /**
         * Are we solid, liquid, gas, plasma?
         */
        bool made_of( phase_id phase ) const;
        bool made_of_from_type( phase_id phase ) const;
        /**
         * Returns a list of components used to craft this item or the default
         * components if it wasn't player-crafted.
         */
        std::vector<item_comp> get_uncraft_components() const;
        /**
         * Whether the items is conductive.
         */
        bool conductive() const;
        /**
         * Whether the items is flammable. (Make sure to keep this in sync with
         * fire code in fields.cpp)
         * @param threshold Item is flammable if it provides more fuel than threshold.
         */
        bool flammable( int threshold = 0 ) const;
        /**
        * Whether the item can be repaired beyond normal health.
        */
        bool reinforceable() const;
        /*@}*/

        /**
         * Resistance against different damage types (@ref damage_type).
         * Larger values means more resistance are thereby better, but there is no absolute value to
         * compare them to. The values can be interpreted as chance (@ref one_in) of damaging the item
         * when exposed to the type of damage.
         * @param to_self If this is true, it returns item's own resistance, not one it gives to wearer.
         * @param base_env_resist Will override the base environmental
         * resistance (to allow hypothetical calculations for gas masks).
         */
        /*@{*/
        int bash_resist( bool to_self = false ) const;
        int cut_resist( bool to_self = false )  const;
        int stab_resist( bool to_self = false ) const;
        int acid_resist( bool to_self = false, int base_env_resist = 0 ) const;
        int fire_resist( bool to_self = false, int base_env_resist = 0 ) const;
        /*@}*/

        /**
         * Assuming that specified du hit the armor, reduce du based on the item's resistance to the
         * damage type. This will never reduce du.amount below 0.
         */
        void mitigate_damage( damage_unit &du ) const;
        /**
         * Resistance provided by this item against damage type given by an enum.
         */
        int damage_resist( damage_type dt, bool to_self = false ) const;

        /**
         * Returns resistance to being damaged by attack against the item itself.
         * Calculated from item's materials.
         * @param worst If this is true, the worst resistance is used. Otherwise the best one.
         */
        int chip_resistance( bool worst = false ) const;

        /** How much damage has the item sustained? */
        int damage() const;

        /**
         * Scale item damage to the given number of levels. This function is
         * here mostly for back-compatibility. It should not be used when
         * doing continuous math with the damage value: use damage() instead.
         *
         * For example, for max = 4, min_damage = -1000, max_damage = 4000
         *   damage       level
         *   -1000 ~   -1    -1
         *              0     0
         *       1 ~ 1333     1
         *    1334 ~ 2666     2
         *    2667 ~ 3999     3
         *           4000     4
         *
         * @param max Maximum number of levels
         */
        int damage_level( int max ) const;

        /** Minimum amount of damage to an item (state of maximum repair) */
        int min_damage() const;

        /** Maximum amount of damage to an item (state before destroyed) */
        int max_damage() const;

        /**
         * Relative item health.
         * Returns 1 for undamaged ||items, values in the range (0, 1) for damaged items
         * and values above 1 for reinforced ++items.
         */
        float get_relative_health() const;

        /**
         * Apply damage to const itemrained by @ref min_damage and @ref max_damage
         * @param qty maximum amount by which to adjust damage (negative permissible)
         * @param dt type of damage which may be passed to @ref on_damage callback
         * @return whether item should be destroyed
         */
        bool mod_damage( int qty, damage_type dt );
        /// same as other mod_damage, but uses @ref DT_NULL as damage type.
        bool mod_damage( int qty );

        /**
         * Increment item damage by @ref itype::damage_scale constrained by @ref max_damage
         * @param dt type of damage which may be passed to @ref on_damage callback
         * @return whether item should be destroyed
         */
        bool inc_damage( const damage_type dt );
        /// same as other inc_damage, but uses @ref DT_NULL as damage type.
        bool inc_damage();

        /** Provide color for UI display dependent upon current item damage level */
        nc_color damage_color() const;

        /** Provide prefix symbol for UI display dependent upon current item damage level */
        std::string damage_symbol() const;

        /** If possible to repair this item what tools could potentially be used for this purpose? */
        const std::set<itype_id> &repaired_with() const;

        /**
         * Check whether the item has been marked (by calling mark_as_used_by_player)
         * as used by this specific player.
         */
        bool already_used_by_player( const player &p ) const;
        /**
         * Marks the item as being used by this specific player, it remains unmarked
         * for other players. The player is identified by its id.
         */
        void mark_as_used_by_player( const player &p );
        /** Marks the item as filthy, so characters with squeamish trait can't wear it.
        */
        bool is_filthy() const;
        /**
         * This is called once each turn. It's usually only useful for active items,
         * but can be called for inactive items without problems.
         * It is recursive, and calls process on any contained items.
         * @param carrier The player / npc that carries the item. This can be null when
         * the item is not carried by anyone (laying on ground)!
         * @param pos The location of the item on the map, same system as
         * @ref player::pos used. If the item is carried, it should be the
         * location of the carrier.
         * @param activate Whether the item should be activated (true), or
         * processed as an active item.
         * @return true if the item has been destroyed by the processing. The caller
         * should than delete the item wherever it was stored.
         * Returns false if the item is not destroyed.
         */
        bool process( player *carrier, const tripoint &pos, bool activate );
        bool process( player *carrier, const tripoint &pos, bool activate, int temp, float insulation );

        /**
         * Gets the point (vehicle tile) the cable is connected to.
         * Returns nothing if not connected to anything.
         */
        cata::optional<tripoint> get_cable_target( player *carrier, const tripoint &pos ) const;
        /**
         * Helper to bring a cable back to its initial state.
         */
        void reset_cable( player *carrier );

        /**
         * Whether the item should be processed (by calling @ref process).
         */
        bool needs_processing() const;
        /**
         * The rate at which an item should be processed, in number of turns between updates.
         */
        int processing_speed() const;
        /**
         * Process and apply artifact effects. This should be called exactly once each turn, it may
         * modify character stats (like speed, strength, ...), so call it after those have been reset.
         * @param carrier The character carrying the artifact, can be null.
         * @param pos The location of the artifact (should be the player location if carried).
         */
        void process_artifact( player *carrier, const tripoint &pos );

        bool destroyed_at_zero_charges() const;
        // Most of the is_whatever() functions call the same function in our itype
        bool is_null() const; // True if type is NULL, or points to the null item (id == 0)
        bool is_comestible() const;
        bool is_food() const;                // Ignoring the ability to eat batteries, etc.
        bool is_food_container() const;      // Ignoring the ability to eat batteries, etc.
        bool is_med_container() const;
        bool is_ammo_container() const; // does this item contain ammo? (excludes magazines)
        bool is_medication() const;            // Is it a medication that only pretends to be food?
        bool is_bionic() const;
        bool is_magazine() const;
        bool is_ammo_belt() const;
        bool is_bandolier() const;
        bool is_holster() const;
        bool is_ammo() const;
        // is this armor for a pet creature?  if on_pet is true, returns false if a pet isn't
        // wearing it
        bool is_pet_armor( bool on_pet = false ) const;
        bool is_armor() const;
        bool is_book() const;
        bool is_map() const;
        bool is_salvageable() const;
        bool is_craft() const;

        bool is_tool() const;
        bool is_tool_reversible() const;
        bool is_artifact() const;
        bool is_bucket() const;
        bool is_bucket_nonempty() const;

        bool is_brewable() const;
        bool is_engine() const;
        bool is_wheel() const;
        bool is_fuel() const;
        bool is_toolmod() const;

        bool is_faulty() const;
        bool is_irremovable() const;

        bool is_unarmed_weapon() const; //Returns true if the item should be considered unarmed

        bool has_temperature() const;
        float get_specific_heat_liquid() const;
        float get_specific_heat_solid() const;
        float get_latent_heat() const;
        float get_freeze_point() const; // Farenheit

        /** What faults can potentially occur with this item? */
        std::set<fault_id> faults_potential() const;

        /** Returns the total area of this wheel or 0 if it isn't one. */
        int wheel_area() const;

        /** Returns energy of one charge of this item as fuel for an engine. */
        float fuel_energy() const;
        /** Returns the string of the id of the terrain that pumps this fuel, if any. */
        std::string fuel_pump_terrain() const;
        bool has_explosion_data() const;
        struct fuel_explosion get_explosion_data();

        /**
         * Can this item have given item/itype as content?
         *
         * For example, airtight for gas, acidproof for acid etc.
         */
        /*@{*/
        bool can_contain( const item &it ) const;
        bool can_contain( const itype &tp ) const;
        /*@}*/

        /**
         * Is it ever possible to reload this item?
         * Only the base item is considered with any mods ignored
         * @see player::can_reload()
         */
        bool is_reloadable() const;
        /** Returns true if this item can be reloaded with specified ammo type, ignoring capacity. */
        bool can_reload_with( const itype_id &ammo ) const;
        /** Returns true if this item can be reloaded with specified ammo type at this moment. */
        bool is_reloadable_with( const itype_id &ammo ) const;
        /** Returns true if not empty if it's liquid, it's not currently frozen in resealable container */
        bool can_unload_liquid() const;

        bool is_dangerous() const; // Is it an active grenade or something similar that will hurt us?

        /** Is item derived from a zombie? */
        bool is_tainted() const;

        /**
         * Is this item flexible enough to be worn on body parts like antlers?
         */
        bool is_soft() const;

        /**
         * Does the item provide the artifact effect when it is wielded?
         */
        bool has_effect_when_wielded( art_effect_passive effect ) const;
        /**
         * Does the item provide the artifact effect when it is worn?
         */
        bool has_effect_when_worn( art_effect_passive effect ) const;
        /**
         * Does the item provide the artifact effect when it is carried?
         */
        bool has_effect_when_carried( art_effect_passive effect ) const;

        /**
         * Set the snippet text (description) of this specific item, using the snippet library.
         * @see snippet_library.
         */
        void set_snippet( const std::string &snippet_id );

        bool operator<( const item &other ) const;
        /** List of all @ref components in printable form, empty if this item has
         * no components */
        std::string components_to_string() const;

        /** return the unique identifier of the items underlying type */
        itype_id typeId() const;

        /**
         * Return a contained item (if any and only one).
         */
        const item &get_contained() const;
        /**
         * Unloads the item's contents.
         * @param c Character who receives the contents.
         *          If c is the player, liquids will be handled, otherwise they will be spilled.
         * @return If the item is now empty.
         */
        bool spill_contents( Character &c );
        /**
         * Unloads the item's contents.
         * @param pos Position to dump the contents on.
         * @return If the item is now empty.
         */
        bool spill_contents( const tripoint &pos );

        /** Checks if item is a holster and currently capable of storing obj
         *  @param obj object that we want to holster
         *  @param ignore only check item is compatible and ignore any existing contents
         */
        bool can_holster( const item &obj, bool ignore = false ) const;

        /**
         * Callback when a character starts wearing the item. The item is already in the worn
         * items vector and is called from there.
         */
        void on_wear( Character &p );
        /**
         * Callback when a character takes off an item. The item is still in the worn items
         * vector but will be removed immediately after the function returns
         */
        void on_takeoff( Character &p );
        /**
         * Callback when a player starts wielding the item. The item is already in the weapon
         * slot and is called from there.
         * @param p player that has started wielding item
         * @param mv number of moves *already* spent wielding the weapon
         */
        void on_wield( player &p, int mv = 0 );
        /**
         * Callback when a player starts carrying the item. The item is already in the inventory
         * and is called from there. This is not called when the item is added to the inventory
         * from worn vector or weapon slot. The item is considered already carried.
         */
        void on_pickup( Character &p );
        /**
         * Callback when contents of the item are affected in any way other than just processing.
         */
        void on_contents_changed();

        /**
         * Callback immediately **before** an item is damaged
         * @param qty maximum damage that will be applied (constrained by @ref max_damage)
         * @param dt type of damage (or DT_NULL)
         */
        void on_damage( int qty, damage_type dt );

        /**
         * Name of the item type (not the item), with proper plural.
         * This is only special when the item itself has a special name ("name" entry in
         * @ref item_tags) or is a named corpse.
         * It's effectively the same as calling @ref nname with the item type id. Use this when
         * the actual item is not meant, for example "The shovel" instead of "Your shovel".
         * Or "The jacket is too small", when it applies to all jackets, not just the one the
         * character tried to wear).
         */
        std::string type_name( unsigned int quantity = 1 ) const;

        /**
         * Number of (charges of) this item that fit into the given volume.
         * May return 0 if not even one charge fits into the volume. Only depends on the *type*
         * of this item not on its current charge count.
         *
         * For items not counted by charges, this returns vol / this->volume().
         */
        long charges_per_volume( const units::volume &vol ) const;

        /**
         * @name Item variables
         *
         * Item variables can be used to store any value in the item. The storage is persistent,
         * it remains through saving & loading, it is copied when the item is moved etc.
         * Each item variable is referred to by its name, so make sure you use a name that is not
         * already used somewhere.
         * You can directly store integer, floating point and string values. Data of other types
         * must be converted to one of those to be stored.
         * The set_var functions override the existing value.
         * The get_var function return the value (if the variable exists), or the default value
         * otherwise.  The type of the default value determines which get_var function is used.
         * All numeric values are returned as doubles and may be cast to the desired type.
         * <code>
         * int v = itm.get_var("v", 0); // v will be an int
         * long l = itm.get_var("v", 0l); // l will be a long
         * double d = itm.get_var("v", 0.0); // d will be a double
         * std::string s = itm.get_var("v", ""); // s will be a std::string
         * // no default means empty string as default:
         * auto n = itm.get_var("v"); // v will be a std::string
         * </code>
         */
        /*@{*/
        void set_var( const std::string &name, int value );
        void set_var( const std::string &name, long value );
        void set_var( const std::string &name, double value );
        double get_var( const std::string &name, double default_value ) const;
        void set_var( const std::string &name, const tripoint &value );
        tripoint get_var( const std::string &name, const tripoint &default_value ) const;
        void set_var( const std::string &name, const std::string &value );
        std::string get_var( const std::string &name, const std::string &default_value ) const;
        /** Get the variable, if it does not exists, returns an empty string. */
        std::string get_var( const std::string &name ) const;
        /** Whether the variable is defined at all. */
        bool has_var( const std::string &name ) const;
        /** Erase the value of the given variable. */
        void erase_var( const std::string &name );
        /** Removes all item variables. */
        void clear_vars();
        /*@}*/

        /**
         * @name Item flags
         *
         * If you use any new flags, add a comment to doc/JSON_FLAGS.md and make sure your new
         * flag does not conflict with any existing flag.
         *
         * Item flags are taken from the item type (@ref itype::item_tags), but also from the
         * item itself (@ref item_tags). The item has the flag if it appears in either set.
         *
         * Gun mods that are attached to guns also contribute their flags to the gun item.
         */
        /*@{*/
        bool has_flag( const std::string &flag ) const;
        bool has_any_flag( const std::vector<std::string> &flags ) const;

        /** Idempotent filter setting an item specific flag. */
        item &set_flag( const std::string &flag );

        /** Idempotent filter removing an item specific flag */
        item &unset_flag( const std::string &flag );

        /** Removes all item specific flags. */
        void unset_flags();
        /*@}*/

        /**
         * @name Item properties
         *
         * Properties are specific to an item type so unlike flags the meaning of a property
         * may not be the same for two different item types. Each item type can have multiple
         * properties however duplicate property names are not permitted.
         *
         */
        /*@{*/
        bool has_property( const std::string &prop ) const;
        /**
          * Get typed property for item.
          * Return same type as the passed default value, or string where no default provided
          */
        std::string get_property_string( const std::string &prop, const std::string &def = "" ) const;
        long get_property_long( const std::string &prop, long def = 0 ) const;
        /*@}*/

        /**
         * @name Light emitting items
         *
         * Items can emit light either through the definition of their type
         * (@ref itype::light_emission) or through an item specific light data (@ref light).
         */
        /*@{*/
        /**
         * Directional light emission of the item.
         * @param luminance The amount of light (see lightmap.cpp)
         * @param width If greater 0, the light is emitted in an arc, this is the angle of it.
         * @param direction The direction of the light arc. In degrees.
         */
        bool getlight( float &luminance, int &width, int &direction ) const;
        /**
         * How much light (see lightmap.cpp) the item emits (it's assumed to be circular).
         */
        int getlight_emit() const;
        /**
         * Whether the item emits any light at all.
         */
        bool is_emissive() const;
        /*@}*/

        /**
         * @name Seed data.
         */
        /*@{*/
        /**
         * Whether this is actually a seed, the seed functions won't be of much use for non-seeds.
         */
        bool is_seed() const;
        /**
         * Time it takes to grow from one stage to another. There are 4 plant stages:
         * seed, seedling, mature and harvest. Non-seed items return 0.
         */
        time_duration get_plant_epoch() const;
        /**
         * The name of the plant as it appears in the various informational menus. This should be
         * translated. Returns an empty string for non-seed items.
         */
        std::string get_plant_name() const;
        /*@}*/

        /**
         * @name Armor related functions.
         *
         * The functions here refer to values from @ref islot_armor. They only apply to armor items,
         * those items can be worn. The functions are safe to call for any item, for non-armor they
         * return a default value.
         */
        /*@{*/
        /**
         * Whether this item (when worn) covers the given body part.
         */
        bool covers( body_part bp ) const;
        /**
         * Bitset of all covered body parts.
         *
         * If the bit is set, the body part is covered by this
         * item (when worn). The index of the bit should be a body part, for example:
         * @code if( some_armor.get_covered_body_parts().test( bp_head ) ) { ... } @endcode
         * For testing only a single body part, use @ref covers instead. This function allows you
         * to get the whole covering data in one call.
         */
        body_part_set get_covered_body_parts() const;
        /**
        * Bitset of all covered body parts, from a specific side.
        *
        * If the bit is set, the body part is covered by this
        * item (when worn). The index of the bit should be a body part, for example:
        * @code if( some_armor.get_covered_body_parts().test( bp_head ) ) { ... } @endcode
        * For testing only a single body part, use @ref covers instead. This function allows you
        * to get the whole covering data in one call.
        *
        * @param s Specifies the side. Will be ignored for non-sided items.
        */
        body_part_set get_covered_body_parts( side s ) const;
        /**
          * Returns true if item is armor and can be worn on different sides of the body
          */
        bool is_sided() const;
        /**
         *  Returns side item currently worn on. Returns BOTH if item is not sided or no side currently set
         */
        side get_side() const;
        /**
          * Change the side on which the item is worn. Returns false if the item is not sided
          */
        bool set_side( side s );

        /**
         * Swap the side on which the item is worn. Returns false if the item is not sided
         */
        bool swap_side();
        /**
         * Returns the warmth value that this item has when worn. See player class for temperature
         * related code, or @ref player::warmth. Returned values should be positive. A value
         * of 0 indicates no warmth from this item at all (this is also the default for non-armor).
         */
        int get_warmth() const;
        /**
         * Returns the @ref islot_armor::thickness value, or 0 for non-armor. Thickness is are
         * relative value that affects the items resistance against bash / cutting damage.
         */
        int get_thickness() const;
        /**
         * Returns clothing layer for item.
         */
        layer_level get_layer() const;
        /**
         * Returns the relative coverage that this item has when worn.
         * Values range from 0 (not covering anything, or no armor at all) to
         * 100 (covering the whole body part). Items that cover more are more likely to absorb
         * damage from attacks.
         */
        int get_coverage() const;
        /**
         * Returns the encumbrance value that this item has when worn by given
         * player, when containing a particular volume of contents.
         * Returns 0 if this can not be worn at all.
         */
        int get_encumber_when_containing(
            const Character &, const units::volume &contents_volume ) const;
        /**
         * Returns the encumbrance value that this item has when worn by given
         * player.
         * Returns 0 if this is can not be worn at all.
         */
        int get_encumber( const Character & ) const;
        /**
         * Returns the storage amount (@ref islot_armor::storage) that this item provides when worn.
         * For non-armor it returns 0. The storage amount increases the volume capacity of the
         * character that wears the item.
         */
        units::volume get_storage() const;
        /**
         * Returns the resistance to environmental effects (@ref islot_armor::env_resist) that this
         * item provides when worn. See @ref player::get_env_resist. Higher values are better.
         * For non-armor it returns 0.
         *
         * @param override_base_resist Pass this to artifically increase the
         * base resistance, so that the function can take care of other
         * modifications to resistance for you. Note that this parameter will
         * never decrease base resistnace.
         */
        int get_env_resist( int override_base_resist = 0 ) const;
        /**
         * Returns the base resistance to environmental effects if an item (for example a gas mask)
         * requires a gas filter to operate and this filter is installed. Used in iuse::gasmask to
         * change protection of a gas mask if it has (or don't has) filters. For other applications
         * use get_env_resist() above.
         */
        int get_base_env_resist_w_filter() const;
        /**
         * Whether this is a power armor item. Not necessarily the main armor, it could be a helmet
         * or similar.
         */
        bool is_power_armor() const;
        /**
         * If this is an armor item, return its armor data. You should probably not use this function,
         * use the various functions above (like @ref get_storage) to access armor data directly.
         */
        const islot_armor *find_armor_data() const;
        /**
         * Returns true whether this item can be worn only when @param it is worn.
         */
        bool is_worn_only_with( const item &it ) const;

        /**
         * @name Pet armor related functions.
         *
         * The functions here refer to values from @ref islot_pet_armor. They only apply to pet
         * armor items, those items can be worn by pets. The functions are safe to call for any
         * item, for non-pet armor they return a default value.
         */
        units::volume get_pet_armor_max_vol() const;
        units::volume get_pet_armor_min_vol() const;
        bodytype_id get_pet_armor_bodytype() const;
        /*@}*/

        /**
         * @name Books
         *
         * Book specific functions, apply to items that are books.
         */
        /*@{*/
        /**
         * How many chapters the book has (if any). Will be 0 if the item is not a book, or if it
         * has no chapters at all.
         * Each reading will "consume" a chapter, if the book has no unread chapters, it's less fun.
         */
        int get_chapters() const;
        /**
         * Get the number of unread chapters. If the item is no book or has no chapters, it returns 0.
         * This is a per-character setting, different characters may have different number of
         * unread chapters.
         */
        int get_remaining_chapters( const player &u ) const;
        /**
         * Mark one chapter of the book as read by the given player. May do nothing if the book has
         * no unread chapters. This is a per-character setting, see @ref get_remaining_chapters.
         */
        void mark_chapter_as_read( const player &u );
        /**
         * Enumerates recipes available from this book and the skill level required to use them.
         */
        std::vector<std::pair<const recipe *, int>> get_available_recipes( const player &u ) const;
        /*@}*/

        /**
         * @name Martial art techniques
         *
         * See martialarts.h for further info.
         */
        /*@{*/
        /**
         * Whether the item supports a specific martial art technique (either through its type, or
         * through its individual @ref techniques).
         */
        bool has_technique( const matec_id &tech ) const;
        /**
         * Returns all the martial art techniques that this items supports.
         */
        std::set<matec_id> get_techniques() const;
        /**
         * Add the given technique to the item specific @ref techniques. Note that other items of
         * the same type are not affected by this.
         */
        void add_technique( const matec_id &tech );
        /*@}*/

        /** Returns all toolmods currently attached to this item (always empty if item not a tool) */
        std::vector<item *> toolmods();
        std::vector<const item *> toolmods() const;

        /**
         * @name Gun and gunmod functions
         *
         * Gun and gun mod functions. Anything stated to apply to guns, applies to auxiliary gunmods
         * as well (they are some kind of gun). Non-guns are items that are neither gun nor
         * auxiliary gunmod.
         */
        /*@{*/
        bool is_gunmod() const;

        /**
         *  Can this item be used to perform a ranged attack?
         *  @see item::is_melee()
         *  @note an item can be both a gun and melee weapon concurrently
         */
        bool is_gun() const;

        /** Quantity of ammunition currently loaded in tool, gun or auxiliary gunmod */
        long ammo_remaining() const;
        /** Maximum quantity of ammunition loadable for tool, gun or auxiliary gunmod */
        long ammo_capacity() const;
        /** @param potential_capacity whether to try a default magazine if necessary */
        long ammo_capacity( bool potential_capacity ) const;
        /** Quantity of ammunition consumed per usage of tool or with each shot of gun */
        long ammo_required() const;

        /**
         * Check if sufficient ammo is loaded for given number of uses.
         *
         * Check if there is enough ammo loaded in a tool for the given number of uses
         * or given number of gun shots.  Using this function for this check is preferred
         * because we expect to add support for items consuming multiple ammo types in
         * the future.  Users of this function will not need to be refactored when this
         * happens.
         *
         * @param[in] qty Number of uses
         * @returns true if ammo sufficient for number of uses is loaded, false otherwise
         */
        bool ammo_sufficient( int qty = 1 ) const;

        /**
         * Consume ammo (if available) and return the amount of ammo that was consumed
         * @param qty maximum amount of ammo that should be consumed
         * @param pos current location of item, used for ejecting magazines and similar effects
         * @return amount of ammo consumed which will be between 0 and qty
         */
        long ammo_consume( long qty, const tripoint &pos );

        /** Specific ammo data, returns nullptr if item is neither ammo nor loaded with any */
        const itype *ammo_data() const;
        /** Specific ammo type, returns "null" if item is neither ammo nor loaded with any */
        itype_id ammo_current() const;
        /** Ammo type (@ref ammunition_type) used by item
         *  @param conversion whether to include the effect of any flags or mods which convert the type
         *  @return NULL if item does not use a specific ammo type (and is consequently not reloadable) */
        ammotype ammo_type( bool conversion = true ) const;

        /** Get default ammo used by item or "NULL" if item does not have a default ammo type
         *  @param conversion whether to include the effect of any flags or mods which convert the type
         *  @return NULL if item does not use a specific ammo type (and is consequently not reloadable) */
        itype_id ammo_default( bool conversion = true ) const;

        /** Get ammo effects for item optionally inclusive of any resulting from the loaded ammo */
        std::set<std::string> ammo_effects( bool with_ammo = true ) const;

        /* Get the name to be used when sorting this item by ammo type */
        std::string ammo_sort_name() const;

        /** How many spent casings are contained within this item? */
        int casings_count() const;

        /** Apply predicate to each contained spent casing removing it if predicate returns true */
        void casings_handle( const std::function<bool( item & )> &func );

        /** Does item have an integral magazine (as opposed to allowing detachable magazines) */
        bool magazine_integral() const;

        /** Get the default magazine type (if any) for the current effective ammo type
         *  @param conversion whether to include the effect of any flags or mods which convert item's ammo type
         *  @return magazine type or "null" if item has integral magazine or no magazines for current ammo type */
        itype_id magazine_default( bool conversion = true ) const;

        /** Get compatible magazines (if any) for this item
         *  @param conversion whether to include the effect of any flags or mods which convert item's ammo type
         *  @return magazine compatibility which is always empty if item has integral magazine
         *  @see item::magazine_integral
         */
        std::set<itype_id> magazine_compatible( bool conversion = true ) const;

        /** Currently loaded magazine (if any)
         *  @return current magazine or nullptr if either no magazine loaded or item has integral magazine
         *  @see item::magazine_integral
         */
        item *magazine_current();
        const item *magazine_current() const;

        /** Normalizes an item to use the new magazine system. Idempotent if item already converted.
         *  @return items that were created as a result of the conversion (excess ammo or magazines) */
        std::vector<item> magazine_convert();

        /** Returns all gunmods currently attached to this item (always empty if item not a gun) */
        std::vector<item *> gunmods();
        std::vector<const item *> gunmods() const;

        /** Get first attached gunmod matching type or nullptr if no such mod or item is not a gun */
        item *gunmod_find( const itype_id &mod );
        const item *gunmod_find( const itype_id &mod ) const;

        /*
         * Checks if mod can be applied to this item considering any current state (jammed, loaded etc.)
         * @param msg message describing reason for any incompatibility
         */
        ret_val<bool> is_gunmod_compatible( const item &mod ) const;

        /** Get all possible modes for this gun inclusive of any attached gunmods */
        std::map<gun_mode_id, gun_mode> gun_all_modes() const;

        /** Check if gun supports a specific mode returning an invalid/empty mode if not */
        gun_mode gun_get_mode( const gun_mode_id &mode ) const;

        /** Get the current mode for this gun (or an invalid mode if item is not a gun) */
        gun_mode gun_current_mode() const;

        /** Get id of mode a gun is currently set to, e.g. DEFAULT, AUTO, BURST */
        gun_mode_id gun_get_mode_id() const;

        /** Try to set the mode for a gun, returning false if no such mode is possible */
        bool gun_set_mode( const gun_mode_id &mode );

        /** Switch to the next available firing mode */
        void gun_cycle_mode();

        /** Get lowest dispersion of either integral or any attached sights */
        int sight_dispersion() const;

        struct sound_data {
            /** Volume of the sound. Can be 0 if the gun is silent (or not a gun at all). */
            int volume;
            /** Sound description, can be used with @ref sounds::sound, it is already translated. */
            std::string sound;
        };
        /**
         * Returns the sound of the gun being fired.
         * @param burst Whether the gun was fired in burst mode (the sound string is usually different).
         */
        sound_data gun_noise( bool burst = false ) const;
        /** Whether this is a (nearly) silent gun (a tiny bit of sound is allowed). Non-guns are always silent. */
        bool is_silent() const;

        /**
         * The weapons range in map squares. If the item has an active gunmod, it returns the range
         * of that gunmod, the guns range is returned only when the item has no active gunmod.
         * This function applies to guns and auxiliary gunmods. For other items, 0 is returned.
         * It includes the range given by the ammo.
         * @param u The player that uses the weapon, their strength might affect this.
         * It's optional and can be null.
         */
        int gun_range( const player *u ) const;
        /**
         * Summed range value of a gun, including values from mods. Returns 0 on non-gun items.
         */
        int gun_range( bool with_ammo = true ) const;

        /**
         *  Get effective recoil considering handling, loaded ammo and effects of attached gunmods
         *  @param p player stats such as STR can alter effective recoil
         *  @param bipod whether any bipods should be considered
         *  @return effective recoil (per shot) or zero if gun uses ammo and none is loaded
         */
        int gun_recoil( const player &p, bool bipod = false ) const;

        /**
         * Summed ranged damage, armor piercing, and multipliers for both, of a gun, including values from mods.
         * Returns empty instance on non-gun items.
         */
        damage_instance gun_damage( bool with_ammo = true ) const;
        /**
         * Summed dispersion of a gun, including values from mods. Returns 0 on non-gun items.
         */
        int gun_dispersion( bool with_ammo = true, bool with_scaling = true ) const;
        /**
         * The skill used to operate the gun. Can be "null" if this is not a gun.
         */
        skill_id gun_skill() const;

        /** Get the type of a ranged weapon (e.g. "rifle", "crossbow"), or empty string if non-gun */
        gun_type_type gun_type() const;

        /** Get mod locations, including those added by other mods */
        std::map<gunmod_location, int> get_mod_locations() const;
        /**
         * Number of mods that can still be installed into the given mod location,
         * for non-guns it always returns 0.
         */
        int get_free_mod_locations( const gunmod_location &location ) const;
        /**
         * Does it require gunsmithing tools to repair.
         */
        bool is_firearm() const;
        /**
         * Returns the reload time of the gun. Returns 0 if not a gun.
         */
        int get_reload_time() const;
        /*@}*/

        /**
         * @name Vehicle parts
         *
         *@{*/

        /** for combustion engines the displacement (cc) */
        int engine_displacement() const;
        /*@}*/

        /**
         * @name Bionics / CBMs
         * Functions specific to CBMs
         */
        /*@{*/
        /**
         * Whether the CBM is an upgrade to another bionic module
         */
        bool is_upgrade() const;
        /*@}*/

        /**
         * Returns the pointer to use_function with name use_name assigned to the type of
         * this item or any of its contents. Checks contents recursively.
         * Returns nullptr if not found.
         */
        const use_function *get_use( const std::string &use_name ) const;
        /**
         * Checks this item and its contents (recursively) for types that have
         * use_function with type use_name. Returns the first item that does have
         * such type or nullptr if none found.
         */
        item *get_usable_item( const std::string &use_name );

        /**
         * How many units (ammo or charges) are remaining?
         * @param ch character responsible for invoking the item
         * @param limit stop searching after this many units found
         * @note also checks availability of UPS charges if applicable
         */
        int units_remaining( const Character &ch, int limit = INT_MAX ) const;

        /**
         * Check if item has sufficient units (ammo or charges) remaining
         * @param ch Character to check (used if ammo is UPS charges)
         * @param qty units required, if unspecified use item default
         */
        bool units_sufficient( const Character &ch, int qty = -1 ) const;

        /**
         * Returns the translated item name for the item with given id.
         * The name is in the proper plural form as specified by the
         * quantity parameter. This is roughly equivalent to creating an item instance and calling
         * @ref tname, however this function does not include strings like "(fresh)".
         */
        static std::string nname( const itype_id &id, unsigned int quantity = 1 );
        /**
         * Returns the item type of the given identifier. Never returns null.
         */
        static const itype *find_type( const itype_id &id );
        /**
         * Whether the item is counted by charges, this is a static wrapper
         * around @ref count_by_charges, that does not need an items instance.
         */
        static bool count_by_charges( const itype_id &id );
        /**
         * Check whether the type id refers to a known type.
         * This should be used either before instantiating an item when it's possible
         * that the item type is unknown and the caller can do something about it (e.g. the
         * uninstall-bionics function checks this to see if there is a CBM item type and has
         * logic to handle the case when that item type does not exist).
         * Or one can use this to check that type ids from json refer to valid items types (e.g.
         * the items that make up the vehicle parts must be defined somewhere, or the result of
         * crafting recipes must be valid type ids).
         */
        static bool type_is_defined( const itype_id &id );

        /**
        * Returns true if item has "item_label" itemvar
        */
        bool has_label() const;
        /**
        * Returns label from "item_label" itemvar and quantity
        */
        std::string label( unsigned int quantity = 0 ) const;

        bool has_infinite_charges() const;

        /** Puts the skill in context of the item */
        skill_id contextualize_skill( const skill_id &id ) const;

        /* remove a monster from this item, optionally spawning the monster */
        int release_monster( const tripoint &target, bool spawn = true );
        /* add the monster at target to this item, despawning it */
        int contain_monster( const tripoint &target );

        time_duration age() const;
        void set_age( const time_duration &age );
        time_point birthday() const;
        void set_birthday( const time_point &bday );

        int get_gun_ups_drain() const;

        int get_min_str() const;

        const recipe &get_making() const;

        const cata::optional<islot_comestible> &get_comestible() const;

    private:
        /**
         * Calculate the thermal energy and temperature change of the item
         * @param temp Temperature of surroundings
         * @param insulation Amount of insulation item has
         * @param time time point which the item is processed to
         */
        void calc_temp( const int temp, const float insulation, const time_point &time );

        /**
         * Get the thermal energy of the item in Joules.
         */
        float get_item_thermal_energy();

        /** Calculates item specific energy (J/g) from temperature (K)*/
        float get_specific_energy_from_temperature( const float new_temperature );

        /** Helper for checking reloadability. **/
        bool is_reloadable_helper( const itype_id &ammo, bool now ) const;

    protected:
        // Sub-functions of @ref process, they handle the processing for different
        // processing types, just to make the process function cleaner.
        // The interface is the same as for @ref process.
        bool process_corpse( player *carrier, const tripoint &pos );
        bool process_wet( player *carrier, const tripoint &pos );
        bool process_litcig( player *carrier, const tripoint &pos );
        bool process_extinguish( player *carrier, const tripoint &pos );
        // Place conditions that should remove fake smoke item in this sub-function
        bool process_fake_smoke( player *carrier, const tripoint &pos );
        bool process_fake_mill( player *carrier, const tripoint &pos );
        bool process_cable( player *carrier, const tripoint &pos );
        bool process_tool( player *carrier, const tripoint &pos );

    public:
        static const long INFINITE_CHARGES;

        const itype *type;
        std::list<item> contents;
        std::list<item> components;
        /** What faults (if any) currently apply to this item */
        std::set<fault_id> faults;
        std::set<std::string> item_tags; // generic item specific flags

    private:
        const itype *curammo = nullptr;
        std::map<std::string, std::string> item_vars;
        const mtype *corpse = nullptr;
        std::string corpse_name;       // Name of the late lamented
        std::set<matec_id> techniques; // item specific techniques
        const recipe *making = nullptr; // Only for in-progress crafts

    public:
        long charges;

        // The number of charges a recipe creates.  Used for comestible consumption.
        int recipe_charges = 1;
        int burnt = 0;           // How badly we're burnt
        int poison = 0;          // How badly poisoned is it?
        int frequency = 0;       // Radio frequency
        int note = 0;            // Associated dynamic text snippet.
        int irridation = 0;      // Tracks radiation dosage.
        int item_counter = 0; // generic counter to be used with item flags
        int specific_energy = -10; // Specific energy (0.00001 J/g). Negative value for unprocessed.
        int temperature = 0; // Temperature of the item (in 0.00001 K).
        int mission_id = -1; // Refers to a mission in game's master list
        int player_id = -1; // Only give a mission to the right player!

    private:
        /**
         * Accumulated rot, expressed as time the item has been in standard temperature.
         * It is compared to shelf life (@ref islot_comestible::spoils) to decide if
         * the item is rotten.
         */
        time_duration rot = 0_turns;
        /** Time when the rot calculation was last performed. */
        time_point last_rot_check = calendar::time_of_cataclysm;
        /** the last time the temperature was updated for this item */
        time_point last_temp_check = calendar::time_of_cataclysm;
        /// The time the item was created.
        time_point bday;
        /**
         * Current phase state, inherits a default at room temperature from
         * itype and can be changed through item processing.  This is a static
         * cast to avoid importing the entire enums.h header here, zero is
         * PNULL.
         */
        phase_id current_phase = static_cast<phase_id>( 0 );

        int damage_ = 0;
        light_emission light = nolight;

    public:
        char invlet = 0;      // Inventory letter
        bool active = false; // If true, it has active effects to be processed
        bool is_favorite = false;

        void set_favorite( const bool favorite );
};

bool item_compare_by_charges( const item &left, const item &right );
bool item_ptr_compare_by_charges( const item *left, const item *right );

/**
 *  Hint value used in a hack to decide text color.
 *
 *  This is assigned as a result of some legacy logic in @ref draw_item_info().  This
 *  will eventually be rewritten to eliminate the need for this hack.
 */
enum hint_rating {
    /** Item should display as gray */
    HINT_CANT = 0,
    /** Item should display as red */
    HINT_IFFY = 1,
    /** Item should display as green */
    HINT_GOOD = -999
};

/**
 * Returns a reference to a null item (see @ref item::is_null). The reference is always valid
 * and stays valid until the program ends.
 */
item &null_item_reference();

/**
 * Default filter for crafting component searches
 */
inline bool is_crafting_component( const item &component )
{
    return ( component.allow_crafting_component() || component.count_by_charges() ) &&
           !component.is_filthy();
}

#endif<|MERGE_RESOLUTION|>--- conflicted
+++ resolved
@@ -676,24 +676,12 @@
         void calc_rot( time_point time );
 
         /**
-<<<<<<< HEAD
          * This is part of a workaround so that items don't rot away to nothing if the smoking rack
          * is outside the reality bubble.
          * @param smoking_duration
          */
-        void calc_rot_while_smoking( time_duration smoking_duration );
-
-
-=======
-         * Accumulate rot of the item since starting smoking or milling
-         * This is part of a workaround so that items don't rot away to nothing if the smoking rack
-         * or mill is outside the reality bubble.
-         * @param p The absolute, global location (in map square coordinates) of the item to
-         * check for temperature.
-         * @param processing_duration
-         */
-        void calc_rot_while_processing( const tripoint &p, time_duration processing_duration );
->>>>>>> 1c62c69e
+        void calc_rot_while_processing( time_duration smoking_duration );
+
         /**
          * Update temperature for things like food
          * Update rot for things that perish
