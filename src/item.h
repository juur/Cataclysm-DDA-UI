#pragma once
#ifndef ITEM_H
#define ITEM_H

#include <algorithm>
#include <climits>
#include <cstdint>
#include <functional>
#include <list>
#include <map>
#include <set>
#include <string>
#include <type_traits>
#include <utility>
#include <vector>

#include "calendar.h"
#include "cata_utility.h"
#include "craft_command.h"
#include "enums.h"
#include "flat_set.h"
#include "gun_mode.h"
#include "io_tags.h"
#include "item_contents.h"
#include "item_location.h"
#include "magic_enchantment.h"
#include "optional.h"
#include "requirements.h"
#include "safe_reference.h"
#include "string_id.h"
#include "type_id.h"
#include "units.h"
#include "value_ptr.h"
#include "visitable.h"
<<<<<<< HEAD
#include "gun_mode.h"
#include "rng.h"
=======
>>>>>>> d1c43aa9

class Character;
class JsonIn;
class JsonObject;
class JsonOut;
class faction;
class gun_type_type;
class gunmod_location;
class item;
class iteminfo_query;
class material_type;
class nc_color;
class player;
class recipe;
class relic;
struct islot_comestible;
struct itype;
struct mtype;
struct tripoint;
template<typename T>
class ret_val;

using bodytype_id = std::string;
using faction_id = string_id<faction>;
class item_category;
struct islot_armor;
struct use_function;

enum art_effect_passive : int;
enum phase_id : int;
enum body_part : int;
enum m_size : int;
enum class side : int;
class body_part_set;

using itype_id = std::string;
class map;
struct damage_instance;
struct damage_unit;
struct fire_data;

enum damage_type : int;
enum clothing_mod_type : int;

std::string rad_badge_color( int rad );

struct light_emission {
    unsigned short luminance;
    short width;
    short direction;
};
extern light_emission nolight;

/**
 *  Value and metadata for one property of an item
 *
 *  Contains the value of one property of an item, as well as various metadata items required to
 *  output that value.  This is used primarily for user output of information about an item, for
 *  example in the various inventory menus.  See @ref item::info() for the main example of how a
 *  class desiring to provide user output might obtain a class of this type.
 *
 *  As an example, if the item being queried was a piece of clothing, then several properties might
 *  be returned.  All would have sType "ARMOR".  There would be one for the coverage stat with
 *  sName "Coverage: ", another for the warmth stat with sName "Warmth: ", etc.
 */
struct iteminfo {
    public:
        /** Category of item that owns this iteminfo.  See @ref item_category. */
        std::string sType;

        /** Main text of this property's name */
        std::string sName;

        /** Formatting text to be placed between the name and value of this item. */
        std::string sFmt;

        /** Numerical value of this property. Set to -999 if no compare value is present */
        std::string sValue;

        /** Internal double floating point version of value, for numerical comparisons */
        double dValue;

        /** Flag indicating type of sValue.  True if integer, false if single decimal */
        bool is_int;

        /** Flag indicating whether a newline should be printed after printing this item */
        bool bNewLine;

        /** Reverses behavior of red/green text coloring; smaller values are green if true */
        bool bLowerIsBetter;

        /** Whether to print sName.  If false, use for comparisons but don't print for user. */
        bool bDrawName;

        /** Whether to print a sign on positive values */
        bool bShowPlus;

        /** Flag indicating decimal with three points of precision.  */
        bool three_decimal;

        enum flags {
            no_flags = 0,
            is_decimal = 1 << 0, ///< Print as decimal rather than integer
            is_three_decimal = 1 << 1, ///< Print as decimal with three points of precision
            no_newline = 1 << 2, ///< Do not follow with a newline
            lower_is_better = 1 << 3, ///< Lower values are better for this stat
            no_name = 1 << 4, ///< Do not print the name
            show_plus = 1 << 5, ///< Use a + sign for positive values
        };

        /**
         *  @param Type The item type of the item this iteminfo belongs to.
         *  @param Name The name of the property this iteminfo describes.
         *  @param Fmt Formatting text desired between item name and value
         *  @param Flags Additional flags to customize this entry
         *  @param Value Numerical value of this property, -999 for none.
         */
        iteminfo( const std::string &Type, const std::string &Name, const std::string &Fmt = "",
                  flags Flags = no_flags, double Value = -999 );
        iteminfo( const std::string &Type, const std::string &Name, double Value );
};

inline iteminfo::flags operator|( iteminfo::flags l, iteminfo::flags r )
{
    using I = std::underlying_type<iteminfo::flags>::type;
    return static_cast<iteminfo::flags>( static_cast<I>( l ) | r );
}

inline iteminfo::flags &operator|=( iteminfo::flags &l, iteminfo::flags r )
{
    return l = l | r;
}

inline bool is_crafting_component( const item &component );

class item : public visitable<item>
{
    public:
        item();

        item( item && );
        item( const item & );
        item &operator=( item && );
        item &operator=( const item & );

        explicit item( const itype_id &id, time_point turn = calendar::turn, int qty = -1 );
        explicit item( const itype *type, time_point turn = calendar::turn, int qty = -1 );

        /** Suppress randomization and always start with default quantity of charges */
        struct default_charges_tag {};
        item( const itype_id &id, time_point turn, default_charges_tag );
        item( const itype *type, time_point turn, default_charges_tag );

        /** Default (or randomized) charges except if counted by charges then only one charge */
        struct solitary_tag {};
        item( const itype_id &id, time_point turn, solitary_tag );
        item( const itype *type, time_point turn, solitary_tag );

        /** For constructing in-progress crafts */
        item( const recipe *rec, int qty, std::list<item> items, std::vector<item_comp> selections );

        ~item();

        /** Return a pointer-like type that's automatically invalidated if this
         * item is destroyed or assigned-to */
        safe_reference<item> get_safe_reference();

        /**
         * Filter converting this instance to another type preserving all other aspects
         * @param new_type the type id to convert to
         * @return same instance to allow method chaining
         */
        item &convert( const itype_id &new_type );

        /**
         * Filter converting this instance to the inactive type
         * If the item is either inactive or cannot be deactivated is a no-op
         * @param ch character currently possessing or acting upon the item (if any)
         * @param alert whether to display any messages
         * @return same instance to allow method chaining
         */
        item &deactivate( const Character *ch = nullptr, bool alert = true );

        /** Filter converting instance to active state */
        item &activate();

        /**
         * Add or remove energy from a battery.
         * If adding the specified energy quantity would go over the battery's capacity fill
         * the battery and ignore the remainder.
         * If adding the specified energy quantity would reduce the battery's charge level
         * below 0 do nothing and return how far below 0 it would have gone.
         * @param qty energy quantity to add (can be negative)
         * @return 0 valued energy quantity on success
         */
        units::energy set_energy( const units::energy &qty );

        /**
         * Filter setting the ammo for this instance
         * Any existing ammo is removed. If necessary a magazine is also added.
         * @param ammo specific type of ammo (must be compatible with item ammo type)
         * @param qty maximum ammo (capped by item capacity) or negative to fill to capacity
         * @return same instance to allow method chaining
         */
        item &ammo_set( const itype_id &ammo, int qty = -1 );

        /**
         * Filter removing all ammo from this instance
         * If the item is neither a tool, gun nor magazine is a no-op
         * For items reloading using magazines any empty magazine remains present.
         */
        item &ammo_unset();

        /**
         * Filter setting damage constrained by @ref min_damage and @ref max_damage
         * @note this method does not invoke the @ref on_damage callback
         * @return same instance to allow method chaining
         */
        item &set_damage( int qty );

        /**
         * Splits a count-by-charges item always leaving source item with minimum of 1 charge
         * @param qty number of required charges to split from source
         * @return new instance containing exactly qty charges or null item if splitting failed
         */
        item split( int qty );

        /**
         * Make a corpse of the given monster type.
         * The monster type id must be valid (see @ref MonsterGenerator::get_all_mtypes).
         *
         * The turn parameter sets the birthday of the corpse, in other words: the turn when the
         * monster died. Because corpses are removed from the map when they reach a certain age,
         * one has to be careful when placing corpses with a birthday of 0. They might be
         * removed immediately when the map is loaded without been seen by the player.
         *
         * The name parameter can be used to give the corpse item a name. This is
         * used instead of the monster type name ("corpse of X" instead of "corpse of bear").
         *
         * With the default parameters it makes a human corpse, created at the current turn.
         */
        /*@{*/
        static item make_corpse( const mtype_id &mt = string_id<mtype>::NULL_ID(),
                                 time_point turn = calendar::turn, const std::string &name = "", int upgrade_time = -1 );
        /*@}*/
        /**
         * @return The monster type associated with this item (@ref corpse). It is usually the
         * type that this item is made of (e.g. corpse, meat or blood of the monster).
         * May return a null-pointer.
         */
        const mtype *get_mtype() const;
        /**
         * Sets the monster type associated with this item (@ref corpse). You must not pass a
         * null pointer.
         * TODO: change this to take a reference instead.
         */
        void set_mtype( const mtype *m );
        /**
         * Whether this is a corpse item. Corpses always have valid monster type (@ref corpse)
         * associated (@ref get_mtype return a non-null pointer) and have been created
         * with @ref make_corpse.
         */
        bool is_corpse() const;
        /**
         * Whether this is a corpse that can be revived.
         */
        bool can_revive() const;
        /**
         * Whether this corpse should revive now. Note that this function includes some randomness,
         * the return value can differ on successive calls.
         * @param pos The location of the item (see REVIVE_SPECIAL flag).
         */
        bool ready_to_revive( const tripoint &pos ) const;

        bool is_money() const;

        /**
         * Returns the default color of the item (e.g. @ref itype::color).
         */
        nc_color color() const;
        /**
         * Returns the color of the item depending on usefulness for the player character,
         * e.g. differently if it its an unread book or a spoiling food item etc.
         * This should only be used for displaying data, it should not affect game play.
         */
        nc_color color_in_inventory() const;
        /**
         * Return the (translated) item name.
         * @param quantity used for translation to the proper plural form of the name, e.g.
         * returns "rock" for quantity 1 and "rocks" for quantity > 0.
         * @param with_prefix determines whether to include more item properties, such as
         * the extent of damage and burning (was created to sort by name without prefix
         * in additional inventory)
         */
        std::string tname( unsigned int quantity = 1, bool with_prefix = true,
                           unsigned int truncate = 0 ) const;
        std::string display_money( unsigned int quantity, unsigned int total,
                                   const cata::optional<unsigned int> &selected = cata::nullopt ) const;
        /**
         * Returns the item name and the charges or contained charges (if the item can have
         * charges at all). Calls @ref tname with given quantity and with_prefix being true.
         */
        std::string display_name( unsigned int quantity = 1 ) const;
        /**
         * Return all the information about the item and its type.
         *
         * This includes the different
         * properties of the @ref itype (if they are visible to the player). The returned string
         * is already translated and can be *very* long.
         * @param showtext If true, shows the item description, otherwise only the properties item type.
         */
        std::string info( bool showtext = false ) const;

        /**
         * Return all the information about the item and its type, and dump to vector.
         *
         * This includes the different
         * properties of the @ref itype (if they are visible to the player). The returned string
         * is already translated and can be *very* long.
         * @param showtext If true, shows the item description, otherwise only the properties item type.
         * @param iteminfo The properties (encapsulated into @ref iteminfo) are added to this vector,
         * the vector can be used to compare them to properties of another item.
         */
        std::string info( bool showtext, std::vector<iteminfo> &iteminfo ) const;

        /**
        * Return all the information about the item and its type, and dump to vector.
        *
        * This includes the different
        * properties of the @ref itype (if they are visible to the player). The returned string
        * is already translated and can be *very* long.
        * @param showtext If true, shows the item description, otherwise only the properties item type.
        * @param iteminfo The properties (encapsulated into @ref iteminfo) are added to this vector,
        * the vector can be used to compare them to properties of another item.
        * @param batch The batch crafting number to multiply data by
        */
        std::string info( bool showtext, std::vector<iteminfo> &iteminfo, int batch ) const;

        /**
        * Return all the information about the item and its type, and dump to vector.
        *
        * This includes the different
        * properties of the @ref itype (if they are visible to the player). The returned string
        * is already translated and can be *very* long.
        * @param parts controls which parts of the iteminfo to return.
        * @param info The properties (encapsulated into @ref iteminfo) are added to this vector,
        * the vector can be used to compare them to properties of another item.
        * @param batch The batch crafting number to multiply data by
        */
        std::string info( std::vector<iteminfo> &info, const iteminfo_query *parts = nullptr,
                          int batch = 1 ) const;
        /* type specific helper functions for info() that should probably be in itype() */
        void basic_info( std::vector<iteminfo> &info, const iteminfo_query *parts, int batch,
                         bool debug ) const;
        void med_info( const item *med_item, std::vector<iteminfo> &info, const iteminfo_query *parts,
                       int batch, bool debug ) const;
        void food_info( const item *food_item, std::vector<iteminfo> &info, const iteminfo_query *parts,
                        int batch, bool debug ) const;
        void magazine_info( std::vector<iteminfo> &info, const iteminfo_query *parts, int batch,
                            bool debug ) const;
        void ammo_info( std::vector<iteminfo> &info, const iteminfo_query *parts, int batch,
                        bool debug ) const;
        void gun_info( const item *mod, std::vector<iteminfo> &info, const iteminfo_query *parts, int batch,
                       bool debug ) const;
        void gunmod_info( std::vector<iteminfo> &info, const iteminfo_query *parts, int batch,
                          bool debug ) const;
        void armor_protection_info( std::vector<iteminfo> &info, const iteminfo_query *parts, int batch,
                                    bool debug ) const;
        void armor_info( std::vector<iteminfo> &info, const iteminfo_query *parts, int batch,
                         bool debug ) const;
        void animal_armor_info( std::vector<iteminfo> &info, const iteminfo_query *parts, int batch,
                                bool debug ) const;
        void armor_fit_info( std::vector<iteminfo> &info, const iteminfo_query *parts, int batch,
                             bool debug ) const;
        void book_info( std::vector<iteminfo> &info, const iteminfo_query *parts, int batch,
                        bool debug ) const;
        void battery_info( std::vector<iteminfo> &info, const iteminfo_query *parts, int batch,
                           bool debug ) const;
        void container_info( std::vector<iteminfo> &info, const iteminfo_query *parts, int batch,
                             bool debug ) const;
        void tool_info( std::vector<iteminfo> &info, const iteminfo_query *parts, int batch,
                        bool debug ) const;
        void component_info( std::vector<iteminfo> &info, const iteminfo_query *parts, int batch,
                             bool debug ) const;
        void repair_info( std::vector<iteminfo> &info, const iteminfo_query *parts, int batch,
                          bool debug ) const;
        void disassembly_info( std::vector<iteminfo> &info, const iteminfo_query *parts, int batch,
                               bool debug ) const;
        void qualities_info( std::vector<iteminfo> &info, const iteminfo_query *parts, int batch,
                             bool debug ) const;
        void bionic_info( std::vector<iteminfo> &info, const iteminfo_query *parts, int batch,
                          bool debug ) const;
        void combat_info( std::vector<iteminfo> &info, const iteminfo_query *parts, int batch,
                          bool debug ) const;
        void contents_info( std::vector<iteminfo> &info, const iteminfo_query *parts, int batch,
                            bool debug ) const;
        void final_info( std::vector<iteminfo> &info, const iteminfo_query *parts, int batch,
                         bool debug ) const;

        /**
         * Calculate all burning calculations, but don't actually apply them to item.
         * DO apply them to @ref fire_data argument, though.
         * @return Amount of "burn" that would be applied to the item.
         */
        float simulate_burn( fire_data &frd ) const;
        /** Burns the item. Returns true if the item was destroyed. */
        bool burn( fire_data &frd );

        // Returns the category of this item.
        const item_category &get_category() const;

        class reload_option
        {
            public:
                reload_option() = default;

                reload_option( const reload_option & );
                reload_option &operator=( const reload_option & );

                reload_option( const player *who, const item *target, const item *parent,
                               const item_location &ammo );

                const player *who = nullptr;
                const item *target = nullptr;
                item_location ammo;

                int qty() const {
                    return qty_;
                }
                void qty( int val );

                int moves() const;

                explicit operator bool() const {
                    return who && target && ammo && qty_ > 0;
                }

            private:
                int qty_ = 0;
                int max_qty = INT_MAX;
                const item *parent = nullptr;
        };

        /**
         * Reload item using ammo from location returning true if successful
         * @param u Player doing the reloading
         * @param loc Location of ammo to be reloaded
         * @param qty caps reloading to this (or fewer) units
         */
        bool reload( player &u, item_location loc, int qty );

        template<typename Archive>
        void io( Archive & );
        using archive_type_tag = io::object_archive_tag;

        void serialize( JsonOut &json ) const;
        void deserialize( JsonIn &jsin );

        const std::string &symbol() const;
        /**
         * Returns the monetary value of an item.
         * If `practical` is false, returns pre-cataclysm market value,
         * otherwise returns approximate post-cataclysm value.
         */
        int price( bool practical ) const;

        /**
         * Whether two items should stack when displayed in a inventory menu.
         * This is different from stacks_with, when two previously non-stackable
         * items are now stackable and mergeable because, for example, they
         * reaches the same temperature. This is necessary to avoid misleading
         * stacks like "3 items-count-by-charge (5)".
         */
        bool display_stacked_with( const item &rhs, bool check_components = false ) const;
        bool stacks_with( const item &rhs, bool check_components = false ) const;
        /**
         * Merge charges of the other item into this item.
         * @return true if the items have been merged, otherwise false.
         * Merging is only done for items counted by charges (@ref count_by_charges) and
         * items that stack together (@ref stacks_with).
         */
        bool merge_charges( const item &rhs );

        units::mass weight( bool include_contents = true, bool integral = false ) const;

        /**
         * Total volume of an item accounting for all contained/integrated items
         * NOTE: Result is rounded up to next nearest milliliter when working with stackable (@ref count_by_charges) items that have fractional volume per charge.
         * If trying to determine how many of an item can fit in a given space, @ref charges_per_volume should be used instead.
         * @param integral if true return effective volume if this item was integrated into another
         */
        units::volume volume( bool integral = false ) const;

        /**
         * Simplified, faster volume check for when processing time is important and exact volume is not.
         * NOTE: Result is rounded up to next nearest milliliter when working with stackable (@ref count_by_charges) items that have fractional volume per charge.
         * If trying to determine how many of an item can fit in a given space, @ref charges_per_volume should be used instead.
         */
        units::volume base_volume() const;

        /** Volume check for corpses, helper for base_volume(). */
        units::volume corpse_volume( const mtype *corpse ) const;

        /** Required strength to be able to successfully lift the item unaided by equipment */
        int lift_strength() const;

        /**
         * @name Melee
         *
         * The functions here assume the item is used in melee, even if's a gun or not a weapon at
         * all. Because the functions apply to all types of items, several of the is_* functions here
         * may return true for the same item. This only indicates that it can be used in various ways.
         */
        /*@{*/
        /**
         * Base number of moves (@ref Creature::moves) that a single melee attack with this items
         * takes. The actual time depends heavily on the attacker, see melee.cpp.
         */
        int attack_time() const;

        /** Damage of given type caused when this item is used as melee weapon */
        int damage_melee( damage_type dt ) const;

        /** All damage types this item deals when used in melee (no skill modifiers etc. applied). */
        damage_instance base_damage_melee() const;
        /** All damage types this item deals when thrown (no skill modifiers etc. applied). */
        damage_instance base_damage_thrown() const;

        /**
        * Calculate the item's effective damage per second past armor when wielded by a
         * character against a monster.
         */
        double effective_dps( const player &guy, monster &mon ) const;
        /**
         * calculate effective dps against a stock set of monsters.  by default, assume g->u
         * is wielding
         */
        std::map<std::string, double> dps( const player &guy ) const;
        std::map<std::string, double> dps() const;
        /**
         * Whether the character needs both hands to wield this item.
         */
        bool is_two_handed( const Character &guy ) const;

        /** Is this item an effective melee weapon for the given damage type? */
        bool is_melee( damage_type dt ) const;

        /**
         *  Is this item an effective melee weapon for any damage type?
         *  @see item::is_gun()
         *  @note an item can be both a gun and melee weapon concurrently
         */
        bool is_melee() const;

        /**
         * The most relevant skill used with this melee weapon. Can be "null" if this is not a weapon.
         * Note this function returns null if the item is a gun for which you can use gun_skill() instead.
         */
        skill_id melee_skill() const;
        /*@}*/

        /** Max range weapon usable for melee attack accounting for player/NPC abilities */
        int reach_range( const player &p ) const;

        /**
         * Sets time until activation for an item that will self-activate in the future.
         **/
        void set_countdown( int num_turns );

        /**
         * Consumes specified charges (or fewer) from this and any contained items
         * @param what specific type of charge required, e.g. 'battery'
         * @param qty maximum charges to consume. On return set to number of charges not found (or zero)
         * @param used filled with duplicates of each item that provided consumed charges
         * @param pos position at which the charges are being consumed
         * @param filter Must return true for use to occur.
         * @return true if this item should be deleted (count-by-charges items with no remaining charges)
         */
        bool use_charges( const itype_id &what, int &qty, std::list<item> &used, const tripoint &pos,
                          const std::function<bool( const item & )> &filter = return_true<item> );

        /**
         * Invokes item type's @ref itype::drop_action.
         * This function can change the item.
         * @param pos Where is the item being placed. Note: the item isn't there yet.
         * @return true if the item was destroyed during placement.
         */
        bool on_drop( const tripoint &pos );

        /**
         * Invokes item type's @ref itype::drop_action.
         * This function can change the item.
         * @param pos Where is the item being placed. Note: the item isn't there yet.
         * @param map A map object associated with that position.
         * @return true if the item was destroyed during placement.
         */
        bool on_drop( const tripoint &pos, map &map );

        /**
         * Consume a specific amount of items of a specific type.
         * This includes this item, and any of its contents (recursively).
         * @see item::use_charges - this is similar for items, not charges.
         * @param it Type of consumable item.
         * @param quantity How much to consumed.
         * @param used On success all consumed items will be stored here.
         * @param filter Must return true for use to occur.
         */
        bool use_amount( const itype_id &it, int &quantity, std::list<item> &used,
                         const std::function<bool( const item & )> &filter = return_true<item> );

        /** Permits filthy components, should only be used as a helper in creating filters */
        bool allow_crafting_component() const;

        /**
         * @name Containers
         *
         * Containers come in two flavors:
         * - suitable for liquids (@ref is_watertight_container),
         * - and the remaining one (they are for currently only for flavor).
         */
        /*@{*/
        /** Whether this is container. Note that container does not necessarily means it's
         * suitable for liquids. */
        bool is_container() const;
        /** Whether this is a container which can be used to store liquids. */
        bool is_watertight_container() const;
        /** Whether this item has no contents at all. */
        bool is_container_empty() const;
        /** Whether removing this item's contents will permanently alter it. */
        bool is_non_resealable_container() const;
        /**
         * Whether this item has no more free capacity for its current content.
         * @param allow_bucket Allow filling non-sealable containers
         */
        bool is_container_full( bool allow_bucket = false ) const;
        /**
         * Fill item with liquid up to its capacity. This works for guns and tools that accept
         * liquid ammo.
         * @param liquid Liquid to fill the container with.
         * @param amount Amount to fill item with, capped by remaining capacity
         */
        void fill_with( item &liquid, int amount = INFINITE_CHARGES );
        /**
         * How much more of this liquid (in charges) can be put in this container.
         * If this is not a container (or not suitable for the liquid), it returns 0.
         * Note that mixing different types of liquid is not possible.
         * Also note that this works for guns and tools that accept liquid ammo.
         * @param liquid Liquid to check capacity for
         * @param allow_bucket Allow filling non-sealable containers
         * @param err Message to print if no more material will fit
         */
        int get_remaining_capacity_for_liquid( const item &liquid, bool allow_bucket = false,
                                               std::string *err = nullptr ) const;
        int get_remaining_capacity_for_liquid( const item &liquid, const Character &p,
                                               std::string *err = nullptr ) const;
        /**
         * It returns the total capacity (volume) of the container for liquids.
         */
        units::volume get_container_capacity() const;
        /**
         * It returns the maximum volume of any contents, including liquids,
         * ammo, magazines, weapons, etc.
         */
        units::volume get_total_capacity() const;
        /**
         * Puts the given item into this one, no checks are performed.
         */
        void put_in( const item &payload );

        /**
         * Returns this item into its default container. If it does not have a default container,
         * returns this. It's intended to be used like \code newitem = newitem.in_its_container();\endcode
         */
        item in_its_container() const;
        item in_container( const itype_id &container_type ) const;
        /*@}*/

        bool item_has_uses_recursive() const;

        /*@{*/
        /**
         * Funnel related functions. See weather.cpp for their usage.
         */
        bool is_funnel_container( units::volume &bigger_than ) const;
        void add_rain_to_container( bool acid, int charges = 1 );
        /*@}*/

        int get_quality( const quality_id &id ) const;
        bool count_by_charges() const;

        /**
         * If count_by_charges(), returns charges, otherwise 1
         */
        int count() const;
        bool craft_has_charges();

        /**
         * Modify the charges of this item, only use for items counted by charges!
         * The item must have enough charges for this (>= quantity) and be counted
         * by charges.
         * @param mod How many charges should be removed.
         */
        void mod_charges( int mod );
        /**
         * Whether the item has to be removed as it has rotten away completely. May change the item as it calls process_temperature_rot()
         * @param pnt The *absolute* position of the item in the world (see @ref map::getabs),
         * used for rot calculation.
         * @return true if the item has rotten away and should be removed, false otherwise.
         */
        bool has_rotten_away( const tripoint &pnt );

        /**
         * Accumulate rot of the item since last rot calculation.
         * This function should not be called directly. since it does not have all the needed checks or temperature calculations.
         * If you need to calc rot of item call process_temperature_rot instead.
         * @param time Time point to which rot is calculated
         * @param temp Temperature at which the rot is calculated
         */
        void calc_rot( time_point time, int temp );

        /**
         * This is part of a workaround so that items don't rot away to nothing if the smoking rack
         * is outside the reality bubble.
         * @param processing_duration
         */
        void calc_rot_while_processing( time_duration processing_duration );

        /**
         * Update temperature for things like food
         * Update rot for things that perish
         * All items that rot also have temperature
         * @param insulation Amount of insulation item has from surroundings
         * @param pos The current position
         * @param carrier The current carrier
         * @param flag to specify special temperature situations
         */
        void process_temperature_rot( float insulation, const tripoint &pos, player *carrier,
                                      temperature_flag flag = temperature_flag::TEMP_NORMAL );

        /** Set the item to HOT */
        void heat_up();

        /** Set the item to COLD */
        void cold_up();

        /** Sets the item temperature and item energy from new temperature (K)*/
        void set_item_temperature( float new_temperature );

        /** Sets the item to new temperature and energy based new specific energy (J/g)*/
        void set_item_specific_energy( float specific_energy );

        /** reset the last_temp_check used when crafting new items and the like */
        void reset_temp_check();

        int get_comestible_fun() const;

        /** whether an item is perishable (can rot) */
        bool goes_bad() const;

        /** whether an item is perishable (can rot), even if it is currently in a preserving container */
        bool goes_bad_after_opening() const;

        /** Get the shelf life of the item*/
        time_duration get_shelf_life() const;

        /** Get @ref rot value relative to shelf life (or 0 if item does not spoil) */
        double get_relative_rot() const;

        /** Set current item @ref rot relative to shelf life (no-op if item does not spoil) */
        void set_relative_rot( double val );

        void set_rot( time_duration val );

        /**
         * Get time left to rot, ignoring fridge.
         * Returns time to rot if item is able to, max int - N otherwise,
         * where N is
         * 3 for food,
         * 2 for medication,
         * 1 for other comestibles,
         * 0 otherwise.
         */
        int spoilage_sort_order();

        /** an item is fresh if it is capable of rotting but still has a long shelf life remaining */
        bool is_fresh() const {
            return goes_bad() && get_relative_rot() < 0.1;
        }

        /** an item is about to become rotten when shelf life has nearly elapsed */
        bool is_going_bad() const {
            return get_relative_rot() > 0.9;
        }

        /** returns true if item is now rotten after all shelf life has elapsed */
        bool rotten() const {
            return get_relative_rot() > 1.0;
        }

        /** at twice regular shelf life perishable foods rot away completely. Corpses last longer */
        bool has_rotten_away() const {
            return is_food() && get_relative_rot() > 2.0;
        }

        /** remove frozen tag and if it takes freezerburn, applies mushy/rotten */
        void apply_freezerburn();

        time_duration get_rot() const {
            return rot;
        }
        void mod_rot( const time_duration &val ) {
            rot += val;
        }

        /** Time for this item to be fully fermented. */
        time_duration brewing_time() const;
        /** The results of fermenting this item. */
        const std::vector<itype_id> &brewing_results() const;

        /**
         * Detonates the item and adds remains (if any) to drops.
         * Returns true if the item actually detonated,
         * potentially destroying other items and invalidating iterators.
         * Should NOT be called on an item on the map, but on a local copy.
         */
        bool detonate( const tripoint &p, std::vector<item> &drops );

        bool will_explode_in_fire() const;

        /**
         * @name Material(s) of the item
         *
         * Each item is made of one or more materials (@ref material_type). Materials have
         * properties that affect properties of the item (e.g. resistance against certain
         * damage types).
         *
         * Additionally, items have a phase property (@ref phase_id). This is independent of
         * the material types (there can be solid items made of X and liquid items made of the same
         * material).
         *
         * Corpses inherit the material of the monster type.
         */
        /*@{*/
        /**
         * Get a material reference to a random material that this item is made of.
         * This might return the null-material, you may check this with @ref material_type::ident.
         * Note that this may also return a different material each time it's invoked (if the
         * item is made from several materials).
         */
        const material_type &get_random_material() const;
        /**
         * Get the basic (main) material of this item. May return the null-material.
         */
        const material_type &get_base_material() const;
        /**
         * The ids of all the materials this is made of.
         * This may return an empty vector.
         * The returned vector does not contain the null id.
         */
        const std::vector<material_id> &made_of() const;
        /**
        * The ids of all the qualities this contains.
        */
        const std::map<quality_id, int> &quality_of() const;
        /**
         * Same as @ref made_of(), but returns the @ref material_type directly.
         */
        std::vector<const material_type *> made_of_types() const;
        /**
         * Check we are made of at least one of a set (e.g. true if at least
         * one item of the passed in set matches any material).
         * @param mat_idents Set of material ids.
         */
        bool made_of_any( const std::set<material_id> &mat_idents ) const;
        /**
         * Check we are made of only the materials (e.g. false if we have
         * one material not in the set or no materials at all).
         * @param mat_idents Set of material ids.
         */
        bool only_made_of( const std::set<material_id> &mat_idents ) const;
        /**
         * Check we are made of this material (e.g. matches at least one
         * in our set.)
         */
        bool made_of( const material_id &mat_ident ) const;
        /**
         * If contents nonempty, return true if item phase is same, else false
         */
        bool contents_made_of( phase_id phase ) const;
        /**
         * Are we solid, liquid, gas, plasma?
         */
        bool made_of( phase_id phase ) const;
        bool made_of_from_type( phase_id phase ) const;
        /**
         * Returns a list of components used to craft this item or the default
         * components if it wasn't player-crafted.
         */
        std::vector<item_comp> get_uncraft_components() const;
        /**
         * Whether the items is conductive.
         */
        bool conductive() const;
        /**
         * Whether the items is flammable. (Make sure to keep this in sync with
         * fire code in fields.cpp)
         * @param threshold Item is flammable if it provides more fuel than threshold.
         */
        bool flammable( int threshold = 0 ) const;
        /**
        * Whether the item can be repaired beyond normal health.
        */
        bool reinforceable() const;
        /*@}*/

        /**
         * Resistance against different damage types (@ref damage_type).
         * Larger values means more resistance are thereby better, but there is no absolute value to
         * compare them to. The values can be interpreted as chance (@ref one_in) of damaging the item
         * when exposed to the type of damage.
         * @param to_self If this is true, it returns item's own resistance, not one it gives to wearer.
         * @param base_env_resist Will override the base environmental
         * resistance (to allow hypothetical calculations for gas masks).
         */
        /*@{*/
        int acid_resist( bool to_self = false, int base_env_resist = 0 ) const;
        int fire_resist( bool to_self = false, int base_env_resist = 0 ) const;
        int bash_resist( bool to_self = false ) const;
        int cut_resist( bool to_self = false )  const;
        int stab_resist( bool to_self = false ) const;
        /*@}*/

        /**
         * Assuming that specified du hit the armor, reduce du based on the item's resistance to the
         * damage type. This will never reduce du.amount below 0.
         */
        void mitigate_damage( damage_unit &du ) const;
        /**
         * Resistance provided by this item against damage type given by an enum.
         */
        int damage_resist( damage_type dt, bool to_self = false ) const;

        /**
         * Returns resistance to being damaged by attack against the item itself.
         * Calculated from item's materials.
         * @param worst If this is true, the worst resistance is used. Otherwise the best one.
         */
        int chip_resistance( bool worst = false ) const;

        /** How much damage has the item sustained? */
        int damage() const;

        /**
         * Scale item damage to the given number of levels. This function is
         * here mostly for back-compatibility. It should not be used when
         * doing continuous math with the damage value: use damage() instead.
         *
         * For example, for max = 4, min_damage = -1000, max_damage = 4000
         *   damage       level
         *   -1000 ~   -1    -1
         *              0     0
         *       1 ~ 1333     1
         *    1334 ~ 2666     2
         *    2667 ~ 3999     3
         *           4000     4
         *
         * @param max Maximum number of levels
         */
        int damage_level( int max ) const;

        /** Minimum amount of damage to an item (state of maximum repair) */
        int min_damage() const;

        /** Maximum amount of damage to an item (state before destroyed) */
        int max_damage() const;

        /**
         * Relative item health.
         * Returns 1 for undamaged ||items, values in the range (0, 1) for damaged items
         * and values above 1 for reinforced ++items.
         */
        float get_relative_health() const;

        /**
         * Apply damage to const itemrained by @ref min_damage and @ref max_damage
         * @param qty maximum amount by which to adjust damage (negative permissible)
         * @param dt type of damage which may be passed to @ref on_damage callback
         * @return whether item should be destroyed
         */
        bool mod_damage( int qty, damage_type dt );
        /// same as other mod_damage, but uses @ref DT_NULL as damage type.
        bool mod_damage( int qty );

        /**
         * Increment item damage by @ref itype::damage_scale constrained by @ref max_damage
         * @param dt type of damage which may be passed to @ref on_damage callback
         * @return whether item should be destroyed
         */
        bool inc_damage( damage_type dt );
        /// same as other inc_damage, but uses @ref DT_NULL as damage type.
        bool inc_damage();

        /** Provide color for UI display dependent upon current item damage level */
        nc_color damage_color() const;

        /** Provide prefix symbol for UI display dependent upon current item damage level */
        std::string damage_symbol() const;

        /**
         * Provides a prefix for the durability state of the item. with ITEM_HEALTH_BAR enabled,
         * returns a symbol with color tag already applied. Otherwise, returns an adjective.
         * if include_intact is true, this provides a string for the corner case of a player
         * with ITEM_HEALTH_BAR disabled, but we need still a string for some reason.
         */
        std::string durability_indicator( bool include_intact = false ) const;

        /** If possible to repair this item what tools could potentially be used for this purpose? */
        const std::set<itype_id> &repaired_with() const;

        /**
         * Check whether the item has been marked (by calling mark_as_used_by_player)
         * as used by this specific player.
         */
        bool already_used_by_player( const player &p ) const;
        /**
         * Marks the item as being used by this specific player, it remains unmarked
         * for other players. The player is identified by its id.
         */
        void mark_as_used_by_player( const player &p );
        /** Marks the item as filthy, so characters with squeamish trait can't wear it.
        */
        bool is_filthy() const;
        /**
         * This is called once each turn. It's usually only useful for active items,
         * but can be called for inactive items without problems.
         * It is recursive, and calls process on any contained items.
         * @param carrier The player / npc that carries the item. This can be null when
         * the item is not carried by anyone (laying on ground)!
         * @param pos The location of the item on the map, same system as
         * @ref player::pos used. If the item is carried, it should be the
         * location of the carrier.
         * @param activate Whether the item should be activated (true), or
         * processed as an active item.
         * @return true if the item has been destroyed by the processing. The caller
         * should than delete the item wherever it was stored.
         * Returns false if the item is not destroyed.
         */
        bool process( player *carrier, const tripoint &pos, bool activate, float insulation = 1,
                      temperature_flag flag = temperature_flag::TEMP_NORMAL );

        /**
         * Gets the point (vehicle tile) the cable is connected to.
         * Returns nothing if not connected to anything.
         */
        cata::optional<tripoint> get_cable_target( Character *p, const tripoint &pos ) const;
        /**
         * Helper to bring a cable back to its initial state.
         */
        void reset_cable( player *p );

        /**
         * Whether the item should be processed (by calling @ref process).
         */
        bool needs_processing() const;
        /**
         * The rate at which an item should be processed, in number of turns between updates.
         */
        int processing_speed() const;
        /**
         * Process and apply artifact effects. This should be called exactly once each turn, it may
         * modify character stats (like speed, strength, ...), so call it after those have been reset.
         * @param carrier The character carrying the artifact, can be null.
         * @param pos The location of the artifact (should be the player location if carried).
         */
        void process_artifact( player *carrier, const tripoint &pos );
        void process_relic( Character *carrier );

        bool destroyed_at_zero_charges() const;
        // Most of the is_whatever() functions call the same function in our itype
        bool is_null() const; // True if type is NULL, or points to the null item (id == 0)
        bool is_comestible() const;
        bool is_food() const;                // Ignoring the ability to eat batteries, etc.
        bool is_food_container() const;      // Ignoring the ability to eat batteries, etc.
        bool is_med_container() const;
        bool is_ammo_container() const; // does this item contain ammo? (excludes magazines)
        bool is_medication() const;            // Is it a medication that only pretends to be food?
        bool is_bionic() const;
        bool is_magazine() const;
        bool is_battery() const;
        bool is_ammo_belt() const;
        bool is_bandolier() const;
        bool is_holster() const;
        bool is_ammo() const;
        // is this armor for a pet creature?  if on_pet is true, returns false if a pet isn't
        // wearing it
        bool is_pet_armor( bool on_pet = false ) const;
        bool is_armor() const;
        bool is_book() const;
        bool is_map() const;
        bool is_salvageable() const;
        bool is_craft() const;

        bool is_deployable() const;
        bool is_tool() const;
        bool is_transformable() const;
        bool is_artifact() const;
        bool is_relic() const;
        bool is_bucket() const;
        bool is_bucket_nonempty() const;

        bool is_brewable() const;
        bool is_engine() const;
        bool is_wheel() const;
        bool is_fuel() const;
        bool is_toolmod() const;

        bool is_faulty() const;
        bool is_irremovable() const;

        bool is_unarmed_weapon() const; //Returns true if the item should be considered unarmed

        bool has_temperature() const;

        /** Returns true if the item is A: is SOLID and if it B: is of type LIQUID */
        bool is_frozen_liquid() const;

        float get_specific_heat_liquid() const;
        float get_specific_heat_solid() const;
        float get_latent_heat() const;
        float get_freeze_point() const; // Fahrenheit

        // If this is food, returns itself.  If it contains food, return that
        // contents.  Otherwise, returns nullptr.
        item *get_food();
        const item *get_food() const;

        /** What faults can potentially occur with this item? */
        std::set<fault_id> faults_potential() const;

        /** Returns the total area of this wheel or 0 if it isn't one. */
        int wheel_area() const;

        /** Returns energy of one charge of this item as fuel for an engine. */
        float fuel_energy() const;
        /** Returns the string of the id of the terrain that pumps this fuel, if any. */
        std::string fuel_pump_terrain() const;
        bool has_explosion_data() const;
        struct fuel_explosion get_explosion_data();

        /**
         * Can this item have given item/itype as content?
         *
         * For example, airtight for gas, acidproof for acid etc.
         */
        /*@{*/
        bool can_contain( const item &it ) const;
        bool can_contain( const itype &tp ) const;
        /*@}*/

        /**
         * Is it ever possible to reload this item?
         * Only the base item is considered with any mods ignored
         * @see player::can_reload()
         */
        bool is_reloadable() const;
        /** Returns true if this item can be reloaded with specified ammo type, ignoring capacity. */
        bool can_reload_with( const itype_id &ammo ) const;
        /** Returns true if this item can be reloaded with specified ammo type at this moment. */
        bool is_reloadable_with( const itype_id &ammo ) const;
        /** Returns true if not empty if it's liquid, it's not currently frozen in resealable container */
        bool can_unload_liquid() const;

        bool is_dangerous() const; // Is it an active grenade or something similar that will hurt us?

        /** Is item derived from a zombie? */
        bool is_tainted() const;

        /**
         * Is this item flexible enough to be worn on body parts like antlers?
         */
        bool is_soft() const;

        /**
         * Does the item provide the artifact effect when it is wielded?
         */
        bool has_effect_when_wielded( art_effect_passive effect ) const;
        /**
         * Does the item provide the artifact effect when it is worn?
         */
        bool has_effect_when_worn( art_effect_passive effect ) const;
        /**
         * Does the item provide the artifact effect when it is carried?
         */
        bool has_effect_when_carried( art_effect_passive effect ) const;

        /**
         * Set the snippet text (description) of this specific item, using the snippet library.
         * @see snippet_library.
         */
        void set_snippet( const snippet_id &id );

        bool operator<( const item &other ) const;
        /** List of all @ref components in printable form, empty if this item has
         * no components */
        std::string components_to_string() const;

        /** Creates a hash from the itype_ids of this item's @ref components. */
        uint64_t make_component_hash() const;

        /** return the unique identifier of the items underlying type */
        itype_id typeId() const;

        /**
         * Return a contained item (if any and only one).
         */
        const item &get_contained() const;
        /**
         * Unloads the item's contents.
         * @param c Character who receives the contents.
         *          If c is the player, liquids will be handled, otherwise they will be spilled.
         * @return If the item is now empty.
         */
        bool spill_contents( Character &c );
        /**
         * Unloads the item's contents.
         * @param pos Position to dump the contents on.
         * @return If the item is now empty.
         */
        bool spill_contents( const tripoint &pos );

        /** Checks if item is a holster and currently capable of storing obj
         *  @param obj object that we want to holster
         *  @param ignore only check item is compatible and ignore any existing contents
         */
        bool can_holster( const item &obj, bool ignore = false ) const;

        /**
         * Callback when a character starts wearing the item. The item is already in the worn
         * items vector and is called from there.
         */
        void on_wear( Character &p );
        /**
         * Callback when a character takes off an item. The item is still in the worn items
         * vector but will be removed immediately after the function returns
         */
        void on_takeoff( Character &p );
        /**
         * Callback when a player starts wielding the item. The item is already in the weapon
         * slot and is called from there.
         * @param p player that has started wielding item
         * @param mv number of moves *already* spent wielding the weapon
         */
        void on_wield( player &p, int mv = 0 );
        /**
         * Callback when a player starts carrying the item. The item is already in the inventory
         * and is called from there. This is not called when the item is added to the inventory
         * from worn vector or weapon slot. The item is considered already carried.
         */
        void on_pickup( Character &p );
        /**
         * Callback when contents of the item are affected in any way other than just processing.
         */
        void on_contents_changed();

        /**
         * Callback immediately **before** an item is damaged
         * @param qty maximum damage that will be applied (constrained by @ref max_damage)
         * @param dt type of damage (or DT_NULL)
         */
        void on_damage( int qty, damage_type dt );

        /**
         * Name of the item type (not the item), with proper plural.
         * This is only special when the item itself has a special name ("name" entry in
         * @ref item_tags) or is a named corpse.
         * It's effectively the same as calling @ref nname with the item type id. Use this when
         * the actual item is not meant, for example "The shovel" instead of "Your shovel".
         * Or "The jacket is too small", when it applies to all jackets, not just the one the
         * character tried to wear).
         */
        std::string type_name( unsigned int quantity = 1 ) const;

        /**
         * Number of (charges of) this item that fit into the given volume.
         * May return 0 if not even one charge fits into the volume. Only depends on the *type*
         * of this item not on its current charge count.
         *
         * For items not counted by charges, this returns vol / this->volume().
         */
        int charges_per_volume( const units::volume &vol ) const;

        /**
         * @name Item variables
         *
         * Item variables can be used to store any value in the item. The storage is persistent,
         * it remains through saving & loading, it is copied when the item is moved etc.
         * Each item variable is referred to by its name, so make sure you use a name that is not
         * already used somewhere.
         * You can directly store integer, floating point and string values. Data of other types
         * must be converted to one of those to be stored.
         * The set_var functions override the existing value.
         * The get_var function return the value (if the variable exists), or the default value
         * otherwise.  The type of the default value determines which get_var function is used.
         * All numeric values are returned as doubles and may be cast to the desired type.
         * <code>
         * int v = itm.get_var("v", 0); // v will be an int
         * double d = itm.get_var("v", 0.0); // d will be a double
         * std::string s = itm.get_var("v", ""); // s will be a std::string
         * // no default means empty string as default:
         * auto n = itm.get_var("v"); // v will be a std::string
         * </code>
         */
        /*@{*/
        void set_var( const std::string &name, int value );
        void set_var( const std::string &name, long long value );
        // Acceptable to use long as part of overload set
        // NOLINTNEXTLINE(cata-no-long)
        void set_var( const std::string &name, long value );
        void set_var( const std::string &name, double value );
        double get_var( const std::string &name, double default_value ) const;
        void set_var( const std::string &name, const tripoint &value );
        tripoint get_var( const std::string &name, const tripoint &default_value ) const;
        void set_var( const std::string &name, const std::string &value );
        std::string get_var( const std::string &name, const std::string &default_value ) const;
        /** Get the variable, if it does not exists, returns an empty string. */
        std::string get_var( const std::string &name ) const;
        /** Whether the variable is defined at all. */
        bool has_var( const std::string &name ) const;
        /** Erase the value of the given variable. */
        void erase_var( const std::string &name );
        /** Removes all item variables. */
        void clear_vars();
        /*@}*/

        /**
         * @name Item flags
         *
         * If you use any new flags, add a comment to doc/JSON_FLAGS.md and make sure your new
         * flag does not conflict with any existing flag.
         *
         * Item flags are taken from the item type (@ref itype::item_tags), but also from the
         * item itself (@ref item_tags). The item has the flag if it appears in either set.
         *
         * Gun mods that are attached to guns also contribute their flags to the gun item.
         */
        /*@{*/
        bool has_flag( const std::string &flag ) const;
        bool has_any_flag( const std::vector<std::string> &flags ) const;

        /** Idempotent filter setting an item specific flag. */
        item &set_flag( const std::string &flag );

        /** Idempotent filter removing an item specific flag */
        item &unset_flag( const std::string &flag );

        /** Idempotent filter recursively setting an item specific flag on this item and its components. */
        item &set_flag_recursive( const std::string &flag );

        /** Removes all item specific flags. */
        void unset_flags();
        /*@}*/

        /**Does this item have the specified fault*/
        bool has_fault( const fault_id &fault ) const;

        /**
         * @name Item properties
         *
         * Properties are specific to an item type so unlike flags the meaning of a property
         * may not be the same for two different item types. Each item type can have multiple
         * properties however duplicate property names are not permitted.
         *
         */
        /*@{*/
        bool has_property( const std::string &prop ) const;
        /**
          * Get typed property for item.
          * Return same type as the passed default value, or string where no default provided
          */
        std::string get_property_string( const std::string &prop, const std::string &def = "" ) const;
        int64_t get_property_int64_t( const std::string &prop, int64_t def = 0 ) const;
        /*@}*/

        /**
         * @name Light emitting items
         *
         * Items can emit light either through the definition of their type
         * (@ref itype::light_emission) or through an item specific light data (@ref light).
         */
        /*@{*/
        /**
         * Directional light emission of the item.
         * @param luminance The amount of light (see lightmap.cpp)
         * @param width If greater 0, the light is emitted in an arc, this is the angle of it.
         * @param direction The direction of the light arc. In degrees.
         */
        bool getlight( float &luminance, int &width, int &direction ) const;
        /**
         * How much light (see lightmap.cpp) the item emits (it's assumed to be circular).
         */
        int getlight_emit() const;
        /**
         * Whether the item emits any light at all.
         */
        bool is_emissive() const;
        /*@}*/

        /**
         * @name Seed data.
         */
        /*@{*/
        /**
         * Whether this is actually a seed, the seed functions won't be of much use for non-seeds.
         */
        bool is_seed() const;
        /**
         * Time it takes to grow from one stage to another. There are 4 plant stages:
         * seed, seedling, mature and harvest. Non-seed items return 0.
         */
        time_duration get_plant_epoch() const;
        /**
         * The name of the plant as it appears in the various informational menus. This should be
         * translated. Returns an empty string for non-seed items.
         */
        std::string get_plant_name() const;
        /*@}*/

        /**
         * @name Armor related functions.
         *
         * The functions here refer to values from @ref islot_armor. They only apply to armor items,
         * those items can be worn. The functions are safe to call for any item, for non-armor they
         * return a default value.
         */
        /*@{*/
        /**
         * Whether this item (when worn) covers the given body part.
         */
        bool covers( body_part bp ) const;
        /**
         * Bitset of all covered body parts.
         *
         * If the bit is set, the body part is covered by this
         * item (when worn). The index of the bit should be a body part, for example:
         * @code if( some_armor.get_covered_body_parts().test( bp_head ) ) { ... } @endcode
         * For testing only a single body part, use @ref covers instead. This function allows you
         * to get the whole covering data in one call.
         */
        body_part_set get_covered_body_parts() const;
        /**
        * Bitset of all covered body parts, from a specific side.
        *
        * If the bit is set, the body part is covered by this
        * item (when worn). The index of the bit should be a body part, for example:
        * @code if( some_armor.get_covered_body_parts().test( bp_head ) ) { ... } @endcode
        * For testing only a single body part, use @ref covers instead. This function allows you
        * to get the whole covering data in one call.
        *
        * @param s Specifies the side. Will be ignored for non-sided items.
        */
        body_part_set get_covered_body_parts( side s ) const;
        /**
          * Returns true if item is armor and can be worn on different sides of the body
          */
        bool is_sided() const;
        /**
         *  Returns side item currently worn on. Returns BOTH if item is not sided or no side currently set
         */
        side get_side() const;
        /**
          * Change the side on which the item is worn. Returns false if the item is not sided
          */
        bool set_side( side s );

        /**
         * Swap the side on which the item is worn. Returns false if the item is not sided
         */
        bool swap_side();
        /**
         * Returns the warmth value that this item has when worn. See player class for temperature
         * related code, or @ref player::warmth. Returned values should be positive. A value
         * of 0 indicates no warmth from this item at all (this is also the default for non-armor).
         */
        int get_warmth() const;
        /**
         * Returns the @ref islot_armor::thickness value, or 0 for non-armor. Thickness is are
         * relative value that affects the items resistance against bash / cutting damage.
         */
        int get_thickness() const;
        /**
         * Returns clothing layer for item.
         */
        layer_level get_layer() const;
        /**
         * Returns the relative coverage that this item has when worn.
         * Values range from 0 (not covering anything, or no armor at all) to
         * 100 (covering the whole body part). Items that cover more are more likely to absorb
         * damage from attacks.
         */
        int get_coverage() const;
        /**
         * Returns the encumbrance value that this item has when worn by given
         * player, when containing a particular volume of contents.
         * Returns 0 if this can not be worn at all.
         */
        int get_encumber_when_containing(
            const Character &, const units::volume &contents_volume ) const;
        /**
         * Returns the encumbrance value that this item has when worn by given
         * player.
         * Returns 0 if this is can not be worn at all.
         */
        int get_encumber( const Character & ) const;
        /**
         * Returns the storage amount (@ref islot_armor::storage) that this item provides when worn.
         * For non-armor it returns 0. The storage amount increases the volume capacity of the
         * character that wears the item.
         */
        units::volume get_storage() const;
        /**
         * Returns the weight capacity modifier (@ref islot_armor::weight_capacity_modifier) that this item provides when worn.
         * For non-armor it returns 1. The modifier is multiplied with the weight capacity of the character that wears the item.
         */
        float get_weight_capacity_modifier() const;
        /**
         * Returns the weight capacity bonus (@ref islot_armor::weight_capacity_modifier) that this item provides when worn.
         * For non-armor it returns 0. The bonus is added to the total weight capacity of the character that wears the item.
         */
        units::mass get_weight_capacity_bonus() const;
        /**
         * Returns the resistance to environmental effects (@ref islot_armor::env_resist) that this
         * item provides when worn. See @ref player::get_env_resist. Higher values are better.
         * For non-armor it returns 0.
         *
         * @param override_base_resist Pass this to artifically increase the
         * base resistance, so that the function can take care of other
         * modifications to resistance for you. Note that this parameter will
         * never decrease base resistnace.
         */
        int get_env_resist( int override_base_resist = 0 ) const;
        /**
         * Returns the base resistance to environmental effects if an item (for example a gas mask)
         * requires a gas filter to operate and this filter is installed. Used in iuse::gasmask to
         * change protection of a gas mask if it has (or don't has) filters. For other applications
         * use get_env_resist() above.
         */
        int get_base_env_resist_w_filter() const;
        /**
         * Whether this is a power armor item. Not necessarily the main armor, it could be a helmet
         * or similar.
         */
        bool is_power_armor() const;
        /**
         * If this is an armor item, return its armor data. You should probably not use this function,
         * use the various functions above (like @ref get_storage) to access armor data directly.
         */
        const islot_armor *find_armor_data() const;
        /**
         * Returns true whether this item can be worn only when @param it is worn.
         */
        bool is_worn_only_with( const item &it ) const;

        /**
         * @name Pet armor related functions.
         *
         * The functions here refer to values from @ref islot_pet_armor. They only apply to pet
         * armor items, those items can be worn by pets. The functions are safe to call for any
         * item, for non-pet armor they return a default value.
         */
        units::volume get_pet_armor_max_vol() const;
        units::volume get_pet_armor_min_vol() const;
        bodytype_id get_pet_armor_bodytype() const;
        /*@}*/

        /**
         * @name Books
         *
         * Book specific functions, apply to items that are books.
         */
        /*@{*/
        /**
         * How many chapters the book has (if any). Will be 0 if the item is not a book, or if it
         * has no chapters at all.
         * Each reading will "consume" a chapter, if the book has no unread chapters, it's less fun.
         */
        int get_chapters() const;
        /**
         * Get the number of unread chapters. If the item is no book or has no chapters, it returns 0.
         * This is a per-character setting, different characters may have different number of
         * unread chapters.
         */
        int get_remaining_chapters( const player &u ) const;
        /**
         * Mark one chapter of the book as read by the given player. May do nothing if the book has
         * no unread chapters. This is a per-character setting, see @ref get_remaining_chapters.
         */
        void mark_chapter_as_read( const player &u );
        /**
         * Enumerates recipes available from this book and the skill level required to use them.
         */
        std::vector<std::pair<const recipe *, int>> get_available_recipes( const player &u ) const;
        /*@}*/

        /**
         * @name Martial art techniques
         *
         * See martialarts.h for further info.
         */
        /*@{*/
        /**
         * Whether the item supports a specific martial art technique (either through its type, or
         * through its individual @ref techniques).
         */
        bool has_technique( const matec_id &tech ) const;
        /**
         * Returns all the martial art techniques that this items supports.
         */
        std::set<matec_id> get_techniques() const;
        /**
         * Add the given technique to the item specific @ref techniques. Note that other items of
         * the same type are not affected by this.
         */
        void add_technique( const matec_id &tech );
        /*@}*/

        /** Returns all toolmods currently attached to this item (always empty if item not a tool) */
        std::vector<item *> toolmods();
        std::vector<const item *> toolmods() const;

        /**
         * @name Gun and gunmod functions
         *
         * Gun and gun mod functions. Anything stated to apply to guns, applies to auxiliary gunmods
         * as well (they are some kind of gun). Non-guns are items that are neither gun nor
         * auxiliary gunmod.
         */
        /*@{*/
        bool is_gunmod() const;

        /**
         *  Can this item be used to perform a ranged attack?
         *  @see item::is_melee()
         *  @note an item can be both a gun and melee weapon concurrently
         */
        bool is_gun() const;

        /** Quantity of energy currently loaded in tool or battery */
        units::energy energy_remaining() const;

        /** Quantity of ammunition currently loaded in tool, gun or auxiliary gunmod */
        int ammo_remaining() const;
        /** Maximum quantity of ammunition loadable for tool, gun or auxiliary gunmod */
        int ammo_capacity() const;
        /** @param potential_capacity whether to try a default magazine if necessary */
        int ammo_capacity( bool potential_capacity ) const;
        /** Quantity of ammunition consumed per usage of tool or with each shot of gun */
        int ammo_required() const;

        /**
         * Check if sufficient ammo is loaded for given number of uses.
         *
         * Check if there is enough ammo loaded in a tool for the given number of uses
         * or given number of gun shots.  Using this function for this check is preferred
         * because we expect to add support for items consuming multiple ammo types in
         * the future.  Users of this function will not need to be refactored when this
         * happens.
         *
         * @param[in] qty Number of uses
         * @returns true if ammo sufficient for number of uses is loaded, false otherwise
         */
        bool ammo_sufficient( int qty = 1 ) const;

        /**
         * Consume ammo (if available) and return the amount of ammo that was consumed
         * @param qty maximum amount of ammo that should be consumed
         * @param pos current location of item, used for ejecting magazines and similar effects
         * @return amount of ammo consumed which will be between 0 and qty
         */
        int ammo_consume( int qty, const tripoint &pos );

        /** Specific ammo data, returns nullptr if item is neither ammo nor loaded with any */
        const itype *ammo_data() const;
        /** Specific ammo type, returns "null" if item is neither ammo nor loaded with any */
        itype_id ammo_current() const;
        /** Set of ammo types (@ref ammunition_type) used by item
         *  @param conversion whether to include the effect of any flags or mods which convert the type
         *  @return empty set if item does not use a specific ammo type (and is consequently not reloadable) */
        const std::set<ammotype> &ammo_types( bool conversion = true ) const;

        /** Ammo type of an ammo item
         *  @return ammotype of ammo item or a null id if the item is not ammo */
        ammotype ammo_type() const;

        /** Get default ammo used by item or "NULL" if item does not have a default ammo type
         *  @param conversion whether to include the effect of any flags or mods which convert the type
         *  @return NULL if item does not use a specific ammo type (and is consequently not reloadable) */
        itype_id ammo_default( bool conversion = true ) const;

        /** Get default ammo for the first ammotype common to an item and its current magazine or "NULL" if none exists
         * @param conversion whether to include the effect of any flags or mods which convert the type
         * @return itype_id of default ammo for the first ammotype common to an item and its current magazine or "NULL" if none exists */
        itype_id common_ammo_default( bool conversion = true ) const;

        /** Get ammo effects for item optionally inclusive of any resulting from the loaded ammo */
        std::set<std::string> ammo_effects( bool with_ammo = true ) const;

        /* Get the name to be used when sorting this item by ammo type */
        std::string ammo_sort_name() const;

        /** How many spent casings are contained within this item? */
        int casings_count() const;

        /** Apply predicate to each contained spent casing removing it if predicate returns true */
        void casings_handle( const std::function<bool( item & )> &func );

        /** Does item have an integral magazine (as opposed to allowing detachable magazines) */
        bool magazine_integral() const;

        /** Get the default magazine type (if any) for the current effective ammo type
         *  @param conversion whether to include the effect of any flags or mods which convert item's ammo type
         *  @return magazine type or "null" if item has integral magazine or no magazines for current ammo type */
        itype_id magazine_default( bool conversion = true ) const;

        /** Get compatible magazines (if any) for this item
         *  @param conversion whether to include the effect of any flags or mods which convert item's ammo type
         *  @return magazine compatibility which is always empty if item has integral magazine
         *  @see item::magazine_integral
         */
        std::set<itype_id> magazine_compatible( bool conversion = true ) const;

        /** Currently loaded magazine (if any)
         *  @return current magazine or nullptr if either no magazine loaded or item has integral magazine
         *  @see item::magazine_integral
         */
        item *magazine_current();
        const item *magazine_current() const;

        /** Returns all gunmods currently attached to this item (always empty if item not a gun) */
        std::vector<item *> gunmods();
        std::vector<const item *> gunmods() const;

        /** Get first attached gunmod matching type or nullptr if no such mod or item is not a gun */
        item *gunmod_find( const itype_id &mod );
        const item *gunmod_find( const itype_id &mod ) const;

        /** Get first attached toolmod matching type or nullptr if no such mod */
        item *toolmod_find( const itype_id &mod );
        const item *toolmod_find( const itype_id &mod ) const;

        /*
         * Checks if mod can be applied to this item considering any current state (jammed, loaded etc.)
         * @param msg message describing reason for any incompatibility
         */
        ret_val<bool> is_gunmod_compatible( const item &mod ) const;

        /** Get all possible modes for this gun inclusive of any attached gunmods */
        std::map<gun_mode_id, gun_mode> gun_all_modes() const;

        /** Check if gun supports a specific mode returning an invalid/empty mode if not */
        gun_mode gun_get_mode( const gun_mode_id &mode ) const;

        /** Get the current mode for this gun (or an invalid mode if item is not a gun) */
        gun_mode gun_current_mode() const;

        /** Get id of mode a gun is currently set to, e.g. DEFAULT, AUTO, BURST */
        gun_mode_id gun_get_mode_id() const;

        /** Try to set the mode for a gun, returning false if no such mode is possible */
        bool gun_set_mode( const gun_mode_id &mode );

        /** Switch to the next available firing mode */
        void gun_cycle_mode();

        /** Get lowest dispersion of either integral or any attached sights */
        int sight_dispersion() const;

        struct sound_data {
            /** Volume of the sound. Can be 0 if the gun is silent (or not a gun at all). */
            int volume;
            /** Sound description, can be used with @ref sounds::sound, it is already translated. */
            std::string sound;
        };
        /**
         * Returns the sound of the gun being fired.
         * @param burst Whether the gun was fired in burst mode (the sound string is usually different).
         */
        sound_data gun_noise( bool burst = false ) const;
        /** Whether this is a (nearly) silent gun (a tiny bit of sound is allowed). Non-guns are always silent. */
        bool is_silent() const;

        /**
         * The weapons range in map squares. If the item has an active gunmod, it returns the range
         * of that gunmod, the guns range is returned only when the item has no active gunmod.
         * This function applies to guns and auxiliary gunmods. For other items, 0 is returned.
         * It includes the range given by the ammo.
         * @param p The player that uses the weapon, their strength might affect this.
         * It's optional and can be null.
         */
        int gun_range( const player *p ) const;
        /**
         * Summed range value of a gun, including values from mods. Returns 0 on non-gun items.
         */
        int gun_range( bool with_ammo = true ) const;

        /**
         *  Get effective recoil considering handling, loaded ammo and effects of attached gunmods
         *  @param p player stats such as STR can alter effective recoil
         *  @param bipod whether any bipods should be considered
         *  @return effective recoil (per shot) or zero if gun uses ammo and none is loaded
         */
        int gun_recoil( const player &p, bool bipod = false ) const;

        /**
         * Summed ranged damage, armor piercing, and multipliers for both, of a gun, including values from mods.
         * Returns empty instance on non-gun items.
         */
        damage_instance gun_damage( bool with_ammo = true ) const;
        /**
         * Summed dispersion of a gun, including values from mods. Returns 0 on non-gun items.
         */
        int gun_dispersion( bool with_ammo = true, bool with_scaling = true ) const;
        /**
         * The skill used to operate the gun. Can be "null" if this is not a gun.
         */
        skill_id gun_skill() const;

        /** Get the type of a ranged weapon (e.g. "rifle", "crossbow"), or empty string if non-gun */
        gun_type_type gun_type() const;

        /** Get mod locations, including those added by other mods */
        std::map<gunmod_location, int> get_mod_locations() const;
        /**
         * Number of mods that can still be installed into the given mod location,
         * for non-guns it always returns 0.
         */
        int get_free_mod_locations( const gunmod_location &location ) const;
        /**
         * Does it require gunsmithing tools to repair.
         */
        bool is_firearm() const;
        /**
         * Returns the reload time of the gun. Returns 0 if not a gun.
         */
        int get_reload_time() const;
        /*@}*/

        /**
         * @name Vehicle parts
         *
         *@{*/

        /** for combustion engines the displacement (cc) */
        int engine_displacement() const;
        /*@}*/

        /**
         * @name Bionics / CBMs
         * Functions specific to CBMs
         */
        /*@{*/
        /**
         * Whether the CBM is an upgrade to another bionic module
         */
        bool is_upgrade() const;
        /*@}*/

        /**
         * Returns the pointer to use_function with name use_name assigned to the type of
         * this item or any of its contents. Checks contents recursively.
         * Returns nullptr if not found.
         */
        const use_function *get_use( const std::string &use_name ) const;
        /**
         * Checks this item and its contents (recursively) for types that have
         * use_function with type use_name. Returns the first item that does have
         * such type or nullptr if none found.
         */
        item *get_usable_item( const std::string &use_name );

        /**
         * How many units (ammo or charges) are remaining?
         * @param ch character responsible for invoking the item
         * @param limit stop searching after this many units found
         * @note also checks availability of UPS charges if applicable
         */
        int units_remaining( const Character &ch, int limit = INT_MAX ) const;

        /**
         * Check if item has sufficient units (ammo or charges) remaining
         * @param ch Character to check (used if ammo is UPS charges)
         * @param qty units required, if unspecified use item default
         */
        bool units_sufficient( const Character &ch, int qty = -1 ) const;
        /**
         * Returns name of deceased being if it had any or empty string if not
         **/
        std::string get_corpse_name();
        /**
         * Returns the translated item name for the item with given id.
         * The name is in the proper plural form as specified by the
         * quantity parameter. This is roughly equivalent to creating an item instance and calling
         * @ref tname, however this function does not include strings like "(fresh)".
         */
        static std::string nname( const itype_id &id, unsigned int quantity = 1 );
        /**
         * Returns the item type of the given identifier. Never returns null.
         */
        static const itype *find_type( const itype_id &type );
        /**
         * Whether the item is counted by charges, this is a static wrapper
         * around @ref count_by_charges, that does not need an items instance.
         */
        static bool count_by_charges( const itype_id &id );
        /**
         * Check whether the type id refers to a known type.
         * This should be used either before instantiating an item when it's possible
         * that the item type is unknown and the caller can do something about it (e.g. the
         * uninstall-bionics function checks this to see if there is a CBM item type and has
         * logic to handle the case when that item type does not exist).
         * Or one can use this to check that type ids from json refer to valid items types (e.g.
         * the items that make up the vehicle parts must be defined somewhere, or the result of
         * crafting recipes must be valid type ids).
         */
        static bool type_is_defined( const itype_id &id );

        /**
        * Returns true if item has "item_label" itemvar
        */
        bool has_label() const;
        /**
        * Returns label from "item_label" itemvar and quantity
        */
        std::string label( unsigned int quantity = 0 ) const;

        bool has_infinite_charges() const;

        /** Puts the skill in context of the item */
        skill_id contextualize_skill( const skill_id &id ) const;

        /* Remove a monster from this item and spawn it.
         * See @game::place_critter for meaning of @p target and @p pos.
         * @return Whether the monster has been spawned (may fail if no space available).
         */
        bool release_monster( const tripoint &target, int radius = 0 );
        /* add the monster at target to this item, despawning it */
        int contain_monster( const tripoint &target );

        time_duration age() const;
        void set_age( const time_duration &age );
        void legacy_fast_forward_time();
        time_point birthday() const;
        void set_birthday( const time_point &bday );
        void handle_pickup_ownership( Character &c );
        int get_gun_ups_drain() const;
        void validate_ownership() const;
        inline void set_old_owner( const faction_id &temp_owner ) {
            old_owner = temp_owner;
        }
        inline void remove_old_owner() const {
            old_owner = faction_id::NULL_ID();
        }
        inline void set_owner( const faction_id &new_owner ) {
            owner = new_owner;
        }
        void set_owner( const Character &c );
        inline void remove_owner() const {
            owner = faction_id::NULL_ID();
        }
        faction_id get_owner() const;
        faction_id get_old_owner() const;
        bool is_owned_by( const Character &c, bool available_to_take = false ) const;
        bool is_old_owner( const Character &c, bool available_to_take = false ) const;
        std::string get_owner_name() const;
        int get_min_str() const;

        const cata::value_ptr<islot_comestible> &get_comestible() const;

        /**
         * Get the stored recipe for in progress crafts.
         * Causes a debugmsg if called on a non-craft and returns the null recipe.
         * @return the recipe in progress
         */
        const recipe &get_making() const;

        /**
         * Get the failure point stored in this item.
         * returns INT_MAX if the failure point is unset.
         * Causes a debugmsg and returns INT_MAX if called on a non-craft.
         * @return an integer >= 0 representing a percent to 5 decimal places.
         *         67.32 percent would be represented as 6732000
         */
        int get_next_failure_point() const;

        /**
         * Calculates and sets the next failure point for an in progress craft.
         * Causes a debugmsg if called on non-craft.
         * @param crafter the crafting player
         */
        void set_next_failure_point( const player &crafter );

        /**
         * Handle failure during crafting.
         * Destroy components, lose progress, and set a new failure point.
         * @param crafter the crafting player.
         * @return whether the craft being worked on should be entirely destroyed
         */
        bool handle_craft_failure( player &crafter );

        /**
         * Returns requirement data representing what is needed to resume work on an in progress craft.
         * Causes a debugmsg and returns empty requirement data if called on a non-craft
         * @return what is needed to continue craft, may be empty requirement data
         */
        requirement_data get_continue_reqs() const;

        /**
         * @brief Inherit applicable flags from the given parent item.
         *
         * @param parent Item to inherit from
         */
        void inherit_flags( const item &parent, const recipe &making );

        /**
         * @brief Inherit applicable flags from the given list of parent items.
         *
         * @param parents Items to inherit from
         */
        void inherit_flags( const std::list<item> &parents, const recipe &making );

        void set_tools_to_continue( bool value );
        bool has_tools_to_continue() const;
        void set_cached_tool_selections( const std::vector<comp_selection<tool_comp>> &selections );
        const std::vector<comp_selection<tool_comp>> &get_cached_tool_selections() const;

        std::vector<enchantment> get_enchantments() const;
        double calculate_by_enchantment( const Character &owner, double modify, enchantment::mod value,
                                         bool round_value = false ) const;
        // calculates the enchantment value as if this item were wielded.
        double calculate_by_enchantment_wield( double modify, enchantment::mod value,
                                               bool round_value = false ) const;

    private:
        bool use_amount_internal( const itype_id &it, int &quantity, std::list<item> &used,
                                  const std::function<bool( const item & )> &filter = return_true<item> );
        const use_function *get_use_internal( const std::string &use_name ) const;
        bool process_internal( player *carrier, const tripoint &pos, bool activate, float insulation = 1,
                               temperature_flag flag = temperature_flag::TEMP_NORMAL );
        /**
         * Calculate the thermal energy and temperature change of the item
         * @param temp Temperature of surroundings
         * @param insulation Amount of insulation item has
         * @param time time point which the item is processed to
         */
        void calc_temp( int temp, float insulation, const time_point &time );

        /**
         * Get the thermal energy of the item in Joules.
         */
        float get_item_thermal_energy();

        /** Calculates item specific energy (J/g) from temperature (K)*/
        float get_specific_energy_from_temperature( float new_temperature );

        /** Helper for checking reloadability. **/
        bool is_reloadable_helper( const itype_id &ammo, bool now ) const;

    public:
        enum class sizing {
            human_sized_human_char = 0,
            big_sized_human_char,
            small_sized_human_char,
            big_sized_big_char,
            human_sized_big_char,
            small_sized_big_char,
            small_sized_small_char,
            human_sized_small_char,
            big_sized_small_char,
            not_wearable
        };

        sizing get_sizing( const Character &, bool ) const;

    protected:
        // Sub-functions of @ref process, they handle the processing for different
        // processing types, just to make the process function cleaner.
        // The interface is the same as for @ref process.
        bool process_corpse( player *carrier, const tripoint &pos );
        bool process_wet( player *carrier, const tripoint &pos );
        bool process_litcig( player *carrier, const tripoint &pos );
        bool process_extinguish( player *carrier, const tripoint &pos );
        // Place conditions that should remove fake smoke item in this sub-function
        bool process_fake_smoke( player *carrier, const tripoint &pos );
        bool process_fake_mill( player *carrier, const tripoint &pos );
        bool process_cable( player *carrier, const tripoint &pos );
        bool process_UPS( player *carrier, const tripoint &pos );
        bool process_blackpowder_fouling( player *carrier );
				/**
				 * Per-turn tool processing.
				 *
				 * Handles consuming energy for tools with power_draw, or deducting
				 * charges_per_use (there's some indirection and shenanigans involved).
				 * Reverts the tool to its OFF state if batteries are dead and it had
				 * a revert_to.
				 */
        bool process_tool( player *carrier, const tripoint &pos );

    public:
        static const int INFINITE_CHARGES;

        const itype *type;
        item_contents contents;
        std::list<item> components;
        /** What faults (if any) currently apply to this item */
        std::set<fault_id> faults;
        cata::flat_set<std::string> item_tags; // generic item specific flags

    private:
        safe_reference_anchor anchor;
        const itype *curammo = nullptr;
        std::map<std::string, std::string> item_vars;
        const mtype *corpse = nullptr;
        std::string corpse_name;       // Name of the late lamented
        std::set<matec_id> techniques; // item specific techniques

        /**
         * Data for items that represent in-progress crafts.
         */
        class craft_data
        {
            public:
                const recipe *making = nullptr;
                int next_failure_point = -1;
                std::vector<item_comp> comps_used;
                // If the crafter has insufficient tools to continue to the next 5% progress step
                bool tools_to_continue = false;
                std::vector<comp_selection<tool_comp>> cached_tool_selections;

                void serialize( JsonOut &jsout ) const;
                void deserialize( JsonIn &jsin );
                void deserialize( const JsonObject &obj );
        };

        cata::value_ptr<craft_data> craft_data_;

        // any relic data specific to this item
        cata::value_ptr<relic> relic_data;
    public:
        int charges;
        units::energy energy;      // Amount of energy currently stored in a battery

        int recipe_charges = 1;    // The number of charges a recipe creates.
        int burnt = 0;             // How badly we're burnt
        int poison = 0;            // How badly poisoned is it?
        int frequency = 0;         // Radio frequency
        snippet_id snip_id = snippet_id::NULL_ID(); // Associated dynamic text snippet id.
        int irradiation = 0;       // Tracks radiation dosage.
        int item_counter = 0;      // generic counter to be used with item flags
        int specific_energy = -10; // Specific energy (0.00001 J/g). Negative value for unprocessed.
        int temperature = 0;       // Temperature of the item (in 0.00001 K).
        int mission_id = -1;       // Refers to a mission in game's master list
        int player_id = -1;        // Only give a mission to the right player!

        // Set when the item / its content changes. Used for worn item with
        // encumbrance depending on their content.
        // This not part serialized or compared on purpose!
        bool encumbrance_update_ = false;

    private:
        /**
         * Accumulated rot, expressed as time the item has been in standard temperature.
         * It is compared to shelf life (@ref islot_comestible::spoils) to decide if
         * the item is rotten.
         */
        time_duration rot = 0_turns;
        /** Time when the rot calculation was last performed. */
        time_point last_rot_check = calendar::turn_zero;
        /** the last time the temperature was updated for this item */
        time_point last_temp_check = calendar::turn_zero;
        /// The time the item was created.
        time_point bday;
        /**
         * Current phase state, inherits a default at room temperature from
         * itype and can be changed through item processing.  This is a static
         * cast to avoid importing the entire enums.h header here, zero is
         * PNULL.
         */
        phase_id current_phase = static_cast<phase_id>( 0 );
        // The faction that owns this item.
        mutable faction_id owner = faction_id::NULL_ID();
        // The faction that previously owned this item
        mutable faction_id old_owner = faction_id::NULL_ID();
        int damage_ = 0;
        light_emission light = nolight;

    public:
        char invlet = 0;      // Inventory letter
        bool active = false; // If true, it has active effects to be processed
        bool is_favorite = false;

        void set_favorite( bool favorite );
        bool has_clothing_mod() const;
        float get_clothing_mod_val( clothing_mod_type type ) const;
        void update_clothing_mod_val();
};

bool item_compare_by_charges( const item &left, const item &right );
bool item_ptr_compare_by_charges( const item *left, const item *right );

/**
 *  Hint value used in a hack to decide text color.
 *
 *  This is assigned as a result of some legacy logic in @ref draw_item_info().  This
 *  will eventually be rewritten to eliminate the need for this hack.
 */
enum hint_rating {
    /** Item should display as gray */
    HINT_CANT = 0,
    /** Item should display as red */
    HINT_IFFY = 1,
    /** Item should display as green */
    HINT_GOOD = -999
};

/**
 * Returns a reference to a null item (see @ref item::is_null). The reference is always valid
 * and stays valid until the program ends.
 */
item &null_item_reference();

/**
 * Default filter for crafting component searches
 */
inline bool is_crafting_component( const item &component )
{
    return ( component.allow_crafting_component() || component.count_by_charges() ) &&
           !component.is_filthy();
}

#endif<|MERGE_RESOLUTION|>--- conflicted
+++ resolved
@@ -32,11 +32,7 @@
 #include "units.h"
 #include "value_ptr.h"
 #include "visitable.h"
-<<<<<<< HEAD
-#include "gun_mode.h"
 #include "rng.h"
-=======
->>>>>>> d1c43aa9
 
 class Character;
 class JsonIn;
