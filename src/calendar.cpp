#include "calendar.h"
#include <cmath>
#include <limits>
#include <array>

#include "output.h"
#include "options.h"
#include "translations.h"
#include "string_formatter.h"
#include "rng.h"

// Divided by 100 to prevent overflowing when converted to moves
const int calendar::INDEFINITELY_LONG( std::numeric_limits<int>::max() / 100 );

calendar calendar::start;
calendar calendar::turn;
season_type calendar::initial_season;

const time_point calendar::before_time_starts = time_point::from_turn( -1 );
const time_point calendar::time_of_cataclysm = time_point::from_turn( 0 );

// Internal constants, not part of the calendar interface.
// Times for sunrise, sunset at equinoxes

/** Hour of sunrise at winter solstice */
#define SUNRISE_WINTER   7

/** Hour of sunrise at fall and spring equinox */
#define SUNRISE_EQUINOX 6

/** Hour of sunrise at summer solstice */
#define SUNRISE_SUMMER   5

/** Hour of sunset at winter solstice */
#define SUNSET_WINTER   17

/** Hour of sunset at fall and spring equinox */
#define SUNSET_EQUINOX 19

/** Hour of sunset at summer solstice */
#define SUNSET_SUMMER   21

// How long, does sunrise/sunset last?
static const time_duration twilight_duration = 1_hours;

calendar::calendar()
{
    turn_number = 0;
    second = 0;
    minute = 0;
    hour = 0;
    day = 0;
    season = SPRING;
    year = 0;
}

calendar::calendar( int Minute, int Hour, int Day, season_type Season, int Year )
{
    turn_number = MINUTES( Minute ) + HOURS( Hour ) + DAYS( Day ) + Season * to_days<int>
                  ( season_length() ) + Year * to_turns<int>( year_length() );
    sync();
}

calendar::calendar( int turn )
{
    turn_number = turn;
    sync();
}

calendar::operator int() const
{
    return turn_number;
}

calendar &calendar::operator =( int rhs )
{
    turn_number = rhs;
    sync();
    return *this;
}

calendar &calendar::operator -=( const calendar &rhs )
{
    turn_number -= rhs.turn_number;
    sync();
    return *this;
}

calendar &calendar::operator -=( int rhs )
{
    turn_number -= rhs;
    sync();
    return *this;
}

calendar &calendar::operator +=( const calendar &rhs )
{
    turn_number += rhs.turn_number;
    sync();
    return *this;
}

calendar &calendar::operator +=( int rhs )
{
    turn_number += rhs;
    sync();
    return *this;
}

bool calendar::operator ==( int rhs ) const
{
    return int( *this ) == rhs;
}
bool calendar::operator ==( const calendar &rhs ) const
{
    return turn_number == rhs.turn_number;
}

/*
calendar& calendar::operator ++()
{
 *this += 1;
 return *this;
}
*/

calendar calendar::operator -( const calendar &rhs ) const
{
    return calendar( *this ) -= rhs;
}

calendar calendar::operator -( int rhs ) const
{
    return calendar( *this ) -= rhs;
}

calendar calendar::operator +( const calendar &rhs ) const
{
    return calendar( *this ) += rhs;
}

calendar calendar::operator +( int rhs ) const
{
    return calendar( *this ) += rhs;
}

void calendar::increment()
{
    turn_number++;
    sync();
}

moon_phase get_moon_phase( const time_point &p )
{
    //One full phase every 2 rl months = 2/3 season length
    const time_duration moon_phase_duration = calendar::season_length() * 2.0 / 3.0;
    //Switch moon phase at noon so it stays the same all night
    const time_duration current_day = ( p - calendar::time_of_cataclysm ) + 1_days / 2;
    const double phase_change = current_day / moon_phase_duration;
    const int current_phase = static_cast<int>( round( phase_change * MOON_PHASE_MAX ) ) %
                              static_cast<int>( MOON_PHASE_MAX );
    return static_cast<moon_phase>( current_phase );
}

calendar calendar::sunrise() const
{
    int start_hour = 0;
    int end_hour = 0;
    int newhour = 0;
    int newminute = 0;
    switch( season ) {
        case SPRING:
            start_hour = SUNRISE_EQUINOX;
            end_hour   = SUNRISE_SUMMER;
            break;
        case SUMMER:
            start_hour = SUNRISE_SUMMER;
            end_hour   = SUNRISE_EQUINOX;
            break;
        case AUTUMN:
            start_hour = SUNRISE_EQUINOX;
            end_hour   = SUNRISE_WINTER;
            break;
        case WINTER:
            start_hour = SUNRISE_WINTER;
            end_hour   = SUNRISE_EQUINOX;
            break;
    }
    double percent = double( double( day ) / to_days<int>( season_length() ) );
    double time = double( start_hour ) * ( 1. - percent ) + double( end_hour ) * percent;

    newhour = int( time );
    time -= int( time );
    newminute = int( time * 60 );

    return calendar( newminute, newhour, day, season, year );
}

calendar calendar::sunset() const
{
    int start_hour = 0;
    int end_hour = 0;
    int newhour = 0;
    int newminute = 0;
    switch( season ) {
        case SPRING:
            start_hour = SUNSET_EQUINOX;
            end_hour   = SUNSET_SUMMER;
            break;
        case SUMMER:
            start_hour = SUNSET_SUMMER;
            end_hour   = SUNSET_EQUINOX;
            break;
        case AUTUMN:
            start_hour = SUNSET_EQUINOX;
            end_hour   = SUNSET_WINTER;
            break;
        case WINTER:
            start_hour = SUNSET_WINTER;
            end_hour   = SUNSET_EQUINOX;
            break;
    }
    double percent = double( double( day ) / to_days<int>( season_length() ) );
    double time = double( start_hour ) * ( 1. - percent ) + double( end_hour ) * percent;

    newhour = int( time );
    time -= int( time );
    newminute = int( time * 60 );

    return calendar( newminute, newhour, day, season, year );
}

bool calendar::is_night() const
{
    const time_duration now = time_past_midnight( *this );
    const time_duration sunrise = time_past_midnight( this->sunrise() );
    const time_duration sunset = time_past_midnight( this->sunset() );

    return now > sunset + twilight_duration || now < sunrise;
}

double calendar::current_daylight_level() const
{
    double percent = double( double( day ) / to_days<int>( season_length() ) );
    double modifier = 1.0;
    // For ~Boston: solstices are +/- 25% sunlight intensity from equinoxes
    static double deviation = 0.25;

    switch( season ) {
        case SPRING:
            modifier = 1. + ( percent * deviation );
            break;
        case SUMMER:
            modifier = ( 1. + deviation ) - ( percent * deviation );
            break;
        case AUTUMN:
            modifier = 1. - ( percent * deviation );
            break;
        case WINTER:
            modifier = ( 1. - deviation ) + ( percent * deviation );
            break;
    }

    return double( modifier * DAYLIGHT_LEVEL );
}

float calendar::sunlight() const
{
    const time_duration now = time_past_midnight( *this );
    const time_duration sunrise = time_past_midnight( this->sunrise() );
    const time_duration sunset = time_past_midnight( this->sunset() );

    double daylight_level = current_daylight_level();

    int current_phase = static_cast<int>( get_moon_phase( *this ) );
    if( current_phase > int( MOON_PHASE_MAX ) / 2 ) {
        current_phase = int( MOON_PHASE_MAX ) - current_phase;
    }

    int moonlight = 1 + int( current_phase * MOONLIGHT_PER_QUARTER );

    if( now > sunset + twilight_duration || now < sunrise ) { // Night
        return moonlight;
    } else if( now >= sunrise && now <= sunrise + twilight_duration ) {
        const double percent = ( now - sunrise ) / twilight_duration;
        return double( moonlight ) * ( 1. - percent ) + daylight_level * percent;
    } else if( now >= sunset && now <= sunset + twilight_duration ) {
        const double percent = ( now - sunset ) / twilight_duration;
        return daylight_level * ( 1. - percent ) + double( moonlight ) * percent;
    } else {
        return daylight_level;
    }
}

enum class clipped_unit {
    forever,
    second,
    minute,
    hour,
    day,
    season,
    year,
};

static std::string to_string_clipped( const int num, const clipped_unit type,
                                      const clipped_align align )
{
    switch( align ) {
        default:
        case clipped_align::none:
            switch( type ) {
                default:
                case clipped_unit::forever:
                    return _( "forever" );
                case clipped_unit::second:
                    return string_format( ngettext( "%d second", "%d seconds", num ), num );
                case clipped_unit::minute:
                    return string_format( ngettext( "%d minute", "%d minutes", num ), num );
                case clipped_unit::hour:
                    return string_format( ngettext( "%d hour", "%d hours", num ), num );
                case clipped_unit::day:
                    return string_format( ngettext( "%d day", "%d days", num ), num );
                case clipped_unit::season:
                    return string_format( ngettext( "%d season", "%d seasons", num ), num );
                case clipped_unit::year:
                    return string_format( ngettext( "%d year", "%d years", num ), num );
            }
        case clipped_align::right:
            switch( type ) {
                default:
                case clipped_unit::forever:
                    //~ Right-aligned time string. should right-align with other strings with this same comment
                    return _( "    forever" );
                case clipped_unit::second:
                    //~ Right-aligned time string. should right-align with other strings with this same comment
                    return string_format( ngettext( "%3d  second", "%3d seconds", num ), num );
                case clipped_unit::minute:
                    //~ Right-aligned time string. should right-align with other strings with this same comment
                    return string_format( ngettext( "%3d  minute", "%3d minutes", num ), num );
                case clipped_unit::hour:
                    //~ Right-aligned time string. should right-align with other strings with this same comment
                    return string_format( ngettext( "%3d    hour", "%3d   hours", num ), num );
                case clipped_unit::day:
                    //~ Right-aligned time string. should right-align with other strings with this same comment
                    return string_format( ngettext( "%3d     day", "%3d    days", num ), num );
                case clipped_unit::season:
                    //~ Right-aligned time string. should right-align with other strings with this same comment
                    return string_format( ngettext( "%3d  season", "%3d seasons", num ), num );
                case clipped_unit::year:
                    //~ Right-aligned time string. should right-align with other strings with this same comment
                    return string_format( ngettext( "%3d    year", "%3d   years", num ), num );
            }
    }
}

std::string to_string_clipped( const time_duration &d,
                               const clipped_align align )
{
    //@todo: change INDEFINITELY_LONG to time_duration
    if( to_turns<int>( d ) >= calendar::INDEFINITELY_LONG ) {
        return to_string_clipped( 0, clipped_unit::forever, align );
    }

    if( d < 1_minutes ) {
        //@todo: add to_seconds,from_seconds, operator ""_seconds, but currently
        // this could be misleading as we only store turns, which are 6 whole seconds
        const int sec = to_turns<int>( d ) * 6;
        return to_string_clipped( sec, clipped_unit::second, align );
    } else if( d < 1_hours ) {
        const int min = to_minutes<int>( d );
        return to_string_clipped( min, clipped_unit::minute, align );
    } else if( d < 1_days ) {
        const int hour = to_hours<int>( d );
<<<<<<< HEAD
        return string_format( ngettext( "%d hour", "%d hours", hour ), hour );
    } else if( d < 7_days ) {
        const int day = to_days<int>( d );
        return string_format( ngettext( "%d day", "%d days", day ), day );
    } else if( d < calendar::season_length() || calendar::eternal_season() ) {
        // eternal seasons means one season is indistinguishable from the next,
        // therefore no way to count them
        const int week = to_weeks<int>( d );
        return string_format( ngettext( "%d week", "%d weeks", week ), week );
=======
        return to_string_clipped( hour, clipped_unit::hour, align );
    } else if( d < calendar::season_length() || calendar::eternal_season() ) {
        // eternal seasons means one season is indistinguishable from the next,
        // therefore no way to count them
        const int day = to_days<int>( d );
        return to_string_clipped( day, clipped_unit::day, align );
>>>>>>> f13bcf6f
    } else if( d < calendar::year_length() && !calendar::eternal_season() ) {
        //@todo: consider a to_season function, but season length is variable, so
        // this might be misleading
        const int season = to_turns<int>( d ) / to_turns<int>( calendar::season_length() );
        return to_string_clipped( season, clipped_unit::season, align );
    } else {
        //@todo: consider a to_year function, but year length is variable, so
        // this might be misleading
        const int year = to_turns<int>( d ) / to_turns<int>( calendar::year_length() );
        return to_string_clipped( year, clipped_unit::year, align );
    }
}

std::string to_string( const time_duration &d )
{
    if( d >= time_duration::from_turns( calendar::INDEFINITELY_LONG ) ) {
        return _( "forever" );
    }

    if( d <= 1_minutes ) {
        return to_string_clipped( d );
    }

    time_duration divider = 0_turns;
    if( d < 1_hours ) {
        divider = 1_minutes;
    } else if( d < 1_days ) {
        divider = 1_hours;
    } else {
        divider = 24_hours;
    }

    if( d % divider != 0 ) {
        //~ %1$s - greater units of time (e.g. 3 hours), %2$s - lesser units of time (e.g. 11 minutes).
        return string_format( _( "%1$s and %2$s" ),
                              to_string_clipped( d ),
                              to_string_clipped( d % divider ) );
    }
    return to_string_clipped( d );
}

std::string to_string_approx( const time_duration &d_, const bool verbose )
{
    time_duration d = d_;
    const auto make_result = [verbose]( const time_duration d, const char *verbose_str,
    const char *short_str ) {
        return string_format( verbose ? verbose_str : short_str, to_string_clipped( d ) );
    };

    time_duration divider = 0_turns;
    time_duration vicinity = 0_turns;

    if( d > 1_days ) {
        divider = 1_days;
        vicinity = 2_hours;
    } else if( d > 1_hours ) {
        divider = 1_hours;
        vicinity = 5_minutes;
    } // Minutes and seconds can be estimated precisely.

    if( divider != 0 ) {
        const time_duration remainder = d % divider;

        if( remainder >= divider - vicinity ) {
            d += divider;
        } else if( remainder > vicinity ) {
            if( remainder < divider / 2 ) {
                //~ %s - time (e.g. 2 hours).
                return make_result( d, _( "more than %s" ), ">%s" );
            } else {
                //~ %s - time (e.g. 2 hours).
                return make_result( d + divider, _( "less than %s" ), "<%s" );
            }
        }
    }
    //~ %s - time (e.g. 2 hours).
    return make_result( d, _( "about %s" ), "%s" );
}

std::string to_string_time_of_day( const time_point &p )
{
    const int hour = hour_of_day<int>( p );
    const int minute = minute_of_hour<int>( p );
    //@todo add a to_seconds function?
    const int second = ( to_turns<int>( time_past_midnight( p ) ) * 6 ) % 60;
    const std::string format_type = get_option<std::string>( "24_HOUR" );

    if( format_type == "military" ) {
        return string_format( "%02d%02d.%02d", hour, minute, second );
    } else if( format_type == "24h" ) {
        //~ hour:minute (24hr time display)
        return string_format( _( "%02d:%02d:%02d" ), hour, minute, second );
    } else {
        int hour_param = hour % 12;
        if( hour_param == 0 ) {
            hour_param = 12;
        }
        // Padding is removed as necessary to prevent clipping with SAFE notification in wide sidebar mode
        const std::string padding = hour_param < 10 ? " " : "";
        if( hour < 12 ) {
            return string_format( _( "%d:%02d:%02d%sAM" ), hour_param, minute, second, padding );
        } else {
            return string_format( _( "%d:%02d:%02d%sPM" ), hour_param, minute, second, padding );
        }
    }
}

weekdays day_of_week( const time_point &p )
{
    /* Design rationale:
     * <kevingranade> here's a question
     * <kevingranade> what day of the week is day 0?
     * <wito> Sunday
     * <GlyphGryph> Why does it matter?
     * <GlyphGryph> For like where people are and stuff?
     * <wito> 7 is also Sunday
     * <kevingranade> NOAA weather forecasts include day of week
     * <GlyphGryph> Also by day0 do you mean the day people start day 0
     * <GlyphGryph> Or actual day 0
     * <kevingranade> good point, turn 0
     * <GlyphGryph> So day 5
     * <wito> Oh, I thought we were talking about week day numbering in general.
     * <wito> Day 5 is a thursday, I think.
     * <wito> Nah, Day 5 feels like a thursday. :P
     * <wito> Which would put the apocalpyse on a saturday?
     * <Starfyre> must be a thursday.  I was never able to get the hang of those.
     * <ZChris13> wito: seems about right to me
     * <wito> kevingranade: add four for thursday. ;)
     * <kevingranade> sounds like consensus to me
     * <kevingranade> Thursday it is */
    const int day_since_cataclysm = to_days<int>( p - calendar::time_of_cataclysm );
    static const weekdays start_day = weekdays::THURSDAY;
    const int result = day_since_cataclysm + static_cast<int>( start_day );
    return static_cast<weekdays>( result % 7 );
}

bool calendar::eternal_season()
{
    static const std::string eternal_season_option_name = "ETERNAL_SEASON";
    return get_option<bool>( eternal_season_option_name );
}

time_duration calendar::year_length()
{
    return season_length() * 4;
}

time_duration calendar::season_length()
{
    static const std::string s = "SEASON_LENGTH";
    // Avoid returning 0 as this value is used in division and expected to be non-zero.
    return time_duration::from_days( std::max( get_option<int>( s ), 1 ) );
}

float calendar::season_ratio()
{
    static const int real_world_season_length = 91;
    return to_days<float>( season_length() ) / real_world_season_length;
}

float calendar::season_from_default_ratio()
{
    static const int default_season_length = 14;
    return to_days<float>( season_length() ) / default_season_length;
}

int calendar::day_of_year() const
{
    return day + to_days<int>( season_length() ) * season;
}

void calendar::sync()
{
    const int sl = to_days<int>( season_length() );
    year = turn_number / DAYS( sl * 4 );

    if( eternal_season() ) {
        // If we use calendar::start to determine the initial season, and the user shortens the season length
        // mid-game, the result could be the wrong season!
        season = initial_season;
    } else {
        season = season_type( turn_number / DAYS( sl ) % 4 );
    }

    day = turn_number / DAYS( 1 ) % sl;
    hour = turn_number / HOURS( 1 ) % 24;
    minute = turn_number / MINUTES( 1 ) % 60;
    second = ( turn_number * 6 ) % 60;
}

bool calendar::once_every( const time_duration &event_frequency )
{
    return ( calendar::turn % to_turns<int>( event_frequency ) ) == 0;
}

const std::string calendar::name_season( season_type s )
{
    static const std::array<std::string, 5> season_names_untranslated = {{
            //~First letter is supposed to be uppercase
            std::string( translate_marker( "Spring" ) ),
            //~First letter is supposed to be uppercase
            std::string( translate_marker( "Summer" ) ),
            //~First letter is supposed to be uppercase
            std::string( translate_marker( "Autumn" ) ),
            //~First letter is supposed to be uppercase
            std::string( translate_marker( "Winter" ) ),
            std::string( translate_marker( "End times" ) )
        }
    };
    if( s >= SPRING && s <= WINTER ) {
        return _( season_names_untranslated[ s ].c_str() );
    }

    return _( season_names_untranslated[ 4 ].c_str() );
}

time_duration rng( time_duration lo, time_duration hi )
{
    return time_duration( rng( lo.turns_, hi.turns_ ) );
}

bool x_in_y( const time_duration &a, const time_duration &b )
{
    return ::x_in_y( to_turns<int>( a ), to_turns<int>( b ) );
}

season_type season_of_year( const time_point &p )
{
    static time_point prev_turn = calendar::before_time_starts;
    static season_type prev_season = calendar::initial_season;

    if( p != prev_turn ) {
        prev_turn = p;
        if( calendar::eternal_season() ) {
            // If we use calendar::start to determine the initial season, and the user shortens the season length
            // mid-game, the result could be the wrong season!
            return prev_season = calendar::initial_season;
        }
        return prev_season = static_cast<season_type>(
                                 to_turn<int>( p ) / to_turns<int>( calendar::season_length() ) % 4
                             );
    }

    return prev_season;
}

std::string to_string( const time_point &p )
{
    const int year = to_turns<int>( p - calendar::time_of_cataclysm ) / to_turns<int>
                     ( calendar::year_length() ) + 1;
    const std::string time = to_string_time_of_day( p );
    if( calendar::eternal_season() ) {
        const int day = to_days<int>( time_past_new_year( p ) );
        //~ 1 is the year, 2 is the day (of the *year*), 3 is the time of the day in its usual format
        return string_format( _( "Year %1$d, day %2$d %3$s" ), year, day, time );
    } else {
        const int day = day_of_season<int>( p );
        //~ 1 is the year, 2 is the season name, 3 is the day (of the season), 4 is the time of the day in its usual format
        return string_format( _( "Year %1$d, %2$s, day %3$d %4$s" ), year,
                              calendar::name_season( season_of_year( p ) ), day, time );
    }
}<|MERGE_RESOLUTION|>--- conflicted
+++ resolved
@@ -298,6 +298,7 @@
     minute,
     hour,
     day,
+    week,
     season,
     year,
 };
@@ -320,6 +321,8 @@
                     return string_format( ngettext( "%d hour", "%d hours", num ), num );
                 case clipped_unit::day:
                     return string_format( ngettext( "%d day", "%d days", num ), num );
+                case clipped_unit::week:
+                    return string_format( ngettext( "%d week", "%d weeks", num ), num );
                 case clipped_unit::season:
                     return string_format( ngettext( "%d season", "%d seasons", num ), num );
                 case clipped_unit::year:
@@ -343,6 +346,9 @@
                 case clipped_unit::day:
                     //~ Right-aligned time string. should right-align with other strings with this same comment
                     return string_format( ngettext( "%3d     day", "%3d    days", num ), num );
+                case clipped_unit::week:
+                    //~ Right-aligned time string. should right-align with other strings with this same comment
+                    return string_format( ngettext( "%3d    week", "%3d   weeks", num ), num );
                 case clipped_unit::season:
                     //~ Right-aligned time string. should right-align with other strings with this same comment
                     return string_format( ngettext( "%3d  season", "%3d seasons", num ), num );
@@ -371,8 +377,7 @@
         return to_string_clipped( min, clipped_unit::minute, align );
     } else if( d < 1_days ) {
         const int hour = to_hours<int>( d );
-<<<<<<< HEAD
-        return string_format( ngettext( "%d hour", "%d hours", hour ), hour );
+        return to_string_clipped( hour, clipped_unit::hour, align );
     } else if( d < 7_days ) {
         const int day = to_days<int>( d );
         return string_format( ngettext( "%d day", "%d days", day ), day );
@@ -380,15 +385,7 @@
         // eternal seasons means one season is indistinguishable from the next,
         // therefore no way to count them
         const int week = to_weeks<int>( d );
-        return string_format( ngettext( "%d week", "%d weeks", week ), week );
-=======
-        return to_string_clipped( hour, clipped_unit::hour, align );
-    } else if( d < calendar::season_length() || calendar::eternal_season() ) {
-        // eternal seasons means one season is indistinguishable from the next,
-        // therefore no way to count them
-        const int day = to_days<int>( d );
-        return to_string_clipped( day, clipped_unit::day, align );
->>>>>>> f13bcf6f
+        return to_string_clipped( week, clipped_unit::week, align );
     } else if( d < calendar::year_length() && !calendar::eternal_season() ) {
         //@todo: consider a to_season function, but season length is variable, so
         // this might be misleading
