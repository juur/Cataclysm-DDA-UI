#pragma once
#ifndef CATA_SRC_MATERIAL_H
#define CATA_SRC_MATERIAL_H

#include <cstddef>
#include <iosfwd>
#include <map>
#include <new>
#include <set>
#include <string>
#include <utility>
#include <vector>

#include "fire.h"
#include "optional.h"
#include "translations.h"
#include "type_id.h"

class material_type;

enum class damage_type : int;
class JsonObject;

using mat_burn_products = std::vector<std::pair<itype_id, float>>;
using material_list = std::vector<material_type>;
using material_id_list = std::vector<material_id>;

// values for how breathable a material is
enum class breathability_rating : int {
    IMPERMEABLE = 0,
    POOR,
    AVERAGE,
    GOOD,
    MOISTURE_WICKING,
    SECOND_SKIN,
    last
};

template<>
struct enum_traits<breathability_rating> {
    static constexpr breathability_rating last = breathability_rating::last;
};

struct fuel_explosion_data {
    int explosion_chance_hot = 0;
    int explosion_chance_cold = 0;
    float explosion_factor = 0.0f;
    bool fiery_explosion = false;
    float fuel_size_factor = 0.0f;

    bool is_empty();

    bool was_loaded = false;
    void load( const JsonObject &jsobj );
    void deserialize( const JsonObject &jo );
};

struct fuel_data {
    public:
        /** Energy of the fuel (kilojoules per charge) */
        float energy = 0.0f;
        fuel_explosion_data explosion_data;
        std::string pump_terrain = "t_null";
        bool is_perpetual_fuel = false;

        bool was_loaded = false;
        void load( const JsonObject &jsobj );
        void deserialize( const JsonObject &jo );
};

class material_type
{
    public:
        material_id id;
        std::vector<std::pair<material_id, mod_id>> src;
        bool was_loaded = false;

    private:
        translation _name;
        cata::optional<itype_id> _salvaged_into; // this material turns into this item when salvaged
        itype_id _repaired_with = itype_id( "null" ); // this material can be repaired with this item
        float _bash_resist = 0.0f;                         // negative integers means susceptibility
        float _cut_resist = 0.0f;
        float _acid_resist = 0.0f;
        float _elec_resist = 0.0f;
        float _fire_resist = 0.0f;
        float _bullet_resist = 0.0f;
        int _chip_resist = 0;                         // Resistance to physical damage of the item itself
<<<<<<< HEAD
        float _density = 1;                             // relative to "powder", which is 1
=======
        int _density = 1;                             // relative to "powder", which is 1
        // ability of a fabric to allow moisture vapor to be transmitted through the material
        breathability_rating _breathability = breathability_rating::IMPERMEABLE;
>>>>>>> b0a8d8c0
        // How resistant this material is to wind as a percentage - 0 to 100
        cata::optional<int> _wind_resist;
        float _specific_heat_liquid = 4.186f;
        float _specific_heat_solid = 2.108f;
        float _latent_heat = 334.0f;
        float _freeze_point = 0; // Celsius
        bool _edible = false;
        bool _rotting = false;
        bool _soft = false;
        bool _reinforces = false;

        translation _bash_dmg_verb;
        translation _cut_dmg_verb;
        std::vector<translation> _dmg_adj;

        std::map<vitamin_id, double> _vitamins;

        std::vector<mat_burn_data> _burn_data;

        fuel_data fuel;

        //Burn products defined in JSON as "burn_products": [ [ "X", float efficiency ], [ "Y", float efficiency ] ]
        mat_burn_products _burn_products;

    public:
        material_type();

        void load( const JsonObject &jsobj, const std::string &src );
        void check() const;

        material_id ident() const;
        std::string name() const;
        /**
         * @returns An empty optional if this material can not be
         * salvaged into any items (e.g. for powder, liquids).
         * Or a valid id of the item type that this can be salvaged
         * into (e.g. clothes made of material leather can be salvaged
         * into lather patches).
         */
        cata::optional<itype_id> salvaged_into() const;
        itype_id repaired_with() const;
        float bash_resist() const;
        float cut_resist() const;
        float bullet_resist() const;
        std::string bash_dmg_verb() const;
        std::string cut_dmg_verb() const;
        std::string dmg_adj( int damage ) const;
        float acid_resist() const;
        float elec_resist() const;
        float fire_resist() const;
        int chip_resist() const;
        float specific_heat_liquid() const;
        float specific_heat_solid() const;
        float latent_heat() const;
        float freeze_point() const;
<<<<<<< HEAD
        float density() const;
=======
        int density() const;
        // converts from the breathability enum to a fixed integer value from 0-100
        int breathability() const;
>>>>>>> b0a8d8c0
        cata::optional<int> wind_resist() const;
        bool edible() const;
        bool rotting() const;
        bool soft() const;
        bool reinforces() const;

        double vitamin( const vitamin_id &id ) const {
            const auto iter = _vitamins.find( id );
            return iter != _vitamins.end() ? iter->second : 0;
        }

        fuel_data get_fuel_data() const;

        const mat_burn_data &burn_data( size_t intensity ) const;
        const mat_burn_products &burn_products() const;
};

namespace materials
{

void load( const JsonObject &jo, const std::string &src );
void check();
void reset();

material_list get_all();
std::set<material_id> get_rotting();

} // namespace materials

#endif // CATA_SRC_MATERIAL_H<|MERGE_RESOLUTION|>--- conflicted
+++ resolved
@@ -86,13 +86,9 @@
         float _fire_resist = 0.0f;
         float _bullet_resist = 0.0f;
         int _chip_resist = 0;                         // Resistance to physical damage of the item itself
-<<<<<<< HEAD
-        float _density = 1;                             // relative to "powder", which is 1
-=======
         int _density = 1;                             // relative to "powder", which is 1
         // ability of a fabric to allow moisture vapor to be transmitted through the material
         breathability_rating _breathability = breathability_rating::IMPERMEABLE;
->>>>>>> b0a8d8c0
         // How resistant this material is to wind as a percentage - 0 to 100
         cata::optional<int> _wind_resist;
         float _specific_heat_liquid = 4.186f;
@@ -148,13 +144,9 @@
         float specific_heat_solid() const;
         float latent_heat() const;
         float freeze_point() const;
-<<<<<<< HEAD
-        float density() const;
-=======
         int density() const;
         // converts from the breathability enum to a fixed integer value from 0-100
         int breathability() const;
->>>>>>> b0a8d8c0
         cata::optional<int> wind_resist() const;
         bool edible() const;
         bool rotting() const;
