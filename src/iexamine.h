#pragma once
#ifndef IEXAMINE_H
#define IEXAMINE_H

#include <list>
#include <string>
#include <tuple>
#include <vector>

#include "itype.h"
#include "calendar.h"
#include "optional.h"
#include "ret_val.h"
#include "type_id.h"

class item;
class player;
class vpart_reference;
struct tripoint;

using seed_tuple = std::tuple<itype_id, std::string, int>;

enum hack_result {
    HACK_UNABLE,
    HACK_FAIL,
    HACK_NOTHING,
    HACK_SUCCESS
};

namespace iexamine
{

void egg_sack_generic( player &p, const tripoint &examp, const mtype_id &montype );

void none( player &p, const tripoint &examp );

void gaspump( player &p, const tripoint &examp );
void atm( player &p, const tripoint &examp );
void vending( player &p, const tripoint &examp );
void toilet( player &p, const tripoint &examp );
void elevator( player &p, const tripoint &examp );
void nanofab( player &p, const tripoint &examp );
void controls_gate( player &p, const tripoint &examp );
void cardreader( player &p, const tripoint &examp );
void cardreader_robofac( player &p, const tripoint &examp );
void cardreader_foodplace( player &p, const tripoint &examp );
void intercom( player &p, const tripoint &examp );
void cvdmachine( player &p, const tripoint &examp );
void rubble( player &p, const tripoint &examp );
void chainfence( player &p, const tripoint &examp );
void bars( player &p, const tripoint &examp );
void deployed_furniture( player &p, const tripoint &pos );
void portable_structure( player &p, const tripoint &examp );
void pit( player &p, const tripoint &examp );
void pit_covered( player &p, const tripoint &examp );
void slot_machine( player &p, const tripoint &examp );
void safe( player &p, const tripoint &examp );
void gunsafe_ml( player &p, const tripoint &examp );
void gunsafe_el( player &p, const tripoint &examp );
void harvest_furn_nectar( player &p, const tripoint &examp );
void harvest_furn( player &p, const tripoint &examp );
void harvest_ter_nectar( player &p, const tripoint &examp );
void harvest_ter( player &p, const tripoint &examp );
void harvested_plant( player &p, const tripoint &examp );
void locked_object( player &p, const tripoint &examp );
void bulletin_board( player &p, const tripoint &examp );
void fault( player &p, const tripoint &examp );
void pedestal_wyrm( player &p, const tripoint &examp );
void pedestal_temple( player &p, const tripoint &examp );
void door_peephole( player &p, const tripoint &examp );
void fswitch( player &p, const tripoint &examp );
void flower_tulip( player &p, const tripoint &examp );
void flower_spurge( player &p, const tripoint &examp );
void flower_poppy( player &p, const tripoint &examp );
void flower_cactus( player &p, const tripoint &examp );
void flower_bluebell( player &p, const tripoint &examp );
void flower_dahlia( player &p, const tripoint &examp );
void flower_marloss( player &p, const tripoint &examp );
void egg_sackbw( player &p, const tripoint &examp );
void egg_sackcs( player &p, const tripoint &examp );
void egg_sackws( player &p, const tripoint &examp );
void fungus( player &p, const tripoint &examp );
void dirtmound( player &p, const tripoint &examp );
void aggie_plant( player &p, const tripoint &examp );
void tree_hickory( player &p, const tripoint &examp );
void tree_maple( player &p, const tripoint &examp );
void tree_maple_tapped( player &p, const tripoint &examp );
void shrub_marloss( player &p, const tripoint &examp );
void tree_marloss( player &p, const tripoint &examp );
void shrub_wildveggies( player &p, const tripoint &examp );
void recycle_compactor( player &p, const tripoint &examp );
void trap( player &p, const tripoint &examp );
void water_source( player &p, const tripoint &examp );
void clean_water_source( player &, const tripoint &examp );
void kiln_empty( player &p, const tripoint &examp );
void kiln_full( player &p, const tripoint &examp );
<<<<<<< HEAD
void arcfurnace_empty( player &p, const tripoint &examp );
void arcfurnace_full( player &p, const tripoint &examp );
=======
void autoclave_empty( player &p, const tripoint &examp );
void autoclave_full( player &, const tripoint &examp );
>>>>>>> 78daca53
void fireplace( player &p, const tripoint &examp );
void fvat_empty( player &p, const tripoint &examp );
void fvat_full( player &p, const tripoint &examp );
void keg( player &p, const tripoint &examp );
void reload_furniture( player &p, const tripoint &examp );
void curtains( player &p, const tripoint &examp );
void sign( player &p, const tripoint &examp );
void pay_gas( player &p, const tripoint &examp );
void ledge( player &p, const tripoint &examp );
void autodoc( player &p, const tripoint &examp );
void translocator( player &p, const tripoint &examp );
void on_smoke_out( const tripoint &examp,
                   const time_point &start_time ); //activates end of smoking effects
void mill_finalize( player &, const tripoint &examp, const time_point &start_time );
void quern_examine( player &p, const tripoint &examp );
void smoker_options( player &p, const tripoint &examp );
void open_safe( player &p, const tripoint &examp );
void workbench( player &p, const tripoint &examp );
void workbench_internal( player &p, const tripoint &examp,
                         const cata::optional<vpart_reference> &part );
hack_result hack_attempt( player &p );

bool pour_into_keg( const tripoint &pos, item &liquid );

bool has_keg( const tripoint &pos );

std::list<item> get_harvest_items( const itype &type, int plant_count,
                                   int seed_count, bool byproducts );

// Planting functions
std::vector<seed_tuple> get_seed_entries( const std::vector<item *> &seed_inv );
int query_seed( const std::vector<seed_tuple> &seed_entries );
void plant_seed( player &p, const tripoint &examp, const itype_id &seed_id );
void harvest_plant( player &p, const tripoint &examp );
void fertilize_plant( player &p, const tripoint &tile, const itype_id &fertilizer );
itype_id choose_fertilizer( player &p, const std::string &pname, bool ask_player );
ret_val<bool> can_fertilize( player &p, const tripoint &tile, const itype_id &fertilizer );

} //namespace iexamine

using iexamine_function = void ( * )( player &, const tripoint & );
iexamine_function iexamine_function_from_string( const std::string &function_name );

#endif<|MERGE_RESOLUTION|>--- conflicted
+++ resolved
@@ -94,13 +94,10 @@
 void clean_water_source( player &, const tripoint &examp );
 void kiln_empty( player &p, const tripoint &examp );
 void kiln_full( player &p, const tripoint &examp );
-<<<<<<< HEAD
 void arcfurnace_empty( player &p, const tripoint &examp );
 void arcfurnace_full( player &p, const tripoint &examp );
-=======
 void autoclave_empty( player &p, const tripoint &examp );
 void autoclave_full( player &, const tripoint &examp );
->>>>>>> 78daca53
 void fireplace( player &p, const tripoint &examp );
 void fvat_empty( player &p, const tripoint &examp );
 void fvat_full( player &p, const tripoint &examp );
