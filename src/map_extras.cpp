--- conflicted
+++ resolved
@@ -1161,7 +1161,6 @@
     }
 }
 
-<<<<<<< HEAD
 static void dead_vegetation_parser( map &m, const tripoint loc )
 {
     // furniture plants die to withered plants
@@ -1709,9 +1708,7 @@
     }
 }
 
-=======
 using FunctionMap = std::unordered_map<std::string, map_special_pointer>;
->>>>>>> 32331827
 FunctionMap builtin_functions = {
     { "mx_null", mx_null },
     { "mx_house_wasp", mx_house_wasp },
