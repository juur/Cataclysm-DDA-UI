#include "map_extras.h"

#include <algorithm>
#include <array>
#include <cstdlib>
#include <functional>
#include <map>
#include <memory>
#include <new>
#include <optional>
#include <set>
#include <unordered_map>
#include <utility>
#include <vector>

#include "auto_note.h"
#include "calendar.h"
#include "cata_utility.h"
#include "cellular_automata.h"
#include "character_id.h"
#include "city.h"
#include "colony.h"
#include "coordinate_conversions.h"
#include "coordinates.h"
#include "creature_tracker.h"
#include "debug.h"
#include "enum_conversions.h"
#include "enums.h"
#include "field_type.h"
#include "fungal_effects.h"
#include "game.h"
#include "game_constants.h"
#include "generic_factory.h"
#include "item.h"
#include "item_group.h"
#include "json.h"
#include "line.h"
#include "map.h"
#include "map_iterator.h"
#include "mapdata.h"
#include "mapgen.h"
#include "mapgen_functions.h"
#include "mapgendata.h"
#include "mongroup.h"
#include "options.h"
#include "overmap.h"
#include "overmapbuffer.h"
#include "point.h"
#include "regional_settings.h"
#include "rng.h"
#include "sets_intersect.h"
#include "string_formatter.h"
#include "string_id.h"
#include "text_snippets.h"
#include "translations.h"
#include "trap.h"
#include "type_id.h"
#include "ui.h"
#include "units.h"
#include "veh_type.h"
#include "vehicle.h"
#include "vehicle_group.h"
#include "vpart_position.h"
#include "vpart_range.h"
#include "weighted_list.h"

static const flag_id json_flag_FILTHY( "FILTHY" );

static const furn_str_id furn_f_ash( "f_ash" );
static const furn_str_id furn_f_barricade_road( "f_barricade_road" );
static const furn_str_id furn_f_bench( "f_bench" );
static const furn_str_id furn_f_camp_chair( "f_camp_chair" );
static const furn_str_id furn_f_canvas_door( "f_canvas_door" );
static const furn_str_id furn_f_canvas_wall( "f_canvas_wall" );
static const furn_str_id furn_f_cattails( "f_cattails" );
static const furn_str_id furn_f_chair( "f_chair" );
static const furn_str_id furn_f_crate_c( "f_crate_c" );
static const furn_str_id furn_f_crate_o( "f_crate_o" );
static const furn_str_id furn_f_desk( "f_desk" );
static const furn_str_id furn_f_fema_groundsheet( "f_fema_groundsheet" );
static const furn_str_id furn_f_firering( "f_firering" );
static const furn_str_id furn_f_lilypad( "f_lilypad" );
static const furn_str_id furn_f_lotus( "f_lotus" );
static const furn_str_id furn_f_makeshift_bed( "f_makeshift_bed" );
static const furn_str_id furn_f_sandbag_half( "f_sandbag_half" );
static const furn_str_id furn_f_sign_warning( "f_sign_warning" );
static const furn_str_id furn_f_tourist_table( "f_tourist_table" );
static const furn_str_id furn_f_wreckage( "f_wreckage" );

static const item_group_id Item_spawn_data_ammo_casings( "ammo_casings" );
static const item_group_id Item_spawn_data_army_bed( "army_bed" );
static const item_group_id Item_spawn_data_everyday_corpse( "everyday_corpse" );
static const item_group_id Item_spawn_data_map_extra_casings( "map_extra_casings" );
static const item_group_id Item_spawn_data_mine_equipment( "mine_equipment" );
static const item_group_id
Item_spawn_data_mon_zombie_soldier_death_drops( "mon_zombie_soldier_death_drops" );
static const item_group_id Item_spawn_data_remains_human_generic( "remains_human_generic" );
static const item_group_id Item_spawn_data_trash_cart( "trash_cart" );

static const itype_id itype_223_casing( "223_casing" );
static const itype_id itype_762_51_casing( "762_51_casing" );
static const itype_id itype_acoustic_guitar( "acoustic_guitar" );
static const itype_id itype_ash( "ash" );
static const itype_id itype_bag_canvas( "bag_canvas" );
static const itype_id itype_bottle_glass( "bottle_glass" );
static const itype_id itype_chunk_sulfur( "chunk_sulfur" );
static const itype_id itype_hatchet( "hatchet" );
static const itype_id itype_landmine( "landmine" );
static const itype_id itype_material_sand( "material_sand" );
static const itype_id itype_material_soil( "material_soil" );
static const itype_id itype_sheet_cotton( "sheet_cotton" );
static const itype_id itype_splinter( "splinter" );
static const itype_id itype_stanag30( "stanag30" );
static const itype_id itype_stick( "stick" );
static const itype_id itype_stick_long( "stick_long" );
static const itype_id itype_vodka( "vodka" );
static const itype_id itype_withered( "withered" );

static const map_extra_id map_extra_mx_burned_ground( "mx_burned_ground" );
static const map_extra_id map_extra_mx_casings( "mx_casings" );
static const map_extra_id map_extra_mx_city_trap( "mx_city_trap" );
static const map_extra_id map_extra_mx_clay_deposit( "mx_clay_deposit" );
static const map_extra_id map_extra_mx_corpses( "mx_corpses" );
static const map_extra_id map_extra_mx_dead_vegetation( "mx_dead_vegetation" );
static const map_extra_id map_extra_mx_fungal_zone( "mx_fungal_zone" );
static const map_extra_id map_extra_mx_grove( "mx_grove" );
static const map_extra_id map_extra_mx_helicopter( "mx_helicopter" );
static const map_extra_id map_extra_mx_jabberwock( "mx_jabberwock" );
static const map_extra_id map_extra_mx_looters( "mx_looters" );
static const map_extra_id map_extra_mx_minefield( "mx_minefield" );
static const map_extra_id map_extra_mx_null( "mx_null" );
static const map_extra_id map_extra_mx_point_burned_ground( "mx_point_burned_ground" );
static const map_extra_id map_extra_mx_point_dead_vegetation( "mx_point_dead_vegetation" );
static const map_extra_id map_extra_mx_pond( "mx_pond" );
static const map_extra_id map_extra_mx_portal_in( "mx_portal_in" );
static const map_extra_id map_extra_mx_reed( "mx_reed" );
static const map_extra_id map_extra_mx_roadworks( "mx_roadworks" );
static const map_extra_id map_extra_mx_shrubbery( "mx_shrubbery" );

static const mongroup_id GROUP_FISH( "GROUP_FISH" );
static const mongroup_id GROUP_FUNGI_FUNGALOID( "GROUP_FUNGI_FUNGALOID" );
static const mongroup_id GROUP_JABBERWOCK( "GROUP_JABBERWOCK" );
static const mongroup_id GROUP_MIL_PASSENGER( "GROUP_MIL_PASSENGER" );
static const mongroup_id GROUP_MIL_PILOT( "GROUP_MIL_PILOT" );
static const mongroup_id GROUP_MIL_WEAK( "GROUP_MIL_WEAK" );
static const mongroup_id GROUP_NETHER_PORTAL( "GROUP_NETHER_PORTAL" );
static const mongroup_id GROUP_STRAY_DOGS( "GROUP_STRAY_DOGS" );
static const mongroup_id GROUP_TURRET_SPEAKER( "GROUP_TURRET_SPEAKER" );

static const mtype_id mon_fungaloid_queen( "mon_fungaloid_queen" );

static const oter_type_str_id oter_type_bridge( "bridge" );
static const oter_type_str_id oter_type_bridgehead_ground( "bridgehead_ground" );
static const oter_type_str_id oter_type_road( "road" );

static const relic_procgen_id relic_procgen_data_alien_reality( "alien_reality" );

static const ter_str_id ter_t_clay( "t_clay" );
static const ter_str_id ter_t_dirt( "t_dirt" );
static const ter_str_id ter_t_dirtmound( "t_dirtmound" );
static const ter_str_id ter_t_fence_barbed( "t_fence_barbed" );
static const ter_str_id ter_t_fungus( "t_fungus" );
static const ter_str_id ter_t_grass( "t_grass" );
static const ter_str_id ter_t_grass_dead( "t_grass_dead" );
static const ter_str_id ter_t_grass_golf( "t_grass_golf" );
static const ter_str_id ter_t_grass_long( "t_grass_long" );
static const ter_str_id ter_t_grass_tall( "t_grass_tall" );
static const ter_str_id ter_t_grass_white( "t_grass_white" );
static const ter_str_id ter_t_lava( "t_lava" );
static const ter_str_id ter_t_moss( "t_moss" );
static const ter_str_id ter_t_pavement( "t_pavement" );
static const ter_str_id ter_t_pavement_y( "t_pavement_y" );
static const ter_str_id ter_t_pit( "t_pit" );
static const ter_str_id ter_t_pit_shallow( "t_pit_shallow" );
static const ter_str_id ter_t_stump( "t_stump" );
static const ter_str_id ter_t_tree_birch( "t_tree_birch" );
static const ter_str_id ter_t_tree_birch_harvested( "t_tree_birch_harvested" );
static const ter_str_id ter_t_tree_dead( "t_tree_dead" );
static const ter_str_id ter_t_tree_deadpine( "t_tree_deadpine" );
static const ter_str_id ter_t_tree_hickory( "t_tree_hickory" );
static const ter_str_id ter_t_tree_hickory_dead( "t_tree_hickory_dead" );
static const ter_str_id ter_t_tree_hickory_harvested( "t_tree_hickory_harvested" );
static const ter_str_id ter_t_tree_pine( "t_tree_pine" );
static const ter_str_id ter_t_tree_willow( "t_tree_willow" );
static const ter_str_id ter_t_trunk( "t_trunk" );
static const ter_str_id ter_t_water_dp( "t_water_dp" );
static const ter_str_id ter_t_water_moving_dp( "t_water_moving_dp" );
static const ter_str_id ter_t_water_moving_sh( "t_water_moving_sh" );
static const ter_str_id ter_t_water_sh( "t_water_sh" );

static const trap_str_id tr_engine( "tr_engine" );

static const vgroup_id VehicleGroup_crashed_helicopters( "crashed_helicopters" );

static const vproto_id vehicle_prototype_car_fbi( "car_fbi" );
static const vproto_id vehicle_prototype_excavator( "excavator" );
static const vproto_id vehicle_prototype_humvee( "humvee" );
static const vproto_id vehicle_prototype_military_cargo_truck( "military_cargo_truck" );
static const vproto_id vehicle_prototype_road_roller( "road_roller" );

class npc_template;

namespace io
{

template<>
std::string enum_to_string<map_extra_method>( map_extra_method data )
{
    switch( data ) {
        // *INDENT-OFF*
        case map_extra_method::null: return "null";
        case map_extra_method::map_extra_function: return "map_extra_function";
        case map_extra_method::mapgen: return "mapgen";
        case map_extra_method::update_mapgen: return "update_mapgen";
        case map_extra_method::num_map_extra_methods: break;
        // *INDENT-ON*
    }
    cata_fatal( "Invalid map_extra_method" );
}

} // namespace io

namespace
{

generic_factory<map_extra> extras( "map extra" );

} // namespace

/** @relates string_id */
template<>
const map_extra &string_id<map_extra>::obj() const
{
    return extras.obj( *this );
}

/** @relates string_id */
template<>
bool string_id<map_extra>::is_valid() const
{
    return extras.is_valid( *this );
}

namespace MapExtras
{

const generic_factory<map_extra> &mapExtraFactory()
{
    return extras;
}

void clear()
{
    extras.reset();
}

static bool mx_null( map &, const tripoint & )
{
    debugmsg( "Tried to generate null map extra." );

    return false;
}

static void dead_vegetation_parser( map &m, const tripoint &loc )
{
    // furniture plants die to withered plants
    const furn_t &fid = m.furn( loc ).obj();
    if( fid.has_flag( ter_furn_flag::TFLAG_PLANT ) || fid.has_flag( ter_furn_flag::TFLAG_FLOWER ) ||
        fid.has_flag( ter_furn_flag::TFLAG_ORGANIC ) ) {
        m.i_clear( loc );
        m.furn_set( loc, furn_str_id::NULL_ID() );
        m.spawn_item( loc, itype_withered );
    }
    // terrain specific conversions
    const ter_id tid = m.ter( loc );
    static const std::map<ter_id, ter_str_id> dies_into {{
            {ter_t_grass, ter_t_grass_dead},
            {ter_t_grass_long, ter_t_grass_dead},
            {ter_t_grass_tall, ter_t_grass_dead},
            {ter_t_moss, ter_t_grass_dead},
            {ter_t_tree_pine, ter_t_tree_deadpine},
            {ter_t_tree_birch, ter_t_tree_birch_harvested},
            {ter_t_tree_willow, ter_t_tree_dead},
            {ter_t_tree_hickory, ter_t_tree_hickory_dead},
            {ter_t_tree_hickory_harvested, ter_t_tree_hickory_dead},
            {ter_t_grass_golf, ter_t_grass_dead},
            {ter_t_grass_white, ter_t_grass_dead},
        }};

    const auto iter = dies_into.find( tid );
    if( iter != dies_into.end() ) {
        m.ter_set( loc, iter->second );
    }
    // non-specific small vegetation falls into sticks, large dies and randomly falls
    const ter_t &tr = tid.obj();
    if( tr.has_flag( ter_furn_flag::TFLAG_SHRUB ) ) {
        m.ter_set( loc, ter_t_dirt );
        if( one_in( 2 ) ) {
            m.spawn_item( loc, itype_stick );
        }
    } else if( tr.has_flag( ter_furn_flag::TFLAG_TREE ) ) {
        if( one_in( 4 ) ) {
            m.ter_set( loc, ter_t_trunk );
        } else if( one_in( 4 ) ) {
            m.ter_set( loc, ter_t_stump );
        } else {
            m.ter_set( loc, ter_t_tree_dead );
        }
    } else if( tr.has_flag( ter_furn_flag::TFLAG_YOUNG ) ) {
        m.ter_set( loc, ter_t_dirt );
        if( one_in( 2 ) ) {
            m.spawn_item( loc, itype_stick_long );
        }
    }
}

static void delete_items_at_mount( vehicle &veh, const point &pt )
{
    for( const int idx_cargo : veh.parts_at_relative( pt, /* use_cache = */ true ) ) {
        vehicle_part &vp_cargo = veh.part( idx_cargo );
        veh.get_items( vp_cargo ).clear();
    }
}

static bool mx_helicopter( map &m, const tripoint &abs_sub )
{
    point c( rng( 6, SEEX * 2 - 7 ), rng( 6, SEEY * 2 - 7 ) );

    for( int x = 0; x < SEEX * 2; x++ ) {
        for( int y = 0; y < SEEY * 2; y++ ) {
            if( m.veh_at( tripoint( x,  y, abs_sub.z ) ) &&
                m.ter( tripoint( x, y, abs_sub.z ) )->has_flag( ter_furn_flag::TFLAG_DIGGABLE ) ) {
                m.ter_set( tripoint( x, y, abs_sub.z ), ter_t_dirtmound );
            } else {
                if( x >= c.x - dice( 1, 5 ) && x <= c.x + dice( 1, 5 ) && y >= c.y - dice( 1, 5 ) &&
                    y <= c.y + dice( 1, 5 ) ) {
                    if( one_in( 7 ) &&
                        m.ter( tripoint( x, y, abs_sub.z ) )->has_flag( ter_furn_flag::TFLAG_DIGGABLE ) ) {
                        m.ter_set( tripoint( x, y, abs_sub.z ), ter_t_dirtmound );
                    }
                }
                if( x >= c.x - dice( 1, 6 ) && x <= c.x + dice( 1, 6 ) && y >= c.y - dice( 1, 6 ) &&
                    y <= c.y + dice( 1, 6 ) ) {
                    if( !one_in( 5 ) ) {
                        m.make_rubble( tripoint( x,  y, abs_sub.z ), furn_f_wreckage, true );
                        if( m.ter( tripoint( x, y, abs_sub.z ) )->has_flag( ter_furn_flag::TFLAG_DIGGABLE ) ) {
                            m.ter_set( tripoint( x, y, abs_sub.z ), ter_t_dirtmound );
                        }
                    } else if( m.is_bashable( point( x, y ) ) ) {
                        m.destroy( tripoint( x,  y, abs_sub.z ), true );
                        if( m.ter( tripoint( x, y, abs_sub.z ) )->has_flag( ter_furn_flag::TFLAG_DIGGABLE ) ) {
                            m.ter_set( tripoint( x, y, abs_sub.z ), ter_t_dirtmound );
                        }
                    }

                } else if( one_in( 4 + ( std::abs( x - c.x ) + std::abs( y -
                                         c.y ) ) ) ) { // 1 in 10 chance of being wreckage anyway
                    m.make_rubble( tripoint( x,  y, abs_sub.z ), furn_f_wreckage, true );
                    if( !one_in( 3 ) ) {
                        if( m.ter( tripoint( x, y, abs_sub.z ) )->has_flag( ter_furn_flag::TFLAG_DIGGABLE ) ) {
                            m.ter_set( tripoint( x, y, abs_sub.z ), ter_t_dirtmound );
                        }
                    }
                }
            }
        }
    }

    units::angle dir1 = random_direction();

    vproto_id crashed_hull = VehicleGroup_crashed_helicopters->pick();

    tripoint wreckage_pos;
    {
        // veh should fall out of scope, don't actually use it, create the vehicle so
        // we can rotate it and calculate its bounding box, but don't place it on the map.
        vehicle veh( crashed_hull );
        veh.turn( dir1 );
        // Get the bounding box, centered on mount(0,0), move the wreckage forward/backward
        // half it's length so that it spawns more over the center of the debris area
        const bounding_box bbox = veh.get_bounding_box();
        const point length( std::abs( bbox.p2.x - bbox.p1.x ), std::abs( bbox.p2.y - bbox.p1.y ) );
        const point offset( veh.dir_vec().x * length.x / 2, veh.dir_vec().y * length.y / 2 );
        const point min( std::abs( bbox.p1.x ), std::abs( bbox.p1.y ) );
        const int x_max = SEEX * 2 - bbox.p2.x - 1;
        const int y_max = SEEY * 2 - bbox.p2.y - 1;

        // Clamp x1 & y1 such that no parts of the vehicle extend over the border of the submap.
        wreckage_pos = { clamp( c.x + offset.x, min.x, x_max ), clamp( c.y + offset.y, min.y, y_max ), abs_sub.z };
    }

    vehicle *wreckage = m.add_vehicle( crashed_hull, wreckage_pos, dir1, rng( 1, 33 ), 1 );

    const auto controls_at = []( vehicle * wreckage, const tripoint_bub_ms & pos ) {
        return !wreckage->get_parts_at( pos, "CONTROLS", part_status_flag::any ).empty() ||
               !wreckage->get_parts_at( pos, "CTRL_ELECTRONIC", part_status_flag::any ).empty();
    };

    if( wreckage != nullptr ) {
        const int clowncar_factor = dice( 1, 8 );

        switch( clowncar_factor ) {
            case 1:
            case 2:
            case 3:
                // Full clown car
                for( const vpart_reference &vp : wreckage->get_any_parts( VPFLAG_SEATBELT ) ) {
                    const tripoint_bub_ms pos = vp.pos_bub();
                    // Spawn pilots in seats with controls.CTRL_ELECTRONIC
                    if( controls_at( wreckage, pos ) ) {
                        m.place_spawns( GROUP_MIL_PILOT, 1, pos.xy(), pos.xy(), 1, true );
                    } else {
                        m.place_spawns( GROUP_MIL_PASSENGER, 1, pos.xy(), pos.xy(), 1, true );
                    }
                    delete_items_at_mount( *wreckage, vp.mount() ); // delete corpse items
                }
                break;
            case 4:
            case 5:
                // 2/3rds clown car
                for( const vpart_reference &vp : wreckage->get_any_parts( VPFLAG_SEATBELT ) ) {
                    const tripoint_bub_ms pos = vp.pos_bub();
                    // Spawn pilots in seats with controls.
                    if( controls_at( wreckage, pos ) ) {
                        m.place_spawns( GROUP_MIL_PILOT, 1, pos.xy(), pos.xy(), 1, true );
                    } else {
                        m.place_spawns( GROUP_MIL_WEAK, 2, pos.xy(), pos.xy(), 1, true );
                    }
                    delete_items_at_mount( *wreckage, vp.mount() ); // delete corpse items
                }
                break;
            case 6:
                // Just pilots
                for( const vpart_reference &vp : wreckage->get_any_parts( VPFLAG_CONTROLS ) ) {
                    const tripoint_bub_ms pos = vp.pos_bub();
                    m.place_spawns( GROUP_MIL_PILOT, 1, pos.xy(), pos.xy(), 1, true );
                    delete_items_at_mount( *wreckage, vp.mount() ); // delete corpse items
                }
                break;
            case 7:
            // Empty clown car
            case 8:
            default:
                break;
        }
        if( !one_in( 4 ) ) {
            wreckage->smash( m, 0.8f, 1.2f, 1.0f, point( dice( 1, 8 ) - 5, dice( 1, 8 ) - 5 ), 6 + dice( 1,
                             10 ) );
        } else {
            wreckage->smash( m, 0.1f, 0.9f, 1.0f, point( dice( 1, 8 ) - 5, dice( 1, 8 ) - 5 ), 6 + dice( 1,
                             10 ) );
        }
    }

    return true;
}

static void place_trap_if_clear( tinymap &m, const point &target, trap_id trap_type )
{
    tripoint tri_target( target, m.get_abs_sub().z() );
    if( m.ter( tri_target ).obj().trap == tr_null ) {
        mtrap_set( &m, target, trap_type );
    }
}

static bool mx_minefield( map &, const tripoint &abs_sub )
{
    const tripoint_abs_omt abs_omt( sm_to_omt_copy( abs_sub ) );
    const oter_id &center = overmap_buffer.ter( abs_omt );
    const oter_id &north = overmap_buffer.ter( abs_omt + point_north );
    const oter_id &south = overmap_buffer.ter( abs_omt + point_south );
    const oter_id &west = overmap_buffer.ter( abs_omt + point_west );
    const oter_id &east = overmap_buffer.ter( abs_omt + point_east );

    const bool bridgehead_at_center = center->get_type_id() ==
                                      oter_type_bridgehead_ground;
    const bool bridge_at_north = north->get_type_id() == oter_type_bridge;
    const bool bridge_at_south = south->get_type_id() == oter_type_bridge;
    const bool bridge_at_west = west->get_type_id() == oter_type_bridge;
    const bool bridge_at_east = east->get_type_id() == oter_type_bridge;

    const bool road_at_north = north->get_type_id() == oter_type_road;
    const bool road_at_south = south->get_type_id() == oter_type_road;
    const bool road_at_west = west->get_type_id() == oter_type_road;
    const bool road_at_east = east->get_type_id() == oter_type_road;

    const int num_mines = rng( 6, 20 );
    const std::string text = _( "DANGER!  MINEFIELD!" );

    bool did_something = false;

    if( !bridgehead_at_center ) {
        return false;
    }

    tinymap m;
    if( bridge_at_north && road_at_south ) {
        m.load( abs_omt + point_south, false );

        //Sandbag block at the left edge
        line_furn( &m, furn_f_sandbag_half, point( 3, 4 ), point( 3, 7 ) );
        line_furn( &m, furn_f_sandbag_half, point( 3, 7 ), point( 9, 7 ) );
        line_furn( &m, furn_f_sandbag_half, point( 9, 4 ), point( 9, 7 ) );

        //7.62x51mm casings left from m60 of the humvee
        for( const tripoint &loc : m.points_in_radius( tripoint{ 6, 4, abs_sub.z }, 3, 0 ) ) {
            if( one_in( 4 ) ) {
                m.spawn_item( loc, itype_762_51_casing );
            }
        }

        //50% chance to spawn a humvee in the left block
        if( one_in( 2 ) ) {
            m.add_vehicle( vehicle_prototype_humvee, tripoint( 5, 3, abs_sub.z ), 270_degrees, 70, -1 );
        }

        //Sandbag block at the right edge
        line_furn( &m, furn_f_sandbag_half, point( 15, 3 ), point( 15, 6 ) );
        line_furn( &m, furn_f_sandbag_half, point( 15, 6 ), point( 20, 6 ) );
        line_furn( &m, furn_f_sandbag_half, point( 20, 3 ), point( 20, 6 ) );

        //5.56x45mm casings left from a soldier
        for( const tripoint &loc : m.points_in_radius( tripoint{ 17, 4, abs_sub.z }, 2, 0 ) ) {
            if( one_in( 4 ) ) {
                m.spawn_item( loc, itype_223_casing );
            }
        }

        //50% chance to spawn a dead soldier with a trail of blood
        if( one_in( 2 ) ) {
            m.add_splatter_trail( fd_blood, { 17, 6, abs_sub.z }, { 19, 3, abs_sub.z } );
            item body = item::make_corpse();
            m.put_items_from_loc( Item_spawn_data_mon_zombie_soldier_death_drops,
            { 17, 5, abs_sub.z } );
            m.add_item_or_charges( tripoint{ 17, 5, abs_sub.z }, body );
        }

        //33% chance to spawn empty magazines used by soldiers
        std::vector<point> empty_magazines_locations = line_to( point( 15, 5 ), point( 20, 5 ) );
        for( point &i : empty_magazines_locations ) {
            if( one_in( 3 ) ) {
                m.spawn_item( { i, abs_sub.z }, itype_stanag30 );
            }
        }

        //Horizontal line of barbed wire fence
        line( &m, ter_t_fence_barbed, point( 3, 9 ), point( SEEX * 2 - 4, 9 ) );

        std::vector<point> barbed_wire = line_to( point( 3, 9 ), point( SEEX * 2 - 4, 9 ) );
        for( point &i : barbed_wire ) {
            //10% chance to spawn corpses of bloody people/zombies on every tile of barbed wire fence
            if( one_in( 10 ) ) {
                m.add_corpse( { i, abs_sub.z } );
                m.add_field( { i, abs_sub.z }, fd_blood, rng( 1, 3 ) );
            }
        }

        //Spawn 6-20 mines in the lower submap.
        //Spawn ordinary mine on asphalt, otherwise spawn buried mine
        for( int i = 0; i < num_mines; i++ ) {
            const point p( rng( 3, SEEX * 2 - 4 ), rng( SEEY, SEEY * 2 - 2 ) );
            if( m.has_flag( ter_furn_flag::TFLAG_DIGGABLE, p ) ) {
                place_trap_if_clear( m, p, tr_landmine_buried );
            } else {
                place_trap_if_clear( m, p, tr_landmine );
            }
        }

        //Spawn 6-20 puddles of blood on tiles without mines
        for( int i = 0; i < num_mines; i++ ) {
            const point p2( rng( 3, SEEX * 2 - 4 ), rng( SEEY, SEEY * 2 - 2 ) );
            if( m.tr_at( { p2, abs_sub.z } ).is_null() ) {
                m.add_field( { p2, abs_sub.z }, fd_blood, rng( 1, 3 ) );
                //10% chance to spawn a corpse of dead people/zombie on a tile with blood
                if( one_in( 10 ) ) {
                    m.add_corpse( { p2, abs_sub.z } );
                    for( const tripoint &loc : m.points_in_radius( { p2, abs_sub.z }, 1 ) ) {
                        //50% chance to spawn gibs in every tile around corpse in 1-tile radius
                        if( one_in( 2 ) ) {
                            m.add_field( { loc.xy(), abs_sub.z }, fd_gibs_flesh, rng( 1, 3 ) );
                        }
                    }
                }
            }
        }

        //Set two warning signs on the last horizontal line of the submap
        const int x = rng( 3, SEEX );
        const int x1 = rng( SEEX + 1, SEEX * 2 - 4 );
        m.furn_set( point( x, SEEY * 2 - 1 ), furn_f_sign_warning );
        m.set_signage( tripoint( x, SEEY * 2 - 1, abs_sub.z ), text );
        m.furn_set( point( x1, SEEY * 2 - 1 ), furn_f_sign_warning );
        m.set_signage( tripoint( x1, SEEY * 2 - 1, abs_sub.z ), text );

        did_something = true;
    }

    if( bridge_at_south && road_at_north ) {
        m.load( abs_omt + point_north, false );
        //Two horizontal lines of sandbags
        line_furn( &m, furn_f_sandbag_half, point( 5, 15 ), point( 10, 15 ) );
        line_furn( &m, furn_f_sandbag_half, point( 13, 15 ), point( 18, 15 ) );

        //Section of barbed wire fence
        line( &m, ter_t_fence_barbed, point( 3, 13 ), point( SEEX * 2 - 4, 13 ) );

        std::vector<point> barbed_wire = line_to( point( 3, 13 ), point( SEEX * 2 - 4, 13 ) );
        for( point &i : barbed_wire ) {
            //10% chance to spawn corpses of bloody people/zombies on every tile of barbed wire fence
            if( one_in( 10 ) ) {
                m.add_corpse( { i, abs_sub.z } );
                m.add_field( { i, abs_sub.z }, fd_blood, rng( 1, 3 ) );
            }
        }

        //50% chance to spawn a blood trail of wounded soldier trying to escape,
        //but eventually died out of blood loss and wounds and got devoured by zombies
        if( one_in( 2 ) ) {
            m.add_splatter_trail( fd_blood, { 9, 15, abs_sub.z }, { 11, 18, abs_sub.z } );
            m.add_splatter_trail( fd_blood, { 11, 18, abs_sub.z }, { 11, 21, abs_sub.z } );
            for( const tripoint &loc : m.points_in_radius( tripoint{ 11, 21, abs_sub.z }, 1 ) ) {
                //50% chance to spawn gibs in every tile around corpse in 1-tile radius
                if( one_in( 2 ) ) {
                    m.add_field( { loc.xy(), abs_sub.z }, fd_gibs_flesh, rng( 1, 3 ) );
                }
            }
            item body = item::make_corpse();
            m.put_items_from_loc( Item_spawn_data_mon_zombie_soldier_death_drops,
            { 11, 21, abs_sub.z } );
            m.add_item_or_charges( tripoint{ 11, 21, abs_sub.z }, body );
        }

        //5.56x45mm casings left from a soldier
        for( const tripoint &loc : m.points_in_radius( tripoint{ 9, 15, abs_sub.z }, 2, 0 ) ) {
            if( one_in( 4 ) ) {
                m.spawn_item( loc, itype_223_casing );
            }
        }

        //5.56x45mm casings left from another soldier
        for( const tripoint &loc : m.points_in_radius( tripoint{ 15, 15, abs_sub.z }, 2, 0 ) ) {
            if( one_in( 4 ) ) {
                m.spawn_item( loc, itype_223_casing );
            }
        }

        //33% chance to spawn empty magazines used by soldiers
        std::vector<point> empty_magazines_locations = line_to( point( 5, 16 ), point( 18, 16 ) );
        for( point &i : empty_magazines_locations ) {
            if( one_in( 3 ) ) {
                m.spawn_item( { i, abs_sub.z }, itype_stanag30 );
            }
        }

        //50% chance to spawn two humvees blocking the road
        if( one_in( 2 ) ) {
            m.add_vehicle( vehicle_prototype_humvee, tripoint( 7, 19, abs_sub.z ), 0_degrees, 70, -1 );
            m.add_vehicle( vehicle_prototype_humvee, tripoint( 15, 20, abs_sub.z ), 180_degrees, 70, -1 );
        }

        //Spawn 6-20 mines in the upper submap.
        //Spawn ordinary mine on asphalt, otherwise spawn buried mine
        for( int i = 0; i < num_mines; i++ ) {
            const point p3( rng( 3, SEEX * 2 - 4 ), rng( 1, SEEY ) );
            if( m.has_flag( ter_furn_flag::TFLAG_DIGGABLE, p3 ) ) {
                place_trap_if_clear( m, p3, tr_landmine_buried );
            } else {
                place_trap_if_clear( m, p3, tr_landmine );
            }
        }

        //Spawn 6-20 puddles of blood on tiles without mines
        for( int i = 0; i < num_mines; i++ ) {
            const point p4( rng( 3, SEEX * 2 - 4 ), rng( 1, SEEY ) );
            if( m.tr_at( { p4, abs_sub.z } ).is_null() ) {
                m.add_field( { p4, abs_sub.z }, fd_blood, rng( 1, 3 ) );
                //10% chance to spawn a corpse of dead people/zombie on a tile with blood
                if( one_in( 10 ) ) {
                    m.add_corpse( { p4, abs_sub.z } );
                    for( const tripoint &loc : m.points_in_radius( { p4, abs_sub.z }, 1 ) ) {
                        //50% chance to spawn gibs in every tile around corpse in 1-tile radius
                        if( one_in( 2 ) ) {
                            m.add_field( { loc.xy(), abs_sub.z }, fd_gibs_flesh, rng( 1, 3 ) );
                        }
                    }
                }
            }
        }

        //Set two warning signs on the first horizontal line of the submap
        const int x = rng( 3, SEEX );
        const int x1 = rng( SEEX + 1, SEEX * 2 - 4 );
        m.furn_set( point( x, 0 ), furn_f_sign_warning );
        m.set_signage( tripoint( x, 0, abs_sub.z ), text );
        m.furn_set( point( x1, 0 ), furn_f_sign_warning );
        m.set_signage( tripoint( x1, 0, abs_sub.z ), text );

        did_something = true;
    }

    if( bridge_at_west && road_at_east ) {
        m.load( abs_omt + point_east, false );
        //Draw walls of first tent
        square_furn( &m, furn_f_canvas_wall, point( 0, 3 ), point( 4, 13 ) );

        //Add first tent doors
        m.furn_set( tripoint{ 4, 5, abs_sub.z }, furn_f_canvas_door );
        m.furn_set( tripoint{ 4, 11, abs_sub.z }, furn_f_canvas_door );

        //Fill empty space with groundsheets
        square_furn( &m, furn_f_fema_groundsheet, point( 1, 4 ), point( 3, 12 ) );

        //Place makeshift beds in the first tent and place loot
        m.furn_set( tripoint{ 1, 4, abs_sub.z }, furn_f_makeshift_bed );
        m.put_items_from_loc( Item_spawn_data_army_bed, { 1, 4, abs_sub.z } );
        m.furn_set( tripoint{ 1, 6, abs_sub.z }, furn_f_makeshift_bed );
        m.furn_set( tripoint{ 1, 8, abs_sub.z }, furn_f_makeshift_bed );
        m.furn_set( tripoint{ 1, 10, abs_sub.z }, furn_f_makeshift_bed );
        m.put_items_from_loc( Item_spawn_data_army_bed, { 1, 10, abs_sub.z } );
        m.furn_set( tripoint{ 1, 12, abs_sub.z }, furn_f_makeshift_bed );
        m.put_items_from_loc( Item_spawn_data_army_bed, { 1, 12, abs_sub.z } );

        //33% chance for a crazy maniac ramming the tent with some unfortunate inside
        if( one_in( 3 ) ) {
            //Blood and gore
            std::vector<point> blood_track = line_to( point( 1, 6 ), point( 8, 6 ) );
            for( point &i : blood_track ) {
                m.add_field( { i, abs_sub.z }, fd_blood, 1 );
            }
            m.add_field( tripoint { 1, 6, abs_sub.z }, fd_gibs_flesh, 1 );

            //Add the culprit
            m.add_vehicle( vehicle_prototype_car_fbi, tripoint( 7, 7, abs_sub.z ), 0_degrees, 70, 1 );

            //Remove tent parts after drive-through
            square_furn( &m, furn_str_id::NULL_ID(), point( 0, 6 ), point( 8, 9 ) );

            //Add sandbag barricade and then destroy few sections where car smashed it
            line_furn( &m, furn_f_sandbag_half, point( 10, 3 ), point( 10, 13 ) );
            line_furn( &m, furn_str_id::NULL_ID(), point( 10, 7 ), point( 10, 8 ) );

            //Spill sand from damaged sandbags
            std::vector<point> sandbag_positions = squares_in_direction( point( 10, 7 ), point( 11, 8 ) );
            for( point &i : sandbag_positions ) {
                m.spawn_item( { i, abs_sub.z }, itype_bag_canvas, rng( 5, 13 ) );
                m.spawn_item( { i, abs_sub.z }, itype_material_sand, rng( 3, 8 ) );
            }
        } else {
            m.put_items_from_loc( Item_spawn_data_army_bed, { 1, 6, abs_sub.z } );
            m.put_items_from_loc( Item_spawn_data_army_bed, { 1, 8, abs_sub.z } );

            //5.56x45mm casings left from a soldier
            for( const tripoint &loc : m.points_in_radius( tripoint{ 9, 8, abs_sub.z }, 2, 0 ) ) {
                if( one_in( 4 ) ) {
                    m.spawn_item( loc, itype_223_casing );
                }
            }

            //33% chance to spawn empty magazines used by soldiers
            std::vector<point> empty_magazines_locations = line_to( point( 9, 3 ), point( 9, 13 ) );
            for( point &i : empty_magazines_locations ) {
                if( one_in( 3 ) ) {
                    m.spawn_item( { i, abs_sub.z }, itype_stanag30 );
                }
            }
            //Intact sandbag barricade
            line_furn( &m, furn_f_sandbag_half, point( 10, 3 ), point( 10, 13 ) );
        }

        //Add sandbags and barbed wire fence barricades
        line( &m, ter_t_fence_barbed, point( 12, 3 ), point( 12, 13 ) );
        line_furn( &m, furn_f_sandbag_half, point( 10, 16 ), point( 10, 20 ) );
        line( &m, ter_t_fence_barbed, point( 12, 16 ), point( 12, 20 ) );

        //Place second tent
        square_furn( &m, furn_f_canvas_wall, point( 0, 16 ), point( 4, 20 ) );
        square_furn( &m, furn_f_fema_groundsheet, point( 1, 17 ), point( 3, 19 ) );
        m.furn_set( tripoint{ 4, 18, abs_sub.z }, furn_f_canvas_door );

        //Place desk and chair in the second tent
        line_furn( &m, furn_f_desk, point( 1, 17 ), point( 2, 17 ) );
        m.furn_set( tripoint{ 1, 18, abs_sub.z }, furn_f_chair );

        //5.56x45mm casings left from another soldier
        for( const tripoint &loc : m.points_in_radius( tripoint{ 9, 18, abs_sub.z }, 2, 0 ) ) {
            if( one_in( 4 ) ) {
                m.spawn_item( loc, itype_223_casing );
            }
        }

        //33% chance to spawn empty magazines used by soldiers
        std::vector<point> empty_magazines_locations = line_to( point( 9, 16 ), point( 9, 20 ) );
        for( point &i : empty_magazines_locations ) {
            if( one_in( 3 ) ) {
                m.spawn_item( { i, abs_sub.z }, itype_stanag30 );
            }
        }

        std::vector<point> barbed_wire = line_to( point( 12, 3 ), point( 12, 20 ) );
        for( point &i : barbed_wire ) {
            //10% chance to spawn corpses of bloody people/zombies on every tile of barbed wire fence
            if( one_in( 10 ) ) {
                m.add_corpse( { i, abs_sub.z } );
                m.add_field( { i, abs_sub.z }, fd_blood, rng( 1, 3 ) );
            }
        }

        //Spawn 6-20 mines in the rightmost submap.
        //Spawn ordinary mine on asphalt, otherwise spawn buried mine
        for( int i = 0; i < num_mines; i++ ) {
            const point p5( rng( SEEX + 1, SEEX * 2 - 2 ), rng( 3, SEEY * 2 - 4 ) );
            if( m.has_flag( ter_furn_flag::TFLAG_DIGGABLE, p5 ) ) {
                place_trap_if_clear( m, p5, tr_landmine_buried );
            } else {
                place_trap_if_clear( m, p5, tr_landmine );
            }
        }

        //Spawn 6-20 puddles of blood on tiles without mines
        for( int i = 0; i < num_mines; i++ ) {
            const point p6( rng( SEEX + 1, SEEX * 2 - 2 ), rng( 3, SEEY * 2 - 4 ) );
            if( m.tr_at( { p6, abs_sub.z } ).is_null() ) {
                m.add_field( { p6, abs_sub.z }, fd_blood, rng( 1, 3 ) );
                //10% chance to spawn a corpse of dead people/zombie on a tile with blood
                if( one_in( 10 ) ) {
                    m.add_corpse( { p6, abs_sub.z } );
                    for( const tripoint &loc : m.points_in_radius( { p6, abs_sub.z }, 1 ) ) {
                        //50% chance to spawn gibs in every tile around corpse in 1-tile radius
                        if( one_in( 2 ) ) {
                            m.add_field( { loc.xy(), abs_sub.z }, fd_gibs_flesh, rng( 1, 3 ) );
                        }
                    }
                }
            }
        }

        //Set two warning signs on the last vertical line of the submap
        const int y = rng( 3, SEEY );
        const int y1 = rng( SEEY + 1, SEEY * 2 - 4 );
        m.furn_set( point( SEEX * 2 - 1, y ), furn_f_sign_warning );
        m.set_signage( tripoint( SEEX * 2 - 1, y, abs_sub.z ), text );
        m.furn_set( point( SEEX * 2 - 1, y1 ), furn_f_sign_warning );
        m.set_signage( tripoint( SEEX * 2 - 1, y1, abs_sub.z ), text );

        did_something = true;
    }

    if( bridge_at_east && road_at_west ) {
        m.load( abs_omt + point_west, false );
        //Spawn military cargo truck blocking the entry
        m.add_vehicle( vehicle_prototype_military_cargo_truck, tripoint( 15, 11, abs_sub.z ),
                       270_degrees, 70, 1 );

        //Spawn sandbag barricades around the truck
        line_furn( &m, furn_f_sandbag_half, point( 14, 3 ), point( 14, 8 ) );
        line_furn( &m, furn_f_sandbag_half, point( 14, 17 ), point( 14, 20 ) );

        //50% chance to spawn a soldier killed by gunfire, and a trail of blood
        if( one_in( 2 ) ) {
            m.add_splatter_trail( fd_blood, { 14, 5, abs_sub.z }, { 17, 5, abs_sub.z } );
            item body = item::make_corpse();
            m.put_items_from_loc( Item_spawn_data_mon_zombie_soldier_death_drops,
            { 15, 5, abs_sub.z } );
            m.add_item_or_charges( tripoint{ 15, 5, abs_sub.z }, body );
        }

        //5.56x45mm casings left from soldiers
        for( const tripoint &loc : m.points_in_radius( tripoint{ 15, 5, abs_sub.z }, 2, 0 ) ) {
            if( one_in( 4 ) ) {
                m.spawn_item( loc, itype_223_casing );
            }
        }

        //33% chance to spawn empty magazines used by soldiers
        std::vector<point> empty_magazines_locations = line_to( point( 15, 2 ), point( 15, 8 ) );
        for( point &i : empty_magazines_locations ) {
            if( one_in( 3 ) ) {
                m.spawn_item( { i, abs_sub.z }, itype_stanag30 );
            }
        }

        //Add some crates near the truck...
        m.furn_set( tripoint{ 16, 18, abs_sub.z }, furn_f_crate_c );
        m.furn_set( tripoint{ 16, 19, abs_sub.z }, furn_f_crate_c );
        m.furn_set( tripoint{ 17, 18, abs_sub.z }, furn_f_crate_o );

        //...and fill them with mines
        m.spawn_item( { 16, 18, abs_sub.z }, itype_landmine, rng( 0, 5 ) );
        m.spawn_item( { 16, 19, abs_sub.z }, itype_landmine, rng( 0, 5 ) );

        // Set some resting place with fire ring, camp chairs, folding table, and benches.
        m.furn_set( tripoint{ 20, 12, abs_sub.z }, furn_f_crate_o );
        m.furn_set( tripoint{ 21, 12, abs_sub.z }, furn_f_firering );
        m.furn_set( tripoint{ 22, 12, abs_sub.z }, furn_f_tourist_table );
        line_furn( &m, furn_f_bench, point( 23, 11 ), point( 23, 13 ) );
        line_furn( &m, furn_f_camp_chair, point( 20, 14 ), point( 21, 14 ) );

        m.spawn_item( { 21, 12, abs_sub.z }, itype_splinter, rng( 5, 10 ) );

        //33% chance for an argument between drunk soldiers gone terribly wrong
        if( one_in( 3 ) ) {
            m.spawn_item( { 22, 12, abs_sub.z }, itype_bottle_glass );
            m.spawn_item( { 23, 11, abs_sub.z }, itype_hatchet );

            //Spawn chopped soldier corpse
            item body = item::make_corpse();
            m.put_items_from_loc( Item_spawn_data_mon_zombie_soldier_death_drops,
            { 23, 12, abs_sub.z } );
            m.add_item_or_charges( tripoint{ 23, 12, abs_sub.z }, body );
            m.add_field( tripoint{ 23, 12, abs_sub.z }, fd_gibs_flesh, rng( 1, 3 ) );

            //Spawn broken bench and splintered wood
            m.furn_set( tripoint{ 23, 13, abs_sub.z }, furn_str_id::NULL_ID() );
            m.spawn_item( { 23, 13, abs_sub.z }, itype_splinter, rng( 5, 10 ) );

            //Spawn blood
            for( const tripoint &loc : m.points_in_radius( tripoint{ 23, 12, abs_sub.z }, 1, 0 ) ) {
                if( one_in( 2 ) ) {
                    m.add_field( { loc.xy(), abs_sub.z }, fd_blood, rng( 1, 3 ) );
                }
            }
            //Spawn trash in a crate and its surroundings
            m.place_items( Item_spawn_data_trash_cart, 80, tripoint{ 19, 11, abs_sub.z },
            { 21, 13, abs_sub.z }, false, calendar::start_of_cataclysm );
        } else {
            m.spawn_item( { 20, 11, abs_sub.z }, itype_hatchet );
            m.spawn_item( { 22, 12, abs_sub.z }, itype_vodka );
            m.spawn_item( { 20, 14, abs_sub.z }, itype_acoustic_guitar );

            //Spawn trash in a crate
            m.place_items( Item_spawn_data_trash_cart, 80, tripoint{ 20, 12, abs_sub.z },
            { 20, 12, abs_sub.z }, false, calendar::start_of_cataclysm );
        }

        //Place a tent
        square_furn( &m, furn_f_canvas_wall, point( 20, 4 ), point( 23, 7 ) );
        square_furn( &m, furn_f_fema_groundsheet, point( 21, 5 ), point( 22, 6 ) );
        m.furn_set( tripoint{ 21, 7, abs_sub.z }, furn_f_canvas_door );

        //Place beds in a tent
        m.furn_set( tripoint{ 21, 5, abs_sub.z }, furn_f_makeshift_bed );
        m.put_items_from_loc( Item_spawn_data_army_bed, { 21, 5, abs_sub.z },
                              calendar::turn_zero );
        m.furn_set( tripoint{ 22, 6, abs_sub.z }, furn_f_makeshift_bed );
        m.put_items_from_loc( Item_spawn_data_army_bed, { 22, 6, abs_sub.z },
                              calendar::turn_zero );

        //Spawn 6-20 mines in the leftmost submap.
        //Spawn ordinary mine on asphalt, otherwise spawn buried mine
        for( int i = 0; i < num_mines; i++ ) {
            const point p7( rng( 1, SEEX ), rng( 3, SEEY * 2 - 4 ) );
            if( m.has_flag( ter_furn_flag::TFLAG_DIGGABLE, p7 ) ) {
                place_trap_if_clear( m, p7, tr_landmine_buried );
            } else {
                place_trap_if_clear( m, p7, tr_landmine );
            }
        }

        //Spawn 6-20 puddles of blood on tiles without mines
        for( int i = 0; i < num_mines; i++ ) {
            const point p8( rng( 1, SEEX ), rng( 3, SEEY * 2 - 4 ) );
            if( m.tr_at( { p8, abs_sub.z } ).is_null() ) {
                m.add_field( { p8, abs_sub.z }, fd_blood, rng( 1, 3 ) );
                //10% chance to spawn a corpse of dead people/zombie on a tile with blood
                if( one_in( 10 ) ) {
                    m.add_corpse( { p8, abs_sub.z } );
                    for( const tripoint &loc : m.points_in_radius( { p8, abs_sub.z }, 1 ) ) {
                        //50% chance to spawn gibs in every tile around corpse in 1-tile radius
                        if( one_in( 2 ) ) {
                            m.add_field( { loc.xy(), abs_sub.z }, fd_gibs_flesh, rng( 1, 3 ) );
                        }
                    }
                }
            }
        }

        //Set two warning signs on the first vertical line of the submap
        const int y = rng( 3, SEEY );
        const int y1 = rng( SEEY + 1, SEEY * 2 - 4 );
        m.furn_set( point( 0, y ), furn_f_sign_warning );
        m.set_signage( tripoint( 0, y, abs_sub.z ), text );
        m.furn_set( point( 0, y1 ), furn_f_sign_warning );
        m.set_signage( tripoint( 0, y1, abs_sub.z ), text );

        did_something = true;
    }

    return did_something;
}

static void place_fumarole( map &m, const point &p1, const point &p2, std::set<point> &ignited )
{
    // Tracks points nearby for ignition after the lava is placed
    //std::set<point> ignited;

    std::vector<point> fumarole = line_to( p1, p2, 0 );
    for( point &i : fumarole ) {
        m.ter_set( i, ter_t_lava );

        // Add all adjacent tiles (even on diagonals) for possible ignition
        // Since they're being added to a set, duplicates won't occur
        ignited.insert( i + point_north_west );
        ignited.insert( i + point_north );
        ignited.insert( i + point_north_east );
        ignited.insert( i + point_west );
        ignited.insert( i + point_east );
        ignited.insert( i + point_south_west );
        ignited.insert( i + point_south );
        ignited.insert( i + point_south_east );

        if( one_in( 6 ) ) {
            m.spawn_item( i + point_north_west, itype_chunk_sulfur );
        }
    }

}

static bool mx_portal_in( map &m, const tripoint &abs_sub )
{
    static constexpr int omt_size = SEEX * 2;
    // minimum 9 tiles from the edge because ARTPROP_FRACTAL calls
    // create_anomaly at an offset of 4, and create_anomaly generates a
    // furniture circle around that of radius 5.
    static constexpr int min_coord = 9;
    static constexpr int max_coord = omt_size - 1 - min_coord;
    static_assert( min_coord < max_coord, "no space for randomness" );
    const tripoint_bub_ms portal_location{
        rng( min_coord, max_coord ), rng( min_coord, max_coord ), abs_sub.z };
    const point_bub_ms p( portal_location.xy() );

    switch( rng( 1, 6 ) ) {
        //Mycus spreading through the portal
        case 1: {
            m.add_field( portal_location, fd_reality_tear, 3 );
            fungal_effects fe;
            for( const tripoint_bub_ms &loc : m.points_in_radius( portal_location, 5 ) ) {
                if( one_in( 3 ) ) {
                    fe.marlossify( loc.raw() ); // TODO: typify fungal effects.
                }
            }
            //50% chance to spawn pouf-maker
            m.place_spawns( GROUP_FUNGI_FUNGALOID, 2, p + point_north_west, p + point_south_east, 1, true );
            break;
        }
        //Netherworld monsters spawning around the portal
        case 2: {
            m.add_field( portal_location, fd_reality_tear, 3 );
            for( const tripoint_bub_ms &loc : m.points_in_radius( portal_location, 5 ) ) {
                m.place_spawns( GROUP_NETHER_PORTAL, 15, loc.xy(), loc.xy(), 1, true );
            }
            break;
        }
        //Several cracks in the ground originating from the portal
        case 3: {
            m.add_field( portal_location, fd_reality_tear, 3 );
            for( int i = 0; i < rng( 1, 10 ); i++ ) {
                tripoint_bub_ms end_location = { rng( 0, SEEX * 2 - 1 ), rng( 0, SEEY * 2 - 1 ), abs_sub.z };
                std::vector<tripoint_bub_ms> failure = line_to( portal_location, end_location );
                for( tripoint_bub_ms &i : failure ) {
                    m.ter_set( tripoint_bub_ms{ i.xy(), abs_sub.z }, ter_t_pit );
                }
            }
            break;
        }
        //Radiation from the portal killed the vegetation
        case 4: {
            m.add_field( portal_location, fd_reality_tear, 3 );
            const int rad = 5;
            for( int i = p.x() - rad; i <= p.x() + rad; i++ ) {
                for( int j = p.y() - rad; j <= p.y() + rad; j++ ) {
                    if( trig_dist( p.raw(), point( i, j ) ) + rng( 0, 3 ) <= rad ) {
                        const tripoint loc( i, j, abs_sub.z );
                        dead_vegetation_parser( m, loc );
                        m.adjust_radiation( loc.xy(), rng( 20, 40 ) );
                    }
                }
            }
            break;
        }
        //Lava seams originating from the portal
        case 5: {
            if( abs_sub.z <= 0 ) {
                point p1( rng( 1,    SEEX     - 3 ), rng( 1,    SEEY     - 3 ) );
                point p2( rng( SEEX, SEEX * 2 - 3 ), rng( SEEY, SEEY * 2 - 3 ) );
                // Pick a random cardinal direction to also spawn lava in
                // This will make the lava a single connected line, not just on diagonals
                static const std::array<direction, 4> possibilities = { { direction::EAST, direction::WEST, direction::NORTH, direction::SOUTH } };
                const direction extra_lava_dir = random_entry( possibilities );
                point extra;
                switch( extra_lava_dir ) {
                    case direction::NORTH:
                        extra.y = -1;
                        break;
                    case direction::EAST:
                        extra.x = 1;
                        break;
                    case direction::SOUTH:
                        extra.y = 1;
                        break;
                    case direction::WEST:
                        extra.x = -1;
                        break;
                    default:
                        break;
                }

                const tripoint portal_location = { p1 + tripoint( extra, abs_sub.z ) };
                m.add_field( portal_location, fd_reality_tear, 3 );

                std::set<point> ignited;
                place_fumarole( m, p1, p2, ignited );
                place_fumarole( m, p1 + extra, p2 + extra,
                                ignited );

                for( const point &i : ignited ) {
                    // Don't need to do anything to tiles that already have lava on them
                    if( m.ter( i ) != ter_t_lava ) {
                        // Spawn an intense but short-lived fire
                        // Any furniture or buildings will catch fire, otherwise it will burn out quickly
                        m.add_field( tripoint( i, abs_sub.z ), fd_fire, 15, 1_minutes );
                    }
                }
            }
            break;
        }
        //Anomaly caused by the portal and spawned an artifact
        case 6: {
            m.add_field( portal_location, fd_reality_tear, 3 );
            artifact_natural_property prop =
                static_cast<artifact_natural_property>( rng( ARTPROP_NULL + 1, ARTPROP_MAX - 1 ) );
            m.create_anomaly( portal_location, prop );
            m.spawn_artifact( p + tripoint( rng( -1, 1 ), rng( -1, 1 ), abs_sub.z ),
                              relic_procgen_data_alien_reality, 5, 1000, -2000, true );
            break;
        }
    }

    return true;
}

static bool mx_jabberwock( map &m, const tripoint &/*loc*/ )
{
    // A rare chance to spawn a jabberwock. This was extracted from the hardcoded forest mapgen
    // and moved into a map extra. It still has a one_in chance of spawning because otherwise
    // the rarity skewed the values for all the other extras too much. I considered moving it
    // into the monster group, but again the hardcoded rarity it had in the forest mapgen was
    // not easily replicated there.
    if( one_in( 50 ) ) {
        m.place_spawns( GROUP_JABBERWOCK, 1, point_bub_ms( point_zero ), { SEEX * 2, SEEY * 2 }, 1, true );
        return true;
    }

    return false;
}

static bool mx_grove( map &m, const tripoint &abs_sub )
{
    // From wikipedia - The main meaning of "grove" is a group of trees that grow close together,
    // generally without many bushes or other plants underneath.

    // This map extra finds the first tree in the area, and then converts all trees, young trees,
    // and shrubs in the area into that type of tree.

    ter_id tree;
    bool found_tree = false;
    for( int i = 0; i < SEEX * 2; i++ ) {
        for( int j = 0; j < SEEY * 2; j++ ) {
            const tripoint location( i, j, abs_sub.z );
            if( m.has_flag_ter( ter_furn_flag::TFLAG_TREE, location ) ) {
                tree = m.ter( location );
                found_tree = true;
            }
        }
    }

    if( !found_tree ) {
        return false;
    }

    for( int i = 0; i < SEEX * 2; i++ ) {
        for( int j = 0; j < SEEY * 2; j++ ) {
            const tripoint location( i, j, abs_sub.z );
            if( m.has_flag_ter( ter_furn_flag::TFLAG_SHRUB, location ) ||
                m.has_flag_ter( ter_furn_flag::TFLAG_TREE, location ) ||
                m.has_flag_ter( ter_furn_flag::TFLAG_YOUNG, location ) ) {
                m.ter_set( location, tree );
            }
        }
    }

    return true;
}

static bool mx_shrubbery( map &m, const tripoint &abs_sub )
{
    // This map extra finds the first shrub in the area, and then converts all trees, young trees,
    // and shrubs in the area into that type of shrub.

    ter_id shrubbery;
    bool found_shrubbery = false;
    for( int i = 0; i < SEEX * 2; i++ ) {
        for( int j = 0; j < SEEY * 2; j++ ) {
            const tripoint location( i, j, abs_sub.z );
            if( m.has_flag_ter( ter_furn_flag::TFLAG_SHRUB, location ) ) {
                shrubbery = m.ter( location );
                found_shrubbery = true;
            }
        }
    }

    if( !found_shrubbery ) {
        return false;
    }

    for( int i = 0; i < SEEX * 2; i++ ) {
        for( int j = 0; j < SEEY * 2; j++ ) {
            const tripoint location( i, j, abs_sub.z );
            if( m.has_flag_ter( ter_furn_flag::TFLAG_SHRUB, location ) ||
                m.has_flag_ter( ter_furn_flag::TFLAG_TREE, location ) ||
                m.has_flag_ter( ter_furn_flag::TFLAG_YOUNG, location ) ) {
                m.ter_set( location, shrubbery );
            }
        }
    }

    return true;
}

static bool mx_pond( map &m, const tripoint &abs_sub )
{
    // This map extra creates small ponds using a simple cellular automaton.

    constexpr int width = SEEX * 2;
    constexpr int height = SEEY * 2;

    // Generate the cells for our lake.
    std::vector<std::vector<int>> current = CellularAutomata::generate_cellular_automaton( width,
                                            height, 55, 5, 4, 3 );

    // Loop through and turn every live cell into water.
    // Do a roll for our three possible lake types:
    // - all deep water
    // - all shallow water
    // - shallow water on the shore, deep water in the middle
    const int lake_type = rng( 1, 3 );
    for( int i = 0; i < width; i++ ) {
        for( int j = 0; j < height; j++ ) {
            if( current[i][j] == 1 ) {
                const tripoint location( i, j, abs_sub.z );
                m.furn_set( location, furn_str_id::NULL_ID() );

                switch( lake_type ) {
                    case 1:
                        m.ter_set( location, ter_t_water_sh );
                        break;
                    case 2:
                        m.ter_set( location, ter_t_water_dp );
                        break;
                    case 3:
                        const int neighbors = CellularAutomata::neighbor_count( current, width, height, point( i, j ) );
                        if( neighbors == 8 ) {
                            m.ter_set( location, ter_t_water_dp );
                        } else {
                            m.ter_set( location, ter_t_water_sh );
                        }
                        break;
                }
            }
        }
    }

    m.place_spawns( GROUP_FISH, 1, point_bub_ms( point_zero ), point_bub_ms( width, height ), 0.15f );

    return true;
}

static bool mx_clay_deposit( map &m, const tripoint &abs_sub )
{
    // This map extra creates small clay deposits using a simple cellular automaton.

    constexpr int width = SEEX * 2;
    constexpr int height = SEEY * 2;

    for( int tries = 0; tries < 5; tries++ ) {
        // Generate the cells for our clay deposit.
        std::vector<std::vector<int>> current = CellularAutomata::generate_cellular_automaton( width,
                                                height, 35, 5, 4, 3 );

        // With our settings for the CA, it's sometimes possible to get a bad generation with not enough
        // alive cells (or even 0).
        int alive_count = 0;
        for( int i = 0; i < width; i++ ) {
            for( int j = 0; j < height; j++ ) {
                alive_count += current[i][j];
            }
        }

        // If we have fewer than 4 alive cells, lets try again.
        if( alive_count < 4 ) {
            continue;
        }

        // Loop through and turn every live cell into clay.
        for( int i = 0; i < width; i++ ) {
            for( int j = 0; j < height; j++ ) {
                if( current[i][j] == 1 ) {
                    const tripoint location( i, j, abs_sub.z );
                    m.furn_set( location, furn_str_id::NULL_ID() );
                    m.ter_set( location, ter_t_clay );
                }
            }
        }

        // If we got here, it meant we had a successful try and can just break out of
        // our retry loop.
        return true;
    }

    return false;
}

static bool mx_dead_vegetation( map &m, const tripoint &abs_sub )
{
    // This map extra kills all plant life, creating area of desolation.
    // Possible result of acid rain / radiation / etc.,
    // but reason is not exposed (no rads, acid pools, etc.)

    for( int i = 0; i < SEEX * 2; i++ ) {
        for( int j = 0; j < SEEY * 2; j++ ) {
            const tripoint loc( i, j, abs_sub.z );

            dead_vegetation_parser( m, loc );
        }
    }

    return true;
}

static bool mx_point_dead_vegetation( map &m, const tripoint &abs_sub )
{
    // This map extra creates patch of dead vegetation using a simple cellular automaton.
    // Lesser version of mx_dead_vegetation

    constexpr int width = SEEX * 2;
    constexpr int height = SEEY * 2;

    // Generate the cells for dead vegetation.
    std::vector<std::vector<int>> current = CellularAutomata::generate_cellular_automaton( width,
                                            height, 55, 5, 4, 3 );

    for( int i = 0; i < width; i++ ) {
        for( int j = 0; j < height; j++ ) {
            if( current[i][j] == 1 ) {
                const tripoint loc( i, j, abs_sub.z );
                dead_vegetation_parser( m, loc );
            }
        }
    }

    return true;
}

static void burned_ground_parser( map &m, const tripoint &loc )
{
    const furn_t &fid = m.furn( loc ).obj();
    const ter_id tid = m.ter( loc );
    const ter_t &tr = tid.obj();

    VehicleList vehs = m.get_vehicles();
    std::vector<vehicle *> vehicles;
    std::vector<tripoint> points;
    for( wrapped_vehicle vehicle : vehs ) {
        vehicles.push_back( vehicle.v );
        // Important that this loop excludes fake parts, because those can be
        // outside map bounds
        for( const vpart_reference &vp : vehicle.v->get_all_parts() ) {
            tripoint t = vp.pos();
            if( m.inbounds( t ) ) {
                points.push_back( t );
            } else {
                tripoint_abs_omt pos = project_to<coords::omt>( m.getglobal( loc ) );
                oter_id terrain_type = overmap_buffer.ter( pos );
                tripoint veh_origin = vehicle.v->global_pos3();
                debugmsg( "burned_ground_parser: Vehicle %s (origin %s; rotation (%f,%f)) has "
                          "out of bounds part at %s in terrain_type %s\n",
                          vehicle.v->name, veh_origin.to_string(),
                          vehicle.v->face_vec().x, vehicle.v->face_vec().y,
                          t.to_string(), terrain_type->get_type_id().str() );
            }
        }
    }
    std::sort( points.begin(), points.end() );
    points.erase( std::unique( points.begin(), points.end() ), points.end() );
    for( vehicle *vrem : vehicles ) {
        m.destroy_vehicle( vrem );
    }
    for( const tripoint &tri : points ) {
        m.furn_set( tri, furn_f_wreckage );
    }

    // grass is converted separately
    // this method is deliberate to allow adding new post-terrains
    // (TODO: expand this list when new destroyed terrain is added)
    static const std::map<ter_id, ter_str_id> dies_into {{
            {ter_t_grass, ter_t_grass_dead},
            {ter_t_grass_long, ter_t_grass_dead},
            {ter_t_grass_tall, ter_t_grass_dead},
            {ter_t_moss, ter_t_grass_dead},
            {ter_t_fungus, ter_t_dirt},
            {ter_t_grass_golf, ter_t_grass_dead},
            {ter_t_grass_white, ter_t_grass_dead},
        }};

    const auto iter = dies_into.find( tid );
    if( iter != dies_into.end() ) {
        if( one_in( 6 ) ) {
            m.ter_set( loc, ter_t_dirt );
            m.spawn_item( loc, itype_ash, 1, rng( 10, 50 ) );
        } else if( one_in( 10 ) ) {
            // do nothing, save some spots from fire
        } else {
            m.ter_set( loc, iter->second );
        }
    }

    // fungus cannot be destroyed by map::destroy so ths method is employed
    if( fid.has_flag( ter_furn_flag::TFLAG_FUNGUS ) ) {
        if( one_in( 5 ) ) {
            m.furn_set( loc, furn_f_ash );
        }
    }
    if( tr.has_flag( ter_furn_flag::TFLAG_FUNGUS ) ) {
        m.ter_set( loc, ter_t_dirt );
        if( one_in( 5 ) ) {
            m.spawn_item( loc, itype_ash, 1, rng( 10, 50 ) );
        }
    }
    // destruction of trees is not absolute
    if( tr.has_flag( ter_furn_flag::TFLAG_TREE ) ) {
        if( one_in( 4 ) ) {
            m.ter_set( loc, ter_t_trunk );
        } else if( one_in( 4 ) ) {
            m.ter_set( loc, ter_t_stump );
        } else if( one_in( 4 ) ) {
            m.ter_set( loc, ter_t_tree_dead );
        } else {
            m.ter_set( loc, ter_t_dirt );
            if( one_in( 4 ) ) {
                m.furn_set( loc, furn_f_ash );
            } else {
                m.furn_set( loc, furn_id( "f_fireweed" ) );
            }
            m.spawn_item( loc, itype_ash, 1, rng( 10, 1000 ) );
        }
        // everything else is destroyed, ash is added
    } else if( ter_furn_has_flag( tr, fid, ter_furn_flag::TFLAG_FLAMMABLE ) ||
               ter_furn_has_flag( tr, fid, ter_furn_flag::TFLAG_FLAMMABLE_HARD ) ) {
        while( m.is_bashable( loc ) ) { // one is not enough
            m.destroy( loc, true );
        }
        if( one_in( 5 ) && !tr.has_flag( ter_furn_flag::TFLAG_LIQUID ) ) {
            // This gives very little *wood* ash because the terrain is not flagged as flammable
            m.spawn_item( loc, itype_ash, 1, rng( 1, 10 ) );
        }
    } else if( ter_furn_has_flag( tr, fid, ter_furn_flag::TFLAG_FLAMMABLE_ASH ) ) {
        while( m.is_bashable( loc ) ) {
            m.destroy( loc, true );
        }
        if( !m.is_open_air( loc ) ) {
            m.furn_set( loc, furn_f_ash );
            if( !tr.has_flag( ter_furn_flag::TFLAG_LIQUID ) ) {
                m.spawn_item( loc, itype_ash, 1, rng( 10, 1000 ) );
            }
        }
    }

    // burn-away flammable items
    while( m.flammable_items_at( loc ) ) {
        map_stack stack = m.i_at( loc );
        for( auto it = stack.begin(); it != stack.end(); ) {
            if( it->flammable() ) {
                m.create_burnproducts( loc, *it, it->weight() );
                it = stack.erase( it );
            } else {
                it++;
            }
        }
    }
}

static bool mx_point_burned_ground( map &m, const tripoint &abs_sub )
{
    // This map extra creates patch of burned ground using a simple cellular automaton.
    // Lesser version of mx_burned_ground

    constexpr int width = SEEX * 2;
    constexpr int height = SEEY * 2;

    // Generate the cells for dead vegetation.
    std::vector<std::vector<int>> current = CellularAutomata::generate_cellular_automaton( width,
                                            height, 55, 5, 4, 3 );

    for( int i = 0; i < width; i++ ) {
        for( int j = 0; j < height; j++ ) {
            if( current[i][j] == 1 ) {
                const tripoint loc( i, j, abs_sub.z );
                burned_ground_parser( m, loc );
            }
        }
    }

    return true;
}

static bool mx_burned_ground( map &m, const tripoint &abs_sub )
{
    // This map extra simulates effects of extensive past fire event; it destroys most vegetation,
    // and flammable objects, swaps vehicles with wreckage, levels houses, scatters ash etc.

    for( int i = 0; i < SEEX * 2; i++ ) {
        for( int j = 0; j < SEEY * 2; j++ ) {
            const tripoint loc( i, j, abs_sub.z );
            burned_ground_parser( m, loc );
        }
    }
    VehicleList vehs = m.get_vehicles();
    std::vector<vehicle *> vehicles;
    std::vector<tripoint> points;
    for( wrapped_vehicle vehicle : vehs ) {
        vehicles.push_back( vehicle.v );
        std::set<tripoint> occupied = vehicle.v->get_points();
        for( const tripoint &t : occupied ) {
            points.push_back( t );
        }
    }
    for( vehicle *vrem : vehicles ) {
        m.destroy_vehicle( vrem );
    }
    for( const tripoint &tri : points ) {
        m.furn_set( tri, furn_f_wreckage );
    }

    return true;
}

static bool mx_reed( map &m, const tripoint &abs_sub )
{
    // This map extra is for populating river banks, lake shores, etc. with
    // water vegetation

    // intensity consistent for whole overmap terrain bit
    // so vegetation is placed from one_in(1) = full overgrowth
    // to one_in(4) = 1/4 of terrain;
    int intensity = rng( 1, 4 );

    const auto near_water = [ &m ]( tripoint loc ) {

        for( const tripoint &p : m.points_in_radius( loc, 1 ) ) {
            if( p == loc ) {
                continue;
            }
            if( m.ter( p ) == ter_t_water_moving_sh || m.ter( p ) == ter_t_water_sh ||
                m.ter( p ) == ter_t_water_moving_dp || m.ter( p ) == ter_t_water_dp ) {
                return true;
            }
        }
        return false;
    };

    weighted_int_list<furn_id> vegetation;
    vegetation.add( furn_f_cattails, 15 );
    vegetation.add( furn_f_lotus, 5 );
    vegetation.add( furn_id( "f_purple_loosestrife" ), 1 );
    vegetation.add( furn_f_lilypad, 1 );
    for( int i = 0; i < SEEX * 2; i++ ) {
        for( int j = 0; j < SEEY * 2; j++ ) {
            const tripoint loc( i, j, abs_sub.z );
            const ter_id &ter_loc = m.ter( loc );
            if( ( ter_loc == ter_t_water_sh || ter_loc == ter_t_water_moving_sh ) &&
                one_in( intensity ) ) {
                m.furn_set( loc, vegetation.pick()->id() );
            }
            // tall grass imitates reed
            if( ( ter_loc == ter_t_dirt || ter_loc == ter_t_grass ) &&
                one_in( near_water( loc ) ? intensity : 7 ) ) {
                m.ter_set( loc, ter_t_grass_tall );
            }
        }
    }

    return true;
}

static bool mx_roadworks( map &m, const tripoint &abs_sub )
{
    // This map extra creates road works on NS & EW roads, including barricades (as barrier poles),
    // holes in the road, scattered soil, chance for heavy utility vehicles and some working
    // equipment in a box
    // (curved roads & intersections excluded, perhaps TODO)

    const tripoint_abs_omt abs_omt( sm_to_omt_copy( abs_sub ) );
    const oter_id &north = overmap_buffer.ter( abs_omt + point_north );
    const oter_id &south = overmap_buffer.ter( abs_omt + point_south );
    const oter_id &west = overmap_buffer.ter( abs_omt + point_west );
    const oter_id &east = overmap_buffer.ter( abs_omt + point_east );

    const bool road_at_north = north->get_type_id() == oter_type_road;
    const bool road_at_south = south->get_type_id() == oter_type_road;
    const bool road_at_west = west->get_type_id() == oter_type_road;
    const bool road_at_east = east->get_type_id() == oter_type_road;

    // defect types
    weighted_int_list<ter_id> road_defects;
    road_defects.add( ter_t_pit_shallow, 15 );
    road_defects.add( ter_t_dirt, 15 );
    road_defects.add( ter_t_dirtmound, 15 );
    road_defects.add( ter_t_pavement, 55 );
    const weighted_int_list<ter_id> defects = road_defects;

    // location holders
    point defects_from; // road defects square start
    point defects_to; // road defects square end
    point defects_centered; //  road defects centered
    tripoint veh( 0, 0, abs_sub.z ); // vehicle
    point equipment; // equipment

    // determine placement of effects
    if( road_at_north && road_at_south && !road_at_east && !road_at_west ) {
        if( one_in( 2 ) ) { // west side of the NS road
            // road barricade
            line_furn( &m, furn_f_barricade_road, point( 4, 0 ), point( 11, 7 ) );
            line_furn( &m, furn_f_barricade_road, point( 11, 8 ), point( 11, 15 ) );
            line_furn( &m, furn_f_barricade_road, point( 11, 16 ), point( 4, 23 ) );
            // road defects
            defects_from = { 9, 7 };
            defects_to = { 4, 16 };
            defects_centered = { rng( 4, 7 ), rng( 10, 16 ) };
            // vehicle
            veh.x = rng( 4, 6 );
            veh.y = rng( 8, 10 );
            // equipment
            if( one_in( 2 ) ) {
                equipment.x = rng( 0, 4 );
                equipment.y = rng( 1, 2 );
            } else {
                equipment.x = rng( 0, 4 );
                equipment.y = rng( 21, 22 );
            }
        } else { // east side of the NS road
            // road barricade
            line_furn( &m, furn_f_barricade_road, point( 19, 0 ), point( 12, 7 ) );
            line_furn( &m, furn_f_barricade_road, point( 12, 8 ), point( 12, 15 ) );
            line_furn( &m, furn_f_barricade_road, point( 12, 16 ), point( 19, 23 ) );
            // road defects
            defects_from = { 13, 7 };
            defects_to = { 19, 16 };
            defects_centered = { rng( 15, 18 ), rng( 10, 14 ) };
            // vehicle
            veh.x = rng( 15, 19 );
            veh.y = rng( 8, 10 );
            // equipment
            if( one_in( 2 ) ) {
                equipment.x = rng( 20, 24 );
                equipment.y = rng( 1, 2 );
            } else {
                equipment.x = rng( 20, 24 );
                equipment.y = rng( 21, 22 );
            }
        }
    } else if( road_at_west && road_at_east && !road_at_north && !road_at_south ) {
        if( one_in( 2 ) ) { // north side of the EW road
            // road barricade
            line_furn( &m, furn_f_barricade_road, point( 0, 4 ), point( 7, 11 ) );
            line_furn( &m, furn_f_barricade_road, point( 8, 11 ), point( 15, 11 ) );
            line_furn( &m, furn_f_barricade_road, point( 16, 11 ), point( 23, 4 ) );
            // road defects
            defects_from = { 7, 9 };
            defects_to = { 16, 4 };
            defects_centered = { rng( 8, 14 ), rng( 3, 8 ) };
            // vehicle
            veh.x = rng( 6, 8 );
            veh.y = rng( 4, 8 );
            // equipment
            if( one_in( 2 ) ) {
                equipment.x = rng( 1, 2 );
                equipment.y = rng( 0, 4 );
            } else {
                equipment.x = rng( 21, 22 );
                equipment.y = rng( 0, 4 );
            }
        } else { // south side of the EW road
            // road barricade
            line_furn( &m, furn_f_barricade_road, point( 0, 19 ), point( 7, 12 ) );
            line_furn( &m, furn_f_barricade_road, point( 8, 12 ), point( 15, 12 ) );
            line_furn( &m, furn_f_barricade_road, point( 16, 12 ), point( 23, 19 ) );
            // road defects
            defects_from = { 7, 13 };
            defects_to = { 16, 19 };
            defects_centered = { rng( 8, 14 ), rng( 14, 18 ) };
            // vehicle
            veh.x = rng( 6, 8 );
            veh.y = rng( 14, 18 );
            // equipment
            if( one_in( 2 ) ) {
                equipment.x = rng( 1, 2 );
                equipment.y = rng( 20, 24 );
            } else {
                equipment.x = rng( 21, 22 );
                equipment.y = rng( 20, 24 );
            }
        }
    } else if( road_at_north && road_at_east && !road_at_west && !road_at_south ) {
        // SW side of the N-E road curve
        // road barricade
        // NOLINTNEXTLINE(cata-use-named-point-constants)
        line_furn( &m, furn_f_barricade_road, point( 1, 0 ), point( 11, 0 ) );
        line_furn( &m, furn_f_barricade_road, point( 12, 0 ), point( 23, 10 ) );
        line_furn( &m, furn_f_barricade_road, point( 23, 22 ), point( 23, 11 ) );
        // road defects
        switch( rng( 1, 3 ) ) {
            case 1:
                defects_from = { 9, 8 };
                defects_to = { 14, 3 };
                break;
            case 2:
                defects_from = { 12, 11 };
                defects_to = { 17, 6 };
                break;
            case 3:
                defects_from = { 16, 15 };
                defects_to = { 21, 10 };
                break;
        }
        defects_centered = { rng( 8, 14 ), rng( 8, 14 ) };
        // vehicle
        veh.x = rng( 7, 15 );
        veh.y = rng( 7, 15 );
        // equipment
        if( one_in( 2 ) ) {
            equipment.x = rng( 0, 1 );
            equipment.y = rng( 2, 23 );
        } else {
            equipment.x = rng( 0, 22 );
            equipment.y = rng( 22, 23 );
        }
    } else if( road_at_south && road_at_west && !road_at_east && !road_at_north ) {
        // NE side of the S-W road curve
        // road barricade
        line_furn( &m, furn_f_barricade_road, point( 0, 4 ), point( 0, 12 ) );
        line_furn( &m, furn_f_barricade_road, point( 1, 13 ), point( 11, 23 ) );
        line_furn( &m, furn_f_barricade_road, point( 12, 23 ), point( 19, 23 ) );
        // road defects
        switch( rng( 1, 3 ) ) {
            case 1:
                defects_from = { 2, 7 };
                defects_to = { 7, 12 };
                break;
            case 2:
                defects_from = { 11, 22 };
                defects_to = { 17, 6 };
                break;
            case 3:
                defects_from = { 6, 17 };
                defects_to = { 11, 13 };
                break;
        }
        defects_centered = { rng( 8, 14 ), rng( 8, 14 ) };
        // vehicle
        veh.x = rng( 7, 15 );
        veh.y = rng( 7, 15 );
        // equipment
        if( one_in( 2 ) ) {
            equipment.x = rng( 0, 23 );
            equipment.y = rng( 0, 3 );
        } else {
            equipment.x = rng( 20, 23 );
            equipment.y = rng( 0, 23 );
        }
    } else if( road_at_north && road_at_west && !road_at_east && !road_at_south ) {
        // SE side of the W-N road curve
        // road barricade
        line_furn( &m, furn_f_barricade_road, point( 0, 12 ), point( 0, 19 ) );
        line_furn( &m, furn_f_barricade_road, point( 1, 11 ), point( 12, 0 ) );
        line_furn( &m, furn_f_barricade_road, point( 13, 0 ), point( 19, 0 ) );
        // road defects
        switch( rng( 1, 3 ) ) {
            case 1:
                defects_from = { 11, 2 };
                defects_to = { 16, 7 };
                break;
            case 2:
                defects_from = { 5, 7 };
                defects_to = { 11, 11 };
                break;
            case 3:
                defects_from = { 1, 12 };
                defects_to = { 6, 17 };
                break;
        }

        defects_centered = { rng( 8, 14 ), rng( 8, 14 ) };
        // vehicle
        veh.x = rng( 9, 18 );
        veh.y = rng( 9, 18 );
        // equipment
        if( one_in( 2 ) ) {
            equipment.x = rng( 20, 23 );
            equipment.y = rng( 0, 23 );
        } else {
            equipment.x = rng( 0, 23 );
            equipment.y = rng( 20, 23 );
        }
    } else if( road_at_south && road_at_east && !road_at_west && !road_at_north ) {
        // NW side of the S-E road curve
        // road barricade
        line_furn( &m, furn_f_barricade_road, point( 4, 23 ), point( 12, 23 ) );
        line_furn( &m, furn_f_barricade_road, point( 13, 22 ), point( 22, 13 ) );
        line_furn( &m, furn_f_barricade_road, point( 23, 4 ), point( 23, 12 ) );
        // road defects
        switch( rng( 1, 3 ) ) {
            case 1:
                defects_from = { 17, 7 };
                defects_to = { 22, 12 };
                break;
            case 2:
                defects_from = { 12, 12 };
                defects_to = { 17, 17 };
                break;
            case 3:
                defects_from = { 7, 17 };
                defects_to = { 12, 22 };
                break;
        }

        defects_centered = { rng( 10, 16 ), rng( 10, 16 ) };
        // vehicle
        veh.x = rng( 6, 15 );
        veh.y = rng( 6, 15 );
        // equipment
        if( one_in( 2 ) ) {
            equipment.x = rng( 0, 3 );
            equipment.y = rng( 0, 23 );
        } else {
            equipment.x = rng( 0, 23 );
            equipment.y = rng( 0, 3 );
        }
    } else {
        return false; // crossroads and strange roads - no generation, bail out
    }
    // road defects generator
    switch( rng( 1, 5 ) ) {
        case 1:
            square( &m, defects, defects_from,
                    defects_to );
            break;
        case 2:
            rough_circle( &m, ter_t_pit_shallow, defects_centered, rng( 2, 4 ) );
            break;
        case 3:
            circle( &m, ter_t_pit_shallow, defects_centered, rng( 2, 4 ) );
            break;
        case 4:
            rough_circle( &m, ter_t_dirtmound, defects_centered, rng( 2, 4 ) );
            break;
        case 5:
            circle( &m, ter_t_dirtmound, defects_centered, rng( 2, 4 ) );
            break;
    }
    // soil generator
    for( int i = 1; i <= 10; i++ ) {
        m.spawn_item( point( rng( defects_from.x, defects_to.x ),
                             rng( defects_from.y, defects_to.y ) ), itype_material_soil );
    }
    // vehicle placer
    switch( rng( 1, 6 ) ) {
        case 1:
            m.add_vehicle( vehicle_prototype_road_roller, veh, random_direction() );
            break;
        case 2:
            m.add_vehicle( vehicle_prototype_excavator, veh, random_direction() );
            break;
        case 3:
        case 4:
        case 5:
        case 6:
            break;
            // 3-6 empty to reduce chance of vehicles on site
    }
    // equipment placer
    if( one_in( 3 ) ) {
        m.furn_set( equipment, furn_f_crate_c );
        m.place_items( Item_spawn_data_mine_equipment, 100, tripoint( equipment, 0 ),
                       tripoint( equipment, 0 ), true, calendar::start_of_cataclysm, 100 );
    }

    return true;
}

static bool mx_casings( map &m, const tripoint &abs_sub )
{
    const std::vector<item> items = item_group::items_from( Item_spawn_data_ammo_casings,
                                    calendar::turn );

    switch( rng( 1, 4 ) ) {
        //Pile of random casings in random place
        case 1: {
            const tripoint location = { rng( 1, SEEX * 2 - 2 ), rng( 1, SEEY * 2 - 2 ), abs_sub.z };
            //Spawn casings
            for( const tripoint &loc : m.points_in_radius( location, rng( 1, 2 ) ) ) {
                if( one_in( 2 ) ) {
                    m.spawn_items( loc, items );
                }
            }
            //Spawn random trash in random place
            for( int i = 0; i < rng( 1, 3 ); i++ ) {
                const std::vector<item> trash =
                    item_group::items_from( Item_spawn_data_map_extra_casings, calendar::turn );
                const tripoint trash_loc = random_entry( m.points_in_radius( tripoint{ SEEX, SEEY, abs_sub.z },
                                           10 ) );
                m.spawn_items( trash_loc, trash );
            }
            //Spawn blood and bloody rag and sometimes trail of blood
            if( one_in( 2 ) ) {
                m.add_field( location, fd_blood, rng( 1, 3 ) );
                if( one_in( 2 ) ) {
                    const tripoint bloody_rag_loc = random_entry( m.points_in_radius( location, 3 ) );
                    m.spawn_item( bloody_rag_loc, itype_sheet_cotton, 1, 0, calendar::start_of_cataclysm, 0, { json_flag_FILTHY } );
                }
                if( one_in( 2 ) ) {
                    m.add_splatter_trail( fd_blood, location,
                                          random_entry( m.points_in_radius( location, rng( 1, 4 ) ) ) );
                }
            }

            break;
        }
        //Entire battlefield filled with casings
        case 2: {
            //Spawn casings
            for( int i = 0; i < SEEX * 2; i++ ) {
                for( int j = 0; j < SEEY * 2; j++ ) {
                    if( one_in( 20 ) ) {
                        m.spawn_items( point( i, j ), items );
                    }
                }
            }
            const tripoint location = { SEEX, SEEY, abs_sub.z };
            //Spawn random trash in random place
            for( int i = 0; i < rng( 1, 3 ); i++ ) {
                const std::vector<item> trash =
                    item_group::items_from( Item_spawn_data_map_extra_casings, calendar::turn );
                const tripoint trash_loc = random_entry( m.points_in_radius( location, 10 ) );
                m.spawn_items( trash_loc, trash );
            }
            //Spawn blood and bloody rag in random place
            if( one_in( 2 ) ) {
                const tripoint random_place = random_entry( m.points_in_radius( location, rng( 1, 10 ) ) );
                m.add_field( random_place, fd_blood, rng( 1, 3 ) );
                if( one_in( 2 ) ) {
                    const tripoint bloody_rag_loc = random_entry( m.points_in_radius( random_place, 3 ) );
                    m.spawn_item( bloody_rag_loc, itype_sheet_cotton, 1, 0, calendar::start_of_cataclysm, 0, { json_flag_FILTHY } );
                }
            }
            break;
        }
        //Person moved and fired in some direction
        case 3: {
            //Spawn casings and blood trail along the direction of movement
            const tripoint from = { rng( 1, SEEX * 2 - 2 ), rng( 1, SEEY * 2 - 2 ), abs_sub.z };
            const tripoint to = { rng( 1, SEEX * 2 - 2 ), rng( 1, SEEY * 2 - 2 ), abs_sub.z };
            std::vector<tripoint> casings = line_to( from, to );
            for( tripoint &i : casings ) {
                if( one_in( 2 ) ) {
                    m.spawn_items( { i.xy(), abs_sub.z }, items );
                    if( one_in( 2 ) ) {
                        m.add_field( { i.xy(), abs_sub.z }, fd_blood, rng( 1, 3 ) );
                    }
                }
            }
            //Spawn random trash in random place
            for( int i = 0; i < rng( 1, 3 ); i++ ) {
                const std::vector<item> trash =
                    item_group::items_from( Item_spawn_data_map_extra_casings, calendar::turn );
                const tripoint trash_loc =
                    random_entry( m.points_in_radius( tripoint{ SEEX, SEEY, abs_sub.z }, 10 ) );
                m.spawn_items( trash_loc, trash );
            }
            //Spawn blood and bloody rag at the destination
            if( one_in( 2 ) ) {
                m.add_field( from, fd_blood, rng( 1, 3 ) );
                if( one_in( 2 ) ) {
                    const tripoint bloody_rag_loc = random_entry( m.points_in_radius( to, 3 ) );
                    m.spawn_item( bloody_rag_loc, itype_sheet_cotton, 1, 0, calendar::start_of_cataclysm, 0, { json_flag_FILTHY } );
                }
            }
            break;
        }
        //Two persons shot and created two piles of casings
        case 4: {
            const tripoint first_loc = { rng( 1, SEEX - 2 ), rng( 1, SEEY - 2 ), abs_sub.z };
            const tripoint second_loc = { rng( 1, SEEX * 2 - 2 ), rng( 1, SEEY * 2 - 2 ), abs_sub.z };
            const std::vector<item> first_items =
                item_group::items_from( Item_spawn_data_ammo_casings, calendar::turn );
            const std::vector<item> second_items =
                item_group::items_from( Item_spawn_data_ammo_casings, calendar::turn );

            for( const tripoint &loc : m.points_in_radius( first_loc, rng( 1, 2 ) ) ) {
                if( one_in( 2 ) ) {
                    m.spawn_items( loc, first_items );
                }
            }
            for( const tripoint &loc : m.points_in_radius( second_loc, rng( 1, 2 ) ) ) {
                if( one_in( 2 ) ) {
                    m.spawn_items( loc, second_items );
                }
            }
            //Spawn random trash in random place
            for( int i = 0; i < rng( 1, 3 ); i++ ) {
                const std::vector<item> trash =
                    item_group::items_from( Item_spawn_data_map_extra_casings, calendar::turn );
                const tripoint trash_loc =
                    random_entry( m.points_in_radius( tripoint{ SEEX, SEEY, abs_sub.z }, 10 ) );
                m.spawn_items( trash_loc, trash );
            }
            //Spawn blood and bloody rag at the first location, sometimes trail of blood
            if( one_in( 2 ) ) {
                m.add_field( first_loc, fd_blood, rng( 1, 3 ) );
                if( one_in( 2 ) ) {
                    const tripoint bloody_rag_loc = random_entry( m.points_in_radius( first_loc, 3 ) );
                    m.spawn_item( bloody_rag_loc, itype_sheet_cotton, 1, 0, calendar::start_of_cataclysm, 0,
                    { json_flag_FILTHY } );
                }
                if( one_in( 2 ) ) {
                    m.add_splatter_trail( fd_blood, first_loc,
                                          random_entry( m.points_in_radius( first_loc, rng( 1, 4 ) ) ) );
                }
            }
            //Spawn blood and bloody rag at the second location, sometimes trail of blood
            if( one_in( 2 ) ) {
                m.add_field( second_loc, fd_blood, rng( 1, 3 ) );
                if( one_in( 2 ) ) {
                    const tripoint bloody_rag_loc = random_entry( m.points_in_radius( second_loc, 3 ) );
                    m.spawn_item( bloody_rag_loc, itype_sheet_cotton, 1, 0, calendar::start_of_cataclysm, 0, { json_flag_FILTHY } );
                }
                if( one_in( 2 ) ) {
                    m.add_splatter_trail( fd_blood, second_loc,
                                          random_entry( m.points_in_radius( second_loc, rng( 1, 4 ) ) ) );
                }
            }
            break;
        }
    }

    return true;
}

static bool mx_looters( map &m, const tripoint &abs_sub )
{
    const tripoint center( rng( 5, SEEX * 2 - 5 ), rng( 5, SEEY * 2 - 5 ), abs_sub.z );
    //25% chance to spawn a corpse with some blood around it
    if( one_in( 4 ) && m.passable( center ) ) {
        m.add_corpse( center );
        for( int i = 0; i < rng( 1, 3 ); i++ ) {
            m.add_field( random_entry( m.points_in_radius( center, 1 ) ), fd_blood, rng( 1, 3 ) );
        }
    }

    //Spawn up to 5 hostile bandits with equal chance to be ranged or melee type
    const int num_looters = rng( 1, 5 );
    for( int i = 0; i < num_looters; i++ ) {
        if( const std::optional<tripoint> pos_ = random_point( m.points_in_radius( center, rng( 1,
        4 ) ), [&]( const tripoint & p ) {
        return m.passable( p );
        } ) ) {
            m.place_npc( pos_->xy(), string_id<npc_template>( one_in( 2 ) ? "thug" : "bandit" ) );
        }
    }

    return true;
}

static bool mx_corpses( map &m, const tripoint &abs_sub )
{
    const int num_corpses = rng( 1, 5 );
    //Spawn up to 5 human corpses in random places
    for( int i = 0; i < num_corpses; i++ ) {
        const tripoint corpse_location = { rng( 1, SEEX * 2 - 1 ), rng( 1, SEEY * 2 - 1 ), abs_sub.z };
        if( m.passable( corpse_location ) ) {
            m.add_field( corpse_location, fd_blood, rng( 1, 3 ) );
            m.put_items_from_loc( Item_spawn_data_everyday_corpse, corpse_location );
            //50% chance to spawn blood in every tile around every corpse in 1-tile radius
            for( const tripoint &loc : m.points_in_radius( corpse_location, 1 ) ) {
                if( one_in( 2 ) ) {
                    m.add_field( loc, fd_blood, rng( 1, 3 ) );
                }
            }
        }
    }
    //10% chance to spawn a flock of stray dogs feeding on human flesh
    if( one_in( 10 ) && num_corpses <= 4 ) {
        const tripoint_bub_ms corpse_location = { rng( 1, SEEX * 2 - 1 ), rng( 1, SEEY * 2 - 1 ), abs_sub.z };
        const std::vector<item> gibs =
            item_group::items_from( Item_spawn_data_remains_human_generic,
                                    calendar::start_of_cataclysm );
        m.spawn_items( corpse_location, gibs );
        m.add_field( corpse_location, fd_gibs_flesh, rng( 1, 3 ) );
        //50% chance to spawn gibs and dogs in every tile around what's left of human corpse in 1-tile radius
        for( const tripoint_bub_ms &loc : m.points_in_radius( corpse_location, 1 ) ) {
            if( one_in( 2 ) ) {
                m.add_field( { loc.xy(), abs_sub.z }, fd_gibs_flesh, rng( 1, 3 ) );
                m.place_spawns( GROUP_STRAY_DOGS, 1, loc.xy(), loc.xy(), 1, true );
            }
        }
    }

    return true;
}

static bool mx_city_trap( map &/*m*/, const tripoint &abs_sub )
{
    //First, find a city
    // TODO: fix point types
    const city_reference c = overmap_buffer.closest_city( tripoint_abs_sm( abs_sub ) );
    const tripoint_abs_omt city_center_omt =
        project_to<coords::omt>( c.abs_sm_pos );

    //Then fill vector with all roads inside the city radius
    std::vector<tripoint_abs_omt> valid_omt;
    for( const tripoint_abs_omt &p : points_in_radius( city_center_omt, c.city->size ) ) {
        if( overmap_buffer.check_ot( "road", ot_match_type::prefix, p ) ) {
            valid_omt.push_back( p );
        }
    }

    const tripoint_abs_omt road_omt = random_entry( valid_omt, city_center_omt );

    tinymap compmap;
    compmap.load( road_omt, false );

    const tripoint_omt_ms trap_center = { SEEX + rng( -5, 5 ), SEEY + rng( -5, 5 ), abs_sub.z };
    bool empty_3x3_square = false;

    //Then find an empty 3x3 pavement square (no other traps, furniture, or vehicles)
    for( const tripoint_omt_ms &p : points_in_radius( trap_center, 1 ) ) {
        if( ( compmap.ter( p ) == ter_t_pavement || compmap.ter( p ) == ter_t_pavement_y ) &&
            compmap.tr_at( p ).is_null() &&
            compmap.furn( p ) == furn_str_id::NULL_ID() &&
            !compmap.veh_at( p ) ) {
            empty_3x3_square = true;
            break;
        }
    }

    //Finally, place a spinning blade trap...
    if( empty_3x3_square ) {
        for( const tripoint_omt_ms &p : points_in_radius( trap_center, 1 ) ) {
            compmap.trap_set( p, tr_blade );
        }
        compmap.trap_set( trap_center, tr_engine );
        //... and a loudspeaker to attract zombies
        compmap.place_spawns( GROUP_TURRET_SPEAKER, 1, trap_center.xy(), trap_center.xy(), 1, true );
    }
    return true;
}

static bool mx_fungal_zone( map &m, const tripoint &abs_sub )
{
<<<<<<< HEAD
    //First, find a city
    // TODO: fix point types
    const city_reference c = overmap_buffer.closest_city( tripoint_abs_sm( abs_sub ) );
    const tripoint_abs_omt city_center_omt = project_to<coords::omt>( c.abs_sm_pos );

    //Then find out which types of parks (defined in regional settings) exist in this city
    std::vector<tripoint_abs_omt> valid_omt;
    const auto &parks = g->get_cur_om().get_settings().city_spec.get_all_parks();
    for( const auto &elem : parks ) {
        for( const tripoint_abs_omt &p : points_in_radius( city_center_omt, c.city->size ) ) {
            if( overmap_buffer.check_overmap_special_type( elem.obj, p ) ) {
                valid_omt.push_back( p );
            }
        }
    }

    // If there's no parks in the city, bail out
    if( valid_omt.empty() ) {
        return false;
    }

    const tripoint_abs_omt &park_omt = random_entry( valid_omt, city_center_omt );

    tinymap fungal_map;
    fungal_map.load( park_omt, false );

    // Then find suitable location for fungal spire to spawn (grass, dirt etc)
    const tripoint_omt_ms omt_center = { SEEX, SEEY, abs_sub.z };
    std::vector<tripoint_omt_ms> suitable_locations;
    for( const tripoint_omt_ms &loc : fungal_map.points_in_radius( omt_center, 10 ) ) {
        if( fungal_map.has_flag_ter( ter_furn_flag::TFLAG_DIGGABLE, loc ) ) {
=======
    // Find suitable location for fungal spire to spawn (grass, dirt etc)
    const tripoint submap_center = { SEEX, SEEY, abs_sub.z };
    std::vector<tripoint> suitable_locations;
    for( const tripoint &loc : m.points_in_radius( submap_center, 10 ) ) {
        if( m.has_flag_ter( ter_furn_flag::TFLAG_DIGGABLE, loc ) ) {
>>>>>>> 954bacc9
            suitable_locations.push_back( loc );
        }
    }

    // If there's no suitable location found, bail out
    if( suitable_locations.empty() ) {
        return false;
    }

<<<<<<< HEAD
    const tripoint_omt_ms suitable_location = random_entry( suitable_locations, omt_center );
    fungal_map.add_spawn( mon_fungaloid_queen, 1, suitable_location );
    fungal_map.place_spawns( GROUP_FUNGI_FUNGALOID, 1,
                             suitable_location.xy() + point_north_west,
                             suitable_location.xy() + point_south_east,
                             3, true );
=======
    const tripoint suitable_location = random_entry( suitable_locations, submap_center );
    m.add_spawn( mon_fungaloid_queen, 1, suitable_location );
    m.place_spawns( GROUP_FUNGI_FUNGALOID, 1,
                    suitable_location.xy() + point_north_west,
                    suitable_location.xy() + point_south_east,
                    3, true );
>>>>>>> 954bacc9
    return true;
}

static FunctionMap builtin_functions = {
    { map_extra_mx_null, mx_null },
    { map_extra_mx_roadworks, mx_roadworks },
    { map_extra_mx_minefield, mx_minefield },
    { map_extra_mx_helicopter, mx_helicopter },
    { map_extra_mx_portal_in, mx_portal_in },
    { map_extra_mx_jabberwock, mx_jabberwock },
    { map_extra_mx_grove, mx_grove },
    { map_extra_mx_shrubbery, mx_shrubbery },
    { map_extra_mx_pond, mx_pond },
    { map_extra_mx_clay_deposit, mx_clay_deposit },
    { map_extra_mx_dead_vegetation, mx_dead_vegetation },
    { map_extra_mx_point_dead_vegetation, mx_point_dead_vegetation },
    { map_extra_mx_burned_ground, mx_burned_ground },
    { map_extra_mx_point_burned_ground, mx_point_burned_ground },
    { map_extra_mx_casings, mx_casings },
    { map_extra_mx_looters, mx_looters },
    { map_extra_mx_corpses, mx_corpses },
    { map_extra_mx_city_trap, mx_city_trap },
    { map_extra_mx_reed, mx_reed },
    { map_extra_mx_fungal_zone, mx_fungal_zone },
};

map_extra_pointer get_function( const map_extra_id &name )
{
    const auto iter = builtin_functions.find( name );
    if( iter == builtin_functions.end() ) {
        debugmsg( "no built-in map extra function with id %s", name.str() );
        return nullptr;
    }
    return iter->second;
}

static std::vector<map_extra_id> all_function_names;
std::vector<map_extra_id> get_all_function_names()
{
    return all_function_names;
}

void apply_function( const map_extra_id &id, map &m, const tripoint_abs_sm &abs_sub )
{
    bool applied_successfully = false;

    const map_extra &extra = id.obj();
    switch( extra.generator_method ) {
        case map_extra_method::map_extra_function: {
            const map_extra_pointer mx_func = get_function( map_extra_id( extra.generator_id ) );
            if( mx_func != nullptr ) {
                applied_successfully = mx_func( m, abs_sub.raw() );
            }
            break;
        }
        case map_extra_method::mapgen: {
            mapgendata dat( project_to<coords::omt>( abs_sub ), m, 0.0f, calendar::turn,
                            nullptr );
            applied_successfully = run_mapgen_func( extra.generator_id, dat );
            break;
        }
        case map_extra_method::update_mapgen: {
            mapgendata dat( project_to<coords::omt>( abs_sub ), m, 0.0f,
                            calendar::start_of_cataclysm, nullptr );
            applied_successfully =
                run_mapgen_update_func( update_mapgen_id( extra.generator_id ), dat );
            break;
        }
        case map_extra_method::null:
        default:
            break;
    }

    if( !applied_successfully ) {
        return;
    }

    overmap_buffer.add_extra( project_to<coords::omt>( abs_sub ), id );
}

void apply_function( const map_extra_id &id, tinymap &m, const tripoint_abs_omt &abs_omt )
{
    bool applied_successfully = false;

    const map_extra &extra = id.obj();
    switch( extra.generator_method ) {
        case map_extra_method::map_extra_function: {
            const map_extra_pointer mx_func = get_function( map_extra_id( extra.generator_id ) );
            if( mx_func != nullptr ) {
                applied_successfully = mx_func( *m.cast_to_map(), project_to<coords::sm>( abs_omt ).raw() );
            }
            break;
        }
        case map_extra_method::mapgen: {
            mapgendata dat( abs_omt, *m.cast_to_map(), 0.0f, calendar::turn,
                            nullptr );
            applied_successfully = run_mapgen_func( extra.generator_id, dat );
            break;
        }
        case map_extra_method::update_mapgen: {
            mapgendata dat( abs_omt, *m.cast_to_map(), 0.0f,
                            calendar::start_of_cataclysm, nullptr );
            applied_successfully =
                run_mapgen_update_func( update_mapgen_id( extra.generator_id ), dat );
            break;
        }
        case map_extra_method::null:
        default:
            break;
    }

    if( !applied_successfully ) {
        return;
    }

    overmap_buffer.add_extra( abs_omt, id );
}

FunctionMap all_functions()
{
    return builtin_functions;
}

void load( const JsonObject &jo, const std::string &src )
{
    extras.load( jo, src );
}

void check_consistency()
{
    extras.check();
}

void debug_spawn_test()
{
    uilist mx_menu;
    std::vector<std::string> mx_names;
    for( std::pair<const std::string, map_extras> &region_extra :
         region_settings_map["default"].region_extras ) {
        mx_menu.addentry( -1, true, -1, region_extra.first );
        mx_names.push_back( region_extra.first );
    }

    mx_menu.text = _( "Test which map extra list?" );
    while( true ) {
        mx_menu.query();
        const int index = mx_menu.ret;
        if( index >= static_cast<int>( mx_names.size() ) || index < 0 ) {
            break;
        }

        std::map<map_extra_id, int> results;
        map_extra_id mx_null = map_extra_id::NULL_ID();

        for( size_t a = 0; a < 32400; a++ ) {
            map_extras ex = region_settings_map["default"].region_extras[mx_names[index]];
            if( ex.chance > 0 && one_in( ex.chance ) ) {
                map_extra_id *extra = ex.values.pick();
                if( extra == nullptr ) {
                    results[mx_null]++;
                } else {
                    results[*ex.values.pick()]++;
                }
            } else {
                results[mx_null]++;
            }
        }

        std::multimap<int, map_extra_id> sorted_results;
        for( std::pair<const map_extra_id, int> &e : results ) {
            sorted_results.emplace( e.second, e.first );
        }
        uilist results_menu;
        results_menu.text = _( "Result of 32400 selections:" );
        for( std::pair<const int, map_extra_id> &r : sorted_results ) {
            results_menu.entries.emplace_back(
                static_cast<int>( results_menu.entries.size() ), true, -2,
                string_format( "%d x %s", r.first, r.second.str() ) );
        }
        results_menu.query();
    }
}

} // namespace MapExtras

bool map_extra::is_valid_for( const mapgendata &md ) const
{
    int z = md.zlevel();
    if( min_max_zlevel_ ) {
        if( z < min_max_zlevel_->first || z > min_max_zlevel_->second ) {
            return false;
        }
    }
    if( !md.region.overmap_feature_flag.blacklist.empty() ) {
        // map extra is blacklisted by flag
        if( cata::sets_intersect( md.region.overmap_feature_flag.blacklist, get_flags() ) ) {
            return false;
        }
    }
    if( !md.region.overmap_feature_flag.whitelist.empty() ) {
        // map extra is not whitelisted by flag
        if( !cata::sets_intersect( md.region.overmap_feature_flag.whitelist, get_flags() ) ) {
            return false;
        }
    }

    return true;
}

void map_extra::load( const JsonObject &jo, const std::string_view )
{
    mandatory( jo, was_loaded, "name", name_ );
    mandatory( jo, was_loaded, "description", description_ );
    if( jo.has_object( "generator" ) ) {
        JsonObject jg = jo.get_object( "generator" );
        generator_method = jg.get_enum_value<map_extra_method>( "generator_method",
                           map_extra_method::null );
        mandatory( jg, was_loaded, "generator_id", generator_id );
    }
    optional( jo, was_loaded, "sym", symbol, unicode_codepoint_from_symbol_reader, NULL_UNICODE );
    color = jo.has_member( "color" ) ? color_from_string( jo.get_string( "color" ) ) : c_white;
    optional( jo, was_loaded, "autonote", autonote, false );
    optional( jo, was_loaded, "min_max_zlevel", min_max_zlevel_ );
    optional( jo, was_loaded, "flags", flags_ );
}

void map_extra::check() const
{
    switch( generator_method ) {
        case map_extra_method::map_extra_function: {
            const map_extra_pointer mx_func = MapExtras::get_function( map_extra_id( generator_id ) );
            if( mx_func == nullptr ) {
                debugmsg( "invalid map extra function (%s) defined for map extra (%s)", generator_id, id.str() );
                break;
            }
            MapExtras::all_function_names.push_back( id );
            break;
        }
        case map_extra_method::mapgen: {
            MapExtras::all_function_names.push_back( id );
            break;
        }
        case map_extra_method::update_mapgen: {
            const auto update_mapgen_func = update_mapgens.find( update_mapgen_id( generator_id ) );
            if( update_mapgen_func == update_mapgens.end() ||
                update_mapgen_func->second.funcs().empty() ) {
                debugmsg( "invalid update mapgen function (%s) defined for map extra (%s)", generator_id,
                          id.str() );
                break;
            }
            MapExtras::all_function_names.push_back( id );
            break;
        }
        case map_extra_method::null:
        default:
            break;
    }
}<|MERGE_RESOLUTION|>--- conflicted
+++ resolved
@@ -2165,45 +2165,11 @@
 
 static bool mx_fungal_zone( map &m, const tripoint &abs_sub )
 {
-<<<<<<< HEAD
-    //First, find a city
-    // TODO: fix point types
-    const city_reference c = overmap_buffer.closest_city( tripoint_abs_sm( abs_sub ) );
-    const tripoint_abs_omt city_center_omt = project_to<coords::omt>( c.abs_sm_pos );
-
-    //Then find out which types of parks (defined in regional settings) exist in this city
-    std::vector<tripoint_abs_omt> valid_omt;
-    const auto &parks = g->get_cur_om().get_settings().city_spec.get_all_parks();
-    for( const auto &elem : parks ) {
-        for( const tripoint_abs_omt &p : points_in_radius( city_center_omt, c.city->size ) ) {
-            if( overmap_buffer.check_overmap_special_type( elem.obj, p ) ) {
-                valid_omt.push_back( p );
-            }
-        }
-    }
-
-    // If there's no parks in the city, bail out
-    if( valid_omt.empty() ) {
-        return false;
-    }
-
-    const tripoint_abs_omt &park_omt = random_entry( valid_omt, city_center_omt );
-
-    tinymap fungal_map;
-    fungal_map.load( park_omt, false );
-
-    // Then find suitable location for fungal spire to spawn (grass, dirt etc)
+    // Find suitable location for fungal spire to spawn (grass, dirt etc)
     const tripoint_omt_ms omt_center = { SEEX, SEEY, abs_sub.z };
     std::vector<tripoint_omt_ms> suitable_locations;
     for( const tripoint_omt_ms &loc : fungal_map.points_in_radius( omt_center, 10 ) ) {
         if( fungal_map.has_flag_ter( ter_furn_flag::TFLAG_DIGGABLE, loc ) ) {
-=======
-    // Find suitable location for fungal spire to spawn (grass, dirt etc)
-    const tripoint submap_center = { SEEX, SEEY, abs_sub.z };
-    std::vector<tripoint> suitable_locations;
-    for( const tripoint &loc : m.points_in_radius( submap_center, 10 ) ) {
-        if( m.has_flag_ter( ter_furn_flag::TFLAG_DIGGABLE, loc ) ) {
->>>>>>> 954bacc9
             suitable_locations.push_back( loc );
         }
     }
@@ -2213,21 +2179,12 @@
         return false;
     }
 
-<<<<<<< HEAD
     const tripoint_omt_ms suitable_location = random_entry( suitable_locations, omt_center );
     fungal_map.add_spawn( mon_fungaloid_queen, 1, suitable_location );
     fungal_map.place_spawns( GROUP_FUNGI_FUNGALOID, 1,
                              suitable_location.xy() + point_north_west,
                              suitable_location.xy() + point_south_east,
                              3, true );
-=======
-    const tripoint suitable_location = random_entry( suitable_locations, submap_center );
-    m.add_spawn( mon_fungaloid_queen, 1, suitable_location );
-    m.place_spawns( GROUP_FUNGI_FUNGALOID, 1,
-                    suitable_location.xy() + point_north_west,
-                    suitable_location.xy() + point_south_east,
-                    3, true );
->>>>>>> 954bacc9
     return true;
 }
 
