#include "map_extras.h"

#include <algorithm>
#include <array>
#include <cstdlib>
#include <functional>
#include <map>
#include <memory>
#include <new>
#include <optional>
#include <set>
#include <unordered_map>
#include <utility>
#include <vector>

#include "auto_note.h"
#include "calendar.h"
#include "cata_utility.h"
#include "cellular_automata.h"
#include "character_id.h"
#include "city.h"
#include "colony.h"
#include "coordinate_conversions.h"
#include "coordinates.h"
#include "creature_tracker.h"
#include "debug.h"
#include "enum_conversions.h"
#include "enums.h"
#include "field_type.h"
#include "fungal_effects.h"
#include "game.h"
#include "game_constants.h"
#include "generic_factory.h"
#include "item.h"
#include "item_group.h"
#include "json.h"
#include "line.h"
#include "map.h"
#include "map_iterator.h"
#include "mapdata.h"
#include "mapgen.h"
#include "mapgen_functions.h"
#include "mapgendata.h"
#include "mongroup.h"
#include "options.h"
#include "overmap.h"
#include "overmapbuffer.h"
#include "point.h"
#include "regional_settings.h"
#include "rng.h"
#include "sets_intersect.h"
#include "string_formatter.h"
#include "string_id.h"
#include "text_snippets.h"
#include "translations.h"
#include "trap.h"
#include "type_id.h"
#include "ui.h"
#include "units.h"
#include "veh_type.h"
#include "vehicle.h"
#include "vehicle_group.h"
#include "vpart_position.h"
#include "vpart_range.h"
#include "weighted_list.h"

static const flag_id json_flag_FILTHY( "FILTHY" );

static const furn_str_id furn_f_ash( "f_ash" );
static const furn_str_id furn_f_barricade_road( "f_barricade_road" );
static const furn_str_id furn_f_bench( "f_bench" );
static const furn_str_id furn_f_camp_chair( "f_camp_chair" );
static const furn_str_id furn_f_canvas_door( "f_canvas_door" );
static const furn_str_id furn_f_canvas_wall( "f_canvas_wall" );
static const furn_str_id furn_f_cattails( "f_cattails" );
static const furn_str_id furn_f_chair( "f_chair" );
static const furn_str_id furn_f_crate_c( "f_crate_c" );
static const furn_str_id furn_f_crate_o( "f_crate_o" );
static const furn_str_id furn_f_desk( "f_desk" );
static const furn_str_id furn_f_fema_groundsheet( "f_fema_groundsheet" );
static const furn_str_id furn_f_firering( "f_firering" );
static const furn_str_id furn_f_lilypad( "f_lilypad" );
static const furn_str_id furn_f_lotus( "f_lotus" );
static const furn_str_id furn_f_makeshift_bed( "f_makeshift_bed" );
static const furn_str_id furn_f_sandbag_half( "f_sandbag_half" );
static const furn_str_id furn_f_sign_warning( "f_sign_warning" );
static const furn_str_id furn_f_tourist_table( "f_tourist_table" );
static const furn_str_id furn_f_wreckage( "f_wreckage" );

static const item_group_id Item_spawn_data_ammo_casings( "ammo_casings" );
static const item_group_id Item_spawn_data_army_bed( "army_bed" );
static const item_group_id Item_spawn_data_everyday_corpse( "everyday_corpse" );
static const item_group_id Item_spawn_data_map_extra_casings( "map_extra_casings" );
static const item_group_id Item_spawn_data_mine_equipment( "mine_equipment" );
static const item_group_id
Item_spawn_data_mon_zombie_soldier_death_drops( "mon_zombie_soldier_death_drops" );
static const item_group_id Item_spawn_data_remains_human_generic( "remains_human_generic" );
static const item_group_id Item_spawn_data_trash_cart( "trash_cart" );

static const itype_id itype_223_casing( "223_casing" );
static const itype_id itype_762_51_casing( "762_51_casing" );
static const itype_id itype_acoustic_guitar( "acoustic_guitar" );
static const itype_id itype_ash( "ash" );
static const itype_id itype_bag_canvas( "bag_canvas" );
static const itype_id itype_bottle_glass( "bottle_glass" );
static const itype_id itype_chunk_sulfur( "chunk_sulfur" );
static const itype_id itype_hatchet( "hatchet" );
static const itype_id itype_landmine( "landmine" );
static const itype_id itype_material_sand( "material_sand" );
static const itype_id itype_material_soil( "material_soil" );
static const itype_id itype_sheet_cotton( "sheet_cotton" );
static const itype_id itype_splinter( "splinter" );
static const itype_id itype_stanag30( "stanag30" );
static const itype_id itype_stick( "stick" );
static const itype_id itype_stick_long( "stick_long" );
static const itype_id itype_vodka( "vodka" );
static const itype_id itype_withered( "withered" );

static const map_extra_id map_extra_mx_burned_ground( "mx_burned_ground" );
static const map_extra_id map_extra_mx_casings( "mx_casings" );
static const map_extra_id map_extra_mx_city_trap( "mx_city_trap" );
static const map_extra_id map_extra_mx_clay_deposit( "mx_clay_deposit" );
static const map_extra_id map_extra_mx_corpses( "mx_corpses" );
static const map_extra_id map_extra_mx_fungal_zone( "mx_fungal_zone" );
static const map_extra_id map_extra_mx_grove( "mx_grove" );
static const map_extra_id map_extra_mx_helicopter( "mx_helicopter" );
static const map_extra_id map_extra_mx_jabberwock( "mx_jabberwock" );
static const map_extra_id map_extra_mx_looters( "mx_looters" );
static const map_extra_id map_extra_mx_minefield( "mx_minefield" );
static const map_extra_id map_extra_mx_null( "mx_null" );
static const map_extra_id map_extra_mx_point_burned_ground( "mx_point_burned_ground" );
static const map_extra_id map_extra_mx_pond( "mx_pond" );
static const map_extra_id map_extra_mx_portal_in( "mx_portal_in" );
static const map_extra_id map_extra_mx_reed( "mx_reed" );
static const map_extra_id map_extra_mx_roadworks( "mx_roadworks" );
static const map_extra_id map_extra_mx_shrubbery( "mx_shrubbery" );

static const mongroup_id GROUP_FISH( "GROUP_FISH" );
static const mongroup_id GROUP_FUNGI_FUNGALOID( "GROUP_FUNGI_FUNGALOID" );
static const mongroup_id GROUP_JABBERWOCK( "GROUP_JABBERWOCK" );
static const mongroup_id GROUP_MIL_PASSENGER( "GROUP_MIL_PASSENGER" );
static const mongroup_id GROUP_MIL_PILOT( "GROUP_MIL_PILOT" );
static const mongroup_id GROUP_MIL_WEAK( "GROUP_MIL_WEAK" );
static const mongroup_id GROUP_NETHER_PORTAL( "GROUP_NETHER_PORTAL" );
static const mongroup_id GROUP_STRAY_DOGS( "GROUP_STRAY_DOGS" );
static const mongroup_id GROUP_TURRET_SPEAKER( "GROUP_TURRET_SPEAKER" );

static const mtype_id mon_fungaloid_queen( "mon_fungaloid_queen" );

static const oter_type_str_id oter_type_bridge( "bridge" );
static const oter_type_str_id oter_type_bridgehead_ground( "bridgehead_ground" );
static const oter_type_str_id oter_type_road( "road" );

static const relic_procgen_id relic_procgen_data_alien_reality( "alien_reality" );

static const ter_str_id ter_t_clay( "t_clay" );
static const ter_str_id ter_t_dirt( "t_dirt" );
static const ter_str_id ter_t_dirtmound( "t_dirtmound" );
static const ter_str_id ter_t_fence_barbed( "t_fence_barbed" );
static const ter_str_id ter_t_fungus( "t_fungus" );
static const ter_str_id ter_t_grass( "t_grass" );
static const ter_str_id ter_t_grass_dead( "t_grass_dead" );
static const ter_str_id ter_t_grass_golf( "t_grass_golf" );
static const ter_str_id ter_t_grass_long( "t_grass_long" );
static const ter_str_id ter_t_grass_tall( "t_grass_tall" );
static const ter_str_id ter_t_grass_white( "t_grass_white" );
static const ter_str_id ter_t_lava( "t_lava" );
static const ter_str_id ter_t_moss( "t_moss" );
static const ter_str_id ter_t_pavement( "t_pavement" );
static const ter_str_id ter_t_pavement_y( "t_pavement_y" );
static const ter_str_id ter_t_pit( "t_pit" );
static const ter_str_id ter_t_pit_shallow( "t_pit_shallow" );
static const ter_str_id ter_t_stump( "t_stump" );
static const ter_str_id ter_t_tree_birch( "t_tree_birch" );
static const ter_str_id ter_t_tree_birch_harvested( "t_tree_birch_harvested" );
static const ter_str_id ter_t_tree_dead( "t_tree_dead" );
static const ter_str_id ter_t_tree_deadpine( "t_tree_deadpine" );
static const ter_str_id ter_t_tree_hickory( "t_tree_hickory" );
static const ter_str_id ter_t_tree_hickory_dead( "t_tree_hickory_dead" );
static const ter_str_id ter_t_tree_hickory_harvested( "t_tree_hickory_harvested" );
static const ter_str_id ter_t_tree_pine( "t_tree_pine" );
static const ter_str_id ter_t_tree_willow( "t_tree_willow" );
static const ter_str_id ter_t_trunk( "t_trunk" );
static const ter_str_id ter_t_water_dp( "t_water_dp" );
static const ter_str_id ter_t_water_moving_dp( "t_water_moving_dp" );
static const ter_str_id ter_t_water_moving_sh( "t_water_moving_sh" );
static const ter_str_id ter_t_water_sh( "t_water_sh" );

static const trap_str_id tr_engine( "tr_engine" );

static const vgroup_id VehicleGroup_crashed_helicopters( "crashed_helicopters" );

static const vproto_id vehicle_prototype_car_fbi( "car_fbi" );
static const vproto_id vehicle_prototype_excavator( "excavator" );
static const vproto_id vehicle_prototype_humvee( "humvee" );
static const vproto_id vehicle_prototype_military_cargo_truck( "military_cargo_truck" );
static const vproto_id vehicle_prototype_road_roller( "road_roller" );

class npc_template;

namespace io
{

template<>
std::string enum_to_string<map_extra_method>( map_extra_method data )
{
    switch( data ) {
        // *INDENT-OFF*
        case map_extra_method::null: return "null";
        case map_extra_method::map_extra_function: return "map_extra_function";
        case map_extra_method::mapgen: return "mapgen";
        case map_extra_method::update_mapgen: return "update_mapgen";
        case map_extra_method::num_map_extra_methods: break;
        // *INDENT-ON*
    }
    cata_fatal( "Invalid map_extra_method" );
}

} // namespace io

namespace
{

generic_factory<map_extra> extras( "map extra" );

} // namespace

/** @relates string_id */
template<>
const map_extra &string_id<map_extra>::obj() const
{
    return extras.obj( *this );
}

/** @relates string_id */
template<>
bool string_id<map_extra>::is_valid() const
{
    return extras.is_valid( *this );
}

namespace MapExtras
{

const generic_factory<map_extra> &mapExtraFactory()
{
    return extras;
}

void clear()
{
    extras.reset();
}

static bool mx_null( map &, const tripoint & )
{
    debugmsg( "Tried to generate null map extra." );

    return false;
}

static void dead_vegetation_parser( map &m, const tripoint &loc )
{
    // furniture plants die to withered plants
    const furn_t &fid = m.furn( loc ).obj();
    if( fid.has_flag( ter_furn_flag::TFLAG_PLANT ) || fid.has_flag( ter_furn_flag::TFLAG_FLOWER ) ||
        fid.has_flag( ter_furn_flag::TFLAG_ORGANIC ) ) {
        m.i_clear( loc );
        m.furn_set( loc, furn_str_id::NULL_ID() );
        m.spawn_item( loc, itype_withered );
    }
    // terrain specific conversions
    const ter_id tid = m.ter( loc );
    static const std::map<ter_id, ter_str_id> dies_into {{
            {ter_t_grass, ter_t_grass_dead},
            {ter_t_grass_long, ter_t_grass_dead},
            {ter_t_grass_tall, ter_t_grass_dead},
            {ter_t_moss, ter_t_grass_dead},
            {ter_t_tree_pine, ter_t_tree_deadpine},
            {ter_t_tree_birch, ter_t_tree_birch_harvested},
            {ter_t_tree_willow, ter_t_tree_dead},
            {ter_t_tree_hickory, ter_t_tree_hickory_dead},
            {ter_t_tree_hickory_harvested, ter_t_tree_hickory_dead},
            {ter_t_grass_golf, ter_t_grass_dead},
            {ter_t_grass_white, ter_t_grass_dead},
        }};

    const auto iter = dies_into.find( tid );
    if( iter != dies_into.end() ) {
        m.ter_set( loc, iter->second );
    }
    // non-specific small vegetation falls into sticks, large dies and randomly falls
    const ter_t &tr = tid.obj();
    if( tr.has_flag( ter_furn_flag::TFLAG_SHRUB ) ) {
        m.ter_set( loc, ter_t_dirt );
        if( one_in( 2 ) ) {
            m.spawn_item( loc, itype_stick );
        }
    } else if( tr.has_flag( ter_furn_flag::TFLAG_TREE ) ) {
        if( one_in( 4 ) ) {
            m.ter_set( loc, ter_t_trunk );
        } else if( one_in( 4 ) ) {
            m.ter_set( loc, ter_t_stump );
        } else {
            m.ter_set( loc, ter_t_tree_dead );
        }
    } else if( tr.has_flag( ter_furn_flag::TFLAG_YOUNG ) ) {
        m.ter_set( loc, ter_t_dirt );
        if( one_in( 2 ) ) {
            m.spawn_item( loc, itype_stick_long );
        }
    }
}

static void delete_items_at_mount( vehicle &veh, const point &pt )
{
    for( const int idx_cargo : veh.parts_at_relative( pt, /* use_cache = */ true ) ) {
        vehicle_part &vp_cargo = veh.part( idx_cargo );
        veh.get_items( vp_cargo ).clear();
    }
}

static bool mx_helicopter( map &m, const tripoint &abs_sub )
{
    point c( rng( 6, SEEX * 2 - 7 ), rng( 6, SEEY * 2 - 7 ) );

    for( int x = 0; x < SEEX * 2; x++ ) {
        for( int y = 0; y < SEEY * 2; y++ ) {
            if( m.veh_at( tripoint( x,  y, abs_sub.z ) ) &&
                m.ter( tripoint( x, y, abs_sub.z ) )->has_flag( ter_furn_flag::TFLAG_DIGGABLE ) ) {
                m.ter_set( tripoint( x, y, abs_sub.z ), ter_t_dirtmound );
            } else {
                if( x >= c.x - dice( 1, 5 ) && x <= c.x + dice( 1, 5 ) && y >= c.y - dice( 1, 5 ) &&
                    y <= c.y + dice( 1, 5 ) ) {
                    if( one_in( 7 ) &&
                        m.ter( tripoint( x, y, abs_sub.z ) )->has_flag( ter_furn_flag::TFLAG_DIGGABLE ) ) {
                        m.ter_set( tripoint( x, y, abs_sub.z ), ter_t_dirtmound );
                    }
                }
                if( x >= c.x - dice( 1, 6 ) && x <= c.x + dice( 1, 6 ) && y >= c.y - dice( 1, 6 ) &&
                    y <= c.y + dice( 1, 6 ) ) {
                    if( !one_in( 5 ) ) {
                        m.make_rubble( tripoint( x,  y, abs_sub.z ), furn_f_wreckage, true );
                        if( m.ter( tripoint( x, y, abs_sub.z ) )->has_flag( ter_furn_flag::TFLAG_DIGGABLE ) ) {
                            m.ter_set( tripoint( x, y, abs_sub.z ), ter_t_dirtmound );
                        }
                    } else if( m.is_bashable( point( x, y ) ) ) {
                        m.destroy( tripoint( x,  y, abs_sub.z ), true );
                        if( m.ter( tripoint( x, y, abs_sub.z ) )->has_flag( ter_furn_flag::TFLAG_DIGGABLE ) ) {
                            m.ter_set( tripoint( x, y, abs_sub.z ), ter_t_dirtmound );
                        }
                    }

                } else if( one_in( 4 + ( std::abs( x - c.x ) + std::abs( y -
                                         c.y ) ) ) ) { // 1 in 10 chance of being wreckage anyway
                    m.make_rubble( tripoint( x,  y, abs_sub.z ), furn_f_wreckage, true );
                    if( !one_in( 3 ) ) {
                        if( m.ter( tripoint( x, y, abs_sub.z ) )->has_flag( ter_furn_flag::TFLAG_DIGGABLE ) ) {
                            m.ter_set( tripoint( x, y, abs_sub.z ), ter_t_dirtmound );
                        }
                    }
                }
            }
        }
    }

    units::angle dir1 = random_direction();

    vproto_id crashed_hull = VehicleGroup_crashed_helicopters->pick();

    tripoint wreckage_pos;
    {
        // veh should fall out of scope, don't actually use it, create the vehicle so
        // we can rotate it and calculate its bounding box, but don't place it on the map.
        vehicle veh( crashed_hull );
        veh.turn( dir1 );
        // Get the bounding box, centered on mount(0,0), move the wreckage forward/backward
        // half it's length so that it spawns more over the center of the debris area
        const bounding_box bbox = veh.get_bounding_box();
        const point length( std::abs( bbox.p2.x - bbox.p1.x ), std::abs( bbox.p2.y - bbox.p1.y ) );
        const point offset( veh.dir_vec().x * length.x / 2, veh.dir_vec().y * length.y / 2 );
        const point min( std::abs( bbox.p1.x ), std::abs( bbox.p1.y ) );
        const int x_max = SEEX * 2 - bbox.p2.x - 1;
        const int y_max = SEEY * 2 - bbox.p2.y - 1;

        // Clamp x1 & y1 such that no parts of the vehicle extend over the border of the submap.
        wreckage_pos = { clamp( c.x + offset.x, min.x, x_max ), clamp( c.y + offset.y, min.y, y_max ), abs_sub.z };
    }

    vehicle *wreckage = m.add_vehicle( crashed_hull, wreckage_pos, dir1, rng( 1, 33 ), 1 );

    const auto controls_at = []( vehicle * wreckage, const tripoint_bub_ms & pos ) {
        return !wreckage->get_parts_at( pos, "CONTROLS", part_status_flag::any ).empty() ||
               !wreckage->get_parts_at( pos, "CTRL_ELECTRONIC", part_status_flag::any ).empty();
    };

    if( wreckage != nullptr ) {
        const int clowncar_factor = dice( 1, 8 );

        switch( clowncar_factor ) {
            case 1:
            case 2:
            case 3:
                // Full clown car
                for( const vpart_reference &vp : wreckage->get_any_parts( VPFLAG_SEATBELT ) ) {
                    const tripoint_bub_ms pos = vp.pos_bub();
                    // Spawn pilots in seats with controls.CTRL_ELECTRONIC
                    if( controls_at( wreckage, pos ) ) {
                        m.place_spawns( GROUP_MIL_PILOT, 1, pos.xy(), pos.xy(), 1, true );
                    } else {
                        m.place_spawns( GROUP_MIL_PASSENGER, 1, pos.xy(), pos.xy(), 1, true );
                    }
                    delete_items_at_mount( *wreckage, vp.mount() ); // delete corpse items
                }
                break;
            case 4:
            case 5:
                // 2/3rds clown car
                for( const vpart_reference &vp : wreckage->get_any_parts( VPFLAG_SEATBELT ) ) {
                    const tripoint_bub_ms pos = vp.pos_bub();
                    // Spawn pilots in seats with controls.
                    if( controls_at( wreckage, pos ) ) {
                        m.place_spawns( GROUP_MIL_PILOT, 1, pos.xy(), pos.xy(), 1, true );
                    } else {
                        m.place_spawns( GROUP_MIL_WEAK, 2, pos.xy(), pos.xy(), 1, true );
                    }
                    delete_items_at_mount( *wreckage, vp.mount() ); // delete corpse items
                }
                break;
            case 6:
                // Just pilots
                for( const vpart_reference &vp : wreckage->get_any_parts( VPFLAG_CONTROLS ) ) {
                    const tripoint_bub_ms pos = vp.pos_bub();
                    m.place_spawns( GROUP_MIL_PILOT, 1, pos.xy(), pos.xy(), 1, true );
                    delete_items_at_mount( *wreckage, vp.mount() ); // delete corpse items
                }
                break;
            case 7:
            // Empty clown car
            case 8:
            default:
                break;
        }
        if( !one_in( 4 ) ) {
            wreckage->smash( m, 0.8f, 1.2f, 1.0f, point( dice( 1, 8 ) - 5, dice( 1, 8 ) - 5 ), 6 + dice( 1,
                             10 ) );
        } else {
            wreckage->smash( m, 0.1f, 0.9f, 1.0f, point( dice( 1, 8 ) - 5, dice( 1, 8 ) - 5 ), 6 + dice( 1,
                             10 ) );
        }
    }

    return true;
}

static void place_trap_if_clear( tinymap &m, const point &target, trap_id trap_type )
{
    tripoint tri_target( target, m.get_abs_sub().z() );
    if( m.ter( tri_target ).obj().trap == tr_null ) {
        mtrap_set( &m, target, trap_type );
    }
}

static bool mx_minefield( map &, const tripoint &abs_sub )
{
    const tripoint_abs_omt abs_omt( sm_to_omt_copy( abs_sub ) );
    const oter_id &center = overmap_buffer.ter( abs_omt );
    const oter_id &north = overmap_buffer.ter( abs_omt + point_north );
    const oter_id &south = overmap_buffer.ter( abs_omt + point_south );
    const oter_id &west = overmap_buffer.ter( abs_omt + point_west );
    const oter_id &east = overmap_buffer.ter( abs_omt + point_east );

    const bool bridgehead_at_center = center->get_type_id() ==
                                      oter_type_bridgehead_ground;
    const bool bridge_at_north = north->get_type_id() == oter_type_bridge;
    const bool bridge_at_south = south->get_type_id() == oter_type_bridge;
    const bool bridge_at_west = west->get_type_id() == oter_type_bridge;
    const bool bridge_at_east = east->get_type_id() == oter_type_bridge;

    const bool road_at_north = north->get_type_id() == oter_type_road;
    const bool road_at_south = south->get_type_id() == oter_type_road;
    const bool road_at_west = west->get_type_id() == oter_type_road;
    const bool road_at_east = east->get_type_id() == oter_type_road;

    const int num_mines = rng( 6, 20 );
    const std::string text = _( "DANGER!  MINEFIELD!" );

    bool did_something = false;

    if( !bridgehead_at_center ) {
        return false;
    }

    tinymap m;
    if( bridge_at_north && road_at_south ) {
        m.load( abs_omt + point_south, false );

        //Sandbag block at the left edge
        line_furn( &m, furn_f_sandbag_half, point( 3, 4 ), point( 3, 7 ) );
        line_furn( &m, furn_f_sandbag_half, point( 3, 7 ), point( 9, 7 ) );
        line_furn( &m, furn_f_sandbag_half, point( 9, 4 ), point( 9, 7 ) );

        //7.62x51mm casings left from m60 of the humvee
        for( const tripoint &loc : m.points_in_radius( tripoint{ 6, 4, abs_sub.z }, 3, 0 ) ) {
            if( one_in( 4 ) ) {
                m.spawn_item( loc, itype_762_51_casing );
            }
        }

        //50% chance to spawn a humvee in the left block
        if( one_in( 2 ) ) {
            m.add_vehicle( vehicle_prototype_humvee, tripoint( 5, 3, abs_sub.z ), 270_degrees, 70, -1 );
        }

        //Sandbag block at the right edge
        line_furn( &m, furn_f_sandbag_half, point( 15, 3 ), point( 15, 6 ) );
        line_furn( &m, furn_f_sandbag_half, point( 15, 6 ), point( 20, 6 ) );
        line_furn( &m, furn_f_sandbag_half, point( 20, 3 ), point( 20, 6 ) );

        //5.56x45mm casings left from a soldier
        for( const tripoint &loc : m.points_in_radius( tripoint{ 17, 4, abs_sub.z }, 2, 0 ) ) {
            if( one_in( 4 ) ) {
                m.spawn_item( loc, itype_223_casing );
            }
        }

        //50% chance to spawn a dead soldier with a trail of blood
        if( one_in( 2 ) ) {
            m.add_splatter_trail( fd_blood, { 17, 6, abs_sub.z }, { 19, 3, abs_sub.z } );
            item body = item::make_corpse();
            m.put_items_from_loc( Item_spawn_data_mon_zombie_soldier_death_drops,
            { 17, 5, abs_sub.z } );
            m.add_item_or_charges( tripoint{ 17, 5, abs_sub.z }, body );
        }

        //33% chance to spawn empty magazines used by soldiers
        std::vector<point> empty_magazines_locations = line_to( point( 15, 5 ), point( 20, 5 ) );
        for( point &i : empty_magazines_locations ) {
            if( one_in( 3 ) ) {
                m.spawn_item( { i, abs_sub.z }, itype_stanag30 );
            }
        }

        //Horizontal line of barbed wire fence
        line( &m, ter_t_fence_barbed, point( 3, 9 ), point( SEEX * 2 - 4, 9 ) );

        std::vector<point> barbed_wire = line_to( point( 3, 9 ), point( SEEX * 2 - 4, 9 ) );
        for( point &i : barbed_wire ) {
            //10% chance to spawn corpses of bloody people/zombies on every tile of barbed wire fence
            if( one_in( 10 ) ) {
                m.add_corpse( { i, abs_sub.z } );
                m.add_field( { i, abs_sub.z }, fd_blood, rng( 1, 3 ) );
            }
        }

        //Spawn 6-20 mines in the lower submap.
        //Spawn ordinary mine on asphalt, otherwise spawn buried mine
        for( int i = 0; i < num_mines; i++ ) {
            const point p( rng( 3, SEEX * 2 - 4 ), rng( SEEY, SEEY * 2 - 2 ) );
            if( m.has_flag( ter_furn_flag::TFLAG_DIGGABLE, p ) ) {
                place_trap_if_clear( m, p, tr_landmine_buried );
            } else {
                place_trap_if_clear( m, p, tr_landmine );
            }
        }

        //Spawn 6-20 puddles of blood on tiles without mines
        for( int i = 0; i < num_mines; i++ ) {
            const point p2( rng( 3, SEEX * 2 - 4 ), rng( SEEY, SEEY * 2 - 2 ) );
            if( m.tr_at( { p2, abs_sub.z } ).is_null() ) {
                m.add_field( { p2, abs_sub.z }, fd_blood, rng( 1, 3 ) );
                //10% chance to spawn a corpse of dead people/zombie on a tile with blood
                if( one_in( 10 ) ) {
                    m.add_corpse( { p2, abs_sub.z } );
                    for( const tripoint &loc : m.points_in_radius( { p2, abs_sub.z }, 1 ) ) {
                        //50% chance to spawn gibs in every tile around corpse in 1-tile radius
                        if( one_in( 2 ) ) {
                            m.add_field( { loc.xy(), abs_sub.z }, fd_gibs_flesh, rng( 1, 3 ) );
                        }
                    }
                }
            }
        }

        //Set two warning signs on the last horizontal line of the submap
        const int x = rng( 3, SEEX );
        const int x1 = rng( SEEX + 1, SEEX * 2 - 4 );
        m.furn_set( point( x, SEEY * 2 - 1 ), furn_f_sign_warning );
        m.set_signage( tripoint( x, SEEY * 2 - 1, abs_sub.z ), text );
        m.furn_set( point( x1, SEEY * 2 - 1 ), furn_f_sign_warning );
        m.set_signage( tripoint( x1, SEEY * 2 - 1, abs_sub.z ), text );

        did_something = true;
    }

    if( bridge_at_south && road_at_north ) {
        m.load( abs_omt + point_north, false );
        //Two horizontal lines of sandbags
        line_furn( &m, furn_f_sandbag_half, point( 5, 15 ), point( 10, 15 ) );
        line_furn( &m, furn_f_sandbag_half, point( 13, 15 ), point( 18, 15 ) );

        //Section of barbed wire fence
        line( &m, ter_t_fence_barbed, point( 3, 13 ), point( SEEX * 2 - 4, 13 ) );

        std::vector<point> barbed_wire = line_to( point( 3, 13 ), point( SEEX * 2 - 4, 13 ) );
        for( point &i : barbed_wire ) {
            //10% chance to spawn corpses of bloody people/zombies on every tile of barbed wire fence
            if( one_in( 10 ) ) {
                m.add_corpse( { i, abs_sub.z } );
                m.add_field( { i, abs_sub.z }, fd_blood, rng( 1, 3 ) );
            }
        }

        //50% chance to spawn a blood trail of wounded soldier trying to escape,
        //but eventually died out of blood loss and wounds and got devoured by zombies
        if( one_in( 2 ) ) {
            m.add_splatter_trail( fd_blood, { 9, 15, abs_sub.z }, { 11, 18, abs_sub.z } );
            m.add_splatter_trail( fd_blood, { 11, 18, abs_sub.z }, { 11, 21, abs_sub.z } );
            for( const tripoint &loc : m.points_in_radius( tripoint{ 11, 21, abs_sub.z }, 1 ) ) {
                //50% chance to spawn gibs in every tile around corpse in 1-tile radius
                if( one_in( 2 ) ) {
                    m.add_field( { loc.xy(), abs_sub.z }, fd_gibs_flesh, rng( 1, 3 ) );
                }
            }
            item body = item::make_corpse();
            m.put_items_from_loc( Item_spawn_data_mon_zombie_soldier_death_drops,
            { 11, 21, abs_sub.z } );
            m.add_item_or_charges( tripoint{ 11, 21, abs_sub.z }, body );
        }

        //5.56x45mm casings left from a soldier
        for( const tripoint &loc : m.points_in_radius( tripoint{ 9, 15, abs_sub.z }, 2, 0 ) ) {
            if( one_in( 4 ) ) {
                m.spawn_item( loc, itype_223_casing );
            }
        }

        //5.56x45mm casings left from another soldier
        for( const tripoint &loc : m.points_in_radius( tripoint{ 15, 15, abs_sub.z }, 2, 0 ) ) {
            if( one_in( 4 ) ) {
                m.spawn_item( loc, itype_223_casing );
            }
        }

        //33% chance to spawn empty magazines used by soldiers
        std::vector<point> empty_magazines_locations = line_to( point( 5, 16 ), point( 18, 16 ) );
        for( point &i : empty_magazines_locations ) {
            if( one_in( 3 ) ) {
                m.spawn_item( { i, abs_sub.z }, itype_stanag30 );
            }
        }

        //50% chance to spawn two humvees blocking the road
        if( one_in( 2 ) ) {
            m.add_vehicle( vehicle_prototype_humvee, tripoint( 7, 19, abs_sub.z ), 0_degrees, 70, -1 );
            m.add_vehicle( vehicle_prototype_humvee, tripoint( 15, 20, abs_sub.z ), 180_degrees, 70, -1 );
        }

        //Spawn 6-20 mines in the upper submap.
        //Spawn ordinary mine on asphalt, otherwise spawn buried mine
        for( int i = 0; i < num_mines; i++ ) {
            const point p3( rng( 3, SEEX * 2 - 4 ), rng( 1, SEEY ) );
            if( m.has_flag( ter_furn_flag::TFLAG_DIGGABLE, p3 ) ) {
                place_trap_if_clear( m, p3, tr_landmine_buried );
            } else {
                place_trap_if_clear( m, p3, tr_landmine );
            }
        }

        //Spawn 6-20 puddles of blood on tiles without mines
        for( int i = 0; i < num_mines; i++ ) {
            const point p4( rng( 3, SEEX * 2 - 4 ), rng( 1, SEEY ) );
            if( m.tr_at( { p4, abs_sub.z } ).is_null() ) {
                m.add_field( { p4, abs_sub.z }, fd_blood, rng( 1, 3 ) );
                //10% chance to spawn a corpse of dead people/zombie on a tile with blood
                if( one_in( 10 ) ) {
                    m.add_corpse( { p4, abs_sub.z } );
                    for( const tripoint &loc : m.points_in_radius( { p4, abs_sub.z }, 1 ) ) {
                        //50% chance to spawn gibs in every tile around corpse in 1-tile radius
                        if( one_in( 2 ) ) {
                            m.add_field( { loc.xy(), abs_sub.z }, fd_gibs_flesh, rng( 1, 3 ) );
                        }
                    }
                }
            }
        }

        //Set two warning signs on the first horizontal line of the submap
        const int x = rng( 3, SEEX );
        const int x1 = rng( SEEX + 1, SEEX * 2 - 4 );
        m.furn_set( point( x, 0 ), furn_f_sign_warning );
        m.set_signage( tripoint( x, 0, abs_sub.z ), text );
        m.furn_set( point( x1, 0 ), furn_f_sign_warning );
        m.set_signage( tripoint( x1, 0, abs_sub.z ), text );

        did_something = true;
    }

    if( bridge_at_west && road_at_east ) {
        m.load( abs_omt + point_east, false );
        //Draw walls of first tent
        square_furn( &m, furn_f_canvas_wall, point( 0, 3 ), point( 4, 13 ) );

        //Add first tent doors
        m.furn_set( tripoint{ 4, 5, abs_sub.z }, furn_f_canvas_door );
        m.furn_set( tripoint{ 4, 11, abs_sub.z }, furn_f_canvas_door );

        //Fill empty space with groundsheets
        square_furn( &m, furn_f_fema_groundsheet, point( 1, 4 ), point( 3, 12 ) );

        //Place makeshift beds in the first tent and place loot
        m.furn_set( tripoint{ 1, 4, abs_sub.z }, furn_f_makeshift_bed );
        m.put_items_from_loc( Item_spawn_data_army_bed, { 1, 4, abs_sub.z } );
        m.furn_set( tripoint{ 1, 6, abs_sub.z }, furn_f_makeshift_bed );
        m.furn_set( tripoint{ 1, 8, abs_sub.z }, furn_f_makeshift_bed );
        m.furn_set( tripoint{ 1, 10, abs_sub.z }, furn_f_makeshift_bed );
        m.put_items_from_loc( Item_spawn_data_army_bed, { 1, 10, abs_sub.z } );
        m.furn_set( tripoint{ 1, 12, abs_sub.z }, furn_f_makeshift_bed );
        m.put_items_from_loc( Item_spawn_data_army_bed, { 1, 12, abs_sub.z } );

        //33% chance for a crazy maniac ramming the tent with some unfortunate inside
        if( one_in( 3 ) ) {
            //Blood and gore
            std::vector<point> blood_track = line_to( point( 1, 6 ), point( 8, 6 ) );
            for( point &i : blood_track ) {
                m.add_field( { i, abs_sub.z }, fd_blood, 1 );
            }
            m.add_field( tripoint { 1, 6, abs_sub.z }, fd_gibs_flesh, 1 );

            //Add the culprit
            m.add_vehicle( vehicle_prototype_car_fbi, tripoint( 7, 7, abs_sub.z ), 0_degrees, 70, 1 );

            //Remove tent parts after drive-through
            square_furn( &m, furn_str_id::NULL_ID(), point( 0, 6 ), point( 8, 9 ) );

            //Add sandbag barricade and then destroy few sections where car smashed it
            line_furn( &m, furn_f_sandbag_half, point( 10, 3 ), point( 10, 13 ) );
            line_furn( &m, furn_str_id::NULL_ID(), point( 10, 7 ), point( 10, 8 ) );

            //Spill sand from damaged sandbags
            std::vector<point> sandbag_positions = squares_in_direction( point( 10, 7 ), point( 11, 8 ) );
            for( point &i : sandbag_positions ) {
                m.spawn_item( { i, abs_sub.z }, itype_bag_canvas, rng( 5, 13 ) );
                m.spawn_item( { i, abs_sub.z }, itype_material_sand, rng( 3, 8 ) );
            }
        } else {
            m.put_items_from_loc( Item_spawn_data_army_bed, { 1, 6, abs_sub.z } );
            m.put_items_from_loc( Item_spawn_data_army_bed, { 1, 8, abs_sub.z } );

            //5.56x45mm casings left from a soldier
            for( const tripoint &loc : m.points_in_radius( tripoint{ 9, 8, abs_sub.z }, 2, 0 ) ) {
                if( one_in( 4 ) ) {
                    m.spawn_item( loc, itype_223_casing );
                }
            }

            //33% chance to spawn empty magazines used by soldiers
            std::vector<point> empty_magazines_locations = line_to( point( 9, 3 ), point( 9, 13 ) );
            for( point &i : empty_magazines_locations ) {
                if( one_in( 3 ) ) {
                    m.spawn_item( { i, abs_sub.z }, itype_stanag30 );
                }
            }
            //Intact sandbag barricade
            line_furn( &m, furn_f_sandbag_half, point( 10, 3 ), point( 10, 13 ) );
        }

        //Add sandbags and barbed wire fence barricades
        line( &m, ter_t_fence_barbed, point( 12, 3 ), point( 12, 13 ) );
        line_furn( &m, furn_f_sandbag_half, point( 10, 16 ), point( 10, 20 ) );
        line( &m, ter_t_fence_barbed, point( 12, 16 ), point( 12, 20 ) );

        //Place second tent
        square_furn( &m, furn_f_canvas_wall, point( 0, 16 ), point( 4, 20 ) );
        square_furn( &m, furn_f_fema_groundsheet, point( 1, 17 ), point( 3, 19 ) );
        m.furn_set( tripoint{ 4, 18, abs_sub.z }, furn_f_canvas_door );

        //Place desk and chair in the second tent
        line_furn( &m, furn_f_desk, point( 1, 17 ), point( 2, 17 ) );
        m.furn_set( tripoint{ 1, 18, abs_sub.z }, furn_f_chair );

        //5.56x45mm casings left from another soldier
        for( const tripoint &loc : m.points_in_radius( tripoint{ 9, 18, abs_sub.z }, 2, 0 ) ) {
            if( one_in( 4 ) ) {
                m.spawn_item( loc, itype_223_casing );
            }
        }

        //33% chance to spawn empty magazines used by soldiers
        std::vector<point> empty_magazines_locations = line_to( point( 9, 16 ), point( 9, 20 ) );
        for( point &i : empty_magazines_locations ) {
            if( one_in( 3 ) ) {
                m.spawn_item( { i, abs_sub.z }, itype_stanag30 );
            }
        }

        std::vector<point> barbed_wire = line_to( point( 12, 3 ), point( 12, 20 ) );
        for( point &i : barbed_wire ) {
            //10% chance to spawn corpses of bloody people/zombies on every tile of barbed wire fence
            if( one_in( 10 ) ) {
                m.add_corpse( { i, abs_sub.z } );
                m.add_field( { i, abs_sub.z }, fd_blood, rng( 1, 3 ) );
            }
        }

        //Spawn 6-20 mines in the rightmost submap.
        //Spawn ordinary mine on asphalt, otherwise spawn buried mine
        for( int i = 0; i < num_mines; i++ ) {
            const point p5( rng( SEEX + 1, SEEX * 2 - 2 ), rng( 3, SEEY * 2 - 4 ) );
            if( m.has_flag( ter_furn_flag::TFLAG_DIGGABLE, p5 ) ) {
                place_trap_if_clear( m, p5, tr_landmine_buried );
            } else {
                place_trap_if_clear( m, p5, tr_landmine );
            }
        }

        //Spawn 6-20 puddles of blood on tiles without mines
        for( int i = 0; i < num_mines; i++ ) {
            const point p6( rng( SEEX + 1, SEEX * 2 - 2 ), rng( 3, SEEY * 2 - 4 ) );
            if( m.tr_at( { p6, abs_sub.z } ).is_null() ) {
                m.add_field( { p6, abs_sub.z }, fd_blood, rng( 1, 3 ) );
                //10% chance to spawn a corpse of dead people/zombie on a tile with blood
                if( one_in( 10 ) ) {
                    m.add_corpse( { p6, abs_sub.z } );
                    for( const tripoint &loc : m.points_in_radius( { p6, abs_sub.z }, 1 ) ) {
                        //50% chance to spawn gibs in every tile around corpse in 1-tile radius
                        if( one_in( 2 ) ) {
                            m.add_field( { loc.xy(), abs_sub.z }, fd_gibs_flesh, rng( 1, 3 ) );
                        }
                    }
                }
            }
        }

        //Set two warning signs on the last vertical line of the submap
        const int y = rng( 3, SEEY );
        const int y1 = rng( SEEY + 1, SEEY * 2 - 4 );
        m.furn_set( point( SEEX * 2 - 1, y ), furn_f_sign_warning );
        m.set_signage( tripoint( SEEX * 2 - 1, y, abs_sub.z ), text );
        m.furn_set( point( SEEX * 2 - 1, y1 ), furn_f_sign_warning );
        m.set_signage( tripoint( SEEX * 2 - 1, y1, abs_sub.z ), text );

        did_something = true;
    }

    if( bridge_at_east && road_at_west ) {
        m.load( abs_omt + point_west, false );
        //Spawn military cargo truck blocking the entry
        m.add_vehicle( vehicle_prototype_military_cargo_truck, tripoint( 15, 11, abs_sub.z ),
                       270_degrees, 70, 1 );

        //Spawn sandbag barricades around the truck
        line_furn( &m, furn_f_sandbag_half, point( 14, 3 ), point( 14, 8 ) );
        line_furn( &m, furn_f_sandbag_half, point( 14, 17 ), point( 14, 20 ) );

        //50% chance to spawn a soldier killed by gunfire, and a trail of blood
        if( one_in( 2 ) ) {
            m.add_splatter_trail( fd_blood, { 14, 5, abs_sub.z }, { 17, 5, abs_sub.z } );
            item body = item::make_corpse();
            m.put_items_from_loc( Item_spawn_data_mon_zombie_soldier_death_drops,
            { 15, 5, abs_sub.z } );
            m.add_item_or_charges( tripoint{ 15, 5, abs_sub.z }, body );
        }

        //5.56x45mm casings left from soldiers
        for( const tripoint &loc : m.points_in_radius( tripoint{ 15, 5, abs_sub.z }, 2, 0 ) ) {
            if( one_in( 4 ) ) {
                m.spawn_item( loc, itype_223_casing );
            }
        }

        //33% chance to spawn empty magazines used by soldiers
        std::vector<point> empty_magazines_locations = line_to( point( 15, 2 ), point( 15, 8 ) );
        for( point &i : empty_magazines_locations ) {
            if( one_in( 3 ) ) {
                m.spawn_item( { i, abs_sub.z }, itype_stanag30 );
            }
        }

        //Add some crates near the truck...
        m.furn_set( tripoint{ 16, 18, abs_sub.z }, furn_f_crate_c );
        m.furn_set( tripoint{ 16, 19, abs_sub.z }, furn_f_crate_c );
        m.furn_set( tripoint{ 17, 18, abs_sub.z }, furn_f_crate_o );

        //...and fill them with mines
        m.spawn_item( { 16, 18, abs_sub.z }, itype_landmine, rng( 0, 5 ) );
        m.spawn_item( { 16, 19, abs_sub.z }, itype_landmine, rng( 0, 5 ) );

        // Set some resting place with fire ring, camp chairs, folding table, and benches.
        m.furn_set( tripoint{ 20, 12, abs_sub.z }, furn_f_crate_o );
        m.furn_set( tripoint{ 21, 12, abs_sub.z }, furn_f_firering );
        m.furn_set( tripoint{ 22, 12, abs_sub.z }, furn_f_tourist_table );
        line_furn( &m, furn_f_bench, point( 23, 11 ), point( 23, 13 ) );
        line_furn( &m, furn_f_camp_chair, point( 20, 14 ), point( 21, 14 ) );

        m.spawn_item( { 21, 12, abs_sub.z }, itype_splinter, rng( 5, 10 ) );

        //33% chance for an argument between drunk soldiers gone terribly wrong
        if( one_in( 3 ) ) {
            m.spawn_item( { 22, 12, abs_sub.z }, itype_bottle_glass );
            m.spawn_item( { 23, 11, abs_sub.z }, itype_hatchet );

            //Spawn chopped soldier corpse
            item body = item::make_corpse();
            m.put_items_from_loc( Item_spawn_data_mon_zombie_soldier_death_drops,
            { 23, 12, abs_sub.z } );
            m.add_item_or_charges( tripoint{ 23, 12, abs_sub.z }, body );
            m.add_field( tripoint{ 23, 12, abs_sub.z }, fd_gibs_flesh, rng( 1, 3 ) );

            //Spawn broken bench and splintered wood
            m.furn_set( tripoint{ 23, 13, abs_sub.z }, furn_str_id::NULL_ID() );
            m.spawn_item( { 23, 13, abs_sub.z }, itype_splinter, rng( 5, 10 ) );

            //Spawn blood
            for( const tripoint &loc : m.points_in_radius( tripoint{ 23, 12, abs_sub.z }, 1, 0 ) ) {
                if( one_in( 2 ) ) {
                    m.add_field( { loc.xy(), abs_sub.z }, fd_blood, rng( 1, 3 ) );
                }
            }
            //Spawn trash in a crate and its surroundings
            m.place_items( Item_spawn_data_trash_cart, 80, tripoint{ 19, 11, abs_sub.z },
            { 21, 13, abs_sub.z }, false, calendar::start_of_cataclysm );
        } else {
            m.spawn_item( { 20, 11, abs_sub.z }, itype_hatchet );
            m.spawn_item( { 22, 12, abs_sub.z }, itype_vodka );
            m.spawn_item( { 20, 14, abs_sub.z }, itype_acoustic_guitar );

            //Spawn trash in a crate
            m.place_items( Item_spawn_data_trash_cart, 80, tripoint{ 20, 12, abs_sub.z },
            { 20, 12, abs_sub.z }, false, calendar::start_of_cataclysm );
        }

        //Place a tent
        square_furn( &m, furn_f_canvas_wall, point( 20, 4 ), point( 23, 7 ) );
        square_furn( &m, furn_f_fema_groundsheet, point( 21, 5 ), point( 22, 6 ) );
        m.furn_set( tripoint{ 21, 7, abs_sub.z }, furn_f_canvas_door );

        //Place beds in a tent
        m.furn_set( tripoint{ 21, 5, abs_sub.z }, furn_f_makeshift_bed );
        m.put_items_from_loc( Item_spawn_data_army_bed, { 21, 5, abs_sub.z },
                              calendar::turn_zero );
        m.furn_set( tripoint{ 22, 6, abs_sub.z }, furn_f_makeshift_bed );
        m.put_items_from_loc( Item_spawn_data_army_bed, { 22, 6, abs_sub.z },
                              calendar::turn_zero );

        //Spawn 6-20 mines in the leftmost submap.
        //Spawn ordinary mine on asphalt, otherwise spawn buried mine
        for( int i = 0; i < num_mines; i++ ) {
            const point p7( rng( 1, SEEX ), rng( 3, SEEY * 2 - 4 ) );
            if( m.has_flag( ter_furn_flag::TFLAG_DIGGABLE, p7 ) ) {
                place_trap_if_clear( m, p7, tr_landmine_buried );
            } else {
                place_trap_if_clear( m, p7, tr_landmine );
            }
        }

        //Spawn 6-20 puddles of blood on tiles without mines
        for( int i = 0; i < num_mines; i++ ) {
            const point p8( rng( 1, SEEX ), rng( 3, SEEY * 2 - 4 ) );
            if( m.tr_at( { p8, abs_sub.z } ).is_null() ) {
                m.add_field( { p8, abs_sub.z }, fd_blood, rng( 1, 3 ) );
                //10% chance to spawn a corpse of dead people/zombie on a tile with blood
                if( one_in( 10 ) ) {
                    m.add_corpse( { p8, abs_sub.z } );
                    for( const tripoint &loc : m.points_in_radius( { p8, abs_sub.z }, 1 ) ) {
                        //50% chance to spawn gibs in every tile around corpse in 1-tile radius
                        if( one_in( 2 ) ) {
                            m.add_field( { loc.xy(), abs_sub.z }, fd_gibs_flesh, rng( 1, 3 ) );
                        }
                    }
                }
            }
        }

        //Set two warning signs on the first vertical line of the submap
        const int y = rng( 3, SEEY );
        const int y1 = rng( SEEY + 1, SEEY * 2 - 4 );
        m.furn_set( point( 0, y ), furn_f_sign_warning );
        m.set_signage( tripoint( 0, y, abs_sub.z ), text );
        m.furn_set( point( 0, y1 ), furn_f_sign_warning );
        m.set_signage( tripoint( 0, y1, abs_sub.z ), text );

        did_something = true;
    }

    return did_something;
}

static void place_fumarole( map &m, const point &p1, const point &p2, std::set<point> &ignited )
{
    // Tracks points nearby for ignition after the lava is placed
    //std::set<point> ignited;

    std::vector<point> fumarole = line_to( p1, p2, 0 );
    for( point &i : fumarole ) {
        m.ter_set( i, ter_t_lava );

        // Add all adjacent tiles (even on diagonals) for possible ignition
        // Since they're being added to a set, duplicates won't occur
        ignited.insert( i + point_north_west );
        ignited.insert( i + point_north );
        ignited.insert( i + point_north_east );
        ignited.insert( i + point_west );
        ignited.insert( i + point_east );
        ignited.insert( i + point_south_west );
        ignited.insert( i + point_south );
        ignited.insert( i + point_south_east );

        if( one_in( 6 ) ) {
            m.spawn_item( i + point_north_west, itype_chunk_sulfur );
        }
    }

}

static bool mx_portal_in( map &m, const tripoint &abs_sub )
{
    static constexpr int omt_size = SEEX * 2;
    // minimum 9 tiles from the edge because ARTPROP_FRACTAL calls
    // create_anomaly at an offset of 4, and create_anomaly generates a
    // furniture circle around that of radius 5.
    static constexpr int min_coord = 9;
    static constexpr int max_coord = omt_size - 1 - min_coord;
    static_assert( min_coord < max_coord, "no space for randomness" );
    const tripoint_bub_ms portal_location{
        rng( min_coord, max_coord ), rng( min_coord, max_coord ), abs_sub.z };
    const point_bub_ms p( portal_location.xy() );

    switch( rng( 1, 6 ) ) {
        //Mycus spreading through the portal
        case 1: {
            m.add_field( portal_location, fd_reality_tear, 3 );
            fungal_effects fe;
            for( const tripoint_bub_ms &loc : m.points_in_radius( portal_location, 5 ) ) {
                if( one_in( 3 ) ) {
                    fe.marlossify( loc.raw() ); // TODO: typify fungal effects.
                }
            }
            //50% chance to spawn pouf-maker
            m.place_spawns( GROUP_FUNGI_FUNGALOID, 2, p + point_north_west, p + point_south_east, 1, true );
            break;
        }
        //Netherworld monsters spawning around the portal
        case 2: {
            m.add_field( portal_location, fd_reality_tear, 3 );
            for( const tripoint_bub_ms &loc : m.points_in_radius( portal_location, 5 ) ) {
                m.place_spawns( GROUP_NETHER_PORTAL, 15, loc.xy(), loc.xy(), 1, true );
            }
            break;
        }
        //Several cracks in the ground originating from the portal
        case 3: {
            m.add_field( portal_location, fd_reality_tear, 3 );
            for( int i = 0; i < rng( 1, 10 ); i++ ) {
                tripoint_bub_ms end_location = { rng( 0, SEEX * 2 - 1 ), rng( 0, SEEY * 2 - 1 ), abs_sub.z };
                std::vector<tripoint_bub_ms> failure = line_to( portal_location, end_location );
                for( tripoint_bub_ms &i : failure ) {
                    m.ter_set( tripoint_bub_ms{ i.xy(), abs_sub.z }, ter_t_pit );
                }
            }
            break;
        }
        //Radiation from the portal killed the vegetation
        case 4: {
            m.add_field( portal_location, fd_reality_tear, 3 );
            const int rad = 5;
            for( int i = p.x() - rad; i <= p.x() + rad; i++ ) {
                for( int j = p.y() - rad; j <= p.y() + rad; j++ ) {
                    if( trig_dist( p.raw(), point( i, j ) ) + rng( 0, 3 ) <= rad ) {
                        const tripoint loc( i, j, abs_sub.z );
                        dead_vegetation_parser( m, loc );
                        m.adjust_radiation( loc.xy(), rng( 20, 40 ) );
                    }
                }
            }
            break;
        }
        //Lava seams originating from the portal
        case 5: {
            if( abs_sub.z <= 0 ) {
                point p1( rng( 1,    SEEX     - 3 ), rng( 1,    SEEY     - 3 ) );
                point p2( rng( SEEX, SEEX * 2 - 3 ), rng( SEEY, SEEY * 2 - 3 ) );
                // Pick a random cardinal direction to also spawn lava in
                // This will make the lava a single connected line, not just on diagonals
                static const std::array<direction, 4> possibilities = { { direction::EAST, direction::WEST, direction::NORTH, direction::SOUTH } };
                const direction extra_lava_dir = random_entry( possibilities );
                point extra;
                switch( extra_lava_dir ) {
                    case direction::NORTH:
                        extra.y = -1;
                        break;
                    case direction::EAST:
                        extra.x = 1;
                        break;
                    case direction::SOUTH:
                        extra.y = 1;
                        break;
                    case direction::WEST:
                        extra.x = -1;
                        break;
                    default:
                        break;
                }

                const tripoint portal_location = { p1 + tripoint( extra, abs_sub.z ) };
                m.add_field( portal_location, fd_reality_tear, 3 );

                std::set<point> ignited;
                place_fumarole( m, p1, p2, ignited );
                place_fumarole( m, p1 + extra, p2 + extra,
                                ignited );

                for( const point &i : ignited ) {
                    // Don't need to do anything to tiles that already have lava on them
                    if( m.ter( i ) != ter_t_lava ) {
                        // Spawn an intense but short-lived fire
                        // Any furniture or buildings will catch fire, otherwise it will burn out quickly
                        m.add_field( tripoint( i, abs_sub.z ), fd_fire, 15, 1_minutes );
                    }
                }
            }
            break;
        }
        //Anomaly caused by the portal and spawned an artifact
        case 6: {
            m.add_field( portal_location, fd_reality_tear, 3 );
            artifact_natural_property prop =
                static_cast<artifact_natural_property>( rng( ARTPROP_NULL + 1, ARTPROP_MAX - 1 ) );
            m.create_anomaly( portal_location, prop );
            m.spawn_artifact( p + tripoint( rng( -1, 1 ), rng( -1, 1 ), abs_sub.z ),
                              relic_procgen_data_alien_reality, 5, 1000, -2000, true );
            break;
        }
    }

    return true;
}

static bool mx_jabberwock( map &m, const tripoint &/*loc*/ )
{
    // A rare chance to spawn a jabberwock. This was extracted from the hardcoded forest mapgen
    // and moved into a map extra. It still has a one_in chance of spawning because otherwise
    // the rarity skewed the values for all the other extras too much. I considered moving it
    // into the monster group, but again the hardcoded rarity it had in the forest mapgen was
    // not easily replicated there.
    if( one_in( 50 ) ) {
        m.place_spawns( GROUP_JABBERWOCK, 1, point_bub_ms( point_zero ), { SEEX * 2, SEEY * 2 }, 1, true );
        return true;
    }

    return false;
}

static bool mx_grove( map &m, const tripoint &abs_sub )
{
    // From wikipedia - The main meaning of "grove" is a group of trees that grow close together,
    // generally without many bushes or other plants underneath.

    // This map extra finds the first tree in the area, and then converts all trees, young trees,
    // and shrubs in the area into that type of tree.

    ter_id tree;
    bool found_tree = false;
    for( int i = 0; i < SEEX * 2; i++ ) {
        for( int j = 0; j < SEEY * 2; j++ ) {
            const tripoint location( i, j, abs_sub.z );
            if( m.has_flag_ter( ter_furn_flag::TFLAG_TREE, location ) ) {
                tree = m.ter( location );
                found_tree = true;
            }
        }
    }

    if( !found_tree ) {
        return false;
    }

    for( int i = 0; i < SEEX * 2; i++ ) {
        for( int j = 0; j < SEEY * 2; j++ ) {
            const tripoint location( i, j, abs_sub.z );
            if( m.has_flag_ter( ter_furn_flag::TFLAG_SHRUB, location ) ||
                m.has_flag_ter( ter_furn_flag::TFLAG_TREE, location ) ||
                m.has_flag_ter( ter_furn_flag::TFLAG_YOUNG, location ) ) {
                m.ter_set( location, tree );
            }
        }
    }

    return true;
}

static bool mx_shrubbery( map &m, const tripoint &abs_sub )
{
    // This map extra finds the first shrub in the area, and then converts all trees, young trees,
    // and shrubs in the area into that type of shrub.

    ter_id shrubbery;
    bool found_shrubbery = false;
    for( int i = 0; i < SEEX * 2; i++ ) {
        for( int j = 0; j < SEEY * 2; j++ ) {
            const tripoint location( i, j, abs_sub.z );
            if( m.has_flag_ter( ter_furn_flag::TFLAG_SHRUB, location ) ) {
                shrubbery = m.ter( location );
                found_shrubbery = true;
            }
        }
    }

    if( !found_shrubbery ) {
        return false;
    }

    for( int i = 0; i < SEEX * 2; i++ ) {
        for( int j = 0; j < SEEY * 2; j++ ) {
            const tripoint location( i, j, abs_sub.z );
            if( m.has_flag_ter( ter_furn_flag::TFLAG_SHRUB, location ) ||
                m.has_flag_ter( ter_furn_flag::TFLAG_TREE, location ) ||
                m.has_flag_ter( ter_furn_flag::TFLAG_YOUNG, location ) ) {
                m.ter_set( location, shrubbery );
            }
        }
    }

    return true;
}

static bool mx_pond( map &m, const tripoint &abs_sub )
{
    // This map extra creates small ponds using a simple cellular automaton.

    constexpr int width = SEEX * 2;
    constexpr int height = SEEY * 2;

    // Generate the cells for our lake.
    std::vector<std::vector<int>> current = CellularAutomata::generate_cellular_automaton( width,
                                            height, 55, 5, 4, 3 );

    // Loop through and turn every live cell into water.
    // Do a roll for our three possible lake types:
    // - all deep water
    // - all shallow water
    // - shallow water on the shore, deep water in the middle
    const int lake_type = rng( 1, 3 );
    for( int i = 0; i < width; i++ ) {
        for( int j = 0; j < height; j++ ) {
            if( current[i][j] == 1 ) {
                const tripoint location( i, j, abs_sub.z );
                m.furn_set( location, furn_str_id::NULL_ID() );

                switch( lake_type ) {
                    case 1:
                        m.ter_set( location, ter_t_water_sh );
                        break;
                    case 2:
                        m.ter_set( location, ter_t_water_dp );
                        break;
                    case 3:
                        const int neighbors = CellularAutomata::neighbor_count( current, width, height, point( i, j ) );
                        if( neighbors == 8 ) {
                            m.ter_set( location, ter_t_water_dp );
                        } else {
                            m.ter_set( location, ter_t_water_sh );
                        }
                        break;
                }
            }
        }
    }

<<<<<<< HEAD
    m.place_spawns( GROUP_FISH, 1, point_zero, point( width, height ), abs_sub.z, 0.15f );
=======
    m.place_spawns( GROUP_FISH, 1, point_bub_ms( point_zero ), point_bub_ms( width, height ), 0.15f );
>>>>>>> 3a6c4bbf

    return true;
}

static bool mx_clay_deposit( map &m, const tripoint &abs_sub )
{
    // This map extra creates small clay deposits using a simple cellular automaton.

    constexpr int width = SEEX * 2;
    constexpr int height = SEEY * 2;

    for( int tries = 0; tries < 5; tries++ ) {
        // Generate the cells for our clay deposit.
        std::vector<std::vector<int>> current = CellularAutomata::generate_cellular_automaton( width,
                                                height, 35, 5, 4, 3 );

        // With our settings for the CA, it's sometimes possible to get a bad generation with not enough
        // alive cells (or even 0).
        int alive_count = 0;
        for( int i = 0; i < width; i++ ) {
            for( int j = 0; j < height; j++ ) {
                alive_count += current[i][j];
            }
        }

        // If we have fewer than 4 alive cells, lets try again.
        if( alive_count < 4 ) {
            continue;
        }

        // Loop through and turn every live cell into clay.
        for( int i = 0; i < width; i++ ) {
            for( int j = 0; j < height; j++ ) {
                if( current[i][j] == 1 ) {
                    const tripoint location( i, j, abs_sub.z );
                    m.furn_set( location, furn_str_id::NULL_ID() );
                    m.ter_set( location, ter_t_clay );
                }
            }
        }

        // If we got here, it meant we had a successful try and can just break out of
        // our retry loop.
        return true;
    }

    return false;
}

static void burned_ground_parser( map &m, const tripoint &loc )
{
    const furn_t &fid = m.furn( loc ).obj();
    const ter_id tid = m.ter( loc );
    const ter_t &tr = tid.obj();

    VehicleList vehs = m.get_vehicles();
    std::vector<vehicle *> vehicles;
    std::vector<tripoint> points;
    for( wrapped_vehicle vehicle : vehs ) {
        vehicles.push_back( vehicle.v );
        // Important that this loop excludes fake parts, because those can be
        // outside map bounds
        for( const vpart_reference &vp : vehicle.v->get_all_parts() ) {
            tripoint t = vp.pos();
            if( m.inbounds( t ) ) {
                points.push_back( t );
            } else {
                tripoint_abs_omt pos = project_to<coords::omt>( m.getglobal( loc ) );
                oter_id terrain_type = overmap_buffer.ter( pos );
                tripoint veh_origin = vehicle.v->global_pos3();
                debugmsg( "burned_ground_parser: Vehicle %s (origin %s; rotation (%f,%f)) has "
                          "out of bounds part at %s in terrain_type %s\n",
                          vehicle.v->name, veh_origin.to_string(),
                          vehicle.v->face_vec().x, vehicle.v->face_vec().y,
                          t.to_string(), terrain_type->get_type_id().str() );
            }
        }
    }
    std::sort( points.begin(), points.end() );
    points.erase( std::unique( points.begin(), points.end() ), points.end() );
    for( vehicle *vrem : vehicles ) {
        m.destroy_vehicle( vrem );
    }
    for( const tripoint &tri : points ) {
        m.furn_set( tri, furn_f_wreckage );
    }

    // grass is converted separately
    // this method is deliberate to allow adding new post-terrains
    // (TODO: expand this list when new destroyed terrain is added)
    static const std::map<ter_id, ter_str_id> dies_into {{
            {ter_t_grass, ter_t_grass_dead},
            {ter_t_grass_long, ter_t_grass_dead},
            {ter_t_grass_tall, ter_t_grass_dead},
            {ter_t_moss, ter_t_grass_dead},
            {ter_t_fungus, ter_t_dirt},
            {ter_t_grass_golf, ter_t_grass_dead},
            {ter_t_grass_white, ter_t_grass_dead},
        }};

    const auto iter = dies_into.find( tid );
    if( iter != dies_into.end() ) {
        if( one_in( 6 ) ) {
            m.ter_set( loc, ter_t_dirt );
            m.spawn_item( loc, itype_ash, 1, rng( 10, 50 ) );
        } else if( one_in( 10 ) ) {
            // do nothing, save some spots from fire
        } else {
            m.ter_set( loc, iter->second );
        }
    }

    // fungus cannot be destroyed by map::destroy so ths method is employed
    if( fid.has_flag( ter_furn_flag::TFLAG_FUNGUS ) ) {
        if( one_in( 5 ) ) {
            m.furn_set( loc, furn_f_ash );
        }
    }
    if( tr.has_flag( ter_furn_flag::TFLAG_FUNGUS ) ) {
        m.ter_set( loc, ter_t_dirt );
        if( one_in( 5 ) ) {
            m.spawn_item( loc, itype_ash, 1, rng( 10, 50 ) );
        }
    }
    // destruction of trees is not absolute
    if( tr.has_flag( ter_furn_flag::TFLAG_TREE ) ) {
        if( one_in( 4 ) ) {
            m.ter_set( loc, ter_t_trunk );
        } else if( one_in( 4 ) ) {
            m.ter_set( loc, ter_t_stump );
        } else if( one_in( 4 ) ) {
            m.ter_set( loc, ter_t_tree_dead );
        } else {
            m.ter_set( loc, ter_t_dirt );
            if( one_in( 4 ) ) {
                m.furn_set( loc, furn_f_ash );
            } else {
                m.furn_set( loc, furn_id( "f_fireweed" ) );
            }
            m.spawn_item( loc, itype_ash, 1, rng( 10, 1000 ) );
        }
        // everything else is destroyed, ash is added
    } else if( ter_furn_has_flag( tr, fid, ter_furn_flag::TFLAG_FLAMMABLE ) ||
               ter_furn_has_flag( tr, fid, ter_furn_flag::TFLAG_FLAMMABLE_HARD ) ) {
        while( m.is_bashable( loc ) ) { // one is not enough
            m.destroy( loc, true );
        }
        if( one_in( 5 ) && !tr.has_flag( ter_furn_flag::TFLAG_LIQUID ) ) {
            // This gives very little *wood* ash because the terrain is not flagged as flammable
            m.spawn_item( loc, itype_ash, 1, rng( 1, 10 ) );
        }
    } else if( ter_furn_has_flag( tr, fid, ter_furn_flag::TFLAG_FLAMMABLE_ASH ) ) {
        while( m.is_bashable( loc ) ) {
            m.destroy( loc, true );
        }
        if( !m.is_open_air( loc ) ) {
            m.furn_set( loc, furn_f_ash );
            if( !tr.has_flag( ter_furn_flag::TFLAG_LIQUID ) ) {
                m.spawn_item( loc, itype_ash, 1, rng( 10, 1000 ) );
            }
        }
    }

    // burn-away flammable items
    while( m.flammable_items_at( loc ) ) {
        map_stack stack = m.i_at( loc );
        for( auto it = stack.begin(); it != stack.end(); ) {
            if( it->flammable() ) {
                m.create_burnproducts( loc, *it, it->weight() );
                it = stack.erase( it );
            } else {
                it++;
            }
        }
    }
}

static bool mx_point_burned_ground( map &m, const tripoint &abs_sub )
{
    // This map extra creates patch of burned ground using a simple cellular automaton.
    // Lesser version of mx_burned_ground

    constexpr int width = SEEX * 2;
    constexpr int height = SEEY * 2;

    // Generate the cells for dead vegetation.
    std::vector<std::vector<int>> current = CellularAutomata::generate_cellular_automaton( width,
                                            height, 55, 5, 4, 3 );

    for( int i = 0; i < width; i++ ) {
        for( int j = 0; j < height; j++ ) {
            if( current[i][j] == 1 ) {
                const tripoint loc( i, j, abs_sub.z );
                burned_ground_parser( m, loc );
            }
        }
    }

    return true;
}

static bool mx_burned_ground( map &m, const tripoint &abs_sub )
{
    // This map extra simulates effects of extensive past fire event; it destroys most vegetation,
    // and flammable objects, swaps vehicles with wreckage, levels houses, scatters ash etc.

    for( int i = 0; i < SEEX * 2; i++ ) {
        for( int j = 0; j < SEEY * 2; j++ ) {
            const tripoint loc( i, j, abs_sub.z );
            burned_ground_parser( m, loc );
        }
    }
    VehicleList vehs = m.get_vehicles();
    std::vector<vehicle *> vehicles;
    std::vector<tripoint> points;
    for( wrapped_vehicle vehicle : vehs ) {
        vehicles.push_back( vehicle.v );
        std::set<tripoint> occupied = vehicle.v->get_points();
        for( const tripoint &t : occupied ) {
            points.push_back( t );
        }
    }
    for( vehicle *vrem : vehicles ) {
        m.destroy_vehicle( vrem );
    }
    for( const tripoint &tri : points ) {
        m.furn_set( tri, furn_f_wreckage );
    }

    return true;
}

static bool mx_reed( map &m, const tripoint &abs_sub )
{
    // This map extra is for populating river banks, lake shores, etc. with
    // water vegetation

    // intensity consistent for whole overmap terrain bit
    // so vegetation is placed from one_in(1) = full overgrowth
    // to one_in(4) = 1/4 of terrain;
    int intensity = rng( 1, 4 );

    const auto near_water = [ &m ]( tripoint loc ) {

        for( const tripoint &p : m.points_in_radius( loc, 1 ) ) {
            if( p == loc ) {
                continue;
            }
            if( m.ter( p ) == ter_t_water_moving_sh || m.ter( p ) == ter_t_water_sh ||
                m.ter( p ) == ter_t_water_moving_dp || m.ter( p ) == ter_t_water_dp ) {
                return true;
            }
        }
        return false;
    };

    weighted_int_list<furn_id> vegetation;
    vegetation.add( furn_f_cattails, 15 );
    vegetation.add( furn_f_lotus, 5 );
    vegetation.add( furn_id( "f_purple_loosestrife" ), 1 );
    vegetation.add( furn_f_lilypad, 1 );
    for( int i = 0; i < SEEX * 2; i++ ) {
        for( int j = 0; j < SEEY * 2; j++ ) {
            const tripoint loc( i, j, abs_sub.z );
            const ter_id &ter_loc = m.ter( loc );
            if( ( ter_loc == ter_t_water_sh || ter_loc == ter_t_water_moving_sh ) &&
                one_in( intensity ) ) {
                m.furn_set( loc, vegetation.pick()->id() );
            }
            // tall grass imitates reed
            if( ( ter_loc == ter_t_dirt || ter_loc == ter_t_grass ) &&
                one_in( near_water( loc ) ? intensity : 7 ) ) {
                m.ter_set( loc, ter_t_grass_tall );
            }
        }
    }

    return true;
}

static bool mx_roadworks( map &m, const tripoint &abs_sub )
{
    // This map extra creates road works on NS & EW roads, including barricades (as barrier poles),
    // holes in the road, scattered soil, chance for heavy utility vehicles and some working
    // equipment in a box
    // (curved roads & intersections excluded, perhaps TODO)

    const tripoint_abs_omt abs_omt( sm_to_omt_copy( abs_sub ) );
    const oter_id &north = overmap_buffer.ter( abs_omt + point_north );
    const oter_id &south = overmap_buffer.ter( abs_omt + point_south );
    const oter_id &west = overmap_buffer.ter( abs_omt + point_west );
    const oter_id &east = overmap_buffer.ter( abs_omt + point_east );

    const bool road_at_north = north->get_type_id() == oter_type_road;
    const bool road_at_south = south->get_type_id() == oter_type_road;
    const bool road_at_west = west->get_type_id() == oter_type_road;
    const bool road_at_east = east->get_type_id() == oter_type_road;

    // defect types
    weighted_int_list<ter_id> road_defects;
    road_defects.add( ter_t_pit_shallow, 15 );
    road_defects.add( ter_t_dirt, 15 );
    road_defects.add( ter_t_dirtmound, 15 );
    road_defects.add( ter_t_pavement, 55 );
    const weighted_int_list<ter_id> defects = road_defects;

    // location holders
    point defects_from; // road defects square start
    point defects_to; // road defects square end
    point defects_centered; //  road defects centered
    tripoint veh( 0, 0, abs_sub.z ); // vehicle
    point equipment; // equipment

    // determine placement of effects
    if( road_at_north && road_at_south && !road_at_east && !road_at_west ) {
        if( one_in( 2 ) ) { // west side of the NS road
            // road barricade
            line_furn( &m, furn_f_barricade_road, point( 4, 0 ), point( 11, 7 ), abs_sub.z );
            line_furn( &m, furn_f_barricade_road, point( 11, 8 ), point( 11, 15 ), abs_sub.z );
            line_furn( &m, furn_f_barricade_road, point( 11, 16 ), point( 4, 23 ), abs_sub.z );
            // road defects
            defects_from = { 9, 7 };
            defects_to = { 4, 16 };
            defects_centered = { rng( 4, 7 ), rng( 10, 16 ) };
            // vehicle
            veh.x = rng( 4, 6 );
            veh.y = rng( 8, 10 );
            // equipment
            if( one_in( 2 ) ) {
                equipment.x = rng( 0, 4 );
                equipment.y = rng( 1, 2 );
            } else {
                equipment.x = rng( 0, 4 );
                equipment.y = rng( 21, 22 );
            }
        } else { // east side of the NS road
            // road barricade
            line_furn( &m, furn_f_barricade_road, point( 19, 0 ), point( 12, 7 ), abs_sub.z );
            line_furn( &m, furn_f_barricade_road, point( 12, 8 ), point( 12, 15 ), abs_sub.z );
            line_furn( &m, furn_f_barricade_road, point( 12, 16 ), point( 19, 23 ), abs_sub.z );
            // road defects
            defects_from = { 13, 7 };
            defects_to = { 19, 16 };
            defects_centered = { rng( 15, 18 ), rng( 10, 14 ) };
            // vehicle
            veh.x = rng( 15, 19 );
            veh.y = rng( 8, 10 );
            // equipment
            if( one_in( 2 ) ) {
                equipment.x = rng( 20, 24 );
                equipment.y = rng( 1, 2 );
            } else {
                equipment.x = rng( 20, 24 );
                equipment.y = rng( 21, 22 );
            }
        }
    } else if( road_at_west && road_at_east && !road_at_north && !road_at_south ) {
        if( one_in( 2 ) ) { // north side of the EW road
            // road barricade
            line_furn( &m, furn_f_barricade_road, point( 0, 4 ), point( 7, 11 ), abs_sub.z );
            line_furn( &m, furn_f_barricade_road, point( 8, 11 ), point( 15, 11 ), abs_sub.z );
            line_furn( &m, furn_f_barricade_road, point( 16, 11 ), point( 23, 4 ), abs_sub.z );
            // road defects
            defects_from = { 7, 9 };
            defects_to = { 16, 4 };
            defects_centered = { rng( 8, 14 ), rng( 3, 8 ) };
            // vehicle
            veh.x = rng( 6, 8 );
            veh.y = rng( 4, 8 );
            // equipment
            if( one_in( 2 ) ) {
                equipment.x = rng( 1, 2 );
                equipment.y = rng( 0, 4 );
            } else {
                equipment.x = rng( 21, 22 );
                equipment.y = rng( 0, 4 );
            }
        } else { // south side of the EW road
            // road barricade
            line_furn( &m, furn_f_barricade_road, point( 0, 19 ), point( 7, 12 ), abs_sub.z );
            line_furn( &m, furn_f_barricade_road, point( 8, 12 ), point( 15, 12 ), abs_sub.z );
            line_furn( &m, furn_f_barricade_road, point( 16, 12 ), point( 23, 19 ), abs_sub.z );
            // road defects
            defects_from = { 7, 13 };
            defects_to = { 16, 19 };
            defects_centered = { rng( 8, 14 ), rng( 14, 18 ) };
            // vehicle
            veh.x = rng( 6, 8 );
            veh.y = rng( 14, 18 );
            // equipment
            if( one_in( 2 ) ) {
                equipment.x = rng( 1, 2 );
                equipment.y = rng( 20, 24 );
            } else {
                equipment.x = rng( 21, 22 );
                equipment.y = rng( 20, 24 );
            }
        }
    } else if( road_at_north && road_at_east && !road_at_west && !road_at_south ) {
        // SW side of the N-E road curve
        // road barricade
        // NOLINTNEXTLINE(cata-use-named-point-constants)
        line_furn( &m, furn_f_barricade_road, point( 1, 0 ), point( 11, 0 ), abs_sub.z );
        line_furn( &m, furn_f_barricade_road, point( 12, 0 ), point( 23, 10 ), abs_sub.z );
        line_furn( &m, furn_f_barricade_road, point( 23, 22 ), point( 23, 11 ), abs_sub.z );
        // road defects
        switch( rng( 1, 3 ) ) {
            case 1:
                defects_from = { 9, 8 };
                defects_to = { 14, 3 };
                break;
            case 2:
                defects_from = { 12, 11 };
                defects_to = { 17, 6 };
                break;
            case 3:
                defects_from = { 16, 15 };
                defects_to = { 21, 10 };
                break;
        }
        defects_centered = { rng( 8, 14 ), rng( 8, 14 ) };
        // vehicle
        veh.x = rng( 7, 15 );
        veh.y = rng( 7, 15 );
        // equipment
        if( one_in( 2 ) ) {
            equipment.x = rng( 0, 1 );
            equipment.y = rng( 2, 23 );
        } else {
            equipment.x = rng( 0, 22 );
            equipment.y = rng( 22, 23 );
        }
    } else if( road_at_south && road_at_west && !road_at_east && !road_at_north ) {
        // NE side of the S-W road curve
        // road barricade
        line_furn( &m, furn_f_barricade_road, point( 0, 4 ), point( 0, 12 ), abs_sub.z );
        line_furn( &m, furn_f_barricade_road, point( 1, 13 ), point( 11, 23 ), abs_sub.z );
        line_furn( &m, furn_f_barricade_road, point( 12, 23 ), point( 19, 23 ), abs_sub.z );
        // road defects
        switch( rng( 1, 3 ) ) {
            case 1:
                defects_from = { 2, 7 };
                defects_to = { 7, 12 };
                break;
            case 2:
                defects_from = { 11, 22 };
                defects_to = { 17, 6 };
                break;
            case 3:
                defects_from = { 6, 17 };
                defects_to = { 11, 13 };
                break;
        }
        defects_centered = { rng( 8, 14 ), rng( 8, 14 ) };
        // vehicle
        veh.x = rng( 7, 15 );
        veh.y = rng( 7, 15 );
        // equipment
        if( one_in( 2 ) ) {
            equipment.x = rng( 0, 23 );
            equipment.y = rng( 0, 3 );
        } else {
            equipment.x = rng( 20, 23 );
            equipment.y = rng( 0, 23 );
        }
    } else if( road_at_north && road_at_west && !road_at_east && !road_at_south ) {
        // SE side of the W-N road curve
        // road barricade
        line_furn( &m, furn_f_barricade_road, point( 0, 12 ), point( 0, 19 ), abs_sub.z );
        line_furn( &m, furn_f_barricade_road, point( 1, 11 ), point( 12, 0 ), abs_sub.z );
        line_furn( &m, furn_f_barricade_road, point( 13, 0 ), point( 19, 0 ), abs_sub.z );
        // road defects
        switch( rng( 1, 3 ) ) {
            case 1:
                defects_from = { 11, 2 };
                defects_to = { 16, 7 };
                break;
            case 2:
                defects_from = { 5, 7 };
                defects_to = { 11, 11 };
                break;
            case 3:
                defects_from = { 1, 12 };
                defects_to = { 6, 17 };
                break;
        }

        defects_centered = { rng( 8, 14 ), rng( 8, 14 ) };
        // vehicle
        veh.x = rng( 9, 18 );
        veh.y = rng( 9, 18 );
        // equipment
        if( one_in( 2 ) ) {
            equipment.x = rng( 20, 23 );
            equipment.y = rng( 0, 23 );
        } else {
            equipment.x = rng( 0, 23 );
            equipment.y = rng( 20, 23 );
        }
    } else if( road_at_south && road_at_east && !road_at_west && !road_at_north ) {
        // NW side of the S-E road curve
        // road barricade
        line_furn( &m, furn_f_barricade_road, point( 4, 23 ), point( 12, 23 ), abs_sub.z );
        line_furn( &m, furn_f_barricade_road, point( 13, 22 ), point( 22, 13 ), abs_sub.z );
        line_furn( &m, furn_f_barricade_road, point( 23, 4 ), point( 23, 12 ), abs_sub.z );
        // road defects
        switch( rng( 1, 3 ) ) {
            case 1:
                defects_from = { 17, 7 };
                defects_to = { 22, 12 };
                break;
            case 2:
                defects_from = { 12, 12 };
                defects_to = { 17, 17 };
                break;
            case 3:
                defects_from = { 7, 17 };
                defects_to = { 12, 22 };
                break;
        }

        defects_centered = { rng( 10, 16 ), rng( 10, 16 ) };
        // vehicle
        veh.x = rng( 6, 15 );
        veh.y = rng( 6, 15 );
        // equipment
        if( one_in( 2 ) ) {
            equipment.x = rng( 0, 3 );
            equipment.y = rng( 0, 23 );
        } else {
            equipment.x = rng( 0, 23 );
            equipment.y = rng( 0, 3 );
        }
    } else {
        return false; // crossroads and strange roads - no generation, bail out
    }
    // road defects generator
    switch( rng( 1, 5 ) ) {
        case 1:
            square( &m, defects, defects_from,
                    defects_to );
            break;
        case 2:
            rough_circle( &m, ter_t_pit_shallow, defects_centered, rng( 2, 4 ) );
            break;
        case 3:
            circle( &m, ter_t_pit_shallow, defects_centered, rng( 2, 4 ) );
            break;
        case 4:
            rough_circle( &m, ter_t_dirtmound, defects_centered, rng( 2, 4 ) );
            break;
        case 5:
            circle( &m, ter_t_dirtmound, defects_centered, rng( 2, 4 ) );
            break;
    }
    // soil generator
    for( int i = 1; i <= 10; i++ ) {
        m.spawn_item( point( rng( defects_from.x, defects_to.x ),
                             rng( defects_from.y, defects_to.y ) ), itype_material_soil );
    }
    // vehicle placer
    switch( rng( 1, 6 ) ) {
        case 1:
            m.add_vehicle( vehicle_prototype_road_roller, veh, random_direction() );
            break;
        case 2:
            m.add_vehicle( vehicle_prototype_excavator, veh, random_direction() );
            break;
        case 3:
        case 4:
        case 5:
        case 6:
            break;
            // 3-6 empty to reduce chance of vehicles on site
    }
    // equipment placer
    if( one_in( 3 ) ) {
        m.furn_set( equipment, furn_f_crate_c );
        m.place_items( Item_spawn_data_mine_equipment, 100, tripoint( equipment, 0 ),
                       tripoint( equipment, 0 ), true, calendar::start_of_cataclysm, 100 );
    }

    return true;
}

static bool mx_casings( map &m, const tripoint &abs_sub )
{
    const std::vector<item> items = item_group::items_from( Item_spawn_data_ammo_casings,
                                    calendar::turn );

    switch( rng( 1, 4 ) ) {
        //Pile of random casings in random place
        case 1: {
            const tripoint location = { rng( 1, SEEX * 2 - 2 ), rng( 1, SEEY * 2 - 2 ), abs_sub.z };
            //Spawn casings
            for( const tripoint &loc : m.points_in_radius( location, rng( 1, 2 ) ) ) {
                if( one_in( 2 ) ) {
                    m.spawn_items( loc, items );
                }
            }
            //Spawn random trash in random place
            for( int i = 0; i < rng( 1, 3 ); i++ ) {
                const std::vector<item> trash =
                    item_group::items_from( Item_spawn_data_map_extra_casings, calendar::turn );
                const tripoint trash_loc = random_entry( m.points_in_radius( tripoint{ SEEX, SEEY, abs_sub.z },
                                           10 ) );
                m.spawn_items( trash_loc, trash );
            }
            //Spawn blood and bloody rag and sometimes trail of blood
            if( one_in( 2 ) ) {
                m.add_field( location, fd_blood, rng( 1, 3 ) );
                if( one_in( 2 ) ) {
                    const tripoint bloody_rag_loc = random_entry( m.points_in_radius( location, 3 ) );
                    m.spawn_item( bloody_rag_loc, itype_sheet_cotton, 1, 0, calendar::start_of_cataclysm, 0, { json_flag_FILTHY } );
                }
                if( one_in( 2 ) ) {
                    m.add_splatter_trail( fd_blood, location,
                                          random_entry( m.points_in_radius( location, rng( 1, 4 ) ) ) );
                }
            }

            break;
        }
        //Entire battlefield filled with casings
        case 2: {
            //Spawn casings
            for( int i = 0; i < SEEX * 2; i++ ) {
                for( int j = 0; j < SEEY * 2; j++ ) {
                    if( one_in( 20 ) ) {
                        m.spawn_items( point( i, j ), items );
                    }
                }
            }
            const tripoint location = { SEEX, SEEY, abs_sub.z };
            //Spawn random trash in random place
            for( int i = 0; i < rng( 1, 3 ); i++ ) {
                const std::vector<item> trash =
                    item_group::items_from( Item_spawn_data_map_extra_casings, calendar::turn );
                const tripoint trash_loc = random_entry( m.points_in_radius( location, 10 ) );
                m.spawn_items( trash_loc, trash );
            }
            //Spawn blood and bloody rag in random place
            if( one_in( 2 ) ) {
                const tripoint random_place = random_entry( m.points_in_radius( location, rng( 1, 10 ) ) );
                m.add_field( random_place, fd_blood, rng( 1, 3 ) );
                if( one_in( 2 ) ) {
                    const tripoint bloody_rag_loc = random_entry( m.points_in_radius( random_place, 3 ) );
                    m.spawn_item( bloody_rag_loc, itype_sheet_cotton, 1, 0, calendar::start_of_cataclysm, 0, { json_flag_FILTHY } );
                }
            }
            break;
        }
        //Person moved and fired in some direction
        case 3: {
            //Spawn casings and blood trail along the direction of movement
            const tripoint from = { rng( 1, SEEX * 2 - 2 ), rng( 1, SEEY * 2 - 2 ), abs_sub.z };
            const tripoint to = { rng( 1, SEEX * 2 - 2 ), rng( 1, SEEY * 2 - 2 ), abs_sub.z };
            std::vector<tripoint> casings = line_to( from, to );
            for( tripoint &i : casings ) {
                if( one_in( 2 ) ) {
                    m.spawn_items( { i.xy(), abs_sub.z }, items );
                    if( one_in( 2 ) ) {
                        m.add_field( { i.xy(), abs_sub.z }, fd_blood, rng( 1, 3 ) );
                    }
                }
            }
            //Spawn random trash in random place
            for( int i = 0; i < rng( 1, 3 ); i++ ) {
                const std::vector<item> trash =
                    item_group::items_from( Item_spawn_data_map_extra_casings, calendar::turn );
                const tripoint trash_loc =
                    random_entry( m.points_in_radius( tripoint{ SEEX, SEEY, abs_sub.z }, 10 ) );
                m.spawn_items( trash_loc, trash );
            }
            //Spawn blood and bloody rag at the destination
            if( one_in( 2 ) ) {
                m.add_field( from, fd_blood, rng( 1, 3 ) );
                if( one_in( 2 ) ) {
                    const tripoint bloody_rag_loc = random_entry( m.points_in_radius( to, 3 ) );
                    m.spawn_item( bloody_rag_loc, itype_sheet_cotton, 1, 0, calendar::start_of_cataclysm, 0, { json_flag_FILTHY } );
                }
            }
            break;
        }
        //Two persons shot and created two piles of casings
        case 4: {
            const tripoint first_loc = { rng( 1, SEEX - 2 ), rng( 1, SEEY - 2 ), abs_sub.z };
            const tripoint second_loc = { rng( 1, SEEX * 2 - 2 ), rng( 1, SEEY * 2 - 2 ), abs_sub.z };
            const std::vector<item> first_items =
                item_group::items_from( Item_spawn_data_ammo_casings, calendar::turn );
            const std::vector<item> second_items =
                item_group::items_from( Item_spawn_data_ammo_casings, calendar::turn );

            for( const tripoint &loc : m.points_in_radius( first_loc, rng( 1, 2 ) ) ) {
                if( one_in( 2 ) ) {
                    m.spawn_items( loc, first_items );
                }
            }
            for( const tripoint &loc : m.points_in_radius( second_loc, rng( 1, 2 ) ) ) {
                if( one_in( 2 ) ) {
                    m.spawn_items( loc, second_items );
                }
            }
            //Spawn random trash in random place
            for( int i = 0; i < rng( 1, 3 ); i++ ) {
                const std::vector<item> trash =
                    item_group::items_from( Item_spawn_data_map_extra_casings, calendar::turn );
                const tripoint trash_loc =
                    random_entry( m.points_in_radius( tripoint{ SEEX, SEEY, abs_sub.z }, 10 ) );
                m.spawn_items( trash_loc, trash );
            }
            //Spawn blood and bloody rag at the first location, sometimes trail of blood
            if( one_in( 2 ) ) {
                m.add_field( first_loc, fd_blood, rng( 1, 3 ) );
                if( one_in( 2 ) ) {
                    const tripoint bloody_rag_loc = random_entry( m.points_in_radius( first_loc, 3 ) );
                    m.spawn_item( bloody_rag_loc, itype_sheet_cotton, 1, 0, calendar::start_of_cataclysm, 0,
                    { json_flag_FILTHY } );
                }
                if( one_in( 2 ) ) {
                    m.add_splatter_trail( fd_blood, first_loc,
                                          random_entry( m.points_in_radius( first_loc, rng( 1, 4 ) ) ) );
                }
            }
            //Spawn blood and bloody rag at the second location, sometimes trail of blood
            if( one_in( 2 ) ) {
                m.add_field( second_loc, fd_blood, rng( 1, 3 ) );
                if( one_in( 2 ) ) {
                    const tripoint bloody_rag_loc = random_entry( m.points_in_radius( second_loc, 3 ) );
                    m.spawn_item( bloody_rag_loc, itype_sheet_cotton, 1, 0, calendar::start_of_cataclysm, 0, { json_flag_FILTHY } );
                }
                if( one_in( 2 ) ) {
                    m.add_splatter_trail( fd_blood, second_loc,
                                          random_entry( m.points_in_radius( second_loc, rng( 1, 4 ) ) ) );
                }
            }
            break;
        }
    }

    return true;
}

static bool mx_looters( map &m, const tripoint &abs_sub )
{
    const tripoint center( rng( 5, SEEX * 2 - 5 ), rng( 5, SEEY * 2 - 5 ), abs_sub.z );
    //25% chance to spawn a corpse with some blood around it
    if( one_in( 4 ) && m.passable( center ) ) {
        m.add_corpse( center );
        for( int i = 0; i < rng( 1, 3 ); i++ ) {
            m.add_field( random_entry( m.points_in_radius( center, 1 ) ), fd_blood, rng( 1, 3 ) );
        }
    }

    //Spawn up to 5 hostile bandits with equal chance to be ranged or melee type
    const int num_looters = rng( 1, 5 );
    for( int i = 0; i < num_looters; i++ ) {
        if( const std::optional<tripoint> pos_ = random_point( m.points_in_radius( center, rng( 1,
        4 ) ), [&]( const tripoint & p ) {
        return m.passable( p );
        } ) ) {
            m.place_npc( pos_->xy(), string_id<npc_template>( one_in( 2 ) ? "thug" : "bandit" ) );
        }
    }

    return true;
}

static bool mx_corpses( map &m, const tripoint &abs_sub )
{
    const int num_corpses = rng( 1, 5 );
    //Spawn up to 5 human corpses in random places
    for( int i = 0; i < num_corpses; i++ ) {
        const tripoint corpse_location = { rng( 1, SEEX * 2 - 1 ), rng( 1, SEEY * 2 - 1 ), abs_sub.z };
        if( m.passable( corpse_location ) ) {
            m.add_field( corpse_location, fd_blood, rng( 1, 3 ) );
            m.put_items_from_loc( Item_spawn_data_everyday_corpse, corpse_location );
            //50% chance to spawn blood in every tile around every corpse in 1-tile radius
            for( const tripoint &loc : m.points_in_radius( corpse_location, 1 ) ) {
                if( one_in( 2 ) ) {
                    m.add_field( loc, fd_blood, rng( 1, 3 ) );
                }
            }
        }
    }
    //10% chance to spawn a flock of stray dogs feeding on human flesh
    if( one_in( 10 ) && num_corpses <= 4 ) {
        const tripoint_bub_ms corpse_location = { rng( 1, SEEX * 2 - 1 ), rng( 1, SEEY * 2 - 1 ), abs_sub.z };
        const std::vector<item> gibs =
            item_group::items_from( Item_spawn_data_remains_human_generic,
                                    calendar::start_of_cataclysm );
        m.spawn_items( corpse_location, gibs );
        m.add_field( corpse_location, fd_gibs_flesh, rng( 1, 3 ) );
        //50% chance to spawn gibs and dogs in every tile around what's left of human corpse in 1-tile radius
        for( const tripoint_bub_ms &loc : m.points_in_radius( corpse_location, 1 ) ) {
            if( one_in( 2 ) ) {
                m.add_field( { loc.xy(), abs_sub.z }, fd_gibs_flesh, rng( 1, 3 ) );
                m.place_spawns( GROUP_STRAY_DOGS, 1, loc.xy(), loc.xy(), 1, true );
            }
        }
    }

    return true;
}

static bool mx_city_trap( map &/*m*/, const tripoint &abs_sub )
{
    //First, find a city
    // TODO: fix point types
    const city_reference c = overmap_buffer.closest_city( tripoint_abs_sm( abs_sub ) );
    const tripoint_abs_omt city_center_omt =
        project_to<coords::omt>( c.abs_sm_pos );

    //Then fill vector with all roads inside the city radius
    std::vector<tripoint_abs_omt> valid_omt;
    for( const tripoint_abs_omt &p : points_in_radius( city_center_omt, c.city->size ) ) {
        if( overmap_buffer.check_ot( "road", ot_match_type::prefix, p ) ) {
            valid_omt.push_back( p );
        }
    }

    const tripoint_abs_omt road_omt = random_entry( valid_omt, city_center_omt );

    tinymap compmap;
    compmap.load( road_omt, false );

    const tripoint_omt_ms trap_center = { SEEX + rng( -5, 5 ), SEEY + rng( -5, 5 ), abs_sub.z };
    bool empty_3x3_square = false;

    //Then find an empty 3x3 pavement square (no other traps, furniture, or vehicles)
    for( const tripoint_omt_ms &p : points_in_radius( trap_center, 1 ) ) {
        if( ( compmap.ter( p ) == ter_t_pavement || compmap.ter( p ) == ter_t_pavement_y ) &&
            compmap.tr_at( p ).is_null() &&
            compmap.furn( p ) == furn_str_id::NULL_ID() &&
            !compmap.veh_at( p ) ) {
            empty_3x3_square = true;
            break;
        }
    }

    //Finally, place a spinning blade trap...
    if( empty_3x3_square ) {
        for( const tripoint_omt_ms &p : points_in_radius( trap_center, 1 ) ) {
            compmap.trap_set( p, tr_blade );
        }
        compmap.trap_set( trap_center, tr_engine );
        //... and a loudspeaker to attract zombies
        compmap.place_spawns( GROUP_TURRET_SPEAKER, 1, trap_center.xy(), trap_center.xy(), 1, true );
    }
    return true;
}

static bool mx_fungal_zone( map &m, const tripoint &abs_sub )
{
    // Find suitable location for fungal spire to spawn (grass, dirt etc)
    const tripoint_bub_ms omt_center = { SEEX, SEEY, abs_sub.z };
    std::vector<tripoint_bub_ms> suitable_locations;
    for( const tripoint_bub_ms &loc : m.points_in_radius( omt_center, 10 ) ) {
        if( m.has_flag_ter( ter_furn_flag::TFLAG_DIGGABLE, loc ) ) {
            suitable_locations.push_back( loc );
        }
    }

    // If there's no suitable location found, bail out
    if( suitable_locations.empty() ) {
        return false;
    }

    const tripoint_bub_ms suitable_location = random_entry( suitable_locations, omt_center );
    m.add_spawn( mon_fungaloid_queen, 1, suitable_location );
    m.place_spawns( GROUP_FUNGI_FUNGALOID, 1,
                    suitable_location.xy() + point_north_west,
                    suitable_location.xy() + point_south_east,
                    3, true );
    return true;
}

static FunctionMap builtin_functions = {
    { map_extra_mx_null, mx_null },
    { map_extra_mx_roadworks, mx_roadworks },
    { map_extra_mx_minefield, mx_minefield },
    { map_extra_mx_helicopter, mx_helicopter },
    { map_extra_mx_portal_in, mx_portal_in },
    { map_extra_mx_jabberwock, mx_jabberwock },
    { map_extra_mx_grove, mx_grove },
    { map_extra_mx_shrubbery, mx_shrubbery },
    { map_extra_mx_pond, mx_pond },
    { map_extra_mx_clay_deposit, mx_clay_deposit },
    { map_extra_mx_burned_ground, mx_burned_ground },
    { map_extra_mx_point_burned_ground, mx_point_burned_ground },
    { map_extra_mx_casings, mx_casings },
    { map_extra_mx_looters, mx_looters },
    { map_extra_mx_corpses, mx_corpses },
    { map_extra_mx_city_trap, mx_city_trap },
    { map_extra_mx_reed, mx_reed },
    { map_extra_mx_fungal_zone, mx_fungal_zone },
};

map_extra_pointer get_function( const map_extra_id &name )
{
    const auto iter = builtin_functions.find( name );
    if( iter == builtin_functions.end() ) {
        debugmsg( "no built-in map extra function with id %s", name.str() );
        return nullptr;
    }
    return iter->second;
}

static std::vector<map_extra_id> all_function_names;
std::vector<map_extra_id> get_all_function_names()
{
    return all_function_names;
}

void apply_function( const map_extra_id &id, map &m, const tripoint_abs_sm &abs_sub )
{
    bool applied_successfully = false;

    const map_extra &extra = id.obj();
    switch( extra.generator_method ) {
        case map_extra_method::map_extra_function: {
            const map_extra_pointer mx_func = get_function( map_extra_id( extra.generator_id ) );
            if( mx_func != nullptr ) {
                applied_successfully = mx_func( m, abs_sub.raw() );
            }
            break;
        }
        case map_extra_method::mapgen: {
            mapgendata dat( project_to<coords::omt>( abs_sub ), m, 0.0f, calendar::turn,
                            nullptr );
            applied_successfully = run_mapgen_func( extra.generator_id, dat );
            break;
        }
        case map_extra_method::update_mapgen: {
            mapgendata dat( project_to<coords::omt>( abs_sub ), m, 0.0f,
                            calendar::start_of_cataclysm, nullptr );
            applied_successfully =
                run_mapgen_update_func( update_mapgen_id( extra.generator_id ), dat );
            break;
        }
        case map_extra_method::null:
        default:
            break;
    }

    if( !applied_successfully ) {
        return;
    }

    overmap_buffer.add_extra( project_to<coords::omt>( abs_sub ), id );
}

void apply_function( const map_extra_id &id, tinymap &m, const tripoint_abs_omt &abs_omt )
{
    bool applied_successfully = false;

    const map_extra &extra = id.obj();
    switch( extra.generator_method ) {
        case map_extra_method::map_extra_function: {
            const map_extra_pointer mx_func = get_function( map_extra_id( extra.generator_id ) );
            if( mx_func != nullptr ) {
                applied_successfully = mx_func( *m.cast_to_map(), project_to<coords::sm>( abs_omt ).raw() );
            }
            break;
        }
        case map_extra_method::mapgen: {
            mapgendata dat( abs_omt, *m.cast_to_map(), 0.0f, calendar::turn,
                            nullptr );
            applied_successfully = run_mapgen_func( extra.generator_id, dat );
            break;
        }
        case map_extra_method::update_mapgen: {
            mapgendata dat( abs_omt, *m.cast_to_map(), 0.0f,
                            calendar::start_of_cataclysm, nullptr );
            applied_successfully =
                run_mapgen_update_func( update_mapgen_id( extra.generator_id ), dat );
            break;
        }
        case map_extra_method::null:
        default:
            break;
    }

    if( !applied_successfully ) {
        return;
    }

    overmap_buffer.add_extra( abs_omt, id );
}

FunctionMap all_functions()
{
    return builtin_functions;
}

void load( const JsonObject &jo, const std::string &src )
{
    extras.load( jo, src );
}

void check_consistency()
{
    extras.check();
}

void debug_spawn_test()
{
    uilist mx_menu;
    std::vector<std::string> mx_names;
    for( std::pair<const std::string, map_extras> &region_extra :
         region_settings_map["default"].region_extras ) {
        mx_menu.addentry( -1, true, -1, region_extra.first );
        mx_names.push_back( region_extra.first );
    }

    mx_menu.text = _( "Test which map extra list?" );
    while( true ) {
        mx_menu.query();
        const int index = mx_menu.ret;
        if( index >= static_cast<int>( mx_names.size() ) || index < 0 ) {
            break;
        }

        std::map<map_extra_id, int> results;
        map_extra_id mx_null = map_extra_id::NULL_ID();

        for( size_t a = 0; a < 32400; a++ ) {
            map_extras ex = region_settings_map["default"].region_extras[mx_names[index]];
            if( ex.chance > 0 && one_in( ex.chance ) ) {
                map_extra_id *extra = ex.values.pick();
                if( extra == nullptr ) {
                    results[mx_null]++;
                } else {
                    results[*ex.values.pick()]++;
                }
            } else {
                results[mx_null]++;
            }
        }

        std::multimap<int, map_extra_id> sorted_results;
        for( std::pair<const map_extra_id, int> &e : results ) {
            sorted_results.emplace( e.second, e.first );
        }
        uilist results_menu;
        results_menu.text = _( "Result of 32400 selections:" );
        for( std::pair<const int, map_extra_id> &r : sorted_results ) {
            results_menu.entries.emplace_back(
                static_cast<int>( results_menu.entries.size() ), true, -2,
                string_format( "%d x %s", r.first, r.second.str() ) );
        }
        results_menu.query();
    }
}

} // namespace MapExtras

bool map_extra::is_valid_for( const mapgendata &md ) const
{
    int z = md.zlevel();
    if( min_max_zlevel_ ) {
        if( z < min_max_zlevel_->first || z > min_max_zlevel_->second ) {
            return false;
        }
    }
    if( !md.region.overmap_feature_flag.blacklist.empty() ) {
        // map extra is blacklisted by flag
        if( cata::sets_intersect( md.region.overmap_feature_flag.blacklist, get_flags() ) ) {
            return false;
        }
    }
    if( !md.region.overmap_feature_flag.whitelist.empty() ) {
        // map extra is not whitelisted by flag
        if( !cata::sets_intersect( md.region.overmap_feature_flag.whitelist, get_flags() ) ) {
            return false;
        }
    }

    return true;
}

void map_extra::load( const JsonObject &jo, const std::string_view )
{
    mandatory( jo, was_loaded, "name", name_ );
    mandatory( jo, was_loaded, "description", description_ );
    if( jo.has_object( "generator" ) ) {
        JsonObject jg = jo.get_object( "generator" );
        generator_method = jg.get_enum_value<map_extra_method>( "generator_method",
                           map_extra_method::null );
        mandatory( jg, was_loaded, "generator_id", generator_id );
    }
    optional( jo, was_loaded, "sym", symbol, unicode_codepoint_from_symbol_reader, NULL_UNICODE );
    color = jo.has_member( "color" ) ? color_from_string( jo.get_string( "color" ) ) : c_white;
    optional( jo, was_loaded, "autonote", autonote, false );
    optional( jo, was_loaded, "min_max_zlevel", min_max_zlevel_ );
    optional( jo, was_loaded, "flags", flags_ );
}

void map_extra::check() const
{
    switch( generator_method ) {
        case map_extra_method::map_extra_function: {
            const map_extra_pointer mx_func = MapExtras::get_function( map_extra_id( generator_id ) );
            if( mx_func == nullptr ) {
                debugmsg( "invalid map extra function (%s) defined for map extra (%s)", generator_id, id.str() );
                break;
            }
            MapExtras::all_function_names.push_back( id );
            break;
        }
        case map_extra_method::mapgen: {
            MapExtras::all_function_names.push_back( id );
            break;
        }
        case map_extra_method::update_mapgen: {
            const auto update_mapgen_func = update_mapgens.find( update_mapgen_id( generator_id ) );
            if( update_mapgen_func == update_mapgens.end() ||
                update_mapgen_func->second.funcs().empty() ) {
                debugmsg( "invalid update mapgen function (%s) defined for map extra (%s)", generator_id,
                          id.str() );
                break;
            }
            MapExtras::all_function_names.push_back( id );
            break;
        }
        case map_extra_method::null:
        default:
            break;
    }
}<|MERGE_RESOLUTION|>--- conflicted
+++ resolved
@@ -1267,12 +1267,7 @@
         }
     }
 
-<<<<<<< HEAD
-    m.place_spawns( GROUP_FISH, 1, point_zero, point( width, height ), abs_sub.z, 0.15f );
-=======
     m.place_spawns( GROUP_FISH, 1, point_bub_ms( point_zero ), point_bub_ms( width, height ), 0.15f );
->>>>>>> 3a6c4bbf
-
     return true;
 }
 
