#include "map_extras.h"

#include <cstdlib>
#include <cmath>
#include <array>
#include <list>
#include <memory>
#include <set>
#include <unordered_map>
#include <utility>
#include <vector>

#include "cellular_automata.h"
#include "debug.h"
#include "field.h"
#include "fungal_effects.h"
#include "game.h"
#include "generic_factory.h"
#include "map.h"
#include "map_iterator.h"
#include "mapdata.h"
#include "mapgen_functions.h"
#include "overmapbuffer.h"
#include "overmap.h"
#include "rng.h"
#include "trap.h"
#include "veh_type.h"
#include "vehicle.h"
#include "vehicle_group.h"
#include "vpart_position.h"
#include "vpart_range.h"
#include "calendar.h"
#include "cata_utility.h"
#include "enums.h"
#include "game_constants.h"
#include "int_id.h"
#include "item.h"
#include "line.h"
#include "optional.h"
#include "string_id.h"
#include "translations.h"
#include "vpart_reference.h"
#include "type_id.h"
#include "messages.h"
#include "coordinate_conversions.h"
#include "options.h"

class npc_template;

namespace
{

generic_factory<map_extra> extras( "map extra" );

}

/** @relates string_id */
template<>
const map_extra &string_id<map_extra>::obj() const
{
    return extras.obj( *this );
}

namespace MapExtras
{

static const mongroup_id GROUP_NETHER( "GROUP_NETHER" );
static const mongroup_id GROUP_MAYBE_MIL( "GROUP_MAYBE_MIL" );
static const mongroup_id GROUP_FISH( "GROUP_FISH" );

static const mtype_id mon_zombie_tough( "mon_zombie_tough" );
static const mtype_id mon_marloss_zealot_f( "mon_marloss_zealot_f" );
static const mtype_id mon_marloss_zealot_m( "mon_marloss_zealot_m" );
static const mtype_id mon_zombie_smoker( "mon_zombie_smoker" );
static const mtype_id mon_zombie_scientist( "mon_zombie_scientist" );
static const mtype_id mon_chickenbot( "mon_chickenbot" );
static const mtype_id mon_dispatch( "mon_dispatch" );
static const mtype_id mon_tankbot( "mon_tankbot" );
static const mtype_id mon_turret( "mon_turret" );
static const mtype_id mon_turret_bmg( "mon_turret_bmg" );
static const mtype_id mon_turret_rifle( "mon_turret_rifle" );
static const mtype_id mon_zombie_spitter( "mon_zombie_spitter" );
static const mtype_id mon_zombie_soldier( "mon_zombie_soldier" );
static const mtype_id mon_zombie_military_pilot( "mon_zombie_military_pilot" );
static const mtype_id mon_zombie_bio_op( "mon_zombie_bio_op" );
static const mtype_id mon_shia( "mon_shia" );
static const mtype_id mon_spider_web( "mon_spider_web" );
static const mtype_id mon_spider_widow_giant( "mon_spider_widow_giant" );
static const mtype_id mon_spider_cellar_giant( "mon_spider_cellar_giant" );
static const mtype_id mon_wasp( "mon_wasp" );
static const mtype_id mon_jabberwock( "mon_jabberwock" );
static const mtype_id mon_wolf( "mon_wolf" );

static void mx_null( map &, const tripoint & )
{
    debugmsg( "Tried to generate null map extra." );
}

static void mx_house_wasp( map &m, const tripoint & )
{
    for( int i = 0; i < SEEX * 2; i++ ) {
        for( int j = 0; j < SEEY * 2; j++ ) {
            if( m.ter( i, j ) == t_door_c || m.ter( i, j ) == t_door_locked ) {
                m.ter_set( i, j, t_door_frame );
            }
            if( m.ter( i, j ) == t_window_domestic && !one_in( 3 ) ) {
                m.ter_set( i, j, t_window_frame );
            }
            if( m.ter( i, j ) == t_wall && one_in( 8 ) ) {
                m.ter_set( i, j, t_paper );
            }
        }
    }
    const int num_pods = rng( 8, 12 );
    for( int i = 0; i < num_pods; i++ ) {
        const int podx = rng( 1, SEEX * 2 - 2 );
        const int pody = rng( 1, SEEY * 2 - 2 );
        int nonx = 0;
        int nony = 0;
        while( nonx == 0 && nony == 0 ) {
            nonx = rng( -1, 1 );
            nony = rng( -1, 1 );
        }
        for( int x = -1; x <= 1; x++ ) {
            for( int y = -1; y <= 1; y++ ) {
                if( ( x != nonx || y != nony ) && ( x != 0 || y != 0 ) ) {
                    m.ter_set( podx + x, pody + y, t_paper );
                }
            }
        }
        m.add_spawn( mon_wasp, 1, podx, pody );
    }
    m.place_items( "rare", 70, 0, 0, SEEX * 2 - 1, SEEY * 2 - 1, false, 0 );
}

static void mx_house_spider( map &m, const tripoint & )
{
    auto spider_type = mon_spider_widow_giant;
    auto egg_type = f_egg_sackbw;
    if( one_in( 2 ) ) {
        spider_type = mon_spider_cellar_giant;
        egg_type = f_egg_sackcs;
    }
    for( int i = 0; i < SEEX * 2; i++ ) {
        for( int j = 0; j < SEEY * 2; j++ ) {
            if( m.ter( i, j ) == t_floor ) {
                if( one_in( 15 ) ) {
                    m.add_spawn( spider_type, rng( 1, 2 ), i, j );
                    for( int x = i - 1; x <= i + 1; x++ ) {
                        for( int y = j - 1; y <= j + 1; y++ ) {
                            if( m.ter( x, y ) == t_floor ) {
                                madd_field( &m, x, y, fd_web, rng( 2, 3 ) );
                                if( one_in( 4 ) ) {
                                    m.furn_set( i, j, egg_type );
                                    m.remove_field( {i, j, m.get_abs_sub().z}, fd_web );
                                }
                            }
                        }
                    }
                } else if( m.passable( i, j ) && one_in( 5 ) ) {
                    madd_field( &m, i, j, fd_web, 1 );
                }
            }
        }
    }
    m.place_items( "rare", 60, 0, 0, SEEX * 2 - 1, SEEY * 2 - 1, false, 0 );

}

static void mx_helicopter( map &m, const tripoint &abs_sub )
{
    int cx = rng( 6, SEEX * 2 - 7 );
    int cy = rng( 6, SEEY * 2 - 7 );

    for( int x = 0; x < SEEX * 2; x++ ) {
        for( int y = 0; y < SEEY * 2; y++ ) {
            if( m.veh_at( tripoint( x,  y, abs_sub.z ) ) &&
                m.ter( tripoint( x, y, abs_sub.z ) )->has_flag( TFLAG_DIGGABLE ) ) {
                m.ter_set( tripoint( x, y, abs_sub.z ), t_dirtmound );
            } else {
                if( x >= cx - dice( 1, 5 ) && x <= cx + dice( 1, 5 ) && y >= cy - dice( 1, 5 ) &&
                    y <= cy + dice( 1, 5 ) ) {
                    if( one_in( 7 ) && m.ter( tripoint( x, y, abs_sub.z ) )->has_flag( TFLAG_DIGGABLE ) ) {
                        m.ter_set( tripoint( x, y, abs_sub.z ), t_dirtmound );
                    }
                }
                if( x >= cx - dice( 1, 6 ) && x <= cx + dice( 1, 6 ) && y >= cy - dice( 1, 6 ) &&
                    y <= cy + dice( 1, 6 ) ) {
                    if( !one_in( 5 ) ) {
                        m.make_rubble( tripoint( x,  y, abs_sub.z ), f_wreckage, true );
                        if( m.ter( tripoint( x, y, abs_sub.z ) )->has_flag( TFLAG_DIGGABLE ) ) {
                            m.ter_set( tripoint( x, y, abs_sub.z ), t_dirtmound );
                        }
                    } else if( m.is_bashable( x, y ) ) {
                        m.destroy( tripoint( x,  y, abs_sub.z ), true );
                        if( m.ter( tripoint( x, y, abs_sub.z ) )->has_flag( TFLAG_DIGGABLE ) ) {
                            m.ter_set( tripoint( x, y, abs_sub.z ), t_dirtmound );
                        }
                    }

                } else if( one_in( 4 + ( abs( x - cx ) + ( abs( y -
                                         cy ) ) ) ) ) { // 1 in 10 chance of being wreckage anyway
                    m.make_rubble( tripoint( x,  y, abs_sub.z ), f_wreckage, true );
                    if( !one_in( 3 ) ) {
                        if( m.ter( tripoint( x, y, abs_sub.z ) )->has_flag( TFLAG_DIGGABLE ) ) {
                            m.ter_set( tripoint( x, y, abs_sub.z ), t_dirtmound );
                        }
                    }
                }
            }
        }
    }

    int dir1 = rng( 0, 359 );

    auto crashed_hull = vgroup_id( "crashed_helicopters" )->pick();

    // Create the vehicle so we can rotate it and calculate its bounding box, but don't place it on the map.
    auto veh = std::make_unique<vehicle>( crashed_hull, rng( 1, 33 ), 1 );

    veh->turn( dir1 );

    bounding_box bbox = veh->get_bounding_box();     // Get the bounding box, centered on mount(0,0)
    int x_length = std::abs( bbox.p2.x -
                             bbox.p1.x );  // Move the wreckage forward/backward half it's length so
    int y_length = std::abs( bbox.p2.y -   // that it spawns more over the center of the debris area
                             bbox.p1.y );

    int x_offset = veh->dir_vec().x * ( x_length / 2 );   // cont.
    int y_offset = veh->dir_vec().y * ( y_length / 2 );

    int x_min = abs( bbox.p1.x ) + 0;
    int y_min = abs( bbox.p1.y ) + 0;

    int x_max = ( SEEX * 2 ) - ( bbox.p2.x + 1 );
    int y_max = ( SEEY * 2 ) - ( bbox.p2.y + 1 );

    int x1 = clamp( cx + x_offset, x_min,
                    x_max ); // Clamp x1 & y1 such that no parts of the vehicle extend
    int y1 = clamp( cy + y_offset, y_min, y_max ); // over the border of the submap.

    vehicle *wreckage = m.add_vehicle( crashed_hull, tripoint( x1, y1, abs_sub.z ), dir1, rng( 1, 33 ),
                                       1 );

    const auto controls_at = []( vehicle * wreckage, const tripoint & pos ) {
        return !wreckage->get_parts_at( pos, "CONTROLS", part_status_flag::any ).empty() ||
               !wreckage->get_parts_at( pos, "CTRL_ELECTRONIC", part_status_flag::any ).empty();
    };

    if( wreckage != nullptr ) {
        const int clowncar_factor = dice( 1, 8 );

        switch( clowncar_factor ) {
            case 1:
            case 2:
            case 3: // Full clown car
                for( const vpart_reference &vp : wreckage->get_any_parts( VPFLAG_SEATBELT ) ) {
                    const tripoint pos = vp.pos();
                    // Spawn pilots in seats with controls.CTRL_ELECTRONIC
                    if( controls_at( wreckage, pos ) ) {
                        m.add_spawn( mon_zombie_military_pilot, 1, pos.x, pos.y );
                    } else {
                        if( one_in( 5 ) ) {
                            m.add_spawn( mon_zombie_bio_op, 1, pos.x, pos.y );
                        } else if( one_in( 5 ) ) {
                            m.add_spawn( mon_zombie_scientist, 1, pos.x, pos.y );
                        } else {
                            m.add_spawn( mon_zombie_soldier, 1, pos.x, pos.y );
                        }
                    }

                    // Delete the items that would have spawned here from a "corpse"
                    for( auto sp : wreckage->parts_at_relative( vp.mount(), true ) ) {
                        vehicle_stack here = wreckage->get_items( sp );

                        for( auto iter = here.begin(); iter != here.end(); ) {
                            iter = here.erase( iter );
                        }
                    }
                }
                break;
            case 4:
            case 5: // 2/3rds clown car
                for( const vpart_reference &vp : wreckage->get_any_parts( VPFLAG_SEATBELT ) ) {
                    const tripoint pos = vp.pos();
                    // Spawn pilots in seats with controls.
                    if( controls_at( wreckage, pos ) ) {
                        m.add_spawn( mon_zombie_military_pilot, 1, pos.x, pos.y );
                    } else {
                        if( !one_in( 3 ) ) {
                            m.add_spawn( mon_zombie_soldier, 1, pos.x, pos.y );
                        }
                    }

                    // Delete the items that would have spawned here from a "corpse"
                    for( auto sp : wreckage->parts_at_relative( vp.mount(), true ) ) {
                        vehicle_stack here = wreckage->get_items( sp );

                        for( auto iter = here.begin(); iter != here.end(); ) {
                            iter = here.erase( iter );
                        }
                    }
                }
                break;
            case 6: // Just pilots
                for( const vpart_reference &vp : wreckage->get_any_parts( VPFLAG_CONTROLS ) ) {
                    const tripoint pos = vp.pos();
                    m.add_spawn( mon_zombie_military_pilot, 1, pos.x, pos.y );

                    // Delete the items that would have spawned here from a "corpse"
                    for( auto sp : wreckage->parts_at_relative( vp.mount(), true ) ) {
                        vehicle_stack here = wreckage->get_items( sp );

                        for( auto iter = here.begin(); iter != here.end(); ) {
                            iter = here.erase( iter );
                        }
                    }
                }
                break;
            case 7: // Empty clown car
            case 8:
                break;
            default:
                break;
        }
        if( !one_in( 4 ) ) {
            wreckage->smash( 0.8f, 1.2f, 1.0f, point( dice( 1, 8 ) - 5, dice( 1, 8 ) - 5 ), 6 + dice( 1, 10 ) );
        } else {
            wreckage->smash( 0.1f, 0.9f, 1.0f, point( dice( 1, 8 ) - 5, dice( 1, 8 ) - 5 ), 6 + dice( 1, 10 ) );
        }
    }
}

static void mx_military( map &m, const tripoint & )
{
    int num_bodies = dice( 2, 6 );
    for( int i = 0; i < num_bodies; i++ ) {
        if( const auto p = random_point( m, [&m]( const tripoint & n ) {
        return m.passable( n );
        } ) ) {
            if( one_in( 10 ) ) {
                m.add_spawn( mon_zombie_soldier, 1, p->x, p->y );
            } else if( one_in( 25 ) ) {
                if( one_in( 2 ) ) {
                    m.add_spawn( mon_zombie_bio_op, 1, p->x, p->y );
                } else {
                    m.add_spawn( mon_dispatch, 1, p->x, p->y );
                }
            } else {
                m.place_items( "map_extra_military", 100, *p, *p, true, 0 );
            }
        }

    }
    int num_monsters = rng( 0, 3 );
    for( int i = 0; i < num_monsters; i++ ) {
        int mx = rng( 1, SEEX * 2 - 2 ), my = rng( 1, SEEY * 2 - 2 );
        m.place_spawns( GROUP_NETHER, 1, mx, my, mx, my, 1, true );
    }
    m.place_spawns( GROUP_MAYBE_MIL, 2, 0, 0, SEEX * 2 - 1, SEEY * 2 - 1,
                    0.1f ); //0.1 = 1-5
    m.place_items( "rare", 25, 0, 0, SEEX * 2 - 1, SEEY * 2 - 1, true, 0 );
}

static void mx_science( map &m, const tripoint & )
{
    int num_bodies = dice( 2, 5 );
    for( int i = 0; i < num_bodies; i++ ) {
        if( const auto p = random_point( m, [&m]( const tripoint & n ) {
        return m.passable( n );
        } ) ) {
            if( one_in( 10 ) ) {
                m.add_spawn( mon_zombie_scientist, 1, p->x, p->y );
            } else {
                m.place_items( "map_extra_science", 100, *p, *p, true, 0 );
            }
        }
    }
    int num_monsters = rng( 0, 3 );
    for( int i = 0; i < num_monsters; i++ ) {
        int mx = rng( 1, SEEX * 2 - 2 ), my = rng( 1, SEEY * 2 - 2 );
        m.place_spawns( GROUP_NETHER, 1, mx, my, mx, my, 1, true );
    }
    m.place_items( "rare", 45, 0, 0, SEEX * 2 - 1, SEEY * 2 - 1, true, 0 );
}

static void mx_collegekids( map &m, const tripoint & )
{
    //college kids that got into trouble
    int num_bodies = dice( 2, 6 );
    int type = dice( 1, 10 );

    for( int i = 0; i < num_bodies; i++ ) {
        if( const auto p = random_point( m, [&m]( const tripoint & n ) {
        return m.passable( n );
        } ) ) {
            if( one_in( 10 ) ) {
                m.add_spawn( mon_zombie_tough, 1, p->x, p->y );
            } else {
                if( type < 6 ) { // kids going to a cabin in the woods
                    m.place_items( "map_extra_college_camping", 100, *p, *p, true, 0 );
                } else if( type < 9 ) { // kids going to a sporting event
                    m.place_items( "map_extra_college_sports", 100, *p, *p, true, 0 );
                } else { // kids going to a lake
                    m.place_items( "map_extra_college_lake", 100, *p, *p, true, 0 );
                }
            }
        }
    }
    int num_monsters = rng( 0, 3 );
    for( int i = 0; i < num_monsters; i++ ) {
        int mx = rng( 1, SEEX * 2 - 2 ), my = rng( 1, SEEY * 2 - 2 );
        m.place_spawns( GROUP_NETHER, 1, mx, my, mx, my, 1, true );
    }
}

static void mx_roadblock( map &m, const tripoint &abs_sub )
{
    std::string north = overmap_buffer.ter( abs_sub.x / 2, abs_sub.y / 2 - 1, abs_sub.z ).id().c_str();
    std::string south = overmap_buffer.ter( abs_sub.x / 2, abs_sub.y / 2 + 1, abs_sub.z ).id().c_str();
    std::string west = overmap_buffer.ter( abs_sub.x / 2 - 1, abs_sub.y / 2, abs_sub.z ).id().c_str();
    std::string east = overmap_buffer.ter( abs_sub.x / 2 + 1, abs_sub.y / 2, abs_sub.z ).id().c_str();

    bool northroad = false;
    bool eastroad = false;
    bool southroad = false;
    bool westroad = false;

    if( north.find( "road_" ) == 0 ) {
        northroad = true;
    }
    if( east.find( "road_" ) == 0 ) {
        eastroad = true;
    }
    if( south.find( "road_" ) == 0 ) {
        southroad = true;
    }
    if( west.find( "road_" ) == 0 ) {
        westroad = true;
    }

    const auto spawn_turret = [&]( int x, int y ) {
        if( one_in( 2 ) ) {
            m.add_spawn( mon_turret_bmg, 1, x, y );
        } else {
            m.add_spawn( mon_turret_rifle, 1, x, y );
        }
    };
    bool mil = false;
    if( one_in( 3 ) ) {
        mil = true;
    }
    if( mil ) { //Military doesn't joke around with their barricades!

        if( one_in( 2 ) ) {
            if( northroad ) {
                line( &m, t_fence_barbed, 4, 3, 10, 3 );
                line( &m, t_fence_barbed, 13, 3, 19, 3 );
            }
            if( eastroad ) {
                line( &m, t_fence_barbed, SEEX * 2 - 3, 4, SEEX * 2 - 3, 10 );
                line( &m, t_fence_barbed, SEEX * 2 - 3, 13, SEEX * 2 - 3, 19 );
            }
            if( southroad ) {
                line( &m, t_fence_barbed, 4, SEEY * 2 - 3, 10, SEEY * 2 - 3 );
                line( &m, t_fence_barbed, 13, SEEY * 2 - 3, 19, SEEY * 2 - 3 );
            }
            if( eastroad ) {
                line( &m, t_fence_barbed, 3, 4, 3, 10 );
                line( &m, t_fence_barbed, 3, 13, 3, 19 );
            }
        } else {
            if( northroad ) {
                line_furn( &m, f_sandbag_half, 4, 3, 10, 3 );
                line_furn( &m, f_sandbag_half, 13, 3, 19, 3 );
            }
            if( eastroad ) {
                line_furn( &m, f_sandbag_half, SEEX * 2 - 3, 4, SEEX * 2 - 3, 10 );
                line_furn( &m, f_sandbag_half, SEEX * 2 - 3, 13, SEEX * 2 - 3, 19 );
            }
            if( southroad ) {
                line_furn( &m, f_sandbag_half, 4, SEEY * 2 - 3, 10, SEEY * 2 - 3 );
                line_furn( &m, f_sandbag_half, 13, SEEY * 2 - 3, 19, SEEY * 2 - 3 );
            }
            if( eastroad ) {
                line_furn( &m, f_sandbag_half, 3, 4, 3, 10 );
                line_furn( &m, f_sandbag_half, 3, 13, 3, 19 );
            }
        }

        if( one_in( 3 ) ) { // Chicken delivery
            m.add_vehicle( vgroup_id( "military_vehicles" ), tripoint( 12, SEEY * 2 - 7, abs_sub.z ), 0, 70,
                           -1 );
            m.add_spawn( mon_chickenbot, 1, 12, 12 );
        } else if( one_in( 2 ) ) { // TAAANK
            // The truck's wrecked...with fuel.  Explosive barrel?
            m.add_vehicle( vproto_id( "military_cargo_truck" ), 12, SEEY * 2 - 8, 0, 70, -1 );
            m.add_spawn( mon_tankbot, 1, 12, 12 );
        } else {  // Vehicle & turrets
            m.add_vehicle( vgroup_id( "military_vehicles" ), tripoint( 12, SEEY * 2 - 10, abs_sub.z ), 0, 70,
                           -1 );
            if( northroad ) {
                spawn_turret( 12, 6 );
            }
            if( eastroad ) {
                spawn_turret( 18, 12 );
            }
            if( southroad ) {
                spawn_turret( 12, 18 );
            }
            if( westroad ) {
                spawn_turret( 6, 12 );
            }
        }

        int num_bodies = dice( 2, 5 );
        for( int i = 0; i < num_bodies; i++ ) {
            if( const auto p = random_point( m, [&m]( const tripoint & n ) {
            return m.passable( n );
            } ) ) {
                m.place_items( "map_extra_military", 100, *p, *p, true, 0 );

                int splatter_range = rng( 1, 3 );
                for( int j = 0; j <= splatter_range; j++ ) {
                    m.add_field( {p->x - ( j * 1 ), p->y + ( j * 1 ), p->z}, fd_blood, 1, 0_turns );
                }
            }
        }
    } else { // Police roadblock

        if( northroad ) {
            line_furn( &m, f_barricade_road, 4, 3, 10, 3 );
            line_furn( &m, f_barricade_road, 13, 3, 19, 3 );
            m.add_spawn( mon_turret, 1, 12, 1 );
        }
        if( eastroad ) {
            line_furn( &m, f_barricade_road, SEEX * 2 - 3, 4, SEEX * 2 - 3, 10 );
            line_furn( &m, f_barricade_road, SEEX * 2 - 3, 13, SEEX * 2 - 3, 19 );
            m.add_spawn( mon_turret, 1, SEEX * 2 - 1, 12 );
        }
        if( southroad ) {
            line_furn( &m, f_barricade_road, 4, SEEY * 2 - 3, 10, SEEY * 2 - 3 );
            line_furn( &m, f_barricade_road, 13, SEEY * 2 - 3, 19, SEEY * 2 - 3 );
            m.add_spawn( mon_turret, 1, 12, SEEY * 2 - 1 );
        }
        if( westroad ) {
            line_furn( &m, f_barricade_road, 3, 4, 3, 10 );
            line_furn( &m, f_barricade_road, 3, 13, 3, 19 );
            m.add_spawn( mon_turret, 1, 1, 12 );
        }

        m.add_vehicle( vproto_id( "policecar" ), 8, 6, 20 );
        m.add_vehicle( vproto_id( "policecar" ), 16, SEEY * 2 - 6, 145 );
        int num_bodies = dice( 1, 6 );
        for( int i = 0; i < num_bodies; i++ ) {
            if( const auto p = random_point( m, [&m]( const tripoint & n ) {
            return m.passable( n );
            } ) ) {
                m.place_items( "map_extra_police", 100, *p, *p, true, 0 );

                int splatter_range = rng( 1, 3 );
                for( int j = 0; j <= splatter_range; j++ ) {
                    m.add_field( {p->x + ( j * 1 ), p->y - ( j * 1 ), p->z}, fd_blood, 1, 0_turns );
                }
            }
        }
    }
}

static void mx_marloss_pilgrimage( map &m, const tripoint &abs_sub )
{
    const tripoint leader_pos( rng( 4, 19 ), rng( 4, 19 ), abs_sub.z );
    const int max_followers = rng( 3, 12 );
    const int rad = 3;
    tripoint_range spawnzone = m.points_in_radius( leader_pos, rad );

    m.place_npc( leader_pos.x, leader_pos.y, string_id<npc_template>( "marloss_voice" ) );
    for( int spawned = 0 ; spawned <= max_followers ; spawned++ ) {
        tripoint where = random_entry( spawnzone );
        if( g->is_empty( where ) ) {
            one_in( 2 ) ? m.add_spawn( mon_marloss_zealot_f, 1, where.x,
                                       where.y ) : m.add_spawn( mon_marloss_zealot_m, 1, where.x, where.y );
        }
    }
}

static void mx_bandits_block( map &m, const tripoint &abs_sub )
{
    const oter_id &north = overmap_buffer.ter( abs_sub.x, abs_sub.y - 1, abs_sub.z );
    const oter_id &south = overmap_buffer.ter( abs_sub.x, abs_sub.y + 1, abs_sub.z );
    const oter_id &west = overmap_buffer.ter( abs_sub.x - 1, abs_sub.y, abs_sub.z );
    const oter_id &east = overmap_buffer.ter( abs_sub.x + 1, abs_sub.y, abs_sub.z );

    const bool forest_at_north = is_ot_type( "forest", north );
    const bool forest_at_south = is_ot_type( "forest", south );
    const bool forest_at_west = is_ot_type( "forest", west );
    const bool forest_at_east = is_ot_type( "forest", east );

    const bool road_at_north = is_ot_type( "road", north );
    const bool road_at_south = is_ot_type( "road", south );
    const bool road_at_west = is_ot_type( "road", west );
    const bool road_at_east = is_ot_type( "road", east );

    if( forest_at_north && forest_at_south &&
        road_at_west && road_at_east ) {
        line( &m, t_trunk, 1, 3, 1, 6 );
        line( &m, t_trunk, 1, 8, 1, 13 );
        line( &m, t_trunk, 2, 14, 2, 17 );
        line( &m, t_trunk, 1, 18, 2, 22 );
        m.ter_set( 1, 2, t_stump );
        m.ter_set( 1, 20, t_stump );
        m.ter_set( 1, 1, t_improvised_shelter );
        m.place_npc( 2, 19, string_id<npc_template>( "bandit" ) );
        if( one_in( 2 ) ) {
            m.place_npc( 1, 1, string_id<npc_template>( "bandit" ) );
        }
    } else if( forest_at_west && forest_at_east &&
               road_at_north && road_at_south ) {
        line( &m, t_trunk, 1, 1, 3, 1 );
        line( &m, t_trunk, 5, 1, 10, 1 );
        line( &m, t_trunk, 11, 3, 16, 3 );
        line( &m, t_trunk, 17, 2, 21, 2 );
        m.ter_set( 22, 2, t_stump );
        m.ter_set( 0, 1, t_improvised_shelter );
        m.place_npc( 20, 3, string_id<npc_template>( "bandit" ) );
        if( one_in( 2 ) ) {
            m.place_npc( 0, 1, string_id<npc_template>( "bandit" ) );
        }
    }
}

static void mx_drugdeal( map &m, const tripoint &abs_sub )
{
    // Decide on a drug type
    int num_drugs = 0;
    itype_id drugtype;
    switch( rng( 1, 10 ) ) {
        case 1: // Weed
            num_drugs = rng( 20, 30 );
            drugtype = "weed";
            break;
        case 2:
        case 3:
        case 4:
        case 5: // Cocaine
            num_drugs = rng( 10, 20 );
            drugtype = "coke";
            break;
        case 6:
        case 7:
        case 8: // Meth
            num_drugs = rng( 8, 14 );
            drugtype = "meth";
            break;
        case 9:
        case 10: // Heroin
            num_drugs = rng( 6, 12 );
            drugtype = "heroin";
            break;
    }
    int num_bodies_a = dice( 3, 3 );
    int num_bodies_b = dice( 3, 3 );
    bool north_south = one_in( 2 );
    bool a_has_drugs = one_in( 2 );

    for( int i = 0; i < num_bodies_a; i++ ) {
        int x = 0;
        int y = 0;
        int x_offset = 0;
        int y_offset = 0;
        int tries = 0;
        do { // Loop until we find a valid spot to dump a body, or we give up
            if( north_south ) {
                x = rng( 0, SEEX * 2 - 1 );
                y = rng( 0, SEEY - 4 );
                x_offset = 0;
                y_offset = -1;
            } else {
                x = rng( 0, SEEX - 4 );
                y = rng( 0, SEEY * 2 - 1 );
                x_offset = -1;
                y_offset = 0;
            }
            tries++;
        } while( tries < 10 && m.impassable( x, y ) );

        if( tries < 10 ) { // We found a valid spot!
            if( a_has_drugs && num_drugs > 0 ) {
                int drugs_placed = rng( 2, 6 );
                if( drugs_placed > num_drugs ) {
                    drugs_placed = num_drugs;
                    num_drugs = 0;
                }
                m.spawn_item( x, y, drugtype, 0, drugs_placed );
            }
            if( one_in( 10 ) ) {
                m.add_spawn( mon_zombie_spitter, 1, x, y );
            } else {
                m.place_items( "map_extra_drugdeal", 100, x, y, x, y, true, 0 );
                int splatter_range = rng( 1, 3 );
                for( int j = 0; j <= splatter_range; j++ ) {
                    m.add_field( {x + ( j * x_offset ), y + ( j * y_offset ), abs_sub.z},
                                 fd_blood, 1, 0_turns );
                }
            }
        }
    }
    for( int i = 0; i < num_bodies_b; i++ ) {
        int x = 0;
        int y = 0;
        int x_offset = 0;
        int y_offset = 0;
        int tries = 0;
        do { // Loop until we find a valid spot to dump a body, or we give up
            if( north_south ) {
                x = rng( 0, SEEX * 2 - 1 );
                y = rng( SEEY + 3, SEEY * 2 - 1 );
                x_offset = 0;
                y_offset = 1;
            } else {
                x = rng( SEEX + 3, SEEX * 2 - 1 );
                y = rng( 0, SEEY * 2 - 1 );
                x_offset = 1;
                y_offset = 0;
            }
            tries++;
        } while( tries < 10 && m.impassable( x, y ) );

        if( tries < 10 ) { // We found a valid spot!
            if( one_in( 20 ) ) {
                m.add_spawn( mon_zombie_smoker, 1, x, y );
            } else {
                m.place_items( "map_extra_drugdeal", 100, x, y, x, y, true, 0 );
                int splatter_range = rng( 1, 3 );
                for( int j = 0; j <= splatter_range; j++ ) {
                    m.add_field( {x + ( j * x_offset ), y + ( j * y_offset ), abs_sub.z},
                                 fd_blood, 1, 0_turns );
                }
                if( !a_has_drugs && num_drugs > 0 ) {
                    int drugs_placed = rng( 2, 6 );
                    if( drugs_placed > num_drugs ) {
                        drugs_placed = num_drugs;
                        num_drugs = 0;
                    }
                    m.spawn_item( x, y, drugtype, 0, drugs_placed );
                }
            }
        }
    }
    int num_monsters = rng( 0, 3 );
    for( int i = 0; i < num_monsters; i++ ) {
        int mx = rng( 1, SEEX * 2 - 2 ), my = rng( 1, SEEY * 2 - 2 );
        m.place_spawns( GROUP_NETHER, 1, mx, my, mx, my, 1, true );
    }
}

static void mx_supplydrop( map &m, const tripoint &/*abs_sub*/ )
{
    int num_crates = rng( 1, 5 );
    for( int i = 0; i < num_crates; i++ ) {
        const auto p = random_point( m, [&m]( const tripoint & n ) {
            return m.passable( n );
        } );
        if( !p ) {
            break;
        }
        m.furn_set( p->x, p->y, f_crate_c );
        std::string item_group;
        switch( rng( 1, 10 ) ) {
            case 1:
            case 2:
            case 3:
            case 4:
                item_group = "mil_food";
                break;
            case 5:
            case 6:
            case 7:
                item_group = "grenades";
                break;
            case 8:
            case 9:
                item_group = "mil_armor";
                break;
            case 10:
                item_group = "guns_rifle_milspec";
                break;
        }
        int items_created = 0;
        for( int i = 0; i < 10 && items_created < 2; i++ ) {
            items_created += m.place_items( item_group, 80, *p, *p, true, 0, 100 ).size();
        }
        if( m.i_at( *p ).empty() ) {
            m.destroy( *p, true );
        }
    }
}

static void mx_portal( map &m, const tripoint &abs_sub )
{
    int x = rng( 1, SEEX * 2 - 2 ), y = rng( 1, SEEY * 2 - 2 );
    for( int i = x - 1; i <= x + 1; i++ ) {
        for( int j = y - 1; j <= y + 1; j++ ) {
            m.make_rubble( tripoint( i,  j, abs_sub.z ), f_rubble_rock, true );
        }
    }
    mtrap_set( &m, x, y, tr_portal );
    int num_monsters = rng( 0, 4 );
    for( int i = 0; i < num_monsters; i++ ) {
        int mx = rng( 1, SEEX * 2 - 2 ), my = rng( 1, SEEY * 2 - 2 );
        m.make_rubble( tripoint( mx,  my, abs_sub.z ), f_rubble_rock, true );
        m.place_spawns( GROUP_NETHER, 1, mx, my, mx, my, 1, true );
    }
}

static void mx_minefield( map &m, const tripoint &abs_sub )
{
    const oter_id &center = overmap_buffer.ter( abs_sub.x, abs_sub.y, abs_sub.z );
    const oter_id &north = overmap_buffer.ter( abs_sub.x, abs_sub.y - 1, abs_sub.z );
    const oter_id &south = overmap_buffer.ter( abs_sub.x, abs_sub.y + 1, abs_sub.z );
    const oter_id &west = overmap_buffer.ter( abs_sub.x - 1, abs_sub.y, abs_sub.z );
    const oter_id &east = overmap_buffer.ter( abs_sub.x + 1, abs_sub.y, abs_sub.z );

    const bool bridge_at_center = is_ot_type( "bridge", center );
    const bool bridge_at_north = is_ot_type( "bridge", north );
    const bool bridge_at_south = is_ot_type( "bridge", south );
    const bool bridge_at_west = is_ot_type( "bridge", west );
    const bool bridge_at_east = is_ot_type( "bridge", east );

    const bool road_at_north = is_ot_type( "road", north );
    const bool road_at_south = is_ot_type( "road", south );
    const bool road_at_west = is_ot_type( "road", west );
    const bool road_at_east = is_ot_type( "road", east );

    const int num_mines = rng( 6, 20 );
    const std::string text = _( "DANGER! MINEFIELD!" );
    int x, y, x1, y1 = 0;

    if( bridge_at_north && !bridge_at_center && road_at_south ) {
        //Sandbag block at the left edge
        line_furn( &m, f_sandbag_half, 3, 4, 3, 7 );
        line_furn( &m, f_sandbag_half, 3, 7, 9, 7 );
        line_furn( &m, f_sandbag_half, 9, 4, 9, 7 );

        //7.62x51mm casings left from m60 of the humvee
        for( const auto &loc : g->m.points_in_radius( { 6, 4, abs_sub.z }, 3, 0 ) ) {
            if( one_in( 4 ) ) {
                m.spawn_item( loc, "762_51_casing" );
            }
        }

        //50% chance to spawn a humvee in the left block
        if( one_in( 2 ) ) {
            m.add_vehicle( vproto_id( "humvee" ), 5, 3, 270, 70, -1 );
        }

        //Sandbag block at the right edge
        line_furn( &m, f_sandbag_half, 15, 3, 15, 6 );
        line_furn( &m, f_sandbag_half, 15, 6, 20, 6 );
        line_furn( &m, f_sandbag_half, 20, 3, 20, 6 );

        //5.56x45mm casings left from a soldier
        for( const auto &loc : g->m.points_in_radius( { 17, 4, abs_sub.z }, 2, 0 ) ) {
            if( one_in( 4 ) ) {
                m.spawn_item( loc, "223_casing" );
            }
        }

        //50% chance to spawn a dead soldier with a trail of blood
        if( one_in( 2 ) ) {
            m.add_splatter_trail( fd_blood, { 17, 6, abs_sub.z }, { 19, 3, abs_sub.z } );
            item body = item::make_corpse();
            m.put_items_from_loc( "mon_zombie_soldier_death_drops", { 17, 5, abs_sub.z } );
            m.add_item_or_charges( { 17, 5, abs_sub.z }, body );
        }

        //33% chance to spawn empty magazines used by soldiers
        std::vector<point> empty_magazines_locations = line_to( 15, 5, 20, 5 );
        for( auto &i : empty_magazines_locations ) {
            if( one_in( 3 ) ) {
                m.spawn_item( { i.x, i.y, abs_sub.z }, "stanag30" );
            }
        }

        //Horizontal line of barbed wire fence
        line( &m, t_fence_barbed, 0, 9, SEEX * 2, 9 );

        std::vector<point> barbed_wire = line_to( 0, 9, SEEX * 2, 9 );
        for( auto &i : barbed_wire ) {
            //10% chance to spawn corpses of bloody people/zombies on every tile of barbed wire fence
            if( one_in( 10 ) ) {
                m.add_corpse( { i.x, i.y, abs_sub.z } );
                m.add_field( { i.x, i.y, abs_sub.z }, fd_blood, rng( 1, 3 ) );
            }
        }

        //Spawn 6-20 mines in the lower submap.
        //Spawn ordinary mine on asphalt, otherwise spawn buried mine
        for( int i = 0; i < num_mines; i++ ) {
            const int x = rng( 1, SEEX * 2 ), y = rng( SEEY, SEEY * 2 - 2 );
            if( m.has_flag( "DIGGABLE", x, y ) ) {
                mtrap_set( &m, x, y, tr_landmine_buried );
            } else {
                mtrap_set( &m, x, y, tr_landmine );
            }
        }

        //Spawn 6-20 puddles of blood on tiles without mines
        for( int i = 0; i < num_mines; i++ ) {
            const int x = rng( 1, SEEX * 2 ), y = rng( SEEY, SEEY * 2 - 2 );
            if( m.tr_at( { x, y, abs_sub.z } ).is_null() ) {
                m.add_field( { x, y, abs_sub.z }, fd_blood, rng( 1, 3 ) );
                //10% chance to spawn a corpse of dead people/zombie on a tile with blood
                if( one_in( 10 ) ) {
                    m.add_corpse( { x, y, abs_sub.z } );
                    for( const auto &loc : m.points_in_radius( { x, y, abs_sub.z }, 1 ) ) {
                        //50% chance to spawn gibs in every tile around corpse in 1-tile radius
                        if( one_in( 2 ) ) {
                            m.add_field( { loc.x, loc.y, abs_sub.z }, fd_gibs_flesh, rng( 1, 3 ) );
                        }
                    }
                }
            }
        }

        //Set two warning signs on the last horizontal line of the submap
        x = rng( 1, SEEX );
        x1 = rng( SEEX + 1, SEEX * 2 );
        m.furn_set( x, SEEY * 2 - 1, furn_str_id( "f_sign_warning" ) );
        m.set_signage( tripoint( x, SEEY * 2 - 1, abs_sub.z ), text );
        m.furn_set( x1, SEEY * 2 - 1, furn_str_id( "f_sign_warning" ) );
        m.set_signage( tripoint( x1, SEEY * 2 - 1, abs_sub.z ), text );
    }

    if( bridge_at_south && !bridge_at_center && road_at_north ) {
        //Two horizontal lines of sandbags
        line_furn( &m, f_sandbag_half, 5, 15, 10, 15 );
        line_furn( &m, f_sandbag_half, 13, 15, 18, 15 );

        //|^|-shaped section of barbed wire fence
        line( &m, t_fence_barbed, 3, 13, SEEX * 2 - 4, 13 );
        line( &m, t_fence_barbed, 3, 13, 3, 17 );
        line( &m, t_fence_barbed, SEEX * 2 - 4, 13, SEEX * 2 - 4, 17 );

        std::vector<point> barbed_wire = line_to( 3, 13, SEEX * 2 - 4, 13 );
        for( auto &i : barbed_wire ) {
            //10% chance to spawn corpses of bloody people/zombies on every tile of barbed wire fence
            if( one_in( 10 ) ) {
                m.add_corpse( { i.x, i.y, abs_sub.z } );
                m.add_field( { i.x, i.y, abs_sub.z }, fd_blood, rng( 1, 3 ) );
            }
        }

        //50% chance to spawn a blood trail of wounded soldier trying to escape,
        //but eventually died out of blood loss and wounds and got devoured by zombies
        if( one_in( 2 ) ) {
            m.add_splatter_trail( fd_blood, { 9, 15, abs_sub.z }, { 11, 18, abs_sub.z } );
            m.add_splatter_trail( fd_blood, { 11, 18, abs_sub.z }, { 11, 21, abs_sub.z } );
            for( const auto &loc : g->m.points_in_radius( { 11, 21, abs_sub.z }, 1 ) ) {
                //50% chance to spawn gibs in every tile around corpse in 1-tile radius
                if( one_in( 2 ) ) {
                    m.add_field( { loc.x, loc.y, abs_sub.z }, fd_gibs_flesh, rng( 1, 3 ) );
                }
            }
            item body = item::make_corpse();
            m.put_items_from_loc( "mon_zombie_soldier_death_drops", { 11, 21, abs_sub.z } );
            m.add_item_or_charges( { 11, 21, abs_sub.z }, body );
        }

        //5.56x45mm casings left from a soldier
        for( const auto &loc : m.points_in_radius( { 9, 15, abs_sub.z }, 2, 0 ) ) {
            if( one_in( 4 ) ) {
                m.spawn_item( loc, "223_casing" );
            }
        }

        //5.56x45mm casings left from another soldier
        for( const auto &loc : g->m.points_in_radius( { 15, 15, abs_sub.z }, 2, 0 ) ) {
            if( one_in( 4 ) ) {
                m.spawn_item( loc, "223_casing" );
            }
        }

        //33% chance to spawn empty magazines used by soldiers
        std::vector<point> empty_magazines_locations = line_to( 5, 16, 18, 16 );
        for( auto &i : empty_magazines_locations ) {
            if( one_in( 3 ) ) {
                m.spawn_item( { i.x, i.y, abs_sub.z }, "stanag30" );
            }
        }

        //50% chance to spawn two humvees blocking the road
        if( one_in( 2 ) ) {
            m.add_vehicle( vproto_id( "humvee" ), 7, 19, 0, 70, -1 );
            m.add_vehicle( vproto_id( "humvee" ), 15, 20, 180, 70, -1 );
        }

        //Spawn 6-20 mines in the upper submap.
        //Spawn ordinary mine on asphalt, otherwise spawn buried mine
        for( int i = 0; i < num_mines; i++ ) {
            const int x = rng( 1, SEEX * 2 ), y = rng( 1, SEEY );
            if( m.has_flag( "DIGGABLE", x, y ) ) {
                mtrap_set( &m, x, y, tr_landmine_buried );
            } else {
                mtrap_set( &m, x, y, tr_landmine );
            }
        }

        //Spawn 6-20 puddles of blood on tiles without mines
        for( int i = 0; i < num_mines; i++ ) {
            const int x = rng( 1, SEEX * 2 ), y = rng( 1, SEEY );
            if( m.tr_at( { x, y, abs_sub.z } ).is_null() ) {
                m.add_field( { x, y, abs_sub.z }, fd_blood, rng( 1, 3 ) );
                //10% chance to spawn a corpse of dead people/zombie on a tile with blood
                if( one_in( 10 ) ) {
                    m.add_corpse( { x, y, abs_sub.z } );
                    for( const auto &loc : g->m.points_in_radius( { x, y, abs_sub.z }, 1 ) ) {
                        //50% chance to spawn gibs in every tile around corpse in 1-tile radius
                        if( one_in( 2 ) ) {
                            m.add_field( { loc.x, loc.y, abs_sub.z }, fd_gibs_flesh, rng( 1, 3 ) );
                        }
                    }
                }
            }
        }

        //Set two warning signs on the first horizontal line of the submap
        x = rng( 1, SEEX );
        x1 = rng( SEEX + 1, SEEX * 2 );
        m.furn_set( x, 0, furn_str_id( "f_sign_warning" ) );
        m.set_signage( tripoint( x, 0, abs_sub.z ), text );
        m.furn_set( x1, 0, furn_str_id( "f_sign_warning" ) );
        m.set_signage( tripoint( x1, 0, abs_sub.z ), text );
    }

    if( bridge_at_west && !bridge_at_center && road_at_east ) {
        //Draw walls of first tent
        square_furn( &m, f_canvas_wall, 0, 3, 4, 13 );

        //Add first tent doors
        m.furn_set( { 4, 5, abs_sub.z }, f_canvas_door );
        m.furn_set( { 4, 11, abs_sub.z }, f_canvas_door );

        //Fill empty space with groundsheets
        square_furn( &m, f_fema_groundsheet, 1, 4, 3, 12 );

        //Place makeshift beds in the first tent and place loot
        m.furn_set( { 1, 4, abs_sub.z }, f_makeshift_bed );
        m.put_items_from_loc( "army_bed", { 1, 4, abs_sub.z } );
        m.furn_set( { 1, 6, abs_sub.z }, f_makeshift_bed );
        m.furn_set( { 1, 8, abs_sub.z }, f_makeshift_bed );
        m.furn_set( { 1, 10, abs_sub.z }, f_makeshift_bed );
        m.put_items_from_loc( "army_bed", { 1, 10, abs_sub.z } );
        m.furn_set( { 1, 12, abs_sub.z }, f_makeshift_bed );
        m.put_items_from_loc( "army_bed", { 1, 12, abs_sub.z } );

        //33% chance for a crazy maniac ramming the tent with some unfortunate inside
        if( one_in( 3 ) ) {
            //Blood and gore
            std::vector<point> blood_track = line_to( 1, 6, 8, 6 );
            for( auto &i : blood_track ) {
                m.add_field( { i.x, i.y, abs_sub.z }, fd_blood, 1 );
            }
            m.add_field( { 1, 6, abs_sub.z }, fd_gibs_flesh, 1 );

            //Add the culprit
            m.add_vehicle( vproto_id( "car_fbi" ), 7, 7, 0, 70, 1 );

            //Remove tent parts after drive-through
            square_furn( &m, f_null, 0, 6, 8, 9 );

            //Add sandbag barricade and then destroy few sections where car smashed it
            line_furn( &m, f_sandbag_half, 10, 3, 10, 13 );
            line_furn( &m, f_null, 10, 7, 10, 8 );

            //Spill sand from damaged sandbags
            std::vector<point> sandbag_positions = squares_in_direction( 10, 7, 11, 8 );
            for( auto &i : sandbag_positions ) {
                m.spawn_item( { i.x, i.y, abs_sub.z }, "bag_canvas", rng( 5, 13 ) );
                m.spawn_item( { i.x, i.y, abs_sub.z }, "material_sand", rng( 3, 8 ) );
            }
        } else {
            m.put_items_from_loc( "army_bed", { 1, 6, abs_sub.z } );
            m.put_items_from_loc( "army_bed", { 1, 8, abs_sub.z } );

            //5.56x45mm casings left from a soldier
            for( const auto &loc : m.points_in_radius( { 9, 8, abs_sub.z }, 2, 0 ) ) {
                if( one_in( 4 ) ) {
                    m.spawn_item( loc, "223_casing" );
                }
            }

            //33% chance to spawn empty magazines used by soldiers
            std::vector<point> empty_magazines_locations = line_to( 9, 3, 9, 13 );
            for( auto &i : empty_magazines_locations ) {
                if( one_in( 3 ) ) {
                    m.spawn_item( { i.x, i.y, abs_sub.z }, "stanag30" );
                }
            }
            //Intact sandbag barricade
            line_furn( &m, f_sandbag_half, 10, 3, 10, 13 );
        }

        //Add sandbags and barbed wire fence barricades
        line( &m, t_fence_barbed, 12, 3, 12, 13 );
        line_furn( &m, f_sandbag_half, 10, 16, 10, 20 );
        line( &m, t_fence_barbed, 12, 16, 12, 20 );

        //Place second tent
        square_furn( &m, f_canvas_wall, 0, 16, 4, 20 );
        square_furn( &m, f_fema_groundsheet, 1, 17, 3, 19 );
        m.furn_set( { 4, 18, abs_sub.z }, f_canvas_door );

        //Place desk and chair in the second tent
        line_furn( &m, f_desk, 1, 17, 2, 17 );
        m.furn_set( { 1, 18, abs_sub.z }, f_chair );

        //5.56x45mm casings left from another soldier
        for( const auto &loc : m.points_in_radius( { 9, 18, abs_sub.z }, 2, 0 ) ) {
            if( one_in( 4 ) ) {
                m.spawn_item( loc, "223_casing" );
            }
        }

        //33% chance to spawn empty magazines used by soldiers
        std::vector<point> empty_magazines_locations = line_to( 9, 16, 9, 20 );
        for( auto &i : empty_magazines_locations ) {
            if( one_in( 3 ) ) {
                m.spawn_item( { i.x, i.y, abs_sub.z }, "stanag30" );
            }
        }

        std::vector<point> barbed_wire = line_to( 12, 3, 12, 20 );
        for( auto &i : barbed_wire ) {
            //10% chance to spawn corpses of bloody people/zombies on every tile of barbed wire fence
            if( one_in( 10 ) ) {
                m.add_corpse( { i.x, i.y, abs_sub.z } );
                m.add_field( { i.x, i.y, abs_sub.z }, fd_blood, rng( 1, 3 ) );
            }
        }

        //Spawn 6-20 mines in the rightmost submap.
        //Spawn ordinary mine on asphalt, otherwise spawn buried mine
        for( int i = 0; i < num_mines; i++ ) {
            const int x = rng( SEEX + 1, SEEX * 2 - 2 ), y = rng( 1, SEEY * 2 );
            if( m.has_flag( "DIGGABLE", x, y ) ) {
                mtrap_set( &m, x, y, tr_landmine_buried );
            } else {
                mtrap_set( &m, x, y, tr_landmine );
            }
        }

        //Spawn 6-20 puddles of blood on tiles without mines
        for( int i = 0; i < num_mines; i++ ) {
            const int x = rng( SEEX + 1, SEEX * 2 - 2 ), y = rng( 1, SEEY * 2 );
            if( m.tr_at( { x, y, abs_sub.z } ).is_null() ) {
                m.add_field( { x, y, abs_sub.z }, fd_blood, rng( 1, 3 ) );
                //10% chance to spawn a corpse of dead people/zombie on a tile with blood
                if( one_in( 10 ) ) {
                    m.add_corpse( { x, y, abs_sub.z } );
                    for( const auto &loc : g->m.points_in_radius( { x, y, abs_sub.z }, 1 ) ) {
                        //50% chance to spawn gibs in every tile around corpse in 1-tile radius
                        if( one_in( 2 ) ) {
                            m.add_field( { loc.x, loc.y, abs_sub.z }, fd_gibs_flesh, rng( 1, 3 ) );
                        }
                    }
                }
            }
        }

        //Set two warning signs on the last vertical line of the submap
        y = rng( 1, SEEY );
        y1 = rng( SEEY + 1, SEEY * 2 );
        m.furn_set( SEEX * 2 - 1, y, furn_str_id( "f_sign_warning" ) );
        m.set_signage( tripoint( SEEX * 2 - 1, y, abs_sub.z ), text );
        m.furn_set( SEEX * 2 - 1, y1, furn_str_id( "f_sign_warning" ) );
        m.set_signage( tripoint( SEEX * 2 - 1, y1, abs_sub.z ), text );
    }

    if( bridge_at_east && !bridge_at_center && road_at_west ) {
        //Spawn military cargo truck blocking the entry
        m.add_vehicle( vproto_id( "military_cargo_truck" ), 15, 11, 270, 70, 1 );

        //Spawn sandbag and barbed wire fence barricades around the truck
        line_furn( &m, f_sandbag_half, 14, 2, 14, 8 );
        line_furn( &m, f_sandbag_half, 14, 17, 14, 21 );
        line( &m, t_fence_barbed, 15, 2, 20, 2 );
        line( &m, t_fence_barbed, 15, 21, 20, 21 );

        //50% chance to spawn a soldier killed by gunfire, and a trail of blood
        if( one_in( 2 ) ) {
            m.add_splatter_trail( fd_blood, { 14, 5, abs_sub.z }, { 17, 5, abs_sub.z } );
            item body = item::make_corpse();
            m.put_items_from_loc( "mon_zombie_soldier_death_drops", { 15, 5, abs_sub.z } );
            m.add_item_or_charges( { 15, 5, abs_sub.z }, body );
        }

        //5.56x45mm casings left from soldiers
        for( const auto &loc : m.points_in_radius( { 15, 5, abs_sub.z }, 2, 0 ) ) {
            if( one_in( 4 ) ) {
                m.spawn_item( loc, "223_casing" );
            }
        }

        //33% chance to spawn empty magazines used by soldiers
        std::vector<point> empty_magazines_locations = line_to( 15, 2, 15, 8 );
        for( auto &i : empty_magazines_locations ) {
            if( one_in( 3 ) ) {
                m.spawn_item( { i.x, i.y, abs_sub.z }, "stanag30" );
            }
        }

        //Add some crates near the truck...
        m.furn_set( { 16, 18, abs_sub.z }, f_crate_c );
        m.furn_set( { 16, 19, abs_sub.z }, f_crate_c );
        m.furn_set( { 17, 18, abs_sub.z }, f_crate_o );

        //...and fill them with mines
        m.spawn_item( { 16, 18, abs_sub.z }, "landmine", rng( 0, 5 ) );
        m.spawn_item( { 16, 19, abs_sub.z }, "landmine", rng( 0, 5 ) );

        // Set some resting place with fire ring, camp chairs, tourist table and benches
        m.furn_set( { 20, 12, abs_sub.z }, f_crate_o );
        m.furn_set( { 21, 12, abs_sub.z }, f_firering );
        m.furn_set( { 22, 12, abs_sub.z }, f_tourist_table );
        line_furn( &m, f_bench, 23, 11, 23, 13 );
        line_furn( &m, f_camp_chair, 20, 14, 21, 14 );

        m.spawn_item( { 21, 12, abs_sub.z }, "splinter", rng( 5, 10 ) );

        //33% chance for an argument between drunk soldiers gone terribly wrong
        if( one_in( 3 ) ) {
            m.spawn_item( { 22, 12, abs_sub.z }, "bottle_glass" );
            m.spawn_item( { 23, 11, abs_sub.z }, "hatchet" );

            //Spawn chopped soldier corpse
            item body = item::make_corpse();
            m.put_items_from_loc( "mon_zombie_soldier_death_drops", { 23, 12, abs_sub.z } );
            m.add_item_or_charges( { 23, 12, abs_sub.z }, body );
            m.add_field( { 23, 12, abs_sub.z }, fd_gibs_flesh, rng( 1, 3 ) );

            //Spawn broken bench and splintered wood
            m.furn_set( { 23, 13, abs_sub.z }, f_null );
            m.spawn_item( { 23, 13, abs_sub.z }, "splinter", rng( 5, 10 ) );

            //Spawn blood
            for( const auto &loc : m.points_in_radius( { 23, 12, abs_sub.z }, 1, 0 ) ) {
                if( one_in( 2 ) ) {
                    m.add_field( { loc.x, loc.y, abs_sub.z }, fd_blood, rng( 1, 3 ) );
                }
            }
            //Spawn trash in a crate and its surroundings
            m.place_items( "trash_cart", 80, { 19, 11, abs_sub.z }, { 21, 13, abs_sub.z }, false, 0 );
        } else {
            m.spawn_item( { 20, 11, abs_sub.z }, "hatchet" );
            m.spawn_item( { 22, 12, abs_sub.z }, "vodka" );
            m.spawn_item( { 20, 14, abs_sub.z }, "acoustic_guitar" );

            //Spawn trash in a crate
            m.place_items( "trash_cart", 80, { 20, 12, abs_sub.z }, { 20, 12, abs_sub.z }, false, 0 );
        }

        //Place a tent
        square_furn( &m, f_canvas_wall, 20, 4, 23, 7 );
        square_furn( &m, f_fema_groundsheet, 21, 5, 22, 6 );
        m.furn_set( { 21, 7, abs_sub.z }, f_canvas_door );

        //Place beds in a tent
        m.furn_set( { 21, 5, abs_sub.z }, f_makeshift_bed );
        m.put_items_from_loc( "army_bed", { 21, 5, abs_sub.z }, 0 );
        m.furn_set( { 22, 6, abs_sub.z }, f_makeshift_bed );
        m.put_items_from_loc( "army_bed", { 22, 6, abs_sub.z }, 0 );

        //Spawn 6-20 mines in the leftmost submap.
        //Spawn ordinary mine on asphalt, otherwise spawn buried mine
        for( int i = 0; i < num_mines; i++ ) {
            const int x = rng( 1, SEEX ), y = rng( 1, SEEY * 2 );
            if( m.has_flag( "DIGGABLE", x, y ) ) {
                mtrap_set( &m, x, y, tr_landmine_buried );
            } else {
                mtrap_set( &m, x, y, tr_landmine );
            }
        }

        //Spawn 6-20 puddles of blood on tiles without mines
        for( int i = 0; i < num_mines; i++ ) {
            const int x = rng( 1, SEEX ), y = rng( 1, SEEY * 2 );
            if( m.tr_at( { x, y, abs_sub.z } ).is_null() ) {
                m.add_field( { x, y, abs_sub.z }, fd_blood, rng( 1, 3 ) );
                //10% chance to spawn a corpse of dead people/zombie on a tile with blood
                if( one_in( 10 ) ) {
                    m.add_corpse( { x, y, abs_sub.z } );
                    for( const auto &loc : g->m.points_in_radius( { x, y, abs_sub.z }, 1 ) ) {
                        //50% chance to spawn gibs in every tile around corpse in 1-tile radius
                        if( one_in( 2 ) ) {
                            m.add_field( { loc.x, loc.y, abs_sub.z }, fd_gibs_flesh, rng( 1, 3 ) );
                        }
                    }
                }
            }
        }

        //Set two warning signs on the first vertical line of the submap
        y = rng( 1, SEEY );
        y1 = rng( SEEY + 1, SEEY * 2 );
        m.furn_set( 0, y, furn_str_id( "f_sign_warning" ) );
        m.set_signage( tripoint( 0, y, abs_sub.z ), text );
        m.furn_set( 0, y1, furn_str_id( "f_sign_warning" ) );
        m.set_signage( tripoint( 0, y1, abs_sub.z ), text );
    }
}

static void mx_crater( map &m, const tripoint &abs_sub )
{
    int size = rng( 2, 6 );
    int size_squared = size * size;
    int x = rng( size, SEEX * 2 - 1 - size ), y = rng( size, SEEY * 2 - 1 - size );
    for( int i = x - size; i <= x + size; i++ ) {
        for( int j = y - size; j <= y + size; j++ ) {
            //If we're using circular distances, make circular craters
            //Pythagoras to the rescue, x^2 + y^2 = hypotenuse^2
            if( !trigdist || ( ( ( i - x ) * ( i - x ) + ( j - y ) * ( j - y ) ) <= size_squared ) ) {
                m.destroy( tripoint( i,  j, abs_sub.z ), true );
                m.adjust_radiation( i, j, rng( 20, 40 ) );
            }
        }
    }
}

static void place_fumarole( map &m, int x1, int y1, int x2, int y2, std::set<point> &ignited )
{
    // Tracks points nearby for ignition after the lava is placed
    //std::set<point> ignited;

    std::vector<point> fumarole = line_to( x1, y1, x2, y2, 0 );
    for( auto &i : fumarole ) {
        m.ter_set( i.x, i.y, t_lava );

        // Add all adjacent tiles (even on diagonals) for possible ignition
        // Since they're being added to a set, duplicates won't occur
        ignited.insert( point( i.x - 1, i.y - 1 ) );
        ignited.insert( point( i.x,     i.y - 1 ) );
        ignited.insert( point( i.x + 1, i.y - 1 ) );
        ignited.insert( point( i.x - 1, i.y ) );
        ignited.insert( point( i.x + 1, i.y ) );
        ignited.insert( point( i.x - 1, i.y + 1 ) );
        ignited.insert( point( i.x,     i.y + 1 ) );
        ignited.insert( point( i.x + 1, i.y + 1 ) );

        if( one_in( 6 ) ) {
            m.spawn_item( i.x - 1, i.y - 1, "chunk_sulfur" );
        }
    }

}

static void mx_fumarole( map &m, const tripoint &abs_sub )
{
    if( abs_sub.z <= 0 ) {
        int x1 = rng( 0,    SEEX     - 1 ), y1 = rng( 0,    SEEY     - 1 ),
            x2 = rng( SEEX, SEEX * 2 - 1 ), y2 = rng( SEEY, SEEY * 2 - 1 );

        // Pick a random cardinal direction to also spawn lava in
        // This will make the lava a single connected line, not just on diagonals
        std::vector<direction> possibilities;
        possibilities.push_back( EAST );
        possibilities.push_back( WEST );
        possibilities.push_back( NORTH );
        possibilities.push_back( SOUTH );
        const direction extra_lava_dir = random_entry( possibilities );
        int x_extra = 0;
        int y_extra = 0;
        switch( extra_lava_dir ) {
            case NORTH:
                y_extra = -1;
                break;
            case EAST:
                x_extra = 1;
                break;
            case SOUTH:
                y_extra = 1;
                break;
            case WEST:
                x_extra = -1;
                break;
            default:
                break;
        }

        std::set<point> ignited;
        place_fumarole( m, x1, y1, x2, y2, ignited );
        place_fumarole( m, x1 + x_extra, y1 + y_extra, x2 + x_extra, y2 + y_extra, ignited );

        for( auto &i : ignited ) {
            // Don't need to do anything to tiles that already have lava on them
            if( m.ter( i.x, i.y ) != t_lava ) {
                // Spawn an intense but short-lived fire
                // Any furniture or buildings will catch fire, otherwise it will burn out quickly
                m.add_field( tripoint( i.x, i.y, abs_sub.z ), fd_fire, 15, 1_minutes );
            }
        }

    }
}

static void mx_portal_in( map &m, const tripoint &abs_sub )
{
    int x = rng( 5, SEEX * 2 - 6 ), y = rng( 5, SEEY * 2 - 6 );
    m.add_field( {x, y, abs_sub.z}, fd_fatigue, 3, 0_turns );
    fungal_effects fe( *g, m );
    for( int i = x - 5; i <= x + 5; i++ ) {
        for( int j = y - 5; j <= y + 5; j++ ) {
            if( rng( 1, 9 ) >= trig_dist( x, y, i, j ) ) {
                fe.marlossify( tripoint( i, j, abs_sub.z ) );
                if( one_in( 15 ) ) {
                    m.place_spawns( GROUP_NETHER, 1, i, j, i, j, 1, true );
                }
            }
        }
    }
}

static void mx_anomaly( map &m, const tripoint &abs_sub )
{
    tripoint center( rng( 6, SEEX * 2 - 7 ), rng( 6, SEEY * 2 - 7 ), abs_sub.z );
    artifact_natural_property prop =
        artifact_natural_property( rng( ARTPROP_NULL + 1, ARTPROP_MAX - 1 ) );
    m.create_anomaly( center, prop );
    m.spawn_natural_artifact( center, prop );
}

static void mx_shia( map &m, const tripoint & )
{
    // A rare chance to spawn Shia. This was extracted from the hardcoded forest mapgen
    // and moved into a map extra, but it still has a one_in chance of spawning because
    // otherwise the extreme rarity of this event wildly skewed the values for all of the
    // other extras.
    if( one_in( 5000 ) ) {
        m.add_spawn( mon_shia, 1, SEEX, SEEY );
    }
}

static void mx_spider( map &m, const tripoint &abs_sub )
{
    // This was extracted from the hardcoded forest mapgen and slightly altered so
    // that it used flags rather than specific terrain types in determining where to
    // place webs.
    for( int i = 0; i < SEEX * 2; i++ ) {
        for( int j = 0; j < SEEY * 2; j++ ) {
            const tripoint location( i, j, abs_sub.z );

            bool should_web_flat = m.has_flag_ter( "FLAT", location ) && !one_in( 3 );
            bool should_web_shrub = m.has_flag_ter( "SHRUB", location ) && !one_in( 4 );
            bool should_web_tree = m.has_flag_ter( "TREE", location ) && !one_in( 4 );

            if( should_web_flat || should_web_shrub || should_web_tree ) {
                m.add_field( location, fd_web, rng( 1, 3 ), 0_turns );
            }
        }
    }

    m.ter_set( 12, 12, t_dirt );
    m.furn_set( 12, 12, f_egg_sackws );
    m.remove_field( { 12, 12, m.get_abs_sub().z }, fd_web );
    m.add_spawn( mon_spider_web, rng( 1, 2 ), SEEX, SEEY );
}

static void mx_jabberwock( map &m, const tripoint & )
{
    // A rare chance to spawn a jabberwock. This was extracted from the harcoded forest mapgen
    // and moved into a map extra. It still has a one_in chance of spawning because otherwise
    // the rarity skewed the values for all the other extras too much. I considered moving it
    // into the monster group, but again the hardcoded rarity it had in the forest mapgen was
    // not easily replicated there.
    if( one_in( 50 ) ) {
        m.add_spawn( mon_jabberwock, 1, SEEX, SEEY );
    }
}

static void mx_grove( map &m, const tripoint &abs_sub )
{
    // From wikipedia - The main meaning of "grove" is a group of trees that grow close together,
    // generally without many bushes or other plants underneath.

    // This map extra finds the first tree in the area, and then converts all trees, young trees,
    // and shrubs in the area into that type of tree.

    ter_id tree;
    bool found_tree = false;
    for( int i = 0; i < SEEX * 2; i++ ) {
        for( int j = 0; j < SEEY * 2; j++ ) {
            const tripoint location( i, j, abs_sub.z );
            if( m.has_flag_ter( "TREE", location ) ) {
                tree = m.ter( location );
                found_tree = true;
            }
        }
    }

    if( !found_tree ) {
        return;
    }

    for( int i = 0; i < SEEX * 2; i++ ) {
        for( int j = 0; j < SEEY * 2; j++ ) {
            const tripoint location( i, j, abs_sub.z );
            if( m.has_flag_ter( "SHRUB", location ) || m.has_flag_ter( "TREE", location ) ||
                m.has_flag_ter( "YOUNG", location ) ) {
                m.ter_set( location, tree );
            }
        }
    }
}

static void mx_shrubbery( map &m, const tripoint &abs_sub )
{
    // This map extra finds the first shrub in the area, and then converts all trees, young trees,
    // and shrubs in the area into that type of shrub.

    ter_id shrubbery;
    bool found_shrubbery = false;
    for( int i = 0; i < SEEX * 2; i++ ) {
        for( int j = 0; j < SEEY * 2; j++ ) {
            const tripoint location( i, j, abs_sub.z );
            if( m.has_flag_ter( "SHRUB", location ) ) {
                shrubbery = m.ter( location );
                found_shrubbery = true;
            }
        }
    }

    if( !found_shrubbery ) {
        return;
    }

    for( int i = 0; i < SEEX * 2; i++ ) {
        for( int j = 0; j < SEEY * 2; j++ ) {
            const tripoint location( i, j, abs_sub.z );
            if( m.has_flag_ter( "SHRUB", location ) || m.has_flag_ter( "TREE", location ) ||
                m.has_flag_ter( "YOUNG", location ) ) {
                m.ter_set( location, shrubbery );
            }
        }
    }
}

static void mx_clearcut( map &m, const tripoint &abs_sub )
{
    // From wikipedia - Clearcutting, clearfelling or clearcut logging is a forestry/logging
    // practice in which most or all trees in an area are uniformly cut down.

    // This map extra converts all trees and young trees in the area to stumps.

    ter_id stump( "t_stump" );

    for( int i = 0; i < SEEX * 2; i++ ) {
        for( int j = 0; j < SEEY * 2; j++ ) {
            const tripoint location( i, j, abs_sub.z );
            if( m.has_flag_ter( "TREE", location ) || m.has_flag_ter( "YOUNG", location ) ) {
                m.ter_set( location, stump );
            }
        }
    }
}

static void mx_pond( map &m, const tripoint &abs_sub )
{
    // This map extra creates small ponds using a simple cellular automaton.

    constexpr int width = SEEX * 2;
    constexpr int height = SEEY * 2;

    // Generate the cells for our lake.
    std::vector<std::vector<int>> current = CellularAutomata::generate_cellular_automaton( width,
                                            height, 55, 5, 4, 3 );

    // Loop through and turn every live cell into water.
    // Do a roll for our three possible lake types:
    // - all deep water
    // - all shallow water
    // - shallow water on the shore, deep water in the middle
    const int lake_type = rng( 1, 3 );
    for( int i = 0; i < width; i++ ) {
        for( int j = 0; j < height; j++ ) {
            if( current[i][j] == 1 ) {
                const tripoint location( i, j, abs_sub.z );
                m.furn_set( location, f_null );

                switch( lake_type ) {
                    case 1:
                        m.ter_set( location, t_water_sh );
                        break;
                    case 2:
                        m.ter_set( location, t_water_dp );
                        break;
                    case 3:
                        const int neighbors = CellularAutomata::neighbor_count( current, width, height, i, j );
                        if( neighbors == 8 ) {
                            m.ter_set( location, t_water_dp );
                        } else {
                            m.ter_set( location, t_water_sh );
                        }
                        break;
                }
            }
        }
    }

    m.place_spawns( GROUP_FISH, 1, 0, 0, width, height, 0.15f );
}

static void mx_clay_deposit( map &m, const tripoint &abs_sub )
{
    // This map extra creates small clay deposits using a simple cellular automaton.

    constexpr int width = SEEX * 2;
    constexpr int height = SEEY * 2;

    for( int tries = 0; tries < 5; tries++ ) {
        // Generate the cells for our clay deposit.
        std::vector<std::vector<int>> current = CellularAutomata::generate_cellular_automaton( width,
                                                height, 35, 5, 4, 3 );

        // With our settings for the CA, it's sometimes possible to get a bad generation with not enough
        // alive cells (or even 0).
        int alive_count = 0;
        for( int i = 0; i < width; i++ ) {
            for( int j = 0; j < height; j++ ) {
                alive_count += current[i][j];
            }
        }

        // If we have fewer than 4 alive cells, lets try again.
        if( alive_count < 4 ) {
            continue;
        }

        // Loop through and turn every live cell into clay.
        for( int i = 0; i < width; i++ ) {
            for( int j = 0; j < height; j++ ) {
                if( current[i][j] == 1 ) {
                    const tripoint location( i, j, abs_sub.z );
                    m.furn_set( location, f_null );
                    m.ter_set( location, t_clay );
                }
            }
        }

        // If we got here, it meant we had a successful try and can just break out of
        // our retry loop.
        break;
    }
}

static void dead_vegetation_parser( map &m, const tripoint &loc )
{
    // furniture plants die to withered plants
    const furn_t &fid = m.furn( loc ).obj();
    if( fid.has_flag( "PLANT" ) || fid.has_flag( "FLOWER" ) || fid.has_flag( "ORGANIC" ) ) {
        m.i_clear( loc );
        m.furn_set( loc, f_null );
        m.spawn_item( loc, "withered" );
    }
    // terrain specific conversions
    const ter_id tid = m.ter( loc );
    static const std::map<ter_id, ter_str_id> dies_into {{
            {t_grass, ter_str_id( "t_grass_dead" )},
            {t_grass_long, ter_str_id( "t_grass_dead" )},
            {t_grass_tall, ter_str_id( "t_grass_dead" )},
            {t_moss, ter_str_id( "t_grass_dead" )},
            {t_tree_pine, ter_str_id( "t_tree_deadpine" )},
            {t_tree_birch, ter_str_id( "t_tree_birch_harvested" )},
            {t_tree_willow, ter_str_id( "t_tree_dead" )},
            {t_tree_hickory, ter_str_id( "t_tree_hickory_dead" )},
            {t_tree_hickory_harvested, ter_str_id( "t_tree_hickory_dead" )},
            {t_grass_golf, ter_str_id( "t_grass_dead" )},
            {t_grass_white, ter_str_id( "t_grass_dead" )},
        }};

    const auto iter = dies_into.find( tid );
    if( iter != dies_into.end() ) {
        m.ter_set( loc, iter->second );
    }
    // non-specific small vegetation falls into sticks, large dies and randomly falls
    const ter_t &tr = tid.obj();
    if( tr.has_flag( "SHRUB" ) ) {
        m.ter_set( loc, t_dirt );
        if( one_in( 2 ) ) {
            m.spawn_item( loc, "stick" );
        }
    } else if( tr.has_flag( "TREE" ) ) {
        if( one_in( 4 ) ) {
            m.ter_set( loc, ter_str_id( "t_trunk" ) );
        } else if( one_in( 4 ) ) {
            m.ter_set( loc, ter_str_id( "t_stump" ) );
        } else {
            m.ter_set( loc, ter_str_id( "t_tree_dead" ) );
        }
    } else if( tr.has_flag( "YOUNG" ) ) {
        m.ter_set( loc, ter_str_id( "t_dirt" ) );
        if( one_in( 2 ) ) {
            m.spawn_item( loc, "stick_long" );
        }
    }
}

static void mx_dead_vegetation( map &m, const tripoint &abs_sub )
{
    // This map extra kills all plant life, creating area of desolation.
    // Possible result of acid rain / radiation / etc.,
    // but reason is not exposed (no rads, acid pools, etc.)

    for( int i = 0; i < SEEX * 2; i++ ) {
        for( int j = 0; j < SEEY * 2; j++ ) {
            const tripoint loc( i, j, abs_sub.z );

            dead_vegetation_parser( m, loc );
        }
    }
}

static void mx_point_dead_vegetation( map &m, const tripoint &abs_sub )
{
    // This map extra creates patch of dead vegetation using a simple cellular automaton.
    // Lesser version of mx_dead_vegetation

    constexpr int width = SEEX * 2;
    constexpr int height = SEEY * 2;

    // Generate the cells for dead vegetation.
    std::vector<std::vector<int>> current = CellularAutomata::generate_cellular_automaton( width,
                                            height, 55, 5, 4, 3 );

    for( int i = 0; i < width; i++ ) {
        for( int j = 0; j < height; j++ ) {
            if( current[i][j] == 1 ) {
                const tripoint loc( i, j, abs_sub.z );
                dead_vegetation_parser( m, loc );
            }
        }
    }
}

static void burned_ground_parser( map &m, const tripoint &loc )
{
    const furn_t &fid = m.furn( loc ).obj();
    const ter_id tid = m.ter( loc );
    const ter_t &tr = tid.obj();

    VehicleList vehs = m.get_vehicles();
    std::vector<vehicle *> vehicles;
    std::vector<tripoint> points;
    for( wrapped_vehicle vehicle : vehs ) {
        vehicles.push_back( vehicle.v );
        std::set<tripoint> occupied = vehicle.v->get_points();
        for( tripoint t : occupied ) {
            points.push_back( t );
        }
    }
    for( vehicle *vrem : vehicles ) {
        m.destroy_vehicle( vrem );
    }
    for( tripoint tri : points ) {
        m.furn_set( tri, f_wreckage );
    }

    // grass is converted separately
    // this method is deliberate to allow adding new post-terrains
    // (TODO: expand this list when new destroyed terrain is added)
    static const std::map<ter_id, ter_str_id> dies_into {{
            {t_grass, ter_str_id( "t_grass_dead" )},
            {t_grass_long, ter_str_id( "t_grass_dead" )},
            {t_grass_tall, ter_str_id( "t_grass_dead" )},
            {t_moss, ter_str_id( "t_grass_dead" )},
            {t_fungus, ter_str_id( "t_dirt" )},
            {t_grass_golf, ter_str_id( "t_grass_dead" )},
            {t_grass_white, ter_str_id( "t_grass_dead" )},
        }};

    const auto iter = dies_into.find( tid );
    if( iter != dies_into.end() ) {
        if( one_in( 6 ) ) {
            m.ter_set( loc, t_dirt );
            m.spawn_item( loc, "ash", 1, rng( 1, 5 ) );
        } else if( one_in( 10 ) ) {
            // do nothing, save some spots from fire
        } else {
            m.ter_set( loc, iter->second );
        }
    }

    // fungus cannot be destroyed by map::destroy so ths method is employed
    if( fid.has_flag( "FUNGUS" ) ) {
        if( one_in( 5 ) ) {
            m.furn_set( loc, f_ash );
        }
    }
    if( tr.has_flag( "FUNGUS" ) ) {
        m.ter_set( loc, t_dirt );
        if( one_in( 5 ) ) {
            m.spawn_item( loc, "ash", 1, rng( 1, 5 ) );
        }
    }
    // destruction of trees is not absolute
    if( tr.has_flag( "TREE" ) ) {
        if( one_in( 4 ) ) {
            m.ter_set( loc, ter_str_id( "t_trunk" ) );
        } else if( one_in( 4 ) ) {
            m.ter_set( loc, ter_str_id( "t_stump" ) );
        } else if( one_in( 4 ) ) {
            m.ter_set( loc, ter_str_id( "t_tree_dead" ) );
        } else {
            m.ter_set( loc, ter_str_id( "t_dirt" ) );
            m.furn_set( loc, f_ash );
            m.spawn_item( loc, "ash", 1, rng( 1, 100 ) );
        }
        // everything else is destroyed, ash is added
    } else if( ter_furn_has_flag( tr, fid, TFLAG_FLAMMABLE ) ||
               ter_furn_has_flag( tr, fid, TFLAG_FLAMMABLE_HARD ) ) {
        while( m.is_bashable( loc ) ) { // one is not enough
            m.destroy( loc, true );
        }
        if( one_in( 5 ) && !tr.has_flag( "LIQUID" ) ) {
            m.spawn_item( loc, "ash", 1, rng( 1, 10 ) );
        }
    } else if( ter_furn_has_flag( tr, fid, TFLAG_FLAMMABLE_ASH ) ) {
        while( m.is_bashable( loc ) ) {
            m.destroy( loc, true );
        }
        m.furn_set( loc, f_ash );
        if( !tr.has_flag( "LIQUID" ) ) {
            m.spawn_item( loc, "ash", 1, rng( 1, 100 ) );
        }
    }

    // burn-away flammable items
    while( m.flammable_items_at( loc ) ) {
        map_stack stack = m.i_at( loc );
        for( auto it = stack.begin(); it != stack.end(); ) {
            if( it->flammable() ) {
                m.create_burnproducts( loc, *it, it->weight() );
                it = stack.erase( it );
            } else {
                it++;
            }
        }
    }
}

static void mx_point_burned_ground( map &m, const tripoint &abs_sub )
{
    // This map extra creates patch of burned ground using a simple cellular automaton.
    // Lesser version of mx_burned_ground

    constexpr int width = SEEX * 2;
    constexpr int height = SEEY * 2;

    // Generate the cells for dead vegetation.
    std::vector<std::vector<int>> current = CellularAutomata::generate_cellular_automaton( width,
                                            height, 55, 5, 4, 3 );

    for( int i = 0; i < width; i++ ) {
        for( int j = 0; j < height; j++ ) {
            if( current[i][j] == 1 ) {
                const tripoint loc( i, j, abs_sub.z );
                burned_ground_parser( m, loc );
            }
        }
    }
}

static void mx_burned_ground( map &m, const tripoint &abs_sub )
{
    // This map extra simulates effects of extensive past fire event; it destroys most vegetation,
    // and flamable objects, swaps vehicles with wreckage, levels houses, scatters ash etc.

    for( int i = 0; i < SEEX * 2; i++ ) {
        for( int j = 0; j < SEEY * 2; j++ ) {
            const tripoint loc( i, j, abs_sub.z );
            burned_ground_parser( m, loc );
        }
    }
    VehicleList vehs = m.get_vehicles();
    std::vector<vehicle *> vehicles;
    std::vector<tripoint> points;
    for( wrapped_vehicle vehicle : vehs ) {
        vehicles.push_back( vehicle.v );
        std::set<tripoint> occupied = vehicle.v->get_points();
        for( tripoint t : occupied ) {
            points.push_back( t );
        }
    }
    for( vehicle *vrem : vehicles ) {
        m.destroy_vehicle( vrem );
    }
    for( tripoint tri : points ) {
        m.furn_set( tri, f_wreckage );
    }
}

static void mx_roadworks( map &m, const tripoint &abs_sub )
{
    // This map extra creates road works on NS & EW roads, including barricades (as barrier poles),
    // holes in the road, scattered soil, chance for heavy utility vehicles and some working
    // equipment in a box
    // (curved roads & intersections excluded, perhaps TODO)

    const oter_id &north = overmap_buffer.ter( abs_sub.x, abs_sub.y - 1, abs_sub.z );
    const oter_id &south = overmap_buffer.ter( abs_sub.x, abs_sub.y + 1, abs_sub.z );
    const oter_id &west = overmap_buffer.ter( abs_sub.x - 1, abs_sub.y, abs_sub.z );
    const oter_id &east = overmap_buffer.ter( abs_sub.x + 1, abs_sub.y, abs_sub.z );

    const bool road_at_north = is_ot_type( "road", north );
    const bool road_at_south = is_ot_type( "road", south );
    const bool road_at_west = is_ot_type( "road", west );
    const bool road_at_east = is_ot_type( "road", east );

    // defect types
    weighted_int_list<ter_id> road_defects;
    road_defects.add( t_pit_shallow, 15 );
    road_defects.add( t_dirt, 15 );
    road_defects.add( t_dirtmound, 15 );
    road_defects.add( t_pavement, 55 );
    const weighted_int_list<ter_id> defects = road_defects;

    // location holders
    point defects_from; // road defects square start
    point defects_to; // road defects square end
    point defects_centered; //  road defects centered
    point veh; // vehicle
    point equipment; // equipment

    // determine placement of effects
    if( road_at_north && road_at_south && !road_at_east && !road_at_west ) {
        if( one_in( 2 ) ) { // west side of the NS road
            // road barricade
            line_furn( &m, f_barricade_road, 4, 0, 11, 7 );
            line_furn( &m, f_barricade_road, 11, 8, 11, 15 );
            line_furn( &m, f_barricade_road, 11, 16, 4, 23 );
            // road defects
            defects_from = { 9, 7 };
            defects_to = { 4, 16 };
            defects_centered = { rng( 4, 7 ), rng( 10, 16 ) };
            // vehicle
            veh.x = rng( 4, 6 );
            veh.y = rng( 8, 10 );
            // equipment
            if( one_in( 2 ) ) {
                equipment.x = rng( 0, 4 );
                equipment.y = rng( 1, 2 );
            } else {
                equipment.x = rng( 0, 4 );
                equipment.y = rng( 21, 22 );
            }
        } else { // east side of the NS road
            // road barricade
            line_furn( &m, f_barricade_road, 19, 0, 12, 7 );
            line_furn( &m, f_barricade_road, 12, 8, 12, 15 );
            line_furn( &m, f_barricade_road, 12, 16, 19, 23 );
            // road defects
            defects_from = { 13, 7 };
            defects_to = { 19, 16 };
            defects_centered = { rng( 15, 18 ), rng( 10, 14 ) };
            // vehicle
            veh.x = rng( 15, 19 );
            veh.y = rng( 8, 10 );
            // equipment
            if( one_in( 2 ) ) {
                equipment.x = rng( 20, 24 );
                equipment.y = rng( 1, 2 );
            } else {
                equipment.x = rng( 20, 24 );
                equipment.y = rng( 21, 22 );
            }
        }
    } else if( road_at_west && road_at_east && !road_at_north && !road_at_south ) {
        if( one_in( 2 ) ) { // north side of the EW road
            // road barricade
            line_furn( &m, f_barricade_road, 0, 4, 7, 11 );
            line_furn( &m, f_barricade_road, 8, 11, 15, 11 );
            line_furn( &m, f_barricade_road, 16, 11, 23, 4 );
            // road defects
            defects_from = { 7, 9 };
            defects_to = { 16, 4 };
            defects_centered = { rng( 8, 14 ), rng( 3, 8 ) };
            // vehicle
            veh.x = rng( 6, 8 );
            veh.y = rng( 4, 8 );
            // equipment
            if( one_in( 2 ) ) {
                equipment.x = rng( 1, 2 );
                equipment.y = rng( 0, 4 );
            } else {
                equipment.x = rng( 21, 22 );
                equipment.y = rng( 0, 4 );
            }
        } else { // south side of the EW road
            // road barricade
            line_furn( &m, f_barricade_road, 0, 19, 7, 12 );
            line_furn( &m, f_barricade_road, 8, 12, 15, 12 );
            line_furn( &m, f_barricade_road, 16, 12, 23, 19 );
            // road defects
            defects_from = { 7, 13 };
            defects_to = { 16, 19 };
            defects_centered = { rng( 8, 14 ), rng( 14, 18 ) };
            // vehicle
            veh.x = rng( 6, 8 );
            veh.y = rng( 14, 18 );
            // equipment
            if( one_in( 2 ) ) {
                equipment.x = rng( 1, 2 );
                equipment.y = rng( 20, 24 );
            } else {
                equipment.x = rng( 21, 22 );
                equipment.y = rng( 20, 24 );
            }
        }
    } else if( ( road_at_north && road_at_east && !road_at_west && !road_at_south ) ) {
        // SW side of the N-E road curve
        // road barricade
        line_furn( &m, f_barricade_road, 1, 0, 11, 0 );
        line_furn( &m, f_barricade_road, 12, 0, 23, 10 );
        line_furn( &m, f_barricade_road, 23, 22, 23, 11 );
        // road defects
        switch( rng( 1, 3 ) ) {
            case 1:
                defects_from = { 9, 8 };
                defects_to = { 14, 3 };
                break;
            case 2:
                defects_from = { 12, 11 };
                defects_to = { 17, 6 };
                break;
            case 3:
                defects_from = { 16, 15 };
                defects_to = { 21, 10 };
                break;
        }
        defects_centered = { rng( 8, 14 ), rng( 8, 14 ) };
        // vehicle
        veh.x = rng( 7, 15 );
        veh.y = rng( 7, 15 );
        // equipment
        if( one_in( 2 ) ) {
            equipment.x = rng( 0, 1 );
            equipment.y = rng( 2, 23 );
        } else {
            equipment.x = rng( 0, 22 );
            equipment.y = rng( 22, 23 );
        }
    } else if( ( road_at_south && road_at_west && !road_at_east && !road_at_north ) ) {
        // NE side of the S-W road curve
        // road barricade
        line_furn( &m, f_barricade_road, 0, 4, 0, 12 );
        line_furn( &m, f_barricade_road, 1, 13, 11, 23 );
        line_furn( &m, f_barricade_road, 12, 23, 19, 23 );
        // road defects
        switch( rng( 1, 3 ) ) {
            case 1:
                defects_from = { 2, 7 };
                defects_to = { 7, 12 };
                break;
            case 2:
                defects_from = { 11, 22 };
                defects_to = { 17, 6 };
                break;
            case 3:
                defects_from = { 6, 17 };
                defects_to = { 11, 13 };
                break;
        }
        defects_centered = { rng( 8, 14 ), rng( 8, 14 ) };
        // vehicle
        veh.x = rng( 7, 15 );
        veh.y = rng( 7, 15 );
        // equipment
        if( one_in( 2 ) ) {
            equipment.x = rng( 0, 23 );
            equipment.y = rng( 0, 3 );
        } else {
            equipment.x = rng( 20, 23 );
            equipment.y = rng( 0, 23 );
        }
    } else if( ( road_at_north && road_at_west && !road_at_east && !road_at_south ) ) {
        // SE side of the W-N road curve
        // road barricade
        line_furn( &m, f_barricade_road, 0, 12, 0, 19 );
        line_furn( &m, f_barricade_road, 1, 11, 12, 0 );
        line_furn( &m, f_barricade_road, 13, 0, 19, 0 );
        // road defects
        switch( rng( 1, 3 ) ) {
            case 1:
                defects_from = { 11, 2 };
                defects_to = { 16, 7 };
                break;
            case 2:
                defects_from = { 5, 7 };
                defects_to = { 11, 11 };
                break;
            case 3:
                defects_from = { 1, 12 };
                defects_to = { 6, 17 };
                break;
        }

        defects_centered = { rng( 8, 14 ), rng( 8, 14 ) };
        // vehicle
        veh.x = rng( 9, 18 );
        veh.y = rng( 9, 18 );
        // equipment
        if( one_in( 2 ) ) {
            equipment.x = rng( 20, 23 );
            equipment.y = rng( 0, 23 );
        } else {
            equipment.x = rng( 0, 23 );
            equipment.y = rng( 20, 23 );
        }
    } else if( ( road_at_south && road_at_east && !road_at_west && !road_at_north ) ) {
        // NW side of the S-E road curve
        // road barricade
        line_furn( &m, f_barricade_road, 4, 23, 12, 23 );
        line_furn( &m, f_barricade_road, 13, 22, 22, 13 );
        line_furn( &m, f_barricade_road, 23, 4, 23, 12 );
        // road defects
        switch( rng( 1, 3 ) ) {
            case 1:
                defects_from = { 17, 7 };
                defects_to = { 22, 12 };
                break;
            case 2:
                defects_from = { 12, 12 };
                defects_to = { 17, 17 };
                break;
            case 3:
                defects_from = { 7, 17 };
                defects_to = { 12, 22 };
                break;
        }

        defects_centered = { rng( 10, 16 ), rng( 10, 16 ) };
        // vehicle
        veh.x = rng( 6, 15 );
        veh.y = rng( 6, 15 );
        // equipment
        if( one_in( 2 ) ) {
            equipment.x = rng( 0, 3 );
            equipment.y = rng( 0, 23 );
        } else {
            equipment.x = rng( 0, 23 );
            equipment.y = rng( 0, 3 );
        }
    } else {
        return; // cossroads and strange roads - no generation, bail out
    }
    // road defects generator
    switch( rng( 1, 5 ) ) {
        case 1:
            square( &m, defects, defects_from.x, defects_from.y,
                    defects_to.x, defects_to.y );
            break;
        case 2:
            rough_circle( &m, t_pit_shallow, defects_centered.x, defects_centered.y, rng( 2, 4 ) );
            break;
        case 3:
            circle( &m, t_pit_shallow, defects_centered.x, defects_centered.y, rng( 2, 4 ) );
            break;
        case 4:
            rough_circle( &m, t_dirtmound, defects_centered.x, defects_centered.y, rng( 2, 4 ) );
            break;
        case 5:
            circle( &m, t_dirtmound, defects_centered.x, defects_centered.y, rng( 2, 4 ) );
            break;
    }
    // soil generator
    for( int i = 1; i <= 10; i++ ) {
        m.spawn_item( rng( defects_from.x, defects_to.y ),
                      rng( defects_from.x, defects_to.y ), "material_soil" );
    }
    // vehicle placer
    switch( rng( 1, 6 ) ) {
        case 1:
            m.add_vehicle( vproto_id( "road_roller" ), veh.x, veh.y, rng( 0, 360 ) );
            break;
        case 2:
            m.add_vehicle( vproto_id( "excavator" ), veh.x, veh.y, rng( 0, 360 ) );
            break;
        case 3:
        case 4:
        case 5:
        case 6:
            break;
            // 3-6 empty to reduce chance of vehicles on site
    }
    // equipment placer
    if( one_in( 3 ) ) {
        m.furn_set( equipment.x, equipment.y, f_crate_c );
        m.place_items( "mine_equipment", 100, tripoint( equipment.x, equipment.y, 0 ),
                       tripoint( equipment.x, equipment.y, 0 ), true, 0, 100 );
    }
}

static void mx_mayhem( map &m, const tripoint &abs_sub )
{
    switch( rng( 1, 3 ) ) {
        //Car accident resulted in a shootout with two victims
        case 1: {
            m.add_vehicle( vproto_id( "car" ), 18, 9, 270 );
            m.add_vehicle( vproto_id( "4x4_car" ), 20, 5, 0 );

            m.spawn_item( { 16, 10, abs_sub.z }, "shot_hull" );
            m.add_corpse( { 16, 9, abs_sub.z } );
            m.add_field( { 16, 9, abs_sub.z }, fd_blood, rng( 1, 3 ) );

            for( const auto &loc : g->m.points_in_radius( { 16, 3, abs_sub.z }, 1 ) ) {
                if( one_in( 2 ) ) {
                    m.spawn_item( loc, "9mm_casing" );
                }
            }

            m.add_splatter_trail( fd_blood, { 16, 3, abs_sub.z }, { 23, 1, abs_sub.z } );
            m.add_corpse( { 23, 1, abs_sub.z } );
            break;
        }
        //Some cocky moron with friends got dragged out of limo and shooted down by a military
        case 2: {
            m.add_vehicle( vproto_id( "limousine" ), 18, 9, 270 );

            m.add_corpse( { 16, 9, abs_sub.z } );
            m.add_corpse( { 16, 11, abs_sub.z } );
            m.add_corpse( { 16, 12, abs_sub.z } );

            m.add_splatter_trail( fd_blood, { 16, 8, abs_sub.z }, { 16, 12, abs_sub.z } );

            for( const auto &loc : g->m.points_in_radius( { 12, 11, abs_sub.z }, 2 ) ) {
                if( one_in( 3 ) ) {
                    m.spawn_item( loc, "223_casing" );
                }
            }
            break;
        }
        //Some unfortunate stopped at the roadside to change tire, but was ambushed and killed
        case 3: {
            m.add_vehicle( vproto_id( "car" ), 18, 12, 270 );

            m.add_field( { 16, 15, abs_sub.z }, fd_blood, rng( 1, 3 ) );

            m.spawn_item( { 16, 16, abs_sub.z }, "wheel", 1, 0, calendar::time_of_cataclysm, 4 );
            m.spawn_item( { 16, 16, abs_sub.z }, "wrench" );

            if( one_in( 2 ) ) { //Unknown people killed and robbed the poor guy
                item body = item::make_corpse();
                m.put_items_from_loc( "default_zombie_clothes", { 16, 15, abs_sub.z } );
                m.add_item_or_charges( { 16, 15, abs_sub.z }, body );
                m.spawn_item( { 21, 15, abs_sub.z }, "shot_hull" );
            } else { //Wolves charged to the poor guy...
                m.add_corpse( { 16, 15, abs_sub.z } );
                m.add_splatter_trail( fd_gibs_flesh, { 16, 13, abs_sub.z }, { 16, 16, abs_sub.z } );
                m.add_field( { 15, 15, abs_sub.z }, fd_gibs_flesh, rng( 1, 3 ) );

                for( const auto &loc : g->m.points_in_radius( { 16, 15, abs_sub.z }, 1 ) ) {
                    if( one_in( 2 ) ) {
                        m.spawn_item( loc, "9mm_casing" );
                    }
                }

                const int max_wolves = rng( 1, 3 );
                item body = item::make_corpse( mon_wolf );
                if( one_in( 2 ) ) { //...from the north
                    for( int i = 0; i < max_wolves; i++ ) {
                        const auto &loc = g->m.points_in_radius( { 12, 12, abs_sub.z }, 3 );
                        const tripoint where = random_entry( loc );
                        m.add_item_or_charges( where, body );
                        m.add_field( where, fd_blood, rng( 1, 3 ) );
                    }
                } else { //...from the south
                    for( int i = 0; i < max_wolves; i++ ) {
                        const auto &loc = g->m.points_in_radius( { 12, 18, abs_sub.z }, 3 );
                        const tripoint where = random_entry( loc );
                        m.add_item_or_charges( where, body );
                        m.add_field( where, fd_blood, rng( 1, 3 ) );
                    }
                }
            }
            break;
        }
    }
}

FunctionMap builtin_functions = {
    { "mx_null", mx_null },
    { "mx_crater", mx_crater },
    { "mx_fumarole", mx_fumarole },
    { "mx_collegekids", mx_collegekids },
    { "mx_drugdeal", mx_drugdeal },
    { "mx_roadworks", mx_roadworks },
    { "mx_mayhem", mx_mayhem },
    { "mx_roadblock", mx_roadblock },
    { "mx_bandits_block", mx_bandits_block },
    { "mx_minefield", mx_minefield },
    { "mx_supplydrop", mx_supplydrop },
    { "mx_military", mx_military },
    { "mx_helicopter", mx_helicopter },
    { "mx_science", mx_science },
    { "mx_portal", mx_portal },
    { "mx_portal_in", mx_portal_in },
    { "mx_anomaly", mx_anomaly },
    { "mx_house_spider", mx_house_spider },
    { "mx_house_wasp", mx_house_wasp },
    { "mx_spider", mx_spider },
    { "mx_shia", mx_shia },
    { "mx_jabberwock", mx_jabberwock },
    { "mx_grove", mx_grove },
    { "mx_shrubbery", mx_shrubbery },
    { "mx_clearcut", mx_clearcut },
    { "mx_pond", mx_pond },
    { "mx_clay_deposit", mx_clay_deposit },
    { "mx_dead_vegetation", mx_dead_vegetation },
    { "mx_point_dead_vegetation", mx_point_dead_vegetation },
    { "mx_burned_ground", mx_burned_ground },
    { "mx_point_burned_ground", mx_point_burned_ground },
    { "mx_marloss_pilgrimage", mx_marloss_pilgrimage },
};

map_extra_pointer get_function( const std::string &name )
{
    const auto iter = builtin_functions.find( name );
    if( iter == builtin_functions.end() ) {
        debugmsg( "no map extra function with name %s", name );
        return nullptr;
    }
    return iter->second;
}

void apply_function( const string_id<map_extra> &id, map &m, const tripoint &abs_sub )
{
    const map_extra &extra = id.obj();
    const map_extra_pointer mx_func = extra.function_pointer;
    const std::string mx_note =
        string_format( "%s:%s;<color_yellow>%s</color>: <color_white>%s</color>",
                       extra.get_symbol(),
                       get_note_string_from_color( extra.color ),
                       extra.name,
                       extra.description );
    if( mx_func != nullptr ) {
        mx_func( m, abs_sub );
        if( get_option<bool>( "AUTO_NOTES" ) && get_option<bool>( "AUTO_NOTES_MAP_EXTRAS" ) &&
            !mx_note.empty() ) {
            overmap_buffer.add_note( sm_to_omt_copy( abs_sub ), mx_note );
        }
    }
}
void apply_function( const std::string &id, map &m, const tripoint &abs_sub )
{
    apply_function( string_id<map_extra>( id ), m, abs_sub );
}

FunctionMap all_functions()
{
    return builtin_functions;
}

<<<<<<< HEAD
void load( JsonObject &jo, const std::string &src )
{
    extras.load( jo, src );
}

}

void map_extra::load( JsonObject &jo, const std::string & )
{
    mandatory( jo, was_loaded, "name", name );
    mandatory( jo, was_loaded, "description", description );
    mandatory( jo, was_loaded, "function", function );
    function_pointer = MapExtras::get_function( function );
    if( function_pointer == nullptr ) {
        debugmsg( "invalid map extra function (%s) defined for map extra (%s)", function, id.str() );
    }
    optional( jo, was_loaded, "sym", symbol, unicode_codepoint_from_symbol_reader, NULL_UNICODE );
    color = jo.has_member( "color" ) ? color_from_string( jo.get_string( "color" ) ) : c_white;
    optional( jo, was_loaded, "autonote", autonote, false );
}
=======
} // namespace MapExtras
>>>>>>> 0b93b637
<|MERGE_RESOLUTION|>--- conflicted
+++ resolved
@@ -2359,7 +2359,6 @@
     return builtin_functions;
 }
 
-<<<<<<< HEAD
 void load( JsonObject &jo, const std::string &src )
 {
     extras.load( jo, src );
@@ -2379,7 +2378,4 @@
     optional( jo, was_loaded, "sym", symbol, unicode_codepoint_from_symbol_reader, NULL_UNICODE );
     color = jo.has_member( "color" ) ? color_from_string( jo.get_string( "color" ) ) : c_white;
     optional( jo, was_loaded, "autonote", autonote, false );
-}
-=======
-} // namespace MapExtras
->>>>>>> 0b93b637
+} // namespace MapExtras