#include "catalua.h"

#include <memory>

#include "game.h"
#include "player.h"
#include "action.h"
#include "item_factory.h"
#include "item.h"
#include "pldata.h"
#include "mapgen.h"
#include "mapgen_functions.h"
#include "map.h"
#include "output.h"
#include "string_formatter.h"
#include "path_info.h"
#include "monstergenerator.h"
#include "messages.h"
#include "debug.h"
#include "translations.h"
#include "line.h"
#include "requirements.h"
#include "weather_gen.h"
#include "overmap.h"
#include "omdata.h"

#ifdef LUA
#include "ui.h"
#include "mongroup.h"
#include "itype.h"
#include "morale_types.h"
#include "trap.h"
#include "overmap.h"
#include "gun_mode.h"
#include "mapdata.h"
#include "mtype.h"
#include "field.h"
#include "filesystem.h"
#include "string_input_popup.h"
#include "mutation.h"
extern "C" {
#include "lua.h"
#include "lualib.h"
#include "lauxlib.h"
}

#include <type_traits>

#if LUA_VERSION_NUM < 502
#define LUA_OK 0
#endif

using item_stack_iterator = std::list<item>::iterator;
using volume = units::volume;
using mass = units::mass;
using npc_template_id = string_id<npc_template>;

lua_State *lua_state = nullptr;

// Keep track of the current mod from which we are executing, so that
// we know where to load files from.
std::string lua_file_path = "";

std::stringstream lua_output_stream;
std::stringstream lua_error_stream;

// Not used in the C++ code, but implicitly required by the Lua bindings.
// Gun modes need to be created via an actual item.
template<>
const gun_mode &string_id<gun_mode>::obj() const
{
    static const gun_mode dummy{};
    return dummy;
}
template<>
bool string_id<gun_mode>::is_valid() const
{
    return false;
}

#if LUA_VERSION_NUM < 502
// Compatibility, for before Lua 5.2, which does not have luaL_setfuncs
static void luaL_setfuncs( lua_State * const L, const luaL_Reg arrary[], int const nup )
{
    for( ; arrary->name != nullptr; arrary++ ) {
        lua_pushstring( L, arrary->name );
        // Need to copy the up-values because lua_pushcclosure removes them, they need
        // to be set for each C-function.
        for( int i = 0; i < nup; i++ ) {
            lua_pushvalue( L, -(nup + 1) );
        }
        lua_pushcclosure( L, arrary->func, nup );
        lua_settable( L, -(nup + 3) );
    }
    // Remove up-values as per definition of luaL_setfuncs in 5.2
    lua_pop( L, nup );
}
#endif

void lua_dofile(lua_State *L, const char *path);

// Helper functions for making working with the lua API more straightforward.
// --------------------------------------------------------------------------

// Stores item at the given stack position into the registry.
int luah_store_in_registry(lua_State *L, int stackpos)
{
    lua_pushvalue(L, stackpos);
    return luaL_ref(L, LUA_REGISTRYINDEX);
}

// Removes item from registry and pushes on the top of stack.
void luah_remove_from_registry(lua_State *L, int item_index)
{
    lua_rawgeti(L, LUA_REGISTRYINDEX, item_index);
    luaL_unref(L, LUA_REGISTRYINDEX, item_index);
}

// Sets the metatable for the element on top of the stack.
void luah_setmetatable(lua_State *L, const char *metatable_name)
{
    // Push the metatable on top of the stack.
    lua_getglobal(L, metatable_name);

    // The element we want to set the metatable for is now below the top.
    lua_setmetatable(L, -2);
}

void luah_setglobal(lua_State *L, const char *name, int index)
{
    lua_pushvalue(L, index);
    lua_setglobal(L, name);
}

/** Safe wrapper to get a Lua string as std::string. Handles nullptr and binary data. */
std::string lua_tostring_wrapper( lua_State* const L, int const stack_position )
{
    size_t length = 0;
    const char* const result = lua_tolstring( L, stack_position, &length );
    if( result == nullptr || length == 0 ) {
        return std::string{};
    }
    return std::string( result, length );
}

// Given a Lua return code and a file that it happened in, print a debugmsg with the error and path.
// Returns true if there was an error, false if there was no error at all.
bool lua_report_error( lua_State *L, int err, const char *path, bool simple = false ) {
    if( err == LUA_OK || err == LUA_ERRRUN ) {
        // No error or error message already shown via traceback function.
        return err != LUA_OK;
    }
    const std::string error = lua_tostring_wrapper( L, -1 );
    switch(err) {
        case LUA_ERRSYNTAX:
            if( !simple ) {
                lua_error_stream << "Lua returned syntax error for "  << path  << std::endl;
            }
            lua_error_stream << error;
            break;
        case LUA_ERRMEM:
            lua_error_stream << "Lua is out of memory";
            break;
        case LUA_ERRFILE:
            if( !simple ) {
                lua_error_stream << "Lua returned file io error for " << path << std::endl;
            }
            lua_error_stream << error;
            break;
        default:
            if( !simple ) {
                lua_error_stream << string_format( "Lua returned unknown error %d for ", err) << path << std::endl;
            }
            lua_error_stream << error;
            break;
    }
    return true;
}

/**
 * Base interface for values, that are copied into Luas own memory (and thereby managed by Lua).
 * The class creates a metatable for the wrapped objects, this is all set up via
 * generate_bindings.lua.
 * Usage: there are two main functions you might need: @ref push and @ref get.
 * - @ref push copies the object into Luas memory and pushes a reference to it on the stack.
 *   It is like @ref lua_pushnumber, only it pushes a whole object.
 * - @ref get reads a value from the stack and returns a reference to it (the memory of the object
 *   is managed by Lua and is kept until the garbage collector frees it).
 *
 * You can expect the following behavior:
 * \code
 * const Foo &myfoo = get_my_foo( ... );
 * LuaValue<Foo>::push( L, myfoo ); // copies myfoo
 * ... // give control back to Lua, wait for a callback from it,
 * Foo &thefoo = LuaValue<Foo>::get( L, 1 ); // get the first argument of the callback
 * thefoo.something(); // do something with it, not that myfoo and thefoo are different objects
 * \endcode
 *
 * @param T is the type of object that should be managed. It must be copy-constructible.
 */
template<typename T>
class LuaValue {
private:
    /** Defined by generate_bindings.lua in catabindings.cpp */
    static const char * const METATABLE_NAME;
    /** Defined by generate_bindings.lua in catabindings.cpp */
    static const luaL_Reg FUNCTIONS[];
    /** Defined by generate_bindings.lua in catabindings.cpp */
    using MRMap = std::map<std::string, int(*)(lua_State*)>;
    static const MRMap READ_MEMBERS;
    /** Defined by generate_bindings.lua in catabindings.cpp */
    using MWMap = std::map<std::string, int(*)(lua_State*)>;
    static const MWMap WRITE_MEMBERS;

    /*@{*/
    /**
     * @name Dynamic type conversion for Lua, or so.
     *
     * (Disclaimer: don't feel bad for not understanding this, I don't either.)
     *
     * get_subclass is a generated function, it checks whether the value at stack_index
     * is one of the direct subclasses of T (this check is recursive).
     * If one type matches, it returns a pointer to the object.
     *
     * Normally the function would be defined as `T* get_subclass(...)`, but if T is
     * already a pointer (e.g. Creature*), we end with `Creature** get_subclass`.
     * The problem is that a `monster**` can not be converted to `Creature**` and thereby
     * not be returned via this function (trust me, I tried, one may be able to use a
     * reinterpret_cast, but that is evil).
     * We need a simple pointer (not a pointer-to-pointer).
     *
     * We get the simple pointer by removing the pointer from T via the std thingy, which gives us
     * @ref Type. A reference to that is returned by @ref get.
     *
     * Reading user data from Lua gives a T*, so it must be converted to Type&, which may either
     * be just one dereferencing (if T*==Type*) or two (if T*==Type**).
     * One dereferencing is always done int @ref get, the (conditional) second is done in @ref cast.
     * The two overloads match either a Type* (which dereferences the parameter) or a Type&
     * (which just returns the reference without any changes).
     *
     * Maybe an example will help:
     * For T = monster* the function monster::die(Creature*) needs a Creature as parameter.
     * Try this in Lua: `game.zombie(0):die(player)`
     * Lua will check the parameter to be of type LuaValue<Creature*>, this means checking the
     * metatable (whether it's the very same as the one generated by LuaValue<Creature*>::get_metatable)
     * However, `player` has a different table (from LuaValue<player*>), so Lua would complain
     * about the wrong of the argument.
     * `LuaValue<Creature*>::get_subclass` is hard coded (via the code generator) to
     * check whether the value is actually a `Character*`, or a `monster*` (direct subclasses).
     * If so, a pointer the those objects (converted to `Creature*`) is returned. `cast()` will
     * simply pass that pointer through and the caller can return the `Creature*`.
     *
     * Now assume T = point (and assume tripoint inherit from point, why not?)
     * A function calls for a `point`, the input is a tripoint, so the metatables don't match.
     * `get_subclass` is called and successfully extract a tripoint from the userdata. It
     * returns a pointer to the tripoint (converted to `point*`). The caller needs a point (or
     * a point reference), so the `point*` must be converted back to a reference.
     * This is done by the first `cast()` overload.
     */
    using Type = typename std::remove_pointer<T>::type;
    static Type* get_subclass( lua_State* S, int stack_index );
    template<typename P>
    static Type& cast( P* ptr )
    {
        return *ptr;
    }
    template<typename P>
    static Type& cast( P& ptr )
    {
        return ptr;
    }
    /*@}*/

    static int gc( lua_State* const L )
    {
        T *object = static_cast<T*>( lua_touserdata( L, 1 ) );
        object->T::~T();
        lua_pop( L, 1 );
        return 0;
    }
    /**
     * Wrapper for the Lua __index entry in the metatable of the userdata.
     * It queries the actual metatable in case the call goes to a function (and does not request
     * and actual class member) and returns that function (if found).
     * If there is no function of the requested name, it looks up the name in @ref READ_MEMBERS,
     * if it's there, it calls the function that the entry refers to (which acts as a getter).
     * Finally it returns nil, which is what Lua would have used anyway.
     */
    static int index( lua_State * const L )
    {
        // -2 is the userdata, -1 is the key (function to call)
        const char * const key = lua_tostring( L, -1 );
        if( key == nullptr ) {
            luaL_error( L, "Invalid input to __index: key is not a string." );
        }
        if( luaL_getmetafield( L, -2, key ) != 0 ) {
            // There is an entry of that name, return it.
            lua_remove( L, -3 ); // remove userdata
            lua_remove( L, -2 ); // remove key
            // -1 is now the things we have gotten from luaL_getmetafield, return it.
            return 1;
        }
        const auto iter = READ_MEMBERS.find( key );
        if( iter == READ_MEMBERS.end() ) {
            // No such member or function
            lua_pushnil( L );
            return 1;
        }
        lua_remove( L, -1 ); // remove key
        // userdata is still there (now on -1, where it is expected by the getter)
        return iter->second( L );
    }
    /**
     * Wrapper for the Lua __newindex entry in the metatable of the userdata.
     * It looks up the name of the requested member in @ref WRITE_MEMBERS and (if found),
     * calls the function that the entry refers to (which acts as a setter).
     */
    static int newindex( lua_State * const L )
    {
        // -3 is the userdata, -2 is the key (name of the member), -1 is the value
        const char * const key = lua_tostring( L, -2 );
        if( key == nullptr ) {
            luaL_error( L, "Invalid input to __newindex: key is not a string." );
        }
        const auto iter = WRITE_MEMBERS.find( key );
        if( iter == WRITE_MEMBERS.end() ) {
            luaL_error( L, "Unknown attribute" );
        }
        lua_remove( L, -2 ); // key, userdata is still there, but now on -2, and the value is on -1
        return iter->second( L );
    }
    /**
     * This loads the metatable (and adds the available functions) and pushes it on the stack.
     */
    static void get_metatable( lua_State* const L )
    {
        // Create table (if it does not already exist), pushes it on the stack.
        // If the table already exists, we have already filled it, so we can return
        // without doing it again.
        if( luaL_newmetatable( L, METATABLE_NAME ) == 0 ) {
            return;
        }
        // Push the metatable itself, the stack now contains two pointers to the same metatable
        lua_pushvalue( L, -1 );
        // Set the metatable of the new metatable (-2 on the stack) to be itself. Pretty meta, hu?
        // It also pops one value from the stack.
        lua_setmetatable( L, -2 );
        // Now set the actual functions of the metatable.
        luaL_setfuncs( L, &FUNCTIONS[0], 0 );

        // Push function pointer
        lua_pushcfunction( L, &gc );
        // -1 would be the function pointer, -2 is the metatable, the function pointer is popped
        lua_setfield( L, -2, "__gc" );
        lua_pushcfunction( L, &index );
        lua_setfield( L, -2, "__index" );
        lua_pushcfunction( L, &newindex );
        lua_setfield( L, -2, "__newindex" );
    }
    /**
     * Checks the metatable that of value at stack_index against the metatable of this
     * object (matching type T). Returns the stack in the same state as it was when called.
     */
    static bool has_matching_metatable( lua_State* const L, int const stack_index )
    {
        if( lua_getmetatable( L, stack_index ) == 0 ) {
            // value does not have a metatable, can not be valid at all.
            return false;
        }
        get_metatable( L );
        const bool is_correct_metatable = lua_rawequal( L, -1, -2 );
        lua_remove( L, -1 );
        lua_remove( L, -1 );
        return is_correct_metatable;
    }

public:
    static void load_metatable( lua_State* const L, const char * const global_name )
    {
        // Create the metatable for the first time (or just retrieve it)
        get_metatable( L );
        if( global_name == nullptr ) {
            // remove the table from stack, setglobal does this in the other branch,
            // make it here manually to leave the stack in the same state.
            lua_remove( L, -1 );
        } else {
            lua_setglobal( L, global_name );
        }
    }
    template<typename ...Args>
    static void push( lua_State* const L, Args &&... args )
    {
        // Push user data,
        T* value_in_lua = static_cast<T*>( lua_newuserdata( L, sizeof( T ) ) );
        // Push metatable,
        get_metatable( L );
        // -1 is the metatable, -2 is the uservalue, the table is popped
        lua_setmetatable( L, -2 );
        // This is where the copy happens:
        new (value_in_lua) T( std::forward<Args>( args )... );
    }
    static int push_reg( lua_State* const L, const T& value )
    {
        push( L, value );
        return luah_store_in_registry( L, -1 );
    }
    static Type& get( lua_State* const L, int const stack_index )
    {
        luaL_checktype( L, stack_index, LUA_TUSERDATA );
        T* user_data = static_cast<T*>( lua_touserdata( L, stack_index ) );
        if( user_data == nullptr ) {
            // luaL_error does not return at all.
            luaL_error( L, "First argument to function is not a class" );
        }
        if( has_matching_metatable( L, stack_index ) ) {
            return cast( *user_data );
        }
        Type* const subobject = get_subclass( L, stack_index );
        if( subobject == nullptr ) {
            // luaL_argerror does not return at all.
            luaL_argerror( L, stack_index, METATABLE_NAME );
        }
        return *subobject;
    }
    /** Checks whether the value at stack_index is of the type T. If so, @ref get can be used to get it. */
    static bool has( lua_State* const L, int const stack_index )
    {
        if( !lua_isuserdata( L, stack_index ) ) {
            return false;
        }
        if( has_matching_metatable( L, stack_index ) ) {
            return true;
        }
        return get_subclass( L, stack_index ) != nullptr;
    }
    /** Raises a Lua error if the type of the value at stack_index is not compatible with T. */
    static void check( lua_State* const L, int const stack_index )
    {
        luaL_checktype( L, stack_index, LUA_TUSERDATA );
        if( !has( L, stack_index ) ) {
            // METATABLE_NAME is used here as the name of the type we expect.
            luaL_argerror( L, stack_index, METATABLE_NAME );
        }
    }
};

/**
 * This is special wrapper (an extension) for references to objects which are not stored in Lua,
 * but are kept in the memory managed by C++. This class only stores and retrieves the pointers,
 * you have to make sure those pointers stay valid.
 *
 * Example (an @ref itype is loaded when a world is loaded and stays valid until the game ends):
 * \code
 * itype *it = type::find_type( "water" );
 * LuaReference<itype>::push( L, it ); // copies the pointer it
 * ... // give control back to Lua, wait for a callback from it,
 * itype &it = LuaValue<itype*>::get( L, 1 ); // get the first argument of the callback
 * assert(it.id == "water");
 * \endcode
 *
 * This class extends LuaValue by some pointer specific behavior:
 * - @ref push is overloaded to accept a reference to T (which will be converted to a pointer
 *   and stored). Additionally, if the pointer passed to @ref push is nullptr, nil will be pushed
 *   (this obviously does not work for references).
 *   \code
 *   Foo *x = ...;
 *   LuaReference<Foo>::push( L, x );
 *   LuaReference<Foo>::push( L, *x ); // both push calls do exactly the same.
 *   \endcode
 *   push is also overloaded to accept const and non-const references / pointers. The templated
 *   third parameter there makes sure that this is only done when T is not const. Otherwise we
 *   would end up with 2 identical push functions, both taking a const references.
 * - @ref get returns a proxy object. It contains the pointer to T. It will automatically convert
 *   to a reference / a pointer to T:
 *   \code
 *   void f_ptr( itype* );
 *   void f_ref( itype& );
 *   auto proxy = LuaReference<itype>::get( L, 1 );
 *   f_ptr( proxy ); // proxy converts to itype*
 *   f_ref( proxy ); // proxy converts to itype&
 *   itype *it = proxy;
 *   \endcode
 *   If you only need a reference (e.g. to call member functions or access members), use
 *   @ref LuaValue<T*>::get instead:
 *   \code
 *   itype &it = LuaValue<itype*>::get( L, 1 );
 *   std::string name = it.nname();
 *   \endcode
 */
template<typename T>
class LuaReference : private LuaValue<T*> {
public:
    template<typename U = T>
    static void push( lua_State* const L, T* const value, typename std::enable_if<!std::is_const<U>::value>::value_type* = nullptr )
    {
        if( value == nullptr ) {
            lua_pushnil( L );
            return;
        }
        LuaValue<T*>::push( L, value );
    }
    // HACK: because Lua does not known what const is.
    static void push( lua_State* const L, const T* const value )
    {
        if( value == nullptr ) {
            lua_pushnil( L );
            return;
        }
        LuaValue<T*>::push( L, const_cast<T*>( value ) );
    }
    template<typename U = T>
    static void push( lua_State* const L, T& value, typename std::enable_if<!std::is_const<U>::value>::value_type* = nullptr )
    {
        LuaValue<T*>::push( L, &value );
    }
    // HACK: because Lua does not known what const is.
    static void push( lua_State* const L, const T& value )
    {
        LuaValue<T*>::push( L, const_cast<T*>( &value ) );
    }
    static int push_reg( lua_State* const L, T* const value )
    {
        push( L, value );
        return luah_store_in_registry( L, -1 );
    }
    static int push_reg( lua_State* const L, T& value )
    {
        return LuaValue<T*>::push_reg( L, &value );
    }
    /** A proxy object that allows to convert the reference to a pointer on-demand. The proxy object can
     * be used as argument to functions that expect either a pointer and to functions expecting a
     * reference. */
    struct proxy {
        T *ref;
        operator T*() { return ref; }
        operator T&() { return *ref; }
        T* operator &() { return ref; }
    };
    /** Same as calling @ref get, but returns a @ref proxy containing the reference. */
    static proxy get( lua_State* const L, int const stack_position ) {
        return proxy{ &LuaValue<T*>::get( L, stack_position ) };
    }
    using LuaValue<T*>::has;
    using LuaValue<T*>::check;
};

/**
 * This is the basic type-checking interface for the Lua bindings generator.
 * Instead of "if type is string, call lua_isstring, if it's int, call lua_isnumber, ...", the
 * generator can just call "LuaType<"..type..">::has".
 * The C++ classes do the actual separation based on the type through the template parameter.
 *
 * Each implementation contains function like the LuaValue has:
 * - @ref has checks whether the object at given stack index is of the requested type.
 * - @ref check calls @ref has and issues a Lua error if the types is not as requested.
 * - @ref get returns the value at given stack_index. This is like @ref LuaValue::get.
 *   If you need to store the value, use \code auto && val = LuaType<X>::get(...); \endcode
 * - @ref push puts the value on the stack, like @ref LuaValue::push
 */
template<typename T>
struct LuaType;

template<>
struct LuaType<int> {
    static bool has( lua_State* const L, int const stack_index )
    {
        return lua_isnumber( L, stack_index );
    }
    static void check( lua_State* const L, int const stack_index )
    {
        luaL_checktype( L, stack_index, LUA_TNUMBER );
    }
    static int get( lua_State* const L, int const stack_index )
    {
        return lua_tonumber( L, stack_index );
    }
    static void push( lua_State* const L, int const value )
    {
        lua_pushnumber( L, value );
    }
};
template<>
struct LuaType<bool> {
    static bool has( lua_State* const L, int const stack_index )
    {
        return lua_isboolean( L, stack_index );
    }
    static void check( lua_State* const L, int const stack_index )
    {
        luaL_checktype( L, stack_index, LUA_TBOOLEAN );
    }
    static bool get( lua_State* const L, int const stack_index )
    {
        return lua_toboolean( L, stack_index );
    }
    static void push( lua_State* const L, bool const value )
    {
        lua_pushboolean( L, value );
    }
};
template<>
struct LuaType<std::string> {
    static bool has( lua_State* const L, int const stack_index )
    {
        return lua_isstring( L, stack_index );
    }
    static void check( lua_State* const L, int const stack_index )
    {
        luaL_checktype( L, stack_index, LUA_TSTRING );
    }
    static std::string get( lua_State* const L, int const stack_index )
    {
        return lua_tostring_wrapper( L, stack_index );
    }
    static void push( lua_State* const L, const std::string &value )
    {
        lua_pushlstring( L, value.c_str(), value.length() );
    }
    // For better performance: if the input is a c-string, forward it as such without wrapping
    // it into a std::string first.
    static void push( lua_State* const L, const char *value )
    {
        lua_pushstring( L, value );
    }
};
template<>
struct LuaType<float> : public LuaType<int> { // inherit checking because it's all the same to Lua
    static float get( lua_State* const L, int const stack_index )
    {
        return lua_tonumber( L, stack_index );
    }
    static void push( lua_State* const L, float const value )
    {
        lua_pushnumber( L, value );
    }
};
template<typename T>
struct LuaType<LuaValue<T>> : public LuaValue<T> {
};
template<typename T>
struct LuaType<LuaReference<T>> : public LuaReference<T> {
};

/** This basically transforms a string (therefore inheriting from LuaType<string>) into a C++
 * enumeration value. It simply contains a table of string-to-enum-values. */
template<typename E>
class LuaEnum : private LuaType<std::string> {
private:
    using Parent = LuaType<std::string>;
    /** Defined by generate_bindings.lua in catabindings.cpp */
    using EMap = std::map<std::string, E>;
    static const EMap BINDINGS;
    static E from_string( const std::string &value )
    {
        const auto iter = BINDINGS.find( value );
        if( iter == BINDINGS.end() ) {
            // This point shall not be reached. Always call this with valid input.
            return BINDINGS.begin()->second;
        }
        return iter->second;
    }
    static const std::string &to_string( E const value )
    {
        for( auto & e : BINDINGS ) {
            if( e.second == value ) {
                return e.first;
            }
        }
        // This point shall not be reached. Always call this with valid input.
        return BINDINGS.begin()->first;
    }
    static bool has( const std::string &value )
    {
        return BINDINGS.count( value ) > 0;
    }
    static int index( lua_State * const L )
    {
        // -1 is the key (function to call)
        const char * const key = lua_tostring( L, -1 );
        if( key == nullptr ) {
            luaL_error( L, "Invalid input to __index: key is not a string." );
        }
        const auto iter = BINDINGS.find( key );
        if( iter == BINDINGS.end() ) {
            return luaL_error( L, "Invalid enum value." );
        }
        lua_remove( L, -1 ); // remove key
        // Push the enum as string, it will be converted back to the enum later. This way, it can
        // be specified both ways in Lua code: either as string or via an entry here.
        lua_pushlstring( L, iter->first.c_str(), iter->first.length() );
        return 1;
    }
public:
    static bool has( lua_State* const L, int const stack_index )
    {
        return Parent::has( L, stack_index ) && has( Parent::get( L, stack_index ) );
    }
    static void check( lua_State* const L, int const stack_index )
    {
        Parent::check( L, stack_index );
        if( !has( Parent::get( L, stack_index ) ) ) {
            luaL_argerror( L, stack_index, "invalid value for enum" );
        }
    }
    static E get( lua_State* const L, int const stack_index )
    {
        return from_string( Parent::get( L, stack_index ) );
    }
    static void push( lua_State* const L, E const value )
    {
        Parent::push( L, to_string( value ) );
    }
    /** Export the enum values as entries of a global metatable */
    static void export_global( lua_State* const L, const char *global_name )
    {
        lua_createtable( L, 0, 1 ); // +1
        lua_pushvalue( L, -1 ); // + 1
        // Set the new table to have itself as metatable
        lua_setmetatable( L, -2 ); // -1
        // Setup the __index entry, which will translate the entry to a enum value
        lua_pushcfunction( L, &index ); // +1
        lua_setfield( L, -2, "__index" ); // -1
        // And register as a global value
        lua_setglobal( L, global_name ); // -1
    }
};
template<typename E>
struct LuaType<LuaEnum<E>> : public LuaEnum<E> {
};

/**
 * Wrapper class to access objects in Lua that are stored as either a pointer or a value.
 * Technically, this class could inherit from both `LuaValue<T>` and `LuaReference<T>`,
 * but that would basically the same code anyway.
 * It behaves like a LuaValue if there is a value on the stack, and like LuaReference is there
 * is a reference on the stack. Functions behave like the functions in a `LuaType`.
 * Note that it does not have a push function because it can not know whether to push a reference
 * or a value (copy). The caller must decide this and must use `LuaValue` or `LuaReference`.
 */
template<typename T>
class LuaValueOrReference {
    public:
        using proxy = typename LuaReference<T>::proxy;
        static proxy get( lua_State* const L, int const stack_index ) {
            if( LuaValue<T>::has( L, stack_index ) ) {
                return proxy{ &LuaValue<T>::get( L, stack_index ) };
            }
            return LuaReference<T>::get( L, stack_index );
        }
        static void check( lua_State* const L, int const stack_index ) {
            if( LuaValue<T>::has( L, stack_index ) ) {
                return;
            }
            LuaValue<T*>::check( L, stack_index );
        }
        static bool has( lua_State* const L, int const stack_index ) {
            return LuaValue<T>::has( L, stack_index ) || LuaValue<T*>::has( L, stack_index );
        }
};

void update_globals(lua_State *L)
{
    LuaReference<player>::push( L, g->u );
    luah_setglobal( L, "player", -1 );

    LuaReference<map>::push( L, g->m );
    luah_setglobal( L, "map", -1 );

    LuaReference<game>::push( L, g );
    luah_setglobal( L, "g", -1 );
}

class lua_iuse_wrapper : public iuse_actor {
private:
    int lua_function;
public:
    lua_iuse_wrapper( const int f, const std::string &type ) : iuse_actor( type ), lua_function( f ) {}
    ~lua_iuse_wrapper() override = default;
    long use( player &, item &it, bool a, const tripoint &pos ) const override {
        // We'll be using lua_state a lot!
        lua_State * const L = lua_state;

        // If it's a lua function, the arguments have to be wrapped in
        // lua userdata's and passed on the lua stack.
        // We will now call the function f(player, item, active)

        update_globals( L );

        // Push the lua function on top of the stack
        lua_rawgeti( L, LUA_REGISTRYINDEX, lua_function );

        // TODO: also pass the player object, because of NPCs and all
        //       I guess

        // Push the item on top of the stack.
        const int item_in_registry = LuaReference<item>::push_reg( L, it );
        // Push the "active" parameter on top of the stack.
        lua_pushboolean( L, a );
        // Push the location of the item.
        const int tripoint_in_registry = LuaValue<tripoint>::push_reg( L, pos );

        // Call the iuse function
        int err = lua_pcall( L, 3, 1, 0 );
        lua_report_error( L, err, "iuse function" );

        // Make sure the now outdated parameters we passed to lua aren't
        // being used anymore by setting a metatable that will error on
        // access.
        luah_remove_from_registry( L, item_in_registry );
        luah_setmetatable( L, "outdated_metatable");
        luah_remove_from_registry( L, tripoint_in_registry );
        luah_setmetatable( L, "outdated_metatable" );

        return lua_tointeger( L, -1 );
    }
    iuse_actor *clone() const override {
        return new lua_iuse_wrapper( *this );
    }

    void load( JsonObject & ) override {}
};

// iuse abstraction to make iuse's both in lua and C++ possible
// ------------------------------------------------------------
void Item_factory::register_iuse_lua(const std::string &name, int lua_function)
{
    if( iuse_function_list.count( name ) > 0 ) {
        DebugLog(D_INFO, D_MAIN) << "lua iuse function " << name << " overrides existing iuse function";
    }
    iuse_function_list[name] = use_function( new lua_iuse_wrapper( lua_function, name ) );
}

// Call the given string directly, used in the lua debug command.
int call_lua( const std::string &tocall )
{
    lua_State *L = lua_state;

    update_globals(L);
    int err = luaL_dostring(L, tocall.c_str());
    lua_report_error(L, err, tocall.c_str(), true);
    return err;
}

void lua_callback(const char *callback_name)
{
    call_lua(std::string("mod_callback(\"") + std::string(callback_name) + "\")");
}

//
int lua_mapgen(map *m, const oter_id &terrain_type, const mapgendata &, const time_point &t, float, const std::string &scr)
{
    if( lua_state == nullptr ) {
        return 0;
    }
    lua_State *L = lua_state;
    LuaReference<map>::push( L, m );
    luah_setglobal(L, "map", -1);

    int err = luaL_loadstring(L, scr.c_str() );
    if( lua_report_error( L, err, scr.c_str() ) ) {
        return err;
    }
    //    int function_index = luaL_ref(L, LUA_REGISTRYINDEX); // @todo; make use of this
    //    lua_rawgeti(L, LUA_REGISTRYINDEX, function_index);

    lua_pushstring(L, terrain_type.id().c_str());
    lua_setglobal(L, "tertype");
    lua_pushinteger( L, to_turn<int>( t ) );
    lua_setglobal(L, "turn");

    err = lua_pcall(L, 0 , LUA_MULTRET, 0);
    lua_report_error( L, err, scr.c_str() );

    //    luah_remove_from_registry(L, function_index); // @todo: make use of this

    return err;
}

// Custom functions that are to be wrapped from lua.
// -------------------------------------------------
static std::unique_ptr<uimenu> uimenu_instance;
uimenu *create_uimenu()
{
    uimenu_instance = std::unique_ptr<uimenu>(new uimenu());
    return uimenu_instance.get();
}

const ter_t &get_terrain_type(int id)
{
    return ter_id( id ).obj();
}

static calendar &get_calendar_turn_wrapper() {
    return calendar::turn;
}

<<<<<<< HEAD
static std::string get_omt_id( const overmap &om, const tripoint &p )
{
    return om.get_ter( p ).id().str();
}

static overmap_direction get_omt_dir( const overmap &om, const tripoint &p )
{
   return om.get_ter( p ).obj().get_dir();
}

static std::string string_input_popup_wrapper(std::string title, int width, std::string desc) {
=======
static std::string string_input_popup_wrapper( const std::string &title, int width, const std::string &desc ) {
>>>>>>> 648e32bc
    return string_input_popup().title(title).width(width).description(desc).query_string();
}

/** Create a new monster of the given type. */
monster *create_monster( const mtype_id &mon_type, const tripoint &p )
{
    monster new_monster( mon_type, p );
    if(!g->add_zombie(new_monster)) {
        return NULL;
    } else {
        return g->critter_at<monster>( p );
    }
}

// Manually implemented lua functions
//
// Most lua functions are generated by src/lua/generate_bindings.lua,
// these generated functions can be found in src/lua/catabindings.cpp

/*
 This function is commented out until I find a way to get a list of all
 currently loaded monsters >_>

// monster_list = game.get_monsters()
static int game_get_monsters(lua_State *L) {
    lua_createtable(L, g->_z.size(), 0); // Preallocate enough space for all our monsters.

    // Iterate over the monster list and insert each monster into our returned table.
    for( size_t i = 0; i < g->_z.size(); ++i ) {
        // The stack will look like this:
        // 1 - t, table containing monsters
        // 2 - k, index at which the next monster will be inserted
        // 3 - v, next monster to insert
        //
        // lua_rawset then does t[k] = v and pops v and k from the stack

        lua_pushnumber(L, i + 1);
        monster** monster_userdata = (monster**) lua_newuserdata(L, sizeof(monster*));
        *monster_userdata = &(g->_z[i]);
        luah_setmetatable(L, "monster_metatable");
        lua_rawset(L, -3);
    }

    return 1; // 1 return values
}
*/

static void popup_wrapper(const std::string &text) {
    popup( "%s", text.c_str() );
}

static void add_msg_wrapper(const std::string &text) {
    add_msg( text );
}

// items = game.items_at(x, y)
static int game_items_at(lua_State *L)
{
    int x = lua_tointeger(L, 1);
    int y = lua_tointeger(L, 2);

    auto items = g->m.i_at(x, y);
    lua_createtable(L, items.size(), 0); // Preallocate enough space for all our items.

    // Iterate over the monster list and insert each monster into our returned table.
    int i = 0;
    for( auto &an_item : items ) {
        // The stack will look like this:
        // 1 - t, table containing item
        // 2 - k, index at which the next item will be inserted
        // 3 - v, next item to insert
        //
        // lua_rawset then does t[k] = v and pops v and k from the stack

        lua_pushnumber(L, i++ + 1);
        item **item_userdata = (item **) lua_newuserdata(L, sizeof(item *));
        *item_userdata = &an_item;
        // TODO: update using LuaReference<item>
        luah_setmetatable(L, "item_metatable");
        lua_rawset(L, -3);
    }

    return 1; // 1 return values
}

// item_groups = game.get_item_groups()
static int game_get_item_groups(lua_State *L)
{
    std::vector<std::string> items = item_controller->get_all_group_names();

    lua_createtable(L, items.size(), 0); // Preallocate enough space for all our items.

    // Iterate over the monster list and insert each monster into our returned table.
    for( size_t i = 0; i < items.size(); ++i ) {
        // The stack will look like this:
        // 1 - t, table containing item
        // 2 - k, index at which the next item will be inserted
        // 3 - v, next item to insert
        //
        // lua_rawset then does t[k] = v and pops v and k from the stack

        lua_pushnumber(L, i + 1);
        lua_pushstring(L, items[i].c_str());
        lua_rawset(L, -3);
    }

    return 1; // 1 return values
}

// monster_types = game.get_monster_types()
static int game_get_monster_types(lua_State *L)
{
    const auto mtypes = MonsterGenerator::generator().get_all_mtypes();

    lua_createtable(L, mtypes.size(), 0); // Preallocate enough space for all our monster types.

    // Iterate over the monster list and insert each monster into our returned table.
    for( size_t i = 0; i < mtypes.size(); ++i ) {
        // The stack will look like this:
        // 1 - t, table containing id
        // 2 - k, index at which the next id will be inserted
        // 3 - v, next id to insert
        //
        // lua_rawset then does t[k] = v and pops v and k from the stack

        lua_pushnumber(L, i + 1);
        LuaValue<mtype_id>::push( L, mtypes[i].id );
        lua_rawset(L, -3);
    }

    return 1; // 1 return values
}

// x, y = choose_adjacent(query_string, x, y)
static int game_choose_adjacent(lua_State *L)
{
    const std::string parameter1 = lua_tostring_wrapper( L, 1 );
    int parameter2 = (int) lua_tonumber(L, 2);
    int parameter3 = (int) lua_tonumber(L, 3);
    bool success = (bool) choose_adjacent(parameter1, parameter2, parameter3);
    if(success) {
        // parameter2 and parameter3 were updated by the call
        lua_pushnumber(L, parameter2);
        lua_pushnumber(L, parameter3);
        return 2; // 2 return values
    } else {
        return 0; // 0 return values
    }
}

// game.register_iuse(string, function_object)
static int game_register_iuse(lua_State *L)
{
    // Make sure the first argument is a string.
    const char *name = luaL_checkstring(L, 1);
    if(!name) {
        return luaL_error(L, "First argument to game.register_iuse is not a string.");
    }

    // Make sure the second argument is a function
    luaL_checktype(L, 2, LUA_TFUNCTION);

    // function_object is at the top of the stack, so we can just pop
    // it with luaL_ref
    int function_index = luaL_ref(L, LUA_REGISTRYINDEX);

    // Now register function_object with our iuse's
    item_controller->register_iuse_lua(name, function_index);

    return 0; // 0 return values
}

#include "lua/catabindings.cpp"

// Load the main file of a mod
void lua_loadmod(const std::string &base_path, const std::string &main_file_name)
{
    std::string full_path = base_path + "/" + main_file_name;
    if( file_exist( full_path ) ) {
        lua_file_path = base_path;
        lua_dofile( lua_state, full_path.c_str() );
        lua_file_path.clear();
    }
    // debugmsg("Loading from %s", full_path.c_str());
}

// Custom error handler
static int traceback(lua_State *L)
{
    // Get the error message
    const std::string error = lua_tostring_wrapper( L, -1 );

    // Get the lua stack trace
#if LUA_VERSION_NUM < 502
    lua_getfield(L, LUA_GLOBALSINDEX, "debug");
    lua_getfield(L, -1, "traceback");
#else
    lua_getglobal(L, "debug");
    lua_getfield(L, -1, "traceback");
    lua_remove(L, -2);
#endif
    lua_pushvalue(L, 1);
    lua_pushinteger(L, 2);
    lua_call(L, 2, 1);

    const std::string stacktrace = lua_tostring_wrapper( L, -1 );

    // Print a debug message.
    debugmsg("Error in lua module: %s", error.c_str());

    // Print the stack trace to our debug log.
    DebugLog( D_ERROR, DC_ALL ) << stacktrace;
    return 1;
}

// Load an arbitrary lua file
void lua_dofile(lua_State *L, const char *path)
{
    lua_pushcfunction(L, &traceback);
    int err = luaL_loadfile(L, path);
    if( lua_report_error( L, err, path ) ) {
        return;
    }
    err = lua_pcall(L, 0, LUA_MULTRET, -2);
    lua_report_error( L, err, path );
}

// game.dofile(file)
//
// Method to load files from lua, later should be made "safe" by
// ensuring it's being loaded from a valid path etc.
static int game_dofile(lua_State *L)
{
    const char *path = luaL_checkstring(L, 1);

    std::string full_path = lua_file_path + "/" + path;
    lua_dofile(L, full_path.c_str());
    return 0;
}

static int game_myPrint( lua_State *L )
{
    int argc = lua_gettop( L );
    for( int i = argc; i > 0; i-- ) {
        lua_output_stream << lua_tostring_wrapper( L, -i );
    }
    lua_output_stream << std::endl;
    return 0;
}

// Registry containing all the game functions exported to lua.
// -----------------------------------------------------------
static const struct luaL_Reg global_funcs [] = {
    {"register_iuse", game_register_iuse},
    //{"get_monsters", game_get_monsters},
    {"items_at", game_items_at},
    {"choose_adjacent", game_choose_adjacent},
    {"dofile", game_dofile},
    {"get_monster_types", game_get_monster_types},
    {"get_item_groups", game_get_item_groups},
    {NULL, NULL}
};

// Lua initialization.
void game::init_lua()
{
    // This is called on each new-game, the old state (if any) is closed to dispose any data
    // introduced by mods of the previously loaded world.
    if( lua_state != nullptr ) {
        lua_close( lua_state );
    }
    lua_state = luaL_newstate();
    if( lua_state == nullptr ) {
        debugmsg( "Failed to start Lua. Lua scripting won't be available." );
        return;
    }

    luaL_openlibs(lua_state); // Load standard lua libs

    // Load our custom "game" module
#if LUA_VERSION_NUM < 502
    luaL_register(lua_state, "game", gamelib);
    luaL_register(lua_state, "game", global_funcs);
#else
    std::vector<luaL_Reg> lib_funcs;
    for( auto x = gamelib; x->name != nullptr; ++x ) {
        lib_funcs.push_back(*x);
    }
    for( auto x = global_funcs; x->name != nullptr; ++x ) {
        lib_funcs.push_back(*x);
    }
    lib_funcs.push_back( luaL_Reg { NULL, NULL } );
    luaL_newmetatable(lua_state, "game");
    lua_pushvalue(lua_state, -1);
    luaL_setfuncs(lua_state, &lib_funcs.front(), 0);
    lua_setglobal(lua_state, "game");
#endif

    load_metatables( lua_state );
    LuaEnum<body_part>::export_global( lua_state, "body_part" );

    // override default print to our version
    lua_register( lua_state, "print", game_myPrint );

    // Load lua-side metatables etc.
    lua_dofile(lua_state, FILENAMES["class_defslua"].c_str());
    lua_dofile(lua_state, FILENAMES["autoexeclua"].c_str());
}

#endif // #ifdef LUA

use_function::use_function( const use_function &other )
: actor( other.actor ? other.actor->clone() : nullptr )
{
}

use_function &use_function::operator=( iuse_actor * const f )
{
    return operator=( use_function( f ) );
}

use_function &use_function::operator=( const use_function &other )
{
    actor.reset( other.actor ? other.actor->clone() : nullptr );
    return *this;
}

void use_function::dump_info( const item &it, std::vector<iteminfo> &dump ) const
{
    if( actor != nullptr ) {
        actor->info( it, dump );
    }
}

ret_val<bool> use_function::can_call(const player &p, const item &it, bool t, const tripoint &pos) const
{
    if( actor == nullptr ) {
        return ret_val<bool>::make_failure( _( "You can't do anything interesting with your %s." ), it.tname().c_str() );
    }

    return actor->can_use( p, it, t, pos );
}

long use_function::call( player &p, item &it, bool active, const tripoint &pos ) const
{
    return actor->use( p, it, active, pos );
}

#ifndef LUA
/* Empty functions for builds without Lua: */
int lua_monster_move( monster * )
{
    return 0;
}
int call_lua( std::string ) {
    popup( _( "This binary was not compiled with Lua support." ) );
    return 0;
}
// Implemented in mapgen.cpp:
// int lua_mapgen( map *, std::string, mapgendata, int, float, const std::string & )
void lua_callback( const char * )
{
}
void lua_loadmod( const std::string &, const std::string & )
{
}
void game::init_lua()
{
}
#endif<|MERGE_RESOLUTION|>--- conflicted
+++ resolved
@@ -894,7 +894,6 @@
     return calendar::turn;
 }
 
-<<<<<<< HEAD
 static std::string get_omt_id( const overmap &om, const tripoint &p )
 {
     return om.get_ter( p ).id().str();
@@ -905,10 +904,7 @@
    return om.get_ter( p ).obj().get_dir();
 }
 
-static std::string string_input_popup_wrapper(std::string title, int width, std::string desc) {
-=======
 static std::string string_input_popup_wrapper( const std::string &title, int width, const std::string &desc ) {
->>>>>>> 648e32bc
     return string_input_popup().title(title).width(width).description(desc).query_string();
 }
 
