--- conflicted
+++ resolved
@@ -1788,151 +1788,6 @@
     }
 }
 
-<<<<<<< HEAD
-=======
-void mapgen_parking_lot(map *m, oter_id, mapgendata dat, const time_point &turn, float)
-{
-    for (int i = 0; i < SEEX * 2; i++) {
-        for (int j = 0; j < SEEY * 2; j++) {
-            if ((j == 5 || j == 9 || j == 13 || j == 17 || j == 21) &&
-                 ((i > 1 && i < 8) || (i > 14 && i < SEEX * 2 - 2)))
-                m->ter_set(i, j, t_pavement_y);
-            else if ((j < 2 && i > 7 && i < 17) || (j >= 2 && j < SEEY * 2 - 2 && i > 1 &&
-                      i < SEEX * 2 - 2))
-                m->ter_set(i, j, t_pavement);
-            else
-                m->ter_set(i, j, dat.groundcover());
-        }
-    }
-
-    VehicleSpawn::apply(vspawn_id("default_parkinglot"), *m, "parkinglot");
-
-    m->place_items("road", 8, 0, 0, SEEX * 2 - 1, SEEY * 2 - 1, false, turn);
-    for (int i = 1; i < 4; i++) {
-        const std::string &id = dat.t_nesw[i].id().str();
-        if( id.size() > 5 && id.find( "road_" ) == 0 ) {
-            m->rotate(i);
-        }
-    }
-}
-
-void mapgen_gas_station(map *m, oter_id terrain_type, mapgendata dat, const time_point &turn, float density)
-{
-    int top_w = rng(5, 14);
-    int bottom_w = SEEY * 2 - rng(1, 2);
-    int middle_w = rng(top_w + 5, bottom_w - 3);
-    if (middle_w < bottom_w - 5) {
-        middle_w = bottom_w - 5;
-    }
-    int left_w = rng(0, 3);
-    int right_w = SEEX * 2 - rng(1, 4);
-    int center_w = rng(left_w + 4, right_w - 5);
-    int pump_count = rng(3, 6);
-    for (int i = 0; i < SEEX * 2; i++) {
-        for (int j = 0; j < SEEX * 2; j++) {
-            if (j < top_w && (top_w - j) % 5 == 0 && i > left_w && i < right_w &&
-                 (i - (1 + left_w)) % pump_count == 0) {
-                m->place_gas_pump(i, j, rng(1000, 10000));
-            } else if ((j < 2 && i > 7 && i < 16) || (j < top_w && i > left_w && i < right_w)) {
-                m->ter_set(i, j, t_pavement);
-            } else if (j == top_w && (i == left_w + 6 || i == left_w + 7 || i == right_w - 7 ||
-                      i == right_w - 6)) {
-                m->ter_set(i, j, t_window);
-            } else if (((j == top_w || j == bottom_w) && i >= left_w && i <= right_w) ||
-                      (j == middle_w && (i >= center_w && i < right_w))) {
-                m->ter_set(i, j, t_wall);
-            } else if (((i == left_w || i == right_w) && j > top_w && j < bottom_w) ||
-                      (j > middle_w && j < bottom_w && (i == center_w || i == right_w - 2))) {
-                m->ter_set(i, j, t_wall);
-            } else if (i == left_w + 1 && j > top_w && j < bottom_w) {
-                m->set(i, j, t_floor, f_glass_fridge);
-            } else if (i > left_w + 2 && i < left_w + 12 && i < center_w && i % 2 == 1 &&
-                      j > top_w + 1 && j < middle_w - 1) {
-                m->set(i, j, t_floor, f_rack);
-            } else if ((i == right_w - 5 && j > top_w + 1 && j < top_w + 5) ||
-                      (j == top_w + 4 && i > right_w - 5 && i < right_w)) {
-                m->set(i, j, t_floor, f_counter);
-            } else if (i > left_w && i < right_w && j > top_w && j < bottom_w) {
-                m->ter_set(i, j, t_floor);
-            } else {
-                m->ter_set(i, j, dat.groundcover());
-            }
-        }
-    }
-    //vending
-    bool drinks = rng(0,1);
-    std::string type;
-    std::string type2;
-    if (drinks) {
-        type = "vending_drink";
-        type2 = "vending_food";
-    } else {
-        type2 = "vending_drink";
-        type = "vending_food";
-    }
-    int vset = rng(1,5), vset2 = rng(1,5);
-    if(rng(0,1)) {
-        vset += left_w;
-    } else {
-        vset = right_w - vset;
-    }
-    m->place_vending(vset, top_w-1, type);
-    if(rng(0,1))
-    {
-        if(rng(0,1)) {
-            vset2 += left_w;
-        } else {
-            vset2 = right_w - vset2;
-        }
-        if (vset2 != vset) {
-            m->place_vending(vset2, top_w-1, type);
-        }
-    }
-    if (vset2 != vset-1) {
-        if(rng(0,1)) {
-            //ATM
-            m->ter_set(vset - 1, top_w-1, t_atm);
-        } else {
-            //charging rack
-            m->furn_set(vset - 1, top_w-1, f_rack);
-            m->place_items("gas_charging_rack", 100, vset - 1, top_w-1, vset - 1, top_w-1, false, turn);
-        }
-    }
-    //
-    m->ter_set(center_w, rng(middle_w + 1, bottom_w - 1), t_door_c);
-    m->ter_set(right_w - 1, middle_w, t_door_c);
-    m->ter_set(right_w - 1, bottom_w - 1, t_floor);
-    m->place_toilet(right_w - 1, bottom_w - 1);
-    m->ter_set(rng(10, 13), top_w, t_door_c);
-    if (one_in(5)) {
-        m->ter_set(rng(left_w + 1, center_w - 1), bottom_w, (one_in(4) ? t_door_c : t_door_locked));
-    }
-    for (int i = left_w + (left_w % 2 == 0 ? 3 : 4); i < center_w && i < left_w + 12; i += 2) {
-        if (!one_in(3)) {
-            m->place_items("snacks", 74, i, top_w + 2, i, middle_w - 2, false, turn);
-        } else {
-            m->place_items("magazines", 74, i, top_w + 2, i, middle_w - 2, false, turn);
-        }
-    }
-    m->place_items("fridgesnacks", 82, left_w + 1, top_w + 1, left_w + 1, bottom_w - 1, false, turn);
-    m->place_items("road",  12, 0,      0,  SEEX*2 - 1, top_w - 1, false, turn);
-    m->place_items("behindcounter", 70, right_w - 4, top_w + 1, right_w - 1, top_w + 2, false, turn);
-    m->place_items("softdrugs", 12, right_w - 1, bottom_w - 2, right_w - 1, bottom_w - 2, false, turn);
-    if (terrain_type == "s_gas_east") {
-        m->rotate(1);
-    }
-    if (terrain_type == "s_gas_south") {
-        m->rotate(2);
-    }
-    if (terrain_type == "s_gas_west") {
-        m->rotate(3);
-    }
-    m->place_spawns( mongroup_id( "GROUP_ZOMBIE" ), 2, 0, 0, SEEX * 2 - 1, SEEX * 2 - 1, density);
-}
-////////////////////
-
-
->>>>>>> a7b829aa
 void house_room(map *m, room_type type, int x1, int y1, int x2, int y2, mapgendata & dat)
 {
     //@todo change this into a parameter
