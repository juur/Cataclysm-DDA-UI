--- conflicted
+++ resolved
@@ -2006,28 +2006,26 @@
             point n = nw_corner;
             point w = nw_corner;
 
-<<<<<<< HEAD
-            n.x += sector_length;
-            w.y += sector_length;
+            n.x += sector_length * ( n_river_bank ? 2 : 1 );
+            w.y += sector_length * ( w_river_bank ? 2 : 1 );
+
+            n.y += n_river_bank ? sector_length / 2 : 0;
+            w.x += w_river_bank ? sector_length / 2 : 0;
+
+            if( w_river_bank ) {
+                line_segments.push_back( { sw, w } );
+                ns_direction_adjust += sand_margin;
+                ew_direction_adjust -= sand_margin;
+            }
+
+            if( n_river_bank ) {
+                line_segments.push_back( { n, ne } );
+                ns_direction_adjust -= sand_margin;
+                ew_direction_adjust += sand_margin;
+            }
+            line_segments.push_back( { n, w } );
             ns_direction_adjust -= sand_margin;
             ew_direction_adjust -= sand_margin;
-=======
-            n.x += sector_length * ( n_river_bank ? 2 : 1 );
-            w.y += sector_length * ( w_river_bank ? 2 : 1 );
-
-            n.y += n_river_bank ? sector_length / 2 : 0;
-            w.x += w_river_bank ? sector_length / 2 : 0;
-
-            if( w_river_bank ) {
-                line_segments.push_back( { sw, w } );
-            }
-
-            if( n_river_bank ) {
-                line_segments.push_back( { n, ne } );
-            }
->>>>>>> 85926f22
-
-            line_segments.push_back( { n, w } );
         }
     }
 
@@ -2039,29 +2037,27 @@
             point n = ne_corner;
             point e = ne_corner;
 
-<<<<<<< HEAD
-            n.x -= sector_length;
-            e.y += sector_length;
+            n.x -= sector_length * ( n_river_bank ? 2 : 1 );
+            e.y += sector_length * ( e_river_bank ? 2 : 1 );
+
+            n.y += n_river_bank ? sector_length / 2 : 0;
+            e.x -= e_river_bank ? sector_length / 2 : 0;
+
+            if( e_river_bank ) {
+                line_segments.push_back( { se, e } );
+                ns_direction_adjust += sand_margin;
+                ew_direction_adjust += sand_margin;
+            }
+
+            if( n_river_bank ) {
+                line_segments.push_back( { n, nw } );
+                ns_direction_adjust -= sand_margin;
+                ew_direction_adjust -= sand_margin;
+            }
+
+            line_segments.push_back( { n, e } );
             ns_direction_adjust -= sand_margin;
             ew_direction_adjust += sand_margin;
-
-=======
-            n.x -= sector_length * ( n_river_bank ? 2 : 1 );
-            e.y += sector_length * ( e_river_bank ? 2 : 1 );
-
-            n.y += n_river_bank ? sector_length / 2 : 0;
-            e.x -= e_river_bank ? sector_length / 2 : 0;
-
-            if( e_river_bank ) {
-                line_segments.push_back( { se, e } );
-            }
-
-            if( n_river_bank ) {
-                line_segments.push_back( { n, nw } );
-            }
->>>>>>> 85926f22
-
-            line_segments.push_back( { n, e } );
         }
     }
 
@@ -2073,29 +2069,26 @@
             point s = sw_corner;
             point w = sw_corner;
 
-<<<<<<< HEAD
-            s.x += sector_length;
-            w.y -= sector_length;
+            s.x += sector_length * ( s_river_bank ? 2 : 1 );
+            w.y -= sector_length * ( w_river_bank ? 2 : 1 );
+
+            s.y -= s_river_bank ? sector_length / 2 : 0;
+            w.x += w_river_bank ? sector_length / 2 : 0;
+
+            if( w_river_bank ) {
+                line_segments.push_back( { nw, w } );
+                ns_direction_adjust -= sand_margin;
+                ew_direction_adjust -= sand_margin;
+            }
+
+            if( s_river_bank ) {
+                line_segments.push_back( { s, se } );
+                ns_direction_adjust += sand_margin;
+                ew_direction_adjust += sand_margin;
+            }
+            line_segments.push_back( { s, w } );
             ns_direction_adjust += sand_margin;
             ew_direction_adjust -= sand_margin;
-
-=======
-            s.x += sector_length * ( s_river_bank ? 2 : 1 );
-            w.y -= sector_length * ( w_river_bank ? 2 : 1 );
-
-            s.y -= s_river_bank ? sector_length / 2 : 0;
-            w.x += w_river_bank ? sector_length / 2 : 0;
-
-            if( w_river_bank ) {
-                line_segments.push_back( { nw, w } );
-            }
-
-            if( s_river_bank ) {
-                line_segments.push_back( { s, se } );
-            }
->>>>>>> 85926f22
-
-            line_segments.push_back( { s, w } );
         }
     }
 
@@ -2107,29 +2100,27 @@
             point s = se_corner;
             point e = se_corner;
 
-<<<<<<< HEAD
-            s.x -= sector_length;
-            e.y -= sector_length;
+            s.x -= sector_length * ( s_river_bank ? 2 : 1 );
+            e.y -= sector_length * ( e_river_bank ? 2 : 1 );
+
+            s.y -= s_river_bank ? sector_length / 2 : 0;
+            e.x -= e_river_bank ? sector_length / 2 : 0;
+
+            if( e_river_bank ) {
+                line_segments.push_back( { ne, e } );
+                ns_direction_adjust -= sand_margin;
+                ew_direction_adjust += sand_margin;
+            }
+
+            if( s_river_bank ) {
+                line_segments.push_back( { s, sw } );
+                ns_direction_adjust += sand_margin;
+                ew_direction_adjust -= sand_margin;
+            }
+
+            line_segments.push_back( { s, e } );
             ns_direction_adjust += sand_margin;
             ew_direction_adjust += sand_margin;
-
-=======
-            s.x -= sector_length * ( s_river_bank ? 2 : 1 );
-            e.y -= sector_length * ( e_river_bank ? 2 : 1 );
-
-            s.y -= s_river_bank ? sector_length / 2 : 0;
-            e.x -= e_river_bank ? sector_length / 2 : 0;
-
-            if( e_river_bank ) {
-                line_segments.push_back( { ne, e } );
-            }
-
-            if( s_river_bank ) {
-                line_segments.push_back( { s, sw } );
-            }
->>>>>>> 85926f22
-
-            line_segments.push_back( { s, e } );
         }
     }
 
