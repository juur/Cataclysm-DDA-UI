--- conflicted
+++ resolved
@@ -2917,35 +2917,6 @@
         m->place_spawns( GROUP_ZOMBIE, 2, 0, 0, SEEX * 2 - 1, SEEY * 2 - 1, density);
 }
 
-<<<<<<< HEAD
-void mapgen_shelter_under(map *m, oter_id, mapgendata dat, int, float) {
-//    } else if (terrain_type == "shelter_under") {
-
-(void)dat;
-        // Make the whole area rock, then plop an open area in the center.
-        square(m, t_rock, 0, 0, SEEX * 2 - 1, SEEY * 2 - 1);
-        square(m, t_rock_floor, 6, 6, SEEX * 2 - 8, SEEY * 2 - 8);
-        // Create an anteroom with the stairs and some locked doors.
-        m->ter_set(SEEX - 1, SEEY * 2 - 7, t_door_locked);
-        m->ter_set(SEEX    , SEEY * 2 - 7, t_door_locked);
-        m->ter_set(SEEX - 1, SEEY * 2 - 6, t_rock_floor);
-        m->ter_set(SEEX    , SEEY * 2 - 6, t_rock_floor);
-        m->ter_set(SEEX - 1, SEEY * 2 - 5, t_stairs_up);
-        m->ter_set(SEEX    , SEEY * 2 - 5, t_stairs_up);
-        if( one_in(10) ) {
-            // Scatter around lots of items and some zombies.
-            for( int x = 0; x < 10; ++x ) {
-                m->place_items("shelter", 90, 6, 6, SEEX * 2 - 8, SEEY * 2 - 8, false, 0);
-            }
-            m->place_spawns( GROUP_ZOMBIE, 1, 6, 6, SEEX * 2 - 8, SEEY * 2 - 8, 0.2);
-        } else {
-            // Scatter around some items.
-            m->place_items("shelter", 80, 6, 6, SEEX * 2 - 8, SEEY * 2 - 8, false, 0);
-        }
-}
-
-=======
->>>>>>> e7d3108a
 ///////////////////////////////////////////////////////////
 void mapgen_basement_generic_layout(map *m, oter_id, mapgendata, int, float)
 {
