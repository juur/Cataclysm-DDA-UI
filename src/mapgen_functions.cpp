#include "mapgen.h"
#include "mapgen_functions.h"
#include "map_iterator.h"
#include "output.h"
#include "item_factory.h"
#include "line.h"
#include "mapgenformat.h"
#include "overmap.h"
#include "options.h"
#include "game.h"
#include "debug.h"
#include "scenario.h"
#include "translations.h"
#include "trap.h"
#include <array>
#include "vehicle_group.h"
#include "computer.h"
#include "mapdata.h"
#include "field.h"
#include <algorithm>
#include <iterator>

const mtype_id mon_ant_larva( "mon_ant_larva" );
const mtype_id mon_ant_queen( "mon_ant_queen" );
const mtype_id mon_bat( "mon_bat" );
const mtype_id mon_bee( "mon_bee" );
const mtype_id mon_beekeeper( "mon_beekeeper" );
const mtype_id mon_fungaloid_queen( "mon_fungaloid_queen" );
const mtype_id mon_fungaloid_seeder( "mon_fungaloid_seeder" );
const mtype_id mon_fungaloid_tower( "mon_fungaloid_tower" );
const mtype_id mon_jabberwock( "mon_jabberwock" );
const mtype_id mon_rat_king( "mon_rat_king" );
const mtype_id mon_sewer_rat( "mon_sewer_rat" );
const mtype_id mon_shia( "mon_shia" );
const mtype_id mon_spider_web( "mon_spider_web" );
const mtype_id mon_spider_widow_giant( "mon_spider_widow_giant" );
const mtype_id mon_spider_cellar_giant( "mon_spider_cellar_giant" );
const mtype_id mon_wasp( "mon_wasp" );
const mtype_id mon_zombie_jackson( "mon_zombie_jackson" );
const mtype_id mon_zombie( "mon_zombie" );

mapgendata::mapgendata( oter_id north, oter_id east, oter_id south, oter_id west,
                        oter_id northeast, oter_id southeast, oter_id southwest, oter_id northwest,
                        oter_id up, int z, const regional_settings *rsettings, map *mp )
{
    t_nesw[0] = north;
    t_nesw[1] = east;
    t_nesw[2] = south;
    t_nesw[3] = west;
    t_nesw[4] = northeast;
    t_nesw[5] = southeast;
    t_nesw[6] = southwest;
    t_nesw[7] = northwest;
    t_above = up;
    zlevel = z;
    n_fac = 0;
    e_fac = 0;
    s_fac = 0;
    w_fac = 0;
    ne_fac = 0;
    se_fac = 0;
    sw_fac = 0;
    nw_fac = 0;
    region = rsettings;
    m = mp;
    // making a copy so we can fudge values if desired
    default_groundcover = region->default_groundcover;
}

tripoint rotate_point( const tripoint &p, int rotations )
{
    if( p.x < 0 || p.x >= SEEX * 2 ||
        p.y < 0 || p.y >= SEEY * 2 ) {
        debugmsg( "Point out of range: %d,%d,%d", p.x, p.y, p.z );
        // Mapgen is vulnerable, don't supply invalid points, debugmsg is enough
        return tripoint( 0, 0, p.z );
    }

    rotations = rotations % 4;

    tripoint ret = p;
    switch( rotations ) {
        case 0:
            break;
        case 1:
            ret.x = p.y;
            ret.y = SEEX * 2 - 1 - p.x;
            break;
        case 2:
            ret.x = SEEX * 2 - 1 - p.x;
            ret.y = SEEY * 2 - 1 - p.y;
            break;
        case 3:
            ret.x = SEEY * 2 - 1 - p.y;
            ret.y = p.x;
            break;
    }

    return ret;
}

building_gen_pointer get_mapgen_cfunction( const std::string &ident )
{
    static const std::map<std::string, building_gen_pointer> pointers = { {
    { "null",             &mapgen_null },
    { "crater",           &mapgen_crater },
    { "field",            &mapgen_field },
    { "dirtlot",          &mapgen_dirtlot },
    { "forest",           &mapgen_forest_general },
    { "hive",             &mapgen_hive },
    { "spider_pit",       &mapgen_spider_pit },
    { "fungal_bloom",     &mapgen_fungal_bloom },
    { "fungal_tower",     &mapgen_fungal_tower },
    { "fungal_flowers",   &mapgen_fungal_flowers },
    { "road_straight",    &mapgen_road },
    { "road_curved",      &mapgen_road },
    { "road_end",         &mapgen_road },
    { "road_tee",         &mapgen_road },
    { "road_four_way",    &mapgen_road },
    { "field",            &mapgen_field },
    { "bridge",           &mapgen_bridge },
    { "highway",          &mapgen_highway },
    { "river_center", &mapgen_river_center },
    { "river_curved_not", &mapgen_river_curved_not },
    { "river_straight",   &mapgen_river_straight },
    { "river_curved",     &mapgen_river_curved },
    { "parking_lot",      &mapgen_parking_lot },
    { "s_gas",      &mapgen_gas_station },
    { "house_generic_boxy",      &mapgen_generic_house_boxy },
    { "house_generic_big_livingroom",      &mapgen_generic_house_big_livingroom },
    { "house_generic_center_hallway",      &mapgen_generic_house_center_hallway },
//    { "church_new_england",             &mapgen_church_new_england },
//    { "church_gothic",             &mapgen_church_gothic },
    { "s_pharm",             &mapgen_pharm },
    { "spider_pit", mapgen_spider_pit },
    { "s_sports", mapgen_s_sports },
//    { "shelter", &mapgen_shelter },
    { "shelter_under", &mapgen_shelter_under },
//    { "lmoe", &mapgen_lmoe },
    { "basement_generic_layout", &mapgen_basement_generic_layout }, // empty, not bound
    { "basement_junk", &mapgen_basement_junk },
    /*
    { "basement_chemlab", &mapgen_basement_chemlab },
    { "basement_weed", &mapgen_basement_weed },
    { "basement_game", &mapgen_basement_game },
    */
    { "basement_spiders", &mapgen_basement_spiders },
//    { "office_doctor", &mapgen_office_doctor },
//    { "sub_station", &mapgen_sub_station },
//  { "s_garage", &mapgen_s_garage },
//    { "farm", &mapgen_farm },
//    { "farm_field", &mapgen_farm_field },
    { "police", &mapgen_police },
//    { "bank", &mapgen_bank },
    { "pawn", &mapgen_pawn },
    { "mil_surplus", &mapgen_mil_surplus },
    { "cave", &mapgen_cave },
    { "cave_rat", &mapgen_cave_rat },
    { "cavern", &mapgen_cavern },
    { "open_air", &mapgen_open_air },
    { "rift", &mapgen_rift },
    { "hellmouth", &mapgen_hellmouth },
    // New rock function - should be default, but isn't yet for compatibility reasons (old overmaps)
    { "empty_rock", &mapgen_rock },
    // Old rock behavior, for compatibility and near caverns and slime pits
    { "rock", &mapgen_rock_partial },

    { "subway_station", &mapgen_subway_station },

    { "subway_straight",    &mapgen_subway_straight },
    { "subway_curved",      &mapgen_subway_curved },
    // @todo Add a dedicated dead-end function. For now it copies the straight section above.
    { "subway_end",         &mapgen_subway_straight },
    { "subway_tee",         &mapgen_subway_tee },
    { "subway_four_way",    &mapgen_subway_four_way },

    { "sewer_straight",    &mapgen_sewer_straight },
    { "sewer_curved",      &mapgen_sewer_curved },
    // @todo Add a dedicated dead-end function. For now it copies the straight section above.
    { "sewer_end",         &mapgen_sewer_straight },
    { "sewer_tee",         &mapgen_sewer_tee },
    { "sewer_four_way",    &mapgen_sewer_four_way },

    { "ants_straight",    &mapgen_ants_straight },
    { "ants_curved",      &mapgen_ants_curved },
    // @todo Add a dedicated dead-end function. For now it copies the straight section above.
    { "ants_end",         &mapgen_ants_straight },
    { "ants_tee",         &mapgen_ants_tee },
    { "ants_four_way",    &mapgen_ants_four_way },
    { "ants_food", &mapgen_ants_food },
    { "ants_larvae", &mapgen_ants_larvae },
    { "ants_queen", &mapgen_ants_queen },
/* todo
    { "office_tower_1_entrance", &mapgen_office_tower_1_entrance },
    { "office_tower_1", &mapgen_office_tower_1 },
    { "office_tower_b_entrance", &mapgen_office_tower_b_entrance },
    { "office_tower_b", &mapgen_office_tower_b },

    { "megastore_entrance", &mapgen_megastore_entrance },
    { "megastore", &mapgen_megastore },
    { "hospital_entrance", &mapgen_hospital_entrance },
    { "hospital", &mapgen_hospital },
    { "public_works_entrance", &mapgen_public_works_entrance },
    { "public_works", &mapgen_public_works },
    { "prison_1", &mapgen_prison_1 },
    { "prison_2", &mapgen_prison_2 },
    { "prison_3", &mapgen_prison_3 },
    { "prison_4", &mapgen_prison_4 },
    { "prison_5", &mapgen_prison_5 },
    { "prison_6", &mapgen_prison_6 },
    { "prison_7", &mapgen_prison_7 },
    { "prison_8", &mapgen_prison_8 },
    { "prison_9", &mapgen_prison_9 },
    { "prison_b", &mapgen_prison_b },
    { "prison_b_entrance", &mapgen_prison_b_entrance },
    { "hotel_tower_1_1", &mapgen_hotel_tower_1_1 },
    { "hotel_tower_1_2", &mapgen_hotel_tower_1_2 },
    { "hotel_tower_1_3", &mapgen_hotel_tower_1_3 },
    { "hotel_tower_1_4", &mapgen_hotel_tower_1_4 },
    { "hotel_tower_1_5", &mapgen_hotel_tower_1_5 },
    { "hotel_tower_1_6", &mapgen_hotel_tower_1_6 },
    { "hotel_tower_1_7", &mapgen_hotel_tower_1_7 },
    { "hotel_tower_1_8", &mapgen_hotel_tower_1_8 },
    { "hotel_tower_1_9", &mapgen_hotel_tower_1_9 },
    { "hotel_tower_b_1", &mapgen_hotel_tower_b_1 },
    { "hotel_tower_b_2", &mapgen_hotel_tower_b_2 },
    { "hotel_tower_b_3", &mapgen_hotel_tower_b_3 },
    { "mansion_entrance", &mapgen_mansion_entrance },
    { "mansion", &mapgen_mansion },
    { "fema_entrance", &mapgen_fema_entrance },
    { "fema", &mapgen_fema },
    { "station_radio", &mapgen_station_radio },
    { "lab", &mapgen_lab },
    { "lab_stairs", &mapgen_lab_stairs },
    { "lab_core", &mapgen_lab_core },
    { "lab_finale", &mapgen_lab_finale },
    { "ice_lab", &mapgen_ice_lab },
    { "ice_lab_stairs", &mapgen_ice_lab_stairs },
    { "ice_lab_core", &mapgen_ice_lab_core },
    { "ice_lab_finale", &mapgen_ice_lab_finale },
    { "nuke_plant", &mapgen_nuke_plant },
    { "outpost", &mapgen_outpost },
    { "silo", &mapgen_silo },
    { "silo_finale", &mapgen_silo_finale },
    { "temple", &mapgen_temple },
    { "temple_stairs", &mapgen_temple_stairs },
    { "temple_finale", &mapgen_temple_finale },
    { "sewage_treatment", &mapgen_sewage_treatment },
    { "sewage_treatment_hub", &mapgen_sewage_treatment_hub },
    { "sewage_treatment_under", &mapgen_sewage_treatment_under },
    { "mine_entrance", &mapgen_mine_entrance },
    { "mine_shaft", &mapgen_mine_shaft },
    { "mine", &mapgen_mine },
    { "mine_down", &mapgen_mine_down },
    { "mine_finale", &mapgen_mine_finale },
    { "spiral_hub", &mapgen_spiral_hub },
    { "spiral", &mapgen_spiral },
    { "radio_tower", &mapgen_radio_tower },
    { "toxic_dump", &mapgen_toxic_dump },
    { "haz_sar_entrance", &mapgen_haz_sar_entrance },
    { "haz_sar", &mapgen_haz_sar },
    { "haz_sar_entrance_b1", &mapgen_haz_sar_entrance_b1 },
    { "haz_sar_b1", &mapgen_haz_sar_b1 },

    { "spider_pit_under", &mapgen_spider_pit_under },
    { "anthill", &mapgen_anthill },
    { "slimepit", &mapgen_slimepit },
    { "slimepit_down", &mapgen_slimepit_down },
    { "triffid_roots", &mapgen_triffid_roots },
    { "triffid_finale", &mapgen_triffid_finale },
*/
    { "tutorial", &mapgen_tutorial },
    } };
    const auto iter = pointers.find( ident );
    return iter == pointers.end() ? nullptr : iter->second;
}

void mapgendata::set_dir(int dir_in, int val)
{
    switch (dir_in) {
    case 0:
        n_fac = val;
        break;
    case 1:
        e_fac = val;
        break;
    case 2:
        s_fac = val;
        break;
    case 3:
        w_fac = val;
        break;
    case 4:
        ne_fac = val;
        break;
    case 5:
        se_fac = val;
        break;
    case 6:
        sw_fac = val;
        break;
    case 7:
        nw_fac = val;
        break;
    default:
        debugmsg("Invalid direction for mapgendata::set_dir. dir_in = %d", dir_in);
        break;
    }
}

void mapgendata::fill(int val)
{
    n_fac = val;
    e_fac = val;
    s_fac = val;
    w_fac = val;
    ne_fac = val;
    se_fac = val;
    sw_fac = val;
    nw_fac = val;
}

int& mapgendata::dir(int dir_in)
{
    switch (dir_in) {
    case 0:
        return n_fac;
        break;
    case 1:
        return e_fac;
        break;
    case 2:
        return s_fac;
        break;
    case 3:
        return w_fac;
        break;
    case 4:
        return ne_fac;
        break;
    case 5:
        return se_fac;
        break;
    case 6:
        return sw_fac;
        break;
    case 7:
        return nw_fac;
        break;
    default:
        debugmsg("Invalid direction for mapgendata::set_dir. dir_in = %d", dir_in);
        //return something just so the compiler doesn't freak out. Not really correct, though.
        return n_fac;
        break;
    }
}

ter_id grass_or_dirt()
{
 if (one_in(4))
  return t_grass;
 return t_dirt;
}

ter_id dirt_or_pile()
{
 if (one_in(4))
  return t_dirtmound;
 return t_dirt;
}

ter_id clay_or_sand()
{
 if (one_in(4))
  return t_sand;
 return t_clay;
}

void mapgendata::square_groundcover(const int x1, const int y1, const int x2, const int y2) {
    m->draw_square_ter( this->default_groundcover, x1, y1, x2, y2);
}
void mapgendata::fill_groundcover() {
    m->draw_fill_background( this->default_groundcover );
}
bool mapgendata::is_groundcover( const ter_id iid ) const {
    for( const auto &pr : default_groundcover ) {
        if( pr.obj == iid ) {
            return true;
        }
    }

    return false;
}

ter_id mapgendata::groundcover() {
    const ter_id *tid = default_groundcover.pick();
    return tid != nullptr ? *tid : t_null;
}

void mapgen_rotate( map * m, oter_id terrain_type, bool north_is_down ) {
    const auto dir = terrain_type->get_dir();
    m->rotate( static_cast<int>( north_is_down ? om_direction::opposite( dir ) : dir ) );
}

#define autorotate(x) mapgen_rotate(m, terrain_type, x)
#define autorotate_down() mapgen_rotate(m, terrain_type, true)

/////////////////////////////////////////////////////////////////////////////////////////////////
///// builtin terrain-specific mapgen functions. big multi-overmap-tile terrains are located in
///// mapgen_functions_big.cpp

void mapgen_null(map *m, oter_id, mapgendata, int, float)
{
    debugmsg("Generating null terrain, please report this as a bug");
    for (int i = 0; i < SEEX * 2; i++) {
        for (int j = 0; j < SEEY * 2; j++) {
            m->ter_set(i, j, t_null);
            m->set_radiation(i, j, 0);
        }
    }
}

void mapgen_crater(map *m, oter_id, mapgendata dat, int, float)
{
    for(int i = 0; i < 4; i++) {
        if(dat.t_nesw[i] != "crater") {
            dat.set_dir(i, 6);
        }
    }

    for (int i = 0; i < SEEX * 2; i++) {
       for (int j = 0; j < SEEY * 2; j++) {
           if (rng(0, dat.w_fac) <= i && rng(0, dat.e_fac) <= SEEX * 2 - 1 - i &&
               rng(0, dat.n_fac) <= j && rng(0, dat.s_fac) <= SEEX * 2 - 1 - j ) {
               m->ter_set(i, j, t_dirt);
               m->make_rubble( tripoint( i,  j, m->get_abs_sub().z ), f_rubble_rock, true);
               m->set_radiation(i, j, rng(0, 4) * rng(0, 2));
           } else {
               m->ter_set(i, j, dat.groundcover());
               m->set_radiation(i, j, rng(0, 2) * rng(0, 2) * rng(0, 2));
            }
        }
    }
    m->place_items("wreckage", 83, 0, 0, SEEX * 2 - 1, SEEY * 2 - 1, true, 0);
}

// todo: make void map::ter_or_furn_set(const int x, const int y, const ter_furn_id & tfid);
void ter_or_furn_set( map * m, const int x, const int y, const ter_furn_id & tfid ) {
    if ( tfid.ter != t_null ) {
        m->ter_set(x, y, tfid.ter );
    } else if ( tfid.furn != f_null ) {
        m->furn_set(x, y, tfid.furn );
    }
}

/*
 * Default above ground non forested 'blank' area; typically a grassy field with a scattering of shrubs,
 *  but changes according to dat->region
 */
void mapgen_field(map *m, oter_id, mapgendata dat, int turn, float)
{
    // random area of increased vegetation. Or lava / toxic sludge / etc
    const bool boosted_vegetation = ( dat.region->field_coverage.boost_chance > rng( 0, 1000000 ) );
    const int & mpercent_bush = ( boosted_vegetation ?
       dat.region->field_coverage.boosted_mpercent_coverage :
       dat.region->field_coverage.mpercent_coverage
    );

    ter_furn_id altbush = dat.region->field_coverage.pick( true ); // one dominant plant type ( for boosted_vegetation == true )

    for (int i = 0; i < SEEX * 2; i++) {
        for (int j = 0; j < SEEY * 2; j++) {
            m->ter_set(i, j, dat.groundcover() ); // default is
            if ( mpercent_bush > rng(0, 1000000) ) { // yay, a shrub ( or tombstone )
                if ( boosted_vegetation && dat.region->field_coverage.boosted_other_mpercent > rng(0, 1000000) ) {
                    // already chose the lucky terrain/furniture/plant/rock/etc
                    ter_or_furn_set(m, i, j, altbush );
                } else {
                    // pick from weighted list
                    ter_or_furn_set(m, i, j, dat.region->field_coverage.pick( false ) );
                }
            }
        }
    }

    m->place_items("field", 60, 0, 0, SEEX * 2 - 1, SEEY * 2 - 1, true, turn); // fixme: take 'rock' out and add as regional biome setting
}

void mapgen_dirtlot(map *m, oter_id, mapgendata, int, float)
{
    for (int i = 0; i < SEEX * 2; i++) {
        for (int j = 0; j < SEEY * 2; j++) {
            m->ter_set(i, j, t_dirt);
            if (one_in(120)) {
                m->ter_set(i, j, t_pit_shallow);
            } else if (one_in(50)) {
                m->ter_set(i,j, t_grass);
            }
        }
    }
    int num_v = rng(0,1) * rng(0,2); // (0, 0, 0, 0, 1, 2) vehicles
    for(int v = 0; v < num_v; v++) {
        const tripoint vp( rng(0, 16) + 4, rng(0, 16) + 4, m->get_abs_sub().z );
        int theta = rng(0,3)*180 + one_in(3)*rng(0,89);
        if( !m->veh_at( vp ) ) {
            m->add_vehicle( vgroup_id("dirtlot"), vp, theta, -1, -1 );
        }
    }
}
// todo: more region_settings for forest biome
void mapgen_forest_general(map *m, oter_id terrain_type, mapgendata dat, int turn, float)
{
    if (terrain_type == "forest_thick") {
        dat.fill(8);
    } else if (terrain_type == "forest_water") {
        dat.fill(4);
    } else if (terrain_type == "forest") {
        dat.fill(0);
    }
    for (int i = 0; i < 4; i++) {
        if (dat.t_nesw[i] == "forest" || dat.t_nesw[i] == "forest_water") {
            dat.dir(i) += 14;
        } else if (dat.t_nesw[i] == "forest_thick") {
            dat.dir(i) += 18;
        }
    }
    for (int i = 0; i < SEEX * 2; i++) {
        for (int j = 0; j < SEEY * 2; j++) {
            int forest_chance = 0, num = 0;
            if (j < dat.n_fac) {
                forest_chance += dat.n_fac - j;
                num++;
            }
            if (SEEX * 2 - 1 - i < dat.e_fac) {
                forest_chance += dat.e_fac - (SEEX * 2 - 1 - i);
                num++;
            }
            if (SEEY * 2 - 1 - j < dat.s_fac) {
                forest_chance += dat.s_fac - (SEEY * 2 - 1 - j);
                num++;
            }
            if (i < dat.w_fac) {
                forest_chance += dat.w_fac - i;
                num++;
            }
            if (num > 0) {
                forest_chance /= num;
            }
            int rn = rng(0, forest_chance);
            if ((forest_chance > 0 && rn > 13) || one_in(100 - forest_chance)) {
                std::array<std::pair<int, ter_id>, 15> tree_chances = {{
                        // todo: JSONize this array!
                        // Ensure that these one_in chances
                        // (besides the last) don't add up to more than 1 in 1
                        // Reserve the last one (1 in 1) for simple trees that fill up the rest.
                        { 250, t_tree_apple },
                        { 300, t_tree_pear },
                        { 300, t_tree_cherry },
                        { 350, t_tree_apricot },
                        { 350, t_tree_peach },
                        { 350, t_tree_plum },
                        { 256, t_tree_birch },
                        { 256, t_tree_willow },
                        { 256, t_tree_maple },
                        { 128, t_tree_deadpine },
                        { 128, t_tree_hickory_dead },
                        { 32, t_tree_hickory },
                        { 16, t_tree_pine },
                        { 16, t_tree_blackjack },
                        { 1, t_tree },
                    }};
                double earlier_chances = 0;
                // Remember the earlier chances to calculate the sliding errors
                for (size_t c = 0; c < tree_chances.size(); c++){
                    if (tree_chances[c].first == 1) {
                        // If something has chances of 1, just put it in and go on.
                        m->ter_set(i, j, tree_chances[c].second );
                        break;
                    }
                    else if( earlier_chances != 1 &&
                             (one_in_improved((1/(1 - earlier_chances))*tree_chances[c].first)) ){
                        // (1/(1 - earlier_chances)) is the sliding error. fixed here
                        m->ter_set(i, j, tree_chances[c].second );
                        break;
                    }
                    else {
                        earlier_chances += 1 / double(tree_chances[c].first);
                    }
                }
            } else if ((forest_chance > 0 && rn > 10) || one_in(100 - forest_chance)) {
                m->ter_set(i, j, t_tree_young);
            } else if ((forest_chance > 0 && rn >  9) || one_in(100 - forest_chance)) {
                if (one_in(250)) {
                    m->ter_set(i, j, t_shrub_blueberry);
                } else {
                    m->ter_set(i, j, t_underbrush);
                }
            } else {
                m->ter_set(i, j, dat.groundcover());
            }
        }
    }
    m->place_items("forest", 60, 0, 0, SEEX * 2 - 1, SEEY * 2 - 1, true, turn); // fixme: region settings

    if (terrain_type == "forest_water") {
        // Reset *_fac to handle where to place water
        for (int i = 0; i < 8; i++) {
            if (dat.t_nesw[i] == "forest_water") {
                dat.set_dir(i, 2);
            } else if (is_ot_type("river", dat.t_nesw[i])) {
                dat.set_dir(i, 3);
            } else if (dat.t_nesw[i] == "forest" || dat.t_nesw[i] == "forest_thick") {
                dat.set_dir(i, 1);
            } else {
                dat.set_dir(i, 0);
            }
        }
        int x = SEEX / 2 + rng(0, SEEX), y = SEEY / 2 + rng(0, SEEY);
        for (int i = 0; i < 20; i++) {
            if (x >= 0 && x < SEEX * 2 && y >= 0 && y < SEEY * 2) {
                if (m->ter(x, y) == t_swater_sh) {
                    m->ter_set(x, y, t_swater_dp);
                } else if ( dat.is_groundcover( m->ter(x, y) ) ||
                         m->ter(x, y) == t_underbrush) {
                    m->ter_set(x, y, t_swater_sh);
                }
                if (m->ter(x, y) == t_water_sh) {
                    m->ter_set(x, y, t_water_dp);
                } else if ( dat.is_groundcover( m->ter(x, y) ) ||
                         m->ter(x, y) == t_underbrush) {
                    m->ter_set(x, y, t_water_sh);
                }
            } else {
                i = 20;
            }
            x += rng(-2, 2);
            y += rng(-2, 2);
            if (x < 0 || x >= SEEX * 2) {
                x = SEEX / 2 + rng(0, SEEX);
            }
            if (y < 0 || y >= SEEY * 2) {
                y = SEEY / 2 + rng(0, SEEY);
            }
            int factor = dat.n_fac + (dat.ne_fac / 2) + (dat.nw_fac / 2);
            for (int j = 0; j < factor; j++) {
                int wx = rng(0, SEEX * 2 -1), wy = rng(0, SEEY - 1);
                if (dat.is_groundcover( m->ter(wx, wy) ) ||
                    m->ter(wx, wy) == t_underbrush) {
                    m->ter_set(wx, wy, t_swater_sh);
                }
            }
            factor = dat.e_fac + (dat.ne_fac / 2) + (dat.se_fac / 2);
            for (int j = 0; j < factor; j++) {
                int wx = rng(SEEX, SEEX * 2 - 1), wy = rng(0, SEEY * 2 - 1);
                if (dat.is_groundcover( m->ter(wx, wy) ) ||
                      m->ter(wx, wy) == t_underbrush) {
                    m->ter_set(wx, wy, t_water_sh);
                }
            }
            factor = dat.s_fac + (dat.se_fac / 2) + (dat.sw_fac / 2);
            for (int j = 0; j < factor; j++) {
                int wx = rng(0, SEEX * 2 - 1), wy = rng(SEEY, SEEY * 2 - 1);
                if (dat.is_groundcover( m->ter(wx, wy) ) ||
                      m->ter(wx, wy) == t_underbrush) {
                    m->ter_set(wx, wy, t_swater_sh);
                }
            }
            factor = dat.s_fac + (dat.se_fac / 2) + (dat.ne_fac / 2);
            for (int j = 0; j < factor; j++) {
                int wx = rng(0, SEEX * 2 - 1), wy = rng(SEEY, SEEY * 2 - 1);
                if (m->ter(wx, wy) == t_water_sh) {
                    m->furn_set(wx, wy, f_cattails);
                }
            }
            factor = dat.s_fac + (dat.se_fac / 2) + (dat.sw_fac / 2);
            for (int j = 0; j < factor; j++) {
                int wx = rng(0, SEEX * 2 - 1), wy = rng(SEEY, SEEY * 2 - 1);
                if (m->ter(wx, wy) == t_water_sh) {
                    m->furn_set(wx, wy, f_cattails);
                }
            }
            factor = dat.w_fac + (dat.nw_fac / 2) + (dat.sw_fac / 2);
            for (int j = 0; j < factor; j++) {
                int wx = rng(0, SEEX - 1), wy = rng(0, SEEY * 2 - 1);
                if (dat.is_groundcover( m->ter(wx, wy) ) ||
                      m->ter(wx, wy) == t_underbrush) {
                    m->ter_set(wx, wy, t_water_sh);
                }
            }
        }
        int rn = rng(0, 2) * rng(0, 1) + rng(0, 1);// Good chance of 0
        for (int i = 0; i < rn; i++) {
            x = rng(0, SEEX * 2 - 1);
            y = rng(0, SEEY * 2 - 1);
            madd_trap( m, x, y, tr_sinkhole);
            if (m->ter(x, y) != t_swater_sh && m->ter(x, y) != t_water_sh) {
                m->ter_set(x, y, dat.groundcover());
            }
        }
    }

    //1-2 per overmap, very bad day for low level characters
    if (one_in(10000)) {
        m->add_spawn(mon_jabberwock, 1, SEEX, SEEY); // fixme add to monster_group?
    }

    //Very rare easter egg, ~1 per 10 overmaps
    if (one_in(1000000)) {
        m->add_spawn(mon_shia, 1, SEEX, SEEY);
    }


    // One in 100 forests has a spider living in it :o
    if (one_in(100)) {
        for (int i = 0; i < SEEX * 2; i++) {
            for (int j = 0; j < SEEX * 2; j++) {
                if ((dat.is_groundcover( m->ter(i, j) ) ||
                     m->ter(i, j) == t_underbrush) && !one_in(3)) {
                    madd_field( m, i, j, fd_web, rng(1, 3));
                }
            }
        }
        m->ter_set( 12, 12, t_dirt );
        m->furn_set(12, 12, f_egg_sackws);
        m->remove_field({12, 12, m->get_abs_sub().z}, fd_web);
        m->add_spawn(mon_spider_web, rng(1, 2), SEEX, SEEY);
    }
}

void mapgen_hive(map *m, oter_id, mapgendata dat, int turn, float)
{
    // Start with a basic forest pattern
    for (int i = 0; i < SEEX * 2; i++) {
        for (int j = 0; j < SEEY * 2; j++) {
            int rn = rng(0, 14);
            if (rn > 13) {
                m->ter_set(i, j, t_tree);
            } else if (rn > 11) {
                m->ter_set(i, j, t_tree_young);
            } else if (rn > 10) {
                m->ter_set(i, j, t_underbrush);
            } else {
                m->ter_set(i, j, dat.groundcover());
            }
        }
    }

    // j and i loop through appropriate hive-cell center squares
    const bool is_center = dat.t_nesw[0] == "hive" && dat.t_nesw[1] == "hive" &&
                           dat.t_nesw[2] == "hive" && dat.t_nesw[3] == "hive";
    for (int j = 5; j < SEEY * 2 - 5; j += 6) {
        for (int i = (j == 5 || j == 17 ? 3 : 6); i < SEEX * 2 - 5; i += 6) {
            if (!one_in(8)) {
                // Caps are always there
                m->ter_set(i    , j - 5, t_wax);
                m->ter_set(i    , j + 5, t_wax);
                for (int k = -2; k <= 2; k++) {
                    for (int l = -1; l <= 1; l++) {
                        m->ter_set(i + k, j + l, t_floor_wax);
                    }
                }
                m->add_spawn(mon_bee, 2, i, j);
                m->add_spawn(mon_beekeeper, 1, i, j);
                m->ter_set(i    , j - 3, t_floor_wax);
                m->ter_set(i    , j + 3, t_floor_wax);
                m->ter_set(i - 1, j - 2, t_floor_wax);
                m->ter_set(i    , j - 2, t_floor_wax);
                m->ter_set(i + 1, j - 2, t_floor_wax);
                m->ter_set(i - 1, j + 2, t_floor_wax);
                m->ter_set(i    , j + 2, t_floor_wax);
                m->ter_set(i + 1, j + 2, t_floor_wax);

                // Up to two of these get skipped; an entrance to the cell
                int skip1 = rng(0, 23);
                int skip2 = rng(0, 23);

                m->ter_set(i - 1, j - 4, t_wax);
                m->ter_set(i    , j - 4, t_wax);
                m->ter_set(i + 1, j - 4, t_wax);
                m->ter_set(i - 2, j - 3, t_wax);
                m->ter_set(i - 1, j - 3, t_wax);
                m->ter_set(i + 1, j - 3, t_wax);
                m->ter_set(i + 2, j - 3, t_wax);
                m->ter_set(i - 3, j - 2, t_wax);
                m->ter_set(i - 2, j - 2, t_wax);
                m->ter_set(i + 2, j - 2, t_wax);
                m->ter_set(i + 3, j - 2, t_wax);
                m->ter_set(i - 3, j - 1, t_wax);
                m->ter_set(i - 3, j    , t_wax);
                m->ter_set(i - 3, j - 1, t_wax);
                m->ter_set(i - 3, j + 1, t_wax);
                m->ter_set(i - 3, j    , t_wax);
                m->ter_set(i - 3, j + 1, t_wax);
                m->ter_set(i - 2, j + 3, t_wax);
                m->ter_set(i - 1, j + 3, t_wax);
                m->ter_set(i + 1, j + 3, t_wax);
                m->ter_set(i + 2, j + 3, t_wax);
                m->ter_set(i - 1, j + 4, t_wax);
                m->ter_set(i    , j + 4, t_wax);
                m->ter_set(i + 1, j + 4, t_wax);

                if (skip1 ==  0 || skip2 ==  0)
                    m->ter_set(i - 1, j - 4, t_floor_wax);
                if (skip1 ==  1 || skip2 ==  1)
                    m->ter_set(i    , j - 4, t_floor_wax);
                if (skip1 ==  2 || skip2 ==  2)
                    m->ter_set(i + 1, j - 4, t_floor_wax);
                if (skip1 ==  3 || skip2 ==  3)
                    m->ter_set(i - 2, j - 3, t_floor_wax);
                if (skip1 ==  4 || skip2 ==  4)
                    m->ter_set(i - 1, j - 3, t_floor_wax);
                if (skip1 ==  5 || skip2 ==  5)
                    m->ter_set(i + 1, j - 3, t_floor_wax);
                if (skip1 ==  6 || skip2 ==  6)
                    m->ter_set(i + 2, j - 3, t_floor_wax);
                if (skip1 ==  7 || skip2 ==  7)
                    m->ter_set(i - 3, j - 2, t_floor_wax);
                if (skip1 ==  8 || skip2 ==  8)
                    m->ter_set(i - 2, j - 2, t_floor_wax);
                if (skip1 ==  9 || skip2 ==  9)
                    m->ter_set(i + 2, j - 2, t_floor_wax);
                if (skip1 == 10 || skip2 == 10)
                    m->ter_set(i + 3, j - 2, t_floor_wax);
                if (skip1 == 11 || skip2 == 11)
                    m->ter_set(i - 3, j - 1, t_floor_wax);
                if (skip1 == 12 || skip2 == 12)
                    m->ter_set(i - 3, j    , t_floor_wax);
                if (skip1 == 13 || skip2 == 13)
                    m->ter_set(i - 3, j - 1, t_floor_wax);
                if (skip1 == 14 || skip2 == 14)
                    m->ter_set(i - 3, j + 1, t_floor_wax);
                if (skip1 == 15 || skip2 == 15)
                    m->ter_set(i - 3, j    , t_floor_wax);
                if (skip1 == 16 || skip2 == 16)
                    m->ter_set(i - 3, j + 1, t_floor_wax);
                if (skip1 == 17 || skip2 == 17)
                    m->ter_set(i - 2, j + 3, t_floor_wax);
                if (skip1 == 18 || skip2 == 18)
                    m->ter_set(i - 1, j + 3, t_floor_wax);
                if (skip1 == 19 || skip2 == 19)
                    m->ter_set(i + 1, j + 3, t_floor_wax);
                if (skip1 == 20 || skip2 == 20)
                    m->ter_set(i + 2, j + 3, t_floor_wax);
                if (skip1 == 21 || skip2 == 21)
                    m->ter_set(i - 1, j + 4, t_floor_wax);
                if (skip1 == 22 || skip2 == 22)
                    m->ter_set(i    , j + 4, t_floor_wax);
                if (skip1 == 23 || skip2 == 23)
                    m->ter_set(i + 1, j + 4, t_floor_wax);

                if( is_center ) {
                    m->place_items("hive_center", 90, i - 2, j - 2, i + 2, j + 2, false, turn);
                } else {
                    m->place_items("hive", 80, i - 2, j - 2, i + 2, j + 2, false, turn);
                }
            }
        }
    }

    if( is_center ) {
        m->place_npc( SEEX, SEEY, string_id<npc_template>( "apis" ) );
    }
}

void mapgen_spider_pit(map *m, oter_id, mapgendata dat, int turn, float)
{
    // First generate a forest
    dat.fill(4);
    for (int i = 0; i < 4; i++) {
        if (dat.t_nesw[i] == "forest" || dat.t_nesw[i] == "forest_water") {
            dat.dir(i) += 14;
        } else if (dat.t_nesw[i] == "forest_thick") {
            dat.dir(i) += 18;
        }
    }
    for (int i = 0; i < SEEX * 2; i++) {
        for (int j = 0; j < SEEY * 2; j++) {
            int forest_chance = 0, num = 0;
            if (j < dat.n_fac) {
                forest_chance += dat.n_fac - j;
                num++;
            }
            if (SEEX * 2 - 1 - i < dat.e_fac) {
                forest_chance += dat.e_fac - (SEEX * 2 - 1 - i);
                num++;
            }
            if (SEEY * 2 - 1 - j < dat.s_fac) {
                forest_chance += dat.s_fac - (SEEX * 2 - 1 - j);
                num++;
            }
            if (i < dat.w_fac) {
                forest_chance += dat.w_fac - i;
                num++;
            }
            if (num > 0) {
                forest_chance /= num;
            }
            int rn = rng(0, forest_chance);
            if ((forest_chance > 0 && rn > 13) || one_in(100 - forest_chance)) {
                m->ter_set(i, j, t_tree);
            } else if ((forest_chance > 0 && rn > 10) || one_in(100 - forest_chance)) {
                m->ter_set(i, j, t_tree_young);
            } else if ((forest_chance > 0 && rn >  9) || one_in(100 - forest_chance)) {
                m->ter_set(i, j, t_underbrush);
            } else {
                m->ter_set(i, j, dat.groundcover());
            }
        }
    }
    m->place_items("forest", 60, 0, 0, SEEX * 2 - 1, SEEY * 2 - 1, true, turn);
    // Next, place webs and sinkholes
    for (int i = 0; i < 4; i++) {
        int x = rng(3, SEEX * 2 - 4), y = rng(3, SEEY * 2 - 4);
        if (i == 0)
            m->ter_set(x, y, t_slope_down);
        else {
            m->ter_set(x, y, dat.groundcover());
            madd_trap( m, x, y, tr_sinkhole);
        }
        for (int x1 = x - 3; x1 <= x + 3; x1++) {
            for (int y1 = y - 3; y1 <= y + 3; y1++) {
                madd_field( m, x1, y1, fd_web, rng(2, 3));
                if (m->ter(x1, y1) != t_slope_down)
                    m->ter_set(x1, y1, t_dirt);
            }
        }
    }
}

void mapgen_fungal_bloom(map *m, oter_id, mapgendata dat, int, float)
{
    (void)dat;
    for (int i = 0; i < SEEX * 2; i++) {
        for (int j = 0; j < SEEY * 2; j++) {
            if (one_in(rl_dist(i, j, 12, 12) * 4)) {
                m->ter_set(i, j, t_marloss);
            } else if (one_in(10)) {
                if (one_in(3)) {
                    m->ter_set(i, j, t_tree_fungal);
                } else {
                    m->ter_set(i, j, t_tree_fungal_young);
                }

            } else if (one_in(5)) {
                m->ter_set(i, j, t_shrub_fungal);
            } else if (one_in(10)) {
                m->ter_set(i, j, t_fungus_mound);
            } else {
                m->ter_set(i, j, t_fungus);
            }
        }
    }
    square(m, t_fungus, SEEX - 2, SEEY - 2, SEEX + 2, SEEY + 2);
    m->add_spawn(mon_fungaloid_queen, 1, 12, 12);
}

void mapgen_fungal_tower(map *m, oter_id, mapgendata dat, int, float)
{
    (void)dat;
    for (int i = 0; i < SEEX * 2; i++) {
        for (int j = 0; j < SEEY * 2; j++) {
            if (one_in(8)) {
                if (one_in(3)) {
                    m->ter_set(i, j, t_tree_fungal);
                } else {
                    m->ter_set(i, j, t_tree_fungal_young);
                }

            } else if (one_in(10)) {
                m->ter_set(i, j, t_fungus_mound);
            } else {
                m->ter_set(i, j, t_fungus);
            }
        }
    }
    square(m, t_fungus, SEEX - 2, SEEY - 2, SEEX + 2, SEEY + 2);
    m->add_spawn(mon_fungaloid_tower, 1, 12, 12);
}

void mapgen_fungal_flowers(map *m, oter_id, mapgendata dat, int, float)
{
    (void)dat;
    for (int i = 0; i < SEEX * 2; i++) {
        for (int j = 0; j < SEEY * 2; j++) {
            if (one_in(rl_dist(i, j, 12, 12) * 6)) {
                m->ter_set(i, j, t_fungus);
                m->furn_set(i, j, f_flower_marloss);
            } else if (one_in(10)) {
                if (one_in(3)) {
                    m->ter_set(i, j, t_fungus_mound);
                } else {
                    m->ter_set(i, j, t_tree_fungal_young);
                }

            } else if (one_in(5)) {
                m->ter_set(i, j, t_fungus);
                m->furn_set(i, j, f_flower_fungal);
            } else if (one_in(10)) {
                m->ter_set(i, j, t_shrub_fungal);
            } else {
                m->ter_set(i, j, t_fungus);
            }
        }
    }
    square(m, t_fungus, SEEX - 2, SEEY - 2, SEEX + 2, SEEY + 2);
    m->add_spawn(mon_fungaloid_seeder, 1, 12, 12);
}

int terrain_type_to_nesw_array( oter_id terrain_type, bool array[4] ) {
    // count and mark which directions the road goes
    const auto &oter( *terrain_type );
    int num_dirs = 0;
    for( const auto dir : om_direction::all ) {
        num_dirs += ( array[static_cast<int>( dir )] = oter.has_connection( dir ) );
    }
    return num_dirs;
}

// perform dist counterclockwise rotations on a nesw or neswx array
template<typename T>
void nesw_array_rotate( T *array, size_t len, size_t dist ) {
    if( len == 4 ) {
        while( dist-- ) {
            T temp = array[0];
            array[0] = array[1];
            array[1] = array[2];
            array[2] = array[3];
            array[3] = temp;
        }
    } else {
        while( dist-- ) {
            // N E S W NE SE SW NW
            T temp = array[0];
            array[0] = array[4];
            array[4] = array[1];
            array[1] = array[5];
            array[5] = array[2];
            array[2] = array[6];
            array[6] = array[3];
            array[3] = array[7];
            array[7] = temp;
        }
    }
}

// take x/y coords in a map and rotate them counterclockwise around the center
void coord_rotate_cw( int &x, int &y, int rot ) {
    for( ; rot--; ) {
        int temp = y;
        y = x;
        x = ( SEEY * 2 - 1 ) - temp;
    }
}

bool compare_neswx( bool *a1, std::initializer_list<int> a2 ) {
    return std::equal( std::begin( a2 ), std::end( a2 ), a1 );
}

// mapgen_road replaces previous mapgen_road_straight _end _curved _tee _four_way
void mapgen_road( map *m, oter_id terrain_type, mapgendata dat, int turn, float density )
{
    // start by filling the whole map with grass/dirt/etc
    dat.fill_groundcover();

    // which and how many neighbors have sidewalks?
    bool sidewalks_neswx[8] = {};
    int neighbor_sidewalks = 0;
    for( int dir = 0; dir < 8; dir++ ) { // N E S W NE SE SW NW
        sidewalks_neswx[dir] = dat.t_nesw[dir]->has_flag( has_sidewalk );
        neighbor_sidewalks += sidewalks_neswx[dir];
    }

    // which of the cardinal directions get roads?
    bool roads_nesw[4] = {};
    int num_dirs = terrain_type_to_nesw_array( terrain_type, roads_nesw );
    // if this is a dead end, extend past the middle of the tile
    int dead_end_extension = ( num_dirs == 1 ? 8 : 0 );

    // which way should our roads curve, based on neighbor roads?
    int curvedir_nesw[4] = {};
    for( int dir = 0; dir < 4; dir++ ) { // N E S W
        if( roads_nesw[dir] == false || dat.t_nesw[dir]->get_type_id().str() != "road" ) {
            continue;
        }

        // n_* contain details about the neighbor being considered
        bool n_roads_nesw[4] = {};
        //TODO figure out how to call this function without creating a new oter_id object
        int n_num_dirs = terrain_type_to_nesw_array( dat.t_nesw[dir], n_roads_nesw );
        // if 2-way neighbor has a road facing us
        if( n_num_dirs == 2 && n_roads_nesw[( dir + 2 ) % 4] ) {
            // curve towards the direction the neighbor turns
            if( n_roads_nesw[( dir - 1 + 4 ) % 4] ) {
                curvedir_nesw[dir]--;    // our road curves counterclockwise
            }
            if( n_roads_nesw[( dir + 1 ) % 4] ) {
                curvedir_nesw[dir]++;    // our road curves clockwise
            }
        }
    }

    // calculate how far to rotate the map so we can work with just one orientation
    // also keep track of diagonal roads and plazas
    int rot = 0;
    bool diag = false;
    int plaza_dir = -1;
    bool fourways_neswx[8] = {};
    //TODO reduce amount of logical/conditional constructs here
    //TODO make plazas include adjacent tees
    switch ( num_dirs ) {
        case 4: // 4-way intersection
            for( int dir = 0; dir < 8; dir++ ) {
                fourways_neswx[dir] = ( dat.t_nesw[dir].id() == "road_nesw" ||
                                        dat.t_nesw[dir].id() == "road_nesw_manhole" );
            }
            // is this the middle, or which side or corner, of a plaza?
            plaza_dir = compare_neswx( fourways_neswx, {1, 1, 1, 1, 1, 1, 1, 1} ) ? 8 :
                        compare_neswx( fourways_neswx, {0, 1, 1, 0, 0, 1, 0, 0} ) ? 7 :
                        compare_neswx( fourways_neswx, {1, 1, 0, 0, 1, 0, 0, 0} ) ? 6 :
                        compare_neswx( fourways_neswx, {1, 0, 0, 1, 0, 0, 0, 1} ) ? 5 :
                        compare_neswx( fourways_neswx, {0, 0, 1, 1, 0, 0, 1, 0} ) ? 4 :
                        compare_neswx( fourways_neswx, {1, 1, 1, 0, 1, 1, 0, 0} ) ? 3 :
                        compare_neswx( fourways_neswx, {1, 1, 0, 1, 1, 0, 0, 1} ) ? 2 :
                        compare_neswx( fourways_neswx, {1, 0, 1, 1, 0, 0, 1, 1} ) ? 1 :
                        compare_neswx( fourways_neswx, {0, 1, 1, 1, 0, 1, 1, 0} ) ? 0 :
                        -1;
            if( plaza_dir > -1 ) { rot = plaza_dir % 4; }
            break;
        case 3: // tee
            if( !roads_nesw[0] ) { rot = 2; break; } // E/S/W, rotate 180 degrees
            if( !roads_nesw[1] ) { rot = 3; break; } // N/S/W, rotate 270 degrees
            if( !roads_nesw[3] ) { rot = 1; break; } // N/E/S, rotate  90 degrees
            break;                                  // N/E/W, don't rotate
        case 2: // straight or diagonal
            if( roads_nesw[1] && roads_nesw[3] ) { rot = 1; break; }            // E/W, rotate  90 degrees
            if( roads_nesw[1] && roads_nesw[2] ) { rot = 1; diag = true; break; } // E/S, rotate  90 degrees
            if( roads_nesw[2] && roads_nesw[3] ) { rot = 2; diag = true; break; } // S/W, rotate 180 degrees
            if( roads_nesw[3] && roads_nesw[0] ) { rot = 3; diag = true; break; } // W/N, rotate 270 degrees
            if( roads_nesw[0] && roads_nesw[1] ) {          diag = true; break; } // N/E, don't rotate
            break;                                                               // N/S, don't rotate
        case 1: // dead end
            if( roads_nesw[1] ) { rot = 1; break; } // E, rotate  90 degrees
            if( roads_nesw[2] ) { rot = 2; break; } // S, rotate 180 degrees
            if( roads_nesw[3] ) { rot = 3; break; } // W, rotate 270 degrees
            break;                               // N, don't rotate
    }

    // rotate the arrays left by rot steps
    nesw_array_rotate<bool>( sidewalks_neswx, 8, rot * 2 );
    nesw_array_rotate<bool>( roads_nesw,      4, rot );
    nesw_array_rotate<int> ( curvedir_nesw,   4, rot );

    // now we have only these shapes: '   |   '-   -'-   -|-

    if( diag ) { // diagonal roads get drawn differently from all other types
        // draw sidewalks if a S/SW/W neighbor has_sidewalk
        if( sidewalks_neswx[4] || sidewalks_neswx[5] || sidewalks_neswx[6] ) {
            for( int y = 0; y < SEEY * 2; y++ ) {
                for( int x = 0; x < SEEX * 2; x++ ) {
                    if( x > y - 4 && ( x < 4 || y > SEEY * 2 - 5 || y >= x ) ) {
                        m->ter_set( x, y, t_sidewalk );
                    }
                }
            }
        }
        // draw diagonal road
        for( int y = 0; y < SEEY * 2; y++ ) {
            for( int x = 0; x < SEEX * 2; x++ ) {
                if( x > y && // definitely only draw in the upper right half of the map
                     ( ( x > 3 && y < ( SEEY * 2 - 4 ) ) || // middle, for both corners and diagonals
                       ( x < 4 && curvedir_nesw[0] < 0 ) || // diagonal heading northwest
                       ( y > ( SEEY * 2 - 5 ) && curvedir_nesw[1] > 0 ) ) ) { // diagonal heading southeast
                    if( ( x + rot / 2 ) % 4 && ( x - y == SEEX - 1 + ( 1 - ( rot / 2 ) ) || x - y == SEEX + ( 1 - ( rot / 2 ) ) ) ) {
                        m->ter_set( x, y, t_pavement_y );
                    } else {
                        m->ter_set( x, y, t_pavement );
                    }
                }
            }
        }
    } else { // normal road drawing
        bool cul_de_sac = false;
        // dead ends become cul de sacs, 1/3 of the time, if a neighbor has_sidewalk
        if( num_dirs == 1 && one_in( 3 ) && neighbor_sidewalks ) {
            cul_de_sac = true;
            fill_background( m, t_sidewalk );
        }

        // draw normal sidewalks
        for( int dir = 0; dir < 4; dir++ ) {
            if( roads_nesw[dir] ) {
                // sidewalk west of north road, etc
                if( sidewalks_neswx[ ( dir + 3 ) % 4     ] ||  // has_sidewalk west?
                    sidewalks_neswx[ ( dir + 3 ) % 4 + 4 ] ||  // has_sidewalk northwest?
                    sidewalks_neswx[   dir               ] ) { // has_sidewalk north?
                    int x1 = 0, y1 = 0, x2 = 3, y2 = SEEY - 1 + dead_end_extension;
                    coord_rotate_cw( x1, y1, dir );
                    coord_rotate_cw( x2, y2, dir );
                    square( m, t_sidewalk, x1, y1, x2, y2 );
                }
                // sidewalk east of north road, etc
                if( sidewalks_neswx[ ( dir + 1 ) % 4 ] ||  // has_sidewalk east?
                    sidewalks_neswx[   dir + 4       ] ||  // has_sidewalk northeast?
                    sidewalks_neswx[   dir           ] ) { // has_sidewalk north?
                    int x1 = SEEX * 2 - 5, y1 = 0, x2 = SEEX * 2 - 1, y2 = SEEY - 1 + dead_end_extension;
                    coord_rotate_cw( x1, y1, dir );
                    coord_rotate_cw( x2, y2, dir );
                    square( m, t_sidewalk, x1, y1, x2, y2 );
                }
            }
        }

        //draw dead end sidewalk
        if( dead_end_extension > 0 && sidewalks_neswx[ 2 ] ) {
            square( m, t_sidewalk, 0, SEEY + dead_end_extension, SEEX * 2 - 1, SEEY + dead_end_extension + 4 );
        }

        // draw 16-wide pavement from the middle to the edge in each road direction
        // also corner pieces to curve towards diagonal neighbors
        for( int dir = 0; dir < 4; dir++ ) {
            if( roads_nesw[dir] ) {
                int x1 = 4, y1 = 0, x2 = SEEX * 2 - 1 - 4, y2 = SEEY - 1 + dead_end_extension;
                coord_rotate_cw( x1, y1, dir );
                coord_rotate_cw( x2, y2, dir );
                square( m, t_pavement, x1, y1, x2, y2 );
                if( curvedir_nesw[dir] != 0 ) {
                    for( int x = 1; x < 4; x++ ) {
                        for( int y = 0; y < x; y++ ) {
                            int ty = y, tx = ( curvedir_nesw[dir] == -1 ? x : SEEX * 2 - 1 - x );
                            coord_rotate_cw( tx, ty, dir );
                            m->ter_set( tx, ty, t_pavement );
                        }
                    }
                }
            }
        }

        // draw yellow dots on the pavement
        for( int dir = 0; dir < 4; dir++ ) {
            if( roads_nesw[dir] ) {
                int max_y = SEEY;
                if ( num_dirs == 4 || ( num_dirs == 3 && dir == 0 ) ) {
                    max_y = 4; // dots don't extend into some intersections
                }
                for( int x = SEEX - 1; x <= SEEX; x++ ) {
                    for( int y = 0; y < max_y; y++ ) {
                        if( ( y + ( ( dir + rot ) / 2 % 2 ) ) % 4 ) {
                            int xn = x, yn = y;
                            coord_rotate_cw( xn, yn, dir );
                            m->ter_set( xn, yn, t_pavement_y );
                        }
                    }
                }
            }
        }

        // draw round pavement for cul de sac late, to overdraw the yellow dots
        if( cul_de_sac ) {
            circle( m, t_pavement, double( SEEX ) - 0.5, double( SEEY ) - 0.5, 11.0 );
        }

        // overwrite part of intersection with rotary/plaza
        if( plaza_dir > -1 ) {
            if( plaza_dir == 8 ) { // plaza center
                fill_background( m, t_sidewalk );
                //TODO something interesting here
            } else if( plaza_dir < 4 ) { // plaza side
                square( m, t_pavement, 0, SEEY - 10, SEEX * 2 - 1, SEEY - 1 );
                square( m, t_sidewalk, 0, SEEY - 2 , SEEX * 2 - 1, SEEY * 2 - 1 );
                if( one_in( 3 ) ) {
                    line( m, t_tree_young, 1, SEEY, SEEX * 2 - 2, SEEY );
                }
                if( one_in( 3 ) ) {
                    line_furn( m, f_bench, 2, SEEY + 2, 5, SEEY + 2 );
                    line_furn( m, f_bench, 10, SEEY + 2, 13, SEEY + 2 );
                    line_furn( m, f_bench, 18, SEEY + 2, 21, SEEY + 2 );
                }
            } else { // plaza corner
                circle( m, t_pavement, 0, SEEY * 2 - 1, 21 );
                circle( m, t_sidewalk, 0, SEEY * 2 - 1, 13 );
                if( one_in( 3 ) ) {
                    circle( m, t_tree_young, 0, SEEY * 2 - 1, 11 );
                    circle( m, t_sidewalk,   0, SEEY * 2 - 1, 10 );
                }
                if( one_in( 3 ) ) {
                    circle( m, t_water_sh, 4, SEEY * 2 - 5, 3 );
                }
            }
        }
    }

    // spawn some vehicles
    if( plaza_dir != 8 ) {
        vspawn_id( neighbor_sidewalks ? "default_city" : "default_country" ).obj().apply(
            *m,
            num_dirs == 4 ? "road_four_way" :
            num_dirs == 3 ? "road_tee"      :
            num_dirs == 1 ? "road_end"      :
            diag          ? "road_curved"   :
            "road_straight"
        );
    }

    // spawn some monsters
    if( neighbor_sidewalks ) {
        m->place_spawns( mongroup_id( "GROUP_ZOMBIE" ), 2, 0, 0, SEEX * 2 - 1, SEEX * 2 - 1, density );
        // 1 per 10 overmaps
        if( one_in( 10000 ) ) {
            m->add_spawn( mon_zombie_jackson, 1, SEEX, SEEY );
        }
    }

    // add some items
    bool plaza = ( plaza_dir > -1 );
    m->place_items( plaza ? "trash" : "road", 5, 0, 0, SEEX * 2 - 1, SEEX * 2 - 1, plaza,
                    plaza ? 0 : turn );

    // add a manhole if appropriate
    if( terrain_type == "road_nesw_manhole" ) {
        m->ter_set( rng( 6, SEEX * 2 - 6 ), rng( 6, SEEX * 2 - 6 ), t_manhole_cover );
    }

    // finally, un-rotate the map
    m->rotate( rot );

}
///////////////////

//    } else if (terrain_type == "subway_station") {
void mapgen_subway_station(map *m, oter_id, mapgendata dat, int, float)
{
        if (is_ot_type("subway", dat.north()) && connects_to(dat.north(), 2)) {
            dat.set_dir(0, 1); //n_fac = 1;
        }
        if (is_ot_type("subway", dat.east()) && connects_to(dat.east(), 3)) {
            dat.set_dir(0, 1);
            //e_fac = 1;
        }
        if (is_ot_type("subway", dat.south()) && connects_to(dat.south(), 0)) {
            dat.set_dir(0, 1);
            //s_fac = 1;
        }
        if (is_ot_type("subway", dat.west()) && connects_to(dat.west(), 1)) {
            dat.set_dir(0, 1);
            //w_fac = 1;
        }

        for (int i = 0; i < SEEX * 2; i++) {
            for (int j = 0; j < SEEY * 2; j++) {
                if ((i < 4 && (dat.w_fac == 0 || j < 4 || j > SEEY * 2 - 5)) ||
                    (j < 4 && (dat.n_fac == 0 || i < 4 || i > SEEX * 2 - 5)) ||
                    (i > SEEX * 2 - 5 && (dat.e_fac == 0 || j < 4 || j > SEEY * 2 - 5)) ||
                    (j > SEEY * 2 - 5 && (dat.s_fac == 0 || i < 4 || i > SEEX * 2 - 5))) {
                    m->ter_set(i, j, t_rock_floor);
                } else {
                    m->ter_set(i, j, t_rock_floor);
                }
            }
        }
        m->ter_set(2,            2           , t_stairs_up);
        m->ter_set(SEEX * 2 - 3, 2           , t_stairs_up);
        m->ter_set(2,            SEEY * 2 - 3, t_stairs_up);
        m->ter_set(SEEX * 2 - 3, SEEY * 2 - 3, t_stairs_up);
        if (m->ter(2, SEEY) == t_floor) {
            m->ter_set(2, SEEY, t_stairs_up);
        }
        if (m->ter(SEEX * 2 - 3, SEEY) == t_floor) {
            m->ter_set(SEEX * 2 - 3, SEEY, t_stairs_up);
        }
        if (m->ter(SEEX, 2) == t_floor) {
            m->ter_set(SEEX, 2, t_stairs_up);
        }
        if (m->ter(SEEX, SEEY * 2 - 3) == t_floor) {
            m->ter_set(SEEX, SEEY * 2 - 3, t_stairs_up);
        }
}

void mapgen_subway_straight(map *m, oter_id terrain_type, mapgendata dat, int, float)
{
        if (terrain_type == "subway_ns") {
            dat.w_fac = (dat.west()  == "cavern" ? 0 : 4);
            dat.e_fac = (dat.east()  == "cavern" ? SEEX * 2 : SEEX * 2 - 5);
        } else {
            dat.w_fac = (dat.north() == "cavern" ? 0 : 4);
            dat.e_fac = (dat.south() == "cavern" ? SEEX * 2 : SEEX * 2 - 5);
        }
        for (int i = 0; i < SEEX * 2; i++) {
            for (int j = 0; j < SEEY * 2; j++) {
                if (i < dat.w_fac || i > dat.e_fac) {
                    m->ter_set(i, j, t_rock);
                } else if (one_in(90)) {
                    m->ter_set(i, j, t_rock_floor);
                    m->make_rubble( tripoint( i,  j, m->get_abs_sub().z ), f_rubble_rock, true);
                } else {
                    m->ter_set(i, j, t_rock_floor);
                }
            }
        }
        if (is_ot_type("sub_station", dat.t_above)) {
            m->ter_set(SEEX * 2 - 5, rng(SEEY - 5, SEEY + 4), t_stairs_up);
        }
        m->place_items("subway", 30, 4, 0, SEEX * 2 - 5, SEEY * 2 - 1, true, 0);
        if (terrain_type == "subway_ew") {
            m->rotate(1);
        }
}

void mapgen_subway_curved(map *m, oter_id terrain_type, mapgendata dat, int, float)
{
        for (int i = 0; i < SEEX * 2; i++) {
            for (int j = 0; j < SEEY * 2; j++) {
                if ((i >= SEEX * 2 - 4 && j < 4) || i < 4 || j >= SEEY * 2 - 4) {
                    m->ter_set(i, j, t_rock);
                } else if (one_in(30)) {
                    m->ter_set(i, j, t_rock_floor);
                    m->make_rubble( tripoint( i,  j, m->get_abs_sub().z ), f_rubble_rock, true);
                } else {
                    m->ter_set(i, j, t_rock_floor);
                }
            }
        }
        if( is_ot_type( "sub_station", dat.t_above ) ) {
            m->ter_set(SEEX * 2 - 5, rng(SEEY - 5, SEEY + 4), t_stairs_up);
        }
        m->place_items("subway", 30, 0, 0, SEEX * 2 - 1, SEEY * 2 - 1, true, 0);
        if (terrain_type == "subway_es") {
            m->rotate(1);
        }
        if (terrain_type == "subway_sw") {
            m->rotate(2);
        }
        if (terrain_type == "subway_wn") {
            m->rotate(3);
        }
}

void mapgen_subway_tee(map *m, oter_id terrain_type, mapgendata dat, int, float)
{
        for (int i = 0; i < SEEX * 2; i++) {
            for (int j = 0; j < SEEY * 2; j++) {
                if (i < 4 || (i >= SEEX * 2 - 4 && (j < 4 || j >= SEEY * 2 - 4))) {
                    m->ter_set(i, j, t_rock);
                } else if (one_in(30)) {
                    m->ter_set(i, j, t_rock_floor);
                    m->make_rubble( tripoint( i,  j, m->get_abs_sub().z ), f_rubble_rock, true);
                } else {
                    m->ter_set(i, j, t_rock_floor);
                }
            }
        }
        if( is_ot_type( "sub_station", dat.t_above ) ) {
            m->ter_set(4, rng(SEEY - 5, SEEY + 4), t_stairs_up);
        }
        m->place_items("subway", 35, 0, 0, SEEX * 2 - 1, SEEY * 2 - 1, true, 0);
        if (terrain_type == "subway_esw") {
            m->rotate(1);
        }
        if (terrain_type == "subway_nsw") {
            m->rotate(2);
        }
        if (terrain_type == "subway_new") {
            m->rotate(3);
        }
}

void mapgen_subway_four_way(map *m, oter_id, mapgendata dat, int, float)
{

        for (int i = 0; i < SEEX * 2; i++) {
            for (int j = 0; j < SEEY * 2; j++) {
                if ((i < 4 || i >= SEEX * 2 - 4) &&
                    (j < 4 || j >= SEEY * 2 - 4)) {
                    m->ter_set(i, j, t_rock);
                } else if (one_in(30)) {
                    m->ter_set(i, j, t_rock_floor);
                    m->make_rubble( tripoint( i,  j, m->get_abs_sub().z ), f_rubble_rock, true);
                } else {
                    m->ter_set(i, j, t_rock_floor);
                }
            }
        }

        if (is_ot_type("sub_station", dat.t_above)) {
            m->ter_set(4 + rng(0, 1) * (SEEX * 2 - 9), 4 + rng(0, 1) * (SEEY * 2 - 9), t_stairs_up);
        }
        m->place_items("subway", 40, 0, 0, SEEX * 2 - 1, SEEY * 2 - 1, true, 0);
}

void mapgen_sewer_straight(map *m, oter_id terrain_type, mapgendata dat, int, float)
{
    (void)dat;
        for (int i = 0; i < SEEX * 2; i++) {
            for (int j = 0; j < SEEY * 2; j++) {
                if (i < SEEX - 2 || i > SEEX + 1) {
                    m->ter_set(i, j, t_rock);
                } else {
                    m->ter_set(i, j, t_sewage);
                }
            }
        }
        m->place_items("sewer", 10, 0, 0, SEEX * 2 - 1, SEEY * 2 - 1, true, 0);
        if (terrain_type == "sewer_ew") {
            m->rotate(1);
        }
}

void mapgen_sewer_curved(map *m, oter_id terrain_type, mapgendata dat, int, float)
{
    (void)dat;
        for (int i = 0; i < SEEX * 2; i++) {
            for (int j = 0; j < SEEY * 2; j++) {
                if ((i > SEEX + 1 && j < SEEY - 2) || i < SEEX - 2 || j > SEEY + 1) {
                    m->ter_set(i, j, t_rock);
                } else {
                    m->ter_set(i, j, t_sewage);
                }
            }
        }
        m->place_items("sewer", 18, 0, 0, SEEX * 2 - 1, SEEY * 2 - 1, true, 0);
        if (terrain_type == "sewer_es") {
            m->rotate(1);
        }
        if (terrain_type == "sewer_sw") {
            m->rotate(2);
        }
        if (terrain_type == "sewer_wn") {
            m->rotate(3);
        }
}

void mapgen_sewer_tee(map *m, oter_id terrain_type, mapgendata dat, int, float)
{
    (void)dat;
        for (int i = 0; i < SEEX * 2; i++) {
            for (int j = 0; j < SEEY * 2; j++) {
                if (i < SEEX - 2 || (i > SEEX + 1 && (j < SEEY - 2 || j > SEEY + 1))) {
                    m->ter_set(i, j, t_rock);
                } else {
                    m->ter_set(i, j, t_sewage);
                }
            }
        }
        m->place_items("sewer", 23, 0, 0, SEEX * 2 - 1, SEEY * 2 - 1, true, 0);
        if (terrain_type == "sewer_esw") {
            m->rotate(1);
        }
        if (terrain_type == "sewer_nsw") {
            m->rotate(2);
        }
        if (terrain_type == "sewer_new") {
            m->rotate(3);
        }
}

void mapgen_sewer_four_way(map *m, oter_id, mapgendata dat, int, float)
{
    (void)dat;
        int rn = rng(0, 3);
        for (int i = 0; i < SEEX * 2; i++) {
            for (int j = 0; j < SEEY * 2; j++) {
                if ((i < SEEX - 2 || i > SEEX + 1) && (j < SEEY - 2 || j > SEEY + 1)) {
                    m->ter_set(i, j, t_rock);
                } else {
                    m->ter_set(i, j, t_sewage);
                }
                if (rn == 0 && (trig_dist(i, j, SEEX - 1, SEEY - 1) <= 6 ||
                                trig_dist(i, j, SEEX - 1, SEEY    ) <= 6 ||
                                trig_dist(i, j, SEEX,     SEEY - 1) <= 6 ||
                                trig_dist(i, j, SEEX,     SEEY    ) <= 6   )) {
                    m->ter_set(i, j, t_sewage);
                }
                if (rn == 0 && (i == SEEX - 1 || i == SEEX) && (j == SEEY - 1 || j == SEEY)) {
                    m->ter_set(i, j, t_grate);
                }
            }
        }
        m->place_items("sewer", 28, 0, 0, SEEX * 2 - 1, SEEY * 2 - 1, true, 0);
}

///////////////////
void mapgen_bridge(map *m, oter_id terrain_type, mapgendata dat, int turn, float)
{
    const auto is_river = [&]( const om_direction::type dir ) {
        return dat.t_nesw[static_cast<int>(om_direction::add(dir, terrain_type->get_dir()))]->is_river();
    };

    const bool river_west = is_river(om_direction::type::west);
    const bool river_east = is_river(om_direction::type::east);

    for (int i = 0; i < SEEX * 2; i++) {
        for (int j = 0; j < SEEY * 2; j++) {
            if (i < 2) {
                m->ter_set(i, j, river_west ? t_water_dp : grass_or_dirt());
            } else if (i >= SEEX * 2 - 2) {
                m->ter_set(i, j, river_east ? t_water_dp : grass_or_dirt());
            } else if (i == 2 || i == SEEX * 2 - 3) {
                m->ter_set(i, j, t_guardrail_bg_dp);
            } else if (i == 3 || i == SEEX * 2 - 4) {
                m->ter_set(i, j, t_sidewalk_bg_dp);
            } else {
                if ((i == SEEX - 1 || i == SEEX) && j % 4 != 0) {
                    m->ter_set(i, j, t_pavement_y_bg_dp);
                } else {
                    m->ter_set(i, j, t_pavement_bg_dp);
                }
            }
        }
    }

    // spawn regular road out of fuel vehicles
    VehicleSpawn::apply(vspawn_id("default_bridge"), *m, "bridge");

    m->rotate( static_cast<int>( terrain_type->get_dir() ) );
    m->place_items("road", 5, 0, 0, SEEX * 2 - 1, SEEX * 2 - 1, false, turn);
}

void mapgen_highway(map *m, oter_id terrain_type, mapgendata dat, int turn, float)
{
    for (int i = 0; i < SEEX * 2; i++) {
        for (int j = 0; j < SEEY * 2; j++) {
            if (i < 3 || i >= SEEX * 2 - 3) {
                m->ter_set(i, j, dat.groundcover());
            } else if (i == 3 || i == SEEX * 2 - 4) {
                m->ter_set(i, j, t_railing_v);
            } else {
                if ((i == SEEX - 1 || i == SEEX) && j % 4 != 0) {
                    m->ter_set(i, j, t_pavement_y);
                } else {
                    m->ter_set(i, j, t_pavement);
                }
            }
        }
    }

    // spawn regular road out of fuel vehicles
    VehicleSpawn::apply(vspawn_id("default_highway"), *m, "highway");

    if (terrain_type == "hiway_ew") {
        m->rotate(1);
    }
    m->place_items("road", 8, 0, 0, SEEX * 2 - 1, SEEX * 2 - 1, false, turn);
}

void mapgen_river_center(map *m, oter_id, mapgendata dat, int, float)
{
    (void)dat;
    fill_background(m, t_water_dp);
}

void mapgen_river_curved_not(map *m, oter_id terrain_type, mapgendata dat, int, float)
{
    (void)dat;
    fill_background(m, t_water_dp);
    // this is not_ne, so deep on all sides except ne corner, which is shallow
    // shallow is 20,0, 23,4
    int north_edge = rng(16, 18);
    int east_edge = rng(4, 8);

    for(int x = north_edge; x < 24; x++){
        for(int y = 0; y < east_edge; y++){
            int circle_edge = ((24 - x) * (24 - x)) + (y * y);
            if(circle_edge <= 8){
                m->ter_set(x, y, grass_or_dirt());
            }
            if(circle_edge == 9 && one_in(100)){
                m->ter_set(x, y, clay_or_sand());
            }
            else if(circle_edge <= 36){
                m->ter_set(x, y, t_water_sh);
            }
        }
    }

    if (terrain_type == "river_c_not_se") {
        m->rotate(1);
    }
    if (terrain_type == "river_c_not_sw") {
        m->rotate(2);
    }
    if (terrain_type == "river_c_not_nw") {
        m->rotate(3);
    }
}

void mapgen_river_straight(map *m, oter_id terrain_type, mapgendata dat, int, float)
{
    (void)dat;
    fill_background(m, t_water_dp);

    for(int x = 0; x <= 24; x++){
        int ground_edge = rng(1,3);
        int shallow_edge = rng(4,6);
        line(m, grass_or_dirt(), x, 0, x, ground_edge);
        if(one_in(100)) {
            m->ter_set(x, ++ground_edge, clay_or_sand());
        }
        line(m, t_water_sh, x, ++ground_edge, x, shallow_edge);
    }

    if (terrain_type == "river_east") {
        m->rotate(1);
    }
    if (terrain_type == "river_south") {
        m->rotate(2);
    }
    if (terrain_type == "river_west") {
        m->rotate(3);
    }
}

void mapgen_river_curved(map *m, oter_id terrain_type, mapgendata dat, int, float)
{
    (void)dat;
    fill_background(m, t_water_dp);
    // NE corner deep, other corners are shallow.  do 2 passes: one x, one y
    for(int x = 0; x < 24; x++){
        int ground_edge = rng(1,3);
        int shallow_edge = rng(4,6);
        line(m, grass_or_dirt(), x, 0, x, ground_edge);
        if(one_in(100)) {
            m->ter_set(x, ++ground_edge, clay_or_sand());
        }
        line(m, t_water_sh, x, ++ground_edge, x, shallow_edge);
    }
    for(int y = 0; y < 24; y++){
        int ground_edge = rng(19,21);
        int shallow_edge = rng(16,18);
        line(m, grass_or_dirt(), ground_edge, y, 23, y);
        if(one_in(100)) {
            m->ter_set(--ground_edge, y, clay_or_sand());
        }
        line(m, t_water_sh, shallow_edge, y, --ground_edge, y);
    }

    if (terrain_type == "river_se") {
        m->rotate(1);
    }
    if (terrain_type == "river_sw") {
        m->rotate(2);
    }
    if (terrain_type == "river_nw") {
        m->rotate(3);
    }
}

void mapgen_parking_lot(map *m, oter_id, mapgendata dat, int turn, float)
{
    for (int i = 0; i < SEEX * 2; i++) {
        for (int j = 0; j < SEEY * 2; j++) {
            if ((j == 5 || j == 9 || j == 13 || j == 17 || j == 21) &&
                 ((i > 1 && i < 8) || (i > 14 && i < SEEX * 2 - 2)))
                m->ter_set(i, j, t_pavement_y);
            else if ((j < 2 && i > 7 && i < 17) || (j >= 2 && j < SEEY * 2 - 2 && i > 1 &&
                      i < SEEX * 2 - 2))
                m->ter_set(i, j, t_pavement);
            else
                m->ter_set(i, j, dat.groundcover());
        }
    }

    VehicleSpawn::apply(vspawn_id("default_parkinglot"), *m, "parkinglot");

    m->place_items("road", 8, 0, 0, SEEX * 2 - 1, SEEY * 2 - 1, false, turn);
    for (int i = 1; i < 4; i++) {
        const std::string &id = dat.t_nesw[i].id().str();
        if( id.size() > 5 && id.find( "road_" ) == 0 ) {
            m->rotate(i);
        }
    }
}

void mapgen_gas_station(map *m, oter_id terrain_type, mapgendata dat, int, float density)
{
    int top_w = rng(5, 14);
    int bottom_w = SEEY * 2 - rng(1, 2);
    int middle_w = rng(top_w + 5, bottom_w - 3);
    if (middle_w < bottom_w - 5) {
        middle_w = bottom_w - 5;
    }
    int left_w = rng(0, 3);
    int right_w = SEEX * 2 - rng(1, 4);
    int center_w = rng(left_w + 4, right_w - 5);
    int pump_count = rng(3, 6);
    for (int i = 0; i < SEEX * 2; i++) {
        for (int j = 0; j < SEEX * 2; j++) {
            if (j < top_w && (top_w - j) % 5 == 0 && i > left_w && i < right_w &&
                 (i - (1 + left_w)) % pump_count == 0) {
                m->place_gas_pump(i, j, rng(1000, 10000));
            } else if ((j < 2 && i > 7 && i < 16) || (j < top_w && i > left_w && i < right_w)) {
                m->ter_set(i, j, t_pavement);
            } else if (j == top_w && (i == left_w + 6 || i == left_w + 7 || i == right_w - 7 ||
                      i == right_w - 6)) {
                m->ter_set(i, j, t_window);
            } else if (((j == top_w || j == bottom_w) && i >= left_w && i <= right_w) ||
                      (j == middle_w && (i >= center_w && i < right_w))) {
                m->ter_set(i, j, t_wall);
            } else if (((i == left_w || i == right_w) && j > top_w && j < bottom_w) ||
                      (j > middle_w && j < bottom_w && (i == center_w || i == right_w - 2))) {
                m->ter_set(i, j, t_wall);
            } else if (i == left_w + 1 && j > top_w && j < bottom_w) {
                m->set(i, j, t_floor, f_glass_fridge);
            } else if (i > left_w + 2 && i < left_w + 12 && i < center_w && i % 2 == 1 &&
                      j > top_w + 1 && j < middle_w - 1) {
                m->set(i, j, t_floor, f_rack);
            } else if ((i == right_w - 5 && j > top_w + 1 && j < top_w + 5) ||
                      (j == top_w + 4 && i > right_w - 5 && i < right_w)) {
                m->set(i, j, t_floor, f_counter);
            } else if (i > left_w && i < right_w && j > top_w && j < bottom_w) {
                m->ter_set(i, j, t_floor);
            } else {
                m->ter_set(i, j, dat.groundcover());
            }
        }
    }
    //vending
    bool drinks = rng(0,1);
    std::string type;
    std::string type2;
    if (drinks) {
        type = "vending_drink";
        type2 = "vending_food";
    } else {
        type2 = "vending_drink";
        type = "vending_food";
    }
    int vset = rng(1,5), vset2 = rng(1,5);
    if(rng(0,1)) {
        vset += left_w;
    } else {
        vset = right_w - vset;
    }
    m->place_vending(vset, top_w-1, type);
    if(rng(0,1))
    {
        if(rng(0,1)) {
            vset2 += left_w;
        } else {
            vset2 = right_w - vset2;
        }
        if (vset2 != vset) {
            m->place_vending(vset2, top_w-1, type);
        }
    }
    if (vset2 != vset-1) {
        if(rng(0,1)) {
            //ATM
            m->ter_set(vset - 1, top_w-1, t_atm);
        } else {
            //charging rack
            m->furn_set(vset - 1, top_w-1, f_rack);
            m->place_items("gas_charging_rack", 100, vset - 1, top_w-1, vset - 1, top_w-1, false, 0);
        }
    }
    //
    m->ter_set(center_w, rng(middle_w + 1, bottom_w - 1), t_door_c);
    m->ter_set(right_w - 1, middle_w, t_door_c);
    m->ter_set(right_w - 1, bottom_w - 1, t_floor);
    m->place_toilet(right_w - 1, bottom_w - 1);
    m->ter_set(rng(10, 13), top_w, t_door_c);
    if (one_in(5)) {
        m->ter_set(rng(left_w + 1, center_w - 1), bottom_w, (one_in(4) ? t_door_c : t_door_locked));
    }
    for (int i = left_w + (left_w % 2 == 0 ? 3 : 4); i < center_w && i < left_w + 12; i += 2) {
        if (!one_in(3)) {
            m->place_items("snacks", 74, i, top_w + 2, i, middle_w - 2, false, 0);
        } else {
            m->place_items("magazines", 74, i, top_w + 2, i, middle_w - 2, false, 0);
        }
    }
    m->place_items("fridgesnacks", 82, left_w + 1, top_w + 1, left_w + 1, bottom_w - 1, false, 0);
    m->place_items("road",  12, 0,      0,  SEEX*2 - 1, top_w - 1, false, 0);
    m->place_items("behindcounter", 70, right_w - 4, top_w + 1, right_w - 1, top_w + 2, false, 0);
    m->place_items("softdrugs", 12, right_w - 1, bottom_w - 2, right_w - 1, bottom_w - 2, false, 0);
    if (terrain_type == "s_gas_east") {
        m->rotate(1);
    }
    if (terrain_type == "s_gas_south") {
        m->rotate(2);
    }
    if (terrain_type == "s_gas_west") {
        m->rotate(3);
    }
    m->place_spawns( mongroup_id( "GROUP_ZOMBIE" ), 2, 0, 0, SEEX * 2 - 1, SEEX * 2 - 1, density);
}
////////////////////


void house_room(map *m, room_type type, int x1, int y1, int x2, int y2, mapgendata & dat)
{
    int pos_x1 = 0;
    int pos_y1 = 0;

    if (type == room_backyard) { //processing it separately
        m->furn_set(x1 + 2, y1, f_chair);
        m->furn_set(x1 + 2, y1 + 1, f_table);
        for (int i = x1; i <= x2; i++) {
            for (int j = y1; j <= y2; j++) {
                if ((i == x1) || (i == x2)) {
                    m->ter_set(i, j, t_fence_v);
                } else if (j == y2) {
                    m->ter_set(i, j, t_fence_h);
                } else {
                    m->ter_set( i, j, t_grass);
                    if (one_in(35) && !m->has_furn(i ,j)) {
                        m->ter_set(i, j, t_tree_young);
                    } else if (one_in(35) && !m->has_furn(i ,j)) {
                        m->ter_set(i, j, t_tree);
                    } else if (one_in(25)) {
                        m->ter_set(i, j, t_dirt);
                    }
                }
            }
        }
        m->ter_set((x1 + x2) / 2, y2, t_fencegate_c);
        return;
    }

    for (int i = x1; i <= x2; i++) {
        for (int j = y1; j <= y2; j++) {
            if (dat.is_groundcover( m->ter(i, j) ) ||
//m->ter(i, j) == t_grass || m->ter(i, j) == t_dirt ||
                m->ter(i, j) == t_floor) {
                if (j == y1 || j == y2) {
                    m->ter_set(i, j, t_wall);
                } else if (i == x1 || i == x2) {
                    m->ter_set(i, j, t_wall);
                } else {
                    m->ter_set(i, j, t_floor);
                }
            }
        }
    }
    for (int i = y1 + 1; i <= y2 - 1; i++) {
        m->ter_set(x1, i, t_wall);
        m->ter_set(x2, i, t_wall);
    }

    items_location placed = "none";
    int chance = 0, rn;
    switch (type) {
    case room_study:
        placed = "livingroom";
        chance = 40;
        break;
    case room_living:
        placed = "livingroom";
        chance = 83;
        //choose random wall
        switch (rng(1, 4)) { //some bookshelves
        case 1:
            pos_x1 = x1 + 2;
            pos_y1 = y1 + 1;
            m->furn_set(x1 + 2, y2 - 1, f_desk);
            while (pos_x1 < x2) {
                pos_x1 += 1;
                if (m->ter(pos_x1, pos_y1) == t_wall) {
                    break;
                }
                m->furn_set(pos_x1, pos_y1, f_bookcase);
                pos_x1 += 1;
                if (m->ter(pos_x1, pos_y1) == t_wall) {
                    break;
                }
                m->furn_set(pos_x1, pos_y1, f_bookcase);
                pos_x1 += 2;
            }
            break;
        case 2:
            pos_x1 = x2 - 2;
            pos_y1 = y1 + 1;
            m->furn_set(x1 + 2, y2 - 1, f_desk);
            while (pos_x1 > x1) {
                pos_x1 -= 1;
                if (m->ter(pos_x1, pos_y1) == t_wall) {
                    break;
                }
                m->furn_set(pos_x1, pos_y1, f_bookcase);
                pos_x1 -= 1;
                if (m->ter(pos_x1, pos_y1) == t_wall) {
                    break;
                }
                m->furn_set(pos_x1, pos_y1, f_bookcase);
                pos_x1 -= 2;
            }
            break;
        case 3:
            pos_x1 = x1 + 2;
            pos_y1 = y2 - 1;
            m->furn_set(x1 + 2, y2 - 1, f_desk);
            while (pos_x1 < x2) {
                pos_x1 += 1;
                if (m->ter(pos_x1, pos_y1) == t_wall) {
                    break;
                }
                m->furn_set(pos_x1, pos_y1, f_bookcase);
                pos_x1 += 1;
                if (m->ter(pos_x1, pos_y1) == t_wall) {
                    break;
                }
                m->furn_set(pos_x1, pos_y1, f_bookcase);
                pos_x1 += 2;
            }
            break;
        case 4:
            pos_x1 = x2 - 2;
            pos_y1 = y2 - 1;
            m->furn_set(x1 + 2, y2 - 1, f_desk);
            while (pos_x1 > x1) {
                pos_x1 -= 1;
                if (m->ter(pos_x1, pos_y1) == t_wall) {
                    break;
                }
                m->furn_set(pos_x1, pos_y1, f_bookcase);
                pos_x1 -= 1;
                if (m->ter(pos_x1, pos_y1) == t_wall) {
                    break;
                }
                m->furn_set(pos_x1, pos_y1, f_bookcase);
                pos_x1 -= 2;
            }
            break;
            m->furn_set(rng(x1 + 2, x2 - 2), rng(y1 + 1, y2 - 1), f_armchair);
        }


        break;
    case room_kitchen: {
        placed = "kitchen";
        chance = 75;
        m->place_items("cleaning",  58, x1 + 1, y1 + 1, x2 - 1, y2 - 2, false, 0);
        m->place_items("home_hw",   40, x1 + 1, y1 + 1, x2 - 1, y2 - 2, false, 0);
        int oven_x = -1, oven_y = -1, cupboard_x = -1, cupboard_y = -1;

        switch (rng(1, 4)) { //fridge, sink, oven and some cupboards near them
        case 1:
            m->furn_set(x1 + 2, y1 + 1, f_fridge);
            m->place_items("fridge", 82, x1 + 2, y1 + 1, x1 + 2, y1 + 1, false, 0);
            m->furn_set(x1 + 1, y1 + 1, f_sink);
            if (x1 + 4 < x2) {
                oven_x     = x1 + 3;
                cupboard_x = x1 + 4;
                oven_y = cupboard_y = y1 + 1;
            }

            break;
        case 2:
            m->furn_set(x2 - 2, y1 + 1, f_fridge);
            m->place_items("fridge", 82, x2 - 2, y1 + 1, x2 - 2, y1 + 1, false, 0);
            m->furn_set(x2 - 1, y1 + 1, f_sink);
            if (x2 - 4 > x1) {
                oven_x     = x2 - 3;
                cupboard_x = x2 - 4;
                oven_y = cupboard_y = y1 + 1;
            }
            break;
        case 3:
            m->furn_set(x1 + 2, y2 - 1, f_fridge);
            m->place_items("fridge", 82, x1 + 2, y2 - 1, x1 + 2, y2 - 1, false, 0);
            m->furn_set(x1 + 1, y2 - 1, f_sink);
            if (x1 + 4 < x2) {
                oven_x     = x1 + 3;
                cupboard_x = x1 + 4;
                oven_y = cupboard_y = y2 - 1;
            }
            break;
        case 4:
            m->furn_set(x2 - 2, y2 - 1, f_fridge);
            m->place_items("fridge", 82, x2 - 2, y2 - 1, x2 - 2, y2 - 1, false, 0);
            m->furn_set(x2 - 1, y2 - 1, f_sink);
            if (x2 - 4 > x1) {
                oven_x     = x2 - 3;
                cupboard_x = x2 - 4;
                oven_y = cupboard_y = y2 - 1;
            }
            break;
        }

        // oven and it's contents
        if ( oven_x != -1 && oven_y != -1 ) {
            m->furn_set(oven_x, oven_y, f_oven);
            m->place_items("oven",       70, oven_x, oven_y, oven_x, oven_y, false, 0);
        }

        // cupboard and it's contents
        if ( cupboard_x != -1 && cupboard_y != -1 ) {
            m->furn_set(cupboard_x, cupboard_y, f_cupboard);
            m->place_items("cleaning",   30, cupboard_x, cupboard_y, cupboard_x, cupboard_y, false, 0);
            m->place_items("home_hw",    30, cupboard_x, cupboard_y, cupboard_x, cupboard_y, false, 0);
            m->place_items("cannedfood", 30, cupboard_x, cupboard_y, cupboard_x, cupboard_y, false, 0);
            m->place_items("pasta",      30, cupboard_x, cupboard_y, cupboard_x, cupboard_y, false, 0);
        }

        if (one_in(2)) { //dining table in the kitchen
            square_furn(m, f_table, int((x1 + x2) / 2) - 1, int((y1 + y2) / 2) - 1, int((x1 + x2) / 2),
                        int((y1 + y2) / 2) );
            m->place_items("dining", 20, int((x1 + x2) / 2) - 1, int((y1 + y2) / 2) - 1,
                           int((x1 + x2) / 2), int((y1 + y2) / 2), false, 0);
        }
        if (one_in(2)) {
            for (int i = 0; i <= 2; i++) {
                pos_x1 = rng(x1 + 2, x2 - 2);
                pos_y1 = rng(y1 + 1, y2 - 1);
                if (m->ter(pos_x1, pos_y1) == t_floor && !(m->furn(pos_x1, pos_y1) == f_cupboard ||
                    m->furn(pos_x1, pos_y1) == f_oven || m->furn(pos_x1, pos_y1) == f_sink ||
                    m->furn(pos_x1, pos_y1) == f_fridge)) {
                    m->furn_set(pos_x1, pos_y1, f_chair);
                }
            }
        }

    }
    break;
    case room_bedroom:
        placed = "bedroom";
        chance = 78;
        if (one_in(14)) {
            m->place_items("homeguns", 58, x1 + 1, y1 + 1, x2 - 1, y2 - 1, false, 0);
        }
        if (one_in(10)) {
            m->place_items("home_hw",  40, x1 + 1, y1 + 1, x2 - 1, y2 - 1, false, 0);
        }
        switch (rng(1, 5)) {
        case 1:
            m->furn_set(x1 + 1, y1 + 2, f_bed);
            m->furn_set(x1 + 1, y1 + 3, f_bed);
            m->place_items("bed", 60, x1 + 1, y1 + 2, x1 + 1, y1 + 2, false, 0);
            m->place_items("bed", 60, x1 + 1, y1 + 3, x1 + 1, y1 + 3, false, 0);
            break;
        case 2:
            m->furn_set(x1 + 2, y2 - 1, f_bed);
            m->furn_set(x1 + 3, y2 - 1, f_bed);
            m->place_items("bed", 60, x1 + 2, y2 - 1, x1 + 2, y2 - 1, false, 0);
            m->place_items("bed", 60, x1 + 2, y2 - 1, x1 + 2, y2 - 1, false, 0);
            break;
        case 3:
            m->furn_set(x2 - 1, y2 - 3, f_bed);
            m->furn_set(x2 - 1, y2 - 2, f_bed);
            m->place_items("bed", 60, x2 - 1, y2 - 3, x2 - 1, y2 - 3, false, 0);
            m->place_items("bed", 60, x2 - 1, y2 - 2, x2 - 1, y2 - 2, false, 0);
            break;
        case 4:
            m->furn_set(x2 - 3, y1 + 1, f_bed);
            m->furn_set(x2 - 2, y1 + 1, f_bed);
            m->place_items("bed", 60, x2 - 3, y1 + 1, x2 - 3, y1 + 1, false, 0);
            m->place_items("bed", 60, x2 - 2, y1 + 1, x2 - 2, y1 + 1, false, 0);
            break;
        case 5:
            m->furn_set(int((x1 + x2) / 2)    , y2 - 1, f_bed);
            m->furn_set(int((x1 + x2) / 2) + 1, y2 - 1, f_bed);
            m->furn_set(int((x1 + x2) / 2)    , y2 - 2, f_bed);
            m->furn_set(int((x1 + x2) / 2) + 1, y2 - 2, f_bed);
            m->place_items("bed", 60, int((x1 + x2) / 2), y2 - 1, int((x1 + x2) / 2), y2 - 1, false, 0);
            m->place_items("bed", 60, int((x1 + x2) / 2) + 1, y2 - 1, int((x1 + x2) / 2) + 1, y2 - 1, false, 0);
            m->place_items("bed", 60, int((x1 + x2) / 2), y2 - 2, int((x1 + x2) / 2), y2 - 2, false, 0);
            m->place_items("bed", 60, int((x1 + x2) / 2) + 1, y2 - 2, int((x1 + x2) / 2) + 1, y2 - 2, false, 0);
            break;
        }
        switch (rng(1, 4)) {
        case 1:
            m->furn_set(x1 + 2, y1 + 1, f_dresser);
            m->place_items("dresser", 80, x1 + 2, y1 + 1, x1 + 2, y1 + 1, false, 0);
            break;
        case 2:
            m->furn_set(x2 - 2, y2 - 1, f_dresser);
            m->place_items("dresser", 80, x2 - 2, y2 - 1, x2 - 2, y2 - 1, false, 0);
            break;
        case 3:
            rn = int((x1 + x2) / 2);
            m->furn_set(rn, y1 + 1, f_dresser);
            m->place_items("dresser", 80, rn, y1 + 1, rn, y1 + 1, false, 0);
            break;
        case 4:
            rn = int((y1 + y2) / 2);
            m->furn_set(x1 + 1, rn, f_dresser);
            m->place_items("dresser", 80, x1 + 1, rn, x1 + 1, rn, false, 0);
            break;
        }
        break;
    case room_bathroom:
        m->place_toilet(x2 - 1, y2 - 1);
        m->place_items("harddrugs", 18, x1 + 1, y1 + 1, x2 - 1, y2 - 2, false, 0);
        m->place_items("cleaning",  48, x1 + 1, y1 + 1, x2 - 1, y2 - 2, false, 0);
        placed = "softdrugs";
        chance = 72;
        m->furn_set(x2 - 1, y2 - 2, f_bathtub);
        if (one_in(3) && !(m->ter(x2 - 1, y2 - 3) == t_wall)) {
            m->furn_set(x2 - 1, y2 - 3, f_bathtub);
        }
        if (!((m->furn(x1 + 1, y2 - 2) == f_toilet) || (m->furn(x1 + 1, y2 - 2) == f_bathtub))) {
            m->furn_set(x1 + 1, y2 - 2, f_sink);
        }
        if (one_in(4)) {
            for (int x = x1 + 1; x <= x2 - 1; x++) {
                for (int y = y1 + 1; y <= y2 - 1; y++) {
                    m->ter_set(x, y, t_linoleum_white);
                }
            }
        } else if (one_in(4)) {
            for (int x = x1 + 1; x <= x2 - 1; x++) {
                for (int y = y1 + 1; y <= y2 - 1; y++) {
                    m->ter_set(x, y, t_linoleum_gray);
                }
            }
        }
        break;
    default:
        break;
    }
    m->place_items(placed, chance, x1 + 1, y1 + 1, x2 - 1, y2 - 1, false, 0);
}


void mapgen_generic_house_boxy(map *m, oter_id terrain_type, mapgendata dat, int turn, float density) {
    mapgen_generic_house(m, terrain_type, dat, turn, density, 1);
}

void mapgen_generic_house_big_livingroom(map *m, oter_id terrain_type, mapgendata dat, int turn, float density) {
    mapgen_generic_house(m, terrain_type, dat, turn, density, 2);
}

void mapgen_generic_house_center_hallway(map *m, oter_id terrain_type, mapgendata dat, int turn, float density) {
    mapgen_generic_house(m, terrain_type, dat, turn, density, 3);
}

void mapgen_generic_house(map *m, oter_id terrain_type, mapgendata dat, int turn, float density, int variant)
{
    int rn = 0;
    int lw = 0;
    int rw = 0;
    int mw = 0;
    int tw = 0;
    int bw = 0;
    int cw = 0;
    int actual_house_height = 0;
    int bw_old = 0;

    int x = 0;
    int y = 0;
    lw = rng(0, 4);  // West external wall
    mw = lw + rng(7, 10);  // Middle wall between bedroom & kitchen/bath
    rw = SEEX * 2 - rng(1, 5); // East external wall
    tw = rng(1, 6);  // North external wall
    bw = SEEX * 2 - rng(2, 5); // South external wall
    cw = tw + rng(4, 7);  // Middle wall between living room & kitchen/bed
    actual_house_height = bw - rng(4,
                                   6); //reserving some space for backyard. Actual south external wall.
    bw_old = bw;

    for (int i = 0; i < SEEX * 2; i++) {
        for (int j = 0; j < SEEY * 2; j++) {
            if (i > lw && i < rw && j > tw && j < bw) {
                m->ter_set(i, j, t_floor);
            } else {
                m->ter_set(i, j, dat.groundcover());
            }
            if (i >= lw && i <= rw && (j == tw || j == bw)) { //placing north and south walls
                m->ter_set(i, j, t_wall);
            }
            if ((i == lw || i == rw) && j > tw &&
                j < bw /*actual_house_height*/) { //placing west (lw) and east walls
                m->ter_set(i, j, t_wall);
            }
        }
    }
    switch(variant) {
    case 1: // Quadrants, essentially
        mw = rng(lw + 5, rw - 5);
        cw = tw + rng(4, 7);
        house_room(m, room_living, mw, tw, rw, cw, dat );
        house_room(m, room_kitchen, lw, tw, mw, cw, dat);
        m->ter_set(mw, rng(tw + 2, cw - 2), (one_in(3) ? t_door_c : t_floor));
        rn = rng(lw + 1, mw - 2);
        m->ter_set(rn    , tw, t_window_domestic);
        m->ter_set(rn + 1, tw, t_window_domestic);
        rn = rng(mw + 1, rw - 2);
        m->ter_set(rn    , tw, t_window_domestic);
        m->ter_set(rn + 1, tw, t_window_domestic);
        rn = rng(lw + 3, rw - 3); // Bottom part mw
        if (rn <= lw + 5) {
            // Bedroom on right, bathroom on left
            house_room(m, room_bedroom, rn, cw, rw, bw, dat);

            // Put door between bedroom and living
            m->ter_set(rng(rw - 1, rn > mw ? rn + 1 : mw + 1), cw, t_door_c);

            if (bw - cw >= 10 && rn - lw >= 6) {
                // All fits, placing bathroom and 2nd bedroom
                house_room(m, room_bathroom, lw, bw - 5, rn, bw, dat);
                house_room(m, room_bedroom, lw, cw, rn, bw - 5, dat);

                // Put door between bathroom and bedroom
                m->ter_set(rn, rng(bw - 4, bw - 1), t_door_c);

                if (one_in(3)) {
                    // Put door between 2nd bedroom and 1st bedroom
                    m->ter_set(rn, rng(cw + 1, bw - 6), t_door_c);
                } else {
                    // ...Otherwise, between 2nd bedroom and kitchen
                    m->ter_set(rng(lw + 1, rn > mw ? mw - 1 : rn - 1), cw, t_door_c);
                }
            } else if (bw - cw > 4) {
                // Too big for a bathroom, not big enough for 2nd bedroom
                // Make it a bathroom anyway, but give the excess space back to
                // the kitchen.
                house_room(m, room_bathroom, lw, bw - 4, rn, bw, dat);
                for (int i = lw + 1; i < mw && i < rn; i++) {
                    m->ter_set(i, cw, t_floor);
                }

                // Put door between excess space and bathroom
                m->ter_set(rng(lw + 1, rn - 1), bw - 4, t_door_c);

                // Put door between excess space and bedroom
                m->ter_set(rn, rng(cw + 1, bw - 5), t_door_c);
            } else {
                // Small enough to be a bathroom; make it one.
                house_room(m, room_bathroom, lw, cw, rn, bw, dat);

                if (one_in(5)) {
                    // Put door between bathroom and kitchen with low chance
                    m->ter_set(rng(lw + 1, rn > mw ? mw - 1 : rn - 1), cw, t_door_c);
                } else {
                    // ...Otherwise, between bathroom and bedroom
                    m->ter_set(rn, rng(cw + 1, bw - 1), t_door_c);
                }
            }
            // Point on bedroom wall, for window
            rn = rng(rn + 2, rw - 2);
        } else {
            // Bedroom on left, bathroom on right
            house_room(m, room_bedroom, lw, cw, rn, bw, dat);

            // Put door between bedroom and kitchen
            m->ter_set(rng(lw + 1, rn > mw ? mw - 1 : rn - 1), cw, t_door_c);

            if (bw - cw >= 10 && rw - rn >= 6) {
                // All fits, placing bathroom and 2nd bedroom
                house_room(m, room_bathroom, rn, bw - 5, rw, bw, dat);
                house_room(m, room_bedroom, rn, cw, rw, bw - 5, dat);

                // Put door between bathroom and bedroom
                m->ter_set(rn, rng(bw - 4, bw - 1), t_door_c);

                if (one_in(3)) {
                    // Put door between 2nd bedroom and 1st bedroom
                    m->ter_set(rn, rng(cw + 1, bw - 6), t_door_c);
                } else {
                    // ...Otherwise, between 2nd bedroom and living
                    m->ter_set(rng(rw - 1, rn > mw ? rn + 1 : mw + 1), cw, t_door_c);
                }
            } else if (bw - cw > 4) {
                // Too big for a bathroom, not big enough for 2nd bedroom
                // Make it a bathroom anyway, but give the excess space back to
                // the living.
                house_room(m, room_bathroom, rn, bw - 4, rw, bw, dat);
                for (int i = rw - 1; i > rn && i > mw; i--) {
                    m->ter_set(i, cw, t_floor);
                }

                // Put door between excess space and bathroom
                m->ter_set(rng(rw - 1, rn + 1), bw - 4, t_door_c);

                // Put door between excess space and bedroom
                m->ter_set(rn, rng(cw + 1, bw - 5), t_door_c);
            } else {
                // Small enough to be a bathroom; make it one.
                house_room(m, room_bathroom, rn, cw, rw, bw, dat);

                if (one_in(5)) {
                    // Put door between bathroom and living with low chance
                    m->ter_set(rng(rw - 1, rn > mw ? rn + 1 : mw + 1), cw, t_door_c);
                } else {
                    // ...Otherwise, between bathroom and bedroom
                    m->ter_set(rn, rng(cw + 1, bw - 1), t_door_c);
                }
            }
            // Point on bedroom wall, for window
            rn = rng(lw + 2, rn - 2);
        }
        m->ter_set(rn    , bw, t_window_domestic);
        m->ter_set(rn + 1, bw, t_window_domestic);
        if (!one_in(3) && rw < SEEX * 2 - 1) { // Potential side windows
            rn = rng(tw + 2, bw - 6);
            m->ter_set(rw, rn    , t_window_domestic);
            m->ter_set(rw, rn + 4, t_window_domestic);
        }
        if (!one_in(3) && lw > 0) { // Potential side windows
            rn = rng(tw + 2, bw - 6);
            m->ter_set(lw, rn    , t_window_domestic);
            m->ter_set(lw, rn + 4, t_window_domestic);
        }
        if (one_in(2)) { // Placement of the main door
            m->ter_set(rng(lw + 2, mw - 1), tw, (one_in(6) ? (one_in(6) ? t_door_c : t_door_c_peep) : (one_in(6) ? t_door_locked : t_door_locked_peep)));
            if (one_in(5)) { // Placement of side door
                m->ter_set(rw, rng(tw + 2, cw - 2), (one_in(6) ? t_door_c : t_door_locked));
            }
        } else {
            m->ter_set(rng(mw + 1, rw - 2), tw, (one_in(6) ? (one_in(6) ? t_door_c : t_door_c_peep) : (one_in(6) ? t_door_locked : t_door_locked_peep)));
            if (one_in(5)) {
                m->ter_set(lw, rng(tw + 2, cw - 2), (one_in(6) ? t_door_c : t_door_locked));
            }
        }
        break;

    case 2: // Old-style; simple;
        //Modified by Jovan in 28 Aug 2013
        //Long narrow living room in front, big kitchen and HUGE bedroom
        bw = SEEX * 2 - 2;
        cw = tw + rng(3, 6);
        mw = rng(lw + 7, rw - 4);
        //int actual_house_height=bw-rng(4,6);
        //in some rare cases some rooms (especially kitchen and living room) may get rather small
        if ((tw <= 3) && ( abs((actual_house_height - 3) - cw) >= 3 ) ) {
            //everything is fine
            house_room(m, room_backyard, lw, actual_house_height + 1, rw, bw, dat);
            //door from bedroom to backyard
            m->ter_set((lw + mw) / 2, actual_house_height, t_door_c);
        } else { //using old layout
            actual_house_height = bw_old;
        }
        // Plop down the rooms
        house_room(m, room_living, lw, tw, rw, cw, dat);
        house_room(m, room_kitchen, mw, cw, rw, actual_house_height - 3, dat);
        house_room(m, room_bedroom, lw, cw, mw, actual_house_height, dat); //making bedroom smaller
        house_room(m, room_bathroom, mw, actual_house_height - 3, rw, actual_house_height, dat);

        // Space between kitchen & living room:
        rn = rng(mw + 1, rw - 3);
        m->ter_set(rn    , cw, t_floor);
        m->ter_set(rn + 1, cw, t_floor);
        // Front windows
        rn = rng(2, 5);
        m->ter_set(lw + rn    , tw, t_window_domestic);
        m->ter_set(lw + rn + 1, tw, t_window_domestic);
        m->ter_set(rw - rn    , tw, t_window_domestic);
        m->ter_set(rw - rn + 1, tw, t_window_domestic);
        // Front door
        m->ter_set(rng(lw + 4, rw - 4), tw, (one_in(6) ? t_door_c : t_door_locked));
        if (one_in(3)) { // Kitchen windows
            rn = rng(cw + 1, actual_house_height - 5);
            m->ter_set(rw, rn    , t_window_domestic);
            m->ter_set(rw, rn + 1, t_window_domestic);
        }
        if (one_in(3)) { // Bedroom windows
            rn = rng(cw + 1, actual_house_height - 2);
            m->ter_set(lw, rn    , t_window_domestic);
            m->ter_set(lw, rn + 1, t_window_domestic);
        }
        // Door to bedroom
        if (one_in(4)) {
            m->ter_set(rng(lw + 1, mw - 1), cw, t_door_c);
        } else {
            m->ter_set(mw, rng(cw + 3, actual_house_height - 4), t_door_c);
        }
        // Door to bathrom
        if (one_in(4)) {
            m->ter_set(mw, actual_house_height - 1, t_door_c);
        } else {
            m->ter_set(rng(mw + 2, rw - 2), actual_house_height - 3, t_door_c);
        }
        // Back windows
        rn = rng(lw + 1, mw - 2);
        m->ter_set(rn    , actual_house_height, t_window_domestic);
        m->ter_set(rn + 1, actual_house_height, t_window_domestic);
        rn = rng(mw + 1, rw - 1);
        m->ter_set(rn, actual_house_height, t_window_domestic);
        break;

    case 3: // Long center hallway, kitchen, living room and office
        mw = int((lw + rw) / 2);
        cw = bw - rng(5, 7);
        // Hallway doors and windows
        m->ter_set(mw    , tw, (one_in(6) ? t_door_c : t_door_locked));
        if (one_in(4)) {
            m->ter_set(mw - 1, tw, t_window_domestic);
            m->ter_set(mw + 1, tw, t_window_domestic);
        }
        for (int i = tw + 1; i < cw; i++) { // Hallway walls
            m->ter_set(mw - 2, i, t_wall);
            m->ter_set(mw + 2, i, t_wall);
        }
        if (one_in(2)) { // Front rooms are kitchen or living room
            house_room(m, room_living, lw, tw, mw - 2, cw, dat);
            house_room(m, room_kitchen, mw + 2, tw, rw, cw, dat);
        } else {
            house_room(m, room_kitchen, lw, tw, mw - 2, cw, dat);
            house_room(m, room_living, mw + 2, tw, rw, cw, dat);
        }
        // Front windows
        rn = rng(lw + 1, mw - 4);
        m->ter_set(rn    , tw, t_window_domestic);
        m->ter_set(rn + 1, tw, t_window_domestic);
        rn = rng(mw + 3, rw - 2);
        m->ter_set(rn    , tw, t_window_domestic);
        m->ter_set(rn + 1, tw, t_window_domestic);
        if (one_in(3) && lw > 0) { // Side windows?
            rn = rng(tw + 1, cw - 2);
            m->ter_set(lw, rn    , t_window_domestic);
            m->ter_set(lw, rn + 1, t_window_domestic);
        }
        if (one_in(3) && rw < SEEX * 2 - 1) { // Side windows?
            rn = rng(tw + 1, cw - 2);
            m->ter_set(rw, rn    , t_window_domestic);
            m->ter_set(rw, rn + 1, t_window_domestic);
        }
        if (one_in(2)) { // Bottom rooms are bedroom or bathroom
            //bathroom to the left (eastern wall), study to the right
            //house_room(m, room_bedroom, lw, cw, rw - 3, bw, dat);
            house_room(m, room_bedroom, mw - 2, cw, rw - 3, bw, dat);
            house_room(m, room_bathroom, rw - 3, cw, rw, bw, dat);
            house_room(m, room_study, lw, cw, mw - 2, bw, dat);
            //===Study Room Furniture==
            m->ter_set(mw - 2, (bw + cw) / 2, t_door_o);
            m->furn_set(lw + 1, cw + 1, f_chair);
            m->furn_set(lw + 1, cw + 2, f_table);
            m->ter_set(lw + 1, cw + 3, t_console_broken);
            m->furn_set(lw + 3, bw - 1, f_bookcase);
            m->place_items("magazines", 30,  lw + 3,  bw - 1, lw + 3,  bw - 1, false, 0);
            m->place_items("novels", 40,  lw + 3,  bw - 1, lw + 3,  bw - 1, false, 0);
            m->place_items("alcohol", 20,  lw + 3,  bw - 1, lw + 3,  bw - 1, false, 0);
            m->place_items("manuals", 30,  lw + 3,  bw - 1, lw + 3,  bw - 1, false, 0);
            //=========================
            m->ter_set(rng(lw + 2, mw - 3), cw, t_door_c);
            if (one_in(4)) {
                m->ter_set(rng(rw - 2, rw - 1), cw, t_door_c);
            } else {
                m->ter_set(rw - 3, rng(cw + 2, bw - 2), t_door_c);
            }
            rn = rng(mw, rw - 5); //bedroom windows
            m->ter_set(rn    , bw, t_window_domestic);
            m->ter_set(rn + 1, bw, t_window_domestic);
            m->ter_set(rng(lw + 2, mw - 3), bw, t_window_domestic); //study window

            if (one_in(4)) {
                m->ter_set(rng(rw - 2, rw - 1), bw, t_window_domestic);
            } else {
                m->ter(rw, rng(cw + 1, bw - 1));
            }
        } else { //bathroom to the right
            house_room(m, room_bathroom, lw, cw, lw + 3, bw, dat);
            //house_room(m, room_bedroom, lw + 3, cw, rw, bw, dat);
            house_room(m, room_bedroom, lw + 3, cw, mw + 2, bw, dat);
            house_room(m, room_study, mw + 2, cw, rw, bw, dat);
            //===Study Room Furniture==
            m->ter_set(mw + 2, (bw + cw) / 2, t_door_c);
            m->furn_set(rw - 1, cw + 1, f_chair);
            m->furn_set(rw - 1, cw + 2, f_table);
            m->ter_set(rw - 1, cw + 3, t_console_broken);
            m->furn_set(rw - 3, bw - 1, f_bookcase);
            m->place_items("magazines", 40,  rw - 3,  bw - 1, rw - 3,  bw - 1, false, 0);
            m->place_items("novels", 40,  rw - 3,  bw - 1, rw - 3,  bw - 1, false, 0);
            m->place_items("alcohol", 20,  rw - 3,  bw - 1, rw - 3,  bw - 1, false, 0);
            m->place_items("manuals", 20,  rw - 3,  bw - 1, rw - 3,  bw - 1, false, 0);
            //=========================

            if (one_in(4)) {
                m->ter_set(rng(lw + 1, lw + 2), cw, t_door_c);
            } else {
                m->ter_set(lw + 3, rng(cw + 2, bw - 2), t_door_c);
            }
            rn = rng(lw + 4, mw); //bedroom windows
            m->ter_set(rn    , bw, t_window_domestic);
            m->ter_set(rn + 1, bw, t_window_domestic);
            m->ter_set(rng(mw + 3, rw - 1), bw, t_window_domestic); //study window
            if (one_in(4)) {
                m->ter_set(rng(lw + 1, lw + 2), bw, t_window_domestic);
            } else {
                m->ter(lw, rng(cw + 1, bw - 1));
            }
        }
        // Doors off the sides of the hallway
        m->ter_set(mw - 2, rng(tw + 3, cw - 3), t_door_c);
        m->ter_set(mw + 2, rng(tw + 3, cw - 3), t_door_c);
        m->ter_set(mw, cw, t_door_c);
        break;
    } // Done with the various house structures
    //////
    if (rng(2, 7) < tw) { // Big front yard has a chance for a fence
        for (int i = lw; i <= rw; i++) {
            m->ter_set(i, 0, t_fence_h);
        }
        for (int i = 1; i < tw; i++) {
            m->ter_set(lw, i, t_fence_v);
            m->ter_set(rw, i, t_fence_v);
        }
        int hole = rng(SEEX - 3, SEEX + 2);
        m->ter_set(hole, 0, t_dirt);
        m->ter_set(hole + 1, 0, t_dirt);
        if (one_in(tw)) {
            m->ter_set(hole - 1, 1, t_tree_young);
            m->ter_set(hole + 2, 1, t_tree_young);
        }
    }

    // For rotation
    const bool has_basement = terrain_type->get_type_id().str() == "house_base";
    if( has_basement ) {
        const bool force = get_option<bool>( "ALIGN_STAIRS" );
        // Find the basement's stairs first
        const tripoint abs_sub_here = m->get_abs_sub();
        tinymap basement;
        basement.load( abs_sub_here.x, abs_sub_here.y, abs_sub_here.z - 1, false );
        std::vector<tripoint> upstairs;
        const tripoint from( 0, 0, abs_sub_here.z - 1 );
        const tripoint to( SEEX * 2, SEEY * 2, abs_sub_here.z - 1 );
        for( const tripoint &p : m->points_in_rectangle( from, to ) ) {
            if( basement.has_flag( TFLAG_GOES_UP, p ) ) {
                upstairs.emplace_back( p );
            }
        }

        bool placed_any = false;
        for( const tripoint &p : upstairs ) {
            static const tripoint up = tripoint( 0, 0, 1 );
            const tripoint here = om_direction::rotate( p + up, terrain_type->get_dir() );
            // @todo Less ugly check
            // If aligning isn't forced, allow only floors. Otherwise allow all non-walls
            const ter_t &ter_here = m->ter( here ).obj();
            if( ( force && ter_here.movecost > 0 ) ||
                ( ter_here.has_flag( "INDOORS" ) && ter_here.has_flag( "FLAT" ) ) ) {
                m->ter_set( here, t_stairs_down );
                placed_any = true;
            }

            // Try to push away furniture
            const furn_id furn_here = m->furn( here );
            if( furn_here != f_null ) {
                for( const tripoint &push_point : m->points_in_radius( here, 1 ) ) {
                    if( m->furn( push_point ) == f_null ) {
                        m->furn_set( push_point, furn_here );
                        break;
                    }
                }

                m->furn_set( here, f_null );
            }
        }

        // If not forcing alignment and didn't place any stairs, allow legacy stair placement
        // Note: any, not all - legacy stairs wouldn't deal well with multiple random stairs
        if( !placed_any && !force ) {
            // Legacy stair spawning code - allows teleports
            int attempts = 100;
            int stairs_height = actual_house_height - 1;
            do {
                rn = rng( lw + 1, rw - 1 );
                // After 50 failed attempts, relax the placement limitations a bit
                // Otherwise it will most likely fail the next 50 too
                if( attempts < 50 ) {
                    stairs_height = rng( 1, SEEY );
                }
                attempts--;
                if( m->ter( rn, stairs_height ) == t_floor && !m->has_furn( rn, stairs_height ) ) {
                    m->ter_set( rn, stairs_height, t_stairs_down );
                    break;
                }
            } while( attempts > 0 );
        }
    }

    if (one_in(100)) { // todo: region data // Houses have a 1 in 100 chance of wasps!
        for (int i = 0; i < SEEX * 2; i++) {
            for (int j = 0; j < SEEY * 2; j++) {
                if (m->ter(i, j) == t_door_c || m->ter(i, j) == t_door_locked) {
                    m->ter_set(i, j, t_door_frame);
                }
                if (m->ter(i, j) == t_window_domestic && !one_in(3)) {
                    m->ter_set(i, j, t_window_frame);
                }
                if (m->ter(i, j) == t_wall && one_in(8)) {
                    m->ter_set(i, j, t_paper);
                }
            }
        }
        int num_pods = rng(8, 12);
        for (int i = 0; i < num_pods; i++) {
            int podx = rng(1, SEEX * 2 - 2), pody = rng(1, SEEY * 2 - 2);
            int nonx = 0, nony = 0;
            while (nonx == 0 && nony == 0) {
                nonx = rng(-1, 1);
                nony = rng(-1, 1);
            }
            for (int x = -1; x <= 1; x++) {
                for (int y = -1; y <= 1; y++) {
                    if ((x != nonx || y != nony) && (x != 0 || y != 0)) {
                        m->ter_set(podx + x, pody + y, t_paper);
                    }
                }
            }
            m->add_spawn(mon_wasp, 1, podx, pody);
        }
        m->place_items("rare", 70, 0, 0, SEEX * 2 - 1, SEEY * 2 - 1, false, turn);

    } else if (one_in(150)) { // todo; region_data // No wasps; black widows?
        auto spider_type = mon_spider_widow_giant;
        auto egg_type = f_egg_sackbw;
    if( one_in(2) ) {
        spider_type = mon_spider_cellar_giant;
        egg_type = f_egg_sackcs;
        }
        for (int i = 0; i < SEEX * 2; i++) {
            for (int j = 0; j < SEEY * 2; j++) {
                if (m->ter(i, j) == t_floor) {
                    if (one_in(15)) {
                        m->add_spawn(spider_type, rng(1, 2), i, j);
                        for (int x = i - 1; x <= i + 1; x++) {
                            for (int y = j - 1; y <= j + 1; y++) {
                                if (m->ter(x, y) == t_floor) {
                                    madd_field( m, x, y, fd_web, rng(2, 3));
                                    if (one_in(4)){
                                     m->furn_set(i, j, egg_type);
                                     m->remove_field({i, j, m->get_abs_sub().z}, fd_web);
                                    }
                                }
                            }
                        }
                    } else if (m->passable(i, j) && one_in(5)) {
                        madd_field( m, x, y, fd_web, 1);
                    }
                }
            }
        }
        m->place_items("rare", 60, 0, 0, SEEX * 2 - 1, SEEY * 2 - 1, false, turn);

    } else { // Just boring old zombies
        m->place_spawns( mongroup_id( "GROUP_ZOMBIE" ), 2, 0, 0, SEEX * 2 - 1, SEEX * 2 - 1, density);
    }

    m->rotate( static_cast<int>( terrain_type->get_dir() ) );
}

<<<<<<< HEAD
/////////////////////////////
void mapgen_church_new_england(map *m, oter_id terrain_type, mapgendata dat, int, float) {
    computer *tmpcomp = NULL;
    dat.fill_groundcover();
    //New England or Country style, single centered steeple low clear windows
    mapf::formatted_set_simple(m, 0, 0,"\
         ^^^^^^         \n\
     |---|--------|     \n\
    ||dh.|.6ooo.ll||    \n\
    |l...+.........Dsss \n\
  ^^|--+-|------+--|^^s \n\
  ^||..............||^s \n\
   w.....b.tt.b.....w s \n\
   |................| s \n\
  ^w................w^s \n\
  ^|.######..######.|^s \n\
  ^w................w^s \n\
  ^|.######..######.|^s \n\
   w................w s \n\
   |.######..######.| s \n\
  ^w................w^s \n\
  ^|.######..######.|^s \n\
  ^|................|^s \n\
   |-w|----..----|w-| s \n\
    ^^|ll|....|ST|^^  s \n\
     ^|.......+..|^   s \n\
      |----++-|--|    s \n\
         O ss O       s \n\
     ^^    ss    ^^   s \n\
     ^^    ss    ^^   s \n",
       mapf::ter_bind("O 6 ^ . - | # t + = D w T S e o h c d l s b", t_column, t_console, t_shrub, t_floor,
               t_wall, t_wall, t_floor, t_floor, t_door_c, t_door_locked_alarm, t_door_locked, t_window,
               t_floor,  t_floor, t_floor,  t_floor,    t_floor, t_floor,   t_floor, t_floor,  t_sidewalk, t_floor),
       mapf::furn_bind("O 6 ^ . - | # t + = D w T S e o h c d l s b", f_null,   f_null,    f_null,  f_null,
               f_null,   f_null,   f_bench, f_table, f_null,   f_null,              f_null,        f_null,
               f_toilet, f_sink,  f_fridge, f_bookcase, f_chair, f_counter, f_desk,  f_locker, f_null, f_brazier)
    );
    m->place_items("church", 40,  5,  5, 8,  16, false, 0);
    m->place_items("church", 40,  5,  5, 8,  16, false, 0);
    m->place_items("church", 85,  12,  2, 14,  2, false, 0);
    m->place_items("office", 60,  6,  2, 8,  3, false, 0);
    m->place_items("jackets", 85,  7,  18, 8,  18, false, 0);
    tmpcomp = m->add_computer( tripoint( 11, 2, m->get_abs_sub().z ), _("Church Bells 1.2"), 0);
    tmpcomp->add_option(_("Gathering Toll"), COMPACT_TOLL, 0);
    tmpcomp->add_option(_("Wedding Toll"), COMPACT_TOLL, 0);
    tmpcomp->add_option(_("Funeral Toll"), COMPACT_TOLL, 0);
    autorotate(true);
}

void mapgen_church_gothic(map *m, oter_id terrain_type, mapgendata dat, int, float) {
    computer *tmpcomp = NULL;
    dat.fill_groundcover();
    //Gothic Style, unreachable high stained glass windows, stone construction
    mapf::formatted_set_simple(m, 0, 0, "\
 $$    W        W    $$ \n\
 $$  WWWWGVBBVGWWWW  $$ \n\
     W..h.cccc.h..W     \n\
 WWVWWRb........bRWWBWW \n\
WW#.#.R....cc....R.#.#WW\n\
 G#.#.R..........R.#.#V \n\
 V#.#.Rrrrr..rrrrR.#.#B \n\
WW#..................#WW\n\
 WW+WW#####..#####WW+WW \n\
ssss V............B ssss\n\
s   WW#####..#####WW   s\n\
s $ WW............WW $ s\n\
s $  G#####..#####V  $ s\n\
s $  B............G  $ s\n\
s $ WW#####..#####WW $ s\n\
s $ WW............WW $ s\n\
s    V####....####B    s\n\
s WWWW--|--gg-----WWWW s\n\
s WllWTS|.....lll.W..W s\n\
s W..+..+.........+..W s\n\
s W..WWWWWW++WWWWWW6.W s\n\
s W.CWW$$WWssWW$$WW..W s\n\
s WWWWW    ss    WWWWW s\n\
ssssssssssssssssssssssss\n",
       mapf::ter_bind("C V G B W R r 6 $ . - | # t + g T S h c l s b", t_floor,   t_window_stained_red,
               t_window_stained_green, t_window_stained_blue, t_rock, t_railing_v, t_railing_h, t_console, t_shrub,
               t_rock_floor, t_wall, t_wall, t_rock_floor, t_rock_floor, t_door_c, t_door_glass_c,
               t_rock_floor, t_rock_floor, t_rock_floor, t_rock_floor, t_rock_floor, t_sidewalk, t_rock_floor),
       mapf::furn_bind("C V G B W R r 6 $ . - | # t + g T S h c l s b", f_crate_c, f_null,
               f_null,                 f_null,                f_null, f_null,      f_null,      f_null,    f_null,
               f_null,       f_null,   f_null,   f_bench,      f_table,      f_null,   f_null,         f_toilet,
               f_sink,       f_chair,      f_counter,    f_locker,     f_null, f_brazier)
    );
    m->place_items("church", 70,  6,  7, 17,  16, false, 0);
    m->place_items("church", 70,  6,  7, 17,  16, false, 0);
    m->place_items("church", 60,  6,  7, 17,  16, false, 0);
    m->place_items("cleaning", 60,  3,  18, 4,  21, false, 0);
    m->place_items("jackets", 85,  14,  18, 16,  18, false, 0);
    tmpcomp = m->add_computer( tripoint( 19, 20, m->get_abs_sub().z ), _("Church Bells 1.2"), 0);
    tmpcomp->add_option(_("Gathering Toll"), COMPACT_TOLL, 0);
    tmpcomp->add_option(_("Wedding Toll"), COMPACT_TOLL, 0);
    tmpcomp->add_option(_("Funeral Toll"), COMPACT_TOLL, 0);
    autorotate(true);
}


=======
>>>>>>> 969ea072

//////////////////////////////
void mapgen_pharm(map *m, oter_id terrain_type, mapgendata dat, int, float density) {

    int lw = 0;
    int rw = 0;
    int mw = 0;
    int tw = 0;
    int bw = 0;
    int cw = 0;


        tw = rng(0, 4);
        bw = SEEY * 2 - rng(1, 5);
        mw = bw - rng(3, 4); // Top of the storage room
        lw = rng(0, 4);
        rw = SEEX * 2 - rng(1, 5);
        cw = rng(13, rw - 5); // Left side of the storage room
        for (int i = 0; i < SEEX * 2; i++) {
            for (int j = 0; j < SEEY * 2; j++) {
                if (j == tw && ((i > lw + 2 && i < lw + 6) || (i > rw - 6 && i < rw - 2))) {
                    m->ter_set(i, j, t_window);
                } else if ((j == tw && (i == lw + 8 || i == lw + 9)) ||
                           (i == cw && j == mw + 1)) {
                    m->ter_set(i, j, t_door_c);
                } else if (((j == tw || j == bw) && i >= lw && i <= rw) ||
                           (j == mw && i >= cw && i < rw)) {
                    m->ter_set(i, j, t_wall);
                } else if (((i == lw || i == rw) && j > tw && j < bw) ||
                           (i == cw && j > mw && j < bw)) {
                    m->ter_set(i, j, t_wall);
                } else if (((i == lw + 8 || i == lw + 9 || i == rw - 4 || i == rw - 3) &&
                            j > tw + 3 && j < mw - 2) ||
                           (j == bw - 1 && i > lw + 1 && i < cw - 1)) {
                    m->set(i, j, t_floor, f_rack);
                } else if ((i == lw + 1 && j > tw + 8 && j < mw - 1) ||
                           (j == mw - 1 && i > cw + 1 && i < rw)) {
                    m->set(i, j, t_floor, f_glass_fridge);
                } else if ((j == mw     && i > lw + 1 && i < cw) ||
                           (j == tw + 6 && i > lw + 1 && i < lw + 6) ||
                           (i == lw + 5 && j > tw     && j < tw + 7)) {
                    m->set(i, j, t_floor, f_counter);
                } else if (i > lw && i < rw && j > tw && j < bw) {
                    m->ter_set(i, j, t_floor);
                } else {
                    m->ter_set(i, j, dat.groundcover());
                }
            }
        }

        {
            int num_carts = rng(0, 5);
            for( int i = 0; i < num_carts; i++ ) {
                m->add_vehicle( vproto_id( "shopping_cart" ), rng(lw, cw), rng(tw, mw), 90);
            }
        }

        if (one_in(3)) {
            m->place_items("snacks", 74, lw + 8, tw + 4, lw + 8, mw - 3, false, 0);
        } else if (one_in(4)) {
            m->place_items("cleaning", 74, lw + 8, tw + 4, lw + 8, mw - 3, false, 0);
        } else {
            m->place_items("magazines", 74, lw + 8, tw + 4, lw + 8, mw - 3, false, 0);
        }
        if (one_in(5)) {
            m->place_items("softdrugs", 84, lw + 9, tw + 4, lw + 9, mw - 3, false, 0);
        } else if (one_in(4)) {
            m->place_items("cleaning", 74, lw + 9, tw + 4, lw + 9, mw - 3, false, 0);
        } else {
            m->place_items("snacks", 74, lw + 9, tw + 4, lw + 9, mw - 3, false, 0);
        }
        if (one_in(5)) {
            m->place_items("softdrugs", 84, rw - 4, tw + 4, rw - 4, mw - 3, false, 0);
        } else {
            m->place_items("snacks", 74, rw - 4, tw + 4, rw - 4, mw - 3, false, 0);
        }
        if (one_in(3)) {
            m->place_items("snacks", 70, rw - 3, tw + 4, rw - 3, mw - 3, false, 0);
        } else {
            m->place_items("softdrugs", 80, rw - 3, tw + 4, rw - 3, mw - 3, false, 0);
        }
        m->place_items("fridgesnacks", 74, lw + 1, tw + 9, lw + 1, mw - 2, false, 0);
        m->place_items("fridgesnacks", 74, cw + 2, mw - 1, rw - 1, mw - 1, false, 0);
        m->place_items("harddrugs", 88, lw + 2, bw - 1, cw - 2, bw - 1, false, 0);
        m->place_items("behindcounter", 78, lw + 1, tw + 1, lw + 4, tw + 5, false, 0);
        autorotate(false);
        m->place_spawns( mongroup_id( "GROUP_PHARM" ), 2, 0, 0, SEEX * 2 - 1, SEEX * 2 - 1, density);

}

void mapgen_s_sports(map *m, oter_id terrain_type, mapgendata dat, int, float density) {
//    } else if (is_ot_type("s_sports", terrain_type)) {
  int rn = 0;
    int lw = 0;
    int rw = 0;
    int tw = 0;
    int bw = 0;
    int cw = 0;


        lw = rng(0, 3);
        rw = SEEX * 2 - 1 - rng(0, 3);
        tw = rng(3, 10);
        bw = SEEY * 2 - 1 - rng(0, 3);
        cw = bw - rng(3, 5);
        for (int i = 0; i < SEEX * 2; i++) {
            for (int j = 0; j < SEEY * 2; j++) {
                if (((j == tw || j == bw) && i >= lw && i <= rw) ||
                    (j == cw && i > lw && i < rw)) {
                    m->ter_set(i, j, t_wall);
                } else if ((i == lw || i == rw) && j > tw && j < bw) {
                    m->ter_set(i, j, t_wall);
                } else if ((j == cw - 1 && i > lw && i < rw - 4) ||
                           (j < cw - 3 && j > tw && (i == lw + 1 || i == rw - 1))) {
                    m->set(i, j, t_floor, f_rack);
                } else if (j == cw - 3 && i > lw && i < rw - 4) {
                    m->set(i, j, t_floor, f_counter);
                } else if (j > tw && j < bw && i > lw && i < rw) {
                    m->ter_set(i, j, t_floor);
                } else if (tw >= 6 && j >= tw - 6 && j < tw && i >= lw && i <= rw) {
                    if ((i - lw) % 4 == 0) {
                        m->ter_set(i, j, t_pavement_y);
                    } else {
                        m->ter_set(i, j, t_pavement);
                    }
                } else {
                    m->ter_set(i, j, dat.groundcover());
                }
            }
        }
        rn = rng(tw + 2, cw - 6);
        for (int i = lw + 3; i <= rw - 5; i += 4) {
            if (cw - 6 > tw + 1) {
                m->furn_set(i    , rn + 1, f_rack);
                m->furn_set(i    , rn    , f_rack);
                m->furn_set(i + 1, rn + 1, f_rack);
                m->furn_set(i + 1, rn    , f_rack);
                m->place_items("camping", 86, i, rn, i + 1, rn + 1, false, 0);
            } else if (cw - 5 > tw + 1) {
                m->furn_set(i    , cw - 5, f_rack);
                m->furn_set(i + 1, cw - 5, f_rack);
                m->place_items("camping", 80, i, cw - 5, i + 1, cw - 5, false, 0);
            }
        }
        m->ter_set(rw - rng(2, 3), cw, t_door_c);
        rn = rng(2, 4);
        for (int i = lw + 2; i <= lw + 2 + rn; i++) {
            m->ter_set(i, tw, t_window);
        }
        for (int i = rw - 2; i >= rw - 2 - rn; i--) {
            m->ter_set(i, tw, t_window);
        }
        m->ter_set(rng(lw + 3 + rn, rw - 3 - rn), tw, t_door_c);
        if (one_in(4)) {
            m->ter_set(rng(lw + 2, rw - 2), bw, t_door_locked);
        }
        m->place_items("allsporting", 90, lw + 1, cw - 1, rw - 5, cw - 1, false, 0);
        m->place_items("sports", 82, lw + 1, tw + 1, lw + 1, cw - 4, false, 0);
        m->place_items("sports", 82, rw - 1, tw + 1, rw - 1, cw - 4, false, 0);
        if (!one_in(4)) {
            m->place_items("allsporting", 92, lw + 1, cw + 1, rw - 1, bw - 1, false, 0);
        }
        autorotate(false);
        m->place_spawns( mongroup_id( "GROUP_ZOMBIE" ), 2, 0, 0, SEEX * 2 - 1, SEEX * 2 - 1, density);
}


void mapgen_shelter_under(map *m, oter_id, mapgendata dat, int, float) {
//    } else if (terrain_type == "shelter_under") {

(void)dat;
        // Make the whole area rock, then plop an open area in the center.
        square(m, t_rock, 0, 0, SEEX * 2 - 1, SEEY * 2 - 1);
        square(m, t_rock_floor, 6, 6, SEEX * 2 - 8, SEEY * 2 - 8);
        // Create an anteroom with the stairs and some locked doors.
        m->ter_set(SEEX - 1, SEEY * 2 - 7, t_door_locked);
        m->ter_set(SEEX    , SEEY * 2 - 7, t_door_locked);
        m->ter_set(SEEX - 1, SEEY * 2 - 6, t_rock_floor);
        m->ter_set(SEEX    , SEEY * 2 - 6, t_rock_floor);
        m->ter_set(SEEX - 1, SEEY * 2 - 5, t_stairs_up);
        m->ter_set(SEEX    , SEEY * 2 - 5, t_stairs_up);
        if( one_in(10) ) {
            // Scatter around lots of items and some zombies.
            for( int x = 0; x < 10; ++x ) {
                m->place_items("shelter", 90, 6, 6, SEEX * 2 - 8, SEEY * 2 - 8, false, 0);
            }
            m->place_spawns( mongroup_id( "GROUP_ZOMBIE" ), 1, 6, 6, SEEX * 2 - 8, SEEX * 2 - 8, 0.2);
        } else {
            // Scatter around some items.
            m->place_items("shelter", 80, 6, 6, SEEX * 2 - 8, SEEY * 2 - 8, false, 0);
        }
}


///////////////////////////////////////////////////////////
void mapgen_basement_generic_layout(map *m, oter_id, mapgendata, int, float)
{
    const ter_id t_rock_smooth( "t_rock_smooth" );
    const int up = 0;
    const int left = 0;
    const int down = SEEY * 2 - 5;
    const int right = SEEX * 2 - 1;
    square( m, t_rock, left, down, right, SEEY * 2 - 1 );
    square( m, t_rock_floor, 1, 1, right - 1, down - 1 );
    line( m, t_rock_smooth, left, up, right, up );
    line( m, t_rock_smooth, left, down, right, down );
    line( m, t_rock_smooth, left, up, left, down );
    line( m, t_rock_smooth, right, up, right, down );
    m->ter_set( SEEX - 1, down - 1, t_stairs_up );
    m->ter_set( SEEX    , down - 1, t_stairs_up );
    line( m, t_rock_smooth, SEEX - 2, down - 1, SEEX - 2, down - 3 );
    line( m, t_rock_smooth, SEEX + 1, down - 1, SEEX + 1, down - 3 );
    line( m, t_door_locked, SEEX - 1, down - 3, SEEX, down - 3 );

    // Rotate randomly, now that other basements are more generic
    m->rotate( rng( 0, 3 ) );
}

namespace furn_space {
bool clear( const map &m, const tripoint &from, const tripoint &to )
{
    for( const auto &p : m.points_in_rectangle( from, to ) ) {
        if( m.ter( p ).obj().movecost == 0 ) {
            return false;
        }
    }

    return true;
}

point best_expand( const map &m, const tripoint &from, int maxx, int maxy )
{
    if( clear( m, from, from + point( maxx, maxy ) ) ) {
        // Common case
        return point( maxx, maxy );
    }

    // Brute force all the combinations for the one with biggest area
    int best_area = 0;
    point best;
    for( int x = 0; x <= maxx; x++ ) {
        for( int y = 0; y <= maxy; y++ ) {
            int area = x * y;
            if( area <= best_area ) {
                continue;
            }

            if( clear( m, from, from + point( x, y ) ) ) {
                best_area = area;
                best = point( x, y );
            }
        }
    }

    return best;
}
}

void mapgen_basement_junk(map *m, oter_id terrain_type, mapgendata dat, int turn, float density)
{
    // Junk!
    mapgen_basement_generic_layout(m, terrain_type, dat, turn, density);
    //makes a square of randomly thrown around furniture and places stuff.
    const int z = m->get_abs_sub().z;
    for( const auto &p : m->points_in_rectangle( tripoint( 1, 1, z ), tripoint( 22, 22, z ) ) ) {
        if( m->ter( p ).obj().movecost == 0 ) {
            // Wall, skip
            continue;
        }

        if( one_in( 1600 ) ) {
            m->furn_set( p, furn_str_id( "f_gun_safe_el" ) );
            m->place_items( "basement_op_guns", 96,  p.x,  p.y, p.x,  p.y, false, 0 );
            m->place_items( "ammo", 90,  p.x,  p.y, p.x,  p.y, false, 0 );
        }
        if( one_in( 20 ) ){
            int rn = rng( 1, 8 );
            if( rn == 1 ){
                m->furn_set( p, f_dresser );
                m->place_items( "dresser", 30,  p.x,  p.y, p.x,  p.y, false, 0 );
                m->place_items( "trash_forest", 60,  p.x,  p.y, p.x,  p.y, false, 0 );
            } else if( rn == 2 ){
                m->furn_set( p, f_chair );
            } else if( rn == 3 ){
                m->furn_set( p, f_cupboard );
                m->place_items( "trash", 60,  p.x,  p.y, p.x,  p.y, false, 0 );
                m->place_items( "dining", 40,  p.x,  p.y, p.x,  p.y, false, 0 );
            } else if( rn == 4 ){
                tripoint rs = p + furn_space::best_expand( *m, p, rng( 0, 4 ), 0 );
                square_furn( m, f_bookcase, p.x, p.y, rs.x, rs.y );
                m->place_items( "novels", 60,  p.x,  p.y, rs.x, rs.y, false, 0 );
                m->place_items( "magazines", 20,  p.x,  p.y, rs.x, rs.y, false, 0 );
            } else if( rn == 5 ){
                tripoint rs = p + furn_space::best_expand( *m, p, 0, rng( 0, 4 ) );
                square_furn( m, f_bookcase, p.x, p.y, rs.x, rs.y );
                m->place_items( "novels", 60,  p.x,  p.y, rs.x, rs.y, false, 0 );
                m->place_items( "magazines", 20,  p.x,  p.y, rs.x, rs.y, false, 0 );
            } else if( rn == 6 ){
                tripoint rs = p + furn_space::best_expand( *m, p, rng( 0, 2 ), 0 );
                square_furn( m, f_locker, p.x, p.y, rs.x, rs.y );
                m->place_items( "trash", 60, p.x, p.y, rs.x, rs.y, false, 0 );
                m->place_items( "home_hw", 20, p.x, p.y, rs.x, rs.y, false, 0 );
            } else if( rn == 7 ){
                tripoint rs = p + furn_space::best_expand( *m, p, 0, rng( 0, 2 ) );
                square_furn( m, f_locker, p.x, p.y, rs.x, rs.y );
                m->place_items( "trash", 60, p.x,  p.y, rs.x, rs.y, false, 0 );
                m->place_items( "home_hw", 20, p.x, p.y, rs.x, rs.y, false, 0 );
            } else {
                tripoint rs = p + furn_space::best_expand( *m, p, rng( 0, 2 ), rng( 0, 2 ) );
                square_furn( m, f_table, p.x, p.y, rs.x, rs.y );
            }
        }
    }

    m->place_items( "bedroom", 60, 1, 1, SEEX * 2 - 2, SEEY * 2 - 2, false, 0 );
    m->place_items( "home_hw", 80, 1, 1, SEEX * 2 - 2, SEEY * 2 - 2, false, 0 );
    m->place_items( "homeguns", 10, 1, 1, SEEX * 2 - 2, SEEY * 2 - 2, false, 0 );
    // Chance of zombies in the basement
    m->place_spawns( mongroup_id( "GROUP_ZOMBIE" ), 2, 1, 1, SEEX * 2 - 2, SEEY * 2 - 2, density );
}

void mapgen_basement_spiders(map *m, oter_id terrain_type, mapgendata dat, int turn, float density)
{
    // Oh no! A spider nest!
    mapgen_basement_junk(m, terrain_type, dat, turn, density);
    auto spider_type = mon_spider_widow_giant;
    auto egg_type = f_egg_sackbw;
    if( one_in(2) ) {
        spider_type = mon_spider_cellar_giant;
        egg_type = f_egg_sackcs;
    }
    for (int i = 1; i < 22; i++) {
        for (int j = 1; j < 22; j++) {
            if( m->ter( i, j ).obj().movecost == 0 ) {
                // Wall, skip
                continue;
            }

            if( !one_in( 3 ) ) {
                madd_field( m, i, j, fd_web, rng(1, 3));
            }
            if( one_in( 30 ) && m->passable( i, j ) ) {
                m->furn_set( i, j, egg_type );
                m->add_spawn( spider_type, rng( 1, 2 ), i, j ); //hope you like'em spiders
                m->remove_field( { i, j, m->get_abs_sub().z }, fd_web );
            }
        }
    }
    m->place_items("rare", 70, 1, 1, SEEX * 2 - 1, SEEY * 2 - 5, false, turn);
}
///////////////////////////////////////////////////////////////////////////////////////////////////////////////////////
/////////////////////////////
void mapgen_office_tower_1_entrance(map *m, oter_id terrain_type, mapgendata dat, int turn, float density)
{
    (void)m; (void)terrain_type; (void)dat; (void)turn; (void)density; // STUB
/*

*/
}


void mapgen_office_tower_1(map *m, oter_id terrain_type, mapgendata dat, int turn, float density)
{
    (void)m; (void)terrain_type; (void)dat; (void)turn; (void)density; // STUB
/*

*/
}


void mapgen_office_tower_b_entrance(map *m, oter_id terrain_type, mapgendata dat, int turn, float density)
{
    (void)m; (void)terrain_type; (void)dat; (void)turn; (void)density; // STUB
/*

*/
}


void mapgen_office_tower_b(map *m, oter_id terrain_type, mapgendata dat, int turn, float density)
{
    (void)m; (void)terrain_type; (void)dat; (void)turn; (void)density; // STUB
/*

*/
}


void mapgen_police(map *m, oter_id terrain_type, mapgendata dat, int, float density)
{

(void)dat;
//    } else if (is_ot_type("police", terrain_type)) {

        for (int i = 0; i < SEEX * 2; i++) {
            for (int j = 0; j < SEEY * 2; j++) {
                if ((j ==  7 && i != 17 && i != 18) ||
                    (j == 12 && i !=  0 && i != 17 && i != 18 && i != SEEX * 2 - 1) ||
                    (j == 14 && ((i > 0 && i < 6) || i == 9 || i == 13 || i == 17)) ||
                    (j == 15 && i > 17  && i < SEEX * 2 - 1) ||
                    (j == 17 && i >  0  && i < 17) ||
                    (j == 20)) {
                    m->ter_set(i, j, t_wall);
                } else if (((i == 0 || i == SEEX * 2 - 1) && j > 7 && j < 20) ||
                           ((i == 5 || i == 10 || i == 16 || i == 19) && j > 7 && j < 12) ||
                           ((i == 5 || i ==  9 || i == 13) && j > 14 && j < 17) ||
                           (i == 17 && j > 14 && j < 20)) {
                    m->ter_set(i, j, t_wall);
                } else if (j == 14 && i > 5 && i < 17 && i % 2 == 0) {
                    m->ter_set(i, j, t_bars);
                } else if ((i > 1 && i < 4 && j > 8 && j < 11) ||
                           (j == 17 && i > 17 && i < 21)) {
                    m->set(i, j, t_floor, f_counter);
                } else if ((i == 20 && j > 7 && j < 12) || (j == 8 && i > 19 && i < 23) ||
                           (j == 15 && i > 0 && i < 5)) {
                    m->set(i, j, t_floor, f_locker);
                } else if (j < 7) {
                    m->ter_set(i, j, t_pavement);
                } else if (j > 20) {
                    m->ter_set(i, j, t_sidewalk);
                } else {
                    m->ter_set(i, j, t_floor);
                }
            }
        }
        m->ter_set(17, 7, t_door_locked);
        m->ter_set(18, 7, t_door_locked);
        m->ter_set(rng( 1,  4), 12, t_door_c);
        m->ter_set(rng( 6,  9), 12, t_door_c);
        m->ter_set(rng(11, 15), 12, t_door_c);
        m->ter_set(21, 12, t_door_metal_locked);
        computer * tmpcomp = m->add_computer( tripoint( 22, 13, m->get_abs_sub().z ), _("PolCom OS v1.47"), 3);
        tmpcomp->add_option(_("Open Supply Room"), COMPACT_OPEN, 3);
        tmpcomp->add_failure(COMPFAIL_SHUTDOWN);
        tmpcomp->add_failure(COMPFAIL_ALARM);
        tmpcomp->add_failure(COMPFAIL_MANHACKS);
        m->ter_set( 7, 14, t_door_c);
        m->ter_set(11, 14, t_door_c);
        m->ter_set(15, 14, t_door_c);
        m->ter_set(rng(20, 22), 15, t_door_c);
        m->ter_set(2, 17, t_door_metal_locked);
        tmpcomp = m->add_computer( tripoint( 22, 13, m->get_abs_sub().z ), _("PolCom OS v1.47"), 3);
        tmpcomp->add_option(_("Open Evidence Locker"), COMPACT_OPEN, 3);
        tmpcomp->add_failure(COMPFAIL_SHUTDOWN);
        tmpcomp->add_failure(COMPFAIL_ALARM);
        tmpcomp->add_failure(COMPFAIL_MANHACKS);
        m->ter_set(17, 18, t_door_c);
        for (int i = 18; i < SEEX * 2 - 1; i++) {
            m->ter_set(i, 20, t_window);
        }
        if (one_in(3)) {
            for (int j = 16; j < 20; j++) {
                m->ter_set(SEEX * 2 - 1, j, t_window);
            }
        }
        int rn = rng(18, 21);
        if (one_in(4)) {
            m->ter_set(rn    , 20, t_door_c);
            m->ter_set(rn + 1, 20, t_door_c);
        } else {
            m->ter_set(rn    , 20, t_door_locked);
            m->ter_set(rn + 1, 20, t_door_locked);
        }
        rn = rng(1, 5);
        m->ter_set(rn, 20, t_window);
        m->ter_set(rn + 1, 20, t_window);
        rn = rng(10, 14);
        m->ter_set(rn, 20, t_window);
        m->ter_set(rn + 1, 20, t_window);
        if (one_in(2)) {
            for (int i = 6; i < 10; i++) {
                m->furn_set(i, 8, f_counter);
            }
        }
        if (one_in(3)) {
            for (int j = 8; j < 12; j++) {
                m->furn_set(6, j, f_counter);
            }
        }
        if (one_in(3)) {
            for (int j = 8; j < 12; j++) {
                m->furn_set(9, j, f_counter);
            }
        }

        m->place_items("kitchen",      40,  6,  8,  9, 11,    false, 0);
        m->place_items("cop_armory",  70, 20,  8, 22,  8,    false, 0);
        m->place_items("cop_gear",  70, 20,  8, 20, 11,    false, 0);
        m->place_items("cop_evidence", 60,  1, 15,  4, 15,    false, 0);

        for (int i = 0; i <= 23; i++) {
            for (int j = 0; j <= 23; j++) {
                if (m->ter(i, j) == t_floor && one_in(80)) {
                    m->spawn_item(i, j, "badge_deputy");
                }
            }
        }
        autorotate_down();

        m->place_spawns( mongroup_id( "GROUP_POLICE" ), 2, 0, 0, SEEX * 2 - 1, SEEX * 2 - 1, density);


}


void mapgen_pawn(map *m, oter_id terrain_type, mapgendata dat, int, float)
{

//    } else if (is_ot_type("pawn", terrain_type)) {

        // Init to plain grass/dirt
        dat.fill_groundcover();

        int tw = rng(0, 10);
        int bw = SEEY * 2 - rng(1, 2) - rng(0, 1) * rng(0, 1);
        int lw = rng(0, 4);
        int rw = SEEX * 2 - rng(1, 5);
        if (tw >= 6) { // Big enough for its own parking lot
            square(m, t_pavement, 0, 0, SEEX * 2 - 1, tw - 1);
            for (int i = rng(0, 1); i < SEEX * 2; i += 4) {
                line(m, t_pavement_y, i, 1, i, tw - 1);
            }
        }
        // Floor and walls
        square(m, t_floor, lw, tw, rw, bw);
        line(m, t_wall, lw, tw, rw, tw);
        line(m, t_wall, lw, bw, rw, bw);
        line(m, t_wall, lw, tw + 1, lw, bw - 1);
        line(m, t_wall, rw, tw + 1, rw, bw - 1);
        // Doors and windows--almost certainly alarmed
        if (one_in(15)) {
            line(m, t_window, lw + 2, tw, lw + 5, tw);
            line(m, t_window, rw - 5, tw, rw - 2, tw);
            line(m, t_door_locked, SEEX, tw, SEEX + 1, tw);
        } else {
            line(m, t_window_alarm, lw + 2, tw, lw + 5, tw);
            line(m, t_window_alarm, rw - 5, tw, rw - 2, tw);
            line(m, t_door_locked_alarm, SEEX, tw, SEEX + 1, tw);
        }
        // Some display racks by the left and right walls
        line_furn(m, f_rack, lw + 1, tw + 1, lw + 1, bw - 1);
        m->place_items("pawn", 86, lw + 1, tw + 1, lw + 1, bw - 1, false, 0);
        line_furn(m, f_rack, rw - 1, tw + 1, rw - 1, bw - 1);
        m->place_items("pawn", 86, rw - 1, tw + 1, rw - 1, bw - 1, false, 0);
        // Some display counters
        line_furn(m, f_counter, lw + 4, tw + 2, lw + 4, bw - 3);
        m->place_items("pawn", 80, lw + 4, tw + 2, lw + 4, bw - 3, false, 0);
        line_furn(m, f_counter, rw - 4, tw + 2, rw - 4, bw - 3);
        m->place_items("pawn", 80, rw - 4, tw + 2, rw - 4, bw - 3, false, 0);
        // More display counters, if there's room for them
        if (rw - lw >= 18 && one_in(rw - lw - 17)) {
            for (int j = tw + rng(3, 5); j <= bw - 3; j += 3) {
                line_furn(m, f_counter, lw + 6, j, rw - 6, j);
                m->place_items("pawn", 75, lw + 6, j, rw - 6, j, false, 0);
            }
        }
        // Finally, place an office sometimes
        if (!one_in(5)) {
            if (one_in(2)) { // Office on the left side
                int office_top = bw - rng(3, 5), office_right = lw + rng(4, 7);
                // Clear out any items in that area!  And reset to floor.
                for (int i = lw + 1; i <= office_right; i++) {
                    for (int j = office_top; j <= bw - 1; j++) {
                        m->i_clear(i, j);
                        m->ter_set(i, j, t_floor);
                        m->furn_set( i, j, f_null );
                    }
                }
                line(m, t_wall, lw + 1, office_top, office_right, office_top);
                line(m, t_wall, office_right, office_top + 1, office_right, bw - 1);
                m->ter_set(office_right, rng(office_top + 1, bw - 1), t_door_locked);
                if (one_in(4)) { // Back door
                    m->ter_set(rng(lw + 1, office_right - 1), bw, t_door_locked_alarm);
                }
                // Finally, add some stuff in there
                m->place_items("office", 70, lw + 1, office_top + 1, office_right - 1, bw - 1,
                            false, 0);
                m->place_items("homeguns", 50, lw + 1, office_top + 1, office_right - 1,
                            bw - 1, false, 0);
                m->place_items("harddrugs", 20, lw + 1, office_top + 1, office_right - 1,
                            bw - 1, false, 0);
            } else { // Office on the right side
                int office_top = bw - rng(3, 5), office_left = rw - rng(4, 7);
                for (int i = office_left; i <= rw - 1; i++) {
                    for (int j = office_top; j <= bw - 1; j++) {
                        m->i_clear(i, j);
                        m->ter_set(i, j, t_floor);
                        m->furn_set( i, j, f_null );
                    }
                }
                line(m, t_wall, office_left, office_top, rw - 1, office_top);
                line(m, t_wall, office_left, office_top + 1, office_left, bw - 1);
                m->ter_set(office_left, rng(office_top + 1, bw - 1), t_door_locked);
                if (one_in(4)) { // Back door
                    m->ter_set(rng(office_left + 1, rw - 1), bw, t_door_locked_alarm);
                }
                m->place_items("office", 70, office_left + 1, office_top + 1, rw - 1, bw - 1,
                            false, 0);
                m->place_items("homeguns", 50, office_left + 1, office_top + 1, rw - 1,
                            bw - 1, false, 0);
                m->place_items("harddrugs", 20, office_left + 1, office_top + 1, rw - 1,
                            bw - 1, false, 0);
            }
        }
        autorotate(false);

}


void mapgen_mil_surplus(map *m, oter_id terrain_type, mapgendata dat, int, float)
{

//    } else if (is_ot_type("mil_surplus", terrain_type)) {

        // Init to plain grass/dirt
        dat.fill_groundcover();
        int lw = rng(0, 2);
        int rw = SEEX * 2 - rng(1, 3);
        int tw = rng(0, 4);
        int bw = SEEY * 2 - rng(3, 8);
        square(m, t_floor, lw, tw, rw, bw);
        line(m, t_wall, lw, tw, rw, tw);
        line(m, t_wall, lw, bw, rw, bw);
        line(m, t_wall, lw, tw + 1, lw, bw - 1);
        line(m, t_wall, rw, tw + 1, rw, bw - 1);
        int rn = rng(4, 7);
        line(m, t_window, lw + 2, tw, lw + rn, tw);
        line(m, t_window, rw - rn, tw, rw - 2, tw);
        line(m, t_door_c, SEEX, tw, SEEX + 1, tw);
        if (one_in(2)) { // counter on left
            line_furn(m, f_counter, lw + 2, tw + 1, lw + 2, tw + rng(3, 4));
        } else { // counter on right
            line_furn(m, f_counter, rw - 2, tw + 1, rw - 2, tw + rng(3, 4));
        }
        for (int i = lw + 1; i <= SEEX; i += 2) {
            line_furn(m, f_rack, i, tw + 5, i, bw - 2);
            items_location loc;
            if (one_in(3)) {
                loc = "mil_armor";
            } else if (one_in(3)) {
                loc = "mil_surplus";
            } else {
                loc = "mil_food_nodrugs";
            }
            m->place_items(loc, 70, i, tw + 5, i, bw - 2, false, 0);
        }
        for (int i = rw - 1; i >= SEEX + 1; i -= 2) {
            line_furn(m, f_rack, i, tw + 5, i, bw - 2);
            items_location loc;
            if (one_in(3)) {
                loc = "mil_armor";
            } else if (one_in(3)) {
                loc = "mil_surplus";
            } else {
                loc = "mil_food_nodrugs";
            }
            m->place_items(loc, 70, i, tw + 5, i, bw - 2, false, 0);
        }
        autorotate(false);
}


void mapgen_megastore_entrance(map *m, oter_id terrain_type, mapgendata dat, int turn, float density)
{
    (void)m; (void)terrain_type; (void)dat; (void)turn; (void)density; // STUB
/*

*/
}


void mapgen_megastore(map *m, oter_id terrain_type, mapgendata dat, int turn, float density)
{
    (void)m; (void)terrain_type; (void)dat; (void)turn; (void)density; // STUB
/*

*/
}


void mapgen_hospital_entrance(map *m, oter_id terrain_type, mapgendata dat, int turn, float density)
{
    (void)m; (void)terrain_type; (void)dat; (void)turn; (void)density; // STUB
/*

*/
}


void mapgen_hospital(map *m, oter_id terrain_type, mapgendata dat, int turn, float density)
{
    (void)m; (void)terrain_type; (void)dat; (void)turn; (void)density; // STUB
/*

*/
}


void mapgen_hotel_tower_1_1(map *m, oter_id terrain_type, mapgendata dat, int turn, float density)
{
    (void)m; (void)terrain_type; (void)dat; (void)turn; (void)density; // STUB
/*

*/
}


void mapgen_hotel_tower_1_2(map *m, oter_id terrain_type, mapgendata dat, int turn, float density)
{
    (void)m; (void)terrain_type; (void)dat; (void)turn; (void)density; // STUB
/*

*/
}


void mapgen_hotel_tower_1_3(map *m, oter_id terrain_type, mapgendata dat, int turn, float density)
{
    (void)m; (void)terrain_type; (void)dat; (void)turn; (void)density; // STUB
/*

*/
}


void mapgen_hotel_tower_1_4(map *m, oter_id terrain_type, mapgendata dat, int turn, float density)
{
    (void)m; (void)terrain_type; (void)dat; (void)turn; (void)density; // STUB
/*

*/
}


void mapgen_hotel_tower_1_5(map *m, oter_id terrain_type, mapgendata dat, int turn, float density)
{
    (void)m; (void)terrain_type; (void)dat; (void)turn; (void)density; // STUB
/*

*/
}


void mapgen_hotel_tower_1_6(map *m, oter_id terrain_type, mapgendata dat, int turn, float density)
{
    (void)m; (void)terrain_type; (void)dat; (void)turn; (void)density; // STUB
/*

*/
}


void mapgen_hotel_tower_1_7(map *m, oter_id terrain_type, mapgendata dat, int turn, float density)
{
    (void)m; (void)terrain_type; (void)dat; (void)turn; (void)density; // STUB
/*

*/
}


void mapgen_hotel_tower_1_8(map *m, oter_id terrain_type, mapgendata dat, int turn, float density)
{
    (void)m; (void)terrain_type; (void)dat; (void)turn; (void)density; // STUB
/*

*/
}


void mapgen_hotel_tower_1_9(map *m, oter_id terrain_type, mapgendata dat, int turn, float density)
{
    (void)m; (void)terrain_type; (void)dat; (void)turn; (void)density; // STUB
/*

*/
}


void mapgen_hotel_tower_b_1(map *m, oter_id terrain_type, mapgendata dat, int turn, float density)
{
    (void)m; (void)terrain_type; (void)dat; (void)turn; (void)density; // STUB
/*

*/
}


void mapgen_hotel_tower_b_2(map *m, oter_id terrain_type, mapgendata dat, int turn, float density)
{
    (void)m; (void)terrain_type; (void)dat; (void)turn; (void)density; // STUB
/*

*/
}


void mapgen_hotel_tower_b_3(map *m, oter_id terrain_type, mapgendata dat, int turn, float density)
{
    (void)m; (void)terrain_type; (void)dat; (void)turn; (void)density; // STUB
/*

*/
}


void mapgen_mansion_entrance(map *m, oter_id terrain_type, mapgendata dat, int turn, float density)
{
    (void)m; (void)terrain_type; (void)dat; (void)turn; (void)density; // STUB
/*

*/
}


void mapgen_mansion(map *m, oter_id terrain_type, mapgendata dat, int turn, float density)
{
    (void)m; (void)terrain_type; (void)dat; (void)turn; (void)density; // STUB
/*

*/
}


void mapgen_fema_entrance(map *m, oter_id terrain_type, mapgendata dat, int turn, float density)
{
    (void)m; (void)terrain_type; (void)dat; (void)turn; (void)density; // STUB
/*

*/
}


void mapgen_fema(map *m, oter_id terrain_type, mapgendata dat, int turn, float density)
{
    (void)m; (void)terrain_type; (void)dat; (void)turn; (void)density; // STUB
/*

*/
}


void mapgen_station_radio(map *m, oter_id terrain_type, mapgendata dat, int turn, float density)
{
    (void)m; (void)terrain_type; (void)dat; (void)turn; (void)density; // STUB
/*

*/
}


void mapgen_lab(map *m, oter_id terrain_type, mapgendata dat, int turn, float density)
{
    (void)m; (void)terrain_type; (void)dat; (void)turn; (void)density; // STUB
/*

*/
}


void mapgen_lab_stairs(map *m, oter_id terrain_type, mapgendata dat, int turn, float density)
{
    (void)m; (void)terrain_type; (void)dat; (void)turn; (void)density; // STUB
/*

*/
}


void mapgen_lab_core(map *m, oter_id terrain_type, mapgendata dat, int turn, float density)
{
    (void)m; (void)terrain_type; (void)dat; (void)turn; (void)density; // STUB
/*

*/
}


void mapgen_lab_finale(map *m, oter_id terrain_type, mapgendata dat, int turn, float density)
{
    (void)m; (void)terrain_type; (void)dat; (void)turn; (void)density; // STUB
/*

*/
}


void mapgen_ice_lab(map *m, oter_id terrain_type, mapgendata dat, int turn, float density)
{
    (void)m; (void)terrain_type; (void)dat; (void)turn; (void)density; // STUB
/*

*/
}


void mapgen_ice_lab_stairs(map *m, oter_id terrain_type, mapgendata dat, int turn, float density)
{
    (void)m; (void)terrain_type; (void)dat; (void)turn; (void)density; // STUB
/*

*/
}


void mapgen_ice_lab_core(map *m, oter_id terrain_type, mapgendata dat, int turn, float density)
{
    (void)m; (void)terrain_type; (void)dat; (void)turn; (void)density; // STUB
/*

*/
}


void mapgen_ice_lab_finale(map *m, oter_id terrain_type, mapgendata dat, int turn, float density)
{
    (void)m; (void)terrain_type; (void)dat; (void)turn; (void)density; // STUB
/*

*/
}


void mapgen_nuke_plant_entrance(map *m, oter_id terrain_type, mapgendata dat, int turn, float density)
{
    (void)m; (void)terrain_type; (void)dat; (void)turn; (void)density; // STUB
/*

*/
}


void mapgen_nuke_plant(map *m, oter_id terrain_type, mapgendata dat, int turn, float density)
{
    (void)m; (void)terrain_type; (void)dat; (void)turn; (void)density; // STUB
/*

*/
}


void mapgen_outpost(map *m, oter_id terrain_type, mapgendata dat, int turn, float density)
{
    (void)m; (void)terrain_type; (void)dat; (void)turn; (void)density; // STUB
/*

*/
}


void mapgen_silo(map *m, oter_id terrain_type, mapgendata dat, int turn, float density)
{
    (void)m; (void)terrain_type; (void)dat; (void)turn; (void)density; // STUB
/*

*/
}


void mapgen_silo_finale(map *m, oter_id terrain_type, mapgendata dat, int turn, float density)
{
    (void)m; (void)terrain_type; (void)dat; (void)turn; (void)density; // STUB
/*

*/
}


void mapgen_temple(map *m, oter_id terrain_type, mapgendata dat, int turn, float density)
{
    (void)m; (void)terrain_type; (void)dat; (void)turn; (void)density; // STUB
/*

*/
}


void mapgen_temple_stairs(map *m, oter_id terrain_type, mapgendata dat, int turn, float density)
{
    (void)m; (void)terrain_type; (void)dat; (void)turn; (void)density; // STUB
/*

*/
}


void mapgen_temple_core(map *m, oter_id terrain_type, mapgendata dat, int turn, float density)
{
    (void)m; (void)terrain_type; (void)dat; (void)turn; (void)density; // STUB
/*

*/
}


void mapgen_temple_finale(map *m, oter_id terrain_type, mapgendata dat, int turn, float density)
{
    (void)m; (void)terrain_type; (void)dat; (void)turn; (void)density; // STUB
/*

*/
}


void mapgen_sewage_treatment(map *m, oter_id terrain_type, mapgendata dat, int turn, float density)
{
    (void)m; (void)terrain_type; (void)dat; (void)turn; (void)density; // STUB
/*

*/
}


void mapgen_sewage_treatment_hub(map *m, oter_id terrain_type, mapgendata dat, int turn, float density)
{
    (void)m; (void)terrain_type; (void)dat; (void)turn; (void)density; // STUB
/*

*/
}


void mapgen_sewage_treatment_under(map *m, oter_id terrain_type, mapgendata dat, int turn, float density)
{
    (void)m; (void)terrain_type; (void)dat; (void)turn; (void)density; // STUB
/*

*/
}


void mapgen_mine_entrance(map *m, oter_id terrain_type, mapgendata dat, int turn, float density)
{
    (void)m; (void)terrain_type; (void)dat; (void)turn; (void)density; // STUB
/*

*/
}


void mapgen_mine_shaft(map *m, oter_id terrain_type, mapgendata dat, int turn, float density)
{
    (void)m; (void)terrain_type; (void)dat; (void)turn; (void)density; // STUB
/*

*/
}


void mapgen_mine(map *m, oter_id terrain_type, mapgendata dat, int turn, float density)
{
    (void)m; (void)terrain_type; (void)dat; (void)turn; (void)density; // STUB
/*

*/
}


void mapgen_mine_down(map *m, oter_id terrain_type, mapgendata dat, int turn, float density)
{
    (void)m; (void)terrain_type; (void)dat; (void)turn; (void)density; // STUB
/*

*/
}


void mapgen_mine_finale(map *m, oter_id terrain_type, mapgendata dat, int turn, float density)
{
    (void)m; (void)terrain_type; (void)dat; (void)turn; (void)density; // STUB
/*

*/
}


void mapgen_spiral_hub(map *m, oter_id terrain_type, mapgendata dat, int turn, float density)
{
    (void)m; (void)terrain_type; (void)dat; (void)turn; (void)density; // STUB
/*

*/
}


void mapgen_spiral(map *m, oter_id terrain_type, mapgendata dat, int turn, float density)
{
    (void)m; (void)terrain_type; (void)dat; (void)turn; (void)density; // STUB
/*

*/
}


void mapgen_toxic_dump(map *m, oter_id terrain_type, mapgendata dat, int turn, float density)
{
    (void)m; (void)terrain_type; (void)dat; (void)turn; (void)density; // STUB
/*

*/
}


void mapgen_haz_sar_entrance(map *m, oter_id terrain_type, mapgendata dat, int turn, float density)
{
    (void)m; (void)terrain_type; (void)dat; (void)turn; (void)density; // STUB
/*

*/
}


void mapgen_haz_sar(map *m, oter_id terrain_type, mapgendata dat, int turn, float density)
{
    (void)m; (void)terrain_type; (void)dat; (void)turn; (void)density; // STUB
/*

*/
}


void mapgen_haz_sar_entrance_b1(map *m, oter_id terrain_type, mapgendata dat, int turn, float density)
{
    (void)m; (void)terrain_type; (void)dat; (void)turn; (void)density; // STUB
/*

*/
}


void mapgen_haz_sar_b1(map *m, oter_id terrain_type, mapgendata dat, int turn, float density)
{
    (void)m; (void)terrain_type; (void)dat; (void)turn; (void)density; // STUB
/*

*/
}


void mapgen_cave(map *m, oter_id, mapgendata dat, int turn, float density)
{
        if (dat.above() == "cave") {
            // We're underground! // FIXME; y u no use zlevel
            for (int i = 0; i < SEEX * 2; i++) {
                for (int j = 0; j < SEEY * 2; j++) {
                    bool floorHere = (rng(0, 6) < i || SEEX * 2 - rng(1, 7) > i ||
                                      rng(0, 6) < j || SEEY * 2 - rng(1, 7) > j );
                    if (floorHere) {
                        m->ter_set(i, j, t_rock_floor);
                    } else {
                        m->ter_set(i, j, t_rock);
                    }
                }
            }
            square(m, t_slope_up, SEEX - 1, SEEY - 1, SEEX, SEEY);
            switch(rng(1, 10)) {
            case 1:
                // natural refuse, chance of minerals
                m->place_items("cave_minerals", 50, 0, 0, SEEX * 2 - 1, SEEY * 2 - 1, true, 0);
                m->place_items("monparts", 80, 0, 0, SEEX * 2 - 1, SEEY * 2 - 1, true, 0);
                break;
            case 2:
                // trash, minerals less likely
                m->place_items("cave_minerals", 25, 0, 0, SEEX * 2 - 1, SEEY * 2 - 1, true, 0);
                m->place_items("trash", 70, 0, 0, SEEX * 2 - 1, SEEY * 2 - 1, true, 0);
                break;
            case 3:
                // bat corpses
                m->place_items("cave_minerals", 50, 0, 0, SEEX * 2 - 1, SEEY * 2 - 1, true, 0);
                for (int i = rng(1, 12); i > 0; i--) {
                    m->add_item_or_charges(rng(1, SEEX * 2 - 1), rng(1, SEEY * 2 - 1), item::make_corpse( mon_bat ) );
                }
                break;
            case 4:
                // ant food, chance of 80
                m->place_items("cave_minerals", 25, 0, 0, SEEX * 2 - 1, SEEY * 2 - 1, true, 0);
                m->place_items("ant_food", 85, 0, 0, SEEX * 2 - 1, SEEY * 2 - 1, true, 0);
                break;
            case 5: {
                // hermitage
                int origx = rng(SEEX - 1, SEEX),
                    origy = rng(SEEY - 1, SEEY),
                    hermx = rng(SEEX - 6, SEEX + 5),
                    hermy = rng(SEEX - 6, SEEY + 5);
                std::vector<point> bloodline = line_to(origx, origy, hermx, hermy, 0);
                for (auto &ii : bloodline) {
                    madd_field( m, ii.x, ii.y, fd_blood, 2);
                }
                m->add_item_or_charges(hermx, hermy, item::make_corpse() );
                // This seems verbose.  Maybe a function to spawn from a list of item groups?
                m->place_items("stash_food", 50, hermx - 1, hermy - 1, hermx + 1, hermy + 1, true, 0);
                m->place_items("gear_survival", 50, hermx - 1, hermy - 1, hermx + 1, hermy + 1, true, 0);
                m->place_items("survival_armor", 50, hermx - 1, hermy - 1, hermx + 1, hermy + 1, true, 0);
                m->place_items("weapons", 40, hermx - 1, hermy - 1, hermx + 1, hermy + 1, true, 0);
                m->place_items("magazines", 40, hermx - 1, hermy - 1, hermx + 1, hermy + 1, true, 0);
                m->place_items("rare", 30, hermx - 1, hermy - 1, hermx + 1, hermy + 1, true, 0);
                break;
            }
            default:
                // nothing except maybe minerals, default occurs half the time
                m->place_items("cave_minerals", 50, 0, 0, SEEX * 2 - 1, SEEY * 2 - 1, true, 0);
                break;
            }
            m->place_spawns( mongroup_id( "GROUP_CAVE" ), 2, 6, 6, 18, 18, 1.0);
        } else { // We're above ground!
            // First, draw a forest
/*
            draw_map(oter_id("forest"), dat.north(), dat.east(), dat.south(), dat.west(), dat.neast(), dat.seast(), dat.nwest(), dat.swest(),
                     dat.above(), turn, g, density, dat.zlevel);
*/
            mapgen_forest_general(m, oter_str_id("forest").id(), dat, turn, density);
            // Clear the center with some rocks
            square(m, t_rock, SEEX - 6, SEEY - 6, SEEX + 5, SEEY + 5);
            int pathx, pathy;
            if (one_in(2)) {
                pathx = rng(SEEX - 6, SEEX + 5);
                pathy = (one_in(2) ? SEEY - 8 : SEEY + 7);
            } else {
                pathx = (one_in(2) ? SEEX - 8 : SEEX + 7);
                pathy = rng(SEEY - 6, SEEY + 5);
            }
            std::vector<point> pathline = line_to(pathx, pathy, SEEX - 1, SEEY - 1, 0);
            for (auto &ii : pathline) {
                square(m, t_dirt, ii.x, ii.y,
                       ii.x + 1, ii.y + 1);
            }
            while (!one_in(8)) {
                m->ter_set(rng(SEEX - 6, SEEX + 5), rng(SEEY - 6, SEEY + 5), t_dirt);
            }
            square(m, t_slope_down, SEEX - 1, SEEY - 1, SEEX, SEEY);
        }





}


void mapgen_cave_rat(map *m, oter_id, mapgendata dat, int, float)
{

        fill_background(m, t_rock);

        if (dat.above() == "cave_rat") { // Finale
            rough_circle(m, t_rock_floor, SEEX, SEEY, 8);
            square(m, t_rock_floor, SEEX - 1, SEEY, SEEX, SEEY * 2 - 2);
            line(m, t_slope_up, SEEX - 1, SEEY * 2 - 3, SEEX, SEEY * 2 - 2);
            for (int i = SEEX - 4; i <= SEEX + 4; i++) {
                for (int j = SEEY - 4; j <= SEEY + 4; j++) {
                    if ((i <= SEEX - 2 || i >= SEEX + 2) && (j <= SEEY - 2 || j >= SEEY + 2)) {
                        m->add_spawn(mon_sewer_rat, 1, i, j);
                    }
                }
            }
            m->add_spawn(mon_rat_king, 1, SEEX, SEEY);
            m->place_items("rare", 75, SEEX - 4, SEEY - 4, SEEX + 4, SEEY + 4, true, 0);
        } else { // Level 1
            int cavex = SEEX, cavey = SEEY * 2 - 3;
            int stairsx = SEEX - 1, stairsy = 1; // Default stairs location--may change
            int centerx = 0;
            do {
                cavex += rng(-1, 1);
                cavey -= rng(0, 1);
                for (int cx = cavex - 1; cx <= cavex + 1; cx++) {
                    for (int cy = cavey - 1; cy <= cavey + 1; cy++) {
                        m->ter_set(cx, cy, t_rock_floor);
                        if (one_in(10)) {
                            madd_field( m, cx, cy, fd_blood, rng(1, 3));
                        }
                        if (one_in(20)) {
                            m->add_spawn(mon_sewer_rat, 1, cx, cy);
                        }
                    }
                }
                if (cavey == SEEY - 1) {
                    centerx = cavex;
                }
            } while (cavey > 2);
            // Now draw some extra passages!
            do {
                int tox = (one_in(2) ? 2 : SEEX * 2 - 3), toy = rng(2, SEEY * 2 - 3);
                std::vector<point> path = line_to(centerx, SEEY - 1, tox, toy, 0);
                for (auto &i : path) {
                    for (int cx = i.x - 1; cx <= i.x + 1; cx++) {
                        for (int cy = i.y - 1; cy <= i.y + 1; cy++) {
                            m->ter_set(cx, cy, t_rock_floor);
                            if (one_in(10)) {
                                madd_field( m, cx, cy, fd_blood, rng(1, 3));
                            }
                            if (one_in(20)) {
                                m->add_spawn(mon_sewer_rat, 1, cx, cy);
                            }
                        }
                    }
                }
                if (one_in(2)) {
                    stairsx = tox;
                    stairsy = toy;
                }
            } while (one_in(2));
            // Finally, draw the stairs up and down.
            m->ter_set(SEEX - 1, SEEX * 2 - 2, t_slope_up);
            m->ter_set(SEEX    , SEEX * 2 - 2, t_slope_up);
            m->ter_set(stairsx, stairsy, t_slope_down);
        }
}


void mapgen_spider_pit_under(map *m, oter_id terrain_type, mapgendata dat, int turn, float density)
{
    (void)m; (void)terrain_type; (void)dat; (void)turn; (void)density; // STUB
/*

*/
}


void mapgen_anthill(map *m, oter_id terrain_type, mapgendata dat, int turn, float density)
{
    (void)m; (void)terrain_type; (void)dat; (void)turn; (void)density; // STUB
/*

*/
}


void mapgen_slimepit(map *m, oter_id terrain_type, mapgendata dat, int turn, float density)
{
    (void)m; (void)terrain_type; (void)dat; (void)turn; (void)density; // STUB
/*

*/
}


void mapgen_slimepit_down(map *m, oter_id terrain_type, mapgendata dat, int turn, float density)
{
    (void)m; (void)terrain_type; (void)dat; (void)turn; (void)density; // STUB
/*

*/
}


void mapgen_triffid_grove(map *m, oter_id terrain_type, mapgendata dat, int turn, float density)
{
    (void)m; (void)terrain_type; (void)dat; (void)turn; (void)density; // STUB
/*

*/
}


void mapgen_triffid_roots(map *m, oter_id terrain_type, mapgendata dat, int turn, float density)
{
    (void)m; (void)terrain_type; (void)dat; (void)turn; (void)density; // STUB
/*

*/
}


void mapgen_triffid_finale(map *m, oter_id terrain_type, mapgendata dat, int turn, float density)
{
    (void)m; (void)terrain_type; (void)dat; (void)turn; (void)density; // STUB
/*

*/
}


void mapgen_cavern(map *m, oter_id, mapgendata dat, int, float)
{

    for (int i = 0; i < 4; i++) { // don't look at me like that, this was messed up before I touched it :P - AD ( FIXME )
       dat.set_dir(i,
             (dat.t_nesw[i] == "cavern" || dat.t_nesw[i] == "subway_ns" ||
                       dat.t_nesw[i] == "subway_ew" ? 0 : 3)
        );
    }
    dat.e_fac = SEEX * 2 - 1 - dat.e_fac;
    dat.s_fac = SEEY * 2 - 1 - dat.s_fac;

    for (int i = 0; i < SEEX * 2; i++) {
        for (int j = 0; j < SEEY * 2; j++) {
            if ((j < dat.n_fac || j > dat.s_fac || i < dat.w_fac || i > dat.e_fac) &&
                (!one_in(3) || j == 0 || j == SEEY * 2 - 1 || i == 0 || i == SEEX * 2 - 1)) {
                m->ter_set(i, j, t_rock);
            } else {
                m->ter_set(i, j, t_rock_floor);
            }
        }
    }

    int rn = rng(0, 2) * rng(0, 3) + rng(0, 1); // Number of pillars
    for (int n = 0; n < rn; n++) {
        int px = rng(5, SEEX * 2 - 6);
        int py = rng(5, SEEY * 2 - 6);
        for (int i = px - 1; i <= px + 1; i++) {
            for (int j = py - 1; j <= py + 1; j++) {
                m->ter_set(i, j, t_rock);
            }
        }
    }

    if (connects_to(dat.north(), 2)) {
        for (int i = SEEX - 2; i <= SEEX + 3; i++) {
            for (int j = 0; j <= SEEY; j++) {
                m->ter_set(i, j, t_rock_floor);
            }
        }
    }
    if (connects_to(dat.east(), 3)) {
        for (int i = SEEX; i <= SEEX * 2 - 1; i++) {
            for (int j = SEEY - 2; j <= SEEY + 3; j++) {
                m->ter_set(i, j, t_rock_floor);
            }
        }
    }
    if (connects_to(dat.south(), 0)) {
        for (int i = SEEX - 2; i <= SEEX + 3; i++) {
            for (int j = SEEY; j <= SEEY * 2 - 1; j++) {
                m->ter_set(i, j, t_rock_floor);
            }
        }
    }
    if (connects_to(dat.west(), 1)) {
        for (int i = 0; i <= SEEX; i++) {
            for (int j = SEEY - 2; j <= SEEY + 3; j++) {
                m->ter_set(i, j, t_rock_floor);
            }
        }
    }
    m->place_items("cavern", 60, 0, 0, SEEX * 2 - 1, SEEY * 2 - 1, false, 0);
    if (one_in(6)) { // Miner remains
        int x, y;
        do {
            x = rng(0, SEEX * 2 - 1);
            y = rng(0, SEEY * 2 - 1);
        } while (m->impassable(x, y));
        if (!one_in(3)) {
            m->spawn_item(x, y, "jackhammer");
        }
        if (one_in(3)) {
            m->spawn_item(x, y, "mask_dust");
        }
        if (one_in(2)) {
            m->spawn_item(x, y, "hat_hard");
        }
        while (!one_in(3)) {
            for( int i = 0; i < 3; ++i ) {
                m->put_items_from_loc( "cannedfood", tripoint( x, y, m->get_abs_sub().z ), 0 );
            }
        }
    }



}

void mapgen_rock_partial(map *m, oter_id, mapgendata dat, int, float)
{
    fill_background( m, t_rock );
    for( int i = 0; i < 4; i++ ) {
        if( dat.t_nesw[i] == "cavern" || dat.t_nesw[i] == "slimepit" ||
            dat.t_nesw[i] == "slimepit_down" ) {
            dat.dir(i) = 6;
        } else {
            dat.dir(i) = 0;
        }
    }

    for( int i = 0; i < SEEX * 2; i++ ) {
        for( int j = 0; j < SEEY * 2; j++ ) {
            if( rng(0, dat.n_fac) > j || rng(0, dat.s_fac) > SEEY * 2 - 1 - j ||
                rng(0, dat.w_fac) > i || rng(0, dat.e_fac) > SEEX * 2 - 1 - i ) {
                m->ter_set(i, j, t_rock_floor);
            }
        }
    }
}

void mapgen_rock(map *m, oter_id, mapgendata, int, float)
{
    fill_background( m, t_rock );
}


void mapgen_open_air(map *m, oter_id, mapgendata, int, float){
    fill_background( m, t_open_air );
}


void mapgen_rift(map *m, oter_id, mapgendata dat, int, float)
{

    if (dat.north() != "rift" && dat.north() != "hellmouth") {
        if (connects_to(dat.north(), 2)) {
            dat.n_fac = rng(-6, -2);
        } else {
            dat.n_fac = rng(2, 6);
        }
    }
    if (dat.east() != "rift" && dat.east() != "hellmouth") {
        if (connects_to(dat.east(), 3)) {
            dat.e_fac = rng(-6, -2);
        } else {
            dat.e_fac = rng(2, 6);
        }
    }
    if (dat.south() != "rift" && dat.south() != "hellmouth") {
        if (connects_to(dat.south(), 0)) {
            dat.s_fac = rng(-6, -2);
        } else {
            dat.s_fac = rng(2, 6);
        }
    }
    if (dat.west() != "rift" && dat.west() != "hellmouth") {
        if (connects_to(dat.west(), 1)) {
            dat.w_fac = rng(-6, -2);
        } else {
            dat.w_fac = rng(2, 6);
        }
    }
    // Negative *_fac values indicate rock floor connection, otherwise solid rock
    // Of course, if we connect to a rift, *_fac = 0, and thus lava extends all the
    //  way.
    for (int i = 0; i < SEEX * 2; i++) {
        for (int j = 0; j < SEEY * 2; j++) {
            if ((dat.n_fac < 0 && j < dat.n_fac * -1) || (dat.s_fac < 0 && j >= SEEY * 2 - dat.s_fac) ||
                (dat.w_fac < 0 && i < dat.w_fac * -1) || (dat.e_fac < 0 && i >= SEEX * 2 - dat.e_fac)  ) {
                m->ter_set(i, j, t_rock_floor);
            } else if (j < dat.n_fac || j >= SEEY * 2 - dat.s_fac ||
                       i < dat.w_fac || i >= SEEX * 2 - dat.e_fac   ) {
                m->ter_set(i, j, t_rock);
            } else {
                m->ter_set(i, j, t_lava);
            }
        }
    }



}


void mapgen_hellmouth(map *m, oter_id, mapgendata dat, int, float)
{
    // what is this, doom?
    // .. seriously, though...
    for (int i = 0; i < 4; i++) {
        if (dat.t_nesw[i] != "rift" && dat.t_nesw[i] != "hellmouth") {
            dat.dir(i) = 6;
        }
    }

    for (int i = 0; i < SEEX * 2; i++) {
        for (int j = 0; j < SEEY * 2; j++) {
            if (j < dat.n_fac || j >= SEEY * 2 - dat.s_fac || i < dat.w_fac || i >= SEEX * 2 - dat.e_fac ||
                (i >= 6 && i < SEEX * 2 - 6 && j >= 6 && j < SEEY * 2 - 6)) {
                m->ter_set(i, j, t_rock_floor);
            } else {
                m->ter_set(i, j, t_lava);
            }
            if (i >= SEEX - 1 && i <= SEEX && j >= SEEY - 1 && j <= SEEY) {
                m->ter_set(i, j, t_slope_down);
            }
        }
    }
    switch (rng(0, 4)) { // Randomly chosen "altar" design
        case 0:
            for (int i = 7; i <= 16; i += 3) {
                m->ter_set(i, 6, t_rock);
                m->ter_set(i, 17, t_rock);
                m->ter_set(6, i, t_rock);
                m->ter_set(17, i, t_rock);
                if (i > 7 && i < 16) {
                    m->ter_set(i, 10, t_rock);
                    m->ter_set(i, 13, t_rock);
                } else {
                    m->ter_set(i - 1, 6 , t_rock);
                    m->ter_set(i - 1, 10, t_rock);
                    m->ter_set(i - 1, 13, t_rock);
                    m->ter_set(i - 1, 17, t_rock);
                }
            }
            break;
        case 1:
            for (int i = 6; i < 11; i++) {
                m->ter_set(i, i, t_lava);
                m->ter_set(SEEX * 2 - 1 - i, i, t_lava);
                m->ter_set(i, SEEY * 2 - 1 - i, t_lava);
                m->ter_set(SEEX * 2 - 1 - i, SEEY * 2 - 1 - i, t_lava);
                if (i < 10) {
                    m->ter_set(i + 1, i, t_lava);
                    m->ter_set(SEEX * 2 - i, i, t_lava);
                    m->ter_set(i + 1, SEEY * 2 - 1 - i, t_lava);
                    m->ter_set(SEEX * 2 - i, SEEY * 2 - 1 - i, t_lava);

                    m->ter_set(i, i + 1, t_lava);
                    m->ter_set(SEEX * 2 - 1 - i, i + 1, t_lava);
                    m->ter_set(i, SEEY * 2 - i, t_lava);
                    m->ter_set(SEEX * 2 - 1 - i, SEEY * 2 - i, t_lava);
                }
                if (i < 9) {
                    m->ter_set(i + 2, i, t_rock);
                    m->ter_set(SEEX * 2 - i + 1, i, t_rock);
                    m->ter_set(i + 2, SEEY * 2 - 1 - i, t_rock);
                    m->ter_set(SEEX * 2 - i + 1, SEEY * 2 - 1 - i, t_rock);

                    m->ter_set(i, i + 2, t_rock);
                    m->ter_set(SEEX * 2 - 1 - i, i + 2, t_rock);
                    m->ter_set(i, SEEY * 2 - i + 1, t_rock);
                    m->ter_set(SEEX * 2 - 1 - i, SEEY * 2 - i + 1, t_rock);
                }
            }
            break;
        case 2:
            for (int i = 7; i < 17; i++) {
                m->ter_set(i, 6, t_rock);
                m->ter_set(6, i, t_rock);
                m->ter_set(i, 17, t_rock);
                m->ter_set(17, i, t_rock);
                if (i != 7 && i != 16 && i != 11 && i != 12) {
                    m->ter_set(i, 8, t_rock);
                    m->ter_set(8, i, t_rock);
                    m->ter_set(i, 15, t_rock);
                    m->ter_set(15, i, t_rock);
                }
                if (i == 11 || i == 12) {
                    m->ter_set(i, 10, t_rock);
                    m->ter_set(10, i, t_rock);
                    m->ter_set(i, 13, t_rock);
                    m->ter_set(13, i, t_rock);
                }
            }
            break;
        case 3:
            for (int i = 6; i < 11; i++) {
                for (int j = 6; j < 11; j++) {
                    m->ter_set(i, j, t_lava);
                    m->ter_set(SEEX * 2 - 1 - i, j, t_lava);
                    m->ter_set(i, SEEY * 2 - 1 - j, t_lava);
                    m->ter_set(SEEX * 2 - 1 - i, SEEY * 2 - 1 - j, t_lava);
                }
            }
            break;
    }


}


void mapgen_ants_curved(map *m, oter_id terrain_type, mapgendata dat, int, float)
{
    (void)dat;
    int x = SEEX;
    int y = 1;
    int rn = 0;
    // First, set it all to rock
    fill_background(m, t_rock);

    for (int i = SEEX - 2; i <= SEEX + 3; i++) {
        m->ter_set(i, 0, t_rock_floor);
        m->ter_set(i, 1, t_rock_floor);
        m->ter_set(i, 2, t_rock_floor);
        m->ter_set(SEEX * 2 - 1, i, t_rock_floor);
        m->ter_set(SEEX * 2 - 2, i, t_rock_floor);
        m->ter_set(SEEX * 2 - 3, i, t_rock_floor);
    }
    do {
        for (int i = x - 2; i <= x + 3; i++) {
            for (int j = y - 2; j <= y + 3; j++) {
                if (i > 0 && i < SEEX * 2 - 1 && j > 0 && j < SEEY * 2 - 1) {
                    m->ter_set(i, j, t_rock_floor);
                }
            }
        }
        if (rn < SEEX) {
            x += rng(-1, 1);
            y++;
        } else {
            x++;
            if (!one_in(x - SEEX)) {
                y += rng(-1, 1);
            } else if (y < SEEY) {
                y++;
            } else if (y > SEEY) {
                y--;
            }
        }
        rn++;
    } while (x < SEEX * 2 - 1 || y != SEEY);
    for (int i = x - 2; i <= x + 3; i++) {
        for (int j = y - 2; j <= y + 3; j++) {
            if (i > 0 && i < SEEX * 2 - 1 && j > 0 && j < SEEY * 2 - 1) {
                m->ter_set(i, j, t_rock_floor);
            }
        }
    }
    if (terrain_type == "ants_es") {
        m->rotate(1);
    }
    if (terrain_type == "ants_sw") {
        m->rotate(2);
    }
    if (terrain_type == "ants_wn") {
        m->rotate(3);
    }


}

void mapgen_ants_four_way(map *m, oter_id, mapgendata dat, int, float)
{
    (void)dat;
    fill_background(m, t_rock);
    int x = SEEX;
    for (int j = 0; j < SEEY * 2; j++) {
        for (int i = x - 2; i <= x + 3; i++) {
            if (i >= 1 && i < SEEX * 2 - 1) {
                m->ter_set(i, j, t_rock_floor);
            }
        }
        x += rng(-1, 1);
        while (abs(SEEX - x) > SEEY * 2 - j - 1) {
            if (x < SEEX) {
                x++;
            }
            if (x > SEEX) {
                x--;
            }
        }
    }

    int y = SEEY;
    for (int i = 0; i < SEEX * 2; i++) {
        for (int j = y - 2; j <= y + 3; j++) {
            if (j >= 1 && j < SEEY * 2 - 1) {
                m->ter_set(i, j, t_rock_floor);
            }
        }
        y += rng(-1, 1);
        while (abs(SEEY - y) > SEEX * 2 - i - 1) {
            if (y < SEEY) {
                y++;
            }
            if (y > SEEY) {
                y--;
            }
        }
    }

}

void mapgen_ants_straight(map *m, oter_id terrain_type, mapgendata dat, int, float)
{
    (void)dat;
    int x = SEEX;
    fill_background(m, t_rock);
    for (int j = 0; j < SEEY * 2; j++) {
        for (int i = x - 2; i <= x + 3; i++) {
            if (i >= 1 && i < SEEX * 2 - 1) {
                m->ter_set(i, j, t_rock_floor);
            }
        }
        x += rng(-1, 1);
        while (abs(SEEX - x) > SEEX * 2 - j - 1) {
            if (x < SEEX) {
                x++;
            }
            if (x > SEEX) {
                x--;
            }
        }
    }
    if (terrain_type == "ants_ew") {
        m->rotate(1);
    }

}

void mapgen_ants_tee(map *m, oter_id terrain_type, mapgendata dat, int, float)
{
    (void)dat;
    fill_background(m, t_rock);
    int x = SEEX;
    for (int j = 0; j < SEEY * 2; j++) {
        for (int i = x - 2; i <= x + 3; i++) {
            if (i >= 1 && i < SEEX * 2 - 1) {
                m->ter_set(i, j, t_rock_floor);
            }
        }
        x += rng(-1, 1);
        while (abs(SEEX - x) > SEEY * 2 - j - 1) {
            if (x < SEEX) {
                x++;
            }
            if (x > SEEX) {
                x--;
            }
        }
    }
    int y = SEEY;
    for (int i = SEEX; i < SEEX * 2; i++) {
        for (int j = y - 2; j <= y + 3; j++) {
            if (j >= 1 && j < SEEY * 2 - 1) {
                m->ter_set(i, j, t_rock_floor);
            }
        }
        y += rng(-1, 1);
        while (abs(SEEY - y) > SEEX * 2 - 1 - i) {
            if (y < SEEY) {
                y++;
            }
            if (y > SEEY) {
                y--;
            }
        }
    }
    if (terrain_type == "ants_new") {
        m->rotate(3);
    }
    if (terrain_type == "ants_nsw") {
        m->rotate(2);
    }
    if (terrain_type == "ants_esw") {
        m->rotate(1);
    }

}


void mapgen_ants_generic(map *m, oter_id terrain_type, mapgendata dat, int, float)
{

    for (int i = 0; i < SEEX * 2; i++) {
        for (int j = 0; j < SEEY * 2; j++) {
            if (i < SEEX - 4 || i > SEEX + 5 || j < SEEY - 4 || j > SEEY + 5) {
                m->ter_set(i, j, t_rock);
            } else {
                m->ter_set(i, j, t_rock_floor);
            }
        }
    }
    int rn = rng(10, 20);
    int x = 0;
    int y = 0;
    for (int n = 0; n < rn; n++) {
        int cw = rng(1, 8);
        do {
            x = rng(1 + cw, SEEX * 2 - 2 - cw);
            y = rng(1 + cw, SEEY * 2 - 2 - cw);
        } while (m->ter(x, y) == t_rock);
        for (int i = x - cw; i <= x + cw; i++) {
            for (int j = y - cw; j <= y + cw; j++) {
                if (trig_dist(x, y, i, j) <= cw) {
                    m->ter_set(i, j, t_rock_floor);
                }
            }
        }
    }
    if (connects_to(dat.north(), 2)) {
        for (int i = SEEX - 2; i <= SEEX + 3; i++) {
            for (int j = 0; j <= SEEY; j++) {
                m->ter_set(i, j, t_rock_floor);
            }
        }
    }
    if (connects_to(dat.east(), 3)) {
        for (int i = SEEX; i <= SEEX * 2 - 1; i++) {
            for (int j = SEEY - 2; j <= SEEY + 3; j++) {
                m->ter_set(i, j, t_rock_floor);
            }
        }
    }
    if (connects_to(dat.south(), 0)) {
        for (int i = SEEX - 2; i <= SEEX + 3; i++) {
            for (int j = SEEY; j <= SEEY * 2 - 1; j++) {
                m->ter_set(i, j, t_rock_floor);
            }
        }
    }
    if (connects_to(dat.west(), 1)) {
        for (int i = 0; i <= SEEX; i++) {
            for (int j = SEEY - 2; j <= SEEY + 3; j++) {
                m->ter_set(i, j, t_rock_floor);
            }
        }
    }
    if (terrain_type == "ants_food") {
        m->place_items("ant_food", 92, 0, 0, SEEX * 2 - 1, SEEY * 2 - 1, true, 0);
    } else {
        m->place_items("ant_egg",  98, 0, 0, SEEX * 2 - 1, SEEY * 2 - 1, true, 0);
    }
    if (terrain_type == "ants_queen") {
        m->add_spawn(mon_ant_queen, 1, SEEX, SEEY);
    } else if (terrain_type == "ants_larvae") {
        m->add_spawn(mon_ant_larva, 10, SEEX, SEEY);
    }


}


void mapgen_ants_food(map *m, oter_id terrain_type, mapgendata dat, int turn, float density)
{
    mapgen_ants_generic(m, terrain_type, dat, turn, density);
    m->place_items("ant_food", 92, 0, 0, SEEX * 2 - 1, SEEY * 2 - 1, true, 0);
}


void mapgen_ants_larvae(map *m, oter_id terrain_type, mapgendata dat, int turn, float density)
{
    mapgen_ants_generic(m, terrain_type, dat, turn, density);
    m->place_items("ant_egg",  98, 0, 0, SEEX * 2 - 1, SEEY * 2 - 1, true, 0);
    m->add_spawn(mon_ant_larva, 10, SEEX, SEEY);
}


void mapgen_ants_queen(map *m, oter_id terrain_type, mapgendata dat, int turn, float density)
{
    mapgen_ants_generic(m, terrain_type, dat, turn, density);
    m->place_items("ant_egg",  98, 0, 0, SEEX * 2 - 1, SEEY * 2 - 1, true, 0);
    m->add_spawn(mon_ant_queen, 1, SEEX, SEEY);

}


void mapgen_tutorial(map *m, oter_id terrain_type, mapgendata dat, int turn, float density)
{
    (void) density; // Not used, no normally generated zombies here
    (void) terrain_type; // Not used, should always be "tutorial"
    (void) turn; // Not used for tutorial
    for (int i = 0; i < SEEX * 2; i++) {
        for (int j = 0; j < SEEY * 2; j++) {
            if (j == 0 || j == SEEY * 2 - 1) {
                m->ter_set(i, j, t_wall);
            } else if (i == 0 || i == SEEX * 2 - 1) {
                m->ter_set(i, j, t_wall);
            } else if (j == SEEY) {
                if (i % 4 == 2) {
                    m->ter_set(i, j, t_door_c);
                } else if (i % 5 == 3) {
                    m->ter_set(i, j, t_window_domestic);
                } else {
                    m->ter_set(i, j, t_wall);
                }
            } else {
                m->ter_set(i, j, t_floor);
            }
        }
    }
    m->furn_set(7, SEEY * 2 - 4, f_rack);
    m->place_gas_pump(SEEX * 2 - 2, SEEY * 2 - 4, rng(500, 1000));
    if( dat.zlevel < 0 ) {
        m->ter_set(SEEX - 2, SEEY + 2, t_stairs_up);
        m->ter_set(2, 2, t_water_sh);
        m->ter_set(2, 3, t_water_sh);
        m->ter_set(3, 2, t_water_sh);
        m->ter_set(3, 3, t_water_sh);
    } else {
        m->spawn_item(           5, SEEY + 1, "helmet_bike");
        m->spawn_item(           4, SEEY + 1, "backpack");
        m->spawn_item(           3, SEEY + 1, "pants_cargo");
        m->spawn_item(           7, SEEY * 2 - 4, "machete");
        m->spawn_item(           7, SEEY * 2 - 4, "9mm");
        m->spawn_item(           7, SEEY * 2 - 4, "9mmP");
        m->spawn_item(           7, SEEY * 2 - 4, "uzi");
        m->spawn_item(           7, SEEY * 2 - 4, "uzimag");
        m->spawn_item(SEEX * 2 - 2, SEEY + 5, "bubblewrap");
        m->spawn_item(SEEX * 2 - 2, SEEY + 6, "grenade");
        m->spawn_item(SEEX * 2 - 3, SEEY + 6, "flashlight");
        m->spawn_item(SEEX * 2 - 2, SEEY + 7, "cig");
        m->spawn_item(SEEX * 2 - 2, SEEY + 7, "codeine");
        m->spawn_item(SEEX * 2 - 3, SEEY + 7, "water");
        m->ter_set(SEEX - 2, SEEY + 2, t_stairs_down);
    }
}

void madd_trap( map *m, int x, int y, trap_id t )
{
    tripoint actual_location( x, y, m->get_abs_sub().z );
    m->add_trap( actual_location, t );
}

void mremove_trap( map *m, int x, int y )
{
    tripoint actual_location( x, y, m->get_abs_sub().z );
    m->remove_trap( actual_location );
}

void mtrap_set( map *m, int x, int y, trap_id t )
{
    tripoint actual_location( x, y, m->get_abs_sub().z );
    m->trap_set( actual_location, t );
}

void madd_field( map *m, int x, int y, field_id t, int density )
{
    tripoint actual_location( x, y, m->get_abs_sub().z );
    m->add_field( actual_location, t, density, 0 );
}<|MERGE_RESOLUTION|>--- conflicted
+++ resolved
@@ -2729,110 +2729,6 @@
     m->rotate( static_cast<int>( terrain_type->get_dir() ) );
 }
 
-<<<<<<< HEAD
-/////////////////////////////
-void mapgen_church_new_england(map *m, oter_id terrain_type, mapgendata dat, int, float) {
-    computer *tmpcomp = NULL;
-    dat.fill_groundcover();
-    //New England or Country style, single centered steeple low clear windows
-    mapf::formatted_set_simple(m, 0, 0,"\
-         ^^^^^^         \n\
-     |---|--------|     \n\
-    ||dh.|.6ooo.ll||    \n\
-    |l...+.........Dsss \n\
-  ^^|--+-|------+--|^^s \n\
-  ^||..............||^s \n\
-   w.....b.tt.b.....w s \n\
-   |................| s \n\
-  ^w................w^s \n\
-  ^|.######..######.|^s \n\
-  ^w................w^s \n\
-  ^|.######..######.|^s \n\
-   w................w s \n\
-   |.######..######.| s \n\
-  ^w................w^s \n\
-  ^|.######..######.|^s \n\
-  ^|................|^s \n\
-   |-w|----..----|w-| s \n\
-    ^^|ll|....|ST|^^  s \n\
-     ^|.......+..|^   s \n\
-      |----++-|--|    s \n\
-         O ss O       s \n\
-     ^^    ss    ^^   s \n\
-     ^^    ss    ^^   s \n",
-       mapf::ter_bind("O 6 ^ . - | # t + = D w T S e o h c d l s b", t_column, t_console, t_shrub, t_floor,
-               t_wall, t_wall, t_floor, t_floor, t_door_c, t_door_locked_alarm, t_door_locked, t_window,
-               t_floor,  t_floor, t_floor,  t_floor,    t_floor, t_floor,   t_floor, t_floor,  t_sidewalk, t_floor),
-       mapf::furn_bind("O 6 ^ . - | # t + = D w T S e o h c d l s b", f_null,   f_null,    f_null,  f_null,
-               f_null,   f_null,   f_bench, f_table, f_null,   f_null,              f_null,        f_null,
-               f_toilet, f_sink,  f_fridge, f_bookcase, f_chair, f_counter, f_desk,  f_locker, f_null, f_brazier)
-    );
-    m->place_items("church", 40,  5,  5, 8,  16, false, 0);
-    m->place_items("church", 40,  5,  5, 8,  16, false, 0);
-    m->place_items("church", 85,  12,  2, 14,  2, false, 0);
-    m->place_items("office", 60,  6,  2, 8,  3, false, 0);
-    m->place_items("jackets", 85,  7,  18, 8,  18, false, 0);
-    tmpcomp = m->add_computer( tripoint( 11, 2, m->get_abs_sub().z ), _("Church Bells 1.2"), 0);
-    tmpcomp->add_option(_("Gathering Toll"), COMPACT_TOLL, 0);
-    tmpcomp->add_option(_("Wedding Toll"), COMPACT_TOLL, 0);
-    tmpcomp->add_option(_("Funeral Toll"), COMPACT_TOLL, 0);
-    autorotate(true);
-}
-
-void mapgen_church_gothic(map *m, oter_id terrain_type, mapgendata dat, int, float) {
-    computer *tmpcomp = NULL;
-    dat.fill_groundcover();
-    //Gothic Style, unreachable high stained glass windows, stone construction
-    mapf::formatted_set_simple(m, 0, 0, "\
- $$    W        W    $$ \n\
- $$  WWWWGVBBVGWWWW  $$ \n\
-     W..h.cccc.h..W     \n\
- WWVWWRb........bRWWBWW \n\
-WW#.#.R....cc....R.#.#WW\n\
- G#.#.R..........R.#.#V \n\
- V#.#.Rrrrr..rrrrR.#.#B \n\
-WW#..................#WW\n\
- WW+WW#####..#####WW+WW \n\
-ssss V............B ssss\n\
-s   WW#####..#####WW   s\n\
-s $ WW............WW $ s\n\
-s $  G#####..#####V  $ s\n\
-s $  B............G  $ s\n\
-s $ WW#####..#####WW $ s\n\
-s $ WW............WW $ s\n\
-s    V####....####B    s\n\
-s WWWW--|--gg-----WWWW s\n\
-s WllWTS|.....lll.W..W s\n\
-s W..+..+.........+..W s\n\
-s W..WWWWWW++WWWWWW6.W s\n\
-s W.CWW$$WWssWW$$WW..W s\n\
-s WWWWW    ss    WWWWW s\n\
-ssssssssssssssssssssssss\n",
-       mapf::ter_bind("C V G B W R r 6 $ . - | # t + g T S h c l s b", t_floor,   t_window_stained_red,
-               t_window_stained_green, t_window_stained_blue, t_rock, t_railing_v, t_railing_h, t_console, t_shrub,
-               t_rock_floor, t_wall, t_wall, t_rock_floor, t_rock_floor, t_door_c, t_door_glass_c,
-               t_rock_floor, t_rock_floor, t_rock_floor, t_rock_floor, t_rock_floor, t_sidewalk, t_rock_floor),
-       mapf::furn_bind("C V G B W R r 6 $ . - | # t + g T S h c l s b", f_crate_c, f_null,
-               f_null,                 f_null,                f_null, f_null,      f_null,      f_null,    f_null,
-               f_null,       f_null,   f_null,   f_bench,      f_table,      f_null,   f_null,         f_toilet,
-               f_sink,       f_chair,      f_counter,    f_locker,     f_null, f_brazier)
-    );
-    m->place_items("church", 70,  6,  7, 17,  16, false, 0);
-    m->place_items("church", 70,  6,  7, 17,  16, false, 0);
-    m->place_items("church", 60,  6,  7, 17,  16, false, 0);
-    m->place_items("cleaning", 60,  3,  18, 4,  21, false, 0);
-    m->place_items("jackets", 85,  14,  18, 16,  18, false, 0);
-    tmpcomp = m->add_computer( tripoint( 19, 20, m->get_abs_sub().z ), _("Church Bells 1.2"), 0);
-    tmpcomp->add_option(_("Gathering Toll"), COMPACT_TOLL, 0);
-    tmpcomp->add_option(_("Wedding Toll"), COMPACT_TOLL, 0);
-    tmpcomp->add_option(_("Funeral Toll"), COMPACT_TOLL, 0);
-    autorotate(true);
-}
-
-
-=======
->>>>>>> 969ea072
-
 //////////////////////////////
 void mapgen_pharm(map *m, oter_id terrain_type, mapgendata dat, int, float density) {
 
