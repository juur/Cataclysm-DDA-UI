--- conflicted
+++ resolved
@@ -815,26 +815,8 @@
     }
 }
 
-<<<<<<< HEAD
-static bool is_road( const oter_id &oter )
-{
-    return is_ot_match( "road", oter, ot_match_type::type ) ||
-           is_ot_match( "rural_road", oter, ot_match_type::type ) ||
-           is_ot_match( "bridge", oter, ot_match_type::type ) ||
-           is_ot_match( "road_nesw_manhole", oter, ot_match_type::type );
-}
-
-static bool is_field( const oter_id &oter )
-{
-    return is_ot_match( "field", oter, ot_match_type::type );
-}
-
-std::vector<tripoint_abs_omt> overmapbuffer::get_npc_path(
-    const tripoint_abs_omt &src, const tripoint_abs_omt &dest, path_type &ptype )
-=======
 std::vector<tripoint_abs_omt> overmapbuffer::get_travel_path(
     const tripoint_abs_omt &src, const tripoint_abs_omt &dest, overmap_path_params params )
->>>>>>> ed2f630d
 {
     if( src == overmap::invalid_tripoint || dest == overmap::invalid_tripoint ) {
         return {};
@@ -849,55 +831,6 @@
 
     const auto estimate =
     [&]( const pf::node<point_rel_omt> &cur, const pf::node<point_rel_omt> * ) {
-<<<<<<< HEAD
-        const tripoint_abs_omt convert_result = base + tripoint_rel_omt( cur.pos, 0 );
-        if( ptype.only_known_by_player && !seen( convert_result ) ) {
-            return pf::rejected;
-        }
-        int res = 0;
-        const oter_id oter = get_ter_at( cur.pos );
-        int travel_cost = static_cast<int>( oter->get_travel_cost() );
-        if( ptype.avoid_danger && is_marked_dangerous( convert_result ) ) {
-            return pf::rejected;
-        }
-        if( ptype.only_road && !is_road( oter ) ) {
-            return pf::rejected;
-        }
-        if( ptype.only_water && !is_river_or_lake( oter ) ) {
-            return pf::rejected;
-        }
-        if( ptype.only_air && ( !is_ot_match( "open_air", oter, ot_match_type::type ) ) ) {
-            return pf::rejected;
-        }
-        if( ptype.road_or_field && !is_road( oter ) && !is_field( oter ) ) {
-            return pf::rejected;
-        }
-        if( is_ot_match( "empty_rock", oter, ot_match_type::type ) ) {
-            return pf::rejected;
-        } else if( is_ot_match( "open_air", oter, ot_match_type::type ) ) {
-            if( ptype.only_air ) {
-                travel_cost += 1;
-            } else {
-                return pf::rejected;
-            }
-        } else if( is_ot_match( "forest", oter, ot_match_type::type ) ) {
-            travel_cost = 10;
-        } else if( is_ot_match( "forest_water", oter, ot_match_type::type ) ) {
-            travel_cost = 15;
-        } else if( is_road( oter ) ) {
-            travel_cost = 1;
-        } else if( is_river_or_lake( oter ) ) {
-            if( ptype.amphibious || ptype.only_water ) {
-                travel_cost = 1;
-            } else {
-                return pf::rejected;
-            }
-        }
-        res += travel_cost;
-        res += manhattan_dist( finish, cur.pos );
-
-        return res;
-=======
         const tripoint_abs_omt omt_pos = src + cur.pos - start;
         int cost = omt_pos == src ? 0 : get_terrain_cost( omt_pos, params );
         if( cost < 0 ) {
@@ -905,7 +838,6 @@
         }
         // TODO: add cost taken to get there
         return cost + manhattan_dist( finish, cur.pos ) * overmap_path_params::standard_cost;
->>>>>>> ed2f630d
     };
     pf::path<point_rel_omt> route = pf::find_path( start, finish, max_point, estimate );
     std::vector<tripoint_abs_omt> path;
