--- conflicted
+++ resolved
@@ -242,14 +242,9 @@
 // 0.A -> 0.B
     toString(mon_broken_cyborg),
     toString(mon_zoose),
-<<<<<<< HEAD
-    toString(mon_zomwolf),
-    toString(mon_zomcougar),
-    toString(mon_zombie_bio_op)
-=======
     toString(mon_zolf),
     toString(mon_zougar)
->>>>>>> aafefd80
+    toString(mon_zombie_bio_op)
 
 };
 const std::string multitile_keys[] =
