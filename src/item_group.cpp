#include "item_group.h"

#include <algorithm>
#include <set>

#include "calendar.h"
#include "cata_assert.h"
#include "compatibility.h"
#include "debug.h"
#include "enums.h"
#include "flat_set.h"
#include "generic_factory.h"
#include "item.h"
#include "item_contents.h"
#include "item_factory.h"
#include "item_pocket.h"
#include "itype.h"
#include "json.h"
#include "options.h"
#include "relic.h"
#include "ret_val.h"
#include "rng.h"
#include "type_id.h"
#include "value_ptr.h"

static const std::string null_item_id( "null" );

static const std::string flag_NEEDS_NO_LUBE( "NEEDS_NO_LUBE" );
static const std::string flag_NON_FOULING( "NON-FOULING" );
static const std::string flag_PRIMITIVE_RANGED_WEAPON( "PRIMITIVE_RANGED_WEAPON" );
static const std::string flag_VARSIZE( "VARSIZE" );

Item_spawn_data::ItemList Item_spawn_data::create( const time_point &birthday,
        const bool use_spawn_rate ) const
{
    RecursionList rec;
    return create( birthday, use_spawn_rate ? get_option<float>( "ITEM_SPAWNRATE" ) : 1.0f, rec );
}

item Item_spawn_data::create_single( const time_point &birthday ) const
{
    RecursionList rec;
    return create_single( birthday, rec );
}

void Item_spawn_data::relic_generator::load( const JsonObject &jo )
{
    mandatory( jo, was_loaded, "rules", rules );
    mandatory( jo, was_loaded, "procgen_id", id );
}

relic Item_spawn_data::relic_generator::generate_relic( const itype_id &it_id ) const
{
    return id->generate( rules, it_id );
}

Single_item_creator::Single_item_creator( const std::string &_id, Type _type, int _probability )
    : Item_spawn_data( _probability )
    , id( _id )
    , type( _type )
{
}

item Single_item_creator::create_single( const time_point &birthday, RecursionList &rec ) const
{
    item tmp;
    if( type == S_ITEM ) {
        if( id == "corpse" ) {
            tmp = item::make_corpse( mtype_id::NULL_ID(), birthday );
        } else {
            tmp = item( id, birthday );
        }
    } else if( type == S_ITEM_GROUP ) {
        if( std::find( rec.begin(), rec.end(), id ) != rec.end() ) {
            debugmsg( "recursion in item spawn list %s", id.c_str() );
            return item( null_item_id, birthday );
        }
        rec.push_back( id );
        Item_spawn_data *isd = item_controller->get_group( id );
        if( isd == nullptr ) {
            debugmsg( "unknown item spawn list %s", id.c_str() );
            return item( null_item_id, birthday );
        }
        tmp = isd->create_single( birthday, rec );
        rec.erase( rec.end() - 1 );
    } else if( type == S_NONE ) {
        return item( null_item_id, birthday );
    }
    if( one_in( 3 ) && tmp.has_flag( flag_VARSIZE ) ) {
        tmp.item_tags.insert( "FIT" );
    }
    if( modifier ) {
        modifier->modify( tmp );
    } else {
        int qty = tmp.charges;
        if( modifier ) {
            qty = rng( modifier->charges.first, modifier->charges.second );
        }
        // TODO: change the spawn lists to contain proper references to containers
        tmp = tmp.in_its_container( qty );
    }
    if( artifact ) {
        tmp.overwrite_relic( artifact->generate_relic( tmp.typeId() ) );
    }
    if( container_item ) {
        tmp = tmp.in_container( *container_item, tmp.charges, sealed );
    }
    return tmp;
}

static item_pocket::pocket_type guess_pocket_for( const item &container, const item &payload )
{
    if( ( container.is_gun() && payload.is_gunmod() ) || ( container.is_tool() &&
            payload.is_toolmod() ) ) {
        return item_pocket::pocket_type::MOD;
    }
    if( container.is_software_storage() && payload.is_software() ) {
        return item_pocket::pocket_type::SOFTWARE;
    }
    if( ( container.is_gun() || container.is_tool() ) && payload.is_magazine() ) {
        return item_pocket::pocket_type::MAGAZINE_WELL;
    } else if( ( container.is_magazine() ) && payload.is_ammo() ) {
        return item_pocket::pocket_type::MAGAZINE;
    }
    return item_pocket::pocket_type::CONTAINER;
}

Item_spawn_data::ItemList Single_item_creator::create( const time_point &birthday,
        const float spawn_rate, RecursionList &rec ) const
{
    ItemList result;
    int cnt = 1;
    if( modifier ) {
        auto modifier_count = modifier->count;
        cnt = ( modifier_count.first == modifier_count.second ) ? modifier_count.first : rng(
                  modifier_count.first, modifier_count.second );
    }
    for( ; cnt > 0; cnt-- ) {
        if( type == S_ITEM ) {
<<<<<<< HEAD
            const auto itm = create_single( birthday, rec );
            if( !itm.has_flag( "MISSION_ITEM" ) && rng_float( 0, 1 ) > spawn_rate ) {
                continue;
            }
=======
            const item itm = create_single( birthday, rec );
>>>>>>> 973dd89c
            if( !itm.is_null() ) {
                result.push_back( itm );
            }
        } else {
            if( std::find( rec.begin(), rec.end(), id ) != rec.end() ) {
                debugmsg( "recursion in item spawn list %s", id.c_str() );
                return result;
            }
            rec.push_back( id );
            Item_spawn_data *isd = item_controller->get_group( id );
            if( isd == nullptr ) {
                debugmsg( "unknown item spawn list %s", id.c_str() );
                return result;
            }
            ItemList tmplist = isd->create( birthday, spawn_rate, rec );
            rec.erase( rec.end() - 1 );
            if( modifier ) {
                for( auto &elem : tmplist ) {
                    modifier->modify( elem );
                }
            }
            result.insert( result.end(), tmplist.begin(), tmplist.end() );
        }
    }
    if( artifact ) {
        for( item &it : result ) {
            it.overwrite_relic( artifact->generate_relic( it.typeId() ) );
        }
    }
    if( container_item ) {
        item ctr( *container_item, birthday );
        for( const item &it : result ) {
            const item_pocket::pocket_type pk_type = guess_pocket_for( ctr, it );
            ctr.put_in( it, pk_type );
        }
        result = ItemList{ ctr };
    }
    return result;
}

void Single_item_creator::check_consistency( const std::string &context ) const
{
    if( type == S_ITEM ) {
        if( !item::type_is_defined( itype_id( id ) ) ) {
            debugmsg( "item id %s is unknown (in %s)", id, context );
        }
    } else if( type == S_ITEM_GROUP ) {
        if( !item_group::group_is_defined( id ) ) {
            debugmsg( "item group id %s is unknown (in %s)", id, context );
        }
    } else if( type == S_NONE ) {
        // this is okay, it will be ignored
    } else {
        debugmsg( "Unknown type of Single_item_creator: %d", static_cast<int>( type ) );
    }
    if( modifier ) {
        modifier->check_consistency( context );
    }
}

bool Single_item_creator::remove_item( const itype_id &itemid )
{
    if( modifier ) {
        if( modifier->remove_item( itemid ) ) {
            type = S_NONE;
            return true;
        }
    }
    if( type == S_ITEM ) {
        if( itemid.str() == id ) {
            type = S_NONE;
            return true;
        }
    } else if( type == S_ITEM_GROUP ) {
        Item_spawn_data *isd = item_controller->get_group( id );
        if( isd != nullptr ) {
            isd->remove_item( itemid );
        }
    }
    return type == S_NONE;
}

bool Single_item_creator::replace_item( const itype_id &itemid, const itype_id &replacementid )
{
    if( modifier ) {
        if( modifier->replace_item( itemid, replacementid ) ) {
            return true;
        }
    }
    if( type == S_ITEM ) {
        if( itemid.str() == id ) {
            id = replacementid.str();
            return true;
        }
    } else if( type == S_ITEM_GROUP ) {
        Item_spawn_data *isd = item_controller->get_group( id );
        if( isd != nullptr ) {
            isd->replace_item( itemid, replacementid );
        }
    }
    return type == S_NONE;
}

bool Single_item_creator::has_item( const itype_id &itemid ) const
{
    return type == S_ITEM && itemid.str() == id;
}

std::set<const itype *> Single_item_creator::every_item() const
{
    switch( type ) {
        case S_ITEM:
            return { item::find_type( itype_id( id ) ) };
        case S_ITEM_GROUP: {
            Item_spawn_data *isd = item_controller->get_group( id );
            if( isd != nullptr ) {
                return isd->every_item();
            }
            return {};
        }
        case S_NONE:
            return {};
    }
    // NOLINTNEXTLINE(misc-static-assert,cert-dcl03-c)
    cata_assert( !"Unexpected type" );
    return {};
}

void Single_item_creator::inherit_ammo_mag_chances( const int ammo, const int mag )
{
    if( ammo != 0 || mag != 0 ) {
        if( !modifier ) {
            modifier.emplace();
        }
        modifier->with_ammo = ammo;
        modifier->with_magazine = mag;
    }
}

Item_modifier::Item_modifier()
    : damage( 0, 0 )
    , count( 1, 1 )
      // Dirt in guns is capped unless overwritten in the itemgroup
      // most guns should not be very dirty or dirty at all
    , dirt( 0, 500 )
    , charges( -1, -1 )
    , with_ammo( 0 )
    , with_magazine( 0 )
{
}

void Item_modifier::modify( item &new_item ) const
{
    if( new_item.is_null() ) {
        return;
    }

    new_item.set_damage( rng( damage.first, damage.second ) );
    // no need for dirt if it's a bow
    if( new_item.is_gun() && !new_item.has_flag( flag_PRIMITIVE_RANGED_WEAPON ) &&
        !new_item.has_flag( flag_NON_FOULING ) ) {
        int random_dirt = rng( dirt.first, dirt.second );
        // if gun RNG is dirty, must add dirt fault to allow cleaning
        if( random_dirt > 0 ) {
            new_item.set_var( "dirt", random_dirt );
            new_item.faults.emplace( "fault_gun_dirt" );
            // chance to be unlubed, but only if it's not a laser or something
        } else if( one_in( 10 ) && !new_item.has_flag( flag_NEEDS_NO_LUBE ) ) {
            new_item.faults.emplace( "fault_gun_unlubricated" );
        }
    }

    // create container here from modifier or from default to get max charges later
    item cont;
    if( container != nullptr ) {
        cont = container->create_single( new_item.birthday() );
    }
    if( cont.is_null() && new_item.type->default_container.has_value() ) {
        const itype_id &cont_value = new_item.type->default_container.value_or( "null" );
        if( !cont_value.is_null() ) {
            cont = item( cont_value, new_item.birthday() );
        }
    }

    int max_capacity = -1;
    if( charges.first != -1 && charges.second == -1 && new_item.is_magazine() ) {
        const int max_ammo = new_item.ammo_capacity( item_controller->find_template(
                                 new_item.ammo_default() )->ammo->type );
        if( max_ammo > 0 ) {
            max_capacity = max_ammo;
        }
    }

    if( max_capacity == -1 && !cont.is_null() && ( new_item.made_of( phase_id::LIQUID ) ||
            ( !new_item.is_tool() && !new_item.is_gun() && !new_item.is_magazine() ) ) ) {
        if( new_item.type->weight == 0_gram ) {
            max_capacity = new_item.charges_per_volume( cont.get_total_capacity() );
        } else {
            max_capacity = std::min( new_item.charges_per_volume( cont.get_total_capacity() ),
                                     new_item.charges_per_weight( cont.get_total_weight_capacity() ) );
        }
    }

    const bool charges_not_set = charges.first == -1 && charges.second == -1;
    int ch = -1;
    if( !charges_not_set ) {
        int charges_min = charges.first == -1 ? 0 : charges.first;
        int charges_max = charges.second == -1 ? max_capacity : charges.second;

        if( charges_min == -1 && charges_max != -1 ) {
            charges_min = 0;
        }

        if( max_capacity != -1 && ( charges_max > max_capacity || ( charges_min != 1 &&
                                    charges_max == -1 ) ) ) {
            charges_max = max_capacity;
        }

        if( charges_min > charges_max ) {
            charges_min = charges_max;
        }

        ch = charges_min == charges_max ? charges_min : rng( charges_min,
                charges_max );
    } else if( !cont.is_null() && new_item.made_of( phase_id::LIQUID ) ) {
        new_item.charges = std::max( 1, max_capacity );
    }

    if( ch != -1 ) {
        if( new_item.count_by_charges() || new_item.made_of( phase_id::LIQUID ) ) {
            // food, ammo
            // count_by_charges requires that charges is at least 1. It makes no sense to
            // spawn a "water (0)" item.
            new_item.charges = std::max( 1, ch );
        } else if( new_item.is_tool() ) {
            if( !new_item.magazine_default().is_null() ) {
                item mag( new_item.magazine_default() );
                mag.ammo_set( mag.ammo_default(), ch );
                new_item.put_in( mag, item_pocket::pocket_type::MAGAZINE_WELL );
            } else if( new_item.is_magazine() ) {
                new_item.ammo_set( new_item.ammo_default(), ch );
            } else {
                debugmsg( "tried to set ammo for %s which does not have ammo or a magazine",
                          new_item.typeId().c_str() );
            }
        } else if( new_item.type->can_have_charges() ) {
            new_item.charges = ch;
        }
    }

    if( ch > 0 && ( new_item.is_gun() || new_item.is_magazine() ) ) {
        itype_id ammo_id;
        if( ammo ) {
            ammo_id = ammo->create_single( new_item.birthday() ).typeId();
        } else if( new_item.ammo_default() ) {
            ammo_id = new_item.ammo_default();
        } else if( new_item.magazine_default() && new_item.magazine_default()->magazine->default_ammo ) {
            ammo_id = new_item.magazine_default()->magazine->default_ammo;
        }
        if( ammo_id ) {
            new_item.ammo_set( ammo_id, ch );
        } else {
            debugmsg( "tried to set ammo for %s which does not have ammo or a magazine",
                      new_item.typeId().c_str() );
        }
        // Make sure the item is in valid state
        if( new_item.magazine_integral() ) {
            new_item.charges = std::min( new_item.charges,
                                         new_item.ammo_capacity( item_controller->find_template( new_item.ammo_default() )->ammo->type ) );
        } else {
            new_item.charges = 0;
        }
    }

    if( new_item.is_magazine() ||
        new_item.contents.has_pocket_type( item_pocket::pocket_type::MAGAZINE_WELL ) ) {
        bool spawn_ammo = rng( 0, 99 ) < with_ammo && new_item.ammo_remaining() == 0 && ch == -1 &&
                          ( !new_item.is_tool() || new_item.type->tool->rand_charges.empty() );
        bool spawn_mag  = rng( 0, 99 ) < with_magazine && !new_item.magazine_integral() &&
                          !new_item.magazine_current();

        if( spawn_mag ) {
            item mag( new_item.magazine_default(), new_item.birthday() );
            if( spawn_ammo ) {
                mag.ammo_set( mag.ammo_default() );
            }
            new_item.put_in( mag, item_pocket::pocket_type::MAGAZINE_WELL );
        } else if( spawn_ammo && !new_item.ammo_default().is_null() ) {
            if( ammo ) {
                const item am = ammo->create_single( new_item.birthday() );
                new_item.ammo_set( am.typeId() );
            } else {
                new_item.ammo_set( new_item.ammo_default() );
            }
        }
    }

    if( !cont.is_null() ) {
        const item_pocket::pocket_type pk_type = guess_pocket_for( cont, new_item );
        cont.put_in( new_item, pk_type );
        new_item = cont;
        if( sealed ) {
            new_item.seal();
        }
    }

    if( contents != nullptr ) {
        Item_spawn_data::ItemList contentitems = contents->create( new_item.birthday(), false );
        for( const item &it : contentitems ) {
            const item_pocket::pocket_type pk_type = guess_pocket_for( new_item, it );
            new_item.put_in( it, pk_type );
        }
        if( sealed ) {
            new_item.seal();
        }
    }

    for( const std::string &flag : custom_flags ) {
        new_item.set_flag( flag );
    }
}

void Item_modifier::check_consistency( const std::string &context ) const
{
    if( ammo != nullptr ) {
        ammo->check_consistency( "ammo of " + context );
    }
    if( container != nullptr ) {
        container->check_consistency( "container of " + context );
    }
    if( with_ammo < 0 || with_ammo > 100 ) {
        debugmsg( "Item modifier's ammo chance %d is out of range", with_ammo );
    }
    if( with_magazine < 0 || with_magazine > 100 ) {
        debugmsg( "Item modifier's magazine chance %d is out of range", with_magazine );
    }
}

bool Item_modifier::remove_item( const itype_id &itemid )
{
    if( ammo != nullptr ) {
        if( ammo->remove_item( itemid ) ) {
            ammo.reset();
        }
    }
    if( container != nullptr ) {
        if( container->remove_item( itemid ) ) {
            container.reset();
            return true;
        }
    }
    return false;
}

bool Item_modifier::replace_item( const itype_id &itemid, const itype_id &replacementid )
{
    if( ammo != nullptr ) {
        ammo->replace_item( itemid, replacementid );
    }
    if( container != nullptr ) {
        if( container->replace_item( itemid, replacementid ) ) {
            return true;
        }
    }
    return false;
}

Item_group::Item_group( Type t, int probability, int ammo_chance, int magazine_chance )
    : Item_spawn_data( probability )
    , type( t )
    , with_ammo( ammo_chance )
    , with_magazine( magazine_chance )
    , sum_prob( 0 )
{
    if( probability <= 0 || ( t != Type::G_DISTRIBUTION && probability > 100 ) ) {
        debugmsg( "Probability %d out of range", probability );
    }
    if( ammo_chance < 0 || ammo_chance > 100 ) {
        debugmsg( "Ammo chance %d is out of range.", ammo_chance );
    }
    if( magazine_chance < 0 || magazine_chance > 100 ) {
        debugmsg( "Magazine chance %d is out of range.", magazine_chance );
    }
}

void Item_group::add_item_entry( const itype_id &itemid, int probability )
{
    add_entry( std::make_unique<Single_item_creator>(
                   itemid.str(), Single_item_creator::S_ITEM, probability ) );
}

void Item_group::add_group_entry( const Group_tag &groupid, int probability )
{
    add_entry( std::make_unique<Single_item_creator>(
                   groupid, Single_item_creator::S_ITEM_GROUP, probability ) );
}

void Item_group::add_entry( std::unique_ptr<Item_spawn_data> ptr )
{
    cata_assert( ptr.get() != nullptr );
    if( ptr->probability <= 0 ) {
        return;
    }
    if( type == G_COLLECTION ) {
        ptr->probability = std::min( 100, ptr->probability );
    }
    sum_prob += ptr->probability;

    // Make the ammo and magazine probabilities from the outer entity apply to the nested entity:
    // If ptr is an Item_group, it already inherited its parent's ammo/magazine chances in its constructor.
    Single_item_creator *sic = dynamic_cast<Single_item_creator *>( ptr.get() );
    if( sic ) {
        sic->inherit_ammo_mag_chances( with_ammo, with_magazine );
    }
    items.push_back( std::move( ptr ) );
}

Item_spawn_data::ItemList Item_group::create( const time_point &birthday, const float spawn_rate,
        RecursionList &rec ) const
{
    ItemList result;
    if( type == G_COLLECTION ) {
        for( const auto &elem : items ) {
            if( rng( 0, 99 ) >= ( elem )->probability ) {
                continue;
            }
            ItemList tmp = ( elem )->create( birthday, spawn_rate, rec );
            result.insert( result.end(), tmp.begin(), tmp.end() );
        }
    } else if( type == G_DISTRIBUTION ) {
        int p = rng( 0, sum_prob - 1 );
        for( const auto &elem : items ) {
            p -= ( elem )->probability;
            if( p >= 0 ) {
                continue;
            }
            ItemList tmp = ( elem )->create( birthday, spawn_rate, rec );
            result.insert( result.end(), tmp.begin(), tmp.end() );
            break;
        }
    }

    return result;
}

item Item_group::create_single( const time_point &birthday, RecursionList &rec ) const
{
    if( type == G_COLLECTION ) {
        for( const auto &elem : items ) {
            if( rng( 0, 99 ) >= ( elem )->probability ) {
                continue;
            }
            return ( elem )->create_single( birthday, rec );
        }
    } else if( type == G_DISTRIBUTION ) {
        int p = rng( 0, sum_prob - 1 );
        for( const auto &elem : items ) {
            p -= ( elem )->probability;
            if( p >= 0 ) {
                continue;
            }
            return ( elem )->create_single( birthday, rec );
        }
    }
    return item( null_item_id, birthday );
}

void Item_group::check_consistency( const std::string &context ) const
{
    for( const auto &elem : items ) {
        ( elem )->check_consistency( "item in " + context );
    }
}

void Item_spawn_data::set_container_item( const itype_id &container )
{
    container_item = container;
}

bool Item_group::remove_item( const itype_id &itemid )
{
    for( prop_list::iterator a = items.begin(); a != items.end(); ) {
        if( ( *a )->remove_item( itemid ) ) {
            sum_prob -= ( *a )->probability;
            a = items.erase( a );
        } else {
            ++a;
        }
    }
    return items.empty();
}

bool Item_group::replace_item( const itype_id &itemid, const itype_id &replacementid )
{
    for( const std::unique_ptr<Item_spawn_data> &elem : items ) {
        ( elem )->replace_item( itemid, replacementid );
    }
    return items.empty();
}

bool Item_group::has_item( const itype_id &itemid ) const
{
    for( const std::unique_ptr<Item_spawn_data> &elem : items ) {
        if( ( elem )->has_item( itemid ) ) {
            return true;
        }
    }
    return false;
}

std::set<const itype *> Item_group::every_item() const
{
    std::set<const itype *> result;
    for( const auto &spawn_data : items ) {
        std::set<const itype *> these_items = spawn_data->every_item();
        result.insert( these_items.begin(), these_items.end() );
    }
    return result;
}

item_group::ItemList item_group::items_from( const Group_tag &group_id, const time_point &birthday,
        const bool use_spawn_rate )
{
    const Item_spawn_data *group = item_controller->get_group( group_id );
    if( group == nullptr ) {
        return ItemList();
    }
    ItemList created = group->create( birthday, use_spawn_rate );
    if( group->container_item ) {
        item ctr( *group->container_item, birthday );
        for( const item &it : created ) {
            const item_pocket::pocket_type pk_type = guess_pocket_for( ctr, it );
            ctr.put_in( it, pk_type );
        }
        created = ItemList{ ctr };
    }
    return created;
}

item_group::ItemList item_group::items_from( const Group_tag &group_id )
{
    return items_from( group_id, 0 );
}

item item_group::item_from( const Group_tag &group_id, const time_point &birthday )
{
    const Item_spawn_data *group = item_controller->get_group( group_id );
    if( group == nullptr ) {
        return item();
    }
    return group->create_single( birthday );
}

item item_group::item_from( const Group_tag &group_id )
{
    return item_from( group_id, 0 );
}

bool item_group::group_is_defined( const Group_tag &group_id )
{
    return item_controller->get_group( group_id ) != nullptr;
}

bool item_group::group_contains_item( const Group_tag &group_id, const itype_id &type_id )
{
    const Item_spawn_data *group = item_controller->get_group( group_id );
    if( group == nullptr ) {
        return false;
    }
    return group->has_item( type_id );
}

std::set<const itype *> item_group::every_possible_item_from( const Group_tag &group_id )
{
    Item_spawn_data *group = item_controller->get_group( group_id );
    if( group == nullptr ) {
        return {};
    }
    return group->every_item();
}

void item_group::load_item_group( const JsonObject &jsobj, const Group_tag &group_id,
                                  const std::string &subtype )
{
    item_controller->load_item_group( jsobj, group_id, subtype );
}

static Group_tag get_unique_group_id()
{
    // This is just a hint what id to use next. Overflow of it is defined and if the group
    // name is already used, we simply go the next id.
    static unsigned int next_id = 0;
    // Prefixing with a character outside the ASCII range, so it is hopefully unique and
    // (if actually printed somewhere) stands out. Theoretically those auto-generated group
    // names should not be seen anywhere.
    static const std::string unique_prefix = "\u01F7 ";
    while( true ) {
        const Group_tag new_group = unique_prefix + to_string( next_id++ );
        if( !item_group::group_is_defined( new_group ) ) {
            return new_group;
        }
    }
}

Group_tag item_group::load_item_group( const JsonValue &value, const std::string &default_subtype )
{
    if( value.test_string() ) {
        return value.get_string();
    } else if( value.test_object() ) {
        const Group_tag group = get_unique_group_id();

        JsonObject jo = value.get_object();
        const std::string subtype = jo.get_string( "subtype", default_subtype );
        item_controller->load_item_group( jo, group, subtype );

        return group;
    } else if( value.test_array() ) {
        const Group_tag group = get_unique_group_id();

        JsonArray jarr = value.get_array();
        // load_item_group needs a bool, invalid subtypes are unexpected and most likely errors
        // from the caller of this function.
        if( default_subtype != "collection" && default_subtype != "distribution" ) {
            debugmsg( "invalid subtype for item group: %s", default_subtype.c_str() );
        }
        item_controller->load_item_group( jarr, group, default_subtype == "collection", 0, 0 );

        return group;
    }
    value.throw_error( "invalid item group, must be string (group id) or object/array (the group data)" );
}<|MERGE_RESOLUTION|>--- conflicted
+++ resolved
@@ -137,14 +137,10 @@
     }
     for( ; cnt > 0; cnt-- ) {
         if( type == S_ITEM ) {
-<<<<<<< HEAD
-            const auto itm = create_single( birthday, rec );
+            const item itm = create_single( birthday, rec );
             if( !itm.has_flag( "MISSION_ITEM" ) && rng_float( 0, 1 ) > spawn_rate ) {
                 continue;
             }
-=======
-            const item itm = create_single( birthday, rec );
->>>>>>> 973dd89c
             if( !itm.is_null() ) {
                 result.push_back( itm );
             }
