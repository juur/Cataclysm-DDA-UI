--- conflicted
+++ resolved
@@ -4,12 +4,9 @@
 #include <cstdlib>
 #include <new>
 #include <set>
-<<<<<<< HEAD
-#include <unordered_map>
-=======
 #include <string>
 #include <type_traits>
->>>>>>> 599c1eab
+#include <unordered_map>
 
 #include "calendar.h"
 #include "cata_assert.h"
