#include "item_group.h"

#include <algorithm>
#include <cassert>
#include <set>

#include "calendar.h"
#include "compatibility.h"
#include "debug.h"
#include "enums.h"
#include "flat_set.h"
#include "item.h"
#include "item_factory.h"
#include "itype.h"
#include "json.h"
#include "options.h"
#include "rng.h"
#include "type_id.h"
#include "value_ptr.h"

static const std::string null_item_id( "null" );

static const std::string flag_NEEDS_NO_LUBE( "NEEDS_NO_LUBE" );
static const std::string flag_NON_FOULING( "NON-FOULING" );
static const std::string flag_PRIMITIVE_RANGED_WEAPON( "PRIMITIVE_RANGED_WEAPON" );
static const std::string flag_VARSIZE( "VARSIZE" );

Item_spawn_data::ItemList Item_spawn_data::create( const time_point &birthday,
        const bool use_spawn_rate ) const
{
    RecursionList rec;
    return create( birthday, use_spawn_rate ? get_option<float>( "ITEM_SPAWNRATE" ) : 1.0f, rec );
}

item Item_spawn_data::create_single( const time_point &birthday ) const
{
    RecursionList rec;
    return create_single( birthday, rec );
}

Single_item_creator::Single_item_creator( const std::string &_id, Type _type, int _probability )
    : Item_spawn_data( _probability )
    , id( _id )
    , type( _type )
{
}

item Single_item_creator::create_single( const time_point &birthday, RecursionList &rec ) const
{
    item tmp;
    if( type == S_ITEM ) {
        if( id == "corpse" ) {
            tmp = item::make_corpse( mtype_id::NULL_ID(), birthday );
        } else {
            tmp = item( id, birthday );
        }
    } else if( type == S_ITEM_GROUP ) {
        if( std::find( rec.begin(), rec.end(), id ) != rec.end() ) {
            debugmsg( "recursion in item spawn list %s", id.c_str() );
            return item( null_item_id, birthday );
        }
        rec.push_back( id );
        Item_spawn_data *isd = item_controller->get_group( id );
        if( isd == nullptr ) {
            debugmsg( "unknown item spawn list %s", id.c_str() );
            return item( null_item_id, birthday );
        }
        tmp = isd->create_single( birthday, rec );
        rec.erase( rec.end() - 1 );
    } else if( type == S_NONE ) {
        return item( null_item_id, birthday );
    }
    if( one_in( 3 ) && tmp.has_flag( flag_VARSIZE ) ) {
        tmp.item_tags.insert( "FIT" );
    }
    if( modifier ) {
        modifier->modify( tmp );
    } else {
        int qty = tmp.charges;
        if( modifier ) {
            qty = rng( modifier->charges.first, modifier->charges.second );
        }
        // TODO: change the spawn lists to contain proper references to containers
        tmp = tmp.in_its_container( qty );
    }
    if( container_item ) {
        tmp = tmp.in_container( *container_item, tmp.charges );
    }
    return tmp;
}

Item_spawn_data::ItemList Single_item_creator::create( const time_point &birthday,
        const float spawn_rate, RecursionList &rec ) const
{
    ItemList result;
    int cnt = 1;
    if( modifier ) {
        auto modifier_count = modifier->count;
        cnt = ( modifier_count.first == modifier_count.second ) ? modifier_count.first : rng(
                  modifier_count.first, modifier_count.second );
    }
    for( ; cnt > 0; cnt-- ) {
        if( type == S_ITEM ) {
            const auto itm = create_single( birthday, rec );
            if( !itm.has_flag( "MISSION_ITEM" ) && rng_float( 0, 1 ) > spawn_rate ) {
                continue;
            }
            if( !itm.is_null() ) {
                result.push_back( itm );
            }
        } else {
            if( std::find( rec.begin(), rec.end(), id ) != rec.end() ) {
                debugmsg( "recursion in item spawn list %s", id.c_str() );
                return result;
            }
            rec.push_back( id );
            Item_spawn_data *isd = item_controller->get_group( id );
            if( isd == nullptr ) {
                debugmsg( "unknown item spawn list %s", id.c_str() );
                return result;
            }
            ItemList tmplist = isd->create( birthday, spawn_rate, rec );
            rec.erase( rec.end() - 1 );
            if( modifier ) {
                for( auto &elem : tmplist ) {
                    modifier->modify( elem );
                }
            }
            result.insert( result.end(), tmplist.begin(), tmplist.end() );
        }
    }
    if( container_item ) {
        item ctr( *container_item, birthday );
        for( const item &it : result ) {
            ctr.put_in( it, item_pocket::pocket_type::CONTAINER );
        }
        result = ItemList{ ctr };
    }
    return result;
}

void Single_item_creator::check_consistency( const std::string &context ) const
{
    if( type == S_ITEM ) {
        if( !item::type_is_defined( itype_id( id ) ) ) {
            debugmsg( "item id %s is unknown (in %s)", id, context );
        }
    } else if( type == S_ITEM_GROUP ) {
        if( !item_group::group_is_defined( id ) ) {
            debugmsg( "item group id %s is unknown (in %s)", id, context );
        }
    } else if( type == S_NONE ) {
        // this is okay, it will be ignored
    } else {
        debugmsg( "Unknown type of Single_item_creator: %d", static_cast<int>( type ) );
    }
    if( modifier ) {
        modifier->check_consistency( context );
    }
}

bool Single_item_creator::remove_item( const itype_id &itemid )
{
    if( modifier ) {
        if( modifier->remove_item( itemid ) ) {
            type = S_NONE;
            return true;
        }
    }
    if( type == S_ITEM ) {
        if( itemid.str() == id ) {
            type = S_NONE;
            return true;
        }
    } else if( type == S_ITEM_GROUP ) {
        Item_spawn_data *isd = item_controller->get_group( id );
        if( isd != nullptr ) {
            isd->remove_item( itemid );
        }
    }
    return type == S_NONE;
}

bool Single_item_creator::replace_item( const itype_id &itemid, const itype_id &replacementid )
{
    if( modifier ) {
        if( modifier->replace_item( itemid, replacementid ) ) {
            return true;
        }
    }
    if( type == S_ITEM ) {
        if( itemid.str() == id ) {
            id = replacementid.str();
            return true;
        }
    } else if( type == S_ITEM_GROUP ) {
        Item_spawn_data *isd = item_controller->get_group( id );
        if( isd != nullptr ) {
            isd->replace_item( itemid, replacementid );
        }
    }
    return type == S_NONE;
}

bool Single_item_creator::has_item( const itype_id &itemid ) const
{
    return type == S_ITEM && itemid.str() == id;
}

std::set<const itype *> Single_item_creator::every_item() const
{
    switch( type ) {
        case S_ITEM:
            return { item::find_type( itype_id( id ) ) };
        case S_ITEM_GROUP: {
            Item_spawn_data *isd = item_controller->get_group( id );
            if( isd != nullptr ) {
                return isd->every_item();
            }
            return {};
        }
        case S_NONE:
            return {};
    }
    assert( !"Unexpected type" );
    return {};
}

void Single_item_creator::inherit_ammo_mag_chances( const int ammo, const int mag )
{
    if( ammo != 0 || mag != 0 ) {
        if( !modifier ) {
            modifier.emplace();
        }
        modifier->with_ammo = ammo;
        modifier->with_magazine = mag;
    }
}

Item_modifier::Item_modifier()
    : damage( 0, 0 )
    , count( 1, 1 )
      // Dirt in guns is capped unless overwritten in the itemgroup
      // most guns should not be very dirty or dirty at all
    , dirt( 0, 500 )
    , charges( -1, -1 )
    , with_ammo( 0 )
    , with_magazine( 0 )
{
}

void Item_modifier::modify( item &new_item ) const
{
    if( new_item.is_null() ) {
        return;
    }

    new_item.set_damage( rng( damage.first, damage.second ) );
    // no need for dirt if it's a bow
    if( new_item.is_gun() && !new_item.has_flag( flag_PRIMITIVE_RANGED_WEAPON ) &&
        !new_item.has_flag( flag_NON_FOULING ) ) {
        int random_dirt = rng( dirt.first, dirt.second );
        // if gun RNG is dirty, must add dirt fault to allow cleaning
        if( random_dirt > 0 ) {
            new_item.set_var( "dirt", random_dirt );
            new_item.faults.emplace( "fault_gun_dirt" );
            // chance to be unlubed, but only if it's not a laser or something
        } else if( one_in( 10 ) && !new_item.has_flag( flag_NEEDS_NO_LUBE ) ) {
            new_item.faults.emplace( "fault_gun_unlubricated" );
        }
    }

    // create container here from modifier or from default to get max charges later
    item cont;
    if( container != nullptr ) {
        cont = container->create_single( new_item.birthday() );
    }
    if( cont.is_null() && new_item.type->default_container.has_value() ) {
        const itype_id &cont_value = new_item.type->default_container.value_or( "null" );
        if( !cont_value.is_null() ) {
            cont = item( cont_value, new_item.birthday() );
        }
    }

    int max_capacity = -1;
    if( charges.first != -1 && charges.second == -1 && new_item.is_magazine() ) {
        const int max_ammo = new_item.ammo_capacity( item_controller->find_template(
                                 new_item.ammo_default() )->ammo->type );
        if( max_ammo > 0 ) {
            max_capacity = max_ammo;
        }
    }

    if( max_capacity == -1 && !cont.is_null() && ( new_item.made_of( phase_id::LIQUID ) ||
            ( !new_item.is_tool() && !new_item.is_gun() && !new_item.is_magazine() ) ) ) {
        max_capacity = new_item.charges_per_volume( cont.get_total_capacity() );
    }

    const bool charges_not_set = charges.first == -1 && charges.second == -1;
    int ch = -1;
    if( !charges_not_set ) {
        int charges_min = charges.first == -1 ? 0 : charges.first;
        int charges_max = charges.second == -1 ? max_capacity : charges.second;

        if( charges_min == -1 && charges_max != -1 ) {
            charges_min = 0;
        }

        if( max_capacity != -1 && ( charges_max > max_capacity || ( charges_min != 1 &&
                                    charges_max == -1 ) ) ) {
            charges_max = max_capacity;
        }

        if( charges_min > charges_max ) {
            charges_min = charges_max;
        }

        ch = charges_min == charges_max ? charges_min : rng( charges_min,
                charges_max );
    } else if( !cont.is_null() && new_item.made_of( phase_id::LIQUID ) ) {
        new_item.charges = std::max( 1, max_capacity );
    }

    if( ch != -1 ) {
        if( new_item.count_by_charges() || new_item.made_of( phase_id::LIQUID ) ) {
            // food, ammo
            // count_by_charges requires that charges is at least 1. It makes no sense to
            // spawn a "water (0)" item.
            new_item.charges = std::max( 1, ch );
        } else if( new_item.is_tool() ) {
            if( !new_item.magazine_default().is_null() ) {
                item mag( new_item.magazine_default() );
                mag.ammo_set( mag.ammo_default(), ch );
                new_item.put_in( mag, item_pocket::pocket_type::MAGAZINE_WELL );
            } else if( new_item.is_magazine() ) {
                new_item.ammo_set( new_item.ammo_default(), ch );
            } else {
                debugmsg( "tried to set ammo for %s which does not have ammo or a magazine",
                          new_item.typeId().c_str() );
            }
        } else if( new_item.type->can_have_charges() ) {
            new_item.charges = ch;
        }
    }

    if( ch > 0 && ( new_item.is_gun() || new_item.is_magazine() ) ) {
        if( ammo == nullptr ) {
            // In case there is no explicit ammo item defined, use the default ammo
            if( !new_item.ammo_types().empty() ) {
                new_item.ammo_set( new_item.ammo_default(), ch );
            }
        } else {
            const item am = ammo->create_single( new_item.birthday() );
            if( !new_item.magazine_default().is_null() ) {
                item mag( new_item.magazine_default() );
                mag.ammo_set( am.typeId(), ch );
                new_item.put_in( mag, item_pocket::pocket_type::MAGAZINE_WELL );
            } else {
                new_item.ammo_set( am.typeId(), ch );
            }
        }
        // Make sure the item is in valid state
        if( new_item.magazine_integral() ) {
            new_item.charges = std::min( new_item.charges,
                                         new_item.ammo_capacity( item_controller->find_template( new_item.ammo_default() )->ammo->type ) );
        } else {
            new_item.charges = 0;
        }
    }

    if( new_item.is_magazine() ||
        new_item.contents.has_pocket_type( item_pocket::pocket_type::MAGAZINE_WELL ) ) {
        bool spawn_ammo = rng( 0, 99 ) < with_ammo && new_item.ammo_remaining() == 0 && ch == -1 &&
                          ( !new_item.is_tool() || new_item.type->tool->rand_charges.empty() );
        bool spawn_mag  = rng( 0, 99 ) < with_magazine && !new_item.magazine_integral() &&
                          !new_item.magazine_current();

        if( spawn_mag ) {
            item mag( new_item.magazine_default(), new_item.birthday() );
            if( spawn_ammo ) {
                mag.ammo_set( mag.ammo_default() );
            }
            new_item.put_in( mag, item_pocket::pocket_type::MAGAZINE_WELL );
        } else if( spawn_ammo && !new_item.ammo_default().is_null() ) {
            if( ammo ) {
                const item am = ammo->create_single( new_item.birthday() );
                new_item.ammo_set( am.typeId() );
            } else {
                new_item.ammo_set( new_item.ammo_default() );
            }
        }
    }

    if( !cont.is_null() ) {
        cont.put_in( new_item, item_pocket::pocket_type::CONTAINER );
        cont.seal();
        new_item = cont;
    }

    if( contents != nullptr ) {
        Item_spawn_data::ItemList contentitems = contents->create( new_item.birthday(), false );
        for( const item &it : contentitems ) {
            new_item.put_in( it, item_pocket::pocket_type::CONTAINER );
        }
        new_item.seal();
    }

    for( auto &flag : custom_flags ) {
        new_item.set_flag( flag );
    }
}

void Item_modifier::check_consistency( const std::string &context ) const
{
    if( ammo != nullptr ) {
        ammo->check_consistency( "ammo of " + context );
    }
    if( container != nullptr ) {
        container->check_consistency( "container of " + context );
    }
    if( with_ammo < 0 || with_ammo > 100 ) {
        debugmsg( "Item modifier's ammo chance %d is out of range", with_ammo );
    }
    if( with_magazine < 0 || with_magazine > 100 ) {
        debugmsg( "Item modifier's magazine chance %d is out of range", with_magazine );
    }
}

bool Item_modifier::remove_item( const itype_id &itemid )
{
    if( ammo != nullptr ) {
        if( ammo->remove_item( itemid ) ) {
            ammo.reset();
        }
    }
    if( container != nullptr ) {
        if( container->remove_item( itemid ) ) {
            container.reset();
            return true;
        }
    }
    return false;
}

bool Item_modifier::replace_item( const itype_id &itemid, const itype_id &replacementid )
{
    if( ammo != nullptr ) {
        ammo->replace_item( itemid, replacementid );
    }
    if( container != nullptr ) {
        if( container->replace_item( itemid, replacementid ) ) {
            return true;
        }
    }
    return false;
}

Item_group::Item_group( Type t, int probability, int ammo_chance, int magazine_chance )
    : Item_spawn_data( probability )
    , type( t )
    , with_ammo( ammo_chance )
    , with_magazine( magazine_chance )
    , sum_prob( 0 )
{
    if( probability <= 0 || ( t != Type::G_DISTRIBUTION && probability > 100 ) ) {
        debugmsg( "Probability %d out of range", probability );
    }
    if( ammo_chance < 0 || ammo_chance > 100 ) {
        debugmsg( "Ammo chance %d is out of range.", ammo_chance );
    }
    if( magazine_chance < 0 || magazine_chance > 100 ) {
        debugmsg( "Magazine chance %d is out of range.", magazine_chance );
    }
}

void Item_group::add_item_entry( const itype_id &itemid, int probability )
{
    add_entry( std::make_unique<Single_item_creator>(
                   itemid.str(), Single_item_creator::S_ITEM, probability ) );
}

void Item_group::add_group_entry( const Group_tag &groupid, int probability )
{
    add_entry( std::make_unique<Single_item_creator>(
                   groupid, Single_item_creator::S_ITEM_GROUP, probability ) );
}

void Item_group::add_entry( std::unique_ptr<Item_spawn_data> ptr )
{
    assert( ptr.get() != nullptr );
    if( ptr->probability <= 0 ) {
        return;
    }
    if( type == G_COLLECTION ) {
        ptr->probability = std::min( 100, ptr->probability );
    }
    sum_prob += ptr->probability;

    // Make the ammo and magazine probabilities from the outer entity apply to the nested entity:
    // If ptr is an Item_group, it already inherited its parent's ammo/magazine chances in its constructor.
    Single_item_creator *sic = dynamic_cast<Single_item_creator *>( ptr.get() );
    if( sic ) {
        sic->inherit_ammo_mag_chances( with_ammo, with_magazine );
    }
    items.push_back( std::move( ptr ) );
}

Item_spawn_data::ItemList Item_group::create( const time_point &birthday, const float spawn_rate,
        RecursionList &rec ) const
{
    ItemList result;
    if( type == G_COLLECTION ) {
        for( const auto &elem : items ) {
            if( rng( 0, 99 ) >= ( elem )->probability ) {
                continue;
            }
            ItemList tmp = ( elem )->create( birthday, spawn_rate, rec );
            result.insert( result.end(), tmp.begin(), tmp.end() );
        }
    } else if( type == G_DISTRIBUTION ) {
        int p = rng( 0, sum_prob - 1 );
        for( const auto &elem : items ) {
            p -= ( elem )->probability;
            if( p >= 0 ) {
                continue;
            }
            ItemList tmp = ( elem )->create( birthday, spawn_rate, rec );
            result.insert( result.end(), tmp.begin(), tmp.end() );
            break;
        }
    }

    return result;
}

item Item_group::create_single( const time_point &birthday, RecursionList &rec ) const
{
    if( type == G_COLLECTION ) {
        for( const auto &elem : items ) {
            if( rng( 0, 99 ) >= ( elem )->probability ) {
                continue;
            }
            return ( elem )->create_single( birthday, rec );
        }
    } else if( type == G_DISTRIBUTION ) {
        int p = rng( 0, sum_prob - 1 );
        for( const auto &elem : items ) {
            p -= ( elem )->probability;
            if( p >= 0 ) {
                continue;
            }
            return ( elem )->create_single( birthday, rec );
        }
    }
    return item( null_item_id, birthday );
}

void Item_group::check_consistency( const std::string &context ) const
{
    for( const auto &elem : items ) {
        ( elem )->check_consistency( "item in " + context );
    }
}

void Item_spawn_data::set_container_item( const itype_id &container )
{
    container_item = container;
}

bool Item_group::remove_item( const itype_id &itemid )
{
    for( prop_list::iterator a = items.begin(); a != items.end(); ) {
        if( ( *a )->remove_item( itemid ) ) {
            sum_prob -= ( *a )->probability;
            a = items.erase( a );
        } else {
            ++a;
        }
    }
    return items.empty();
}

bool Item_group::replace_item( const itype_id &itemid, const itype_id &replacementid )
{
    for( const std::unique_ptr<Item_spawn_data> &elem : items ) {
        ( elem )->replace_item( itemid, replacementid );
    }
    return items.empty();
}

bool Item_group::has_item( const itype_id &itemid ) const
{
    for( const std::unique_ptr<Item_spawn_data> &elem : items ) {
        if( ( elem )->has_item( itemid ) ) {
            return true;
        }
    }
    return false;
}

std::set<const itype *> Item_group::every_item() const
{
    std::set<const itype *> result;
    for( const auto &spawn_data : items ) {
        std::set<const itype *> these_items = spawn_data->every_item();
        result.insert( these_items.begin(), these_items.end() );
    }
    return result;
}

item_group::ItemList item_group::items_from( const Group_tag &group_id, const time_point &birthday,
        const bool use_spawn_rate )
{
    const auto group = item_controller->get_group( group_id );
    if( group == nullptr ) {
        return ItemList();
    }
<<<<<<< HEAD

    return group->create( birthday, use_spawn_rate );
=======
    ItemList created = group->create( birthday );
    if( group->container_item ) {
        item ctr( *group->container_item, birthday );
        for( const item &it : created ) {
            ctr.put_in( it, item_pocket::pocket_type::CONTAINER );
        }
        created = ItemList{ ctr };
    }
    return created;
>>>>>>> 74119ab1
}

item_group::ItemList item_group::items_from( const Group_tag &group_id )
{
    return items_from( group_id, 0 );
}

item item_group::item_from( const Group_tag &group_id, const time_point &birthday )
{
    const auto group = item_controller->get_group( group_id );
    if( group == nullptr ) {
        return item();
    }
    return group->create_single( birthday );
}

item item_group::item_from( const Group_tag &group_id )
{
    return item_from( group_id, 0 );
}

bool item_group::group_is_defined( const Group_tag &group_id )
{
    return item_controller->get_group( group_id ) != nullptr;
}

bool item_group::group_contains_item( const Group_tag &group_id, const itype_id &type_id )
{
    const auto group = item_controller->get_group( group_id );
    if( group == nullptr ) {
        return false;
    }
    return group->has_item( type_id );
}

std::set<const itype *> item_group::every_possible_item_from( const Group_tag &group_id )
{
    Item_spawn_data *group = item_controller->get_group( group_id );
    if( group == nullptr ) {
        return {};
    }
    return group->every_item();
}

void item_group::load_item_group( const JsonObject &jsobj, const Group_tag &group_id,
                                  const std::string &subtype )
{
    item_controller->load_item_group( jsobj, group_id, subtype );
}

static Group_tag get_unique_group_id()
{
    // This is just a hint what id to use next. Overflow of it is defined and if the group
    // name is already used, we simply go the next id.
    static unsigned int next_id = 0;
    // Prefixing with a character outside the ASCII range, so it is hopefully unique and
    // (if actually printed somewhere) stands out. Theoretically those auto-generated group
    // names should not be seen anywhere.
    static const std::string unique_prefix = "\u01F7 ";
    while( true ) {
        const Group_tag new_group = unique_prefix + to_string( next_id++ );
        if( !item_group::group_is_defined( new_group ) ) {
            return new_group;
        }
    }
}

Group_tag item_group::load_item_group( const JsonValue &value, const std::string &default_subtype )
{
    if( value.test_string() ) {
        return value.get_string();
    } else if( value.test_object() ) {
        const Group_tag group = get_unique_group_id();

        JsonObject jo = value.get_object();
        const std::string subtype = jo.get_string( "subtype", default_subtype );
        item_controller->load_item_group( jo, group, subtype );

        return group;
    } else if( value.test_array() ) {
        const Group_tag group = get_unique_group_id();

        JsonArray jarr = value.get_array();
        // load_item_group needs a bool, invalid subtypes are unexpected and most likely errors
        // from the caller of this function.
        if( default_subtype != "collection" && default_subtype != "distribution" ) {
            debugmsg( "invalid subtype for item group: %s", default_subtype.c_str() );
        }
        item_controller->load_item_group( jarr, group, default_subtype == "collection", 0, 0 );

        return group;
    }
    value.throw_error( "invalid item group, must be string (group id) or object/array (the group data)" );
}<|MERGE_RESOLUTION|>--- conflicted
+++ resolved
@@ -615,11 +615,7 @@
     if( group == nullptr ) {
         return ItemList();
     }
-<<<<<<< HEAD
-
-    return group->create( birthday, use_spawn_rate );
-=======
-    ItemList created = group->create( birthday );
+    ItemList created = group->create( birthday, use_spawn_rate );
     if( group->container_item ) {
         item ctr( *group->container_item, birthday );
         for( const item &it : created ) {
@@ -628,7 +624,6 @@
         created = ItemList{ ctr };
     }
     return created;
->>>>>>> 74119ab1
 }
 
 item_group::ItemList item_group::items_from( const Group_tag &group_id )
