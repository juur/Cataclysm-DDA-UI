--- conflicted
+++ resolved
@@ -693,7 +693,6 @@
             technique_id = tec_none;
         }
 
-<<<<<<< HEAD
         std::string attack_vector;
 
         // Failsafe for tec_none
@@ -758,13 +757,7 @@
         roll_all_damage( critical_hit, d, false, *cur_weapon, attack_vector, &t, target_bp );
 
         // your hits are not going to hurt very much if you can't use martial arts due to broken limbs
-        if( attack_vector == "HANDS" &&
-            get_limb_score( limb_score_block, body_part_type::type::arm ) < 1.0f ) {
-=======
-        // if you have two broken arms you aren't doing any martial arts
-        // and your hits are not going to hurt very much
-        if( get_working_arm_count() < 1 ) {
->>>>>>> 939ec931
+        if( attack_vector == "HANDS" && get_working_arm_count() < 1 ) {
             technique_id = tec_none;
             d.mult_damage( 0.1 );
             add_msg_if_player( m_bad, _( "You arms are too damaged or encumbered to fight effectively!" ) );
@@ -1205,11 +1198,8 @@
                                   const item &weap, std::string attack_vector, float crit_mod ) const
 {
     float bash_dam = 0.0f;
-<<<<<<< HEAD
     bool unarmed = attack_vector == "WEAPON";
-=======
     int arpen = 0;
->>>>>>> 939ec931
 
     int skill = get_skill_level( unarmed ? skill_unarmed : skill_bashing );
     if( has_active_bionic( bio_cqb ) ) {
@@ -1245,7 +1235,6 @@
 
 
     if( unarmed ) {
-<<<<<<< HEAD
         bool bp_unrestricted;
 
         if( attack_vector == "ARM" ) {
@@ -1280,15 +1269,7 @@
 
         if( bp_unrestricted ) {
             float extra_damage = 0.0f;
-=======
-        const bool left_empty = !natural_attack_restricted_on( bodypart_id( "hand_l" ) );
-        const bool right_empty = !natural_attack_restricted_on( bodypart_id( "hand_r" ) ) &&
-                                 weap.is_null();
-        if( left_empty || right_empty ) {
-            // TODO: Deprecate when either unarmed attacks define a bodypart or
-            // all mainline mutations are moved over to the limb system
-            float per_hand = 0.0f;
->>>>>>> 939ec931
+          
             for( const trait_id &mut : get_mutations() ) {
                 if( mut->flags.count( json_flag_NEED_ACTIVE_TO_MELEE ) > 0 && !has_active_mutation( mut ) ) {
                     continue;
@@ -1370,11 +1351,8 @@
 {
     float cut_dam = mabuff_damage_bonus( damage_type::CUT ) + weap.damage_melee( damage_type::CUT );
     float cut_mul = 1.0f;
-<<<<<<< HEAD
     bool unarmed = attack_vector == "WEAPON";
-=======
     int arpen = 0;
->>>>>>> 939ec931
 
     int skill = get_skill_level( unarmed ? skill_unarmed : skill_cutting );
 
@@ -1433,8 +1411,7 @@
             }
             cut_dam += extra_damage;
         }
-<<<<<<< HEAD
-=======
+      
         float dam = 0.0f;
         float ap = 0.0f;
         for( const bodypart_id &bp : get_all_body_parts() ) {
@@ -1445,7 +1422,6 @@
         }
         cut_dam += dam;
         arpen += ap;
->>>>>>> 939ec931
 
     }
 
@@ -1478,13 +1454,9 @@
 void Character::roll_stab_damage( bool crit, damage_instance &di, bool average,
                                   const item &weap, std::string attack_vector, float crit_mod ) const
 {
-<<<<<<< HEAD
     float stab_dam = mabuff_damage_bonus( damage_type::STAB ) + weap.damage_melee( damage_type::STAB );
     bool unarmed = attack_vector == "WEAPON";
-=======
-    float cut_dam = mabuff_damage_bonus( damage_type::STAB ) + weap.damage_melee( damage_type::STAB );
     int arpen = 0;
->>>>>>> 939ec931
 
     int skill = get_skill_level( unarmed ? skill_unarmed : skill_stabbing );
 
@@ -1549,8 +1521,7 @@
 
             stab_dam += extra_damage;
         }
-<<<<<<< HEAD
-=======
+      
         float dam = 0.0f;
         float ap = 0.0f;
         for( const bodypart_id &bp : get_all_body_parts() ) {
@@ -1561,7 +1532,6 @@
         }
         cut_dam += dam;
         arpen += ap;
->>>>>>> 939ec931
 
     }
 
