--- conflicted
+++ resolved
@@ -263,12 +263,8 @@
     const int hit_spread = t.deal_melee_attack(this, hit_roll());
     if( hit_spread < 0 ) {
         int stumble_pen = stumble(*this);
-<<<<<<< HEAD
         sfx::generate_melee_sound( pos3(), t.pos3(), 0, 0);
-        if (is_player()) { // Only display messages if this is the player
-=======
         if( is_player() ) { // Only display messages if this is the player
->>>>>>> bdc5de30
 
             if( one_in(2) ) {
                 const char* reason_for_miss = get_miss_reason();
