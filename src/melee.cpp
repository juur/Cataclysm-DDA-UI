#include "melee.h"

#include <algorithm>
#include <array>
#include <climits>
#include <cmath>
#include <cstdlib>
#include <limits>
#include <list>
#include <map>
#include <memory>
#include <set>
#include <string>
#include <unordered_map>
#include <utility>
#include <vector>

#include "avatar.h"
#include "bodypart.h"
#include "calendar.h"
#include "cata_utility.h"
#include "character.h"
#include "character_martial_arts.h"
#include "creature.h"
#include "damage.h"
#include "debug.h"
#include "enums.h"
#include "game.h"
#include "game_constants.h"
#include "game_inventory.h"
#include "item.h"
#include "item_contents.h"
#include "item_location.h"
#include "itype.h"
#include "line.h"
#include "magic_enchantment.h"
#include "map.h"
#include "map_iterator.h"
#include "mapdata.h"
#include "martialarts.h"
#include "memory_fast.h"
#include "messages.h"
#include "monattack.h"
#include "monster.h"
#include "mtype.h"
#include "mutation.h"
#include "npc.h"
#include "optional.h"
#include "output.h"
#include "player.h"
#include "pldata.h"
#include "point.h"
#include "projectile.h"
#include "rng.h"
#include "sounds.h"
#include "string_formatter.h"
#include "string_id.h"
#include "translations.h"
#include "type_id.h"
#include "units.h"
#include "vehicle.h"
#include "vpart_position.h"
#include "weighted_list.h"

static const bionic_id bio_cqb( "bio_cqb" );
static const bionic_id bio_memory( "bio_memory" );

static const matec_id tec_none( "tec_none" );
static const matec_id WBLOCK_1( "WBLOCK_1" );
static const matec_id WBLOCK_2( "WBLOCK_2" );
static const matec_id WBLOCK_3( "WBLOCK_3" );

static const skill_id skill_stabbing( "stabbing" );
static const skill_id skill_cutting( "cutting" );
static const skill_id skill_unarmed( "unarmed" );
static const skill_id skill_bashing( "bashing" );
static const skill_id skill_melee( "melee" );

static const efftype_id effect_badpoison( "badpoison" );
static const efftype_id effect_beartrap( "beartrap" );
static const efftype_id effect_bouldering( "bouldering" );
static const efftype_id effect_contacts( "contacts" );
static const efftype_id effect_downed( "downed" );
static const efftype_id effect_drunk( "drunk" );
static const efftype_id effect_grabbed( "grabbed" );
static const efftype_id effect_grabbing( "grabbing" );
static const efftype_id effect_heavysnare( "heavysnare" );
static const efftype_id effect_hit_by_player( "hit_by_player" );
static const efftype_id effect_lightsnare( "lightsnare" );
static const efftype_id effect_narcosis( "narcosis" );
static const efftype_id effect_poison( "poison" );
static const efftype_id effect_stunned( "stunned" );

static const trait_id trait_CLAWS_TENTACLE( "CLAWS_TENTACLE" );
static const trait_id trait_CLUMSY( "CLUMSY" );
static const trait_id trait_DEBUG_NIGHTVISION( "DEBUG_NIGHTVISION" );
static const trait_id trait_DEFT( "DEFT" );
static const trait_id trait_DRUNKEN( "DRUNKEN" );
static const trait_id trait_HYPEROPIC( "HYPEROPIC" );
static const trait_id trait_NAILS( "NAILS" );
static const trait_id trait_POISONOUS2( "POISONOUS2" );
static const trait_id trait_POISONOUS( "POISONOUS" );
static const trait_id trait_PROF_SKATER( "PROF_SKATER" );
static const trait_id trait_THORNS( "THORNS" );

static const efftype_id effect_amigara( "amigara" );

static const species_id HUMAN( "HUMAN" );

void player_hit_message( player *attacker, const std::string &message,
                         Creature &t, int dam, bool crit = false );
int  stumble( player &u, const item &weap );
std::string melee_message( const ma_technique &tec, player &p, const dealt_damage_instance &ddi );

/* Melee Functions!
 * These all belong to class player.
 *
 * STATE QUERIES
 * bool is_armed() - True if we are armed with any item.
 * bool unarmed_attack() - True if we are attacking with a "fist" weapon
 * (cestus, bionic claws etc.) or no weapon.
 *
 * HIT DETERMINATION
 * int hit_roll() - The player's hit roll, to be compared to a monster's or
 *   player's dodge_roll().  This handles weapon bonuses, weapon-specific
 *   skills, torso encumbrance penalties and drunken master bonuses.
 */

const item &Character::used_weapon() const
{
    return martial_arts_data.selected_force_unarmed() ? null_item_reference() : weapon;
}

item &Character::used_weapon()
{
    return const_cast<item &>( const_cast<const Character *>( this )->used_weapon() );
}

bool Character::is_armed() const
{
    return !weapon.is_null();
}

bool Character::unarmed_attack() const
{
    const item &weap = used_weapon();
    return weap.is_null() || weap.has_flag( "UNARMED_WEAPON" );
}

bool player::handle_melee_wear( item &shield, float wear_multiplier )
{
    if( wear_multiplier <= 0.0f ) {
        return false;
    }
    // Here is where we handle wear and tear on things we use as melee weapons or shields.
    if( shield.is_null() ) {
        return false;
    }

    // UNBREAKABLE_MELEE items can't be damaged through melee combat usage.
    if( shield.has_flag( "UNBREAKABLE_MELEE" ) ) {
        return false;
    }

    /** @EFFECT_DEX reduces chance of damaging your melee weapon */

    /** @EFFECT_STR increases chance of damaging your melee weapon (NEGATIVE) */

    /** @EFFECT_MELEE reduces chance of damaging your melee weapon */
    const float stat_factor = dex_cur / 2.0f
                              + get_skill_level( skill_melee )
                              + ( 64.0f / std::max( str_cur, 4 ) );

    float material_factor;

    itype_id weak_comp;
    itype_id big_comp = "null";
    // Fragile items that fall apart easily when used as a weapon due to poor construction quality
    if( shield.has_flag( "FRAGILE_MELEE" ) ) {
        const float fragile_factor = 6;
        int weak_chip = INT_MAX;
        units::volume big_vol = 0_ml;

        // Items that should have no bearing on durability
        const std::set<itype_id> blacklist = { "rag",
                                               "leather",
                                               "fur"
                                             };

        for( auto &comp : shield.components ) {
            if( blacklist.count( comp.typeId() ) <= 0 ) {
                if( weak_chip > comp.chip_resistance() ) {
                    weak_chip = comp.chip_resistance();
                    weak_comp = comp.typeId();
                }
            }
            if( comp.volume() > big_vol ) {
                big_vol = comp.volume();
                big_comp = comp.typeId();
            }
        }
        material_factor = ( weak_chip < INT_MAX ? weak_chip : shield.chip_resistance() ) / fragile_factor;
    } else {
        material_factor = shield.chip_resistance();
    }
    int damage_chance = static_cast<int>( stat_factor * material_factor / wear_multiplier );
    // DURABLE_MELEE items are made to hit stuff and they do it well, so they're considered to be a lot tougher
    // than other weapons made of the same materials.
    if( shield.has_flag( "DURABLE_MELEE" ) ) {
        damage_chance *= 4;
    }

    if( damage_chance > 0 && !one_in( damage_chance ) ) {
        return false;
    }

    auto str = shield.tname(); // save name before we apply damage

    if( !shield.inc_damage() ) {
        add_msg_player_or_npc( m_bad, _( "Your %s is damaged by the force of the blow!" ),
                               _( "<npcname>'s %s is damaged by the force of the blow!" ),
                               str );
        return false;
    }

    // Dump its contents on the ground
    // Destroy irremovable mods, if any

    for( auto mod : shield.gunmods() ) {
        if( mod->is_irremovable() ) {
            remove_item( *mod );
        }
    }

    // Preserve item temporarily for component breakdown
    item temp = shield;

    shield.contents.spill_contents( pos() );

    remove_item( shield );

    // Breakdown fragile weapons into components
    if( temp.has_flag( "FRAGILE_MELEE" ) && !temp.components.empty() ) {
        add_msg_player_or_npc( m_bad, _( "Your %s breaks apart!" ),
                               _( "<npcname>'s %s breaks apart!" ),
                               str );

        for( auto &comp : temp.components ) {
            int break_chance = comp.typeId() == weak_comp ? 2 : 8;

            if( one_in( break_chance ) ) {
                add_msg_if_player( m_bad, _( "The %s is destroyed!" ), comp.tname() );
                continue;
            }

            if( comp.typeId() == big_comp && !is_armed() ) {
                wield( comp );
            } else {
                g->m.add_item_or_charges( pos(), comp );
            }
        }
    } else {
        add_msg_player_or_npc( m_bad, _( "Your %s is destroyed by the blow!" ),
                               _( "<npcname>'s %s is destroyed by the blow!" ),
                               str );
    }

    return true;
}

float player::get_hit_weapon( const item &weap ) const
{
    /** @EFFECT_UNARMED improves hit chance for unarmed weapons */
    /** @EFFECT_BASHING improves hit chance for bashing weapons */
    /** @EFFECT_CUTTING improves hit chance for cutting weapons */
    /** @EFFECT_STABBING improves hit chance for piercing weapons */
    auto skill = get_skill_level( weap.melee_skill() );

    // CQB bionic acts as a lower bound providing item uses a weapon skill
    if( skill < BIO_CQB_LEVEL && has_active_bionic( bio_cqb ) ) {
        skill = BIO_CQB_LEVEL;
    }

    /** @EFFECT_MELEE improves hit chance for all items (including non-weapons) */
    return ( skill / 3.0f ) + ( get_skill_level( skill_melee ) / 2.0f );
}

float player::get_hit_base() const
{
    // Character::get_hit_base includes stat calculations already
    return Character::get_hit_base() + get_hit_weapon( used_weapon() );
}

float player::hit_roll() const
{
    // Dexterity, skills, weapon and martial arts
    float hit = get_hit();

    // Farsightedness makes us hit worse
    if( has_trait( trait_HYPEROPIC ) && !worn_with_flag( "FIX_FARSIGHT" ) &&
        !has_effect( effect_contacts ) ) {
        hit -= 2.0f;
    }

    //Unstable ground chance of failure
    if( has_effect( effect_bouldering ) ) {
        hit *= 0.75f;
    }

    hit *= std::max( 0.25f, 1.0f - encumb( bp_torso ) / 100.0f );

    return melee::melee_hit_range( hit );
}

void Character::add_miss_reason( const std::string &reason, const unsigned int weight )
{
    melee_miss_reasons.add( reason, weight );

}

void Character::clear_miss_reasons()
{
    melee_miss_reasons.clear();
}

std::string Character::get_miss_reason()
{
    // everything that lowers accuracy in player::hit_roll()
    // adding it in hit_roll() might not be safe if it's called multiple times
    // in one turn
    add_miss_reason(
        _( "Your torso encumbrance throws you off-balance." ),
        roll_remainder( encumb( bp_torso ) / 10.0 ) );
    const int farsightedness = 2 * ( has_trait( trait_HYPEROPIC ) &&
                                     !worn_with_flag( "FIX_FARSIGHT" ) &&
                                     !has_effect( effect_contacts ) );
    add_miss_reason(
        _( "You can't hit reliably due to your farsightedness." ),
        farsightedness );

    const std::string *const reason = melee_miss_reasons.pick();
    if( reason == nullptr ) {
        return std::string();
    }
    return *reason;
}

void player::roll_all_damage( bool crit, damage_instance &di, bool average, const item &weap ) const
{
    roll_bash_damage( crit, di, average, weap );
    roll_cut_damage( crit, di, average, weap );
    roll_stab_damage( crit, di, average, weap );
}

static void melee_train( player &p, int lo, int hi, const item &weap )
{
    p.practice( skill_melee, std::ceil( rng( lo, hi ) / 2.0 ), hi );

    // allocate XP proportional to damage stats
    // Pure unarmed needs a special case because it has 0 weapon damage
    int cut  = weap.damage_melee( DT_CUT );
    int stab = weap.damage_melee( DT_STAB );
    int bash = weap.damage_melee( DT_BASH ) + ( weap.is_null() ? 1 : 0 );

    float total = std::max( cut + stab + bash, 1 );

    // Unarmed may deal cut, stab, and bash damage depending on the weapon
    if( weap.is_unarmed_weapon() ) {
        p.practice( skill_unarmed, std::ceil( 1 * rng( lo, hi ) ), hi );
    } else {
        p.practice( skill_cutting,  std::ceil( cut  / total * rng( lo, hi ) ), hi );
        p.practice( skill_stabbing, std::ceil( stab / total * rng( lo, hi ) ), hi );
        p.practice( skill_bashing, std::ceil( bash / total * rng( lo, hi ) ), hi );
    }
}

void player::melee_attack( Creature &t, bool allow_special )
{
    static const matec_id no_technique_id( "" );
    melee_attack( t, allow_special, no_technique_id );
}

// Melee calculation is in parts. This sets up the attack, then in deal_melee_attack,
// we calculate if we would hit. In Creature::deal_melee_hit, we calculate if the target dodges.
void player::melee_attack( Creature &t, bool allow_special, const matec_id &force_technique,
                           bool allow_unarmed )
{
    int hit_spread = t.deal_melee_attack( this, hit_roll() );
    if( !t.is_player() ) {
        // TODO: Per-NPC tracking? Right now monster hit by either npc or player will draw aggro...
        t.add_effect( effect_hit_by_player, 10_minutes ); // Flag as attacked by us for AI
    }
    if( is_mounted() ) {
        auto mons = mounted_creature.get();
        if( mons->has_flag( MF_RIDEABLE_MECH ) ) {
            if( !mons->check_mech_powered() ) {
                add_msg( m_bad, _( "The %s has dead batteries and will not move its arms." ), mons->get_name() );
                return;
            }
            if( mons->type->has_special_attack( "SMASH" ) && one_in( 3 ) ) {
                add_msg( m_info, _( "The %s hisses as its hydraulic arm pumps forward!" ), mons->get_name() );
                mattack::smash_specific( mons, &t );
            } else {
                mons->use_mech_power( -2 );
                mons->melee_attack( t );
            }
            mod_moves( -mons->type->attack_cost );
            return;
        }
    }
    item &cur_weapon = allow_unarmed ? used_weapon() : weapon;

    if( cur_weapon.attack_time() > attack_speed( cur_weapon ) * 20 ) {
        add_msg( m_bad, _( "This weapon is too unwieldy to attack with!" ) );
        return;
    }

    const bool critical_hit = scored_crit( t.dodge_roll(), cur_weapon );
    int move_cost = attack_speed( cur_weapon );

    if( hit_spread < 0 ) {
        int stumble_pen = stumble( *this, cur_weapon );
        sfx::generate_melee_sound( pos(), t.pos(), false, false );
        if( is_player() ) { // Only display messages if this is the player

            if( one_in( 2 ) ) {
                const std::string reason_for_miss = get_miss_reason();
                if( !reason_for_miss.empty() ) {
                    add_msg( reason_for_miss );
                }
            }

            if( can_miss_recovery( cur_weapon ) ) {
                ma_technique tec = martial_arts_data.get_miss_recovery_tec( cur_weapon );
                add_msg( _( tec.avatar_message ), t.disp_name() );
            } else if( stumble_pen >= 60 ) {
                add_msg( m_bad, _( "You miss and stumble with the momentum." ) );
            } else if( stumble_pen >= 10 ) {
                add_msg( _( "You swing wildly and miss." ) );
            } else {
                add_msg( _( "You miss." ) );
            }
        } else if( g->u.sees( *this ) ) {
            if( stumble_pen >= 60 ) {
                add_msg( _( "%s misses and stumbles with the momentum." ), name );
            } else if( stumble_pen >= 10 ) {
                add_msg( _( "%s swings wildly and misses." ), name );
            } else {
                add_msg( _( "%s misses." ), name );
            }
        }

        // Practice melee and relevant weapon skill (if any) except when using CQB bionic
        if( !has_active_bionic( bio_cqb ) ) {
            melee_train( *this, 2, 5, cur_weapon );
        }

        // Cap stumble penalty, heavy weapons are quite weak already
        move_cost += std::min( 60, stumble_pen );
        if( martial_arts_data.has_miss_recovery_tec( cur_weapon ) ) {
            move_cost /= 2;
        }

        // trigger martial arts on-miss effects
        martial_arts_data.ma_onmiss_effects( *this );
    } else {
        // Remember if we see the monster at start - it may change
        const bool seen = g->u.sees( t );
        // Start of attacks.
        damage_instance d;
        roll_all_damage( critical_hit, d, false, cur_weapon );

        const bool has_force_technique = !force_technique.str().empty();

        // Pick one or more special attacks
        matec_id technique_id;
        if( allow_special && !has_force_technique ) {
            technique_id = pick_technique( t, cur_weapon, critical_hit, false, false );
        } else if( has_force_technique ) {
            technique_id = force_technique;
        } else {
            technique_id = tec_none;
        }

        // if you have two broken arms you aren't doing any martial arts
        // and your hits are not going to hurt very much
        if( get_working_arm_count() < 1 ) {
            technique_id = tec_none;
            d.mult_damage( 0.1 );
        }

        const ma_technique &technique = technique_id.obj();

        // Handles effects as well; not done in melee_affect_*
        if( technique.id != tec_none ) {
            perform_technique( technique, t, d, move_cost );
        }

        // Proceed with melee attack.
        if( !t.is_dead_state() ) {
            // Handles speed penalties to monster & us, etc
            std::string specialmsg = melee_special_effects( t, d, cur_weapon );

            // gets overwritten with the dealt damage values
            dealt_damage_instance dealt_dam;
            dealt_damage_instance dealt_special_dam;
            if( allow_special ) {
                perform_special_attacks( t, dealt_special_dam );
            }
            t.deal_melee_hit( this, hit_spread, critical_hit, d, dealt_dam );
            if( ( cur_weapon.is_null() && ( dealt_dam.type_damage( DT_CUT ) > 0 ||
                                            dealt_dam.type_damage( DT_STAB ) > 0 ) ) || ( dealt_special_dam.type_damage( DT_CUT ) > 0 ||
                                                    dealt_special_dam.type_damage( DT_STAB ) > 0 ) ) {
                if( has_trait( trait_POISONOUS ) ) {
                    add_msg_if_player( m_good, _( "You poison %s!" ), t.disp_name() );
                    t.add_effect( effect_poison, 6_turns );
                } else if( has_trait( trait_POISONOUS2 ) ) {
                    add_msg_if_player( m_good, _( "You inject your venom into %s!" ), t.disp_name() );
                    t.add_effect( effect_badpoison, 6_turns );
                }
            }

            // Make a rather quiet sound, to alert any nearby monsters
            if( !is_quiet() ) { // check martial arts silence
                sounds::sound( pos(), 8, sounds::sound_t::combat, "whack!" ); //sound generated later
            }
            std::string material = "flesh";
            if( t.is_monster() ) {
                const monster *m = dynamic_cast<const monster *>( &t );
                if( m->made_of( material_id( "steel" ) ) ) {
                    material = "steel";
                }
            }
            sfx::generate_melee_sound( pos(), t.pos(), true, t.is_monster(), material );
            int dam = dealt_dam.total_damage();

            // Practice melee and relevant weapon skill (if any) except when using CQB bionic
            if( !has_active_bionic( bio_cqb ) ) {
                melee_train( *this, 5, 10, cur_weapon );
            }

            if( dam >= 5 && has_artifact_with( AEP_SAP_LIFE ) ) {
                healall( rng( dam / 10, dam / 5 ) );
            }

            // Treat monster as seen if we see it before or after the attack
            if( seen || g->u.sees( t ) ) {
                std::string message = melee_message( technique, *this, dealt_dam );
                player_hit_message( this, message, t, dam, critical_hit );
            } else {
                add_msg_player_or_npc( m_good, _( "You hit something." ), _( "<npcname> hits something." ) );
            }

            if( !specialmsg.empty() ) {
                add_msg_if_player( m_neutral, specialmsg );
            }

            if( critical_hit ) {
                // trigger martial arts on-crit effects
                martial_arts_data.ma_oncrit_effects( *this );
            }

        }

        t.check_dead_state();

        if( t.is_dead_state() ) {
            // trigger martial arts on-kill effects
            martial_arts_data.ma_onkill_effects( *this );
        }
    }

    const int melee = get_skill_level( skill_melee );
    /** @EFFECT_STR reduces stamina cost for melee attack with heavier weapons */
    const int weight_cost = cur_weapon.weight() / ( 2_gram * std::max( 1, str_cur ) );
    const int encumbrance_cost = roll_remainder( ( encumb( bp_arm_l ) + encumb( bp_arm_r ) ) * 2.0f );
    const int deft_bonus = hit_spread < 0 && has_trait( trait_DEFT ) ? 50 : 0;
    /** @EFFECT_MELEE reduces stamina cost of melee attacks */
    const int mod_sta = ( weight_cost + encumbrance_cost - melee - deft_bonus + 50 ) * -1;
    mod_stamina( std::min( -50, mod_sta ) );
    add_msg( m_debug, "Stamina burn: %d", std::min( -50, mod_sta ) );
    mod_moves( -move_cost );
    // trigger martial arts on-attack effects
    martial_arts_data.ma_onattack_effects( *this );
    // some things (shattering weapons) can harm the attacking creature.
    check_dead_state();
    did_hit( t );
    if( t.as_character() ) {
        dealt_projectile_attack dp = dealt_projectile_attack();
        t.as_character()->on_hit( this, body_part::num_bp, 0.0f, &dp );
    }
    return;
}

void player::reach_attack( const tripoint &p )
{
    matec_id force_technique = tec_none;
    /** @EFFECT_MELEE >5 allows WHIP_DISARM technique */
    if( weapon.has_flag( "WHIP" ) && ( get_skill_level( skill_melee ) > 5 ) && one_in( 3 ) ) {
        force_technique = matec_id( "WHIP_DISARM" );
    }

    Creature *critter = g->critter_at( p );
    // Original target size, used when there are monsters in front of our target
    int target_size = critter != nullptr ? critter->get_size() : 2;
    // Reset last target pos
    last_target_pos = cata::nullopt;

    int move_cost = attack_speed( weapon );
    int skill = std::min( 10, get_skill_level( skill_stabbing ) );
    int t = 0;
    std::vector<tripoint> path = line_to( pos(), p, t, 0 );
    path.pop_back(); // Last point is our critter
    for( const tripoint &path_point : path ) {
        // Possibly hit some unintended target instead
        Creature *inter = g->critter_at( path_point );
        /** @EFFECT_STABBING decreases chance of hitting intervening target on reach attack */
        if( inter != nullptr &&
            !x_in_y( ( target_size * target_size + 1 ) * skill,
                     ( inter->get_size() * inter->get_size() + 1 ) * 10 ) ) {
            // Even if we miss here, low roll means weapon is pushed away or something like that
            critter = inter;
            break;
            /** @EFFECT_STABBING increases ability to reach attack through fences */
        } else if( g->m.impassable( path_point ) &&
                   // Fences etc. Spears can stab through those
                   !( weapon.has_flag( "SPEAR" ) &&
                      g->m.has_flag( "THIN_OBSTACLE", path_point ) &&
                      x_in_y( skill, 10 ) ) ) {
            /** @EFFECT_STR increases bash effects when reach attacking past something */
            g->m.bash( path_point, str_cur + weapon.damage_melee( DT_BASH ) );
            handle_melee_wear( weapon );
            mod_moves( -move_cost );
            return;
        }
    }

    if( critter == nullptr ) {
        add_msg_if_player( _( "You swing at the air." ) );
        if( martial_arts_data.has_miss_recovery_tec( weapon ) ) {
            move_cost /= 3; // "Probing" is faster than a regular miss
        }

        mod_moves( -move_cost );
        return;
    }

    reach_attacking = true;
    melee_attack( *critter, false, force_technique, false );
    reach_attacking = false;
}

int stumble( player &u, const item &weap )
{
    if( u.has_trait( trait_DEFT ) ) {
        return 0;
    }

    // Examples:
    // 10 str with a hatchet: 4 + 8 = 12
    // 5 str with a battle axe: 26 + 49 = 75
    // Fist: 0

    /** @EFFECT_STR reduces chance of stumbling with heavier weapons */
    return ( weap.volume() / 125_ml ) +
           ( weap.weight() / ( u.str_cur * 10_gram + 13.0_gram ) );
}

bool player::scored_crit( float target_dodge, const item &weap ) const
{
    return rng_float( 0, 1.0 ) < crit_chance( hit_roll(), target_dodge, weap );
}

/**
 * Limits a probability to be between 0.0 and 1.0
 */
inline double limit_probability( double unbounded_probability )
{
    return std::max( std::min( unbounded_probability, 1.0 ), 0.0 );
}

double player::crit_chance( float roll_hit, float target_dodge, const item &weap ) const
{
    // Weapon to-hit roll
    double weapon_crit_chance = 0.5;
    if( weap.is_unarmed_weapon() ) {
        // Unarmed attack: 1/2 of unarmed skill is to-hit
        /** @EFFECT_UNARMED increases critical chance with UNARMED_WEAPON */
        weapon_crit_chance = 0.5 + 0.05 * get_skill_level( skill_unarmed );
    }

    if( weap.type->m_to_hit > 0 ) {
        weapon_crit_chance = std::max( weapon_crit_chance, 0.5 + 0.1 * weap.type->m_to_hit );
    } else if( weap.type->m_to_hit < 0 ) {
        weapon_crit_chance += 0.1 * weap.type->m_to_hit;
    }
    weapon_crit_chance = limit_probability( weapon_crit_chance );

    // Dexterity and perception
    /** @EFFECT_DEX increases chance for critical hits */

    /** @EFFECT_PER increases chance for critical hits */
    const double stat_crit_chance = limit_probability( 0.25 + 0.01 * dex_cur + ( 0.02 * per_cur ) );

    /** @EFFECT_BASHING increases critical chance with bashing weapons */
    /** @EFFECT_CUTTING increases critical chance with cutting weapons */
    /** @EFFECT_STABBING increases critical chance with piercing weapons */
    /** @EFFECT_UNARMED increases critical chance with unarmed weapons */
    int sk = get_skill_level( weap.melee_skill() );
    if( has_active_bionic( bio_cqb ) ) {
        sk = std::max( sk, BIO_CQB_LEVEL );
    }

    /** @EFFECT_MELEE slightly increases critical chance with any item */
    sk += get_skill_level( skill_melee ) / 2.5;

    const double skill_crit_chance = limit_probability( 0.25 + sk * 0.025 );

    // Examples (survivor stats/chances of each critical):
    // Fresh (skill-less) 8/8/8/8, unarmed:
    //  50%, 49%, 25%; ~1/16 guaranteed critical + ~1/8 if roll>dodge*1.5
    // Expert (skills 10) 10/10/10/10, unarmed:
    //  100%, 55%, 60%; ~1/3 guaranteed critical + ~4/10 if roll>dodge*1.5
    // Godlike with combat CBM 20/20/20/20, pipe (+1 accuracy):
    //  60%, 100%, 42%; ~1/4 guaranteed critical + ~3/8 if roll>dodge*1.5

    // Note: the formulas below are only valid if none of the 3 critical chance values go above 1.0
    // It is therefore important to limit them to between 0.0 and 1.0

    // Chance to get all 3 criticals (a guaranteed critical regardless of hit/dodge)
    const double chance_triple = weapon_crit_chance * stat_crit_chance * skill_crit_chance;
    // Only check double critical (one that requires hit/dodge comparison) if we have good hit vs dodge
    if( roll_hit > target_dodge * 3 / 2 ) {
        const double chance_double = 0.5 * (
                                         weapon_crit_chance * stat_crit_chance +
                                         stat_crit_chance * skill_crit_chance +
                                         weapon_crit_chance * skill_crit_chance -
                                         ( 3 * chance_triple ) );
        // Because chance_double already removed the triples with -( 3 * chance_triple ), chance_triple
        // and chance_double are mutually exclusive probabilities and can just be added together.
        return chance_triple + chance_double;
    }

    return chance_triple;
}

float player::get_dodge_base() const
{
    // TODO: Remove this override?
    return Character::get_dodge_base();
}

float player::get_dodge() const
{
    //If we're asleep or busy we can't dodge
    if( in_sleep_state() || has_effect( effect_narcosis ) ||
        has_effect( efftype_id( "winded" ) ) ) {
        return 0.0f;
    }

    float ret = Creature::get_dodge();
    // Chop in half if we are unable to move
    if( has_effect( effect_beartrap ) || has_effect( effect_lightsnare ) ||
        has_effect( effect_heavysnare ) ) {
        ret /= 2;
    }

    if( has_effect( effect_grabbed ) ) {
        int zed_number = 0;
        for( auto &dest : g->m.points_in_radius( pos(), 1, 0 ) ) {
            const monster *const mon = g->critter_at<monster>( dest );
            if( mon && mon->has_effect( effect_grabbing ) ) {
                zed_number++;
            }
        }
        if( zed_number > 0 ) {
            ret /= zed_number + 1;
        }
    }

    if( worn_with_flag( "ROLLER_INLINE" ) ||
        worn_with_flag( "ROLLER_QUAD" ) ||
        worn_with_flag( "ROLLER_ONE" ) ) {
        ret /= has_trait( trait_PROF_SKATER ) ? 2 : 5;
    }

    if( has_effect( effect_bouldering ) ) {
        ret /= 4;
    }

    // Each dodge after the first subtracts equivalent of 2 points of dodge skill
    if( dodges_left <= 0 ) {
        ret += dodges_left * 2 - 2;
    }

    // Speed below 100 linearly decreases dodge effectiveness
    int speed_stat = get_speed();
    if( speed_stat < 100 ) {
        ret *= speed_stat / 100.0f;
    }

    return std::max( 0.0f, ret );
}

float player::dodge_roll()
{
    return get_dodge() * 5;
}

float player::bonus_damage( bool random ) const
{
    /** @EFFECT_STR increases bashing damage */
    if( random ) {
        return rng_float( get_str() / 2.0f, get_str() );
    }

    return get_str() * 0.75f;
}

void player::roll_bash_damage( bool crit, damage_instance &di, bool average,
                               const item &weap ) const
{
    float bash_dam = 0.0f;

    const bool unarmed = weap.is_unarmed_weapon();
    int skill = get_skill_level( unarmed ? skill_unarmed : skill_bashing );
    if( has_active_bionic( bio_cqb ) ) {
        skill = BIO_CQB_LEVEL;
    }

    const int stat = get_str();
    /** @EFFECT_STR increases bashing damage */
    float stat_bonus = bonus_damage( !average );
    stat_bonus += mabuff_damage_bonus( DT_BASH );

    // Drunken Master damage bonuses
    if( has_trait( trait_DRUNKEN ) && has_effect( effect_drunk ) ) {
        // Remember, a single drink gives 600 levels of "drunk"
        int mindrunk = 0;
        int maxdrunk = 0;
        const time_duration drunk_dur = get_effect_dur( effect_drunk );
        if( unarmed ) {
            mindrunk = drunk_dur / 1_hours;
            maxdrunk = drunk_dur / 25_minutes;
        } else {
            mindrunk = drunk_dur / 90_minutes;
            maxdrunk = drunk_dur / 40_minutes;
        }

        bash_dam += average ? ( mindrunk + maxdrunk ) * 0.5f : rng( mindrunk, maxdrunk );
    }

    if( unarmed ) {
        const bool left_empty = !natural_attack_restricted_on( bp_hand_l );
        const bool right_empty = !natural_attack_restricted_on( bp_hand_r ) &&
                                 weap.is_null();
        if( left_empty || right_empty ) {
            float per_hand = 0.0f;
<<<<<<< HEAD
            for( const std::pair< const trait_id, trait_data > &mut : my_mutations ) {

=======
            for( const trait_id &mut : get_mutations() ) {
                if( mut->flags.count( "NEED_ACTIVE_TO_MELEE" ) > 0 && !has_active_mutation( mut ) ) {
                    continue;
                }
>>>>>>> 5db5df09
                float unarmed_bonus = 0.0f;
                const int bash_bonus = mut->bash_dmg_bonus;
                if( mut->flags.count( "UNARMED_BONUS" ) > 0 && bash_bonus > 0 ) {
                    unarmed_bonus += std::min( get_skill_level( skill_unarmed ) / 2, 4 );
                }
                per_hand += bash_bonus + unarmed_bonus;
                const std::pair<int, int> rand_bash = mut->rand_bash_bonus;
                per_hand += average ? ( rand_bash.first + rand_bash.second ) / 2.0f : rng( rand_bash.first,
                            rand_bash.second );
            }
            bash_dam += per_hand; // First hand
            if( left_empty && right_empty ) {
                // Second hand
                bash_dam += per_hand;
            }
        }

    }

    /** @EFFECT_STR increases bashing damage */
    float weap_dam = weap.damage_melee( DT_BASH ) + stat_bonus;
    /** @EFFECT_UNARMED caps bash damage with unarmed weapons */

    /** @EFFECT_BASHING caps bash damage with bashing weapons */
    float bash_cap = 2 * stat + 2 * skill;
    float bash_mul = 1.0f;

    // 80%, 88%, 96%, 104%, 112%, 116%, 120%, 124%, 128%, 132%
    if( skill < 5 ) {
        bash_mul = 0.8 + 0.08 * skill;
    } else {
        bash_mul = 0.96 + 0.04 * skill;
    }

    if( bash_cap < weap_dam && !weap.is_null() ) {
        // If damage goes over cap due to low stats/skills,
        // scale the post-armor damage down halfway between damage and cap
        bash_mul *= ( 1.0f + ( bash_cap / weap_dam ) ) / 2.0f;
    }

    /** @EFFECT_STR boosts low cap on bashing damage */
    const float low_cap = std::min( 1.0f, stat / 20.0f );
    const float bash_min = low_cap * weap_dam;
    weap_dam = average ? ( bash_min + weap_dam ) * 0.5f : rng_float( bash_min, weap_dam );

    bash_dam += weap_dam;
    bash_mul *= mabuff_damage_mult( DT_BASH );

    float armor_mult = 1.0f;
    // Finally, extra critical effects
    if( crit ) {
        bash_mul *= 1.5f;
        // 50% armor penetration
        armor_mult = 0.5f;
    }

    di.add_damage( DT_BASH, bash_dam, 0, armor_mult, bash_mul );
}

void player::roll_cut_damage( bool crit, damage_instance &di, bool average, const item &weap ) const
{
    float cut_dam = mabuff_damage_bonus( DT_CUT ) + weap.damage_melee( DT_CUT );
    float cut_mul = 1.0f;

    int cutting_skill = get_skill_level( skill_cutting );

    if( has_active_bionic( bio_cqb ) ) {
        cutting_skill = BIO_CQB_LEVEL;
    }

    if( weap.is_unarmed_weapon() ) {
        // TODO: 1-handed weapons that aren't unarmed attacks
        const bool left_empty = !natural_attack_restricted_on( bp_hand_l );
        const bool right_empty = !natural_attack_restricted_on( bp_hand_r ) &&
                                 weap.is_null();
        if( left_empty || right_empty ) {
            float per_hand = 0.0f;
            if( has_bionic( bionic_id( "bio_razors" ) ) ) {
                per_hand += 2;
            }
<<<<<<< HEAD
            for( const std::pair< const trait_id, trait_data > &mut : my_mutations ) {

=======
            for( const trait_id &mut : get_mutations() ) {
                if( mut->flags.count( "NEED_ACTIVE_TO_MELEE" ) > 0 && !has_active_mutation( mut ) ) {
                    continue;
                }
>>>>>>> 5db5df09
                float unarmed_bonus = 0.0f;
                const int cut_bonus = mut->cut_dmg_bonus;
                if( mut->flags.count( "UNARMED_BONUS" ) > 0 && cut_bonus > 0 ) {
                    unarmed_bonus += std::min( get_skill_level( skill_unarmed ) / 2, 4 );
                }
                per_hand += cut_bonus + unarmed_bonus;
                const std::pair<int, int> rand_cut = mut->rand_cut_bonus;
                per_hand += average ? ( rand_cut.first + rand_cut.second ) / 2.0f : rng( rand_cut.first,
                            rand_cut.second );
            }
            // TODO: add acidproof check back to slime hands (probably move it elsewhere)

            cut_dam += per_hand; // First hand
            if( left_empty && right_empty ) {
                // Second hand
                cut_dam += per_hand;
            }
        }
    }

    if( cut_dam <= 0.0f ) {
        return; // No negative damage!
    }

    int arpen = 0;
    float armor_mult = 1.0f;

    // 80%, 88%, 96%, 104%, 112%, 116%, 120%, 124%, 128%, 132%
    /** @EFFECT_CUTTING increases cutting damage multiplier */
    if( cutting_skill < 5 ) {
        cut_mul *= 0.8 + 0.08 * cutting_skill;
    } else {
        cut_mul *= 0.96 + 0.04 * cutting_skill;
    }

    cut_mul *= mabuff_damage_mult( DT_CUT );
    if( crit ) {
        cut_mul *= 1.25f;
        arpen += 5;
        armor_mult = 0.75f; //25% armor penetration
    }

    di.add_damage( DT_CUT, cut_dam, arpen, armor_mult, cut_mul );
}

void player::roll_stab_damage( bool crit, damage_instance &di, bool /*average*/,
                               const item &weap ) const
{
    float cut_dam = mabuff_damage_bonus( DT_STAB ) + weap.damage_melee( DT_STAB );

    int unarmed_skill = get_skill_level( skill_unarmed );
    int stabbing_skill = get_skill_level( skill_stabbing );

    if( has_active_bionic( bio_cqb ) ) {
        stabbing_skill = BIO_CQB_LEVEL;
    }

    if( weap.is_unarmed_weapon() ) {
        const bool left_empty = !natural_attack_restricted_on( bp_hand_l );
        const bool right_empty = !natural_attack_restricted_on( bp_hand_r ) &&
                                 weap.is_null();
        if( left_empty || right_empty ) {
            float per_hand = 0.0f;

            for( const trait_id &mut : get_mutations() ) {
                per_hand += mut->pierce_dmg_bonus;

                if( mut->flags.count( "UNARMED_BONUS" ) > 0 && cut_bonus > 0 ) {
                    per_hand += std::min( unarmed_skill / 2, 4 );
                }
            }

            if( has_bionic( bionic_id( "bio_razors" ) ) ) {
                per_hand += 2;
            }

            cut_dam += per_hand; // First hand
            if( left_empty && right_empty ) {
                // Second hand
                cut_dam += per_hand;
            }
        }
    }

    if( cut_dam <= 0 ) {
        return; // No negative stabbing!
    }

    float stab_mul = 1.0f;
    // 66%, 76%, 86%, 96%, 106%, 116%, 122%, 128%, 134%, 140%
    /** @EFFECT_STABBING increases stabbing damage multiplier */
    if( stabbing_skill <= 5 ) {
        stab_mul = 0.66 + 0.1 * stabbing_skill;
    } else {
        stab_mul = 0.86 + 0.06 * stabbing_skill;
    }

    stab_mul *= mabuff_damage_mult( DT_STAB );
    float armor_mult = 1.0f;

    if( crit ) {
        // Critical damage bonus for stabbing scales with skill
        stab_mul *= 1.0 + ( stabbing_skill / 10.0 );
        // Stab criticals have extra %arpen
        armor_mult = 0.66f;
    }

    di.add_damage( DT_STAB, cut_dam, 0, armor_mult, stab_mul );
}

matec_id player::pick_technique( Creature &t, const item &weap,
                                 bool crit, bool dodge_counter, bool block_counter )
{

    const std::vector<matec_id> all = martial_arts_data.get_all_techniques( weap );

    std::vector<matec_id> possible;

    bool downed = t.has_effect( effect_downed );
    bool stunned = t.has_effect( effect_stunned );
    bool wall_adjacent = g->m.is_wall_adjacent( pos() );

    // first add non-aoe tecs
    for( const matec_id &tec_id : all ) {
        const ma_technique &tec = tec_id.obj();

        // ignore "dummy" techniques like WBLOCK_1
        if( tec.dummy ) {
            continue;
        }

        // skip defensive techniques
        if( tec.defensive ) {
            continue;
        }

        // skip wall adjacent techniques if not next to a wall
        if( tec.wall_adjacent && !wall_adjacent ) {
            continue;
        }

        // skip dodge counter techniques
        if( dodge_counter != tec.dodge_counter ) {
            continue;
        }

        // skip block counter techniques
        if( block_counter != tec.block_counter ) {
            continue;
        }

        // if critical then select only from critical tecs
        // but allow the technique if its crit ok
        if( !tec.crit_ok && ( crit != tec.crit_tec ) ) {
            continue;
        }

        // don't apply downing techniques to someone who's already downed
        if( downed && tec.down_dur > 0 ) {
            continue;
        }

        // don't apply "downed only" techniques to someone who's not downed
        if( !downed && tec.downed_target ) {
            continue;
        }

        // don't apply "stunned only" techniques to someone who's not stunned
        if( !stunned && tec.stunned_target ) {
            continue;
        }

        // don't apply disarming techniques to someone without a weapon
        // TODO: these are the stat requirements for tec_disarm
        // dice(   dex_cur +    get_skill_level("unarmed"),  8) >
        // dice(p->dex_cur + p->get_skill_level("melee"),   10))
        if( tec.disarms && !t.has_weapon() ) {
            continue;
        }

        if( ( tec.take_weapon && ( has_weapon() || !t.has_weapon() ) ) ) {
            continue;
        }

        // Don't apply humanoid-only techniques to non-humanoids
        if( tec.human_target && !t.in_species( HUMAN ) ) {
            continue;
        }
        // if aoe, check if there are valid targets
        if( !tec.aoe.empty() && !valid_aoe_technique( t, tec ) ) {
            continue;
        }

        // If we have negative weighting then roll to see if it's valid this time
        if( tec.weighting < 0 && !one_in( std::abs( tec.weighting ) ) ) {
            continue;
        }

        if( tec.is_valid_character( *this ) ) {
            possible.push_back( tec.id );

            //add weighted options into the list extra times, to increase their chance of being selected
            if( tec.weighting > 1 ) {
                for( int i = 1; i < tec.weighting; i++ ) {
                    possible.push_back( tec.id );
                }
            }
        }
    }

    return random_entry( possible, tec_none );
}

bool player::valid_aoe_technique( Creature &t, const ma_technique &technique )
{
    std::vector<Creature *> dummy_targets;
    return valid_aoe_technique( t, technique, dummy_targets );
}

bool player::valid_aoe_technique( Creature &t, const ma_technique &technique,
                                  std::vector<Creature *> &targets )
{
    if( technique.aoe.empty() ) {
        return false;
    }

    // pre-computed matrix of adjacent squares
    std::array<int, 9> offset_a = {{0, -1, -1, 1, 0, -1, 1, 1, 0 }};
    std::array<int, 9> offset_b = {{-1, -1, 0, -1, 0, 1, 0, 1, 1 }};

    // filter the values to be between -1 and 1 to avoid indexing the array out of bounds
    int dy = std::max( -1, std::min( 1, t.posy() - posy() ) );
    int dx = std::max( -1, std::min( 1, t.posx() - posx() ) );
    int lookup = dy + 1 + 3 * ( dx + 1 );

    //wide hits all targets adjacent to the attacker and the target
    if( technique.aoe == "wide" ) {
        //check if either (or both) of the squares next to our target contain a possible victim
        //offsets are a pre-computed matrix allowing us to quickly lookup adjacent squares
        tripoint left = pos() + tripoint( offset_a[lookup], offset_b[lookup], 0 );
        tripoint right = pos() + tripoint( offset_b[lookup], -offset_a[lookup], 0 );

        monster *const mon_l = g->critter_at<monster>( left );
        if( mon_l && mon_l->friendly == 0 ) {
            targets.push_back( mon_l );
        }
        monster *const mon_r = g->critter_at<monster>( right );
        if( mon_r && mon_r->friendly == 0 ) {
            targets.push_back( mon_r );
        }

        npc *const npc_l = g->critter_at<npc>( left );
        npc *const npc_r = g->critter_at<npc>( right );
        if( npc_l && npc_l->is_enemy() ) {
            targets.push_back( npc_l );
        }
        if( npc_r && npc_r->is_enemy() ) {
            targets.push_back( npc_r );
        }
        if( !targets.empty() ) {
            return true;
        }
    }

    if( technique.aoe == "impale" ) {
        // Impale hits the target and a single target behind them
        // Check if the square cardinally behind our target, or to the left / right,
        // contains a possible target.
        tripoint left = t.pos() + tripoint( offset_a[lookup], offset_b[lookup], 0 );
        tripoint target_pos = t.pos() + ( t.pos() - pos() );
        tripoint right = t.pos() + tripoint( offset_b[lookup], -offset_b[lookup], 0 );

        monster *const mon_l = g->critter_at<monster>( left );
        monster *const mon_t = g->critter_at<monster>( target_pos );
        monster *const mon_r = g->critter_at<monster>( right );
        if( mon_l && mon_l->friendly == 0 ) {
            targets.push_back( mon_l );
        }
        if( mon_t && mon_t->friendly == 0 ) {
            targets.push_back( mon_t );
        }
        if( mon_r && mon_r->friendly == 0 ) {
            targets.push_back( mon_r );
        }

        npc *const npc_l = g->critter_at<npc>( left );
        npc *const npc_t = g->critter_at<npc>( target_pos );
        npc *const npc_r = g->critter_at<npc>( right );
        if( npc_l && npc_l->is_enemy() ) {
            targets.push_back( npc_l );
        }
        if( npc_t && npc_t->is_enemy() ) {
            targets.push_back( npc_t );
        }
        if( npc_r && npc_r->is_enemy() ) {
            targets.push_back( npc_r );
        }
        if( !targets.empty() ) {
            return true;
        }
    }

    if( targets.empty() && technique.aoe == "spin" ) {
        for( const tripoint &tmp : g->m.points_in_radius( pos(), 1 ) ) {
            if( tmp == t.pos() ) {
                continue;
            }
            monster *const mon = g->critter_at<monster>( tmp );
            if( mon && mon->friendly == 0 ) {
                targets.push_back( mon );
            }
            npc *const np = g->critter_at<npc>( tmp );
            if( np && np->is_enemy() ) {
                targets.push_back( np );
            }
        }
        //don't trigger circle for fewer than 2 targets
        if( targets.size() < 2 ) {
            targets.clear();
        } else {
            return true;
        }
    }
    return false;
}

bool character_martial_arts::has_technique( const Character &guy, const matec_id &id,
        const item &weap ) const
{
    return weap.has_technique( id ) ||
           style_selected->has_technique( guy, id );
}

static damage_unit &get_damage_unit( std::vector<damage_unit> &di, const damage_type dt )
{
    static damage_unit nullunit( DT_NULL, 0, 0, 0, 0 );
    for( auto &du : di ) {
        if( du.type == dt && du.amount > 0 ) {
            return du;
        }
    }

    return nullunit;
}

static void print_damage_info( const damage_instance &di )
{
    if( !debug_mode ) {
        return;
    }

    int total = 0;
    std::string ss;
    for( auto &du : di.damage_units ) {
        int amount = di.type_damage( du.type );
        total += amount;
        ss += name_by_dt( du.type ) + ":" + std::to_string( amount ) + ",";
    }

    add_msg( m_debug, "%stotal: %d", ss, total );
}

void player::perform_technique( const ma_technique &technique, Creature &t, damage_instance &di,
                                int &move_cost )
{
    add_msg( m_debug, "dmg before tec:" );
    print_damage_info( di );

    for( damage_unit &du : di.damage_units ) {
        // TODO: Allow techniques to add more damage types to attacks
        if( du.amount <= 0 ) {
            continue;
        }

        du.amount += technique.damage_bonus( *this, du.type );
        du.damage_multiplier *= technique.damage_multiplier( *this, du.type );
        du.res_pen += technique.armor_penetration( *this, du.type );
    }

    add_msg( m_debug, "dmg after tec:" );
    print_damage_info( di );

    move_cost *= technique.move_cost_multiplier( *this );
    move_cost += technique.move_cost_penalty( *this );

    if( technique.down_dur > 0 ) {
        if( t.get_throw_resist() == 0 ) {
            t.add_effect( effect_downed, rng( 1_turns, time_duration::from_turns( technique.down_dur ) ) );
            auto &bash = get_damage_unit( di.damage_units, DT_BASH );
            if( bash.amount > 0 ) {
                bash.amount += 3;
            }
        }
    }

    if( technique.side_switch ) {
        const tripoint b = t.pos();
        int newx;
        int newy;

        if( b.x > posx() ) {
            newx = posx() - 1;
        } else if( b.x < posx() ) {
            newx = posx() + 1;
        } else {
            newx = b.x;
        }

        if( b.y > posy() ) {
            newy = posy() - 1;
        } else if( b.y < posy() ) {
            newy = posy() + 1;
        } else {
            newy = b.y;
        }

        const tripoint &dest = tripoint( newx, newy, b.z );
        if( g->is_empty( dest ) ) {
            t.setpos( dest );
        }
    }

    if( technique.stun_dur > 0 && !technique.powerful_knockback ) {
        t.add_effect( effect_stunned, rng( 1_turns, time_duration::from_turns( technique.stun_dur ) ) );
    }

    if( technique.knockback_dist ) {
        const tripoint prev_pos = t.pos(); // track target startpoint for knockback_follow
        const int kb_offset_x = rng( -technique.knockback_spread, technique.knockback_spread );
        const int kb_offset_y = rng( -technique.knockback_spread, technique.knockback_spread );
        tripoint kb_point( posx() + kb_offset_x, posy() + kb_offset_y, posz() );
        for( int dist = rng( 1, technique.knockback_dist ); dist > 0; dist-- ) {
            t.knock_back_from( kb_point );
        }
        // This technique makes the player follow into the tile the target was knocked from
        if( technique.knockback_follow ) {
            const optional_vpart_position vp0 = g->m.veh_at( pos() );
            vehicle *const veh0 = veh_pointer_or_null( vp0 );
            bool to_swimmable = g->m.has_flag( "SWIMMABLE", prev_pos );
            bool to_deepwater = g->m.has_flag( TFLAG_DEEP_WATER, prev_pos );

            // Check if it's possible to move to the new tile
            bool move_issue =
                g->is_dangerous_tile( prev_pos ) || // Tile contains fire, etc
                ( to_swimmable && to_deepwater ) || // Dive into deep water
                is_mounted() ||
                ( veh0 != nullptr && std::abs( veh0->velocity ) > 100 ) || // Diving from moving vehicle
                ( veh0 != nullptr && veh0->player_in_control( g->u ) ) || // Player is driving
                has_effect( effect_amigara );

            if( !move_issue ) {
                if( t.pos() != prev_pos ) {
                    g->place_player( prev_pos );
                    g->on_move_effects();
                }
            }
        }
    }

    player *p = dynamic_cast<player *>( &t );

    if( technique.take_weapon && !has_weapon() && p != nullptr && p->is_armed() ) {
        if( p->is_player() ) {
            add_msg_if_npc( _( "<npcname> disarms you and takes your weapon!" ) );
        } else {
            add_msg_player_or_npc( _( "You disarm %s and take their weapon!" ),
                                   _( "<npcname> disarms %s and takes their weapon!" ),
                                   p->name );
        }
        item it = p->remove_weapon();
        wield( it );
    }

    if( technique.disarms && p != nullptr && p->is_armed() ) {
        g->m.add_item_or_charges( p->pos(), p->remove_weapon() );
        if( p->is_player() ) {
            add_msg_if_npc( _( "<npcname> disarms you!" ) );
        } else {
            add_msg_player_or_npc( _( "You disarm %s!" ),
                                   _( "<npcname> disarms %s!" ),
                                   p->name );
        }
    }

    //AOE attacks, feel free to skip over this lump
    if( !technique.aoe.empty() ) {
        // Remember out moves and stamina
        // We don't want to consume them for every attack!
        const int temp_moves = moves;
        const int temp_stamina = get_stamina();

        std::vector<Creature *> targets;

        valid_aoe_technique( t, technique, targets );

        //hit only one valid target (pierce through doesn't spread out)
        if( technique.aoe == "impale" ) {
            // TODO: what if targets is empty
            Creature *const v = random_entry( targets );
            targets.clear();
            targets.push_back( v );
        }

        //hit the targets in the lists (all candidates if wide or burst, or just the unlucky sod if deep)
        int count_hit = 0;
        for( Creature *const c : targets ) {
            melee_attack( *c, false );
        }

        t.add_msg_if_player( m_good, ngettext( "%d enemy hit!", "%d enemies hit!", count_hit ), count_hit );
        // Extra attacks are free of charge (otherwise AoE attacks would SUCK)
        moves = temp_moves;
        set_stamina( temp_stamina );
    }

    //player has a very small chance, based on their intelligence, to learn a style whilst using the CQB bionic
    if( has_active_bionic( bio_cqb ) && !martial_arts_data.knows_selected_style() ) {
        /** @EFFECT_INT slightly increases chance to learn techniques when using CQB bionic */
        // Enhanced Memory Banks bionic doubles chance to learn martial art
        const int bionic_boost = has_active_bionic( bionic_id( bio_memory ) ) ? 2 : 1;
        if( one_in( ( 1400 - ( get_int() * 50 ) ) / bionic_boost ) ) {
            martial_arts_data.learn_current_style_CQB( is_player() );
        }
    }
}

static int blocking_ability( const item &shield )
{
    int block_bonus = 0;
    if( shield.has_technique( WBLOCK_3 ) ) {
        block_bonus = 10;
    } else if( shield.has_technique( WBLOCK_2 ) ) {
        block_bonus = 6;
    } else if( shield.has_technique( WBLOCK_1 ) ) {
        block_bonus = 4;
    } else if( shield.has_flag( "BLOCK_WHILE_WORN" ) ) {
        block_bonus = 2;
    }
    return block_bonus;
}

item &player::best_shield()
{
    // Note: wielded weapon, not one used for attacks
    int best_value = blocking_ability( weapon );
    // "BLOCK_WHILE_WORN" without a blocking tech need to be worn for the bonus
    best_value = best_value == 2 ? 0 : best_value;
    item *best = best_value > 0 ? &weapon : &null_item_reference();
    for( item &shield : worn ) {
        if( shield.has_flag( "BLOCK_WHILE_WORN" ) && blocking_ability( shield ) >= best_value ) {
            best = &shield;
        }
    }

    return *best;
}

bool player::block_hit( Creature *source, body_part &bp_hit, damage_instance &dam )
{

    // Shouldn't block if player is asleep or winded ; this only seems to be used by player.
    // TODO: It should probably be moved to the section that regenerates blocks
    // and to effects that disallow blocking
    if( blocks_left < 1 || in_sleep_state() || has_effect( effect_narcosis ) ||
        has_effect( efftype_id( "winded" ) ) ) {
        return false;
    }
    blocks_left--;

    martial_arts_data.ma_ongethit_effects(
        *this ); // fire martial arts on-getting-hit-triggered effects
    // these fire even if the attack is blocked (you still got hit)

    // This bonus absorbs damage from incoming attacks before they land,
    // but it still counts as a block even if it absorbs all the damage.
    float total_phys_block = mabuff_block_bonus();
    // Extract this to make it easier to implement shields/multiwield later
    item &shield = best_shield();
    bool conductive_shield = shield.conductive();
    bool unarmed = shield.has_flag( "UNARMED_WEAPON" );

    // This gets us a number between:
    // str ~0 + skill 0 = 0
    // str ~20 + skill 10 + 10(unarmed skill or weapon bonus) = 40
    int block_score = 1;
    // Remember if we're using a weapon or a limb to block.
    // So that we don't suddenly switch that for any reason.
    const bool weapon_blocking = !shield.is_null();
    if( !martial_arts_data.is_force_unarmed() && weapon_blocking ) {
        /** @EFFECT_STR increases attack blocking effectiveness with a weapon */

        /** @EFFECT_MELEE increases attack blocking effectiveness with a weapon */
        block_bonus = blocking_ability( shield );
        block_score = str_cur + block_bonus + get_skill_level( skill_melee );
    } else if( martial_arts_data.can_limb_block( *this ) ) {
        /** @EFFECT_STR increases attack blocking effectiveness with a limb */

        /** @EFFECT_UNARMED increases attack blocking effectiveness with a limb */
        block_score = str_cur + get_skill_level( skill_melee ) + get_skill_level( skill_unarmed );
    } else {
        // Can't block with items, can't block with limbs
        // What were we supposed to be blocking with then?
        return false;
    }

    // Map block_score to the logistic curve for a number between 1 and 0.
    // Basic beginner character (str 8, skill 0, basic weapon)
    // Will have a score around 10 and block about %15 of incoming damage.
    // More proficient melee character (str 10, skill 4, wbock_2 weapon)
    // will have a score of 20 and block about 45% of damage.
    // A highly expert character (str 14, skill 8 wblock_2)
    // will have a score in the high 20s and will block about 80% of damage.
    // As the block score approaches 40, damage making it through will dwindle
    // to nothing, at which point we're relying on attackers hitting enough to drain blocks.
    const float physical_block_multiplier = logarithmic_range( 0, 40, block_score );

    float total_damage = 0.0;
    float damage_blocked = 0.0;
    for( auto &elem : dam.damage_units ) {
        total_damage += elem.amount;
        // block physical damage "normally"
        if( elem.type == DT_BASH || elem.type == DT_CUT || elem.type == DT_STAB ) {
            // use up our flat block bonus first
            float block_amount = std::min( total_phys_block, elem.amount );
            total_phys_block -= block_amount;
            elem.amount -= block_amount;
            damage_blocked += block_amount;
            if( elem.amount <= std::numeric_limits<float>::epsilon() ) {
                continue;
            }

            float previous_amount = elem.amount;
            elem.amount *= physical_block_multiplier;
            damage_blocked += previous_amount - elem.amount;
            // non-electrical "elemental" damage types do their full damage if unarmed,
            // but severely mitigated damage if not
        } else if( elem.type == DT_HEAT || elem.type == DT_ACID || elem.type == DT_COLD ) {
            // Unarmed weapons won't block those
            if( !martial_arts_data.is_force_unarmed() && weapon_blocking && !unarmed ) {
                float previous_amount = elem.amount;
                elem.amount /= 5;
                damage_blocked += previous_amount - elem.amount;
            }
            // electrical damage deals full damage if unarmed OR wielding a
            // conductive weapon
        } else if( elem.type == DT_ELECTRIC ) {
            // Unarmed weapons and conductive weapons won't block this
            if( !martial_arts_data.is_force_unarmed() && weapon_blocking && !unarmed && !conductive_shield ) {
                float previous_amount = elem.amount;
                elem.amount /= 5;
                damage_blocked += previous_amount - elem.amount;
            }
        }
    }

    martial_arts_data.ma_onblock_effects( *this ); // fire martial arts block-triggered effects

    // weapon blocks are preferred to limb blocks
    std::string thing_blocked_with;
    if( !martial_arts_data.is_force_unarmed() && weapon_blocking ) {
        thing_blocked_with = shield.tname();
        // TODO: Change this depending on damage blocked
        float wear_modifier = 1.0f;
        if( source != nullptr && source->is_hallucination() ) {
            wear_modifier = 0.0f;
        }

        handle_melee_wear( shield, wear_modifier );
    } else {
        //Choose which body part to block with, assume left side first
        if( martial_arts_data.can_leg_block( *this ) && martial_arts_data.can_arm_block( *this ) ) {
            bp_hit = one_in( 2 ) ? bp_leg_l : bp_arm_l;
        } else if( martial_arts_data.can_leg_block( *this ) ) {
            bp_hit = bp_leg_l;
        } else {
            bp_hit = bp_arm_l;
        }

        // Check if we should actually use the right side to block
        if( bp_hit == bp_leg_l ) {
            if( hp_cur[hp_leg_r] > hp_cur[hp_leg_l] ) {
                bp_hit = bp_leg_r;
            }
        } else {
            if( hp_cur[hp_arm_r] > hp_cur[hp_arm_l] ) {
                bp_hit = bp_arm_r;
            }
        }

        thing_blocked_with = body_part_name( bp_hit );
    }

    std::string damage_blocked_description;
    // good/bad/ugly add_msg color code?
    // none, hardly any, a little, some, most, all
    float blocked_ratio = 0.0f;
    if( total_damage > std::numeric_limits<float>::epsilon() ) {
        blocked_ratio = ( total_damage - damage_blocked ) / total_damage;
    }
    if( blocked_ratio < std::numeric_limits<float>::epsilon() ) {
        //~ Adjective in "You block <adjective> of the damage with your <weapon>.
        damage_blocked_description = _( "all" );
    } else if( blocked_ratio < 0.2 ) {
        //~ Adjective in "You block <adjective> of the damage with your <weapon>.
        damage_blocked_description = _( "nearly all" );
    } else if( blocked_ratio < 0.4 ) {
        //~ Adjective in "You block <adjective> of the damage with your <weapon>.
        damage_blocked_description = _( "most" );
    } else if( blocked_ratio < 0.6 ) {
        //~ Adjective in "You block <adjective> of the damage with your <weapon>.
        damage_blocked_description = _( "a lot" );
    } else if( blocked_ratio < 0.8 ) {
        //~ Adjective in "You block <adjective> of the damage with your <weapon>.
        damage_blocked_description = _( "some" );
    } else if( blocked_ratio > std::numeric_limits<float>::epsilon() ) {
        //~ Adjective in "You block <adjective> of the damage with your <weapon>.
        damage_blocked_description = _( "a little" );
    } else {
        //~ Adjective in "You block <adjective> of the damage with your <weapon>.
        damage_blocked_description = _( "none" );
    }
    add_msg_player_or_npc( _( "You block %1$s of the damage with your %2$s!" ),
                           _( "<npcname> blocks %1$s of the damage with their %2$s!" ),
                           damage_blocked_description, thing_blocked_with );

    // Check if we have any block counters
    matec_id tec = pick_technique( *source, shield, false, false, true );

    if( tec != tec_none && !is_dead_state() ) {
        if( get_stamina() < get_stamina_max() / 3 ) {
            add_msg( m_bad, _( "You try to counterattack but you are too exhausted!" ) );
        } else if( weapon.made_of( material_id( "glass" ) ) ) {
            add_msg( m_bad, _( "The item you are wielding is too fragile to counterattack with!" ) );
        } else {
            melee_attack( *source, false, tec );
        }
    }

    return true;
}

void player::perform_special_attacks( Creature &t, dealt_damage_instance &dealt_dam )
{
    std::vector<special_attack> special_attacks = mutation_attacks( t );

    bool practiced = false;
    for( const auto &att : special_attacks ) {
        if( t.is_dead_state() ) {
            break;
        }

        // TODO: Make this hit roll use unarmed skill, not weapon skill + weapon to_hit
        int hit_spread = t.deal_melee_attack( this, hit_roll() * 0.8 );
        if( hit_spread >= 0 ) {
            t.deal_melee_hit( this, hit_spread, false, att.damage, dealt_dam );
            if( !practiced ) {
                // Practice unarmed, at most once per combo
                practiced = true;
                practice( skill_unarmed, rng( 0, 10 ) );
            }
        }
        int dam = dealt_dam.total_damage();
        if( dam > 0 ) {
            player_hit_message( this, att.text, t, dam );
        }
    }
}

std::string player::melee_special_effects( Creature &t, damage_instance &d, item &weap )
{
    std::string dump;

    std::string target = t.disp_name();

    if( has_active_bionic( bionic_id( "bio_shock" ) ) && get_power_level() >= 2_kJ &&
        ( !is_armed() || weapon.conductive() ) ) {
        mod_power_level( -2_kJ );
        d.add_damage( DT_ELECTRIC, rng( 2, 10 ) );

        if( is_player() ) {
            dump += string_format( _( "You shock %s." ), target ) + "\n";
        } else {
            add_msg_if_npc( _( "<npcname> shocks %s." ), target );
        }
    }

    if( has_active_bionic( bionic_id( "bio_heat_absorb" ) ) && !is_armed() && t.is_warm() ) {
        mod_power_level( 3_kJ );
        d.add_damage( DT_COLD, 3 );
        if( is_player() ) {
            dump += string_format( _( "You drain %s's body heat." ), target ) + "\n";
        } else {
            add_msg_if_npc( _( "<npcname> drains %s's body heat!" ), target );
        }
    }

    if( weapon.has_flag( "FLAMING" ) ) {
        d.add_damage( DT_HEAT, rng( 1, 8 ) );

        if( is_player() ) {
            dump += string_format( _( "You burn %s." ), target ) + "\n";
        } else {
            add_msg_player_or_npc( _( "<npcname> burns %s." ), target );
        }
    }

    //Hurting the wielder from poorly-chosen weapons
    if( weap.has_flag( "HURT_WHEN_WIELDED" ) && x_in_y( 2, 3 ) ) {
        add_msg_if_player( m_bad, _( "The %s cuts your hand!" ), weap.tname() );
        deal_damage( nullptr, bp_hand_r, damage_instance::physical( 0, weap.damage_melee( DT_CUT ), 0 ) );
        if( weap.is_two_handed( *this ) ) { // Hurt left hand too, if it was big
            deal_damage( nullptr, bp_hand_l, damage_instance::physical( 0, weap.damage_melee( DT_CUT ), 0 ) );
        }
    }

    const int vol = weap.volume() / 250_ml;
    // Glass weapons shatter sometimes
    if( weap.made_of( material_id( "glass" ) ) &&
        /** @EFFECT_STR increases chance of breaking glass weapons (NEGATIVE) */
        rng( 0, vol + 8 ) < vol + str_cur ) {
        if( is_player() ) {
            dump += string_format( _( "Your %s shatters!" ), weap.tname() ) + "\n";
        } else {
            add_msg_player_or_npc( m_bad, _( "Your %s shatters!" ),
                                   _( "<npcname>'s %s shatters!" ),
                                   weap.tname() );
        }

        sounds::sound( pos(), 16, sounds::sound_t::combat, "Crack!", true, "smash_success",
                       "smash_glass_contents" );
        // Dump its contents on the ground
        weap.contents.spill_contents( pos() );
        // Take damage
        deal_damage( nullptr, bp_arm_r, damage_instance::physical( 0, rng( 0, vol * 2 ), 0 ) );
        if( weap.is_two_handed( *this ) ) { // Hurt left arm too, if it was big
            //redeclare shatter_dam because deal_damage mutates it
            deal_damage( nullptr, bp_arm_l, damage_instance::physical( 0, rng( 0, vol * 2 ), 0 ) );
        }
        d.add_damage( DT_CUT, rng( 0, 5 + static_cast<int>( vol * 1.5 ) ) ); // Hurt the monster extra
        remove_weapon();
    }

    if( !t.is_hallucination() ) {
        handle_melee_wear( weap );
    }

    // on-hit effects for martial arts
    martial_arts_data.ma_onhit_effects( *this );

    return dump;
}

static damage_instance hardcoded_mutation_attack( const player &u, const trait_id &id )
{
    if( id == "BEAK_PECK" ) {
        // method open to improvement, please feel free to suggest
        // a better way to simulate target's anti-peck efforts
        /** @EFFECT_DEX increases number of hits with BEAK_PECK */

        /** @EFFECT_UNARMED increases number of hits with BEAK_PECK */
        int num_hits = std::max( 1, std::min<int>( 6,
                                 u.get_dex() + u.get_skill_level( skill_unarmed ) - rng( 4, 10 ) ) );
        return damage_instance::physical( 0, 0, num_hits * 10 );
    }

    if( id == "ARM_TENTACLES" || id == "ARM_TENTACLES_4" || id == "ARM_TENTACLES_8" ) {
        int num_attacks = 1;
        if( id == "ARM_TENTACLES_4" ) {
            num_attacks = 3;
        } else if( id == "ARM_TENTACLES_8" ) {
            num_attacks = 7;
        }
        // Note: we're counting arms, so we want wielded item here, not weapon used for attack
        if( u.weapon.is_two_handed( u ) || !u.has_two_arms() || u.worn_with_flag( "RESTRICT_HANDS" ) ) {
            num_attacks--;
        }

        if( num_attacks <= 0 ) {
            return damage_instance();
        }

        const bool rake = u.has_trait( trait_CLAWS_TENTACLE );

        /** @EFFECT_STR increases damage with ARM_TENTACLES* */
        damage_instance ret;
        if( rake ) {
            ret.add_damage( DT_CUT, u.get_str() / 2.0f + 1.0f, 0, 1.0f, num_attacks );
        } else {
            ret.add_damage( DT_BASH, u.get_str() / 3.0f + 1.0f, 0, 1.0f, num_attacks );
        }

        return ret;
    }

    if( id == "VINES2" || id == "VINES3" ) {
        const int num_attacks = id == "VINES2" ? 2 : 3;
        /** @EFFECT_STR increases damage with VINES* */
        damage_instance ret;
        ret.add_damage( DT_BASH, u.get_str() / 2.0f, 0, 1.0f, num_attacks );
        return ret;
    }

    debugmsg( "Invalid hardcoded mutation id: %s", id.c_str() );
    return damage_instance();
}

std::vector<special_attack> player::mutation_attacks( Creature &t ) const
{
    std::vector<special_attack> ret;

    std::string target = t.disp_name();

    const body_part_set usable_body_parts = exclusive_flag_coverage( "ALLOWS_NATURAL_ATTACKS" );
    const int unarmed = get_skill_level( skill_unarmed );

    for( const trait_id &pr : get_mutations() ) {
        const mutation_branch &branch = pr.obj();
        for( const mut_attack &mut_atk : branch.attacks_granted ) {
            // Covered body part
            if( mut_atk.bp != num_bp && !usable_body_parts.test( mut_atk.bp ) ) {
                continue;
            }

            /** @EFFECT_UNARMED increases chance of attacking with mutated body parts */
            /** @EFFECT_DEX increases chance of attacking with mutated body parts */

            // Calculate actor ability value to be compared against mutation attack difficulty and add debug message
            const int proc_value = get_dex() + unarmed;
            add_msg( m_debug, "%s proc chance: %d in %d", pr.c_str(), proc_value, mut_atk.chance );
            // If the mutation attack fails to proc, bail out
            if( !x_in_y( proc_value, mut_atk.chance ) ) {
                continue;
            }

            // If player has any blocker, bail out
            if( std::any_of( mut_atk.blocker_mutations.begin(), mut_atk.blocker_mutations.end(),
            [this]( const trait_id & blocker ) {
            return has_trait( blocker );
            } ) ) {
                add_msg( m_debug, "%s not procing: blocked", pr.c_str() );
                continue;
            }

            // Player must have all needed traits
            if( !std::all_of( mut_atk.required_mutations.begin(), mut_atk.required_mutations.end(),
            [this]( const trait_id & need ) {
            return has_trait( need );
            } ) ) {
                add_msg( m_debug, "%s not procing: unmet req", pr.c_str() );
                continue;
            }

            special_attack tmp;
            // Ugly special case: player's strings have only 1 variable, NPC have 2
            // Can't use <npcname> here
            // TODO: Fix
            if( is_player() ) {
                tmp.text = string_format( _( mut_atk.attack_text_u ), target );
            } else {
                tmp.text = string_format( _( mut_atk.attack_text_npc ), name, target );
            }

            // Attack starts here
            if( mut_atk.hardcoded_effect ) {
                tmp.damage = hardcoded_mutation_attack( *this, pr );
            } else {
                damage_instance dam = mut_atk.base_damage;
                damage_instance scaled = mut_atk.strength_damage;
                scaled.mult_damage( std::min<float>( 15.0f, get_str() ), true );
                dam.add( scaled );

                tmp.damage = dam;
            }

            if( tmp.damage.total_damage() > 0.0f ) {
                ret.emplace_back( tmp );
            } else {
                add_msg( m_debug, "%s not procing: zero damage", pr.c_str() );
            }
        }
    }

    return ret;
}

std::string melee_message( const ma_technique &tec, player &p, const dealt_damage_instance &ddi )
{
    // Those could be extracted to a json

    // Three last values are for low damage
    static const std::array<std::string, 6> player_stab = {{
            translate_marker( "You impale %s" ),
            translate_marker( "You gouge %s" ),
            translate_marker( "You run %s through" ),
            translate_marker( "You puncture %s" ),
            translate_marker( "You pierce %s" ),
            translate_marker( "You poke %s" )
        }
    };
    static const std::array<std::string, 6> npc_stab = {{
            translate_marker( "<npcname> impales %s" ),
            translate_marker( "<npcname> gouges %s" ),
            translate_marker( "<npcname> runs %s through" ),
            translate_marker( "<npcname> punctures %s" ),
            translate_marker( "<npcname> pierces %s" ),
            translate_marker( "<npcname> pokes %s" )
        }
    };
    // First 5 are for high damage, next 2 for medium, then for low and then for v. low
    static const std::array<std::string, 9> player_cut = {{
            translate_marker( "You gut %s" ),
            translate_marker( "You chop %s" ),
            translate_marker( "You slash %s" ),
            translate_marker( "You mutilate %s" ),
            translate_marker( "You maim %s" ),
            translate_marker( "You stab %s" ),
            translate_marker( "You slice %s" ),
            translate_marker( "You cut %s" ),
            translate_marker( "You nick %s" )
        }
    };
    static const std::array<std::string, 9> npc_cut = {{
            translate_marker( "<npcname> guts %s" ),
            translate_marker( "<npcname> chops %s" ),
            translate_marker( "<npcname> slashes %s" ),
            translate_marker( "<npcname> mutilates %s" ),
            translate_marker( "<npcname> maims %s" ),
            translate_marker( "<npcname> stabs %s" ),
            translate_marker( "<npcname> slices %s" ),
            translate_marker( "<npcname> cuts %s" ),
            translate_marker( "<npcname> nicks %s" )
        }
    };

    // Three last values are for low damage
    static const std::array<std::string, 6> player_bash = {{
            translate_marker( "You clobber %s" ),
            translate_marker( "You smash %s" ),
            translate_marker( "You thrash %s" ),
            translate_marker( "You batter %s" ),
            translate_marker( "You whack %s" ),
            translate_marker( "You hit %s" )
        }
    };
    static const std::array<std::string, 6> npc_bash = {{
            translate_marker( "<npcname> clobbers %s" ),
            translate_marker( "<npcname> smashes %s" ),
            translate_marker( "<npcname> thrashes %s" ),
            translate_marker( "<npcname> batters %s" ),
            translate_marker( "<npcname> whacks %s" ),
            translate_marker( "<npcname> hits %s" )
        }
    };

    const int bash_dam = ddi.type_damage( DT_BASH );
    const int cut_dam  = ddi.type_damage( DT_CUT );
    const int stab_dam = ddi.type_damage( DT_STAB );

    if( tec.id != tec_none ) {
        std::string message;
        if( p.is_npc() ) {
            message = _( tec.npc_message );
        } else {
            message = _( tec.avatar_message );
        }
        if( !message.empty() ) {
            return message;
        }
    }

    damage_type dominant_type = DT_BASH;
    if( cut_dam + stab_dam > bash_dam ) {
        dominant_type = cut_dam >= stab_dam ? DT_CUT : DT_STAB;
    }

    const bool npc = p.is_npc();

    // Cutting has more messages and so needs different handling
    const bool cutting = dominant_type == DT_CUT;
    size_t index;
    const int total_dam = bash_dam + stab_dam + cut_dam;
    if( total_dam > 30 ) {
        index = cutting ? rng( 0, 4 ) : rng( 0, 2 );
    } else if( total_dam > 20 ) {
        index = cutting ? rng( 5, 6 ) : 3;
    } else if( total_dam > 10 ) {
        index = cutting ? 7 : 4;
    } else {
        index = cutting ? 8 : 5;
    }

    if( dominant_type == DT_STAB ) {
        return npc ? _( npc_stab[index] ) : _( player_stab[index] );
    } else if( dominant_type == DT_CUT ) {
        return npc ? _( npc_cut[index] ) : _( player_cut[index] );
    } else if( dominant_type == DT_BASH ) {
        return npc ? _( npc_bash[index] ) : _( player_bash[index] );
    }

    return _( "The bugs attack %s" );
}

// display the hit message for an attack
void player_hit_message( player *attacker, const std::string &message,
                         Creature &t, int dam, bool crit )
{
    std::string msg;
    game_message_type msgtype = m_good;
    std::string sSCTmod;
    game_message_type gmtSCTcolor = m_good;

    if( dam <= 0 ) {
        if( attacker->is_npc() ) {
            //~ NPC hits something but does no damage
            msg = string_format( _( "%s but does no damage." ), message );
        } else {
            //~ someone hits something but do no damage
            msg = string_format( _( "%s but do no damage." ), message );
        }
        msgtype = m_neutral;
    } else if(
        crit ) { //Player won't see exact numbers of damage dealt by NPC unless player has DEBUG_NIGHTVISION trait
        if( attacker->is_npc() && !g->u.has_trait( trait_DEBUG_NIGHTVISION ) ) {
            //~ NPC hits something (critical)
            msg = string_format( _( "%s. Critical!" ), message );
        } else {
            //~ someone hits something for %d damage (critical)
            msg = string_format( _( "%s for %d damage.  Critical!" ), message, dam );
        }
        sSCTmod = _( "Critical!" );
        gmtSCTcolor = m_critical;
    } else {
        if( attacker->is_npc() && !g->u.has_trait( trait_DEBUG_NIGHTVISION ) ) {
            //~ NPC hits something
            msg = string_format( _( "%s." ), message );
        } else {
            //~ someone hits something for %d damage
            msg = string_format( _( "%s for %d damage." ), message, dam );
        }
    }

    if( dam > 0 && attacker->is_player() ) {
        //player hits monster melee
        SCT.add( point( t.posx(), t.posy() ),
                 direction_from( point_zero, point( t.posx() - attacker->posx(), t.posy() - attacker->posy() ) ),
                 get_hp_bar( dam, t.get_hp_max(), true ).first, m_good,
                 sSCTmod, gmtSCTcolor );

        if( t.get_hp() > 0 ) {
            SCT.add( point( t.posx(), t.posy() ),
                     direction_from( point_zero, point( t.posx() - attacker->posx(), t.posy() - attacker->posy() ) ),
                     get_hp_bar( t.get_hp(), t.get_hp_max(), true ).first, m_good,
                     //~ "hit points", used in scrolling combat text
                     _( "hp" ), m_neutral,
                     "hp" );
        } else {
            SCT.removeCreatureHP();
        }
    }

    // same message is used for player and npc,
    // just using this for the <npcname> substitution.
    attacker->add_msg_player_or_npc( msgtype, msg, msg, t.disp_name() );
}

int player::attack_speed( const item &weap ) const
{
    const int base_move_cost = weap.attack_time() / 2;
    const int melee_skill = has_active_bionic( bionic_id( bio_cqb ) ) ? BIO_CQB_LEVEL : get_skill_level(
                                skill_melee );
    /** @EFFECT_MELEE increases melee attack speed */
    const int skill_cost = static_cast<int>( ( base_move_cost * ( 15 - melee_skill ) / 15 ) );
    /** @EFFECT_DEX increases attack speed */
    const int dexbonus = dex_cur / 2;
    const int encumbrance_penalty = encumb( bp_torso ) +
                                    ( encumb( bp_hand_l ) + encumb( bp_hand_r ) ) / 2;
    const int ma_move_cost = mabuff_attack_cost_penalty();
    const float stamina_ratio = static_cast<float>( get_stamina() ) / static_cast<float>
                                ( get_stamina_max() );
    // Increase cost multiplier linearly from 1.0 to 2.0 as stamina goes from 25% to 0%.
    const float stamina_penalty = 1.0 + std::max( ( 0.25f - stamina_ratio ) * 4.0f, 0.0f );
    const float ma_mult = mabuff_attack_cost_mult();

    int move_cost = base_move_cost;
    // Stamina penalty only affects base/2 and encumbrance parts of the cost
    move_cost += encumbrance_penalty;
    move_cost *= stamina_penalty;
    move_cost += skill_cost;
    move_cost -= dexbonus;

    move_cost = calculate_by_enchantment( move_cost, enchantment::mod::ATTACK_SPEED, true );
    // Martial arts last. Flat has to be after mult, because comments say so.
    move_cost *= ma_mult;
    move_cost += ma_move_cost;

    move_cost *= mutation_value( "attackcost_modifier" );

    if( move_cost < 25 ) {
        return 25;
    }

    return move_cost;
}

double player::weapon_value( const item &weap, int ammo ) const
{
    if( is_wielding( weap ) ) {
        auto cached_value = cached_info.find( "weapon_value" );
        if( cached_value != cached_info.end() ) {
            return cached_value->second;
        }
    }
    const double val_gun = gun_value( weap, ammo );
    const double val_melee = melee_value( weap );
    const double more = std::max( val_gun, val_melee );
    const double less = std::min( val_gun, val_melee );

    // A small bonus for guns you can also use to hit stuff with (bayonets etc.)
    const double my_val = more + ( less / 2.0 );
    add_msg( m_debug, "%s (%ld ammo) sum value: %.1f", weap.type->get_id(), ammo, my_val );
    if( is_wielding( weap ) ) {
        cached_info.emplace( "weapon_value", my_val );
    }
    return my_val;
}

double player::melee_value( const item &weap ) const
{
    double my_value = 0;

    damage_instance non_crit;
    roll_all_damage( false, non_crit, true, weap );
    float avg_dmg = non_crit.total_damage();

    const int accuracy = weap.type->m_to_hit + get_hit_weapon( weap );
    if( accuracy < 0 ) {
        // Heavy penalty
        my_value += accuracy * 5;
    } else if( accuracy <= 5 ) {
        // Big bonus
        my_value += accuracy * 3;
    } else {
        // Small bonus above that
        my_value += 15 + ( accuracy - 5 );
    }

    int move_cost = attack_speed( weap );
    static const matec_id rapid_strike( "RAPID" );
    if( weap.has_technique( rapid_strike ) ) {
        move_cost /= 2;
        avg_dmg *= 0.66;
    }

    const int arbitrary_dodge_target = 5;
    double crit_ch = crit_chance( accuracy, arbitrary_dodge_target, weap );
    my_value += crit_ch * 10; // Criticals are worth more than just extra damage
    if( crit_ch > 0.1 ) {
        damage_instance crit;
        roll_all_damage( true, crit, true, weap );
        // Note: intentionally doesn't include rapid attack bonus in criticals
        avg_dmg = ( 1.0 - crit_ch ) * avg_dmg + crit.total_damage() * crit_ch;
    }

    my_value += avg_dmg * 100 / move_cost;

    float reach = weap.reach_range( *this );
    if( reach > 1.0f ) {
        my_value *= 1.0f + 0.5f * ( sqrtf( reach ) - 1.0f );
    }

    add_msg( m_debug, "%s as melee: %.1f", weap.type->get_id(), my_value );

    return std::max( 0.0, my_value );
}

double player::unarmed_value() const
{
    // TODO: Martial arts
    return melee_value( item() );
}

void player::disarm( npc &target )
{
    if( !target.is_armed() ) {
        return;
    }

    if( target.is_hallucination() ) {
        target.on_attacked( *this );
        return;
    }

    /** @EFFECT_STR increases chance to disarm, primary stat */
    /** @EFFECT_DEX increases chance to disarm, secondary stat */
    int my_roll = dice( 3, 2 * get_str() + get_dex() );

    /** @EFFECT_MELEE increases chance to disarm */
    my_roll += dice( 3, get_skill_level( skill_melee ) );

    int their_roll = dice( 3, 2 * target.get_str() + target.get_dex() );
    their_roll += dice( 3, target.get_per() );
    their_roll += dice( 3, target.get_skill_level( skill_melee ) );

    item &it = target.weapon;

    // roll your melee and target's dodge skills to check if grab/smash attack succeeds
    int hitspread = target.deal_melee_attack( this, hit_roll() );
    if( hitspread < 0 ) {
        add_msg( _( "You lunge for the %s, but miss!" ), it.tname() );
        mod_moves( -100 - stumble( *this, weapon ) - attack_speed( weapon ) );
        target.on_attacked( *this );
        return;
    }

    // hitspread >= 0, which means we are going to disarm by grabbing target by their weapon
    if( !is_armed() ) {
        /** @EFFECT_UNARMED increases chance to disarm, bonus when nothing wielded */
        my_roll += dice( 3, get_skill_level( skill_unarmed ) );

        if( my_roll >= their_roll ) {
            //~ %s: weapon name
            add_msg( _( "You grab at %s and pull with all your force!" ), it.tname() );
            //~ %1$s: weapon name, %2$s: NPC name
            add_msg( _( "You forcefully take %1$s from %2$s!" ), it.tname(), target.name );
            // wield() will deduce our moves, consider to deduce more/less moves for balance
            item rem_it = target.i_rem( &it );
            wield( rem_it );
        } else if( my_roll >= their_roll / 2 ) {
            add_msg( _( "You grab at %s and pull with all your force, but it drops nearby!" ),
                     it.tname() );
            const tripoint tp = target.pos() + tripoint( rng( -1, 1 ), rng( -1, 1 ), 0 );
            g->m.add_item_or_charges( tp, target.i_rem( &it ) );
            mod_moves( -100 );
        } else {
            add_msg( _( "You grab at %s and pull with all your force, but in vain!" ), it.tname() );
            mod_moves( -100 );
        }

        target.on_attacked( *this );
        return;
    }

    // Make their weapon fall on floor if we've rolled enough.
    mod_moves( -100 - attack_speed( weapon ) );
    if( my_roll >= their_roll ) {
        add_msg( _( "You smash %s with all your might forcing their %s to drop down nearby!" ),
                 target.name, it.tname() );
        const tripoint tp = target.pos() + tripoint( rng( -1, 1 ), rng( -1, 1 ), 0 );
        g->m.add_item_or_charges( tp, target.i_rem( &it ) );
    } else {
        add_msg( _( "You smash %s with all your might but %s remains in their hands!" ),
                 target.name, it.tname() );
    }

    target.on_attacked( *this );
}

void avatar::steal( npc &target )
{
    if( target.is_enemy() ) {
        add_msg( _( "%s is hostile!" ), target.name );
        return;
    }

    item_location loc = game_menus::inv::steal( *this, target );
    if( !loc ) {
        return;
    }

    /** @EFFECT_DEX defines the chance to steal */
    int my_roll = dice( 3, get_dex() );

    /** @EFFECT_UNARMED adds bonus to stealing when wielding nothing */
    if( !is_armed() ) {
        my_roll += dice( 4, 3 );
    }
    if( has_trait( trait_DEFT ) ) {
        my_roll += dice( 2, 6 );
    }
    if( has_trait( trait_CLUMSY ) ) {
        my_roll -= dice( 4, 6 );
    }

    int their_roll = dice( 5, target.get_per() );

    const item *it = loc.get_item();
    if( my_roll >= their_roll ) {
        add_msg( _( "You sneakily steal %1$s from %2$s!" ),
                 it->tname(), target.name );
        i_add( target.i_rem( it ) );
    } else if( my_roll >= their_roll / 2 ) {
        add_msg( _( "You failed to steal %1$s from %2$s, but did not attract attention." ),
                 it->tname(), target.name );
    } else  {
        add_msg( _( "You failed to steal %1$s from %2$s." ),
                 it->tname(), target.name );
        target.on_attacked( *this );
    }

    // consider to deduce less/more moves for balance
    mod_moves( -200 );
}

namespace melee
{

/**
 * Once the accuracy (sum of modifiers) of an attack has been determined,
 * this is used to actually roll the "hit value" of the attack to be compared to dodge.
 */
float melee_hit_range( float accuracy )
{
    return normal_roll( accuracy * 5, 25.0f );
}

} // namespace melee<|MERGE_RESOLUTION|>--- conflicted
+++ resolved
@@ -856,15 +856,10 @@
                                  weap.is_null();
         if( left_empty || right_empty ) {
             float per_hand = 0.0f;
-<<<<<<< HEAD
-            for( const std::pair< const trait_id, trait_data > &mut : my_mutations ) {
-
-=======
             for( const trait_id &mut : get_mutations() ) {
                 if( mut->flags.count( "NEED_ACTIVE_TO_MELEE" ) > 0 && !has_active_mutation( mut ) ) {
                     continue;
                 }
->>>>>>> 5db5df09
                 float unarmed_bonus = 0.0f;
                 const int bash_bonus = mut->bash_dmg_bonus;
                 if( mut->flags.count( "UNARMED_BONUS" ) > 0 && bash_bonus > 0 ) {
@@ -945,15 +940,11 @@
             if( has_bionic( bionic_id( "bio_razors" ) ) ) {
                 per_hand += 2;
             }
-<<<<<<< HEAD
-            for( const std::pair< const trait_id, trait_data > &mut : my_mutations ) {
-
-=======
+          
             for( const trait_id &mut : get_mutations() ) {
                 if( mut->flags.count( "NEED_ACTIVE_TO_MELEE" ) > 0 && !has_active_mutation( mut ) ) {
                     continue;
                 }
->>>>>>> 5db5df09
                 float unarmed_bonus = 0.0f;
                 const int cut_bonus = mut->cut_dmg_bonus;
                 if( mut->flags.count( "UNARMED_BONUS" ) > 0 && cut_bonus > 0 ) {
