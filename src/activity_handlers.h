#pragma once
#ifndef CATA_SRC_ACTIVITY_HANDLERS_H
#define CATA_SRC_ACTIVITY_HANDLERS_H

#include <functional>
#include <list>
#include <map>
#include <new>
#include <unordered_set>
#include <vector>

#include "optional.h"
#include "type_id.h"

class Character;
class item;
class player_activity;
struct tripoint;

std::vector<tripoint> get_sorted_tiles_by_distance( const tripoint &abspos,
        const std::unordered_set<tripoint> &tiles );
std::vector<tripoint> route_adjacent( const Character &you, const tripoint &dest );

enum class requirement_check_result : int {
    SKIP_LOCATION = 0,
    CAN_DO_LOCATION,
    RETURN_EARLY       //another activity like a fetch activity has been started.
};

enum class butcher_type : int {
    BLEED,          // bleeding a corpse
    QUICK,          // quick butchery
    FULL,           // full workshop butchery
    FIELD_DRESS,    // field dressing a corpse
    SKIN,           // skinning a corpse
    QUARTER,        // quarter a corpse
    DISMEMBER,      // destroy a corpse
    DISSECT,        // dissect a corpse for CBMs
    NUM_TYPES       // always keep at the end, number of butchery types
};

enum class do_activity_reason : int {
    CAN_DO_CONSTRUCTION,    // Can do construction.
    CAN_DO_FETCH,           // Can do fetch - this is usually the default result for fetch task
    CAN_DO_PREREQ,          // for constructions - can't build the main construction, but can build the pre-req
    CAN_DO_PREREQ_2,        // Can do the second pre-req deep below the desired one.
    NO_COMPONENTS,          // can't do the activity there due to lack of components /tools
    NO_COMPONENTS_PREREQ,   // need components to build the pre-requisite for the actual desired construction
    NO_COMPONENTS_PREREQ_2, // need components to the second pre-req deep.
    DONT_HAVE_SKILL,        // don't have the required skill
    NO_ZONE,                // There is no required zone anymore
    ALREADY_DONE,           // the activity is done already ( maybe by someone else )
    UNKNOWN_ACTIVITY,       // This is probably an error - got to the end of function with no previous reason
    NEEDS_HARVESTING,       // For farming - tile is harvestable now.
    NEEDS_PLANTING,         // For farming - tile can be planted
    NEEDS_TILLING,          // For farming - tile can be tilled
    BLOCKING_TILE,           // Something has made it's way onto the tile, so the activity cannot proceed
    NEEDS_CHOPPING,         // There is wood there to be chopped
    NEEDS_TREE_CHOPPING,    // There is a tree there that needs to be chopped
    NEEDS_BIG_BUTCHERING,   // There is at least one corpse there to butcher, and it's a big one
    NEEDS_BUTCHERING,       // THere is at least one corpse there to butcher, and there's no need for additional tools
    ALREADY_WORKING,        // somebody is already working there
    NEEDS_VEH_DECONST,       // There is a vehicle part there that we can deconstruct, given the right tools.
    NEEDS_VEH_REPAIR,       // There is a vehicle part there that can be repaired, given the right tools.
    WOULD_PREVENT_VEH_FLYING, // Attempting to perform this activity on a vehicle would prevent it from flying
    NEEDS_MINING,           // This spot can be mined, if the right tool is present.
    NEEDS_FISHING           // This spot can be fished, if the right tool is present.
};

struct activity_reason_info {
    //reason for success or fail
    do_activity_reason reason;
    //is it possible to do this
    bool can_do;
    //construction index
    cata::optional<construction_id> con_idx;

    activity_reason_info( do_activity_reason reason_, bool can_do_,
                          const cata::optional<construction_id> &con_idx_ = cata::nullopt ) :
        reason( reason_ ),
        can_do( can_do_ ),
        con_idx( con_idx_ )
    { }

    static activity_reason_info ok( const do_activity_reason &reason_ ) {
        return activity_reason_info( reason_, true );
    }

    static activity_reason_info build( const do_activity_reason &reason_, bool can_do_,
                                       const construction_id &con_idx_ ) {
        return activity_reason_info( reason_, can_do_, con_idx_ );
    }

    static activity_reason_info fail( const do_activity_reason &reason_ ) {
        return activity_reason_info( reason_, false );
    }
};

int butcher_time_to_cut( Character &you, const item &corpse_item, butcher_type action );

// activity_item_handling.cpp
void activity_on_turn_drop();
void activity_on_turn_move_loot( player_activity &act, Character &you );
//return true if there is an activity that can be done potentially, return false if no work can be found.
bool generic_multi_activity_handler( player_activity &act, Character &you,
                                     bool check_only = false );
void activity_on_turn_fetch( player_activity &, Character *you );
void activity_on_turn_wear( player_activity &act, Character &you );
int get_auto_consume_moves( Character &you, bool food );
bool try_fuel_fire( player_activity &act, Character &you, bool starting_fire = false );

enum class item_drop_reason : int {
    deliberate,
    too_large,
    too_heavy,
    tumbling
};

void put_into_vehicle_or_drop( Character &you, item_drop_reason, const std::list<item> &items );
void put_into_vehicle_or_drop( Character &you, item_drop_reason, const std::list<item> &items,
                               const tripoint &where, bool force_ground = false );
void drop_on_map( Character &you, item_drop_reason reason, const std::list<item> &items,
                  const tripoint &where );

namespace activity_handlers
{

bool resume_for_multi_activities( Character &you );
void generic_game_turn_handler( player_activity *act, Character *you, int morale_bonus,
                                int morale_max_bonus );

/** activity_do_turn functions: */
<<<<<<< HEAD
void fill_liquid_do_turn( player_activity *act, player *p );
void pickaxe_do_turn( player_activity *act, player *p );
void drop_do_turn( player_activity *act, player *p );
void stash_do_turn( player_activity *act, player *p );
void pulp_do_turn( player_activity *act, player *p );
void game_do_turn( player_activity *act, player *p );
void generic_game_do_turn( player_activity *act, player *p );
void churn_do_turn( player_activity *act, player *p );
void start_fire_do_turn( player_activity *act, player *p );
void vibe_do_turn( player_activity *act, player *p );
void hand_crank_do_turn( player_activity *act, player *p );
void multiple_chop_planks_do_turn( player_activity *act, player *p );
void wear_do_turn( player_activity *act, player *p );
void eat_menu_do_turn( player_activity *act, player *p );
void consume_food_menu_do_turn( player_activity *act, player *p );
void consume_drink_menu_do_turn( player_activity *act, player *p );
void consume_meds_menu_do_turn( player_activity *act, player *p );
void consume_fuel_menu_do_turn( player_activity *act, player *p );
void move_items_do_turn( player_activity *act, player *p );
void multiple_farm_do_turn( player_activity *act, player *p );
void multiple_fish_do_turn( player_activity *act, player *p );
void multiple_construction_do_turn( player_activity *act, player *p );
void multiple_mine_do_turn( player_activity *act, player *p );
void multiple_butcher_do_turn( player_activity *act, player *p );
void vehicle_deconstruction_do_turn( player_activity *act, player *p );
void vehicle_repair_do_turn( player_activity *act, player *p );
void chop_trees_do_turn( player_activity *act, player *p );
void fetch_do_turn( player_activity *act, player *p );
void move_loot_do_turn( player_activity *act, player *p );
void travel_do_turn( player_activity *act, player *p );
void adv_inventory_do_turn( player_activity *act, player *p );
void armor_layers_do_turn( player_activity *act, player *p );
void atm_do_turn( player_activity *act, player *p );
void fish_do_turn( player_activity *act, player *p );
void cracking_do_turn( player_activity *act, player *p );
void repair_item_do_turn( player_activity *act, player *p );
void butcher_do_turn( player_activity *act, player *p );
void pry_nails_do_turn( player_activity *act, player *p );
void hacksaw_do_turn( player_activity *act, player *p );
void chop_tree_do_turn( player_activity *act, player *p );
void jackhammer_do_turn( player_activity *act, player *p );
void find_mount_do_turn( player_activity *act, player *p );
void tidy_up_do_turn( player_activity *act, player *p );
void build_do_turn( player_activity *act, player *p );
void fill_pit_do_turn( player_activity *act, player *p );
void fertilize_plot_do_turn( player_activity *act, player *p );
void operation_do_turn( player_activity *act, player *p );
void robot_control_do_turn( player_activity *act, player *p );
void tree_communion_do_turn( player_activity *act, player *p );
void spellcasting_do_turn( player_activity *act, player *p );
void study_spell_do_turn( player_activity *act, player *p );
void wait_stamina_do_turn( player_activity *act, player *p );
=======
void fill_liquid_do_turn( player_activity *act, Character *you );
void pickaxe_do_turn( player_activity *act, Character *you );
void drop_do_turn( player_activity *act, Character *you );
void stash_do_turn( player_activity *act, Character *you );
void pulp_do_turn( player_activity *act, Character *you );
void game_do_turn( player_activity *act, Character *you );
void generic_game_do_turn( player_activity *act, Character *you );
void churn_do_turn( player_activity *act, Character *you );
void start_fire_do_turn( player_activity *act, Character *you );
void vibe_do_turn( player_activity *act, Character *you );
void hand_crank_do_turn( player_activity *act, Character *you );
void multiple_chop_planks_do_turn( player_activity *act, Character *you );
void oxytorch_do_turn( player_activity *act, Character *you );
void wear_do_turn( player_activity *act, Character *you );
void eat_menu_do_turn( player_activity *act, Character *you );
void consume_food_menu_do_turn( player_activity *act, Character *you );
void consume_drink_menu_do_turn( player_activity *act, Character *you );
void consume_meds_menu_do_turn( player_activity *act, Character *you );
void consume_fuel_menu_do_turn( player_activity *act, Character *you );
void move_items_do_turn( player_activity *act, Character *you );
void multiple_farm_do_turn( player_activity *act, Character *you );
void multiple_fish_do_turn( player_activity *act, Character *you );
void multiple_construction_do_turn( player_activity *act, Character *you );
void multiple_mine_do_turn( player_activity *act, Character *you );
void multiple_butcher_do_turn( player_activity *act, Character *you );
void vehicle_deconstruction_do_turn( player_activity *act, Character *you );
void vehicle_repair_do_turn( player_activity *act, Character *you );
void chop_trees_do_turn( player_activity *act, Character *you );
void fetch_do_turn( player_activity *act, Character *you );
void move_loot_do_turn( player_activity *act, Character *you );
void travel_do_turn( player_activity *act, Character *you );
void adv_inventory_do_turn( player_activity *act, Character *you );
void armor_layers_do_turn( player_activity *act, Character *you );
void atm_do_turn( player_activity *act, Character *you );
void fish_do_turn( player_activity *act, Character *you );
void cracking_do_turn( player_activity *act, Character *you );
void repair_item_do_turn( player_activity *act, Character *you );
void butcher_do_turn( player_activity *act, Character *you );
void pry_nails_do_turn( player_activity *act, Character *you );
void hacksaw_do_turn( player_activity *act, Character *you );
void chop_tree_do_turn( player_activity *act, Character *you );
void jackhammer_do_turn( player_activity *act, Character *you );
void find_mount_do_turn( player_activity *act, Character *you );
void tidy_up_do_turn( player_activity *act, Character *you );
void build_do_turn( player_activity *act, Character *you );
void fill_pit_do_turn( player_activity *act, Character *you );
void fertilize_plot_do_turn( player_activity *act, Character *you );
void operation_do_turn( player_activity *act, Character *you );
void robot_control_do_turn( player_activity *act, Character *you );
void tree_communion_do_turn( player_activity *act, Character *you );
void spellcasting_do_turn( player_activity *act, Character *you );
void study_spell_do_turn( player_activity *act, Character *you );
void wait_stamina_do_turn( player_activity *act, Character *you );
>>>>>>> 51520f62

// defined in activity_handlers.cpp
extern const std::map< activity_id, std::function<void( player_activity *, Character * )> >
do_turn_functions;

/** activity_finish functions: */
<<<<<<< HEAD
void butcher_finish( player_activity *act, player *p );
void firstaid_finish( player_activity *act, player *p );
void fish_finish( player_activity *act, player *p );
void forage_finish( player_activity *act, player *p );
void longsalvage_finish( player_activity *act, player *p );
void pulp_finish( player_activity *act, player *p );
void pickaxe_finish( player_activity *act, player *p );
void start_fire_finish( player_activity *act, player *p );
void train_finish( player_activity *act, player *p );
void shear_finish( player_activity *act, player *p );
void vehicle_finish( player_activity *act, player *p );
void start_engines_finish( player_activity *act, player *p );
void churn_finish( player_activity *act, player *p );
void plant_seed_finish( player_activity *act, player *p );
void cracking_finish( player_activity *act, player *guy );
void repair_item_finish( player_activity *act, player *p );
void mend_item_finish( player_activity *act, player *p );
void gunmod_add_finish( player_activity *act, player *p );
void toolmod_add_finish( player_activity *act, player *p );
void clear_rubble_finish( player_activity *act, player *p );
void heat_item_finish( player_activity *act, player *p );
void wait_finish( player_activity *act, player *p );
void wait_weather_finish( player_activity *act, player *p );
void wait_npc_finish( player_activity *act, player *p );
void wait_stamina_finish( player_activity *act, player *p );
void socialize_finish( player_activity *act, player *p );
void operation_finish( player_activity *act, player *p );
void vibe_finish( player_activity *act, player *p );
void hand_crank_finish( player_activity *act, player *p );
void atm_finish( player_activity *act, player *p );
void eat_menu_finish( player_activity *act, player *p );
void washing_finish( player_activity *act, player *p );
void hacksaw_finish( player_activity *act, player *p );
void pry_nails_finish( player_activity *act, player *p );
void chop_tree_finish( player_activity *act, player *p );
void chop_logs_finish( player_activity *act, player *p );
void chop_planks_finish( player_activity *act, player *p );
void jackhammer_finish( player_activity *act, player *p );
void fill_pit_finish( player_activity *act, player *p );
void robot_control_finish( player_activity *act, player *p );
void mind_splicer_finish( player_activity *act, player *p );
void spellcasting_finish( player_activity *act, player *p );
void study_spell_finish( player_activity *act, player *p );
=======
void butcher_finish( player_activity *act, Character *you );
void firstaid_finish( player_activity *act, Character *you );
void fish_finish( player_activity *act, Character *you );
void forage_finish( player_activity *act, Character *you );
void longsalvage_finish( player_activity *act, Character *you );
void pulp_finish( player_activity *act, Character *you );
void pickaxe_finish( player_activity *act, Character *you );
void start_fire_finish( player_activity *act, Character *you );
void train_finish( player_activity *act, Character *you );
void shear_finish( player_activity *act, Character *you );
void vehicle_finish( player_activity *act, Character *you );
void start_engines_finish( player_activity *act, Character *you );
void churn_finish( player_activity *act, Character *you );
void plant_seed_finish( player_activity *act, Character *you );
void oxytorch_finish( player_activity *act, Character *you );
void cracking_finish( player_activity *act, Character *guy );
void repair_item_finish( player_activity *act, Character *you );
void mend_item_finish( player_activity *act, Character *you );
void gunmod_add_finish( player_activity *act, Character *you );
void toolmod_add_finish( player_activity *act, Character *you );
void clear_rubble_finish( player_activity *act, Character *you );
void heat_item_finish( player_activity *act, Character *you );
void wait_finish( player_activity *act, Character *you );
void wait_weather_finish( player_activity *act, Character *you );
void wait_npc_finish( player_activity *act, Character *you );
void wait_stamina_finish( player_activity *act, Character *you );
void socialize_finish( player_activity *act, Character *you );
void operation_finish( player_activity *act, Character *you );
void vibe_finish( player_activity *act, Character *you );
void hand_crank_finish( player_activity *act, Character *you );
void atm_finish( player_activity *act, Character *you );
void eat_menu_finish( player_activity *act, Character *you );
void washing_finish( player_activity *act, Character *you );
void hacksaw_finish( player_activity *act, Character *you );
void pry_nails_finish( player_activity *act, Character *you );
void chop_tree_finish( player_activity *act, Character *you );
void chop_logs_finish( player_activity *act, Character *you );
void chop_planks_finish( player_activity *act, Character *you );
void jackhammer_finish( player_activity *act, Character *you );
void fill_pit_finish( player_activity *act, Character *you );
void robot_control_finish( player_activity *act, Character *you );
void mind_splicer_finish( player_activity *act, Character *you );
void spellcasting_finish( player_activity *act, Character *you );
void study_spell_finish( player_activity *act, Character *you );
>>>>>>> 51520f62

// defined in activity_handlers.cpp
extern const std::map< activity_id, std::function<void( player_activity *, Character * )> >
finish_functions;

} // namespace activity_handlers

#endif // CATA_SRC_ACTIVITY_HANDLERS_H<|MERGE_RESOLUTION|>--- conflicted
+++ resolved
@@ -130,60 +130,6 @@
                                 int morale_max_bonus );
 
 /** activity_do_turn functions: */
-<<<<<<< HEAD
-void fill_liquid_do_turn( player_activity *act, player *p );
-void pickaxe_do_turn( player_activity *act, player *p );
-void drop_do_turn( player_activity *act, player *p );
-void stash_do_turn( player_activity *act, player *p );
-void pulp_do_turn( player_activity *act, player *p );
-void game_do_turn( player_activity *act, player *p );
-void generic_game_do_turn( player_activity *act, player *p );
-void churn_do_turn( player_activity *act, player *p );
-void start_fire_do_turn( player_activity *act, player *p );
-void vibe_do_turn( player_activity *act, player *p );
-void hand_crank_do_turn( player_activity *act, player *p );
-void multiple_chop_planks_do_turn( player_activity *act, player *p );
-void wear_do_turn( player_activity *act, player *p );
-void eat_menu_do_turn( player_activity *act, player *p );
-void consume_food_menu_do_turn( player_activity *act, player *p );
-void consume_drink_menu_do_turn( player_activity *act, player *p );
-void consume_meds_menu_do_turn( player_activity *act, player *p );
-void consume_fuel_menu_do_turn( player_activity *act, player *p );
-void move_items_do_turn( player_activity *act, player *p );
-void multiple_farm_do_turn( player_activity *act, player *p );
-void multiple_fish_do_turn( player_activity *act, player *p );
-void multiple_construction_do_turn( player_activity *act, player *p );
-void multiple_mine_do_turn( player_activity *act, player *p );
-void multiple_butcher_do_turn( player_activity *act, player *p );
-void vehicle_deconstruction_do_turn( player_activity *act, player *p );
-void vehicle_repair_do_turn( player_activity *act, player *p );
-void chop_trees_do_turn( player_activity *act, player *p );
-void fetch_do_turn( player_activity *act, player *p );
-void move_loot_do_turn( player_activity *act, player *p );
-void travel_do_turn( player_activity *act, player *p );
-void adv_inventory_do_turn( player_activity *act, player *p );
-void armor_layers_do_turn( player_activity *act, player *p );
-void atm_do_turn( player_activity *act, player *p );
-void fish_do_turn( player_activity *act, player *p );
-void cracking_do_turn( player_activity *act, player *p );
-void repair_item_do_turn( player_activity *act, player *p );
-void butcher_do_turn( player_activity *act, player *p );
-void pry_nails_do_turn( player_activity *act, player *p );
-void hacksaw_do_turn( player_activity *act, player *p );
-void chop_tree_do_turn( player_activity *act, player *p );
-void jackhammer_do_turn( player_activity *act, player *p );
-void find_mount_do_turn( player_activity *act, player *p );
-void tidy_up_do_turn( player_activity *act, player *p );
-void build_do_turn( player_activity *act, player *p );
-void fill_pit_do_turn( player_activity *act, player *p );
-void fertilize_plot_do_turn( player_activity *act, player *p );
-void operation_do_turn( player_activity *act, player *p );
-void robot_control_do_turn( player_activity *act, player *p );
-void tree_communion_do_turn( player_activity *act, player *p );
-void spellcasting_do_turn( player_activity *act, player *p );
-void study_spell_do_turn( player_activity *act, player *p );
-void wait_stamina_do_turn( player_activity *act, player *p );
-=======
 void fill_liquid_do_turn( player_activity *act, Character *you );
 void pickaxe_do_turn( player_activity *act, Character *you );
 void drop_do_turn( player_activity *act, Character *you );
@@ -196,7 +142,6 @@
 void vibe_do_turn( player_activity *act, Character *you );
 void hand_crank_do_turn( player_activity *act, Character *you );
 void multiple_chop_planks_do_turn( player_activity *act, Character *you );
-void oxytorch_do_turn( player_activity *act, Character *you );
 void wear_do_turn( player_activity *act, Character *you );
 void eat_menu_do_turn( player_activity *act, Character *you );
 void consume_food_menu_do_turn( player_activity *act, Character *you );
@@ -237,58 +182,12 @@
 void spellcasting_do_turn( player_activity *act, Character *you );
 void study_spell_do_turn( player_activity *act, Character *you );
 void wait_stamina_do_turn( player_activity *act, Character *you );
->>>>>>> 51520f62
 
 // defined in activity_handlers.cpp
 extern const std::map< activity_id, std::function<void( player_activity *, Character * )> >
 do_turn_functions;
 
 /** activity_finish functions: */
-<<<<<<< HEAD
-void butcher_finish( player_activity *act, player *p );
-void firstaid_finish( player_activity *act, player *p );
-void fish_finish( player_activity *act, player *p );
-void forage_finish( player_activity *act, player *p );
-void longsalvage_finish( player_activity *act, player *p );
-void pulp_finish( player_activity *act, player *p );
-void pickaxe_finish( player_activity *act, player *p );
-void start_fire_finish( player_activity *act, player *p );
-void train_finish( player_activity *act, player *p );
-void shear_finish( player_activity *act, player *p );
-void vehicle_finish( player_activity *act, player *p );
-void start_engines_finish( player_activity *act, player *p );
-void churn_finish( player_activity *act, player *p );
-void plant_seed_finish( player_activity *act, player *p );
-void cracking_finish( player_activity *act, player *guy );
-void repair_item_finish( player_activity *act, player *p );
-void mend_item_finish( player_activity *act, player *p );
-void gunmod_add_finish( player_activity *act, player *p );
-void toolmod_add_finish( player_activity *act, player *p );
-void clear_rubble_finish( player_activity *act, player *p );
-void heat_item_finish( player_activity *act, player *p );
-void wait_finish( player_activity *act, player *p );
-void wait_weather_finish( player_activity *act, player *p );
-void wait_npc_finish( player_activity *act, player *p );
-void wait_stamina_finish( player_activity *act, player *p );
-void socialize_finish( player_activity *act, player *p );
-void operation_finish( player_activity *act, player *p );
-void vibe_finish( player_activity *act, player *p );
-void hand_crank_finish( player_activity *act, player *p );
-void atm_finish( player_activity *act, player *p );
-void eat_menu_finish( player_activity *act, player *p );
-void washing_finish( player_activity *act, player *p );
-void hacksaw_finish( player_activity *act, player *p );
-void pry_nails_finish( player_activity *act, player *p );
-void chop_tree_finish( player_activity *act, player *p );
-void chop_logs_finish( player_activity *act, player *p );
-void chop_planks_finish( player_activity *act, player *p );
-void jackhammer_finish( player_activity *act, player *p );
-void fill_pit_finish( player_activity *act, player *p );
-void robot_control_finish( player_activity *act, player *p );
-void mind_splicer_finish( player_activity *act, player *p );
-void spellcasting_finish( player_activity *act, player *p );
-void study_spell_finish( player_activity *act, player *p );
-=======
 void butcher_finish( player_activity *act, Character *you );
 void firstaid_finish( player_activity *act, Character *you );
 void fish_finish( player_activity *act, Character *you );
@@ -303,7 +202,6 @@
 void start_engines_finish( player_activity *act, Character *you );
 void churn_finish( player_activity *act, Character *you );
 void plant_seed_finish( player_activity *act, Character *you );
-void oxytorch_finish( player_activity *act, Character *you );
 void cracking_finish( player_activity *act, Character *guy );
 void repair_item_finish( player_activity *act, Character *you );
 void mend_item_finish( player_activity *act, Character *you );
@@ -333,7 +231,6 @@
 void mind_splicer_finish( player_activity *act, Character *you );
 void spellcasting_finish( player_activity *act, Character *you );
 void study_spell_finish( player_activity *act, Character *you );
->>>>>>> 51520f62
 
 // defined in activity_handlers.cpp
 extern const std::map< activity_id, std::function<void( player_activity *, Character * )> >
