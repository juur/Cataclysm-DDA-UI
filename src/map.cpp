#include "map.h"

#include <algorithm>
#include <cassert>
#include <cmath>
#include <cstdlib>
#include <cstring>

#include "ammo.h"
#include "artifact.h"
#include "calendar.h"
#include "coordinate_conversions.h"
#include "clzones.h"
#include "debug.h"
#include "drawing_primitives.h"
#include "event.h"
#include "fragment_cloud.h"
#include "fungal_effects.h"
#include "game.h"
#include "harvest.h"
#include "iexamine.h"
#include "item.h"
#include "item_factory.h"
#include "item_group.h"
#include "iuse_actor.h"
#include "lightmap.h"
#include "line.h"
#include "map_iterator.h"
#include "map_selector.h"
#include "mapbuffer.h"
#include "mapdata.h"
#include "messages.h"
#include "mongroup.h"
#include "monster.h"
#include "mtype.h"
#include "npc.h"
#include "options.h"
#include "output.h"
#include "overmap.h"
#include "overmapbuffer.h"
#include "pathfinding.h"
#include "projectile.h"
#include "rng.h"
#include "scent_map.h"
#include "sounds.h"
#include "string_formatter.h"
#include "submap.h"
#include "translations.h"
#include "trap.h"
#include "veh_type.h"
#include "vehicle.h"
#include "vpart_position.h"
#include "vpart_range.h"
#include "vpart_reference.h"
#include "weather.h"

const mtype_id mon_zombie( "mon_zombie" );

const skill_id skill_traps( "traps" );

const species_id ZOMBIE( "ZOMBIE" );

const efftype_id effect_boomered( "boomered" );
const efftype_id effect_crushed( "crushed" );
const efftype_id effect_stunned( "stunned" );

extern bool is_valid_in_w_terrain( int, int );

#include "overmapbuffer.h"

#define dbg(x) DebugLog((DebugLevel)(x),D_MAP) << __FILE__ << ":" << __LINE__ << ": "

static std::list<item>  nulitems;          // Returned when &i_at() is asked for an OOB value
static field            nulfield;          // Returned when &field_at() is asked for an OOB value
static int              null_temperature;  // Because radiation does it too
static level_cache      nullcache;         // Dummy cache for z-levels outside bounds

// Map stack methods.
std::list<item>::iterator map_stack::erase( std::list<item>::iterator it )
{
    return myorigin->i_rem( location, it );
}

void map_stack::push_back( const item &newitem )
{
    myorigin->add_item_or_charges( location, newitem );
}

void map_stack::insert_at( std::list<item>::iterator index,
                           const item &newitem )
{
    myorigin->add_item_at( location, index, newitem );
}

units::volume map_stack::max_volume() const
{
    if( !myorigin->inbounds( location ) ) {
        return 0_ml;
    } else if( myorigin->has_furn( location ) ) {
        return myorigin->furn( location ).obj().max_volume;
    }
    return myorigin->ter( location ).obj().max_volume;
}

// Map class methods.

map::map( int mapsize, bool zlev )
{
    my_MAPSIZE = mapsize;
    zlevels = zlev;
    if( zlevels ) {
        grid.resize( my_MAPSIZE * my_MAPSIZE * OVERMAP_LAYERS, nullptr );
    } else {
        grid.resize( my_MAPSIZE * my_MAPSIZE, nullptr );
    }

    for( auto &ptr : caches ) {
        ptr = std::unique_ptr<level_cache>( new level_cache() );
    }

    for( auto &ptr : pathfinding_caches ) {
        ptr = std::unique_ptr<pathfinding_cache>( new pathfinding_cache() );
    }

    dbg( D_INFO ) << "map::map(): my_MAPSIZE: " << my_MAPSIZE << " z-levels enabled:" << zlevels;
    traplocs.resize( trap::count() );
}

map::~map() = default;

static submap null_submap;

const maptile map::maptile_at( const tripoint &p ) const
{
    if( !inbounds( p ) ) {
        return maptile( &null_submap, 0, 0 );
    }

    return maptile_at_internal( p );
}

maptile map::maptile_at( const tripoint &p )
{
    if( !inbounds( p ) ) {
        return maptile( &null_submap, 0, 0 );
    }

    return maptile_at_internal( p );
}

const maptile map::maptile_at_internal( const tripoint &p ) const
{
    point l;
    submap *const sm = get_submap_at( p, l );

    return maptile( sm, l );
}

maptile map::maptile_at_internal( const tripoint &p )
{
    point l;
    submap *const sm = get_submap_at( p, l );

    return maptile( sm, l );
}

// Vehicle functions

VehicleList map::get_vehicles()
{
    if( !zlevels ) {
        return get_vehicles( tripoint( 0, 0, abs_sub.z ),
                             tripoint( SEEX * my_MAPSIZE, SEEY * my_MAPSIZE, abs_sub.z ) );
    }

    return get_vehicles( tripoint( 0, 0, -OVERMAP_DEPTH ),
                         tripoint( SEEX * my_MAPSIZE, SEEY * my_MAPSIZE, OVERMAP_HEIGHT ) );
}

void map::reset_vehicle_cache( const int zlev )
{
    clear_vehicle_cache( zlev );
    // Cache all vehicles
    auto &ch = get_cache( zlev );
    ch.veh_in_active_range = false;
    for( const auto &elem : ch.vehicle_list ) {
        add_vehicle_to_cache( elem );
    }
}

void map::add_vehicle_to_cache( vehicle *veh )
{
    if( veh == nullptr ) {
        debugmsg( "Tried to add null vehicle to cache" );
        return;
    }

    auto &ch = get_cache( veh->smz );
    ch.veh_in_active_range = true;
    // Get parts
    std::vector<vehicle_part> &parts = veh->parts;
    int partid = 0;
    for( std::vector<vehicle_part>::iterator it = parts.begin(),
         end = parts.end(); it != end; ++it, ++partid ) {
        if( it->removed ) {
            continue;
        }
        const tripoint p = veh->global_part_pos3( *it );
        ch.veh_cached_parts.insert( std::make_pair( p,
                                    std::make_pair( veh, partid ) ) );
        if( inbounds( p ) ) {
            ch.veh_exists_at[p.x][p.y] = true;
        }
    }
}

void map::update_vehicle_cache( vehicle *veh, const int old_zlevel )
{
    if( veh == nullptr ) {
        debugmsg( "Tried to add null vehicle to cache" );
        return;
    }

    // Existing must be cleared
    auto &ch = get_cache( old_zlevel );
    auto it = ch.veh_cached_parts.begin();
    const auto end = ch.veh_cached_parts.end();
    while( it != end ) {
        if( it->second.first == veh ) {
            const tripoint p = it->first;
            if( inbounds( p ) ) {
                ch.veh_exists_at[p.x][p.y] = false;
            }
            ch.veh_cached_parts.erase( it++ );
            // If something was resting on vehicle, drop it
            support_dirty( tripoint( p.x, p.y, old_zlevel + 1 ) );
        } else {
            ++it;
        }
    }

    add_vehicle_to_cache( veh );
}

void map::clear_vehicle_cache( const int zlev )
{
    auto &ch = get_cache( zlev );
    while( !ch.veh_cached_parts.empty() ) {
        const auto part = ch.veh_cached_parts.begin();
        const auto &p = part->first;
        if( inbounds( p ) ) {
            ch.veh_exists_at[p.x][p.y] = false;
        }
        ch.veh_cached_parts.erase( part );
    }
}

void map::clear_vehicle_list( const int zlev )
{
    auto &ch = get_cache( zlev );
    ch.vehicle_list.clear();
    ch.zone_vehicles.clear();
}

void map::update_vehicle_list( submap *const to, const int zlev )
{
    // Update vehicle data
    auto &ch = get_cache( zlev );
    for( const auto &elem : to->vehicles ) {
        ch.vehicle_list.insert( elem.get() );
        if( !elem->loot_zones.empty() ) {
            ch.zone_vehicles.insert( elem.get() );
        }
    }
}

std::unique_ptr<vehicle> map::detach_vehicle( vehicle *veh )
{
    if( veh == nullptr ) {
        debugmsg( "map::detach_vehicle was passed nullptr" );
        return std::unique_ptr<vehicle>();
    }

    if( veh->smz < -OVERMAP_DEPTH || veh->smz > OVERMAP_HEIGHT ) {
        debugmsg( "detach_vehicle got a vehicle outside allowed z-level range! name=%s, submap:%d,%d,%d",
                  veh->name.c_str(), veh->smx, veh->smy, veh->smz );
        // Try to fix by moving the vehicle here
        veh->smz = abs_sub.z;
    }

    submap *const current_submap = get_submap_at_grid( {veh->smx, veh->smy, veh->smz} );
    auto &ch = get_cache( veh->smz );
    for( size_t i = 0; i < current_submap->vehicles.size(); i++ ) {
        if( current_submap->vehicles[i].get() == veh ) {
            const int zlev = veh->smz;
            ch.vehicle_list.erase( veh );
            ch.zone_vehicles.erase( veh );
            reset_vehicle_cache( zlev );
            std::unique_ptr<vehicle> result = std::move( current_submap->vehicles[i] );
            current_submap->vehicles.erase( current_submap->vehicles.begin() + i );
            if( veh->tracking_on ) {
                overmap_buffer.remove_vehicle( veh );
            }
            dirty_vehicle_list.erase( veh );
            return result;
        }
    }
    debugmsg( "detach_vehicle can't find it! name=%s, submap:%d,%d,%d", veh->name.c_str(), veh->smx,
              veh->smy, veh->smz );
    return std::unique_ptr<vehicle>();
}

void map::destroy_vehicle( vehicle *veh )
{
    detach_vehicle( veh );
}

void map::on_vehicle_moved( const int smz )
{
    set_outside_cache_dirty( smz );
    set_transparency_cache_dirty( smz );
    set_floor_cache_dirty( smz );
    set_pathfinding_cache_dirty( smz );
}

void map::vehmove()
{
    // give vehicles movement points
    {
        VehicleList vehs = get_vehicles();
        for( auto &vehs_v : vehs ) {
            vehicle *veh = vehs_v.v;
            veh->gain_moves();
            veh->slow_leak();
        }
    }

    // 15 equals 3 >50mph vehicles, or up to 15 slow (1 square move) ones
    // But 15 is too low for V12 death-bikes, let's put 100 here
    for( int count = 0; count < 100; count++ ) {
        if( !vehproceed() ) {
            break;
        }
    }
    // Process item removal on the vehicles that were modified this turn.
    // Use a copy because part_removal_cleanup can modify the container.
    auto temp = dirty_vehicle_list;
    VehicleList vehicle_list = get_vehicles();
    for( const auto &elem : temp ) {
        auto same_ptr = [ elem ]( const struct wrapped_vehicle & tgt ) {
            return elem == tgt.v;
        };
        if( std::find_if( vehicle_list.begin(), vehicle_list.end(), same_ptr ) !=
            vehicle_list.end() ) {
            ( elem )->part_removal_cleanup();
        }
    }
    dirty_vehicle_list.clear();
}

bool map::vehproceed()
{
    VehicleList vehs = get_vehicles();
    vehicle *cur_veh = nullptr;
    float max_of_turn = 0;
    // First horizontal movement
    for( auto &vehs_v : vehs ) {
        if( vehs_v.v->of_turn > max_of_turn ) {
            cur_veh = vehs_v.v;
            max_of_turn = cur_veh->of_turn;
        }
    }

    // Then vertical-only movement
    if( cur_veh == nullptr ) {
        for( auto &vehs_v : vehs ) {
            vehicle &cveh = *vehs_v.v;
            if( cveh.is_falling ) {
                cur_veh = vehs_v.v;
                break;
            }
        }
    }

    if( cur_veh == nullptr ) {
        return false;
    }

    return cur_veh->act_on_map();
}

static bool sees_veh( const Creature &c, vehicle &veh, bool force_recalc )
{
    const auto &veh_points = veh.get_points( force_recalc );
    return std::any_of( veh_points.begin(), veh_points.end(), [&c]( const tripoint & pt ) {
        return c.sees( pt );
    } );
}

void map::move_vehicle( vehicle &veh, const tripoint &dp, const tileray &facing )
{
    const bool vertical = dp.z != 0;
    if( ( dp.x == 0 && dp.y == 0 && dp.z == 0 ) ||
        ( abs( dp.x ) > 1 || abs( dp.y ) > 1 || abs( dp.z ) > 1 ) ||
        ( vertical && ( dp.x != 0 || dp.y != 0 ) ) ) {
        debugmsg( "move_vehicle called with %d,%d,%d displacement vector", dp.x, dp.y, dp.z );
        return;
    }

    if( dp.z + veh.smz < -OVERMAP_DEPTH || dp.z + veh.smz > OVERMAP_HEIGHT ) {
        return;
    }

    veh.precalc_mounts( 1, veh.skidding ? veh.turn_dir : facing.dir(), veh.pivot_point() );

    // cancel out any movement of the vehicle due only to a change in pivot
    tripoint dp1 = dp - veh.pivot_displacement();

    int impulse = 0;

    std::vector<veh_collision> collisions;

    // Find collisions
    // Velocity of car before collision
    // Split into vertical and horizontal movement
    const int &coll_velocity = vertical ? veh.vertical_velocity : veh.velocity;
    const int velocity_before = coll_velocity;
    if( velocity_before == 0 ) {
        debugmsg( "%s tried to move %s with no velocity",
                  veh.name.c_str(), vertical ? "vertically" : "horizontally" );
        return;
    }

    bool veh_veh_coll_flag = false;
    // Try to collide multiple times
    size_t collision_attempts = 10;
    do {
        collisions.clear();
        veh.collision( collisions, dp1, false );

        // Vehicle collisions
        std::map<vehicle *, std::vector<veh_collision> > veh_collisions;
        for( auto &coll : collisions ) {
            if( coll.type != veh_coll_veh ) {
                continue;
            }

            veh_veh_coll_flag = true;
            // Only collide with each vehicle once
            veh_collisions[ static_cast<vehicle *>( coll.target ) ].push_back( coll );
        }

        for( auto &pair : veh_collisions ) {
            impulse += vehicle_vehicle_collision( veh, *pair.first, pair.second );
        }

        // Non-vehicle collisions
        for( const auto &coll : collisions ) {
            if( coll.type == veh_coll_veh ) {
                continue;
            }
            if( static_cast<size_t>( coll.part ) > veh.parts.size() ) {
                continue;
            }

            const point &collision_point = veh.parts[coll.part].mount;
            const int coll_dmg = coll.imp;
            impulse += coll_dmg;
            // Shock damage
            veh.damage( coll.part, coll_dmg, DT_BASH );
            veh.damage_all( coll_dmg / 2, coll_dmg, DT_BASH, collision_point );
        }
    } while( collision_attempts-- > 0 &&
             sgn( coll_velocity ) == sgn( velocity_before ) &&
             !collisions.empty() && !veh_veh_coll_flag );

    if( vertical && !collisions.empty() ) {
        // A big hack, should be removed when possible
        veh.vertical_velocity = 0;
    }

    const int velocity_after = coll_velocity;
    const bool can_move = velocity_after != 0 && sgn( velocity_after ) == sgn( velocity_before );

    int coll_turn = 0;
    if( impulse > 0 ) {
        coll_turn = shake_vehicle( veh, velocity_before, facing.dir() );
        const int volume = std::min<int>( 100, sqrtf( impulse ) );
        // TODO: Center the sound at weighted (by impulse) average of collisions
        sounds::sound( veh.global_pos3(), volume, sounds::sound_t::combat, _( "crash!" ),
                       false, "smash_success", "hit_vehicle" );
    }

    if( veh_veh_coll_flag ) {
        // Break here to let the hit vehicle move away
        return;
    }

    // If not enough wheels, mess up the ground a bit.
    if( !vertical && !veh.valid_wheel_config() && !veh.is_in_water() ) {
        veh.velocity += veh.velocity < 0 ? 2000 : -2000;
        for( const auto &p : veh.get_points() ) {
            const ter_id &pter = ter( p );
            if( pter == t_dirt || pter == t_grass ) {
                ter_set( p, t_dirtmound );
            }
        }
    }

    // Now we're gonna handle traps we're standing on (if we're still moving).
    if( !vertical && can_move ) {
        const auto wheel_indices = veh.wheelcache; // Don't use a reference here, it causes a crash.
        for( auto &w : wheel_indices ) {
            const tripoint wheel_p = veh.global_part_pos3( w );
            if( one_in( 2 ) && displace_water( wheel_p ) ) {
                sounds::sound( wheel_p, 4,  sounds::sound_t::movement, _( "splash!" ), false,
                               "environment", "splash" );
            }

            veh.handle_trap( wheel_p, w );
            if( !has_flag( "SEALED", wheel_p ) ) {
                // TODO: Make this value depend on the wheel
                smash_items( wheel_p, 5 );
            }
        }
    }

    const int last_turn_dec = 1;
    if( veh.last_turn < 0 ) {
        veh.last_turn += last_turn_dec;
        if( veh.last_turn > -last_turn_dec ) {
            veh.last_turn = 0;
        }
    } else if( veh.last_turn > 0 ) {
        veh.last_turn -= last_turn_dec;
        if( veh.last_turn < last_turn_dec ) {
            veh.last_turn = 0;
        }
    }

    const bool seen = sees_veh( g->u, veh, false );

    if( can_move ) {
        // Accept new direction
        if( veh.skidding ) {
            veh.face.init( veh.turn_dir );
        } else {
            veh.face = facing;
        }

        veh.move = facing;
        if( coll_turn != 0 ) {
            veh.skidding = true;
            veh.turn( coll_turn );
        }
        veh.on_move();
        // Actually change position
        tripoint pt = veh.global_pos3(); // displace_vehicle needs a non-const reference
        displace_vehicle( pt, dp1 );
    } else if( !vertical ) {
        veh.stop();
    }
    // If the PC is in the currently moved vehicle, adjust the
    //  view offset.
    if( g->u.controlling_vehicle && veh_pointer_or_null( veh_at( g->u.pos() ) ) == &veh ) {
        g->calc_driving_offset( &veh );
        if( veh.skidding && can_move ) {
            // TODO: Make skid recovery in air hard
            veh.possibly_recover_from_skid();
        }
    }
    // Redraw scene
    // But only if the vehicle was seen before or after the move
    if( seen || sees_veh( g->u, veh, true ) ) {
        g->draw();
        refresh_display();
    }
}

float map::vehicle_vehicle_collision( vehicle &veh, vehicle &veh2,
                                      const std::vector<veh_collision> &collisions )
{
    if( &veh == &veh2 ) {
        debugmsg( "Vehicle %s collided with itself", veh.name.c_str() );
        return 0.0f;
    }

    // Effects of colliding with another vehicle:
    //  transfers of momentum, skidding,
    //  parts are damaged/broken on both sides,
    //  remaining times are normalized
    const veh_collision &c = collisions[0];
    add_msg( m_bad, _( "The %1$s's %2$s collides with %3$s's %4$s." ),
             veh.name.c_str(),  veh.part_info( c.part ).name().c_str(),
             veh2.name.c_str(), veh2.part_info( c.target_part ).name().c_str() );

    const bool vertical = veh.smz != veh2.smz;

    // Used to calculate the epicenter of the collision.
    point epicenter1( 0, 0 );
    point epicenter2( 0, 0 );

    float dmg;
    // Vertical collisions will be simpler for a while (1D)
    if( !vertical ) {
        // For reference, a cargo truck weighs ~25300, a bicycle 690,
        //  and 38mph is 3800 'velocity'
        rl_vec2d velo_veh1 = veh.velo_vec();
        rl_vec2d velo_veh2 = veh2.velo_vec();
        const float m1 = to_kilogram( veh.total_mass() );
        const float m2 = to_kilogram( veh2.total_mass() );
        //Energy of vehicle1 and vehicle2 before collision
        float E = 0.5 * m1 * velo_veh1.magnitude() * velo_veh1.magnitude() +
                  0.5 * m2 * velo_veh2.magnitude() * velo_veh2.magnitude();

        // Collision_axis
        point cof1 = veh .rotated_center_of_mass();
        point cof2 = veh2.rotated_center_of_mass();
        int &x_cof1 = cof1.x;
        int &y_cof1 = cof1.y;
        int &x_cof2 = cof2.x;
        int &y_cof2 = cof2.y;
        rl_vec2d collision_axis_y;

        collision_axis_y.x = ( veh.global_pos3().x + x_cof1 ) - ( veh2.global_pos3().x + x_cof2 );
        collision_axis_y.y = ( veh.global_pos3().y + y_cof1 ) - ( veh2.global_pos3().y + y_cof2 );
        collision_axis_y = collision_axis_y.normalized();
        rl_vec2d collision_axis_x = collision_axis_y.rotated( M_PI / 2 );
        // imp? & delta? & final? reworked:
        // newvel1 =( vel1 * ( mass1 - mass2 ) + ( 2 * mass2 * vel2 ) ) / ( mass1 + mass2 )
        // as per http://en.wikipedia.org/wiki/Elastic_collision
        //velocity of veh1 before collision in the direction of collision_axis_y
        float vel1_y = collision_axis_y.dot_product( velo_veh1 );
        float vel1_x = collision_axis_x.dot_product( velo_veh1 );
        //velocity of veh2 before collision in the direction of collision_axis_y
        float vel2_y = collision_axis_y.dot_product( velo_veh2 );
        float vel2_x = collision_axis_x.dot_product( velo_veh2 );
        // e = 0 -> inelastic collision
        // e = 1 -> elastic collision
        float e = get_collision_factor( vel1_y / 100 - vel2_y / 100 );

        // Velocity after collision
        // vel1_x_a = vel1_x, because in x-direction we have no transmission of force
        float vel1_x_a = vel1_x;
        float vel2_x_a = vel2_x;
        // Transmission of force only in direction of collision_axix_y
        // Equation: partially elastic collision
        float vel1_y_a = ( m2 * vel2_y * ( 1 + e ) + vel1_y * ( m1 - m2 * e ) ) / ( m1 + m2 );
        float vel2_y_a = ( m1 * vel1_y * ( 1 + e ) + vel2_y * ( m2 - m1 * e ) ) / ( m1 + m2 );
        // Add both components; Note: collision_axis is normalized
        rl_vec2d final1 = collision_axis_y * vel1_y_a + collision_axis_x * vel1_x_a;
        rl_vec2d final2 = collision_axis_y * vel2_y_a + collision_axis_x * vel2_x_a;

        veh.move.init( final1.x, final1.y );
        veh.velocity = final1.magnitude();

        veh2.move.init( final2.x, final2.y );
        veh2.velocity = final2.magnitude();
        //give veh2 the initiative to proceed next before veh1
        float avg_of_turn = ( veh2.of_turn + veh.of_turn ) / 2;
        if( avg_of_turn < .1f ) {
            avg_of_turn = .1f;
        }

        veh.of_turn = avg_of_turn * .9;
        veh2.of_turn = avg_of_turn * 1.1;

        //Energy after collision
        float E_a = 0.5 * m1 * final1.magnitude() * final1.magnitude() +
                    0.5 * m2 * final2.magnitude() * final2.magnitude();
        float d_E = E - E_a;  //Lost energy at collision -> deformation energy
        dmg = std::abs( d_E / 1000 / 2000 );  //adjust to balance damage
    } else {
        const float m1 = to_kilogram( veh.total_mass() );
        // Collision is perfectly inelastic for simplicity
        // Assume veh2 is standing still
        dmg = abs( veh.vertical_velocity / 100 ) * m1 / 10;
        veh.vertical_velocity = 0;
    }

    float dmg_veh1 = dmg * 0.5;
    float dmg_veh2 = dmg * 0.5;

    int coll_parts_cnt = 0; //quantity of colliding parts between veh1 and veh2
    for( const auto &veh_veh_coll : collisions ) {
        if( &veh2 == static_cast<vehicle *>( veh_veh_coll.target ) ) {
            coll_parts_cnt++;
        }
    }

    const float dmg1_part = dmg_veh1 / coll_parts_cnt;
    const float dmg2_part = dmg_veh2 / coll_parts_cnt;

    //damage colliding parts (only veh1 and veh2 parts)
    for( const auto &veh_veh_coll : collisions ) {
        if( &veh2 != static_cast<vehicle *>( veh_veh_coll.target ) ) {
            continue;
        }

        int parm1 = veh.part_with_feature( veh_veh_coll.part, VPFLAG_ARMOR, true );
        if( parm1 < 0 ) {
            parm1 = veh_veh_coll.part;
        }
        int parm2 = veh2.part_with_feature( veh_veh_coll.target_part, VPFLAG_ARMOR, true );
        if( parm2 < 0 ) {
            parm2 = veh_veh_coll.target_part;
        }

        epicenter1 += veh.parts[parm1].mount;
        veh.damage( parm1, dmg1_part, DT_BASH );

        epicenter2 += veh2.parts[parm2].mount;
        veh2.damage( parm2, dmg2_part, DT_BASH );
    }

    epicenter1.x /= coll_parts_cnt;
    epicenter1.y /= coll_parts_cnt;
    epicenter2.x /= coll_parts_cnt;
    epicenter2.y /= coll_parts_cnt;

    if( dmg2_part > 100 ) {
        // Shake vehicle because of collision
        veh2.damage_all( dmg2_part / 2, dmg2_part, DT_BASH, epicenter2 );
    }

    if( dmg_veh1 > 800 ) {
        veh.skidding = true;
    }

    if( dmg_veh2 > 800 ) {
        veh2.skidding = true;
    }

    // Return the impulse of the collision
    return dmg_veh1;
}

bool map::check_vehicle_zones( const int zlev )
{
    for( auto veh : get_cache( zlev ).zone_vehicles ) {
        if( veh->zones_dirty ) {
            return true;
        }
    }
    return false;
}

std::vector<zone_data *> map::get_vehicle_zones( const int zlev )
{
    std::vector<zone_data *> veh_zones;
    bool rebuild = false;
    for( auto veh : get_cache( zlev ).zone_vehicles ) {
        if( veh->refresh_zones() ) {
            rebuild = true;
        }
        for( auto &zone : veh->loot_zones ) {
            veh_zones.emplace_back( &zone.second );
        }
    }
    if( rebuild ) {
        zone_manager::get_manager().cache_vzones();
    }
    return veh_zones;
}

void map::register_vehicle_zone( vehicle *veh, const int zlev )
{
    auto &ch = get_cache( zlev );
    ch.zone_vehicles.insert( veh );
}

bool map::deregister_vehicle_zone( zone_data &zone )
{
    if( const cata::optional<vpart_reference> vp = g->m.veh_at( g->m.getlocal(
                zone.get_start_point() ) ).part_with_feature( "CARGO", false ) ) {
        auto bounds = vp->vehicle().loot_zones.equal_range( vp->mount() );
        for( auto it = bounds.first; it != bounds.second; it++ ) {
            if( &zone == &( it->second ) ) {
                vp->vehicle().loot_zones.erase( it );
                return true;
            }
        }
    }
    return false;
}

// 3D vehicle functions

VehicleList map::get_vehicles( const tripoint &start, const tripoint &end )
{
    const int chunk_sx = std::max( 0, ( start.x / SEEX ) - 1 );
    const int chunk_ex = std::min( my_MAPSIZE - 1, ( end.x / SEEX ) + 1 );
    const int chunk_sy = std::max( 0, ( start.y / SEEY ) - 1 );
    const int chunk_ey = std::min( my_MAPSIZE - 1, ( end.y / SEEY ) + 1 );
    const int chunk_sz = start.z;
    const int chunk_ez = end.z;
    VehicleList vehs;

    for( int cx = chunk_sx; cx <= chunk_ex; ++cx ) {
        for( int cy = chunk_sy; cy <= chunk_ey; ++cy ) {
            for( int cz = chunk_sz; cz <= chunk_ez; ++cz ) {
                submap *current_submap = get_submap_at_grid( { cx, cy, cz } );
                for( const auto &elem : current_submap->vehicles ) {
                    // Ensure the vehicle z-position is correct
                    elem->smz = cz;
                    wrapped_vehicle w;
                    w.v = elem.get();
                    w.x = w.v->posx + cx * SEEX;
                    w.y = w.v->posy + cy * SEEY;
                    w.z = cz;
                    w.i = cx;
                    w.j = cy;
                    vehs.push_back( w );
                }
            }
        }
    }

    return vehs;
}

optional_vpart_position map::veh_at( const tripoint &p ) const
{
    if( !const_cast<map *>( this )->get_cache( p.z ).veh_in_active_range || !inbounds( p ) ) {
        return optional_vpart_position( cata::nullopt );
    }

    int part_num = 1;
    vehicle *const veh = const_cast<map *>( this )->veh_at_internal( p, part_num );
    if( !veh ) {
        return optional_vpart_position( cata::nullopt );
    }
    return optional_vpart_position( vpart_position( *veh, part_num ) );

}

const vehicle *map::veh_at_internal( const tripoint &p, int &part_num ) const
{
    // This function is called A LOT. Move as much out of here as possible.
    const auto &ch = get_cache_ref( p.z );
    if( !ch.veh_in_active_range || !ch.veh_exists_at[p.x][p.y] ) {
        part_num = -1;
        return nullptr; // Clear cache indicates no vehicle. This should optimize a great deal.
    }

    const auto it = ch.veh_cached_parts.find( p );
    if( it != ch.veh_cached_parts.end() ) {
        part_num = it->second.second;
        return it->second.first;
    }

    debugmsg( "vehicle part cache indicated vehicle not found: %d %d %d", p.x, p.y, p.z );
    part_num = -1;
    return nullptr;
}

vehicle *map::veh_at_internal( const tripoint &p, int &part_num )
{
    return const_cast<vehicle *>( const_cast<const map *>( this )->veh_at_internal( p, part_num ) );
}

void map::board_vehicle( const tripoint &pos, player *p )
{
    if( p == nullptr ) {
        debugmsg( "map::board_vehicle: null player" );
        return;
    }

    const cata::optional<vpart_reference> vp = veh_at( pos ).part_with_feature( VPFLAG_BOARDABLE,
            true );
    if( !vp ) {
        if( p->grab_point.x == 0 && p->grab_point.y == 0 ) {
            debugmsg( "map::board_vehicle: vehicle not found" );
        }
        return;
    }
    if( vp->part().has_flag( vehicle_part::passenger_flag ) ) {
        player *psg = vp->vehicle().get_passenger( vp->part_index() );
        debugmsg( "map::board_vehicle: passenger (%s) is already there",
                  psg ? psg->name.c_str() : "<null>" );
        unboard_vehicle( pos );
    }
    vp->part().set_flag( vehicle_part::passenger_flag );
    vp->part().passenger_id = p->getID();
    vp->vehicle().invalidate_mass();

    p->setpos( pos );
    p->in_vehicle = true;
    if( p == &g->u ) {
        g->update_map( g->u );
    }
}

void map::unboard_vehicle( const tripoint &p, bool dead_passenger )
{
    const cata::optional<vpart_reference> vp = veh_at( p ).part_with_feature( VPFLAG_BOARDABLE, false );
    player *passenger = nullptr;
    if( !vp ) {
        debugmsg( "map::unboard_vehicle: vehicle not found" );
        // Try and force unboard the player anyway.
        passenger = g->critter_at<player>( p );
        if( passenger ) {
            passenger->in_vehicle = false;
            passenger->controlling_vehicle = false;
        }
        return;
    }
    passenger = vp->vehicle().get_passenger( vp->part_index() );
    // Mark the part as un-occupied regardless of whether there's a live passenger here.
    vp->part().remove_flag( vehicle_part::passenger_flag );
    if( !passenger ) {
        if( !dead_passenger ) {
            debugmsg( "map::unboard_vehicle: passenger not found" );
        }
        return;
    }
    passenger->in_vehicle = false;
    // Only make vehicle go out of control if the driver is the one unboarding.
    if( passenger->controlling_vehicle ) {
        vp->vehicle().skidding = true;
    }
    passenger->controlling_vehicle = false;
    vp->vehicle().invalidate_mass();
}

vehicle *map::displace_vehicle( tripoint &p, const tripoint &dp )
{
    const tripoint p2 = p + dp;
    const tripoint src = p;
    const tripoint dst = p2;

    if( !inbounds( src ) ) {
        add_msg( m_debug, "map::displace_vehicle: coordinates out of bounds %d,%d,%d->%d,%d,%d",
                 src.x, src.y, src.z, dst.x, dst.y, dst.z );
        return nullptr;
    }

    point src_offset;
    point dst_offset;
    submap *src_submap = get_submap_at( src, src_offset );
    submap *const dst_submap = get_submap_at( dst, dst_offset );

    // first, let's find our position in current vehicles vector
    int our_i = -1;
    for( size_t i = 0; i < src_submap->vehicles.size(); i++ ) {
        if( src_submap->vehicles[i]->posx == src_offset.x &&
            src_submap->vehicles[i]->posy == src_offset.y ) {
            our_i = i;
            break;
        }
    }
    if( our_i < 0 ) {
        vehicle *v = veh_pointer_or_null( veh_at( p ) );
        for( auto &smap : grid ) {
            for( size_t i = 0; i < smap->vehicles.size(); i++ ) {
                if( smap->vehicles[i].get() == v ) {
                    our_i = i;
                    src_submap = smap;
                    break;
                }
            }
        }
    }
    if( our_i < 0 ) {
        add_msg( m_debug, "displace_vehicle our_i=%d", our_i );
        return nullptr;
    }
    // move the vehicle
    vehicle *veh = src_submap->vehicles[our_i].get();
    // don't let it go off grid
    if( !inbounds( p2 ) ) {
        veh->stop();
        // Silent debug
        dbg( D_ERROR ) << "map:displace_vehicle: Stopping vehicle, displaced dp=("
                       << dp.x << ", " << dp.y << ", " << dp.z << ")";
        return veh;
    }

    // Need old coordinates to check for remote control
    const bool remote = veh->remote_controlled( g->u );

    // record every passenger inside
    std::vector<int> psg_parts = veh->boarded_parts();
    std::vector<player *> psgs;
    for( auto &prt : psg_parts ) {
        psgs.push_back( veh->get_passenger( prt ) );
    }

    bool need_update = false;
    int z_change = 0;
    // Move passengers
    for( size_t i = 0; i < psg_parts.size(); i++ ) {
        player *psg = psgs[i];
        const int prt = psg_parts[i];
        const tripoint part_pos = veh->global_part_pos3( prt );
        if( psg == nullptr ) {
            debugmsg( "Empty passenger part %d pcoord=%d,%d,%d u=%d,%d,%d?",
                      prt,
                      part_pos.x, part_pos.y, part_pos.z,
                      g->u.posx(), g->u.posy(), g->u.posz() );
            veh->parts[prt].remove_flag( vehicle_part::passenger_flag );
            continue;
        }

        if( psg->pos() != part_pos ) {
            add_msg( m_debug, "Passenger/part position mismatch: passenger %d,%d,%d, part %d %d,%d,%d",
                     g->u.posx(), g->u.posy(), g->u.posz(),
                     prt,
                     part_pos.x, part_pos.y, part_pos.z );
        }

        // Place passenger on the new part location
        const vehicle_part &veh_part = veh->parts[prt];
        tripoint psgp( part_pos.x + dp.x + veh_part.precalc[1].x - veh_part.precalc[0].x,
                       part_pos.y + dp.y + veh_part.precalc[1].y - veh_part.precalc[0].y,
                       psg->posz() );
        if( psg == &g->u ) {
            // If passenger is you, we need to update the map
            psg->setpos( psgp );
            need_update = true;
            z_change = dp.z;
        } else {
            // Player gets z position changed by g->vertical_move()
            psgp.z += dp.z;
            psg->setpos( psgp );
        }
    }

    veh->shed_loose_parts();
    for( auto &prt : veh->parts ) {
        prt.precalc[0] = prt.precalc[1];
    }
    veh->pivot_anchor[0] = veh->pivot_anchor[1];
    veh->pivot_rotation[0] = veh->pivot_rotation[1];

    veh->posx = dst_offset.x;
    veh->posy = dst_offset.y;
    veh->smz = p2.z;
    // Invalidate vehicle's point cache
    veh->occupied_cache_time = calendar::before_time_starts;
    if( src_submap != dst_submap ) {
        veh->set_submap_moved( int( p2.x / SEEX ), int( p2.y / SEEY ) );
        auto src_submap_veh_it = src_submap->vehicles.begin() + our_i;
        dst_submap->vehicles.push_back( std::move( *src_submap_veh_it ) );
        src_submap->vehicles.erase( src_submap_veh_it );
        dst_submap->is_uniform = false;
    }

    p = p2;

    update_vehicle_cache( veh, src.z );

    if( need_update ) {
        g->update_map( g->u );
    }

    if( z_change != 0 ) {
        g->vertical_move( z_change, true );
    }

    if( remote ) {
        // Has to be after update_map or coordinates won't be valid
        g->setremoteveh( veh );
    }

    veh->check_falling_or_floating();

    //global positions of vehicle loot zones have changed.
    veh->zones_dirty = true;

    on_vehicle_moved( veh->smz );
    return veh;
}

bool map::displace_water( const tripoint &p )
{
    // Check for shallow water
    if( has_flag( "SWIMMABLE", p ) && !has_flag( TFLAG_DEEP_WATER, p ) ) {
        int dis_places = 0;
        int sel_place = 0;
        for( int pass = 0; pass < 2; pass++ ) {
            // we do 2 passes.
            // first, count how many non-water places around
            // then choose one within count and fill it with water on second pass
            if( pass != 0 ) {
                sel_place = rng( 0, dis_places - 1 );
                dis_places = 0;
            }
            for( const tripoint &temp : points_in_radius( p, 1 ) ) {
                if( temp != p
                    || impassable_ter_furn( temp )
                    || has_flag( TFLAG_DEEP_WATER, temp ) ) {
                    continue;
                }
                ter_id ter0 = ter( temp );
                if( ter0 == t_water_sh ||
                    ter0 == t_water_dp || ter0 == t_water_moving_sh || ter0 == t_water_moving_dp ) {
                    continue;
                }
                if( pass != 0 && dis_places == sel_place ) {
                    ter_set( temp, t_water_sh );
                    ter_set( temp, t_dirt );
                    return true;
                }

                dis_places++;
            }
        }
    }
    return false;
}

// End of 3D vehicle

// 2D overloads for furniture
// To be removed once not needed
void map::set( const int x, const int y, const ter_id &new_terrain, const furn_id &new_furniture )
{
    furn_set( x, y, new_furniture );
    ter_set( x, y, new_terrain );
}

std::string map::name( const int x, const int y )
{
    return name( tripoint( x, y, abs_sub.z ) );
}

bool map::has_furn( const int x, const int y ) const
{
    return furn( x, y ) != f_null;
}

furn_id map::furn( const int x, const int y ) const
{
    const point p( x, y );
    if( !inbounds( p ) ) {
        return f_null;
    }

    point l;
    submap *const current_submap = get_submap_at( p, l );

    return current_submap->get_furn( l );
}

void map::furn_set( const int x, const int y, const furn_id &new_furniture )
{
    furn_set( tripoint( x, y, abs_sub.z ), new_furniture );
}

std::string map::furnname( const int x, const int y )
{
    return furnname( tripoint( x, y, abs_sub.z ) );
}
// End of 2D overloads for furniture

void map::set( const tripoint &p, const ter_id &new_terrain, const furn_id &new_furniture )
{
    furn_set( p, new_furniture );
    ter_set( p, new_terrain );
}

std::string map::name( const tripoint &p )
{
    return has_furn( p ) ? furnname( p ) : tername( p );
}

std::string map::disp_name( const tripoint &p )
{
    return string_format( _( "the %s" ), name( p ).c_str() );
}

std::string map::obstacle_name( const tripoint &p )
{
    if( const cata::optional<vpart_reference> vp = veh_at( p ).obstacle_at_part() ) {
        return vp->info().name();
    }
    return name( p );
}

bool map::has_furn( const tripoint &p ) const
{
    return furn( p ) != f_null;
}

furn_id map::furn( const tripoint &p ) const
{
    if( !inbounds( p ) ) {
        return f_null;
    }

    point l;
    submap *const current_submap = get_submap_at( p, l );

    return current_submap->get_furn( l );
}

void map::furn_set( const tripoint &p, const furn_id &new_furniture )
{
    if( !inbounds( p ) ) {
        return;
    }

    point l;
    submap *const current_submap = get_submap_at( p, l );
    const furn_id old_id = current_submap->get_furn( l );
    if( old_id == new_furniture ) {
        // Nothing changed
        return;
    }

    current_submap->set_furn( l, new_furniture );

    // Set the dirty flags
    const furn_t &old_t = old_id.obj();
    const furn_t &new_t = new_furniture.obj();

    // If player has grabbed this furniture and it's no longer grabbable, release the grab.
    if( g->u.get_grab_type() == OBJECT_FURNITURE && g->u.grab_point == p && new_t.move_str_req < 0 ) {
        add_msg( _( "The %s you were grabbing is destroyed!" ), old_t.name().c_str() );
        g->u.grab( OBJECT_NONE );
    }

    if( old_t.transparent != new_t.transparent ) {
        set_transparency_cache_dirty( p.z );
    }

    if( old_t.has_flag( TFLAG_INDOORS ) != new_t.has_flag( TFLAG_INDOORS ) ) {
        set_outside_cache_dirty( p.z );
    }

    if( old_t.has_flag( TFLAG_NO_FLOOR ) != new_t.has_flag( TFLAG_NO_FLOOR ) ) {
        set_floor_cache_dirty( p.z );
    }
    set_memory_seen_cache_dirty( p );

    // TODO: Limit to changes that affect move cost, traps and stairs
    set_pathfinding_cache_dirty( p.z );

    // Make sure the furniture falls if it needs to
    support_dirty( p );
    tripoint above( p.x, p.y, p.z + 1 );
    // Make sure that if we supported something and no longer do so, it falls down
    support_dirty( above );
}

bool map::can_move_furniture( const tripoint &pos, player *p )
{
    const furn_t &furniture_type = furn( pos ).obj();
    int required_str = furniture_type.move_str_req;

    // Object can not be moved (or nothing there)
    if( required_str < 0 ) {
        return false;
    }

    ///\EFFECT_STR determines what furniture the player can move
    if( p != nullptr && p->str_cur < required_str ) {
        return false;
    }

    return true;
}

std::string map::furnname( const tripoint &p )
{
    const furn_t &f = furn( p ).obj();
    if( f.has_flag( "PLANT" ) && !i_at( p ).empty() ) {
        const item &seed = i_at( p ).front();
        const std::string &plant = seed.get_plant_name();
        return string_format( "%s (%s)", f.name().c_str(), plant.c_str() );
    } else {
        return f.name();
    }
}

// 2D overloads for terrain
// To be removed once not needed

ter_id map::ter( const int x, const int y ) const
{
    const point p( x, y );
    if( !inbounds( p ) ) {
        return t_null;
    }

    point l;
    submap *const current_submap = get_submap_at( p, l );
    return current_submap->get_ter( l );
}

bool map::ter_set( const int x, const int y, const ter_id &new_terrain )
{
    return ter_set( tripoint( x, y, abs_sub.z ), new_terrain );
}

std::string map::tername( const int x, const int y ) const
{
    return tername( tripoint( x, y, abs_sub.z ) );
}
// End of 2D overloads for terrain

/*
 * Get the terrain integer id. This is -not- a number guaranteed to remain
 * the same across revisions; it is a load order, and can change when mods
 * are loaded or removed. The old t_floor style constants will still work but
 * are -not- guaranteed; if a mod removes t_lava, t_lava will equal t_null;
 * New terrains added to the core game generally do not need this, it's
 * retained for high performance comparisons, save/load, and gradual transition
 * to string terrain.id
 */
ter_id map::ter( const tripoint &p ) const
{
    if( !inbounds( p ) ) {
        return t_null;
    }

    point l;
    submap *const current_submap = get_submap_at( p, l );

    return current_submap->get_ter( l );
}

uint8_t map::get_known_connections( const tripoint &p, int connect_group ) const
{
    constexpr std::array<point, 4> offsets = {{
            { 0, 1 }, { 1, 0 }, { -1, 0 }, { 0, -1 }
        }
    };
    auto &ch = access_cache( p.z );
    bool is_transparent =
        ch.transparency_cache[p.x][p.y] > LIGHT_TRANSPARENCY_SOLID;
    uint8_t val = 0;
    std::function<bool( const tripoint & )> is_memorized;
    if( use_tiles ) {
        is_memorized =
        [&]( const tripoint & q ) {
            return !g->u.get_memorized_tile( getabs( q ) ).tile.empty();
        };
    } else {
        is_memorized =
        [&]( const tripoint & q ) {
            return g->u.get_memorized_symbol( getabs( q ) );
        };
    }

    // populate connection information
    for( int i = 0; i < 4; ++i ) {
        tripoint neighbour = p + offsets[i];
        if( !inbounds( neighbour ) ) {
            continue;
        }
        if( is_transparent ||
            ch.visibility_cache[neighbour.x][neighbour.y] <= LL_BRIGHT ||
            is_memorized( neighbour ) ) {
            const ter_t &neighbour_terrain = ter( neighbour ).obj();
            if( neighbour_terrain.connects_to( connect_group ) ) {
                val += 1 << i;
            }
        }
    }

    return val;
}

/*
 * Get the results of harvesting this tile's furniture or terrain
 */
const harvest_id &map::get_harvest( const tripoint &pos ) const
{
    const auto furn_here = furn( pos );
    if( furn_here->examine != iexamine::none ) {
        // Note: if furniture can be examined, the terrain can NOT (until furniture is removed)
        if( furn_here->has_flag( TFLAG_HARVESTED ) ) {
            return harvest_id::NULL_ID();
        }

        return furn_here->get_harvest();
    }

    const auto ter_here = ter( pos );
    if( ter_here->has_flag( TFLAG_HARVESTED ) ) {
        return harvest_id::NULL_ID();
    }

    return ter_here->get_harvest();
}

const std::set<std::string> &map::get_harvest_names( const tripoint &pos ) const
{
    static const std::set<std::string> null_harvest_names = {};
    const auto furn_here = furn( pos );
    if( furn_here->examine != iexamine::none ) {
        if( furn_here->has_flag( TFLAG_HARVESTED ) ) {
            return null_harvest_names;
        }

        return furn_here->get_harvest_names();
    }

    const auto ter_here = ter( pos );
    if( ter_here->has_flag( TFLAG_HARVESTED ) ) {
        return null_harvest_names;
    }

    return ter_here->get_harvest_names();
}

/*
 * Get the terrain transforms_into id (what will the terrain transforms into)
 */
ter_id map::get_ter_transforms_into( const tripoint &p ) const
{
    return ter( p ).obj().transforms_into.id();
}

/**
 * Examines the tile pos, with character as the "examinator"
 * Casts Character to player because player/NPC split isn't done yet
 */
void map::examine( Character &p, const tripoint &pos )
{
    const auto furn_here = furn( pos ).obj();
    if( furn_here.examine != iexamine::none ) {
        furn_here.examine( dynamic_cast<player &>( p ), pos );
    } else {
        ter( pos ).obj().examine( dynamic_cast<player &>( p ), pos );
    }
}

bool map::is_harvestable( const tripoint &pos ) const
{
    const auto &harvest_here = get_harvest( pos );
    return !harvest_here.is_null() && !harvest_here->empty();
}

/*
 * set terrain via string; this works for -any- terrain id
 */
bool map::ter_set( const tripoint &p, const ter_id &new_terrain )
{
    if( !inbounds( p ) ) {
        return false;
    }

    point l;
    submap *const current_submap = get_submap_at( p, l );
    const ter_id old_id = current_submap->get_ter( l );
    if( old_id == new_terrain ) {
        // Nothing changed
        return false;
    }

    current_submap->set_ter( l, new_terrain );

    // Set the dirty flags
    const ter_t &old_t = old_id.obj();
    const ter_t &new_t = new_terrain.obj();

    // Hack around ledges in traplocs or else it gets NASTY in z-level mode
    if( old_t.trap != tr_null && old_t.trap != tr_ledge ) {
        auto &traps = traplocs[old_t.trap];
        const auto iter = std::find( traps.begin(), traps.end(), p );
        if( iter != traps.end() ) {
            traps.erase( iter );
        }
    }
    if( new_t.trap != tr_null && new_t.trap != tr_ledge ) {
        traplocs[new_t.trap].push_back( p );
    }

    if( old_t.transparent != new_t.transparent ) {
        set_transparency_cache_dirty( p.z );
    }

    if( old_t.has_flag( TFLAG_INDOORS ) != new_t.has_flag( TFLAG_INDOORS ) ) {
        set_outside_cache_dirty( p.z );
    }

    if( new_t.has_flag( TFLAG_NO_FLOOR ) && !old_t.has_flag( TFLAG_NO_FLOOR ) ) {
        set_floor_cache_dirty( p.z );
        // It's a set, not a flag
        support_cache_dirty.insert( p );
    }
    set_memory_seen_cache_dirty( p );

    // TODO: Limit to changes that affect move cost, traps and stairs
    set_pathfinding_cache_dirty( p.z );

    tripoint above( p.x, p.y, p.z + 1 );
    // Make sure that if we supported something and no longer do so, it falls down
    support_dirty( above );

    return true;
}

std::string map::tername( const tripoint &p ) const
{
    return ter( p ).obj().name();
}

std::string map::features( const int x, const int y )
{
    return features( tripoint( x, y, abs_sub.z ) );
}

std::string map::features( const tripoint &p )
{
    // This is used in an info window that is 46 characters wide, and is expected
    // to take up one line.  So, make sure it does that.
    // FIXME: can't control length of localized text.
    std::stringstream ret;
    if( is_bashable( p ) ) {
        ret << _( "Smashable. " );
    }
    if( has_flag( "DIGGABLE", p ) ) {
        ret << _( "Diggable. " );
    }
    if( has_flag( "PLOWABLE", p ) ) {
        ret << _( "Plowable. " );
    }
    if( has_flag( "ROUGH", p ) ) {
        ret << _( "Rough. " );
    }
    if( has_flag( "UNSTABLE", p ) ) {
        ret << _( "Unstable. " );
    }
    if( has_flag( "SHARP", p ) ) {
        ret << _( "Sharp. " );
    }
    if( has_flag( "FLAT", p ) ) {
        ret << _( "Flat. " );
    }
    if( has_flag( "EASY_DECONSTRUCT", p ) ) {
        ret << _( "Simple. " );
    }
    if( has_flag( "MOUNTABLE", p ) ) {
        ret << _( "Mountable. " );
    }
    return ret.str();
}

int map::move_cost_internal( const furn_t &furniture, const ter_t &terrain, const vehicle *veh,
                             const int vpart ) const
{
    if( terrain.movecost == 0 || ( furniture.id && furniture.movecost < 0 ) ) {
        return 0;
    }

    if( veh != nullptr ) {
        const vpart_position vp( const_cast<vehicle &>( *veh ), vpart );
        if( vp.obstacle_at_part() ) {
            return 0;
        } else if( vp.part_with_feature( VPFLAG_AISLE, true ) ) {
            return 2;
        } else {
            return 8;
        }
    }

    if( furniture.id ) {
        return std::max( terrain.movecost + furniture.movecost, 0 );
    }

    return std::max( terrain.movecost, 0 );
}

// Move cost: 2D overloads

int map::move_cost( const int x, const int y, const vehicle *ignored_vehicle ) const
{
    return move_cost( tripoint( x, y, abs_sub.z ), ignored_vehicle );
}

bool map::impassable( const int x, const int y ) const
{
    return !passable( x, y );
}

bool map::passable( const int x, const int y ) const
{
    return passable( tripoint( x, y, abs_sub.z ) );
}

int map::move_cost_ter_furn( const int x, const int y ) const
{
    const point p( x, y );
    if( !inbounds( p ) ) {
        return 0;
    }

    point l;
    submap *const current_submap = get_submap_at( p, l );

    const int tercost = current_submap->get_ter( l ).obj().movecost;
    if( tercost == 0 ) {
        return 0;
    }

    const int furncost =  current_submap->get_furn( l ).obj().movecost;
    if( furncost < 0 ) {
        return 0;
    }

    const int cost = tercost + furncost;
    return cost > 0 ? cost : 0;
}

// Move cost: 3D

int map::move_cost( const tripoint &p, const vehicle *ignored_vehicle ) const
{
    if( !inbounds( p ) ) {
        return 0;
    }

    const furn_t &furniture = furn( p ).obj();
    const ter_t &terrain = ter( p ).obj();
    const optional_vpart_position vp = veh_at( p );
    vehicle *const veh = ( !vp || &vp->vehicle() == ignored_vehicle ) ? nullptr : &vp->vehicle();
    const int part = veh ? vp->part_index() : -1;

    return move_cost_internal( furniture, terrain, veh, part );
}

bool map::impassable( const tripoint &p ) const
{
    return !passable( p );
}

bool map::passable( const tripoint &p ) const
{
    return move_cost( p ) != 0;
}

int map::move_cost_ter_furn( const tripoint &p ) const
{
    if( !inbounds( p ) ) {
        return 0;
    }

    point l;
    submap *const current_submap = get_submap_at( p, l );

    const int tercost = current_submap->get_ter( l ).obj().movecost;
    if( tercost == 0 ) {
        return 0;
    }

    const int furncost = current_submap->get_furn( l ).obj().movecost;
    if( furncost < 0 ) {
        return 0;
    }

    const int cost = tercost + furncost;
    return cost > 0 ? cost : 0;
}

bool map::impassable_ter_furn( const tripoint &p ) const
{
    return !passable_ter_furn( p );
}

bool map::passable_ter_furn( const tripoint &p ) const
{
    return move_cost_ter_furn( p ) != 0;
}

int map::combined_movecost( const tripoint &from, const tripoint &to,
                            const vehicle *ignored_vehicle,
                            const int modifier, const bool flying ) const
{
    const int mults[4] = { 0, 50, 71, 100 };
    const int cost1 = move_cost( from, ignored_vehicle );
    const int cost2 = move_cost( to, ignored_vehicle );
    // Multiply cost depending on the number of differing axes
    // 0 if all axes are equal, 100% if only 1 differs, 141% for 2, 200% for 3
    size_t match = trigdist ? ( from.x != to.x ) + ( from.y != to.y ) + ( from.z != to.z ) : 1;
    if( flying || from.z == to.z ) {
        return ( cost1 + cost2 + modifier ) * mults[match] / 2;
    }

    // Inter-z-level movement by foot (not flying)
    if( !valid_move( from, to, false ) ) {
        return 0;
    }

    // TODO: Penalize for using stairs
    return ( cost1 + cost2 + modifier ) * mults[match] / 2;
}

bool map::valid_move( const tripoint &from, const tripoint &to,
                      const bool bash, const bool flying ) const
{
    // Used to account for the fact that older versions of GCC can trip on the if statement here.
    assert( to.z > std::numeric_limits<int>::min() );
    // Note: no need to check inbounds here, because maptile_at will do that
    // If oob tile is supplied, the maptile_at will be an unpassable "null" tile
    if( abs( from.x - to.x ) > 1 || abs( from.y - to.y ) > 1 || abs( from.z - to.z ) > 1 ) {
        return false;
    }

    if( from.z == to.z ) {
        // But here we need to, to prevent bashing critters
        return passable( to ) || ( bash && inbounds( to ) );
    } else if( !zlevels ) {
        return false;
    }

    const bool going_up = from.z < to.z;

    const tripoint &up_p = going_up ? to : from;
    const tripoint &down_p = going_up ? from : to;

    const maptile up = maptile_at( up_p );
    const ter_t &up_ter = up.get_ter_t();
    if( up_ter.id.is_null() ) {
        return false;
    }
    // Checking for ledge is a workaround for the case when mapgen doesn't
    // actually make a valid ledge drop location with zlevels on, this forces
    // at least one zlevel drop and if down_ter is impassible it's probably
    // inside a wall, we could workaround that further but it's unnecessary.
    const bool up_is_ledge = tr_at( up_p ).loadid == tr_ledge;

    if( up_ter.movecost == 0 ) {
        // Unpassable tile
        return false;
    }

    const maptile down = maptile_at( down_p );
    const ter_t &down_ter = down.get_ter_t();
    if( down_ter.id.is_null() ) {
        return false;
    }

    if( !up_is_ledge && down_ter.movecost == 0 ) {
        // Unpassable tile
        return false;
    }

    if( !up_ter.has_flag( TFLAG_NO_FLOOR ) && !up_ter.has_flag( TFLAG_GOES_DOWN ) && !up_is_ledge ) {
        // Can't move from up to down
        if( abs( from.x - to.x ) == 1 || abs( from.y - to.y ) == 1 ) {
            // Break the move into two - vertical then horizontal
            tripoint midpoint( down_p.x, down_p.y, up_p.z );
            return valid_move( down_p, midpoint, bash, flying ) &&
                   valid_move( midpoint, up_p, bash, flying );
        }
        return false;
    }

    if( !flying && !down_ter.has_flag( TFLAG_GOES_UP ) && !down_ter.has_flag( TFLAG_RAMP ) &&
        !up_is_ledge ) {
        // Can't safely reach the lower tile
        return false;
    }

    if( bash ) {
        return true;
    }

    int part_up;
    const vehicle *veh_up = veh_at_internal( up_p, part_up );
    if( veh_up != nullptr ) {
        // TODO: Hatches below the vehicle, passable frames
        return false;
    }

    int part_down;
    const vehicle *veh_down = veh_at_internal( down_p, part_down );
    if( veh_down != nullptr && veh_down->roof_at_part( part_down ) >= 0 ) {
        // TODO: OPEN (and only open) hatches from above
        return false;
    }

    // Currently only furniture can block movement if everything else is OK
    // TODO: Vehicles with boards in the given spot
    return up.get_furn_t().movecost >= 0;
}

// End of move cost

double map::ranged_target_size( const tripoint &p ) const
{
    if( impassable( p ) ) {
        return 1.0;
    }

    if( !has_floor( p ) ) {
        return 0.0;
    }

    // TODO: Handle cases like shrubs, trees, furniture, sandbags...
    return 0.1;
}

int map::climb_difficulty( const tripoint &p ) const
{
    if( p.z > OVERMAP_HEIGHT || p.z < -OVERMAP_DEPTH ) {
        debugmsg( "climb_difficulty on out of bounds point: %d, %d, %d", p.x, p.y, p.z );
        return INT_MAX;
    }

    int best_difficulty = INT_MAX;
    int blocks_movement = 0;
    if( has_flag( "LADDER", p ) ) {
        // Really easy, but you have to stand on the tile
        return 1;
    } else if( has_flag( TFLAG_RAMP, p ) ) {
        // We're on something stair-like, so halfway there already
        best_difficulty = 7;
    }

    for( const auto &pt : points_in_radius( p, 1 ) ) {
        if( impassable_ter_furn( pt ) ) {
            // TODO: Non-hardcoded climbability
            best_difficulty = std::min( best_difficulty, 10 );
            blocks_movement++;
        } else if( veh_at( pt ) ) {
            // Vehicle tiles are quite good for climbing
            // TODO: Penalize spiked parts?
            best_difficulty = std::min( best_difficulty, 7 );
        }

        if( best_difficulty > 5 && has_flag( "CLIMBABLE", pt ) ) {
            best_difficulty = 5;
        }
    }

    // TODO: Make this more sensible - check opposite sides, not just movement blocker count
    return best_difficulty - blocks_movement;
}

bool map::has_floor( const tripoint &p ) const
{
    if( !zlevels || p.z < -OVERMAP_DEPTH + 1 || p.z > OVERMAP_HEIGHT ) {
        return true;
    }

    if( !inbounds( p ) ) {
        return true;
    }

    return get_cache_ref( p.z ).floor_cache[p.x][p.y];
}

bool map::supports_above( const tripoint &p ) const
{
    const maptile tile = maptile_at( p );
    const ter_t &ter = tile.get_ter_t();
    if( ter.movecost == 0 ) {
        return true;
    }

    const furn_id frn_id = tile.get_furn();
    if( frn_id != f_null ) {
        const furn_t &frn = frn_id.obj();
        if( frn.movecost < 0 ) {
            return true;
        }
    }

    if( veh_at( p ) ) {
        return true;
    }

    return false;
}

bool map::has_floor_or_support( const tripoint &p ) const
{
    const tripoint below( p.x, p.y, p.z - 1 );
    return !valid_move( p, below, false, true );
}

void map::drop_everything( const tripoint &p )
{
    if( has_floor( p ) ) {
        return;
    }

    drop_furniture( p );
    drop_items( p );
    drop_vehicle( p );
    drop_fields( p );
}

void map::drop_furniture( const tripoint &p )
{
    const furn_id frn = furn( p );
    if( frn == f_null ) {
        return;
    }

    enum support_state {
        SS_NO_SUPPORT = 0,
        SS_BAD_SUPPORT, // TODO: Implement bad, shaky support
        SS_GOOD_SUPPORT,
        SS_FLOOR, // Like good support, but bash floor instead of tile below
        SS_CREATURE
    };

    // Checks if the tile:
    // has floor (supports unconditionally)
    // has support below
    // has unsupporting furniture below (bad support, things should "slide" if possible)
    // has no support and thus allows things to fall through
    const auto check_tile = [this]( const tripoint & pt ) {
        if( has_floor( pt ) ) {
            return SS_FLOOR;
        }

        tripoint below_dest( pt.x, pt.y, pt.z - 1 );
        if( supports_above( below_dest ) ) {
            return SS_GOOD_SUPPORT;
        }

        const furn_id frn_id = furn( below_dest );
        if( frn_id != f_null ) {
            const furn_t &frn = frn_id.obj();
            // Allow crushing tiny/nocollide furniture
            if( !frn.has_flag( "TINY" ) && !frn.has_flag( "NOCOLLIDE" ) ) {
                return SS_BAD_SUPPORT;
            }
        }

        if( g->critter_at( below_dest ) != nullptr ) {
            // Smash a critter
            return SS_CREATURE;
        }

        return SS_NO_SUPPORT;
    };

    tripoint current( p.x, p.y, p.z + 1 );
    support_state last_state = SS_NO_SUPPORT;
    while( last_state == SS_NO_SUPPORT ) {
        current.z--;
        // Check current tile
        last_state = check_tile( current );
    }

    if( current == p ) {
        // Nothing happened
        if( last_state != SS_FLOOR ) {
            support_dirty( current );
        }

        return;
    }

    furn_set( p, f_null );
    furn_set( current, frn );

    // If it's sealed, we need to drop items with it
    const auto &frn_obj = frn.obj();
    if( frn_obj.has_flag( TFLAG_SEALED ) && has_items( p ) ) {
        auto old_items = i_at( p );
        auto new_items = i_at( current );
        for( const auto &it : old_items ) {
            new_items.push_back( it );
        }

        i_clear( p );
    }

    // Approximate weight/"bulkiness" based on strength to drag
    int weight;
    if( frn_obj.has_flag( "TINY" ) || frn_obj.has_flag( "NOCOLLIDE" ) ) {
        weight = 5;
    } else {
        weight = frn_obj.move_str_req >= 0 ? frn_obj.move_str_req : 20;
    }

    if( frn_obj.has_flag( "ROUGH" ) || frn_obj.has_flag( "SHARP" ) ) {
        weight += 5;
    }

    // TODO: Balance this.
    int dmg = weight * ( p.z - current.z );

    if( last_state == SS_FLOOR ) {
        // Bash the same tile twice - once for furniture, once for the floor
        bash( current, dmg, false, false, true );
        bash( current, dmg, false, false, true );
    } else if( last_state == SS_BAD_SUPPORT || last_state == SS_GOOD_SUPPORT ) {
        bash( current, dmg, false, false, false );
        tripoint below( current.x, current.y, current.z - 1 );
        bash( below, dmg, false, false, false );
    } else if( last_state == SS_CREATURE ) {
        const std::string &furn_name = frn_obj.name();
        bash( current, dmg, false, false, false );
        tripoint below( current.x, current.y, current.z - 1 );
        Creature *critter = g->critter_at( below );
        if( critter == nullptr ) {
            debugmsg( "drop_furniture couldn't find creature at %d,%d,%d",
                      below.x, below.y, below.z );
            return;
        }

        critter->add_msg_player_or_npc( m_bad, _( "Falling %s hits you!" ),
                                        _( "Falling %s hits <npcname>" ),
                                        furn_name.c_str() );
        // TODO: A chance to dodge/uncanny dodge
        player *pl = dynamic_cast<player *>( critter );
        monster *mon = dynamic_cast<monster *>( critter );
        if( pl != nullptr ) {
            pl->deal_damage( nullptr, bp_torso, damage_instance( DT_BASH, rng( dmg / 3, dmg ), 0, 0.5f ) );
            pl->deal_damage( nullptr, bp_head,  damage_instance( DT_BASH, rng( dmg / 3, dmg ), 0, 0.5f ) );
            pl->deal_damage( nullptr, bp_leg_l, damage_instance( DT_BASH, rng( dmg / 2, dmg ), 0, 0.4f ) );
            pl->deal_damage( nullptr, bp_leg_r, damage_instance( DT_BASH, rng( dmg / 2, dmg ), 0, 0.4f ) );
            pl->deal_damage( nullptr, bp_arm_l, damage_instance( DT_BASH, rng( dmg / 2, dmg ), 0, 0.4f ) );
            pl->deal_damage( nullptr, bp_arm_r, damage_instance( DT_BASH, rng( dmg / 2, dmg ), 0, 0.4f ) );
        } else if( mon != nullptr ) {
            // TODO: Monster's armor and size - don't crush hulks with chairs
            mon->apply_damage( nullptr, bp_torso, rng( dmg, dmg * 2 ) );
        }
    }

    // Re-queue for another check, in case bash destroyed something
    support_dirty( current );
}

void map::drop_items( const tripoint &p )
{
    if( !has_items( p ) ) {
        return;
    }

    auto items = i_at( p );
    // TODO: Make items check the volume tile below can accept
    // rather than disappearing if it would be overloaded

    tripoint below( p );
    while( !has_floor( below ) ) {
        below.z--;
    }

    if( below == p ) {
        return;
    }

    for( const auto &i : items ) {
        // TODO: Bash the item up before adding it
        // TODO: Bash the creature, terrain, furniture and vehicles on the tile
        add_item_or_charges( below, i );
    }

    // Just to make a sound for now
    bash( below, 1 );
    i_clear( p );
}

void map::drop_vehicle( const tripoint &p )
{
    const optional_vpart_position vp = veh_at( p );
    if( !vp ) {
        return;
    }

    vp->vehicle().is_falling = true;
}

void map::drop_fields( const tripoint &p )
{
    field &fld = field_at( p );
    if( fld.fieldCount() == 0 ) {
        return;
    }

    std::list<field_id> dropped;
    const tripoint below = p - tripoint( 0, 0, 1 );
    for( const auto &iter : fld ) {
        const field_entry &entry = iter.second;
        // For now only drop cosmetic fields, which don't warrant per-turn check
        // Active fields "drop themselves"
        if( entry.decays_on_actualize() ) {
            add_field( below, entry.getFieldType(), entry.getFieldDensity(), entry.getFieldAge() );
            dropped.push_back( entry.getFieldType() );
        }
    }

    for( const auto &entry : dropped ) {
        fld.removeField( entry );
    }
}

void map::support_dirty( const tripoint &p )
{
    if( zlevels ) {
        support_cache_dirty.insert( p );
    }
}

void map::process_falling()
{
    if( !zlevels ) {
        support_cache_dirty.clear();
        return;
    }

    if( !support_cache_dirty.empty() ) {
        add_msg( m_debug, "Checking %d tiles for falling objects",
                 support_cache_dirty.size() );
        // We want the cache to stay constant, but falling can change it
        std::set<tripoint> last_cache = std::move( support_cache_dirty );
        support_cache_dirty.clear();
        for( const tripoint &p : last_cache ) {
            drop_everything( p );
        }
    }
}

// 2D flags

bool map::has_flag( const std::string &flag, const int x, const int y ) const
{
    return has_flag( flag, tripoint( x, y, abs_sub.z ) );
}

bool map::can_put_items_ter_furn( const int x, const int y ) const
{
    return !has_flag( "NOITEM", x, y ) && !has_flag( "SEALED", x, y );
}

bool map::has_flag_ter( const std::string &flag, const int x, const int y ) const
{
    return has_flag_ter( flag, tripoint( x, y, abs_sub.z ) );
}

bool map::has_flag_furn( const std::string &flag, const int x, const int y ) const
{
    return has_flag_furn( flag, tripoint( x, y, abs_sub.z ) );
}

bool map::has_flag_ter_or_furn( const std::string &flag, const int x, const int y ) const
{
    const point p( x, y );
    if( !inbounds( p ) ) {
        return false;
    }

    point l;
    submap *const current_submap = get_submap_at( p, l );

    return current_submap->get_ter( l ).obj().has_flag( flag ) ||
           current_submap->get_furn( l ).obj().has_flag( flag );
}

/////
bool map::has_flag( const ter_bitflags flag, const int x, const int y ) const
{
    return has_flag( flag, tripoint( x, y, abs_sub.z ) );
}

bool map::has_flag_ter( const ter_bitflags flag, const int x, const int y ) const
{
    return has_flag_ter( flag, tripoint( x, y, abs_sub.z ) );
}

bool map::has_flag_furn( const ter_bitflags flag, const int x, const int y ) const
{
    return has_flag_furn( flag, tripoint( x, y, abs_sub.z ) );
}

bool map::has_flag_ter_or_furn( const ter_bitflags flag, const int x, const int y ) const
{
    const point p( x, y );
    if( !inbounds( p ) ) {
        return false;
    }

    point l;
    submap *const current_submap = get_submap_at( p, l );

    return current_submap->get_ter( l ).obj().has_flag( flag ) ||
           current_submap->get_furn( l ).obj().has_flag( flag );
}

// End of 2D flags

bool map::has_flag( const std::string &flag, const tripoint &p ) const
{
    return has_flag_ter_or_furn( flag, p ); // Does bound checking
}

bool map::can_put_items( const tripoint &p ) const
{
    if( can_put_items_ter_furn( p ) ) {
        return true;
    }
    const optional_vpart_position vp = veh_at( p );
    return static_cast<bool>( vp.part_with_feature( "CARGO", true ) );
}

bool map::can_put_items_ter_furn( const tripoint &p ) const
{
    return !has_flag( "NOITEM", p ) && !has_flag( "SEALED", p );
}

bool map::has_flag_ter( const std::string &flag, const tripoint &p ) const
{
    return ter( p ).obj().has_flag( flag );
}

bool map::has_flag_furn( const std::string &flag, const tripoint &p ) const
{
    return furn( p ).obj().has_flag( flag );
}

bool map::has_flag_ter_or_furn( const std::string &flag, const tripoint &p ) const
{
    if( !inbounds( p ) ) {
        return false;
    }

    point l;
    submap *const current_submap = get_submap_at( p, l );

    return current_submap->get_ter( l ).obj().has_flag( flag ) ||
           current_submap->get_furn( l ).obj().has_flag( flag );
}

bool map::has_flag( const ter_bitflags flag, const tripoint &p ) const
{
    return has_flag_ter_or_furn( flag, p ); // Does bound checking
}

bool map::has_flag_ter( const ter_bitflags flag, const tripoint &p ) const
{
    return ter( p ).obj().has_flag( flag );
}

bool map::has_flag_furn( const ter_bitflags flag, const tripoint &p ) const
{
    return furn( p ).obj().has_flag( flag );
}

bool map::has_flag_ter_or_furn( const ter_bitflags flag, const tripoint &p ) const
{
    if( !inbounds( p ) ) {
        return false;
    }

    point l;
    submap *const current_submap = get_submap_at( p, l );

    return current_submap->get_ter( l ).obj().has_flag( flag ) ||
           current_submap->get_furn( l ).obj().has_flag( flag );
}

// End of 3D flags

// Bashable - common function

int map::bash_rating_internal( const int str, const furn_t &furniture,
                               const ter_t &terrain, const bool allow_floor,
                               const vehicle *veh, const int part ) const
{
    bool furn_smash = false;
    bool ter_smash = false;
    ///\EFFECT_STR determines what furniture can be smashed
    if( furniture.id && furniture.bash.str_max != -1 ) {
        furn_smash = true;
        ///\EFFECT_STR determines what terrain can be smashed
    } else if( terrain.bash.str_max != -1 && ( !terrain.bash.bash_below || allow_floor ) ) {
        ter_smash = true;
    }

    if( veh != nullptr && vpart_position( const_cast<vehicle &>( *veh ), part ).obstacle_at_part() ) {
        // Monsters only care about rating > 0, NPCs should want to path around cars instead
        return 2; // Should probably be a function of part hp (+armor on tile)
    }

    int bash_min = 0;
    int bash_max = 0;
    if( furn_smash ) {
        bash_min = furniture.bash.str_min;
        bash_max = furniture.bash.str_max;
    } else if( ter_smash ) {
        bash_min = terrain.bash.str_min;
        bash_max = terrain.bash.str_max;
    } else {
        return -1;
    }

    ///\EFFECT_STR increases smashing damage
    if( str < bash_min ) {
        return 0;
    } else if( str >= bash_max ) {
        return 10;
    }

    int ret = ( 10 * ( str - bash_min ) ) / ( bash_max - bash_min );
    // Round up to 1, so that desperate NPCs can try to bash down walls
    return std::max( ret, 1 );
}

// 2D bashable

bool map::is_bashable( const int x, const int y ) const
{
    return is_bashable( tripoint( x, y, abs_sub.z ) );
}

bool map::is_bashable_ter( const int x, const int y ) const
{
    return is_bashable_ter( tripoint( x, y, abs_sub.z ) );
}

bool map::is_bashable_furn( const int x, const int y ) const
{
    return is_bashable_furn( tripoint( x, y, abs_sub.z ) );
}

bool map::is_bashable_ter_furn( const int x, const int y ) const
{
    return is_bashable_ter_furn( tripoint( x, y, abs_sub.z ) );
}

int map::bash_strength( const int x, const int y ) const
{
    return bash_strength( tripoint( x, y, abs_sub.z ) );
}

int map::bash_resistance( const int x, const int y ) const
{
    return bash_resistance( tripoint( x, y, abs_sub.z ) );
}

int map::bash_rating( const int str, const int x, const int y ) const
{
    return bash_rating( str, tripoint( x, y, abs_sub.z ) );
}

// 3D bashable

bool map::is_bashable( const tripoint &p, const bool allow_floor ) const
{
    if( !inbounds( p ) ) {
        DebugLog( D_WARNING, D_MAP ) << "Looking for out-of-bounds is_bashable at "
                                     << p.x << ", " << p.y << ", " << p.z;
        return false;
    }

    if( veh_at( p ).obstacle_at_part() ) {
        return true;
    }

    if( has_furn( p ) && furn( p ).obj().bash.str_max != -1 ) {
        return true;
    }

    const auto &ter_bash = ter( p ).obj().bash;
    return ter_bash.str_max != -1 && ( !ter_bash.bash_below || allow_floor );
}

bool map::is_bashable_ter( const tripoint &p, const bool allow_floor ) const
{
    const auto &ter_bash = ter( p ).obj().bash;
    return ter_bash.str_max != -1 && ( !ter_bash.bash_below || allow_floor );
}

bool map::is_bashable_furn( const tripoint &p ) const
{
    return has_furn( p ) && furn( p ).obj().bash.str_max != -1;
}

bool map::is_bashable_ter_furn( const tripoint &p, const bool allow_floor ) const
{
    return is_bashable_furn( p ) || is_bashable_ter( p, allow_floor );
}

int map::bash_strength( const tripoint &p, const bool allow_floor ) const
{
    if( has_furn( p ) && furn( p ).obj().bash.str_max != -1 ) {
        return furn( p ).obj().bash.str_max;
    }

    const auto &ter_bash = ter( p ).obj().bash;
    if( ter_bash.str_max != -1 && ( !ter_bash.bash_below || allow_floor ) ) {
        return ter_bash.str_max;
    }

    return -1;
}

int map::bash_resistance( const tripoint &p, const bool allow_floor ) const
{
    if( has_furn( p ) && furn( p ).obj().bash.str_min != -1 ) {
        return furn( p ).obj().bash.str_min;
    }

    const auto &ter_bash = ter( p ).obj().bash;
    if( ter_bash.str_min != -1 && ( !ter_bash.bash_below || allow_floor ) ) {
        return ter_bash.str_min;
    }

    return -1;
}

int map::bash_rating( const int str, const tripoint &p, const bool allow_floor ) const
{
    if( !inbounds( p ) ) {
        DebugLog( D_WARNING, D_MAP ) << "Looking for out-of-bounds is_bashable at "
                                     << p.x << ", " << p.y << ", " << p.z;
        return -1;
    }

    if( str <= 0 ) {
        return -1;
    }

    const furn_t &furniture = furn( p ).obj();
    const ter_t &terrain = ter( p ).obj();
    const optional_vpart_position vp = veh_at( p );
    vehicle *const veh = vp ? &vp->vehicle() : nullptr;
    const int part = vp ? vp->part_index() : -1;
    return bash_rating_internal( str, furniture, terrain, allow_floor, veh, part );
}

// End of 3D bashable

void map::make_rubble( const tripoint &p )
{
    make_rubble( p, f_rubble, false, t_dirt, false );
}

void map::make_rubble( const tripoint &p, const furn_id &rubble_type, const bool items )
{
    make_rubble( p, rubble_type, items, t_dirt, false );
}

void map::make_rubble( const tripoint &p, const furn_id &rubble_type, const bool items,
                       const ter_id &floor_type, bool overwrite )
{
    if( overwrite ) {
        ter_set( p, floor_type );
        furn_set( p, rubble_type );
    } else {
        // First see if there is existing furniture to destroy
        if( is_bashable_furn( p ) ) {
            destroy_furn( p, true );
        }
        // Leave the terrain alone unless it interferes with furniture placement
        if( impassable( p ) && is_bashable_ter( p ) ) {
            destroy( p, true );
        }
        // Check again for new terrain after potential destruction
        if( impassable( p ) ) {
            ter_set( p, floor_type );
        }

        furn_set( p, rubble_type );
    }

    if( !items ) {
        return;
    }

    //Still hardcoded, but a step up from the old stuff due to being in only one place
    if( rubble_type == f_wreckage ) {
        item chunk( "steel_chunk", calendar::turn );
        item scrap( "scrap", calendar::turn );
        add_item_or_charges( p, chunk );
        add_item_or_charges( p, scrap );
        if( one_in( 5 ) ) {
            item pipe( "pipe", calendar::turn );
            item wire( "wire", calendar::turn );
            add_item_or_charges( p, pipe );
            add_item_or_charges( p, wire );
        }
    } else if( rubble_type == f_rubble_rock ) {
        item rock( "rock", calendar::turn );
        int rock_count = rng( 1, 3 );
        for( int i = 0; i < rock_count; i++ ) {
            add_item_or_charges( p, rock );
        }
    } else if( rubble_type == f_rubble ) {
        item splinter( "splinter", calendar::turn );
        item nail( "nail", calendar::turn );
        int splinter_count = rng( 2, 8 );
        int nail_count = rng( 5, 10 );
        for( int i = 0; i < splinter_count; i++ ) {
            add_item_or_charges( p, splinter );
        }
        for( int i = 0; i < nail_count; i++ ) {
            add_item_or_charges( p, nail );
        }
    }
}

/**
 * Returns whether or not the terrain at the given location can be dived into
 * (by monsters that can swim or are aquatic or non-breathing).
 * @param x The x coordinate to look at.
 * @param y The y coordinate to look at.
 * @return true if the terrain can be dived into; false if not.
 */
bool map::is_divable( const int x, const int y ) const
{
    return has_flag( "SWIMMABLE", x, y ) && has_flag( TFLAG_DEEP_WATER, x, y );
}

bool map::is_divable( const tripoint &p ) const
{
    return has_flag( "SWIMMABLE", p ) && has_flag( TFLAG_DEEP_WATER, p );
}

bool map::is_outside( const int x, const int y ) const
{
    const point p( x, y );
    if( !inbounds( p ) ) {
        return true;
    }

    const auto &outside_cache = get_cache_ref( abs_sub.z ).outside_cache;
    return outside_cache[x][y];
}

bool map::is_outside( const tripoint &p ) const
{
    if( !inbounds( p ) ) {
        return true;
    }

    const auto &outside_cache = get_cache_ref( p.z ).outside_cache;
    return outside_cache[p.x][p.y];
}

bool map::is_last_ter_wall( const bool no_furn, const int x, const int y,
                            const int xmax, const int ymax, const direction dir ) const
{
    int xmov = 0;
    int ymov = 0;
    switch( dir ) {
        case NORTH:
            ymov = -1;
            break;
        case SOUTH:
            ymov = 1;
            break;
        case WEST:
            xmov = -1;
            break;
        case EAST:
            xmov = 1;
            break;
        default:
            break;
    }
    int x2 = x;
    int y2 = y;
    bool result = true;
    bool loop = true;
    while( ( loop ) && ( ( dir == NORTH && y2 >= 0 ) ||
                         ( dir == SOUTH && y2 < ymax ) ||
                         ( dir == WEST  && x2 >= 0 ) ||
                         ( dir == EAST  && x2 < xmax ) ) ) {
        if( no_furn && has_furn( x2, y2 ) ) {
            loop = false;
            result = false;
        } else if( !has_flag_ter( "FLAT", x2, y2 ) ) {
            loop = false;
            if( !has_flag_ter( "WALL", x2, y2 ) ) {
                result = false;
            }
        }
        x2 += xmov;
        y2 += ymov;
    }
    return result;
}

bool map::flammable_items_at( const tripoint &p, int threshold )
{
    if( !has_items( p ) ||
        ( has_flag( TFLAG_SEALED, p ) && !has_flag( TFLAG_ALLOW_FIELD_EFFECT, p ) ) ) {
        // Sealed containers don't allow fire, so shouldn't allow setting the fire either
        return false;
    }

    for( const auto &i : i_at( p ) ) {
        if( i.flammable( threshold ) ) {
            return true;
        }
    }

    return false;
}

void map::decay_fields_and_scent( const time_duration &amount )
{
    // Decay scent separately, so that later we can use field count to skip empty submaps
    tripoint tmp;
    tmp.z = abs_sub.z; // TODO: Make this happen on all z-levels
    g->scent.decay();

    const time_duration amount_fire = amount / 3; // Decay fire by this much
    const time_duration amount_liquid = amount / 2; // Decay washable fields (blood, guts etc.) by this
    const time_duration amount_gas = amount / 5; // Decay gas type fields by this
    // Coordinate code copied from lightmap calculations
    // TODO: Z
    const int smz = abs_sub.z;
    const auto &outside_cache = get_cache_ref( smz ).outside_cache;
    for( int smx = 0; smx < my_MAPSIZE; ++smx ) {
        for( int smy = 0; smy < my_MAPSIZE; ++smy ) {
            const auto cur_submap = get_submap_at_grid( { smx, smy, smz } );
            int to_proc = cur_submap->field_count;
            if( to_proc < 1 ) {
                if( to_proc < 0 ) {
                    cur_submap->field_count = 0;
                    dbg( D_ERROR ) << "map::decay_fields_and_scent: submap at "
                                   << abs_sub.x + smx << "," << abs_sub.y + smy << "," << abs_sub.z
                                   << "has " << to_proc << " field_count";
                }
                // This submap has no fields
                continue;
            }

            for( int sx = 0; sx < SEEX; ++sx ) {
                if( to_proc < 1 ) {
                    // This submap had some fields, but all got proc'd already
                    break;
                }

                for( int sy = 0; sy < SEEY; ++sy ) {
                    const int x = sx + smx * SEEX;
                    const int y = sy + smy * SEEY;

                    field &fields = cur_submap->fld[sx][sy];
                    if( !outside_cache[x][y] ) {
                        to_proc -= fields.fieldCount();
                        continue;
                    }

                    for( auto &fp : fields ) {
                        to_proc--;
                        field_entry &cur = fp.second;
                        const field_id type = cur.getFieldType();
                        switch( type ) {
                            case fd_fire:
                                cur.setFieldAge( cur.getFieldAge() + amount_fire );
                                break;
                            case fd_blood:
                            case fd_bile:
                            case fd_gibs_flesh:
                            case fd_gibs_veggy:
                            case fd_slime:
                            case fd_blood_veggy:
                            case fd_blood_insect:
                            case fd_blood_invertebrate:
                            case fd_gibs_insect:
                            case fd_gibs_invertebrate:
                                cur.setFieldAge( cur.getFieldAge() + amount_liquid );
                                break;
                            case fd_smoke:
                            case fd_toxic_gas:
                            case fd_fungicidal_gas:
                            case fd_tear_gas:
                            case fd_nuke_gas:
                            case fd_cigsmoke:
                            case fd_weedsmoke:
                            case fd_cracksmoke:
                            case fd_methsmoke:
                            case fd_relax_gas:
                            case fd_fungal_haze:
                            case fd_hot_air1:
                            case fd_hot_air2:
                            case fd_hot_air3:
                            case fd_hot_air4:
                                cur.setFieldAge( cur.getFieldAge() + amount_gas );
                                break;
                            default:
                                break;
                        }
                    }
                }
            }

            if( to_proc > 0 ) {
                cur_submap->field_count = cur_submap->field_count - to_proc;
                dbg( D_ERROR ) << "map::decay_fields_and_scent: submap at "
                               << abs_sub.x + smx << "," << abs_sub.y + smy << "," << abs_sub.z
                               << "has " << cur_submap->field_count - to_proc << "fields, but "
                               << cur_submap->field_count << " field_count";
            }
        }
    }
}

point map::random_outdoor_tile()
{
    std::vector<point> options;
    for( int x = 0; x < SEEX * my_MAPSIZE; x++ ) {
        for( int y = 0; y < SEEY * my_MAPSIZE; y++ ) {
            if( is_outside( x, y ) ) {
                options.push_back( point( x, y ) );
            }
        }
    }
    return random_entry( options, point( -1, -1 ) );
}

bool map::has_adjacent_furniture( const tripoint &p )
{
    const signed char cx[4] = { 0, -1, 0, 1};
    const signed char cy[4] = { -1,  0, 1, 0};

    for( int i = 0; i < 4; i++ ) {
        const int adj_x = p.x + cx[i];
        const int adj_y = p.y + cy[i];
        if( has_furn( tripoint( adj_x, adj_y, p.z ) ) &&
            furn( tripoint( adj_x, adj_y, p.z ) ).obj().has_flag( "BLOCKSDOOR" ) ) {
            return true;
        }
    }

    return false;
}

bool map::has_nearby_fire( const tripoint &p, int radius )
{
    for( const tripoint &pt : points_in_radius( p, radius ) ) {
        if( get_field( pt, fd_fire ) != nullptr ) {
            return true;
        }
        if( has_flag_ter_or_furn( "USABLE_FIRE", p ) ) {
            return true;
        }
    }
    return false;
}

bool map::mop_spills( const tripoint &p )
{
    bool retval = false;

    if( !has_flag( "LIQUIDCONT", p ) ) {
        auto items = i_at( p );
        auto new_end = std::remove_if( items.begin(), items.end(), []( const item & it ) {
            return it.made_of( LIQUID );
        } );
        retval = new_end != items.end();
        while( new_end != items.end() ) {
            new_end = items.erase( new_end );
        }
    }

    field &fld = field_at( p );
    static const std::vector<field_id> to_check = {
        fd_blood,
        fd_blood_veggy,
        fd_blood_insect,
        fd_blood_invertebrate,
        fd_gibs_flesh,
        fd_gibs_veggy,
        fd_gibs_insect,
        fd_gibs_invertebrate,
        fd_bile,
        fd_slime,
        fd_sludge
    };
    for( field_id fid : to_check ) {
        retval |= fld.removeField( fid );
    }

    if( const optional_vpart_position vp = veh_at( p ) ) {
        vehicle *const veh = &vp->vehicle();
        std::vector<int> parts_here = veh->parts_at_relative( vp->mount(), true );
        for( auto &elem : parts_here ) {
            if( veh->parts[elem].blood > 0 ) {
                veh->parts[elem].blood = 0;
                retval = true;
            }
            //remove any liquids that somehow didn't fall through to the ground
            vehicle_stack here = veh->get_items( elem );
            auto new_end = std::remove_if( here.begin(), here.end(), []( const item & it ) {
                return it.made_of( LIQUID );
            } );
            retval |= ( new_end != here.end() );
            while( new_end != here.end() ) {
                new_end = here.erase( new_end );
            }
        }
    } // if veh != 0
    return retval;
}

int map::collapse_check( const tripoint &p )
{
    const bool collapses = has_flag( "COLLAPSES", p );
    const bool supports_roof = has_flag( "SUPPORTS_ROOF", p );

    int num_supports = 0;

    for( const tripoint &t : points_in_radius( p, 1 ) ) {
        if( p == t ) {
            continue;
        }

        if( collapses ) {
            if( has_flag( "COLLAPSES", t ) ) {
                num_supports++;
            } else if( has_flag( "SUPPORTS_ROOF", t ) ) {
                num_supports += 2;
            }
        } else if( supports_roof ) {
            if( has_flag( "SUPPORTS_ROOF", t ) && !has_flag( "COLLAPSES", t ) ) {
                num_supports += 3;
            }
        }
    }

    return 1.7 * num_supports;
}

void map::collapse_at( const tripoint &p, const bool silent )
{
    destroy( p, silent );
    crush( p );
    make_rubble( p );
    for( const tripoint &t : points_in_radius( p, 1 ) ) {
        if( p == t ) {
            continue;
        }
        if( has_flag( "COLLAPSES", t ) && one_in( collapse_check( t ) ) ) {
            destroy( t, silent );
            // We only check for rubble spread if it doesn't already collapse to prevent double crushing
        } else if( has_flag( "FLAT", t ) && one_in( 8 ) ) {
            crush( t );
            make_rubble( t );
        }
    }
}

void map::smash_items( const tripoint &p, const int power )
{
    if( !has_items( p ) ) {
        return;
    }

    std::vector<item> contents;
    auto items = g->m.i_at( p );
    for( auto i = items.begin(); i != items.end(); ) {
        if( i->active ) {
            // Get the explosion item actor
            if( i->type->get_use( "explosion" ) != nullptr ) {
                const explosion_iuse *actor = dynamic_cast<const explosion_iuse *>(
                                                  i->type->get_use( "explosion" )->get_actor_ptr() );
                if( actor != nullptr ) {
                    // If we're looking at another bomb, don't blow it up early for now.
                    // i++ here because we aren't iterating in the loop header.
                    i++;
                    continue;
                }
            }
        }

        const float material_factor = i->chip_resistance( true );
        if( power < material_factor ) {
            i++;
            continue;
        }

        // The volume check here pretty much only influences corpses and very large items
        const float volume_factor = std::max<float>( 40, i->volume() / units::legacy_volume_factor );
        float damage_chance = 10.0f * power / volume_factor;
        // Example:
        // Power 40 (just below C4 epicenter) vs two-by-four
        // damage_chance = 10 * 40 / 40 = 10, material_factor = 8
        // Will deal 1 damage, then 20% chance for another point
        // Power 20 (grenade minus shrapnel) vs glass bottle
        // 10 * 20 / 40 = 5 vs 1
        // 5 damage (destruction)

        const bool by_charges = i->count_by_charges();
        // See if they were damaged
        if( by_charges ) {
            damage_chance *= i->charges_per_volume( units::from_milliliter( 250 ) );
            while( ( damage_chance > material_factor ||
                     x_in_y( damage_chance, material_factor ) ) &&
                   i->charges > 0 ) {
                i->charges--;
                damage_chance -= material_factor;
            }
        } else {
            const field_id type_blood = i->is_corpse() ? i->get_mtype()->bloodType() : fd_null;
            while( ( damage_chance > material_factor ||
                     x_in_y( damage_chance, material_factor ) ) &&
                   i->damage() < i->max_damage() ) {
                i->inc_damage( DT_BASH );
                add_splash( type_blood, p, 1, damage_chance );
                damage_chance -= material_factor;
            }
        }
        // Remove them if they were damaged too much
        if( i->damage() == i->max_damage() || ( by_charges && i->charges == 0 ) ) {
            // But save the contents, except for irremovable gunmods
            for( auto &elem : i->contents ) {
                if( !elem.is_irremovable() ) {
                    contents.push_back( elem );
                }
            }

            i = i_rem( p, i );
        } else {
            i++;
        }
    }

    for( const item &it : contents ) {
        add_item_or_charges( p, it );
    }
}

ter_id map::get_roof( const tripoint &p, const bool allow_air )
{
    // This function should not be called from the 2D mode
    // Just use t_dirt instead
    assert( zlevels );

    if( p.z <= -OVERMAP_DEPTH ) {
        // Could be magma/"void" instead
        return t_rock_floor;
    }

    const auto &ter_there = ter( p ).obj();
    const auto &roof = ter_there.roof;
    if( !roof ) {
        // No roof
        // Not acceptable if the tile is not passable
        if( !allow_air ) {
            return t_dirt;
        }

        return t_open_air;
    }

    ter_id new_ter = roof.id();
    if( new_ter == t_null ) {
        debugmsg( "map::get_new_floor: %d,%d,%d has invalid roof type %s",
                  p.x, p.y, p.z, roof.c_str() );
        return t_dirt;
    }

    if( p.z == -1 && new_ter == t_rock_floor ) {
        // A hack to work around not having a "solid earth" tile
        new_ter = t_dirt;
    }

    return new_ter;
}

void map::bash_ter_furn( const tripoint &p, bash_params &params )
{
    std::string sound;
    int sound_volume = 0;
    std::string soundfxid;
    std::string soundfxvariant;
    const auto &terid = ter( p ).obj();
    const auto &furnid = furn( p ).obj();
    bool smash_furn = false;
    bool smash_ter = false;
    const map_bash_info *bash = nullptr;

    bool success = false;

    if( has_furn( p ) && furnid.bash.str_max != -1 ) {
        bash = &furnid.bash;
        smash_furn = true;
    } else if( ter( p ).obj().bash.str_max != -1 ) {
        bash = &ter( p ).obj().bash;
        smash_ter = true;
    }

    // Floor bashing check
    // Only allow bashing floors when we want to bash floors and we're in z-level mode
    // Unless we're destroying, then it gets a little weird
    if( smash_ter && bash->bash_below && ( !zlevels || !params.bash_floor ) ) {
        if( !params.destroy ) {
            smash_ter = false;
            bash = nullptr;
        } else if( !bash->ter_set && zlevels ) {
            // A hack for destroy && !bash_floor
            // We have to check what would we create and cancel if it is what we have now
            tripoint below( p.x, p.y, p.z - 1 );
            const auto roof = get_roof( below, false );
            if( roof == ter( p ) ) {
                smash_ter = false;
                bash = nullptr;
            }
        } else if( !bash->ter_set && ter( p ) == t_dirt ) {
            // As above, except for no-z-levels case
            smash_ter = false;
            bash = nullptr;
        }
    }

    // TODO: what if silent is true?
    if( has_flag( "ALARMED", p ) && !g->events.queued( EVENT_WANTED ) ) {
        sounds::sound( p, 40, sounds::sound_t::alarm, _( "an alarm go off!" ),
                       false, "environment", "alarm" );
        // Blame nearby player
        if( rl_dist( g->u.pos(), p ) <= 3 ) {
            g->u.add_memorial_log( pgettext( "memorial_male", "Set off an alarm." ),
                                   pgettext( "memorial_female", "Set off an alarm." ) );
            const point abs = ms_to_sm_copy( getabs( p.x, p.y ) );
            g->events.add( EVENT_WANTED, calendar::turn + 30_minutes, 0, tripoint( abs.x, abs.y, p.z ) );
        }
    }

    if( bash == nullptr || ( bash->destroy_only && !params.destroy ) ) {
        // Nothing bashable here
        if( impassable( p ) ) {
            if( !params.silent ) {
                sounds::sound( p, 18, sounds::sound_t::combat, _( "thump!" ),
                               false, "smash_thump", "smash_success" );
            }

            params.did_bash = true;
            params.bashed_solid = true;
        }

        return;
    }

    int smin = bash->str_min;
    int smax = bash->str_max;
    int sound_vol = bash->sound_vol;
    int sound_fail_vol = bash->sound_fail_vol;
    if( !params.destroy ) {
        if( bash->str_min_blocked != -1 || bash->str_max_blocked != -1 ) {
            if( has_adjacent_furniture( p ) ) {
                if( bash->str_min_blocked != -1 ) {
                    smin = bash->str_min_blocked;
                }
                if( bash->str_max_blocked != -1 ) {
                    smax = bash->str_max_blocked;
                }
            }
        }

        if( bash->str_min_supported != -1 || bash->str_max_supported != -1 ) {
            tripoint below( p.x, p.y, p.z - 1 );
            if( !zlevels || has_flag( "SUPPORTS_ROOF", below ) ) {
                if( bash->str_min_supported != -1 ) {
                    smin = bash->str_min_supported;
                }
                if( bash->str_max_supported != -1 ) {
                    smax = bash->str_max_supported;
                }
            }
        }
        // Linear interpolation from str_min to str_max
        const int resistance = smin + ( params.roll * ( smax - smin ) );
        if( params.strength >= resistance ) {
            success = true;
        }
    }

    if( smash_furn ) {
        soundfxvariant = furnid.id.str();
    } else {
        soundfxvariant = terid.id.str();
    }

    if( !params.destroy && !success ) {
        if( sound_fail_vol == -1 ) {
            sound_volume = 12;
        } else {
            sound_volume = sound_fail_vol;
        }

        sound = bash->sound_fail.empty() ? _( "Thnk!" ) : _( bash->sound_fail.c_str() );
        params.did_bash = true;
        if( !params.silent ) {
            sounds::sound( p, sound_volume, sounds::sound_t::combat, sound, false,
                           "smash_fail", soundfxvariant );
        }

        return;
    }

    // Clear out any partially grown seeds
    if( has_flag_ter_or_furn( "PLANT", p ) ) {
        i_clear( p );
    }

    if( ( smash_furn && has_flag_furn( "FUNGUS", p ) ) ||
        ( smash_ter && has_flag_ter( "FUNGUS", p ) ) ) {
        fungal_effects( *g, *this ).create_spores( p );
    }

    if( params.destroy ) {
        sound_volume = smin * 2;
    } else {
        if( sound_vol == -1 ) {
            sound_volume = std::min( static_cast<int>( smin * 1.5 ), smax );
        } else {
            sound_volume = sound_vol;
        }
    }

    soundfxid = "smash_success";
    sound = _( bash->sound.c_str() );
    // Set this now in case the ter_set below changes this
    const bool collapses = smash_ter && has_flag( "COLLAPSES", p );
    const bool supports = smash_ter && has_flag( "SUPPORTS_ROOF", p );

    const bool tent = smash_furn && !bash->tent_centers.empty();
    // Special code to collapse the tent if destroyed
    if( tent ) {
        // Get ids of possible centers
        std::set<furn_id> centers;
        for( const auto &cur_id : bash->tent_centers ) {
            if( cur_id.is_valid() ) {
                centers.insert( cur_id );
            }
        }

        cata::optional<std::pair<tripoint, furn_id>> tentp;

        // Find the center of the tent
        // First check if we're not currently bashing the center
        if( centers.count( furn( p ) ) > 0 ) {
            tentp.emplace( p, furn( p ) );
        } else {
            for( const tripoint &pt : points_in_radius( p, bash->collapse_radius ) ) {
                const furn_id &f_at = furn( pt );
                // Check if we found the center of the current tent
                if( centers.count( f_at ) > 0 ) {
                    tentp.emplace( pt, f_at );
                    break;
                }
            }
        }
        // Didn't find any tent center, wreck the current tile
        if( !tentp ) {
            spawn_items( p, item_group::items_from( bash->drop_group, calendar::turn ) );
            furn_set( p, bash->furn_set );
        } else {
            // Take the tent down
            const int rad = tentp->second.obj().bash.collapse_radius;
            for( const tripoint &pt : points_in_radius( tentp->first, rad ) ) {
                const auto frn = furn( pt );
                if( frn == f_null ) {
                    continue;
                }

                const auto recur_bash = &frn.obj().bash;
                // Check if we share a center type and thus a "tent type"
                for( const auto &cur_id : recur_bash->tent_centers ) {
                    if( centers.count( cur_id.id() ) > 0 ) {
                        // Found same center, wreck current tile
                        spawn_items( p, item_group::items_from( recur_bash->drop_group, calendar::turn ) );
                        furn_set( pt, recur_bash->furn_set );
                        break;
                    }
                }
            }
        }
        soundfxvariant = "smash_cloth";
    } else if( smash_furn ) {
        furn_set( p, bash->furn_set );
        for( item &it : i_at( p ) )  {
            it.on_drop( p, *this );
        }
        // Hack alert.
        // Signs have cosmetics associated with them on the submap since
        // furniture can't store dynamic data to disk. To prevent writing
        // mysteriously appearing for a sign later built here, remove the
        // writing from the submap.
        delete_signage( p );
    } else if( !smash_ter ) {
        // Handle error earlier so that we can assume smash_ter is true below
        debugmsg( "data/json/terrain.json does not have %s.bash.ter_set set!",
                  ter( p ).obj().id.c_str() );
    } else if( params.bashing_from_above && bash->ter_set_bashed_from_above ) {
        // If this terrain is being bashed from above and this terrain
        // has a valid post-destroy bashed-from-above terrain, set it
        ter_set( p, bash->ter_set_bashed_from_above );
    } else if( bash->ter_set ) {
        // If the terrain has a valid post-destroy terrain, set it
        ter_set( p, bash->ter_set );
    } else {
        tripoint below( p.x, p.y, p.z - 1 );
        const auto &ter_below = ter( below ).obj();
        if( bash->bash_below && ter_below.has_flag( "SUPPORTS_ROOF" ) ) {
            // When bashing the tile below, don't allow bashing the floor
            bash_params params_below = params; // Make a copy
            params_below.bashing_from_above = true;
            bash_ter_furn( below, params_below );
        }

        ter_set( p, t_open_air );
    }

    if( !tent ) {
        spawn_items( p, item_group::items_from( bash->drop_group, calendar::turn ) );
    }

    if( smash_ter && ter( p ) == t_open_air ) {
        if( !zlevels ) {
            // We destroyed something, so we aren't just "plugging" air with dirt here
            ter_set( p, t_dirt );
        } else {
            tripoint below( p.x, p.y, p.z - 1 );
            const auto roof = get_roof( below, params.bash_floor && ter( below ).obj().movecost != 0 );
            ter_set( p, roof );
        }
    }

    if( bash->explosive > 0 ) {
        g->explosion( p, bash->explosive, 0.8, false );
    }

    if( collapses ) {
        collapse_at( p, params.silent );
    }
    // Check the flag again to ensure the new terrain doesn't support anything
    if( supports && !has_flag( "SUPPORTS_ROOF", p ) ) {
        for( const tripoint &t : points_in_radius( p, 1 ) ) {
            if( p == t || !has_flag( "COLLAPSES", t ) ) {
                continue;
            }

            if( one_in( collapse_check( t ) ) ) {
                collapse_at( t, params.silent );
            }
        }
    }

    params.did_bash = true;
    params.success |= success; // Not always true, so that we can tell when to stop destroying
    params.bashed_solid = true;
    if( !sound.empty() && !params.silent ) {
        sounds::sound( p, sound_volume, sounds::sound_t::combat, sound, false,
                       soundfxid, soundfxvariant );
    }
}

bash_params map::bash( const tripoint &p, const int str,
                       bool silent, bool destroy, bool bash_floor,
                       const vehicle *bashing_vehicle )
{
    bash_params bsh{
        str, silent, destroy, bash_floor, static_cast<float>( rng_float( 0, 1.0f ) ), false, false, false, false
    };
    if( !inbounds( p ) ) {
        return bsh;
    }

    bash_field( p, bsh );
    bash_items( p, bsh );
    // Don't bash the vehicle doing the bashing
    const vehicle *veh = veh_pointer_or_null( veh_at( p ) );
    if( veh != nullptr && veh != bashing_vehicle ) {
        bash_vehicle( p, bsh );
    }

    // If we still didn't bash anything solid (a vehicle), bash furn/ter
    if( !bsh.bashed_solid ) {
        bash_ter_furn( p, bsh );
    }

    return bsh;
}

void map::bash_items( const tripoint &p, bash_params &params )
{
    if( !has_items( p ) ) {
        return;
    }

    std::vector<item> smashed_contents;
    auto bashed_items = i_at( p );
    bool smashed_glass = false;
    for( auto bashed_item = bashed_items.begin(); bashed_item != bashed_items.end(); ) {
        // the check for active suppresses Molotovs smashing themselves with their own explosion
        if( bashed_item->made_of( material_id( "glass" ) ) && !bashed_item->active && one_in( 2 ) ) {
            params.did_bash = true;
            smashed_glass = true;
            for( const item &bashed_content : bashed_item->contents ) {
                smashed_contents.push_back( bashed_content );
            }
            bashed_item = bashed_items.erase( bashed_item );
        } else {
            ++bashed_item;
        }
    }
    // Now plunk in the contents of the smashed items.
    spawn_items( p, smashed_contents );

    // Add a glass sound even when something else also breaks
    if( smashed_glass && !params.silent ) {
        sounds::sound( p, 12, sounds::sound_t::combat, _( "glass shattering" ), false,
                       "smash_success", "smash_glass_contents" );
    }
}

void map::bash_vehicle( const tripoint &p, bash_params &params )
{
    // Smash vehicle if present
    if( const optional_vpart_position vp = veh_at( p ) ) {
        vp->vehicle().damage( vp->part_index(), params.strength, DT_BASH );
        if( !params.silent ) {
            sounds::sound( p, 18, sounds::sound_t::combat, _( "crash!" ), false,
                           "smash_success", "hit_vehicle" );
        }

        params.did_bash = true;
        params.success = true;
        params.bashed_solid = true;
    }
}

void map::bash_field( const tripoint &p, bash_params &params )
{
    if( get_field( p, fd_web ) != nullptr ) {
        params.did_bash = true;
        params.bashed_solid = true; // To prevent bashing furniture/vehicles
        remove_field( p, fd_web );
    }
}

void map::destroy( const tripoint &p, const bool silent )
{
    // Break if it takes more than 25 destructions to remove to prevent infinite loops
    // Example: A bashes to B, B bashes to A leads to A->B->A->...
    int count = 0;
    while( count <= 25 && bash( p, 999, silent, true ).success ) {
        count++;
    }
}

void map::destroy_furn( const tripoint &p, const bool silent )
{
    // Break if it takes more than 25 destructions to remove to prevent infinite loops
    // Example: A bashes to B, B bashes to A leads to A->B->A->...
    int count = 0;
    while( count <= 25 && furn( p ) != f_null && bash( p, 999, silent, true ).success ) {
        count++;
    }
}

void map::crush( const tripoint &p )
{
    player *crushed_player = g->critter_at<player>( p );

    if( crushed_player != nullptr ) {
        bool player_inside = false;
        if( crushed_player->in_vehicle ) {
            const optional_vpart_position vp = veh_at( p );
            player_inside = vp && vp->is_inside();
        }
        if( !player_inside ) { //If there's a player at p and he's not in a covered vehicle...
            //This is the roof coming down on top of us, no chance to dodge
            crushed_player->add_msg_player_or_npc( m_bad, _( "You are crushed by the falling debris!" ),
                                                   _( "<npcname> is crushed by the falling debris!" ) );
            // TODO: Make this depend on the ceiling material
            const int dam = rng( 0, 40 );
            // Torso and head take the brunt of the blow
            body_part hit = bp_head;
            crushed_player->deal_damage( nullptr, hit, damage_instance( DT_BASH, dam * .25 ) );
            hit = bp_torso;
            crushed_player->deal_damage( nullptr, hit, damage_instance( DT_BASH, dam * .45 ) );
            // Legs take the next most through transferred force
            hit = bp_leg_l;
            crushed_player->deal_damage( nullptr, hit, damage_instance( DT_BASH, dam * .10 ) );
            hit = bp_leg_r;
            crushed_player->deal_damage( nullptr, hit, damage_instance( DT_BASH, dam * .10 ) );
            // Arms take the least
            hit = bp_arm_l;
            crushed_player->deal_damage( nullptr, hit, damage_instance( DT_BASH, dam * .05 ) );
            hit = bp_arm_r;
            crushed_player->deal_damage( nullptr, hit, damage_instance( DT_BASH, dam * .05 ) );

            // Pin whoever got hit
            crushed_player->add_effect( effect_crushed, 1_turns, num_bp, true );
            crushed_player->check_dead_state();
        }
    }

    if( monster *const monhit = g->critter_at<monster>( p ) ) {
        // 25 ~= 60 * .45 (torso)
        monhit->deal_damage( nullptr, bp_torso, damage_instance( DT_BASH, rng( 0, 25 ) ) );

        // Pin whoever got hit
        monhit->add_effect( effect_crushed, 1_turns, num_bp, true );
        monhit->check_dead_state();
    }

    if( const optional_vpart_position vp = veh_at( p ) ) {
        // Arbitrary number is better than collapsing house roof crushing APCs
        vp->vehicle().damage( vp->part_index(), rng( 100, 1000 ), DT_BASH, false );
    }
}

void map::shoot( const tripoint &p, projectile &proj, const bool hit_items )
{
    // TODO: Make bashing count fully, but other types much less
    const float initial_damage = proj.impact.total_damage();
    if( initial_damage < 0 ) {
        return;
    }

    float dam = initial_damage;
    const auto &ammo_effects = proj.proj_effects;

    if( has_flag( "ALARMED", p ) && !g->events.queued( EVENT_WANTED ) ) {
        sounds::sound( p, 30, sounds::sound_t::alarm, _( "an alarm sound!" ) );
        const tripoint abs = ms_to_sm_copy( getabs( p ) );
        g->events.add( EVENT_WANTED, calendar::turn + 30_minutes, 0, abs );
    }

    const bool inc = ( ammo_effects.count( "INCENDIARY" ) || ammo_effects.count( "FLAME" ) );
    if( const optional_vpart_position vp = veh_at( p ) ) {
        dam = vp->vehicle().damage( vp->part_index(), dam, inc ? DT_HEAT : DT_STAB, hit_items );
    }
    const auto break_glass = []( const tripoint & p, int vol ) {
        sounds::sound( p, vol, sounds::sound_t::combat, _( "glass breaking!" ), false,
                       "smash", "glass" );
    };

    ter_id terrain = ter( p );
    if( terrain == t_wall_wood_broken ||
        terrain == t_wall_log_broken ||
        terrain == t_door_b ) {
        if( hit_items || one_in( 8 ) ) { // 1 in 8 chance of hitting the door
            dam -= rng( 20, 40 );
            if( dam > 0 ) {
                sounds::sound( p, 10, sounds::sound_t::combat, _( "crash!" ), false,
                               "smash", "wall" );
                ter_set( p, t_dirt );
            }
        } else {
            dam -= rng( 0, 1 );
        }
    } else if( terrain == t_door_c ||
               terrain == t_door_locked ||
               terrain == t_door_locked_peep ||
               terrain == t_door_locked_alarm ) {
        dam -= rng( 15, 30 );
        if( dam > 0 ) {
            sounds::sound( p, 10, sounds::sound_t::combat, _( "smash!" ), false, "smash", "door" );
            ter_set( p, t_door_b );
        }
    } else if( terrain == t_door_boarded ||
               terrain == t_door_boarded_damaged ||
               terrain == t_rdoor_boarded ||
               terrain == t_rdoor_boarded_damaged ) {
        dam -= rng( 15, 35 );
        if( dam > 0 ) {
            sounds::sound( p, 10, sounds::sound_t::combat, _( "crash!" ), false,
                           "smash", "door_boarded" );
            ter_set( p, t_door_b );
        }
    } else if( terrain == t_window_domestic_taped ||
               terrain == t_curtains ||
               terrain == t_window_domestic ) {
        if( ammo_effects.count( "LASER" ) ) {
            if( terrain == t_window_domestic_taped ||
                terrain == t_curtains ) {
                dam -= rng( 1, 5 );
            }
            dam -= rng( 0, 5 );
        } else {
            dam -= rng( 1, 3 );
            if( dam > 0 ) {
                break_glass( p, 16 );
                ter_set( p, t_window_frame );
                spawn_item( p, "sheet", 1 );
                spawn_item( p, "stick" );
                spawn_item( p, "string_36" );
            }
        }
    } else if( terrain == t_window_taped ||
               terrain == t_window_alarm_taped ||
               terrain == t_window ||
               terrain == t_window_no_curtains ||
               terrain == t_window_no_curtains_taped ||
               terrain == t_window_alarm ) {
        if( ammo_effects.count( "LASER" ) ) {
            if( terrain == t_window_taped ||
                terrain == t_window_alarm_taped ||
                terrain == t_window_no_curtains_taped ) {
                dam -= rng( 1, 5 );
            }
            dam -= rng( 0, 5 );
        } else {
            dam -= rng( 1, 3 );
            if( dam > 0 ) {
                break_glass( p, 16 );
                ter_set( p, t_window_frame );
            }
        }
    } else if( terrain == t_window_bars_alarm ) {
        dam -= rng( 1, 3 );
        if( dam > 0 ) {
            break_glass( p, 16 );
            ter_set( p, t_window_bars );
            spawn_item( p, "glass_shard", 5 );
        }
    } else if( terrain == t_window_boarded ) {
        dam -= rng( 10, 30 );
        if( dam > 0 ) {
            break_glass( p, 16 );
            ter_set( p, t_window_frame );
        }
    } else if( terrain == t_wall_glass  ||
               terrain == t_wall_glass_alarm ||
               terrain == t_door_glass_c ) {
        if( ammo_effects.count( "LASER" ) ) {
            dam -= rng( 0, 5 );
        } else {
            dam -= rng( 1, 8 );
            if( dam > 0 ) {
                break_glass( p, 16 );
                ter_set( p, t_floor );
            }
        }
    } else if( terrain == t_reinforced_glass || terrain == t_reinforced_door_glass_c ) {
        // reinforced glass stops most bullets
        // laser beams are attenuated
        if( ammo_effects.count( "LASER" ) ) {
            dam -= rng( 0, 8 );
        } else {
            //Greatly weakens power of bullets
            dam -= 40;
            if( dam <= 0 && g->u.sees( p ) ) {
                if( terrain == t_reinforced_glass ) {
                    add_msg( _( "The shot is stopped by the reinforced glass wall!" ) );
                } else {
                    add_msg( _( "The shot is stopped by the reinforced glass door!" ) );
                }
            } else if( dam >= 40 ) {
                //high powered bullets penetrate the glass, but only extremely strong
                // ones (80 before reduction) actually destroy the glass itself.
                break_glass( p, 16 );
                ter_set( p, t_floor );
            }
        }
    } else if( terrain == t_paper ) {
        dam -= rng( 4, 16 );
        if( dam > 0 ) {
            sounds::sound( p, 8, sounds::sound_t::combat, _( "rrrrip!" ) );
            ter_set( p, t_dirt );
        }
        if( inc ) {
            add_field( p, fd_fire, 1 );
        }
    } else if( terrain == t_gas_pump ) {
        if( hit_items || one_in( 3 ) ) {
            if( dam > 15 ) {
                if( inc ) {
                    g->explosion( p, 40, 0.8, true );
                } else {
                    for( const tripoint &pt : points_in_radius( p, 2 ) ) {
                        if( one_in( 3 ) && passable( pt ) ) {
                            int gas_amount = rng( 10, 100 );
                            item gas_spill( "gasoline", calendar::turn );
                            gas_spill.charges = gas_amount;
                            add_item_or_charges( pt, gas_spill );
                        }
                    }

                    sounds::sound( p, 10, sounds::sound_t::combat, _( "smash!" ) );
                }
                ter_set( p, t_gas_pump_smashed );
            }
            dam -= 60;
        }
    } else if( terrain == t_vat ) {
        if( dam >= 10 ) {
            sounds::sound( p, 20, sounds::sound_t::combat, _( "ke-rash!" ) );
            ter_set( p, t_floor );
        } else {
            dam = 0;
        }
    } else if( impassable( p ) && !trans( p ) ) {
        bash( p, dam, false );
        dam = 0; // TODO: Preserve some residual damage when it makes sense.
    }

    if( ammo_effects.count( "TRAIL" ) && !one_in( 4 ) ) {
        add_field( p, fd_smoke, rng( 1, 2 ) );
    }

    if( ammo_effects.count( "STREAM" ) && !one_in( 3 ) ) {
        add_field( p, fd_fire, rng( 1, 2 ) );
    }

    if( ammo_effects.count( "STREAM_GAS_FUNGICIDAL" ) && !one_in( 3 ) ) {
        add_field( p, fd_fungicidal_gas, rng( 1, 2 ) );
    }

    if( ammo_effects.count( "STREAM_BIG" ) && !one_in( 4 ) ) {
        add_field( p, fd_fire, 2 );
    }

    if( ammo_effects.count( "LIGHTNING" ) ) {
        add_field( p, fd_electricity, rng( 2, 3 ) );
    }

    if( ammo_effects.count( "PLASMA" ) && one_in( 2 ) ) {
        add_field( p, fd_plasma, rng( 1, 2 ) );
    }

    if( ammo_effects.count( "LASER" ) || ammo_effects.count( "DRAW_LASER_BEAM" ) ) {
        add_field( p, fd_laser, 2 );
    }

    dam = std::max( 0.0f, dam );

    // Check fields?
    const field_entry *fieldhit = get_field( p, fd_web );
    if( fieldhit != nullptr ) {
        if( inc ) {
            add_field( p, fd_fire, fieldhit->getFieldDensity() - 1 );
        } else if( dam > 5 + fieldhit->getFieldDensity() * 5 &&
                   one_in( 5 - fieldhit->getFieldDensity() ) ) {
            dam -= rng( 1, 2 + fieldhit->getFieldDensity() * 2 );
            remove_field( p, fd_web );
        }
    }

    // Rescale the damage
    if( dam <= 0 ) {
        proj.impact.damage_units.clear();
        return;
    } else if( dam < initial_damage ) {
        proj.impact.mult_damage( dam / static_cast<double>( initial_damage ) );
    }

    // Now, destroy items on that tile.
    if( ( move_cost( p ) == 2 && !hit_items ) || !inbounds( p ) ) {
        return; // Items on floor-type spaces won't be shot up.
    }

    // dam / 3, because bullets aren't all that good at destroying items...
    smash_items( p, dam / 3 );
}

bool map::hit_with_acid( const tripoint &p )
{
    if( passable( p ) ) {
        return false;    // Didn't hit the tile!
    }
    const ter_id t = ter( p );
    if( t == t_wall_glass || t == t_wall_glass_alarm ||
        t == t_vat ) {
        ter_set( p, t_floor );
    } else if( t == t_door_c || t == t_door_locked || t == t_door_locked_peep ||
               t == t_door_locked_alarm ) {
        if( one_in( 3 ) ) {
            ter_set( p, t_door_b );
        }
    } else if( t == t_door_bar_c || t == t_door_bar_o || t == t_door_bar_locked || t == t_bars ||
               t == t_reb_cage ) {
        ter_set( p, t_floor );
        add_msg( m_warning, _( "The metal bars melt!" ) );
    } else if( t == t_door_b ) {
        if( one_in( 4 ) ) {
            ter_set( p, t_door_frame );
        } else {
            return false;
        }
    } else if( t == t_window || t == t_window_alarm || t == t_window_no_curtains ) {
        ter_set( p, t_window_empty );
    } else if( t == t_wax ) {
        ter_set( p, t_floor_wax );
    } else if( t == t_gas_pump || t == t_gas_pump_smashed ) {
        return false;
    } else if( t == t_card_science || t == t_card_military ) {
        ter_set( p, t_card_reader_broken );
    }
    return true;
}

// returns true if terrain stops fire
bool map::hit_with_fire( const tripoint &p )
{
    if( passable( p ) ) {
        return false;    // Didn't hit the tile!
    }

    // non passable but flammable terrain, set it on fire
    if( has_flag( "FLAMMABLE", p ) || has_flag( "FLAMMABLE_ASH", p ) ) {
        add_field( p, fd_fire, 3 );
    }
    return true;
}

bool map::open_door( const tripoint &p, const bool inside, const bool check_only )
{
    const auto &ter = this->ter( p ).obj();
    const auto &furn = this->furn( p ).obj();
    if( ter.open ) {
        if( has_flag( "OPENCLOSE_INSIDE", p ) && !inside ) {
            return false;
        }

        if( !check_only ) {
            sounds::sound( p, 6, sounds::sound_t::movement, _( "swish" ), true,
                           "open_door", ter.id.str() );
            ter_set( p, ter.open );

            if( ( g->u.has_trait( trait_id( "SCHIZOPHRENIC" ) ) || g->u.has_artifact_with( AEP_SCHIZO ) )
                && one_in( 50 ) && !ter.has_flag( "TRANSPARENT" ) ) {
                tripoint mp = p + tripoint( ( p.x - g->u.pos().x ) * 2, ( p.y - g->u.pos().y ) * 2, p.z );
                g->spawn_hallucination( mp );
            }
        }

        return true;
    } else if( furn.open ) {
        if( has_flag( "OPENCLOSE_INSIDE", p ) && !inside ) {
            return false;
        }

        if( !check_only ) {
            sounds::sound( p, 6, sounds::sound_t::movement, _( "swish" ), true,
                           "open_door", furn.id.str() );
            furn_set( p, furn.open );
        }

        return true;
    } else if( const optional_vpart_position vp = veh_at( p ) ) {
        int openable = vp->vehicle().next_part_to_open( vp->part_index(), true );
        if( openable >= 0 ) {
            if( !check_only ) {
                vp->vehicle().open_all_at( openable );
            }

            return true;
        }

        return false;
    }

    return false;
}

void map::translate( const ter_id &from, const ter_id &to )
{
    if( from == to ) {
        debugmsg( "map::translate %s => %s",
                  from.obj().name().c_str(),
                  from.obj().name().c_str() );
        return;
    }

    tripoint p( 0, 0, abs_sub.z );
    int &x = p.x;
    int &y = p.y;
    for( x = 0; x < SEEX * my_MAPSIZE; x++ ) {
        for( y = 0; y < SEEY * my_MAPSIZE; y++ ) {
            if( ter( p ) == from ) {
                ter_set( p, to );
            }
        }
    }
}

//This function performs the translate function within a given radius of the player.
void map::translate_radius( const ter_id &from, const ter_id &to, float radi, const tripoint &p,
                            const bool same_submap, const bool toggle_between )
{
    if( from == to ) {
        debugmsg( "map::translate %s => %s",
                  from.obj().name().c_str(),
                  from.obj().name().c_str() );
        return;
    }

    const int uX = p.x;
    const int uY = p.y;
    tripoint t( 0, 0, abs_sub.z );
    int &x = t.x;
    int &y = t.y;
    for( x = 0; x < SEEX * my_MAPSIZE; x++ ) {
        for( y = 0; y < SEEY * my_MAPSIZE; y++ ) {
            float radiX = sqrt( float( ( uX - x ) * ( uX - x ) + ( uY - y ) * ( uY - y ) ) );
            if( ter( t ) == from ) {
<<<<<<< HEAD
=======
                float radiX = sqrt( static_cast<float>( ( uX - x ) * ( uX - x ) + ( uY - y ) * ( uY - y ) ) );
>>>>>>> c8f8aa2c
                // within distance, and either no submap limitation or same overmap coords.
                if( radiX <= radi && ( !same_submap ||
                                       ms_to_omt_copy( getabs( x, y ) ) == ms_to_omt_copy( getabs( uX, uY ) ) ) ) {
                    ter_set( t, to );
                }
            } else if( toggle_between && ter( t ) == to ) {
                if( radiX <= radi && ( !same_submap ||
                                       ms_to_omt_copy( getabs( x, y ) ) == ms_to_omt_copy( getabs( uX, uY ) ) ) ) {
                    ter_set( t, from );
                }
            }
        }
    }
}

bool map::close_door( const tripoint &p, const bool inside, const bool check_only )
{
    if( has_flag( "OPENCLOSE_INSIDE", p ) && !inside ) {
        return false;
    }

    const auto &ter = this->ter( p ).obj();
    const auto &furn = this->furn( p ).obj();
    if( ter.close && !furn.id ) {
        if( !check_only ) {
            sounds::sound( p, 10, sounds::sound_t::movement, _( "swish" ), true,
                           "close_door", ter.id.str() );
            ter_set( p, ter.close );
        }
        return true;
    } else if( furn.close ) {
        if( !check_only ) {
            sounds::sound( p, 10, sounds::sound_t::movement, _( "swish" ), true,
                           "close_door", furn.id.str() );
            furn_set( p, furn.close );
        }
        return true;
    }
    return false;
}

const std::string map::get_signage( const tripoint &p ) const
{
    if( !inbounds( p ) ) {
        return "";
    }

    point l;
    submap *const current_submap = get_submap_at( p, l );

    return current_submap->get_signage( l );
}
void map::set_signage( const tripoint &p, const std::string &message ) const
{
    if( !inbounds( p ) ) {
        return;
    }

    point l;
    submap *const current_submap = get_submap_at( p, l );

    current_submap->set_signage( l, message );
}
void map::delete_signage( const tripoint &p ) const
{
    if( !inbounds( p ) ) {
        return;
    }

    point l;
    submap *const current_submap = get_submap_at( p, l );

    current_submap->delete_signage( l );
}

int map::get_radiation( const tripoint &p ) const
{
    if( !inbounds( p ) ) {
        return 0;
    }

    point l;
    submap *const current_submap = get_submap_at( p, l );

    return current_submap->get_radiation( l );
}

void map::set_radiation( const int x, const int y, const int value )
{
    set_radiation( tripoint( x, y, abs_sub.z ), value );
}

void map::set_radiation( const tripoint &p, const int value )
{
    if( !inbounds( p ) ) {
        return;
    }

    point l;
    submap *const current_submap = get_submap_at( p, l );

    current_submap->set_radiation( l, value );
}

void map::adjust_radiation( const int x, const int y, const int delta )
{
    adjust_radiation( tripoint( x, y, abs_sub.z ), delta );
}

void map::adjust_radiation( const tripoint &p, const int delta )
{
    if( !inbounds( p ) ) {
        return;
    }

    point l;
    submap *const current_submap = get_submap_at( p, l );

    int current_radiation = current_submap->get_radiation( l );
    current_submap->set_radiation( l, current_radiation + delta );
}

int &map::temperature( const tripoint &p )
{
    if( !inbounds( p ) ) {
        null_temperature = 0;
        return null_temperature;
    }

    return get_submap_at( p )->temperature;
}

void map::set_temperature( const tripoint &p, int new_temperature )
{
    temperature( p ) = new_temperature;
    temperature( tripoint( p.x + SEEX, p.y, p.z ) ) = new_temperature;
    temperature( tripoint( p.x, p.y + SEEY, p.z ) ) = new_temperature;
    temperature( tripoint( p.x + SEEX, p.y + SEEY, p.z ) ) = new_temperature;
}

void map::set_temperature( const int x, const int y, int new_temperature )
{
    set_temperature( tripoint( x, y, abs_sub.z ), new_temperature );
}

// Items: 2D
map_stack map::i_at( const int x, const int y )
{
    const point p( x, y );
    if( !inbounds( p ) ) {
        nulitems.clear();
        return map_stack{ &nulitems, tripoint( p, abs_sub.z ), this };
    }

    point l;
    submap *const current_submap = get_submap_at( p, l );

    return map_stack{ &current_submap->itm[l.x][l.y], tripoint( p, abs_sub.z ), this };
}

std::list<item>::iterator map::i_rem( const point &location, std::list<item>::iterator it )
{
    return i_rem( tripoint( location, abs_sub.z ), it );
}

int map::i_rem( const int x, const int y, const int index )
{
    return i_rem( tripoint( x, y, abs_sub.z ), index );
}

void map::i_rem( const int x, const int y, item *it )
{
    i_rem( tripoint( x, y, abs_sub.z ), it );
}

void map::i_clear( const int x, const int y )
{
    i_clear( tripoint( x, y, abs_sub.z ) );
}

void map::spawn_an_item( const int x, const int y, item new_item,
                         const long charges, const int damlevel )
{
    spawn_an_item( tripoint( x, y, abs_sub.z ), new_item, charges, damlevel );
}

void map::spawn_items( const int x, const int y, const std::vector<item> &new_items )
{
    spawn_items( tripoint( x, y, abs_sub.z ), new_items );
}

void map::spawn_item( const int x, const int y, const std::string &type_id,
                      const unsigned quantity, const long charges,
                      const time_point &birthday, const int damlevel )
{
    spawn_item( tripoint( x, y, abs_sub.z ), type_id,
                quantity, charges, birthday, damlevel );
}

item &map::add_item_or_charges( const int x, const int y, item obj, bool overflow )
{
    return add_item_or_charges( tripoint( x, y, abs_sub.z ), obj, overflow );
}

void map::add_item( const int x, const int y, item new_item )
{
    add_item( tripoint( x, y, abs_sub.z ), new_item );
}

// Items: 3D

map_stack map::i_at( const tripoint &p )
{
    if( !inbounds( p ) ) {
        nulitems.clear();
        return map_stack{ &nulitems, p, this };
    }

    point l;
    submap *const current_submap = get_submap_at( p, l );

    return map_stack{ &current_submap->itm[l.x][l.y], p, this };
}

std::list<item>::iterator map::i_rem( const tripoint &p, std::list<item>::iterator it )
{
    point l;
    submap *const current_submap = get_submap_at( p, l );

    if( current_submap->active_items.has( it, l ) ) {
        current_submap->active_items.remove( it, l );
    }

    current_submap->update_lum_rem( l, *it );

    return current_submap->itm[l.x][l.y].erase( it );
}

int map::i_rem( const tripoint &p, const int index )
{
    if( index < 0 ) {
        debugmsg( "i_rem called with negative index %d", index );
        return index;
    }

    if( index >= static_cast<int>( i_at( p ).size() ) ) {
        return index;
    }

    auto map_items = i_at( p );
    auto iter = map_items.begin();
    std::advance( iter, index );
    map_items.erase( iter );
    return index;
}

void map::i_rem( const tripoint &p, const item *it )
{
    auto map_items = i_at( p );

    for( auto iter = map_items.begin(); iter != map_items.end(); iter++ ) {
        //delete the item if the pointer memory addresses are the same
        if( it == &*iter ) {
            map_items.erase( iter );
            break;
        }
    }
}

void map::i_clear( const tripoint &p )
{
    point l;
    submap *const current_submap = get_submap_at( p, l );

    for( auto item_it = current_submap->itm[l.x][l.y].begin();
         item_it != current_submap->itm[l.x][l.y].end(); ++item_it ) {
        if( current_submap->active_items.has( item_it, l ) ) {
            current_submap->active_items.remove( item_it, l );
        }
    }

    current_submap->lum[l.x][l.y] = 0;
    current_submap->itm[l.x][l.y].clear();
}

item &map::spawn_an_item( const tripoint &p, item new_item,
                          const long charges, const int damlevel )
{
    if( charges && new_item.charges > 0 ) {
        //let's fail silently if we specify charges for an item that doesn't support it
        new_item.charges = charges;
    }
    new_item = new_item.in_its_container();
    if( ( new_item.made_of( LIQUID ) && has_flag( "SWIMMABLE", p ) ) ||
        has_flag( "DESTROY_ITEM", p ) ) {
        return null_item_reference();
    }

    new_item.set_damage( damlevel );

    return add_item_or_charges( p, new_item );
}

std::vector<item *> map::spawn_items( const tripoint &p, const std::vector<item> &new_items )
{
    std::vector<item *> ret;
    if( !inbounds( p ) || has_flag( "DESTROY_ITEM", p ) ) {
        return ret;
    }
    const bool swimmable = has_flag( "SWIMMABLE", p );
    for( const item &new_item : new_items ) {

        if( new_item.made_of( LIQUID ) && swimmable ) {
            continue;
        }
        item &it = add_item_or_charges( p, new_item );
        if( !it.is_null() ) {
            ret.push_back( &it );
        }
    }

    return ret;
}

void map::spawn_artifact( const tripoint &p )
{
    add_item_or_charges( p, item( new_artifact(), 0 ) );
}

void map::spawn_natural_artifact( const tripoint &p, artifact_natural_property prop )
{
    add_item_or_charges( p, item( new_natural_artifact( prop ), 0 ) );
}

void map::spawn_item( const tripoint &p, const std::string &type_id,
                      const unsigned quantity, const long charges,
                      const time_point &birthday, const int damlevel )
{
    if( type_id == "null" ) {
        return;
    }

    if( item_is_blacklisted( type_id ) ) {
        return;
    }
    // recurse to spawn (quantity - 1) items
    for( size_t i = 1; i < quantity; i++ ) {
        spawn_item( p, type_id, 1, charges, birthday, damlevel );
    }
    // spawn the item
    item new_item( type_id, birthday );
    if( one_in( 3 ) && new_item.has_flag( "VARSIZE" ) ) {
        new_item.item_tags.insert( "FIT" );
    }

    spawn_an_item( p, new_item, charges, damlevel );
}

units::volume map::max_volume( const tripoint &p )
{
    return i_at( p ).max_volume();
}

// total volume of all the things
units::volume map::stored_volume( const tripoint &p )
{
    return i_at( p ).stored_volume();
}

// free space
units::volume map::free_volume( const tripoint &p )
{
    return i_at( p ).free_volume();
}

item &map::add_item_or_charges( const tripoint &pos, item obj, bool overflow )
{
    // Checks if item would not be destroyed if added to this tile
    auto valid_tile = [&]( const tripoint & e ) {
        if( !inbounds( e ) ) {
            dbg( D_INFO ) << e; // should never happen
            return false;
        }

        // Some tiles destroy items (e.g. lava)
        if( has_flag( "DESTROY_ITEM", e ) ) {
            return false;
        }

        // Cannot drop liquids into tiles that are comprised of liquid
        if( obj.made_of_from_type( LIQUID ) && has_flag( "SWIMMABLE", e ) ) {
            return false;
        }

        return true;
    };

    // Checks if sufficient space at tile to add item
    auto valid_limits = [&]( const tripoint & e ) {
        return obj.volume() <= free_volume( e ) && i_at( e ).size() < MAX_ITEM_IN_SQUARE;
    };

    // Performs the actual insertion of the object onto the map
    auto place_item = [&]( const tripoint & tile ) -> item& {
        if( obj.count_by_charges() )
        {
            for( auto &e : i_at( tile ) ) {
                if( e.merge_charges( obj ) ) {
                    return e;
                }
            }
        }

        support_dirty( tile );
        return add_item( tile, obj );
    };

    // Some items never exist on map as a discrete item (must be contained by another item)
    if( obj.has_flag( "NO_DROP" ) ) {
        return null_item_reference();
    }

    // If intended drop tile destroys the item then we don't attempt to overflow
    if( !valid_tile( pos ) ) {
        return null_item_reference();
    }

    if( ( !has_flag( "NOITEM", pos ) || ( has_flag( "LIQUIDCONT", pos ) && obj.made_of( LIQUID ) ) )
        && valid_limits( pos ) ) {
        // Pass map into on_drop, because this map may not be the global map object (in mapgen, for instance).
        if( obj.on_drop( pos, *this ) ) {
            return null_item_reference();
        }

        // If tile can contain items place here...
        return place_item( pos );

    } else if( overflow ) {
        // ...otherwise try to overflow to adjacent tiles (if permitted)
        auto tiles = closest_tripoints_first( 2, pos );
        tiles.erase( tiles.begin() ); // we already tried this position
        for( const auto &e : tiles ) {
            if( !inbounds( e ) ) {
                continue;
            }

            if( obj.on_drop( e, *this ) ) {
                return null_item_reference();
            }

            if( !valid_tile( e ) || has_flag( "NOITEM", e ) || !valid_limits( e ) ) {
                continue;
            }
            return place_item( e );
        }
    }

    // failed due to lack of space at target tile (+/- overflow tiles)
    return null_item_reference();
}

item &map::add_item( const tripoint &p, item new_item )
{
    if( !inbounds( p ) ) {
        return null_item_reference();
    }
    point l;
    submap *const current_submap = get_submap_at( p, l );

    // Process foods when they are added to the map, here instead of add_item_at()
    // to avoid double processing food during active item processing.
    if( /*new_item.needs_processing() &&*/ new_item.is_food() ) {
        new_item.process( nullptr, p, false );
    }
    return add_item_at( p, current_submap->itm[l.x][l.y].end(), new_item );
}

item &map::add_item_at( const tripoint &p,
                        std::list<item>::iterator index, item new_item )
{
    if( new_item.made_of( LIQUID ) && has_flag( "SWIMMABLE", p ) ) {
        return null_item_reference();
    }

    if( has_flag( "DESTROY_ITEM", p ) ) {
        return null_item_reference();
    }

    if( new_item.has_flag( "ACT_IN_FIRE" ) && get_field( p, fd_fire ) != nullptr ) {
        new_item.active = true;
    }

    point l;
    submap *const current_submap = get_submap_at( p, l );
    current_submap->is_uniform = false;

    if( new_item.is_map() && !new_item.has_var( "reveal_map_center_omt" ) ) {
        new_item.set_var( "reveal_map_center_omt", ms_to_omt_copy( g->m.getabs( p ) ) );
    }

    current_submap->update_lum_add( l, new_item );
    const auto new_pos = current_submap->itm[l.x][l.y].insert( index, new_item );
    if( new_item.needs_processing() ) {
        current_submap->active_items.add( new_pos, l );
    }

    return *new_pos;
}

item map::water_from( const tripoint &p )
{
    if( has_flag( "SALT_WATER", p ) ) {
        return item( "salt_water", 0, item::INFINITE_CHARGES );
    }

    const ter_id terrain_id = g->m.ter( p );
    if( terrain_id == t_sewage ) {
        item ret( "water_sewage", 0, item::INFINITE_CHARGES );
        ret.poison = rng( 1, 7 );
        return ret;
    }

    item ret( "water", 0, item::INFINITE_CHARGES );
    // iexamine::water_source requires a valid liquid from this function.
    if( terrain_id.obj().examine == &iexamine::water_source ) {
        int poison_chance = 0;
        if( terrain_id.obj().has_flag( TFLAG_DEEP_WATER ) ) {
            if( terrain_id.obj().has_flag( TFLAG_CURRENT ) ) {
                poison_chance = 20;
            } else {
                poison_chance = 4;
            }
        } else {
            if( terrain_id.obj().has_flag( TFLAG_CURRENT ) ) {
                poison_chance = 10;
            } else {
                poison_chance = 3;
            }
        }
        if( one_in( poison_chance ) ) {
            ret.poison = rng( 1, 4 );
        }
        return ret;
    }
    if( furn( p ).obj().examine == &iexamine::water_source ) {
        return ret;
    }
    return item();
}

void map::make_active( item_location &loc )
{
    item *target = loc.get_item();

    // Trust but verify, don't let stinking callers set items active when they shouldn't be.
    if( !target->needs_processing() ) {
        return;
    }
    point l;
    submap *const current_submap = get_submap_at( loc.position(), l );
    auto &item_stack = current_submap->itm[l.x][l.y];
    auto iter = std::find_if( item_stack.begin(), item_stack.end(),
    [&target]( const item & i ) {
        return &i == target;
    } );

    current_submap->active_items.add( iter, l );
}

void map::update_lum( item_location &loc, bool add )
{
    item *target = loc.get_item();

    // if the item is not emissive, do nothing
    if( !target->is_emissive() ) {
        return;
    }

    point l;
    submap *const current_submap = get_submap_at( loc.position(), l );

    if( add ) {
        current_submap->update_lum_add( l, *target );
    } else {
        current_submap->update_lum_rem( l, *target );
    }
}

// This is an ugly and dirty hack to prevent invalidating the item_location
// references the player is using for an activity.  What needs to happen is
// activity targets gets refactored in some way that it can reference items
// between turns that doesn't rely on a pointer to the item.  A really nice
// solution would be something like UUIDs but that requires special
// considerations.
static bool item_is_in_activity( const item *it )
{
    const auto targs = &g->u.activity.targets;
    return !targs->empty() &&
    std::find_if( targs->begin(), targs->end(), [it]( const item_location & it_loc ) {
        return it_loc.get_item() == it;
    } ) != targs->end();
}

static bool process_item( item_stack &items, std::list<item>::iterator &n, const tripoint &location,
                          const bool activate, const int temp, const float insulation )
{
    if( !item_is_in_activity( &*n ) ) {
        // make a temporary copy, remove the item (in advance)
        // and use that copy to process it
        item temp_item = *n;
        auto insertion_point = items.erase( n );
        if( !temp_item.process( nullptr, location, activate, temp, insulation ) ) {
            // Not destroyed, must be inserted again.
            // If the item lost its active flag in processing,
            // it won't be re-added to the active list, tidy!
            // Re-insert at the item's previous position.
            // This assumes that the item didn't invalidate any iterators
            // As a result of activation, because everything that does that
            // destroys itself.
            items.insert_at( insertion_point, temp_item );
            return false;
        }
        return true;
    } else if( n->process( nullptr, location, activate, temp, insulation ) ) {
        items.erase( n );
        return true;
    }
    return false;
}

static bool process_map_items( item_stack &items, std::list<item>::iterator &n,
                               const tripoint &location, const std::string &, const int temp,
                               const float insulation )
{
    return process_item( items, n, location, false, temp, insulation );
}

static void process_vehicle_items( vehicle &cur_veh, int part )
{
    const bool washmachine_here = cur_veh.part_flag( part, VPFLAG_WASHING_MACHINE ) &&
                                  cur_veh.is_part_on( part );
    bool washing_machine_finished = false;
    if( washmachine_here ) {
        for( auto &n : cur_veh.get_items( part ) ) {
            const time_duration washing_time = 90_minutes;
            const time_duration time_left = washing_time - n.age();
            static const std::string filthy( "FILTHY" );
            if( time_left <= 0_turns ) {
                n.item_tags.erase( filthy );
                washing_machine_finished = true;
                cur_veh.parts[part].enabled = false;
            } else if( calendar::once_every( 15_minutes ) ) {
                add_msg( _( "It should take %d minutes to finish washing items in the %s." ),
                         to_minutes<int>( time_left ) + 1, cur_veh.name.c_str() );
                break;
            }
        }
        if( washing_machine_finished ) {
            add_msg( _( "The washing machine in the %s has finished washing." ), cur_veh.name.c_str() );
        }
    }

    if( cur_veh.part_with_feature( part, VPFLAG_RECHARGE, true ) >= 0 &&
        cur_veh.has_part( "RECHARGE", true ) ) {
        for( auto &n : cur_veh.get_items( part ) ) {
            static const std::string recharge_s( "RECHARGE" );
            static const std::string ups_s( "USE_UPS" );
            if( !n.has_flag( recharge_s ) && !n.has_flag( ups_s ) ) {
                continue;
            }
            if( n.ammo_capacity() > n.ammo_remaining() ) {
                constexpr int per_charge = 10;
                const int missing = cur_veh.discharge_battery( per_charge, false );
                if( missing < per_charge &&
                    ( missing == 0 || x_in_y( per_charge - missing, per_charge ) ) ) {
                    n.ammo_set( "battery", n.ammo_remaining() + 1 );
                }

                if( missing > 0 ) {
                    // Not enough charge - stop charging
                    break;
                }
            }
        }
    }
}

void map::process_active_items()
{
    process_items( true, process_map_items, std::string {} );
}

void map::process_items( const bool active, map::map_process_func processor,
                         const std::string &signal )
{
    const int minz = zlevels ? -OVERMAP_DEPTH : abs_sub.z;
    const int maxz = zlevels ? OVERMAP_HEIGHT : abs_sub.z;
    tripoint gp( 0, 0, 0 );
    int &gx = gp.x;
    int &gy = gp.y;
    int &gz = gp.z;
    for( gz = minz; gz <= maxz; ++gz ) {
        for( gx = 0; gx < my_MAPSIZE; ++gx ) {
            for( gy = 0; gy < my_MAPSIZE; ++gy ) {
                submap *const current_submap = get_submap_at_grid( gp );
                // Vehicles first in case they get blown up and drop active items on the map.
                if( !current_submap->vehicles.empty() ) {
                    process_items_in_vehicles( *current_submap, gz, processor, signal );
                }
            }
        }
    }
    for( gz = minz; gz <= maxz; ++gz ) {
        for( gx = 0; gx < my_MAPSIZE; ++gx ) {
            for( gy = 0; gy < my_MAPSIZE; ++gy ) {
                submap *const current_submap = get_submap_at_grid( gp );
                if( !active || !current_submap->active_items.empty() ) {
                    process_items_in_submap( *current_submap, gp, processor, signal );
                }
            }
        }
    }
}

void map::process_items_in_submap( submap &current_submap, const tripoint &gridp,
                                   map::map_process_func processor, const std::string &signal )
{
    // Get a COPY of the active item list for this submap.
    // If more are added as a side effect of processing, they are ignored this turn.
    // If they are destroyed before processing, they don't get processed.
    std::list<item_reference> active_items = current_submap.active_items.get();
    const auto grid_offset = point {gridp.x * SEEX, gridp.y * SEEY};
    for( auto &active_item : active_items ) {
        if( !current_submap.active_items.has( active_item ) ) {
            continue;
        }

        const tripoint map_location = tripoint( grid_offset + active_item.location, gridp.z );
        // root cellars are special
        const int loc_temp = g->m.ter( map_location ) == t_rootcellar ?
                             AVERAGE_ANNUAL_TEMPERATURE :
                             g->get_temperature( map_location );
        auto items = i_at( map_location );
        processor( items, active_item.item_iterator, map_location, signal, loc_temp, 1 );
    }
}

void map::process_items_in_vehicles( submap &current_submap, const int gridz,
                                     map::map_process_func processor, const std::string &signal )
{
    // a copy, important if the vehicle list changes because a
    // vehicle got destroyed by a bomb (an active item!), this list
    // won't change, but veh_in_nonant will change.
    std::vector<vehicle *> vehicles;
    for( const auto &veh : current_submap.vehicles ) {
        vehicles.push_back( veh.get() );
    }
    for( auto &cur_veh : vehicles ) {
        if( !current_submap.contains_vehicle( cur_veh ) ) {
            // vehicle not in the vehicle list of the nonant, has been
            // destroyed (or moved to another nonant?)
            // Can't be sure that it still exists, so skip it
            continue;
        }

        process_items_in_vehicle( *cur_veh, current_submap, gridz, processor, signal );
    }
}

void map::process_items_in_vehicle( vehicle &cur_veh, submap &current_submap, const int /*gridz*/,
                                    map::map_process_func processor, const std::string &signal )
{
    const bool engine_heater_is_on = cur_veh.has_part( "E_HEATER", true ) && cur_veh.engine_on;
    for( const vpart_reference &vp : cur_veh.get_any_parts( VPFLAG_FLUIDTANK ) ) {
        vp.part().process_contents( vp.pos(), engine_heater_is_on );
    }

    auto cargo_parts = cur_veh.get_parts_including_carried( VPFLAG_CARGO );
    for( const vpart_reference &vp : cargo_parts ) {
        process_vehicle_items( cur_veh, vp.part_index() );
    }

    for( auto &active_item : cur_veh.active_items.get() ) {
        if( empty( cargo_parts ) ) {
            return;
        } else if( !cur_veh.active_items.has( active_item ) ) {
            continue;
        }
        const auto it = std::find_if( begin( cargo_parts ),
        end( cargo_parts ), [&]( const vpart_reference & part ) {
            return active_item.location == part.mount();
        } );

        if( it == end( cargo_parts ) ) {
            continue; // Can't find a cargo part matching the active item.
        }
        auto &item_iter = active_item.item_iterator;
        // Find the cargo part and coordinates corresponding to the current active item.
        const vehicle_part &pt = it->part();
        const tripoint item_loc = it->pos();
        auto items = cur_veh.get_items( static_cast<int>( it->part_index() ) );
        int it_temp = g->get_temperature( item_loc );
        float it_insulation = 1.0;
        if( item_iter->is_food() || item_iter->is_food_container() ) {
            const vpart_info &pti = pt.info();
            if( engine_heater_is_on ) {
                it_temp = std::max( it_temp, temperatures::normal );
            }
            // some vehicle parts provide insulation, default is 1
            it_insulation = item::find_type( pti.item )->insulation_factor;

            if( pt.enabled && pti.has_flag( VPFLAG_FRIDGE ) ) {
                it_temp = std::min( it_temp, temperatures::fridge );
                it_insulation = 1; // ignore fridge insulation if on
            } else if( pt.enabled && pti.has_flag( VPFLAG_FREEZER ) ) {
                it_temp = std::min( it_temp, temperatures::freezer );
                it_insulation = 1; // ignore freezer insulation if on
            }
        }
        if( !processor( items, item_iter, item_loc, signal, it_temp, it_insulation ) ) {
            // If the item was NOT destroyed, we can skip the remainder,
            // which handles fallout from the vehicle being damaged.
            continue;
        }

        // item does not exist anymore, might have been an exploding bomb,
        // check if the vehicle is still valid (does exist)
        if( !current_submap.contains_vehicle( &cur_veh ) ) {
            // Nope, vehicle is not in the vehicle list of the submap,
            // it might have moved to another submap (unlikely)
            // or be destroyed, anyway it does not need to be processed here
            return;
        }

        // Vehicle still valid, reload the list of cargo parts,
        // the list of cargo parts might have changed (imagine a part with
        // a low index has been removed by an explosion, all the other
        // parts would move up to fill the gap).
        cargo_parts = cur_veh.get_any_parts( VPFLAG_CARGO );
    }
}

// Crafting/item finding functions

// Note: this is called quite a lot when drawing tiles
// Console build has the most expensive parts optimized out
bool map::sees_some_items( const tripoint &p, const Creature &who ) const
{
    // Can only see items if there are any items.
    return has_items( p ) && could_see_items( p, who );
}

bool map::could_see_items( const tripoint &p, const Creature &who ) const
{
    static const std::string container_string( "CONTAINER" );
    const bool container = has_flag_ter_or_furn( container_string, p );
    const bool sealed = has_flag_ter_or_furn( TFLAG_SEALED, p );
    if( sealed && container ) {
        // never see inside of sealed containers
        return false;
    }
    if( container ) {
        // can see inside of containers if adjacent or
        // on top of the container
        return ( abs( p.x - who.posx() ) <= 1 &&
                 abs( p.y - who.posy() ) <= 1 &&
                 abs( p.z - who.posz() ) <= 1 );
    }
    return true;
}

bool map::has_items( const tripoint &p ) const
{
    if( !inbounds( p ) ) {
        return false;
    }

    point l;
    submap *const current_submap = get_submap_at( p, l );

    return !current_submap->itm[l.x][l.y].empty();
}

template <typename Stack>
std::list<item> use_amount_stack( Stack stack, const itype_id type, long &quantity,
                                  const std::function<bool( const item & )> &filter )
{
    std::list<item> ret;
    for( auto a = stack.begin(); a != stack.end() && quantity > 0; ) {
        if( a->use_amount( type, quantity, ret, filter ) ) {
            a = stack.erase( a );
        } else {
            ++a;
        }
    }
    return ret;
}

std::list<item> map::use_amount_square( const tripoint &p, const itype_id type,
                                        long &quantity, const std::function<bool( const item & )> &filter )
{
    std::list<item> ret;
    // Handle infinite map sources.
    item water = water_from( p );
    if( water.typeId() == type ) {
        ret.push_back( water );
        quantity = 0;
        return ret;
    }

    if( const cata::optional<vpart_reference> vp = veh_at( p ).part_with_feature( "CARGO", true ) ) {
        std::list<item> tmp = use_amount_stack( vp->vehicle().get_items( vp->part_index() ), type,
                                                quantity, filter );
        ret.splice( ret.end(), tmp );
    }
    std::list<item> tmp = use_amount_stack( i_at( p ), type, quantity, filter );
    ret.splice( ret.end(), tmp );
    return ret;
}

std::list<item> map::use_amount( const tripoint &origin, const int range, const itype_id type,
                                 long &quantity, const std::function<bool( const item & )> &filter )
{
    std::list<item> ret;
    for( int radius = 0; radius <= range && quantity > 0; radius++ ) {
        for( const tripoint &p : points_in_radius( origin, radius ) ) {
            if( rl_dist( origin, p ) >= radius ) {
                std::list<item> tmp = use_amount_square( p, type, quantity, filter );
                ret.splice( ret.end(), tmp );
            }
        }
    }
    return ret;
}

template <typename Stack>
std::list<item> use_charges_from_stack( Stack stack, const itype_id type, long &quantity,
                                        const tripoint &pos, const std::function<bool( const item & )> &filter )
{
    std::list<item> ret;
    for( auto a = stack.begin(); a != stack.end() && quantity > 0; ) {
        if( filter( *a ) && !a->made_of( LIQUID ) && a->use_charges( type, quantity, ret, pos ) ) {
            a = stack.erase( a );
        } else {
            ++a;
        }
    }
    return ret;
}

long remove_charges_in_list( const itype *type, map_stack stack, long quantity )
{
    auto target = stack.begin();
    for( ; target != stack.end(); ++target ) {
        if( target->type == type ) {
            break;
        }
    }

    if( target != stack.end() ) {
        if( target->charges > quantity ) {
            target->charges -= quantity;
            return quantity;
        } else {
            const long charges = target->charges;
            target->charges = 0;
            if( target->destroyed_at_zero_charges() ) {
                stack.erase( target );
            }
            return charges;
        }
    }
    return 0;
}

void use_charges_from_furn( const furn_t &f, const itype_id &type, long &quantity,
                            map *m, const tripoint &p, std::list<item> &ret, const std::function<bool( const item & )> &filter )
{
    if( m->has_flag( "LIQUIDCONT", p ) ) {
        auto item_list = m->i_at( p );
        auto current_item = item_list.begin();
        for( ; current_item != item_list.end(); ++current_item ) {
            // looking for a liquid that matches
            if( filter( *current_item ) && current_item->made_of( LIQUID ) && type == current_item->typeId() ) {
                ret.push_back( *current_item );
                if( current_item->charges - quantity > 0 ) {
                    // Update the returned liquid amount to match the requested amount
                    ret.back().charges = quantity;
                    // Update the liquid item in the world to contain the leftover liquid
                    current_item->charges -= quantity;
                    // All the liquid needed was found, no other sources will be needed
                    quantity = 0;
                } else {
                    // The liquid copy in ret already contains how much was available
                    // The leftover quantity returned will check other sources
                    quantity -= current_item->charges;
                    // Remove liquid item from the world
                    item_list.erase( current_item );
                }
                return;
            }
        }
    }

    const itype *itt = f.crafting_pseudo_item_type();
    if( itt != nullptr && itt->tool && itt->tool->ammo_id ) {
        const itype_id ammo = itt->tool->ammo_id->default_ammotype();
        auto stack = m->i_at( p );
        auto iter = std::find_if( stack.begin(), stack.end(),
        [ammo]( const item & i ) {
            return i.typeId() == ammo;
        } );
        if( iter != stack.end() ) {
            item furn_item( itt, -1, iter->charges );
            if( !filter( furn_item ) ) {
                return;
            }
            // The const itemructor limits the charges to the (type specific) maximum.
            // Setting it separately circumvents that it is synchronized with the code that creates
            // the pseudo item (and fills its charges) in inventory.cpp
            furn_item.charges = iter->charges;
            if( furn_item.use_charges( type, quantity, ret, p ) ) {
                stack.erase( iter );
            } else {
                iter->charges = furn_item.charges;
            }
        }
    }
}

std::list<item> map::use_charges( const tripoint &origin, const int range,
                                  const itype_id type, long &quantity, const std::function<bool( const item & )> &filter )
{
    std::list<item> ret;

    // We prefer infinite map sources where available, so search for those
    // first
    for( const tripoint &p : closest_tripoints_first( range, origin ) ) {
        // can not reach this -> can not access its contents
        if( origin != p && !clear_path( origin, p, range, 1, 100 ) ) {
            continue;
        }

        // Handle infinite map sources.
        item water = water_from( p );
        if( water.typeId() == type ) {
            ret.push_back( water );
            quantity = 0;
            return ret;
        }
    }

    for( const tripoint &p : closest_tripoints_first( range, origin ) ) {
        // can not reach this -> can not access its contents
        if( origin != p && !clear_path( origin, p, range, 1, 100 ) ) {
            continue;
        }

        if( has_furn( p ) ) {
            use_charges_from_furn( furn( p ).obj(), type, quantity, this, p, ret, filter );
            if( quantity <= 0 ) {
                return ret;
            }
        }

        if( accessible_items( p ) ) {
            std::list<item> tmp = use_charges_from_stack( i_at( p ), type, quantity, p, filter );
            ret.splice( ret.end(), tmp );
            if( quantity <= 0 ) {
                return ret;
            }
        }

        const optional_vpart_position vp = veh_at( p );
        if( !vp ) {
            continue;
        }

        const cata::optional<vpart_reference> kpart = vp.part_with_feature( "FAUCET", true );
        const cata::optional<vpart_reference> weldpart = vp.part_with_feature( "WELDRIG", true );
        const cata::optional<vpart_reference> craftpart = vp.part_with_feature( "CRAFTRIG", true );
        const cata::optional<vpart_reference> forgepart = vp.part_with_feature( "FORGE", true );
        const cata::optional<vpart_reference> kilnpart = vp.part_with_feature( "KILN", true );
        const cata::optional<vpart_reference> chempart = vp.part_with_feature( "CHEMLAB", true );
        const cata::optional<vpart_reference> cargo = vp.part_with_feature( "CARGO", true );

        if( kpart ) { // we have a faucet, now to see what to drain
            itype_id ftype = "null";

            // Special case hotplates which draw battery power
            if( type == "hotplate" ) {
                ftype = "battery";
            } else {
                ftype = type;
            }

            item tmp( type, 0 ); // TODO: add a sane birthday arg
            tmp.charges = kpart->vehicle().drain( ftype, quantity );
            // TODO: Handle water poison when crafting starts respecting it
            quantity -= tmp.charges;
            ret.push_back( tmp );

            if( quantity == 0 ) {
                return ret;
            }
        }

        if( weldpart ) { // we have a weldrig, now to see what to drain
            itype_id ftype = "null";

            if( type == "welder" ) {
                ftype = "battery";
            } else if( type == "soldering_iron" ) {
                ftype = "battery";
            }

            item tmp( type, 0 ); // TODO: add a sane birthday arg
            tmp.charges = weldpart->vehicle().drain( ftype, quantity );
            quantity -= tmp.charges;
            ret.push_back( tmp );

            if( quantity == 0 ) {
                return ret;
            }
        }

        if( craftpart ) { // we have a craftrig, now to see what to drain
            itype_id ftype = "null";

            if( type == "press" ) {
                ftype = "battery";
            } else if( type == "vac_sealer" ) {
                ftype = "battery";
            } else if( type == "dehydrator" ) {
                ftype = "battery";
            } else if( type == "food_processor" ) {
                ftype = "battery";
            }

            item tmp( type, 0 ); // TODO: add a sane birthday arg
            tmp.charges = craftpart->vehicle().drain( ftype, quantity );
            quantity -= tmp.charges;
            ret.push_back( tmp );

            if( quantity == 0 ) {
                return ret;
            }
        }

        if( forgepart ) { // we have a veh_forge, now to see what to drain
            itype_id ftype = "null";

            if( type == "forge" ) {
                ftype = "battery";
            }

            item tmp( type, 0 ); // TODO: add a sane birthday arg
            tmp.charges = forgepart->vehicle().drain( ftype, quantity );
            quantity -= tmp.charges;
            ret.push_back( tmp );

            if( quantity == 0 ) {
                return ret;
            }
        }

        if( kilnpart ) { // we have a veh_kiln, now to see what to drain
            itype_id ftype = "null";

            if( type == "kiln" ) {
                ftype = "battery";
            }

            item tmp( type, 0 ); // TODO: add a sane birthday arg
            tmp.charges = kilnpart->vehicle().drain( ftype, quantity );
            quantity -= tmp.charges;
            ret.push_back( tmp );

            if( quantity == 0 ) {
                return ret;
            }
        }

        if( chempart ) { // we have a chem_lab, now to see what to drain
            itype_id ftype = "null";

            if( type == "chemistry_set" ) {
                ftype = "battery";
            } else if( type == "hotplate" ) {
                ftype = "battery";
            }

            item tmp( type, 0 ); // TODO: add a sane birthday arg
            tmp.charges = chempart->vehicle().drain( ftype, quantity );
            quantity -= tmp.charges;
            ret.push_back( tmp );

            if( quantity == 0 ) {
                return ret;
            }
        }

        if( cargo ) {
            std::list<item> tmp =
                use_charges_from_stack( cargo->vehicle().get_items( cargo->part_index() ), type, quantity, p,
                                        filter );
            ret.splice( ret.end(), tmp );
            if( quantity <= 0 ) {
                return ret;
            }
        }
    }

    return ret;
}

std::list<std::pair<tripoint, item *> > map::get_rc_items( int x, int y, int z )
{
    std::list<std::pair<tripoint, item *> > rc_pairs;
    tripoint pos;
    ( void )z;
    pos.z = abs_sub.z;
    for( pos.x = 0; pos.x < MAPSIZE_X; pos.x++ ) {
        if( x != -1 && x != pos.x ) {
            continue;
        }
        for( pos.y = 0; pos.y < MAPSIZE_Y; pos.y++ ) {
            if( y != -1 && y != pos.y ) {
                continue;
            }
            auto items = i_at( pos );
            for( auto &elem : items ) {
                if( elem.has_flag( "RADIO_ACTIVATION" ) || elem.has_flag( "RADIO_CONTAINER" ) ) {
                    rc_pairs.push_back( std::make_pair( pos, &( elem ) ) );
                }
            }
        }
    }

    return rc_pairs;
}

static bool trigger_radio_item( item_stack &items, std::list<item>::iterator &n,
                                const tripoint &pos, const std::string &signal,
                                const int, const float )
{
    bool trigger_item = false;
    if( n->has_flag( "RADIO_ACTIVATION" ) && n->has_flag( signal ) ) {
        sounds::sound( pos, 6, sounds::sound_t::alarm, _( "beep." ) );
        if( n->has_flag( "RADIO_INVOKE_PROC" ) ) {
            // Invoke twice: first to transform, then later to proc
            // Can't use process_item here - invalidates our iterator
            n->process( nullptr, pos, true );
        }
        if( n->has_flag( "BOMB" ) ) {
            // Set charges to 0 to ensure it detonates now
            n->charges = 0;
            n->item_counter = 0;
        }
        trigger_item = true;
    } else if( n->has_flag( "RADIO_CONTAINER" ) && !n->contents.empty() ) {
        auto it = std::find_if( n->contents.begin(), n->contents.end(), [ &signal ]( const item & c ) {
            return c.has_flag( signal );
        } );
        if( it != n->contents.end() ) {
            n->convert( it->typeId() );
            if( n->has_flag( "RADIO_INVOKE_PROC" ) ) {
                n->process( nullptr, pos, true );
            }

            // Clear possible mods to prevent unnecessary pop-ups.
            n->contents.clear();

            n->charges = 0;
            trigger_item = true;
        }
    }
    if( trigger_item ) {
        return process_item( items, n, pos, true, 0, 1 );
    }
    return false;
}

void map::trigger_rc_items( const std::string &signal )
{
    process_items( false, trigger_radio_item, signal );
}

item *map::item_from( const tripoint &pos, size_t index )
{
    auto items = i_at( pos );

    if( index >= items.size() ) {
        return nullptr;
    } else {
        return &items[index];
    }
}

item *map::item_from( vehicle *veh, int cargo_part, size_t index )
{
    auto items = veh->get_items( cargo_part );

    if( index >= items.size() ) {
        return nullptr;
    } else {
        return &items[index];
    }
}

const trap &map::tr_at( const tripoint &p ) const
{
    if( !inbounds( p ) ) {
        return tr_null.obj();
    }

    point l;
    submap *const current_submap = get_submap_at( p, l );

    if( current_submap->get_ter( l ).obj().trap != tr_null ) {
        return current_submap->get_ter( l ).obj().trap.obj();
    }

    return current_submap->get_trap( l ).obj();
}

void map::trap_set( const tripoint &p, const trap_id type )
{
    if( !inbounds( p ) ) {
        return;
    }

    point l;
    submap *const current_submap = get_submap_at( p, l );
    const ter_t &ter = current_submap->get_ter( l ).obj();
    if( ter.trap != tr_null ) {
        debugmsg( "set trap %s on top of terrain %s which already has a builit-in trap",
                  type.obj().name().c_str(), ter.name().c_str() );
        return;
    }

    // If there was already a trap here, remove it.
    if( current_submap->get_trap( l ) != tr_null ) {
        remove_trap( p );
    }

    current_submap->set_trap( l, type );
    if( type != tr_null ) {
        traplocs[type].push_back( p );
    }
}

void map::disarm_trap( const tripoint &p )
{
    const trap &tr = tr_at( p );
    if( tr.is_null() ) {
        debugmsg( "Tried to disarm a trap where there was none (%d %d %d)", p.x, p.y, p.z );
        return;
    }

    const int tSkillLevel = g->u.get_skill_level( skill_traps );
    const int diff = tr.get_difficulty();
    int roll = rng( tSkillLevel, 4 * tSkillLevel );

    // Some traps are not actual traps. Skip the rolls, different message and give the option to grab it right away.
    if( tr.get_avoidance() ==  0 && tr.get_difficulty() == 0 ) {
        add_msg( _( "You take down the %s." ), tr.name().c_str() );
        tr.on_disarmed( *this, p );
        return;
    }

    ///\EFFECT_PER increases chance of disarming trap

    ///\EFFECT_DEX increases chance of disarming trap

    ///\EFFECT_TRAPS increases chance of disarming trap
    while( ( rng( 5, 20 ) < g->u.per_cur || rng( 1, 20 ) < g->u.dex_cur ) && roll < 50 ) {
        roll++;
    }
    if( roll >= diff ) {
        add_msg( _( "You disarm the trap!" ) );
        tr.on_disarmed( *this, p );
        if( diff > 1.25 * tSkillLevel ) { // failure might have set off trap
            g->u.practice( skill_traps, 1.5 * ( diff - tSkillLevel ) );
        }
    } else if( roll >= diff * .8 ) {
        add_msg( _( "You fail to disarm the trap." ) );
        if( diff > 1.25 * tSkillLevel ) {
            g->u.practice( skill_traps, 1.5 * ( diff - tSkillLevel ) );
        }
    } else {
        add_msg( m_bad, _( "You fail to disarm the trap, and you set it off!" ) );
        tr.trigger( p, &g->u );
        if( diff - roll <= 6 ) {
            // Give xp for failing, but not if we failed terribly (in which
            // case the trap may not be disarmable).
            g->u.practice( skill_traps, 2 * diff );
        }
    }
}

void map::remove_trap( const tripoint &p )
{
    if( !inbounds( p ) ) {
        return;
    }

    point l;
    submap *const current_submap = get_submap_at( p, l );

    trap_id tid = current_submap->get_trap( l );
    if( tid != tr_null ) {
        if( g != nullptr && this == &g->m ) {
            g->u.add_known_trap( p, tr_null.obj() );
        }

        current_submap->set_trap( l, tr_null );
        auto &traps = traplocs[tid];
        const auto iter = std::find( traps.begin(), traps.end(), p );
        if( iter != traps.end() ) {
            traps.erase( iter );
        }
    }
}
/*
 * Get wrapper for all fields at xyz
 */
const field &map::field_at( const tripoint &p ) const
{
    if( !inbounds( p ) ) {
        nulfield = field();
        return nulfield;
    }

    point l;
    submap *const current_submap = get_submap_at( p, l );

    return current_submap->fld[l.x][l.y];
}

/*
 * As above, except not const
 */
field &map::field_at( const tripoint &p )
{
    if( !inbounds( p ) ) {
        nulfield = field();
        return nulfield;
    }

    point l;
    submap *const current_submap = get_submap_at( p, l );

    return current_submap->fld[l.x][l.y];
}

time_duration map::adjust_field_age( const tripoint &p, const field_id type,
                                     const time_duration &offset )
{
    return set_field_age( p, type, offset, true );
}

int map::adjust_field_strength( const tripoint &p, const field_id type, const int offset )
{
    return set_field_strength( p, type, offset, true );
}

time_duration map::set_field_age( const tripoint &p, const field_id type, const time_duration &age,
                                  const bool isoffset )
{
    if( field_entry *const field_ptr = get_field( p, type ) ) {
        return field_ptr->setFieldAge( ( isoffset ? field_ptr->getFieldAge() : 0_turns ) + age );
    }
    return -1_turns;
}

/*
 * set strength of field type at point, creating if not present, removing if strength is 0
 * returns resulting strength, or 0 for not present
 */
int map::set_field_strength( const tripoint &p, const field_id type, const int str, bool isoffset )
{
    field_entry *field_ptr = get_field( p, type );
    if( field_ptr != nullptr ) {
        int adj = ( isoffset ? field_ptr->getFieldDensity() : 0 ) + str;
        if( adj > 0 ) {
            field_ptr->setFieldDensity( adj );
            return adj;
        } else {
            remove_field( p, type );
            return 0;
        }
    } else if( 0 + str > 0 ) {
        return add_field( p, type, str ) ? str : 0;
    }

    return 0;
}

time_duration map::get_field_age( const tripoint &p, const field_id type ) const
{
    auto field_ptr = field_at( p ).findField( type );
    return field_ptr == nullptr ? -1_turns : field_ptr->getFieldAge();
}

int map::get_field_strength( const tripoint &p, const field_id type ) const
{
    auto field_ptr = field_at( p ).findField( type );
    return ( field_ptr == nullptr ? 0 : field_ptr->getFieldDensity() );
}

field_entry *map::get_field( const tripoint &p, const field_id type )
{
    if( !inbounds( p ) ) {
        return nullptr;
    }

    point l;
    submap *const current_submap = get_submap_at( p, l );

    return current_submap->fld[l.x][l.y].findField( type );
}

bool map::add_field( const tripoint &p, const field_id type, int density, const time_duration &age )
{
    if( !inbounds( p ) ) {
        return false;
    }

    density = std::min( density, MAX_FIELD_DENSITY );
    if( density <= 0 ) {
        return false;
    }

    if( type == fd_null ) {
        return false;
    }

    point l;
    submap *const current_submap = get_submap_at( p, l );
    current_submap->is_uniform = false;

    if( current_submap->fld[l.x][l.y].addField( type, density, age ) ) {
        //Only adding it to the count if it doesn't exist.
        current_submap->field_count++;
    }

    if( g != nullptr && this == &g->m && p == g->u.pos() ) {
        creature_in_field( g->u ); //Hit the player with the field if it spawned on top of them.
    }

    // Dirty the transparency cache now that field processing doesn't always do it
    // TODO: Make it skip transparent fields
    set_transparency_cache_dirty( p.z );

    const field_t &ft = fieldlist[type];
    if( field_type_dangerous( type ) ) {
        set_pathfinding_cache_dirty( p.z );
    }

    // Ensure blood type fields don't hang in the air
    if( zlevels && ft.accelerated_decay ) {
        support_dirty( p );
    }

    return true;
}

void map::remove_field( const tripoint &p, const field_id field_to_remove )
{
    if( !inbounds( p ) ) {
        return;
    }

    point l;
    submap *const current_submap = get_submap_at( p, l );

    if( current_submap->fld[l.x][l.y].removeField( field_to_remove ) ) {
        // Only adjust the count if the field actually existed.
        current_submap->field_count--;
        const auto &fdata = fieldlist[ field_to_remove ];
        for( bool i : fdata.transparent ) {
            if( !i ) {
                set_transparency_cache_dirty( p.z );
                break;
            }
        }

        for( bool danger : fdata.dangerous ) {
            if( danger ) {
                set_pathfinding_cache_dirty( p.z );
                break;
            }
        }
    }
}

void map::add_splatter( const field_id type, const tripoint &where, int intensity )
{
    if( intensity <= 0 ) {
        return;
    }
    if( type == fd_blood || type == fd_gibs_flesh ) { // giblets are also good for painting
        if( const optional_vpart_position vp = veh_at( where ) ) {
            vehicle *const veh = &vp->vehicle();
            // Might be -1 if all the vehicle's parts at where are marked for removal
            const int part = veh->part_displayed_at( vp->mount() );
            if( part != -1 ) {
                veh->parts[part].blood += 200 * std::min( intensity, 3 ) / 3;
                return;
            }
        }
    }
    adjust_field_strength( where, type, intensity );
}

void map::add_splatter_trail( const field_id type, const tripoint &from, const tripoint &to )
{
    if( type == fd_null ) {
        return;
    }
    const auto trail = line_to( from, to );
    int remainder = trail.size();
    for( const auto &elem : trail ) {
        add_splatter( type, elem );
        remainder--;
        if( impassable( elem ) ) { // Blood splatters stop at walls.
            add_splatter( type, elem, remainder );
            return;
        }
    }
}

void map::add_splash( const field_id type, const tripoint &center, int radius, int density )
{
    if( type == fd_null ) {
        return;
    }
    // TODO: use Bresenham here and take obstacles into account
    for( const tripoint &pnt : points_in_radius( center, radius ) ) {
        if( trig_dist( pnt, center ) <= radius && !one_in( density ) ) {
            add_splatter( type, pnt );
        }
    }
}

computer *map::computer_at( const tripoint &p )
{
    if( !inbounds( p ) ) {
        return nullptr;
    }

    return get_submap_at( p )->comp.get();
}

bool map::allow_camp( const tripoint &p, const int radius )
{
    return camp_at( p, radius ) == nullptr;
}

// locate the nearest camp in some radius (default CAMPSIZE)
basecamp *map::camp_at( const tripoint &p, const int radius )
{
    if( !inbounds( p ) ) {
        return nullptr;
    }
    const int sx = std::max( 0, p.x - radius );
    const int sy = std::max( 0, p.y - radius );
    const int ex = std::min( p.x + radius, MAPSIZE_X - 1 );
    const int ey = std::min( p.y + radius, MAPSIZE_Y - 1 );

    for( int ly = sy; ly < ey; ly += SEEY ) {
        for( int lx = sx; lx < ex; lx += SEEX ) {
            submap *const current_submap = get_submap_at( tripoint( lx, ly, p.z ) );
            if( current_submap->camp.is_valid() ) {
                // we only allow on camp per size radius, kinda
                return &( current_submap->camp );
            }
        }
    }
    return nullptr;
}

void map::add_camp( const tripoint &p, const std::string &name )
{
    if( !allow_camp( p ) ) {
        dbg( D_ERROR ) << "map::add_camp: Attempting to add camp when one in local area.";
        return;
    }
    point omt = ms_to_omt_copy( g->m.getabs( p.x, p.y ) );
    tripoint omt_tri = tripoint( omt.x, omt.y, p.z );
    basecamp temp_camp = basecamp( name, omt_tri );
    get_submap_at( p )->camp = temp_camp;
    basecamp *pointer_camp = &get_submap_at( p )->camp;
    overmap_buffer.add_camp( pointer_camp );
    g->u.camps.insert( omt_tri );
    g->validate_camps();
}

void map::update_visibility_cache( const int zlev )
{
    visibility_variables_cache.variables_set = true; // Not used yet
    visibility_variables_cache.g_light_level = static_cast<int>( g->light_level( zlev ) );
    visibility_variables_cache.vision_threshold = g->u.get_vision_threshold(
                get_cache_ref( g->u.posz() ).lm[g->u.posx()][g->u.posy()].max() );

    visibility_variables_cache.u_clairvoyance = g->u.clairvoyance();
    visibility_variables_cache.u_sight_impaired = g->u.sight_impaired();
    visibility_variables_cache.u_is_boomered = g->u.has_effect( effect_boomered );

    int sm_squares_seen[MAPSIZE][MAPSIZE];
    std::memset( sm_squares_seen, 0, sizeof( sm_squares_seen ) );

    auto &visibility_cache = get_cache( zlev ).visibility_cache;

    tripoint p;
    p.z = zlev;
    int &x = p.x;
    int &y = p.y;
    for( x = 0; x < MAPSIZE_X; x++ ) {
        for( y = 0; y < MAPSIZE_Y; y++ ) {
            lit_level ll = apparent_light_at( p, visibility_variables_cache );
            visibility_cache[x][y] = ll;
            sm_squares_seen[ x / SEEX ][ y / SEEY ] += ( ll == LL_BRIGHT || ll == LL_LIT );
        }
    }

    for( int gridx = 0; gridx < my_MAPSIZE; gridx++ ) {
        for( int gridy = 0; gridy < my_MAPSIZE; gridy++ ) {
            if( sm_squares_seen[gridx][gridy] > 36 ) { // 25% of the submap is visible
                const tripoint sm( gridx, gridy, 0 );
                const auto abs_sm = map::abs_sub + sm;
                const auto abs_omt = sm_to_omt_copy( abs_sm );
                overmap_buffer.set_seen( abs_omt.x, abs_omt.y, abs_omt.z, true );
            }
        }
    }
}

const visibility_variables &map::get_visibility_variables_cache() const
{
    return visibility_variables_cache;
}

visibility_type map::get_visibility( const lit_level ll, const visibility_variables &cache ) const
{
    switch( ll ) {
        case LL_DARK: // can't see this square at all
            if( cache.u_is_boomered ) {
                return VIS_BOOMER_DARK;
            } else {
                return VIS_DARK;
            }
        case LL_BRIGHT_ONLY: // can only tell that this square is bright
            if( cache.u_is_boomered ) {
                return VIS_BOOMER;
            } else {
                return VIS_LIT;
            }
        case LL_LOW: // low light, square visible in monochrome
        case LL_LIT: // normal light
        case LL_BRIGHT: // bright light
            return VIS_CLEAR;
        case LL_BLANK:
        case LL_MEMORIZED:
            return VIS_HIDDEN;
    }
    return VIS_HIDDEN;
}

bool map::apply_vision_effects( const catacurses::window &w, const visibility_type vis ) const
{
    long symbol = ' ';
    nc_color color = c_black;

    switch( vis ) {
        case VIS_CLEAR:
            // Drew the tile, so bail out now.
            return false;
        case VIS_LIT: // can only tell that this square is bright
            symbol = '#';
            color = c_light_gray;
            break;
        case VIS_BOOMER:
            symbol = '#';
            color = c_pink;
            break;
        case VIS_BOOMER_DARK:
            symbol = '#';
            color = c_magenta;
            break;
        case VIS_DARK: // can't see this square at all
        case VIS_HIDDEN:
            symbol = ' ';
            color = c_black;
            break;
    }
    wputch( w, color, symbol );
    return true;
}

bool map::draw_maptile_from_memory( const catacurses::window &w, const tripoint &p,
                                    const tripoint &view_center, bool move_cursor ) const
{
    long sym = g->u.get_memorized_symbol( getabs( p ) );
    if( sym == 0 ) {
        return false;
    }
    if( move_cursor ) {
        const int k = p.x + getmaxx( w ) / 2 - view_center.x;
        const int j = p.y + getmaxy( w ) / 2 - view_center.y;

        mvwputch( w, j, k, c_brown, sym );
    } else {
        wputch( w, c_brown, sym );
    }
    return true;
}

void map::draw( const catacurses::window &w, const tripoint &center )
{
    // We only need to draw anything if we're not in tiles mode.
    if( is_draw_tiles_mode() ) {
        return;
    }

    g->reset_light_level();

    update_visibility_cache( center.z );
    const visibility_variables &cache = g->m.get_visibility_variables_cache();

    const auto &visibility_cache = get_cache_ref( center.z ).visibility_cache;

    // X and y are in map coordinates, but might be out of range of the map.
    // When they are out of range, we just draw '#'s.
    tripoint p;
    p.z = center.z;
    int &x = p.x;
    int &y = p.y;
    const bool do_map_memory = g->u.should_show_map_memory();
    for( y = center.y - getmaxy( w ) / 2; y <= center.y + getmaxy( w ) / 2; y++ ) {
        if( y - center.y + getmaxy( w ) / 2 >= getmaxy( w ) ) {
            continue;
        }

        wmove( w, y - center.y + getmaxy( w ) / 2, 0 );

        const int maxxrender = center.x - getmaxx( w ) / 2 + getmaxx( w );
        x = center.x - getmaxx( w ) / 2;
        if( y < 0 || y >= MAPSIZE_Y ) {
            for( ; x < maxxrender; x++ ) {
                if( !do_map_memory || !draw_maptile_from_memory( w, p, center, false ) ) {
                    wputch( w, c_black, ' ' );
                }
            }
            continue;
        }

        while( x < 0 ) {
            if( !do_map_memory || !draw_maptile_from_memory( w, p, center, false ) ) {
                wputch( w, c_black, ' ' );
            }
            x++;
        }

        point l;
        const int maxx = std::min( MAPSIZE_X, maxxrender );
        while( x < maxx ) {
            submap *cur_submap = get_submap_at( p, l );
            submap *sm_below = p.z > -OVERMAP_DEPTH ?
                               get_submap_at( {p.x, p.y, p.z - 1}, l ) : cur_submap;
            while( l.x < SEEX && x < maxx )  {
                const lit_level lighting = visibility_cache[x][y];
                const visibility_type vis = get_visibility( lighting, cache );
                if( !apply_vision_effects( w, vis ) ) {
                    const maptile curr_maptile = maptile( cur_submap, l );
                    const bool just_this_zlevel =
                        draw_maptile( w, g->u, p, curr_maptile,
                                      false, true, center,
                                      lighting == LL_LOW, lighting == LL_BRIGHT, true );
                    if( !just_this_zlevel ) {
                        p.z--;
                        const maptile tile_below = maptile( sm_below, l );
                        draw_from_above( w, g->u, p, tile_below, false, center,
                                         lighting == LL_LOW, lighting == LL_BRIGHT, false );
                        p.z++;
                    }
                } else if( do_map_memory && ( vis == VIS_HIDDEN || vis == VIS_DARK ) ) {
                    draw_maptile_from_memory( w, p, center );
                }

                l.x++;
                x++;
            }
        }

        while( x < maxxrender ) {
            if( !do_map_memory || !draw_maptile_from_memory( w, p, center, false ) ) {
                wputch( w, c_black, ' ' );
            }
            x++;
        }
    }
}

void map::drawsq( const catacurses::window &w, player &u, const tripoint &p,
                  const bool invert, const bool show_items ) const
{
    drawsq( w, u, p, invert, show_items, u.pos() + u.view_offset, false, false, false );
}

void map::drawsq( const catacurses::window &w, player &u, const tripoint &p, const bool invert_arg,
                  const bool show_items_arg, const tripoint &view_center,
                  const bool low_light, const bool bright_light, const bool inorder ) const
{
    // We only need to draw anything if we're not in tiles mode.
    if( is_draw_tiles_mode() ) {
        return;
    }

    if( !inbounds( p ) ) {
        return;
    }

    const maptile tile = maptile_at( p );
    const bool done = draw_maptile( w, u, p, tile, invert_arg, show_items_arg,
                                    view_center, low_light, bright_light, inorder );
    if( !done ) {
        tripoint below( p.x, p.y, p.z - 1 );
        const maptile tile_below = maptile_at( below );
        draw_from_above( w, u, below, tile_below,
                         invert_arg, view_center,
                         low_light, bright_light, false );
    }
}

// a check to see if the lower floor needs to be rendered in tiles
bool map::need_draw_lower_floor( const tripoint &p )
{
    return !( !zlevels || p.z <= -OVERMAP_DEPTH || !ter( p ).obj().has_flag( TFLAG_NO_FLOOR ) );
}

bool map::draw_maptile( const catacurses::window &w, const player &u, const tripoint &p,
                        const maptile &curr_maptile,
                        bool invert, bool show_items,
                        const tripoint &view_center,
                        const bool low_light, const bool bright_light, const bool inorder ) const
{
    nc_color tercol;
    const ter_t &curr_ter = curr_maptile.get_ter_t();
    const furn_t &curr_furn = curr_maptile.get_furn_t();
    const trap &curr_trap = curr_maptile.get_trap().obj();
    const field &curr_field = curr_maptile.get_field();
    long sym;
    bool hi = false;
    bool graf = false;
    bool draw_item_sym = false;

    long terrain_sym;
    if( curr_ter.has_flag( TFLAG_AUTO_WALL_SYMBOL ) ) {
        terrain_sym = determine_wall_corner( p );
    } else {
        terrain_sym = curr_ter.symbol();
    }

    if( curr_furn.id ) {
        sym = curr_furn.symbol();
        tercol = curr_furn.color();
    } else {
        sym = terrain_sym;
        tercol = curr_ter.color();
    }
    if( curr_ter.has_flag( TFLAG_SWIMMABLE ) && curr_ter.has_flag( TFLAG_DEEP_WATER ) &&
        !u.is_underwater() ) {
        show_items = false; // Can only see underwater items if WE are underwater
    }
    // If there's a trap here, and we have sufficient perception, draw that instead
    if( curr_trap.can_see( p, g->u ) ) {
        tercol = curr_trap.color;
        if( curr_trap.sym == '%' ) {
            switch( rng( 1, 5 ) ) {
                case 1:
                    sym = '*';
                    break;
                case 2:
                    sym = '0';
                    break;
                case 3:
                    sym = '8';
                    break;
                case 4:
                    sym = '&';
                    break;
                case 5:
                    sym = '+';
                    break;
            }
        } else {
            sym = curr_trap.sym;
        }
    }
    if( curr_field.fieldCount() > 0 ) {
        const field_id &fid = curr_field.fieldSymbol();
        const field_entry *fe = curr_field.findField( fid );
        const field_t &f = fieldlist[fid];
        if( f.sym == '&' || fe == nullptr ) {
            // Do nothing, a '&' indicates invisible fields.
        } else if( f.sym == '*' ) {
            // A random symbol.
            switch( rng( 1, 5 ) ) {
                case 1:
                    sym = '*';
                    break;
                case 2:
                    sym = '0';
                    break;
                case 3:
                    sym = '8';
                    break;
                case 4:
                    sym = '&';
                    break;
                case 5:
                    sym = '+';
                    break;
            }
        } else {
            // A field symbol '%' indicates the field should not hide
            // items/terrain. When the symbol is not '%' it will
            // hide items (the color is still inverted if there are items,
            // but the tile symbol is not changed).
            // draw_item_sym indicates that the item symbol should be used
            // even if sym is not '.'.
            // As we don't know at this stage if there are any items
            // (that are visible to the player!), we always set the symbol.
            // If there are items and the field does not hide them,
            // the code handling items will override it.
            draw_item_sym = ( f.sym == '%' );
            // If field priority is > 1, and the field is set to hide items,
            //draw the field as it obscures what's under it.
            if( ( f.sym != '%' && f.priority > 1 ) || ( f.sym != '%' && sym == '.' ) )  {
                // default terrain '.' and
                // non-default field symbol -> field symbol overrides terrain
                sym = f.sym;
            }
            tercol = fe->color();
        }
    }

    // TODO: change the local variable sym to std::string and use it instead of this hack.
    // Currently this are different variables because terrain/... uses long as symbol type and
    // item now use string. Ideally they should all be strings.
    std::string item_sym;

    // If there are items here, draw those instead
    if( show_items && curr_maptile.get_item_count() > 0 && sees_some_items( p, g->u ) ) {
        // if there's furniture/terrain/trap/fields (sym!='.')
        // and we should not override it, then only highlight the square
        if( sym != '.' && sym != '%' && !draw_item_sym ) {
            hi = true;
        } else {
            // otherwise override with the symbol of the last item
            item_sym = curr_maptile.get_uppermost_item().symbol();
            if( !draw_item_sym ) {
                tercol = curr_maptile.get_uppermost_item().color();
            }
            if( curr_maptile.get_item_count() > 1 ) {
                invert = !invert;
            }
        }
    }

    long memory_sym = sym;
    int veh_part = 0;
    const vehicle *veh = veh_at_internal( p, veh_part );
    if( veh != nullptr ) {
        sym = special_symbol( veh->face.dir_symbol( veh->part_sym( veh_part ) ) );
        tercol = veh->part_color( veh_part );
        item_sym.clear(); // clear the item symbol so `sym` is used instead.

        if( !veh->forward_velocity() && !veh->player_in_control( g->u ) ) {
            memory_sym = sym;
        }
    }

    if( !check_and_set_seen_cache( p ) ) {
        g->u.memorize_symbol( getabs( p ), memory_sym );
    }

    // If there's graffiti here, change background color
    if( curr_maptile.has_graffiti() ) {
        graf = true;
    }

    const auto u_vision = u.get_vision_modes();
    if( u_vision[BOOMERED] ) {
        tercol = c_magenta;
    } else if( u_vision[NV_GOGGLES] ) {
        tercol = ( bright_light ) ? c_white : c_light_green;
    } else if( low_light ) {
        tercol = c_dark_gray;
    } else if( u_vision[DARKNESS] ) {
        tercol = c_dark_gray;
    }

    if( invert ) {
        tercol = invert_color( tercol );
    } else if( hi ) {
        tercol = hilite( tercol );
    } else if( graf ) {
        tercol = red_background( tercol );
    }

    if( inorder ) {
        // Rastering the whole map, take advantage of automatically moving the cursor.
        if( item_sym.empty() ) {
            wputch( w, tercol, sym );
        } else {
            wprintz( w, tercol, item_sym );
        }
    } else {
        // Otherwise move the cursor before drawing.
        const int k = p.x + getmaxx( w ) / 2 - view_center.x;
        const int j = p.y + getmaxy( w ) / 2 - view_center.y;
        if( item_sym.empty() ) {
            mvwputch( w, j, k, tercol, sym );
        } else {
            mvwprintz( w, j, k, tercol, item_sym );
        }
    }

    return !zlevels || sym != ' ' || !item_sym.empty() || p.z <= -OVERMAP_DEPTH ||
           !curr_ter.has_flag( TFLAG_NO_FLOOR );
}

void map::draw_from_above( const catacurses::window &w, const player &u, const tripoint &p,
                           const maptile &curr_tile,
                           const bool invert,
                           const tripoint &view_center,
                           bool low_light, bool bright_light, bool inorder ) const
{
    static const long AUTO_WALL_PLACEHOLDER = 2; // this should never appear as a real symbol!

    nc_color tercol = c_dark_gray;
    long sym = ' ';

    const ter_t &curr_ter = curr_tile.get_ter_t();
    const furn_t &curr_furn = curr_tile.get_furn_t();
    int part_below;
    const vehicle *veh;
    if( curr_furn.has_flag( TFLAG_SEEN_FROM_ABOVE ) ) {
        sym = curr_furn.symbol();
        tercol = curr_furn.color();
    } else if( curr_furn.movecost < 0 ) {
        sym = '.';
        tercol = curr_furn.color();
    } else if( ( veh = veh_at_internal( p, part_below ) ) != nullptr ) {
        const int roof = veh->roof_at_part( part_below );
        const int displayed_part = roof >= 0 ? roof : part_below;
        sym = special_symbol( veh->face.dir_symbol( veh->part_sym( displayed_part, true ) ) );
        tercol = ( roof >= 0 ||
                   vpart_position( const_cast<vehicle &>( *veh ),
                                   part_below ).obstacle_at_part() ) ? c_light_gray : c_light_gray_cyan;
    } else if( curr_ter.has_flag( TFLAG_SEEN_FROM_ABOVE ) ) {
        if( curr_ter.has_flag( TFLAG_AUTO_WALL_SYMBOL ) ) {
            sym = AUTO_WALL_PLACEHOLDER;
        } else if( curr_ter.has_flag( TFLAG_RAMP ) ) {
            sym = '>';
        } else {
            sym = curr_ter.symbol();
        }
        tercol = curr_ter.color();
    } else if( curr_ter.movecost == 0 ) {
        sym = '.';
        tercol = curr_ter.color();
    } else if( !curr_ter.has_flag( TFLAG_NO_FLOOR ) ) {
        sym = '.';
        if( curr_ter.color() != c_cyan ) {
            // Need a special case here, it doesn't cyanize well
            tercol = cyan_background( curr_ter.color() );
        } else {
            tercol = c_black_cyan;
        }
    } else {
        sym = curr_ter.symbol();
        tercol = curr_ter.color();
    }

    if( sym == AUTO_WALL_PLACEHOLDER ) {
        sym = determine_wall_corner( p );
    }

    const auto u_vision = u.get_vision_modes();
    if( u_vision[BOOMERED] ) {
        tercol = c_magenta;
    } else if( u_vision[NV_GOGGLES] ) {
        tercol = ( bright_light ) ? c_white : c_light_green;
    } else if( low_light ) {
        tercol = c_dark_gray;
    } else if( u_vision[DARKNESS] ) {
        tercol = c_dark_gray;
    }

    if( invert ) {
        tercol = invert_color( tercol );
    }

    if( inorder ) {
        wputch( w, tercol, sym );
    } else {
        const int k = p.x + getmaxx( w ) / 2 - view_center.x;
        const int j = p.y + getmaxy( w ) / 2 - view_center.y;
        mvwputch( w, j, k, tercol, sym );
    }
}

bool map::sees( const tripoint &F, const tripoint &T, const int range ) const
{
    int dummy = 0;
    return sees( F, T, range, dummy );
}

/**
 * This one is internal-only, we don't want to expose the slope tweaking ickiness outside the map class.
 **/
bool map::sees( const tripoint &F, const tripoint &T, const int range, int &bresenham_slope ) const
{
    if( ( range >= 0 && range < rl_dist( F, T ) ) ||
        !inbounds( T ) ) {
        bresenham_slope = 0;
        return false; // Out of range!
    }
    bool visible = true;

    // Ugly `if` for now
    if( !fov_3d || F.z == T.z ) {
        bresenham( F.x, F.y, T.x, T.y, bresenham_slope,
        [this, &visible, &T]( const point & new_point ) {
            // Exit before checking the last square, it's still visible even if opaque.
            if( new_point.x == T.x && new_point.y == T.y ) {
                return false;
            }
            if( !this->trans( tripoint( new_point, T.z ) ) ) {
                visible = false;
                return false;
            }
            return true;
        } );
        return visible;
    }

    tripoint last_point = F;
    bresenham( F, T, bresenham_slope, 0,
    [this, &visible, &T, &last_point]( const tripoint & new_point ) {
        // Exit before checking the last square, it's still visible even if opaque.
        if( new_point == T ) {
            return false;
        }

        // TODO: Allow transparent floors (and cache them!)
        if( new_point.z == last_point.z ) {
            if( !this->trans( new_point ) ) {
                visible = false;
                return false;
            }
        } else {
            const int max_z = std::max( new_point.z, last_point.z );
            if( ( has_floor_or_support( {new_point.x, new_point.y, max_z} ) ||
                  !trans( {new_point.x, new_point.y, last_point.z} ) ) &&
                ( has_floor_or_support( {last_point.x, last_point.y, max_z} ) ||
                  !trans( {last_point.x, last_point.y, new_point.z} ) ) ) {
                visible = false;
                return false;
            }
        }

        last_point = new_point;
        return true;
    } );
    return visible;
}

// This method tries a bunch of initial offsets for the line to try and find a clear one.
// Basically it does, "Find a line from any point in the source that ends up in the target square".
std::vector<tripoint> map::find_clear_path( const tripoint &source,
        const tripoint &destination ) const
{
    // TODO: Push this junk down into the Bresenham method, it's already doing it.
    const int dx = destination.x - source.x;
    const int dy = destination.y - source.y;
    const int ax = std::abs( dx ) * 2;
    const int ay = std::abs( dy ) * 2;
    const int dominant = std::max( ax, ay );
    const int minor = std::min( ax, ay );
    // This seems to be the method for finding the ideal start value for the error value.
    const int ideal_start_offset = minor - ( dominant / 2 );
    const int start_sign = ( ideal_start_offset > 0 ) - ( ideal_start_offset < 0 );
    // Not totally sure of the derivation.
    const int max_start_offset = std::abs( ideal_start_offset ) * 2 + 1;
    for( int horizontal_offset = -1; horizontal_offset <= max_start_offset; ++horizontal_offset ) {
        int candidate_offset = horizontal_offset * start_sign;
        if( sees( source, destination, rl_dist( source, destination ), candidate_offset ) ) {
            return line_to( source, destination, candidate_offset, 0 );
        }
    }
    // If we couldn't find a clear LoS, just return the ideal one.
    return line_to( source, destination, ideal_start_offset, 0 );
}

bool map::clear_path( const tripoint &f, const tripoint &t, const int range,
                      const int cost_min, const int cost_max ) const
{
    // Ugly `if` for now
    if( !fov_3d && f.z != t.z ) {
        return false;
    }

    if( f.z == t.z ) {
        if( ( range >= 0 && range < rl_dist( f.x, f.y, t.x, t.y ) ) ||
            !inbounds( t ) ) {
            return false; // Out of range!
        }
        bool is_clear = true;
        bresenham( f.x, f.y, t.x, t.y, 0,
        [this, &is_clear, cost_min, cost_max, &t]( const point & new_point ) {
            // Exit before checking the last square, it's still reachable even if it is an obstacle.
            if( new_point.x == t.x && new_point.y == t.y ) {
                return false;
            }

            const int cost = this->move_cost( new_point.x, new_point.y );
            if( cost < cost_min || cost > cost_max ) {
                is_clear = false;
                return false;
            }
            return true;
        } );
        return is_clear;
    }

    if( ( range >= 0 && range < rl_dist( f, t ) ) ||
        !inbounds( t ) ) {
        return false; // Out of range!
    }
    bool is_clear = true;
    tripoint last_point = f;
    bresenham( f, t, 0, 0,
    [this, &is_clear, cost_min, cost_max, t, &last_point]( const tripoint & new_point ) {
        // Exit before checking the last square, it's still reachable even if it is an obstacle.
        if( new_point == t ) {
            return false;
        }

        // We have to check a weird case where the move is both vertical and horizontal
        if( new_point.z == last_point.z ) {
            const int cost = move_cost( new_point );
            if( cost < cost_min || cost > cost_max ) {
                is_clear = false;
                return false;
            }
        } else {
            bool this_clear = false;
            const int max_z = std::max( new_point.z, last_point.z );
            if( !has_floor_or_support( {new_point.x, new_point.y, max_z} ) ) {
                const int cost = move_cost( {new_point.x, new_point.y, last_point.z} );
                if( cost > cost_min && cost < cost_max ) {
                    this_clear = true;
                }
            }

            if( !this_clear && has_floor_or_support( {last_point.x, last_point.y, max_z} ) ) {
                const int cost = move_cost( {last_point.x, last_point.y, new_point.z} );
                if( cost > cost_min && cost < cost_max ) {
                    this_clear = true;
                }
            }

            if( !this_clear ) {
                is_clear = false;
                return false;
            }
        }

        last_point = new_point;
        return true;
    } );
    return is_clear;
}

bool map::accessible_items( const tripoint &t ) const
{
    return !has_flag( "SEALED", t ) || has_flag( "LIQUIDCONT", t );
}

std::vector<tripoint> map::get_dir_circle( const tripoint &f, const tripoint &t ) const
{
    std::vector<tripoint> circle;
    circle.resize( 8 );

    // The line below can be crazy expensive - we only take the FIRST point of it
    const std::vector<tripoint> line = line_to( f, t, 0, 0 );
    const std::vector<tripoint> spiral = closest_tripoints_first( 1, f );
    const std::vector<int> pos_index {1, 2, 4, 6, 8, 7, 5, 3};

    //  All possible constellations (closest_points_first goes clockwise)
    //  753  531  312  124  246  468  687  875
    //  8 1  7 2  5 4  3 6  1 8  2 7  4 5  6 3
    //  642  864  786  578  357  135  213  421

    size_t pos_offset = 0;
    for( unsigned int i = 1; i < spiral.size(); i++ ) {
        if( spiral[i] == line[0] ) {
            pos_offset = i - 1;
            break;
        }
    }

    for( unsigned int i = 1; i < spiral.size(); i++ ) {
        if( pos_offset >= pos_index.size() ) {
            pos_offset = 0;
        }

        circle[pos_index[pos_offset++] - 1] = spiral[i];
    }

    return circle;
}

void map::save()
{
    for( int gridx = 0; gridx < my_MAPSIZE; gridx++ ) {
        for( int gridy = 0; gridy < my_MAPSIZE; gridy++ ) {
            if( zlevels ) {
                for( int gridz = -OVERMAP_DEPTH; gridz <= OVERMAP_HEIGHT; gridz++ ) {
                    saven( gridx, gridy, gridz );
                }
            } else {
                saven( gridx, gridy, abs_sub.z );
            }
        }
    }
}

void map::load( const int wx, const int wy, const int wz, const bool update_vehicle )
{
    for( auto &traps : traplocs ) {
        traps.clear();
    }
    set_abs_sub( wx, wy, wz );
    for( int gridx = 0; gridx < my_MAPSIZE; gridx++ ) {
        for( int gridy = 0; gridy < my_MAPSIZE; gridy++ ) {
            loadn( gridx, gridy, update_vehicle );
        }
    }
}

void map::shift_traps( const tripoint &shift )
{
    // Offset needs to have sign opposite to shift direction
    const tripoint offset( -shift.x * SEEX, -shift.y * SEEY, -shift.z );
    for( auto &traps : traplocs ) {
        for( auto iter = traps.begin(); iter != traps.end(); ) {
            tripoint &pos = *iter;
            pos += offset;
            if( inbounds( pos ) ) {
                ++iter;
            } else {
                // Theoretical enhancement: if this is not the last entry of the vector,
                // move the last entry into pos and remove the last entry instead of iter.
                // This would avoid moving all the remaining entries.
                iter = traps.erase( iter );
            }
        }
    }
}

void shift_map_memory_seen_cache(
    std::bitset<MAPSIZE_X *MAPSIZE_Y> &map_memory_seen_cache,
    const int sx, const int sy )
{
    // sx shifts by SEEX rows, sy shifts by SEEX columns.
    int shift_amount = ( sx * SEEX ) + ( sy * MAPSIZE_Y * SEEX );
    if( shift_amount > 0 ) {
        map_memory_seen_cache >>= static_cast<size_t>( shift_amount );
    } else if( shift_amount < 0 ) {
        map_memory_seen_cache <<= static_cast<size_t>( -shift_amount );
    }
    // Shifting in the y direction shifted in 0 values, no no additional clearing is necessary, but
    // a shift in the x direction makes values "wrap" to the next row, and they need to be zeroed.
    if( sx == 0 ) {
        return;
    }
    const size_t x_offset = ( sx > 0 ) ? MAPSIZE_X - SEEX : 0;
    for( size_t y = 0; y < MAPSIZE_X; ++y ) {
        size_t y_offset = y * MAPSIZE_X;
        for( size_t x = 0; x < SEEX; ++x ) {
            map_memory_seen_cache.reset( y_offset + x_offset + x );
        }
    }
}

void map::shift( const int sx, const int sy )
{
    // Special case of 0-shift; refresh the map
    if( sx == 0 && sy == 0 ) {
        return; // Skip this?
    }
    const int absx = get_abs_sub().x;
    const int absy = get_abs_sub().y;
    const int wz = get_abs_sub().z;

    set_abs_sub( absx + sx, absy + sy, wz );

    // if player is in vehicle, (s)he must be shifted with vehicle too
    if( g->u.in_vehicle ) {
        g->u.setx( g->u.posx() - sx * SEEX );
        g->u.sety( g->u.posy() - sy * SEEY );
    }

    shift_traps( tripoint( sx, sy, 0 ) );

    vehicle *remoteveh = g->remoteveh();

    const int zmin = zlevels ? -OVERMAP_DEPTH : wz;
    const int zmax = zlevels ? OVERMAP_HEIGHT : wz;
    for( int gridz = zmin; gridz <= zmax; gridz++ ) {
        for( vehicle *veh : get_cache( gridz ).vehicle_list ) {
            veh->smx += sx;
            veh->smy += sy;
            veh->zones_dirty = true;
        }
    }

    // Shift the map sx submaps to the right and sy submaps down.
    // sx and sy should never be bigger than +/-1.
    // absx and absy are our position in the world, for saving/loading purposes.
    for( int gridz = zmin; gridz <= zmax; gridz++ ) {
        // Clear vehicle list and rebuild after shift
        clear_vehicle_cache( gridz );
        clear_vehicle_list( gridz );
        shift_map_memory_seen_cache( get_cache( gridz ).map_memory_seen_cache, sx, sy );
        if( sx >= 0 ) {
            for( int gridx = 0; gridx < my_MAPSIZE; gridx++ ) {
                if( sy >= 0 ) {
                    for( int gridy = 0; gridy < my_MAPSIZE; gridy++ ) {
                        if( gridx + sx < my_MAPSIZE && gridy + sy < my_MAPSIZE ) {
                            copy_grid( tripoint( gridx, gridy, gridz ),
                                       tripoint( gridx + sx, gridy + sy, gridz ) );
                            update_vehicle_list( get_submap_at_grid( {gridx, gridy, gridz} ), gridz );
                        } else {
                            loadn( gridx, gridy, gridz, true );
                        }
                    }
                } else { // sy < 0; work through it backwards
                    for( int gridy = my_MAPSIZE - 1; gridy >= 0; gridy-- ) {
                        if( gridx + sx < my_MAPSIZE && gridy + sy >= 0 ) {
                            copy_grid( tripoint( gridx, gridy, gridz ),
                                       tripoint( gridx + sx, gridy + sy, gridz ) );
                            update_vehicle_list( get_submap_at_grid( { gridx, gridy, gridz } ), gridz );
                        } else {
                            loadn( gridx, gridy, gridz, true );
                        }
                    }
                }
            }
        } else { // sx < 0; work through it backwards
            for( int gridx = my_MAPSIZE - 1; gridx >= 0; gridx-- ) {
                if( sy >= 0 ) {
                    for( int gridy = 0; gridy < my_MAPSIZE; gridy++ ) {
                        if( gridx + sx >= 0 && gridy + sy < my_MAPSIZE ) {
                            copy_grid( tripoint( gridx, gridy, gridz ),
                                       tripoint( gridx + sx, gridy + sy, gridz ) );
                            update_vehicle_list( get_submap_at_grid( { gridx, gridy, gridz } ), gridz );
                        } else {
                            loadn( gridx, gridy, gridz, true );
                        }
                    }
                } else { // sy < 0; work through it backwards
                    for( int gridy = my_MAPSIZE - 1; gridy >= 0; gridy-- ) {
                        if( gridx + sx >= 0 && gridy + sy >= 0 ) {
                            copy_grid( tripoint( gridx, gridy, gridz ),
                                       tripoint( gridx + sx, gridy + sy, gridz ) );
                            update_vehicle_list( get_submap_at_grid( { gridx, gridy, gridz } ), gridz );
                        } else {
                            loadn( gridx, gridy, gridz, true );
                        }
                    }
                }
            }
        }

        reset_vehicle_cache( gridz );
    }

    g->setremoteveh( remoteveh );

    if( !support_cache_dirty.empty() ) {
        std::set<tripoint> old_cache = std::move( support_cache_dirty );
        support_cache_dirty.clear();
        for( const auto &pt : old_cache ) {
            support_cache_dirty.insert( tripoint( pt.x - sx * SEEX, pt.y - sy * SEEY, pt.z ) );
        }
    }
}

void map::vertical_shift( const int newz )
{
    if( !zlevels ) {
        debugmsg( "Called map::vertical_shift in a non-z-level world" );
        return;
    }

    if( newz < -OVERMAP_DEPTH || newz > OVERMAP_HEIGHT ) {
        debugmsg( "Tried to get z-level %d outside allowed range of %d-%d",
                  newz, -OVERMAP_DEPTH, OVERMAP_HEIGHT );
        return;
    }

    tripoint trp = get_abs_sub();
    set_abs_sub( trp.x, trp.y, newz );

    // TODO: Remove the function when it's safe
    return;
}

// saven saves a single nonant.  worldx and worldy are used for the file
// name and specifies where in the world this nonant is.  gridx and gridy are
// the offset from the top left nonant:
// 0,0 1,0 2,0
// 0,1 1,1 2,1
// 0,2 1,2 2,2
// (worldx,worldy,worldz) denotes the absolute coordinate of the submap
// in grid[0].
void map::saven( const int gridx, const int gridy, const int gridz )
{
    dbg( D_INFO ) << "map::saven(worldx[" << abs_sub.x << "], worldy[" << abs_sub.y << "], worldz[" <<
                  abs_sub.z
                  << "], gridx[" << gridx << "], gridy[" << gridy << "], gridz[" << gridz << "])";
    const int gridn = get_nonant( { gridx, gridy, gridz } );
    submap *submap_to_save = getsubmap( gridn );
    if( submap_to_save == nullptr || submap_to_save->get_ter( point_zero ) == t_null ) {
        // This is a serious error and should be signaled as soon as possible
        debugmsg( "map::saven grid (%d,%d,%d) %s!", gridx, gridy, gridz,
                  submap_to_save == nullptr ? "null" : "uninitialized" );
        return;
    }

    const int abs_x = abs_sub.x + gridx;
    const int abs_y = abs_sub.y + gridy;
    const int abs_z = gridz;

    if( !zlevels && gridz != abs_sub.z ) {
        debugmsg( "Tried to save submap (%d,%d,%d) as (%d,%d,%d), which isn't supported in non-z-level builds",
                  abs_x, abs_y, abs_sub.z, abs_x, abs_y, gridz );
    }

    dbg( D_INFO ) << "map::saven abs_x: " << abs_x << "  abs_y: " << abs_y << "  abs_z: " << abs_z
                  << "  gridn: " << gridn;
    submap_to_save->last_touched = calendar::turn;
    MAPBUFFER.add_submap( abs_x, abs_y, abs_z, submap_to_save );
}

// worldx & worldy specify where in the world this is;
// gridx & gridy specify which nonant:
// 0,0  1,0  2,0
// 0,1  1,1  2,1
// 0,2  1,2  2,2 etc
// (worldx,worldy,worldz) denotes the absolute coordinate of the submap
// in grid[0].
void map::loadn( const int gridx, const int gridy, const bool update_vehicles )
{
    if( zlevels ) {
        for( int gridz = -OVERMAP_DEPTH; gridz <= OVERMAP_HEIGHT; gridz++ ) {
            loadn( gridx, gridy, gridz, update_vehicles );
        }

        // Note: we want it in a separate loop! It is a post-load cleanup
        // Since we're adding roofs, we want it to go up (from lowest to highest)
        for( int gridz = -OVERMAP_DEPTH; gridz <= OVERMAP_HEIGHT; gridz++ ) {
            add_roofs( gridx, gridy, gridz );
        }
    } else {
        loadn( gridx, gridy, abs_sub.z, update_vehicles );
    }
}

// Optimized mapgen function that only works properly for very simple overmap types
// Does not create or require a temporary map and does its own saving
static void generate_uniform( const int x, const int y, const int z, const ter_id &terrain_type )
{
    dbg( D_INFO ) << "generate_uniform x: " << x << "  y: " << y << "  abs_z: " << z
                  << "  terrain_type: " << terrain_type.id().str();

    constexpr size_t block_size = SEEX * SEEY;
    for( int xd = 0; xd <= 1; xd++ ) {
        for( int yd = 0; yd <= 1; yd++ ) {
            submap *sm = new submap();
            sm->is_uniform = true;
            std::uninitialized_fill_n( &sm->ter[0][0], block_size, terrain_type );
            sm->last_touched = calendar::turn;
            MAPBUFFER.add_submap( x + xd, y + yd, z, sm );
        }
    }
}

void map::loadn( const int gridx, const int gridy, const int gridz, const bool update_vehicles )
{
    // Cache empty overmap types
    static const oter_id rock( "empty_rock" );
    static const oter_id air( "open_air" );

    dbg( D_INFO ) << "map::loadn(game[" << g.get() << "], worldx[" << abs_sub.x
                  << "], worldy[" << abs_sub.y << "], gridx["
                  << gridx << "], gridy[" << gridy << "], gridz[" << gridz << "])";

    const int absx = abs_sub.x + gridx,
              absy = abs_sub.y + gridy;
    const size_t gridn = get_nonant( { gridx, gridy, gridz } );

    dbg( D_INFO ) << "map::loadn absx: " << absx << "  absy: " << absy
                  << "  gridn: " << gridn;

    const int old_abs_z = abs_sub.z; // Ugly, but necessary at the moment
    abs_sub.z = gridz;

    submap *tmpsub = MAPBUFFER.lookup_submap( absx, absy, gridz );
    if( tmpsub == nullptr ) {
        // It doesn't exist; we must generate it!
        dbg( D_INFO | D_WARNING ) << "map::loadn: Missing mapbuffer data. Regenerating.";

        // Each overmap square is two nonants; to prevent overlap, generate only at
        //  squares divisible by 2.
        const int newmapx = absx - ( abs( absx ) % 2 );
        const int newmapy = absy - ( abs( absy ) % 2 );
        // Short-circuit if the map tile is uniform
        int overx = newmapx;
        int overy = newmapy;
        sm_to_omt( overx, overy );

        const oter_id terrain_type = overmap_buffer.ter( overx, overy, gridz );

        // TODO: Replace with json mapgen functions.
        if( terrain_type == air ) {
            generate_uniform( newmapx, newmapy, gridz, t_open_air );
        } else if( terrain_type == rock ) {
            generate_uniform( newmapx, newmapy, gridz, t_rock );
        } else {
            tinymap tmp_map;
            tmp_map.generate( newmapx, newmapy, gridz, calendar::turn );
        }

        // This is the same call to MAPBUFFER as above!
        tmpsub = MAPBUFFER.lookup_submap( absx, absy, gridz );
        if( tmpsub == nullptr ) {
            dbg( D_ERROR ) << "failed to generate a submap at " << absx << absy << abs_sub.z;
            debugmsg( "failed to generate a submap at %d,%d,%d", absx, absy, abs_sub.z );
            return;
        }
    }

    // New submap changes the content of the map and all caches must be recalculated
    set_transparency_cache_dirty( gridz );
    set_outside_cache_dirty( gridz );
    set_floor_cache_dirty( gridz );
    set_pathfinding_cache_dirty( gridz );
    setsubmap( gridn, tmpsub );

    // Destroy bugged no-part vehicles
    auto &veh_vec = tmpsub->vehicles;
    for( auto iter = veh_vec.begin(); iter != veh_vec.end(); ) {
        vehicle *veh = iter->get();
        if( !veh->parts.empty() ) {
            // Always fix submap coordinates for easier Z-level-related operations
            veh->smx = gridx;
            veh->smy = gridy;
            veh->smz = gridz;
            iter++;
        } else {
            reset_vehicle_cache( gridz );
            if( veh->tracking_on ) {
                overmap_buffer.remove_vehicle( veh );
            }
            dirty_vehicle_list.erase( veh );
            iter = veh_vec.erase( iter );
        }
    }

    // Update vehicle data
    if( update_vehicles ) {
        auto &map_cache = get_cache( gridz );
        for( const auto &veh : tmpsub->vehicles ) {
            // Only add if not tracking already.
            if( map_cache.vehicle_list.find( veh.get() ) == map_cache.vehicle_list.end() ) {
                map_cache.vehicle_list.insert( veh.get() );
                if( !veh->loot_zones.empty() ) {
                    map_cache.zone_vehicles.insert( veh.get() );
                }
                add_vehicle_to_cache( veh.get() );
            }
        }
    }

    actualize( gridx, gridy, gridz );

    abs_sub.z = old_abs_z;
}

bool map::has_rotten_away( item &itm, const tripoint &pnt ) const
{
    if( itm.is_corpse() ) {
        itm.calc_rot( pnt );
        return itm.get_rot() > 10_days && !itm.can_revive();
    } else if( itm.goes_bad() ) {
        itm.calc_rot( pnt );
        return itm.has_rotten_away();
    } else if( itm.type->container && itm.type->container->preserves ) {
        // Containers like tin cans preserves all items inside, they do not rot at all.
        return false;
    } else if( itm.type->container && itm.type->container->seals ) {
        // Items inside rot but do not vanish as the container seals them in.
        for( auto &c : itm.contents ) {
            c.calc_rot( pnt );
        }
        return false;
    } else {
        // Check and remove rotten contents, but always keep the container.
        for( auto it = itm.contents.begin(); it != itm.contents.end(); ) {
            if( has_rotten_away( *it, pnt ) ) {
                it = itm.contents.erase( it );
            } else {
                ++it;
            }
        }

        return false;
    }
}

template <typename Container>
void map::remove_rotten_items( Container &items, const tripoint &pnt )
{
    const tripoint abs_pnt = getabs( pnt );
    for( auto it = items.begin(); it != items.end(); ) {
        if( has_rotten_away( *it, abs_pnt ) ) {
            if( it->is_comestible() ) {
                rotten_item_spawn( *it, pnt );
            }
            it = i_rem( pnt, it );
        } else {
            ++it;
        }
    }
}

void map::rotten_item_spawn( const item &item, const tripoint &pnt )
{
    if( g->critter_at( pnt ) != nullptr ) {
        return;
    }
    auto &comest = item.type->comestible;
    mongroup_id mgroup = comest->rot_spawn;
    if( mgroup == "GROUP_NULL" ) {
        return;
    }
    const int chance = ( comest->rot_spawn_chance * get_option<int>( "CARRION_SPAWNRATE" ) ) / 100;
    if( rng( 0, 100 ) < chance ) {
        MonsterGroupResult spawn_details = MonsterGroupManager::GetResultFromGroup( mgroup );
        add_spawn( spawn_details.name, 1, pnt.x, pnt.y, false );
        if( g->u.sees( pnt ) ) {
            if( item.is_seed() ) {
                add_msg( m_warning, _( "Something has crawled out of the %s plants!" ), item.get_plant_name() );
            } else {
                add_msg( m_warning, _( "Something has crawled out of the %s!" ), item.tname().c_str() );
            }
        }
    }
}

void map::fill_funnels( const tripoint &p, const time_point &since )
{
    const auto &tr = tr_at( p );
    if( !tr.is_funnel() ) {
        return;
    }
    // Note: the inside/outside cache might not be correct at this time
    if( has_flag_ter_or_furn( TFLAG_INDOORS, p ) ) {
        return;
    }
    auto items = i_at( p );
    units::volume maxvolume = 0_ml;
    auto biggest_container = items.end();
    for( auto candidate = items.begin(); candidate != items.end(); ++candidate ) {
        if( candidate->is_funnel_container( maxvolume ) ) {
            biggest_container = candidate;
        }
    }
    if( biggest_container != items.end() ) {
        retroactively_fill_from_funnel( *biggest_container, tr, since, calendar::turn, getabs( p ) );
    }
}

void map::grow_plant( const tripoint &p )
{
    const auto &furn = this->furn( p ).obj();
    if( !furn.has_flag( "PLANT" ) ) {
        return;
    }
    auto items = i_at( p );
    if( items.empty() ) {
        // No seed there anymore, we don't know what kind of plant it was.
        dbg( D_ERROR ) << "a seed item has vanished at " << p.x << "," << p.y << "," << p.z;
        furn_set( p, f_null );
        return;
    }

    auto seed = items.front();
    if( !seed.is_seed() ) {
        // No seed there anymore, we don't know what kind of plant it was.
        dbg( D_ERROR ) << "a planted item at " << p.x << "," << p.y << "," << p.z << " has no seed data";
        furn_set( p, f_null );
        return;
    }
    const time_duration plantEpoch = seed.get_plant_epoch();
    furn_id cur_furn = this->furn( p ).id();
    if( seed.age() >= plantEpoch && cur_furn != furn_str_id( "f_plant_harvest" ) ) {
        if( seed.age() < plantEpoch * 2 ) {
            if( cur_furn == furn_str_id( "f_plant_seedling" ) ) {
                return;
            }
            i_rem( p, 1 );
            rotten_item_spawn( seed, p );
            furn_set( p, furn_str_id( "f_plant_seedling" ) );
        } else if( seed.age() < plantEpoch * 3 ) {
            if( cur_furn == furn_str_id( "f_plant_mature" ) ) {
                return;
            }
            i_rem( p, 1 );
            rotten_item_spawn( seed, p );
            //You've skipped the seedling stage so roll monsters twice
            if( cur_furn != furn_str_id( "f_plant_seedling" ) ) {
                rotten_item_spawn( seed, p );
            }
            furn_set( p, furn_str_id( "f_plant_mature" ) );
        } else {
            //You've skipped two stages so roll monsters two times
            if( cur_furn == furn_str_id( "f_plant_seedling" ) ) {
                rotten_item_spawn( seed, p );
                rotten_item_spawn( seed, p );
                //One stage change
            } else if( cur_furn == furn_str_id( "f_plant_mature" ) ) {
                rotten_item_spawn( seed, p );
                //Goes from seed to harvest in one check
            } else {
                rotten_item_spawn( seed, p );
                rotten_item_spawn( seed, p );
                rotten_item_spawn( seed, p );
            }
            furn_set( p, furn_str_id( "f_plant_harvest" ) );
        }
    }
}

void map::restock_fruits( const tripoint &p, const time_duration &time_since_last_actualize )
{
    const auto &ter = this->ter( p ).obj();
    if( !ter.has_flag( TFLAG_HARVESTED ) ) {
        return; // Already harvestable. Do nothing.
    }
    // Make it harvestable again if the last actualization was during a different season or year.
    const time_point last_touched = calendar::turn - time_since_last_actualize;
    if( season_of_year( calendar::turn ) != season_of_year( last_touched ) ||
        time_since_last_actualize >= calendar::season_length() ) {
        ter_set( p, ter.transforms_into );
    }
}

void map::produce_sap( const tripoint &p, const time_duration &time_since_last_actualize )
{
    if( time_since_last_actualize <= 0_turns ) {
        return;
    }

    if( t_tree_maple_tapped != ter( p ) ) {
        return;
    }

    // Amount of maple sap liters produced per season per tap
    static const int maple_sap_per_season = 56;

    // How many turns to produce 1 charge (250 ml) of sap?
    const time_duration producing_length = 0.75 * calendar::season_length();

    const time_duration turns_to_produce = producing_length / ( maple_sap_per_season * 4 );

    // How long of this time_since_last_actualize have we been in the producing period (late winter, early spring)?
    time_duration time_producing = 0_turns;

    if( time_since_last_actualize >= calendar::year_length() ) {
        time_producing = producing_length;
    } else {
        // We are only producing sap on the intersection with the sap producing season.
        const time_duration early_spring_end = 0.5f * calendar::season_length();
        const time_duration late_winter_start = 3.75f * calendar::season_length();

        const time_point last_actualize = calendar::turn - time_since_last_actualize;
        const time_duration last_actualize_tof = time_past_new_year( last_actualize );
        bool last_producing = (
                                  last_actualize_tof >= late_winter_start ||
                                  last_actualize_tof < early_spring_end
                              );
        const time_duration current_tof = time_past_new_year( calendar::turn );
        bool current_producing = (
                                     current_tof >= late_winter_start ||
                                     current_tof < early_spring_end
                                 );

        const time_duration non_producing_length = 3.25 * calendar::season_length();

        if( last_producing && current_producing ) {
            if( time_since_last_actualize < non_producing_length ) {
                time_producing = time_since_last_actualize;
            } else {
                time_producing = time_since_last_actualize - non_producing_length;
            }
        } else if( !last_producing && !current_producing ) {
            if( time_since_last_actualize > non_producing_length ) {
                time_producing = time_since_last_actualize - non_producing_length;
            }
        } else if( last_producing && !current_producing ) {
            // We hit the end of early spring
            if( last_actualize_tof < early_spring_end ) {
                time_producing = early_spring_end - last_actualize_tof;
            } else {
                time_producing = calendar::year_length() - last_actualize_tof + early_spring_end;
            }
        } else if( !last_producing && current_producing ) {
            // We hit the start of late winter
            if( current_tof >= late_winter_start ) {
                time_producing = current_tof - late_winter_start;
            } else {
                time_producing = 0.25f * calendar::season_length() + current_tof;
            }
        }
    }

    long new_charges = roll_remainder( time_producing / turns_to_produce );
    // Not enough time to produce 1 charge of sap
    if( new_charges <= 0 ) {
        return;
    }

    item sap( "maple_sap", calendar::turn );

    // Is there a proper container?
    auto items = i_at( p );
    for( auto &it : items ) {
        if( it.is_bucket() || it.is_watertight_container() ) {
            const long capacity = it.get_remaining_capacity_for_liquid( sap, true );
            if( capacity > 0 ) {
                new_charges = std::min<long>( new_charges, capacity );

                // The environment might have poisoned the sap with animals passing by, insects, leaves or contaminants in the ground
                sap.poison = one_in( 10 ) ? 1 : 0;
                sap.charges = new_charges;

                it.fill_with( sap );
            }
            // Only fill up the first container.
            break;
        }
    }
}

void map::rad_scorch( const tripoint &p, const time_duration &time_since_last_actualize )
{
    const int rads = get_radiation( p );
    if( rads == 0 ) {
        return;
    }

    // TODO: More interesting rad scorch chance - base on season length?
    if( !x_in_y( 1.0 * rads * rads * time_since_last_actualize, 91_days ) ) {
        return;
    }

    // First destroy the farmable plants (those are furniture)
    // TODO: Rad-resistant mutant plants (that produce radioactive fruit)
    const furn_t &fid = furn( p ).obj();
    if( fid.has_flag( "PLANT" ) ) {
        i_clear( p );
        furn_set( p, f_null );
    }

    const ter_id tid = ter( p );
    // TODO: De-hardcode this
    static const std::map<ter_id, ter_str_id> dies_into {{
            {t_grass, ter_str_id( "t_dirt" )},
            {t_tree_young, ter_str_id( "t_dirt" )},
            {t_tree_pine, ter_str_id( "t_tree_deadpine" )},
            {t_tree_birch, ter_str_id( "t_tree_birch_harvested" )},
            {t_tree_willow, ter_str_id( "t_tree_willow_harvested" )},
            {t_tree_hickory, ter_str_id( "t_tree_hickory_dead" )},
            {t_tree_hickory_harvested, ter_str_id( "t_tree_hickory_dead" )},
        }};

    const auto iter = dies_into.find( tid );
    if( iter != dies_into.end() ) {
        ter_set( p, iter->second );
        return;
    }

    const ter_t &tr = tid.obj();
    if( tr.has_flag( "SHRUB" ) ) {
        ter_set( p, t_dirt );
    } else if( tr.has_flag( "TREE" ) ) {
        ter_set( p, ter_str_id( "t_tree_dead" ) );
    }
}

void map::decay_cosmetic_fields( const tripoint &p, const time_duration &time_since_last_actualize )
{
    for( auto &pr : field_at( p ) ) {
        auto &fd = pr.second;
        if( !fd.decays_on_actualize() ) {
            continue;
        }

        const time_duration added_age = 2 * time_since_last_actualize / rng( 2, 4 );
        fd.mod_age( added_age );
        const time_duration hl = fieldlist[ fd.getFieldType() ].halflife;
        const int density_drop = fd.getFieldAge() / hl;
        if( density_drop > 0 ) {
            fd.setFieldDensity( fd.getFieldDensity() - density_drop );
            fd.mod_age( -hl * density_drop );
        }
    }
}

void map::actualize( const int gridx, const int gridy, const int gridz )
{
    submap *const tmpsub = get_submap_at_grid( {gridx, gridy, gridz} );
    if( tmpsub == nullptr ) {
        debugmsg( "Actualize called on null submap (%d,%d,%d)", gridx, gridy, gridz );
        return;
    }

    const time_duration time_since_last_actualize = calendar::turn - tmpsub->last_touched;
    const bool do_funnels = ( gridz >= 0 );

    // check spoiled stuff, and fill up funnels while we're at it
    for( int x = 0; x < SEEX; x++ ) {
        for( int y = 0; y < SEEY; y++ ) {
            const tripoint pnt( gridx * SEEX + x, gridy * SEEY + y, gridz );
            const point p( x, y );
            const auto &furn = this->furn( pnt ).obj();
            // plants contain a seed item which must not be removed under any circumstances
            if( !furn.has_flag( "DONT_REMOVE_ROTTEN" ) ) {
                remove_rotten_items( tmpsub->itm[x][y], pnt );
            }

            const auto trap_here = tmpsub->get_trap( p );
            if( trap_here != tr_null ) {
                traplocs[trap_here].push_back( pnt );
            }
            const ter_t &ter = tmpsub->get_ter( p ).obj();
            if( ter.trap != tr_null && ter.trap != tr_ledge ) {
                traplocs[trap_here].push_back( pnt );
            }

            if( do_funnels ) {
                fill_funnels( pnt, tmpsub->last_touched );
            }

            grow_plant( pnt );

            restock_fruits( pnt, time_since_last_actualize );

            produce_sap( pnt, time_since_last_actualize );

            rad_scorch( pnt, time_since_last_actualize );

            decay_cosmetic_fields( pnt, time_since_last_actualize );
        }
    }

    //Check for Merchants to restock
    for( npc &guy : g->all_npcs() ) {
        if( guy.restock != calendar::before_time_starts && calendar::turn > guy.restock ) {
            guy.shop_restock();
        }
    }

    // the last time we touched the submap, is right now.
    tmpsub->last_touched = calendar::turn;
}

void map::add_roofs( const int gridx, const int gridy, const int gridz )
{
    if( !zlevels ) {
        // No roofs required!
        // Why not? Because submaps below and above don't exist yet
        return;
    }

    submap *const sub_here = get_submap_at_grid( {gridx, gridy, gridz} );
    if( sub_here == nullptr ) {
        debugmsg( "Tried to add roofs/floors on null submap on %d,%d,%d",
                  gridx, gridy, gridz );
        return;
    }

    bool check_roof = gridz > -OVERMAP_DEPTH;

    submap *const sub_below = check_roof ? get_submap_at_grid( { gridx, gridy, gridz - 1 } ) : nullptr;

    if( check_roof && sub_below == nullptr ) {
        debugmsg( "Tried to add roofs to sm at %d,%d,%d, but sm below doesn't exist",
                  gridx, gridy, gridz );
        return;
    }

    for( int x = 0; x < SEEX; x++ ) {
        for( int y = 0; y < SEEY; y++ ) {
            const ter_id ter_here = sub_here->ter[x][y];
            if( ter_here != t_open_air ) {
                continue;
            }

            if( !check_roof ) {
                // Make sure we don't have open air at lowest z-level
                sub_here->ter[x][y] = t_rock_floor;
                continue;
            }

            const ter_t &ter_below = sub_below->ter[x][y].obj();
            if( ter_below.roof ) {
                // TODO: Make roof variable a ter_id to speed this up
                sub_here->ter[x][y] = ter_below.roof.id();
            }
        }
    }
}

void map::copy_grid( const tripoint &to, const tripoint &from )
{
    const auto smap = get_submap_at_grid( from );
    setsubmap( get_nonant( to ), smap );
    for( auto &it : smap->vehicles ) {
        it->smx = to.x;
        it->smy = to.y;
    }
}

void map::spawn_monsters_submap_group( const tripoint &gp, mongroup &group, bool ignore_sight )
{
    const int s_range = std::min( HALF_MAPSIZE_X,
                                  g->u.sight_range( g->light_level( g->u.posz() ) ) );
    int pop = group.population;
    std::vector<tripoint> locations;
    if( !ignore_sight ) {
        // If the submap is one of the outermost submaps, assume that monsters are
        // invisible there.
        if( gp.x == 0 || gp.y == 0 || gp.x + 1 == MAPSIZE || gp.y + 1 == MAPSIZE ) {
            ignore_sight = true;
        }
    }

    if( gp.z != g->u.posz() ) {
        // Note: this is only OK because 3D vision isn't a thing yet
        ignore_sight = true;
    }

    // If the submap is uniform, we can skip many checks
    const submap *current_submap = get_submap_at_grid( gp );
    bool ignore_terrain_checks = false;
    bool ignore_inside_checks = gp.z < 0;
    if( current_submap->is_uniform ) {
        const tripoint upper_left{ SEEX * gp.x, SEEY * gp.y, gp.z };
        if( impassable( upper_left ) ||
            ( !ignore_inside_checks && has_flag_ter_or_furn( TFLAG_INDOORS, upper_left ) ) ) {
            const tripoint glp = getabs( gp );
            dbg( D_WARNING ) << "Empty locations for group " << group.type.str() <<
                             " at uniform submap " << gp.x << "," << gp.y << "," << gp.z <<
                             " global " << glp.x << "," << glp.y << "," << glp.z;
            return;
        }

        ignore_terrain_checks = true;
        ignore_inside_checks = true;
    }

    for( int x = 0; x < SEEX; ++x ) {
        for( int y = 0; y < SEEY; ++y ) {
            int fx = x + SEEX * gp.x;
            int fy = y + SEEY * gp.y;
            tripoint fp{ fx, fy, gp.z };
            if( g->critter_at( fp ) != nullptr ) {
                continue; // there is already some creature
            }

            if( !ignore_terrain_checks && impassable( fp ) ) {
                continue; // solid area, impassable
            }

            if( !ignore_sight && sees( g->u.pos(), fp, s_range ) ) {
                continue; // monster must spawn outside the viewing range of the player
            }

            if( !ignore_inside_checks && has_flag_ter_or_furn( TFLAG_INDOORS, fp ) ) {
                continue; // monster must spawn outside.
            }

            locations.push_back( fp );
        }
    }

    if( locations.empty() ) {
        // TODO: what now? there is no possible place to spawn monsters, most
        // likely because the player can see all the places.
        const tripoint glp = getabs( gp );
        dbg( D_WARNING ) << "Empty locations for group " << group.type.str() <<
                         " at " << gp.x << "," << gp.y << "," << gp.z <<
                         " global " << glp.x << "," << glp.y << "," << glp.z;
        // Just kill the group. It's not like we're removing existing monsters
        // Unless it's a horde - then don't kill it and let it spawn behind a tree or smoke cloud
        if( !group.horde ) {
            group.clear();
        }

        return;
    }

    if( pop ) {
        // Populate the group from its population variable.
        for( int m = 0; m < pop; m++ ) {
            MonsterGroupResult spawn_details = MonsterGroupManager::GetResultFromGroup( group.type, &pop );
            if( !spawn_details.name ) {
                continue;
            }
            monster tmp( spawn_details.name );

            // If a monster came from a horde population, configure them to always be willing to rejoin a horde.
            if( group.horde ) {
                tmp.set_horde_attraction( MHA_ALWAYS );
            }
            for( int i = 0; i < spawn_details.pack_size; i++ ) {
                group.monsters.push_back( tmp );
            }
        }
    }

    // Find horde's target submap
    tripoint horde_target( group.target.x - abs_sub.x,
                           group.target.y - abs_sub.y, abs_sub.z );
    sm_to_ms( horde_target );
    for( auto &tmp : group.monsters ) {
        for( int tries = 0; tries < 10 && !locations.empty(); tries++ ) {
            const tripoint p = random_entry_removed( locations );
            if( !tmp.can_move_to( p ) ) {
                continue; // target can not contain the monster
            }
            tmp.spawn( p );
            if( group.horde ) {
                // Give monster a random point near horde's expected destination
                const tripoint rand_dest = horde_target +
                                           point( rng( 0, SEEX ), rng( 0, SEEY ) );
                const int turns = rl_dist( p, rand_dest ) + group.interest;
                tmp.wander_to( rand_dest, turns );
                add_msg( m_debug, "%s targeting %d,%d,%d", tmp.disp_name().c_str(),
                         tmp.wander_pos.x, tmp.wander_pos.y, tmp.wander_pos.z );
            }

            g->add_zombie( tmp );
            break;
        }
    }
    // indicates the group is empty, and can be removed later
    group.clear();
}

void map::spawn_monsters_submap( const tripoint &gp, bool ignore_sight )
{
    // Load unloaded monsters
    overmap_buffer.spawn_monster( abs_sub.x + gp.x, abs_sub.y + gp.y, gp.z );

    // Only spawn new monsters after existing monsters are loaded.
    auto groups = overmap_buffer.groups_at( abs_sub.x + gp.x, abs_sub.y + gp.y, gp.z );
    for( auto &mgp : groups ) {
        spawn_monsters_submap_group( gp, *mgp, ignore_sight );
    }

    submap *const current_submap = get_submap_at_grid( gp );
    for( auto &i : current_submap->spawns ) {
        for( int j = 0; j < i.count; j++ ) {
            int tries = 0;
            int mx = i.pos.x;
            int my = i.pos.y;
            monster tmp( i.type );
            tmp.mission_id = i.mission_id;
            if( i.name != "NONE" ) {
                tmp.unique_name = i.name;
            }
            if( i.friendly ) {
                tmp.friendly = -1;
            }
            int fx = mx + gp.x * SEEX;
            int fy = my + gp.y * SEEY;
            tripoint pos( fx, fy, gp.z );

            while( ( !g->is_empty( pos ) || !tmp.can_move_to( pos ) ) && tries < 10 ) {
                mx = ( i.pos.x + rng( -3, 3 ) ) % SEEX;
                my = ( i.pos.y + rng( -3, 3 ) ) % SEEY;
                if( mx < 0 ) {
                    mx += SEEX;
                }
                if( my < 0 ) {
                    my += SEEY;
                }
                fx = mx + gp.x * SEEX;
                fy = my + gp.y * SEEY;
                tries++;
                pos = tripoint( fx, fy, gp.z );
            }
            if( tries != 10 ) {
                tmp.spawn( pos );
                g->add_zombie( tmp );
            }
        }
    }
    current_submap->spawns.clear();
}

void map::spawn_monsters( bool ignore_sight )
{
    const int zmin = zlevels ? -OVERMAP_DEPTH : abs_sub.z;
    const int zmax = zlevels ? OVERMAP_HEIGHT : abs_sub.z;
    tripoint gp;
    int &gx = gp.x;
    int &gy = gp.y;
    int &gz = gp.z;
    for( gz = zmin; gz <= zmax; gz++ ) {
        for( gx = 0; gx < my_MAPSIZE; gx++ ) {
            for( gy = 0; gy < my_MAPSIZE; gy++ ) {
                spawn_monsters_submap( gp, ignore_sight );
            }
        }
    }
}

void map::clear_spawns()
{
    for( auto &smap : grid ) {
        smap->spawns.clear();
    }
}

void map::clear_traps()
{
    for( auto &smap : grid ) {
        for( int x = 0; x < SEEX; x++ ) {
            for( int y = 0; y < SEEY; y++ ) {
                const point p( x, y );
                smap->set_trap( p, tr_null );
            }
        }
    }

    // Forget about all trap locations.
    for( auto &i : traplocs ) {
        i.clear();
    }
}

const std::vector<tripoint> &map::trap_locations( const trap_id type ) const
{
    return traplocs[type];
}

bool map::inbounds( const tripoint &p ) const
{
    constexpr tripoint map_boundary_min( 0, 0, -OVERMAP_DEPTH );
    constexpr tripoint map_boundary_max( MAPSIZE_Y, MAPSIZE_X, OVERMAP_HEIGHT );
    constexpr tripoint map_clearance_min( tripoint_zero );
    constexpr tripoint map_clearance_max( 1, 1, 0 );

    constexpr box map_boundaries( map_boundary_min, map_boundary_max );
    constexpr box map_clearance( map_clearance_min, map_clearance_max );

    return generic_inbounds( p, map_boundaries, map_clearance );
}

bool tinymap::inbounds( const tripoint &p ) const
{
    constexpr tripoint map_boundary_min( 0, 0, -OVERMAP_DEPTH );
    constexpr tripoint map_boundary_max( SEEY * 2, SEEX * 2, OVERMAP_HEIGHT );
    constexpr tripoint map_clearance_min( tripoint_zero );
    constexpr tripoint map_clearance_max( 1, 1, 0 );

    constexpr box map_boundaries( map_boundary_min, map_boundary_max );
    constexpr box map_clearance( map_clearance_min, map_clearance_max );

    return generic_inbounds( p, map_boundaries, map_clearance );
}

void map::set_graffiti( const tripoint &p, const std::string &contents )
{
    if( !inbounds( p ) ) {
        return;
    }
    point l;
    submap *const current_submap = get_submap_at( p, l );
    current_submap->set_graffiti( l, contents );
}

void map::delete_graffiti( const tripoint &p )
{
    if( !inbounds( p ) ) {
        return;
    }
    point l;
    submap *const current_submap = get_submap_at( p, l );
    current_submap->delete_graffiti( l );
}

const std::string &map::graffiti_at( const tripoint &p ) const
{
    if( !inbounds( p ) ) {
        static const std::string empty_string;
        return empty_string;
    }
    point l;
    submap *const current_submap = get_submap_at( p, l );
    return current_submap->get_graffiti( l );
}

bool map::has_graffiti_at( const tripoint &p ) const
{
    if( !inbounds( p ) ) {
        return false;
    }
    point l;
    submap *const current_submap = get_submap_at( p, l );
    return current_submap->has_graffiti( l );
}

long map::determine_wall_corner( const tripoint &p ) const
{
    int test_connect_group = ter( tripoint( p.x, p.y, p.z ) ).obj().connect_group;
    uint8_t connections = get_known_connections( p, test_connect_group );
    // The bits in connections are SEWN, whereas the characters in LINE_
    // constants are NESW, so we want values in 8 | 2 | 1 | 4 order.
    switch( connections ) {
        case 8 | 2 | 1 | 4:
            return LINE_XXXX;
        case 0 | 2 | 1 | 4:
            return LINE_OXXX;

        case 8 | 0 | 1 | 4:
            return LINE_XOXX;
        case 0 | 0 | 1 | 4:
            return LINE_OOXX;

        case 8 | 2 | 0 | 4:
            return LINE_XXOX;
        case 0 | 2 | 0 | 4:
            return LINE_OXOX;
        case 8 | 0 | 0 | 4:
            return LINE_XOOX;
        case 0 | 0 | 0 | 4:
            return LINE_OXOX; // LINE_OOOX would be better

        case 8 | 2 | 1 | 0:
            return LINE_XXXO;
        case 0 | 2 | 1 | 0:
            return LINE_OXXO;
        case 8 | 0 | 1 | 0:
            return LINE_XOXO;
        case 0 | 0 | 1 | 0:
            return LINE_XOXO; // LINE_OOXO would be better
        case 8 | 2 | 0 | 0:
            return LINE_XXOO;
        case 0 | 2 | 0 | 0:
            return LINE_OXOX; // LINE_OXOO would be better
        case 8 | 0 | 0 | 0:
            return LINE_XOXO; // LINE_XOOO would be better

        case 0 | 0 | 0 | 0:
            return ter( p ).obj().symbol(); // technically just a column

        default:
            // assert( false );
            // this shall not happen
            return '?';
    }
}

void map::build_outside_cache( const int zlev )
{
    auto &ch = get_cache( zlev );
    if( !ch.outside_cache_dirty ) {
        return;
    }

    // Make a bigger cache to avoid bounds checking
    // We will later copy it to our regular cache
    const size_t padded_w = ( MAPSIZE_X ) + 2;
    const size_t padded_h = ( MAPSIZE_Y ) + 2;
    bool padded_cache[padded_w][padded_h];

    auto &outside_cache = ch.outside_cache;
    if( zlev < 0 ) {
        std::uninitialized_fill_n(
            &outside_cache[0][0], ( MAPSIZE_X ) * ( MAPSIZE_Y ), false );
        return;
    }

    std::uninitialized_fill_n(
        &padded_cache[0][0], padded_w * padded_h, true );

    for( int smx = 0; smx < my_MAPSIZE; ++smx ) {
        for( int smy = 0; smy < my_MAPSIZE; ++smy ) {
            const auto cur_submap = get_submap_at_grid( { smx, smy, zlev } );

            for( int sx = 0; sx < SEEX; ++sx ) {
                for( int sy = 0; sy < SEEY; ++sy ) {
                    point sp( sx, sy );
                    if( cur_submap->get_ter( sp ).obj().has_flag( TFLAG_INDOORS ) ||
                        cur_submap->get_furn( sp ).obj().has_flag( TFLAG_INDOORS ) ) {
                        const int x = sx + ( smx * SEEX );
                        const int y = sy + ( smy * SEEY );
                        // Add 1 to both coordinates, because we're operating on the padded cache
                        for( int dx = 0; dx <= 2; dx++ ) {
                            for( int dy = 0; dy <= 2; dy++ ) {
                                padded_cache[x + dx][y + dy] = false;
                            }
                        }
                    }
                }
            }
        }
    }

    // Copy the padded cache back to the proper one, but with no padding
    for( int x = 0; x < SEEX * my_MAPSIZE; x++ ) {
        std::copy_n( &padded_cache[x + 1][1], SEEX * my_MAPSIZE, &outside_cache[x][0] );
    }

    ch.outside_cache_dirty = false;
}

void map::build_obstacle_cache( const tripoint &start, const tripoint &end,
                                fragment_cloud( &obstacle_cache )[MAPSIZE_X][MAPSIZE_Y] )
{
    const point min_submap{ std::max( 0, start.x / SEEX ), std::max( 0, start.y / SEEY ) };
    const point max_submap{
        std::min( my_MAPSIZE - 1, end.x / SEEX ), std::min( my_MAPSIZE - 1, end.y / SEEY ) };
    // Find and cache all the map obstacles.
    // For now setting obstacles to be extremely dense and fill their squares.
    // In future, scale effective obstacle density by the thickness of the obstacle.
    // Also consider modelling partial obstacles.
    // TODO: Support z-levels.
    for( int smx = min_submap.x; smx <= max_submap.x; ++smx ) {
        for( int smy = min_submap.y; smy <= max_submap.y; ++smy ) {
            const auto cur_submap = get_submap_at_grid( { smx, smy, start.z } );

            // TODO: Init indices to prevent iterating over unused submap sections.
            for( int sx = 0; sx < SEEX; ++sx ) {
                for( int sy = 0; sy < SEEY; ++sy ) {
                    const point sp( sx, sy );
                    int ter_move = cur_submap->get_ter( sp ).obj().movecost;
                    int furn_move = cur_submap->get_furn( sp ).obj().movecost;
                    const int x = sx + ( smx * SEEX );
                    const int y = sy + ( smy * SEEY );
                    if( ter_move == 0 || furn_move < 0 || ter_move + furn_move == 0 ) {
                        obstacle_cache[x][y].velocity = 1000.0f;
                        obstacle_cache[x][y].density = 0.0f;
                    } else {
                        // Magic number warning, this is the density of air at sea level at
                        // some nominal temp and humidity.
                        // TODO: figure out if our temp/altitude/humidity variation is
                        // sufficient to bother setting this differently.
                        obstacle_cache[x][y].velocity = 1.2f;
                        obstacle_cache[x][y].density = 1.0f;
                    }
                }
            }
        }
    }
    VehicleList vehs = get_vehicles( start, end );
    // Cache all the vehicle stuff in one loop
    for( auto &v : vehs ) {
        for( const vpart_reference &vp : v.v->get_all_parts() ) {
            int px = v.x + vp.part().precalc[0].x;
            int py = v.y + vp.part().precalc[0].y;
            if( v.z != start.z ) {
                break;
            }
            if( px < start.x || py < start.y || v.z < start.z ||
                px > end.x || py > end.y || v.z > end.z ) {
                continue;
            }

            if( vp.obstacle_at_part() ) {
                obstacle_cache[px][py].velocity = 1000.0f;
                obstacle_cache[px][py].density = 0.0f;
            }
        }
    }
    // Iterate over creatures and set them to block their squares relative to their size.
    for( Creature &critter : g->all_creatures() ) {
        const tripoint &loc = critter.pos();
        if( loc.z != start.z ) {
            continue;
        }
        // TODO: scale this with expected creature "thickness".
        obstacle_cache[loc.x][loc.y].velocity = 1000.0f;
        // ranged_target_size is "proportion of square that is blocked", and density needs to be
        // "transmissivity of square", so we need the reciprocal.
        obstacle_cache[loc.x][loc.y].density = 1.0 - critter.ranged_target_size();
    }
}

void map::build_floor_cache( const int zlev )
{
    auto &ch = get_cache( zlev );
    if( !ch.floor_cache_dirty ) {
        return;
    }

    auto &floor_cache = ch.floor_cache;
    std::uninitialized_fill_n(
        &floor_cache[0][0], ( MAPSIZE_X ) * ( MAPSIZE_Y ), true );

    for( int smx = 0; smx < my_MAPSIZE; ++smx ) {
        for( int smy = 0; smy < my_MAPSIZE; ++smy ) {
            const auto cur_submap = get_submap_at_grid( { smx, smy, zlev } );

            for( int sx = 0; sx < SEEX; ++sx ) {
                for( int sy = 0; sy < SEEY; ++sy ) {
                    // Note: furniture currently can't affect existence of floor
                    if( cur_submap->get_ter( { sx, sy } ).obj().has_flag( TFLAG_NO_FLOOR ) ) {
                        const int x = sx + ( smx * SEEX );
                        const int y = sy + ( smy * SEEY );
                        floor_cache[x][y] = false;
                    }
                }
            }
        }
    }

    ch.floor_cache_dirty = false;
}

void map::build_floor_caches()
{
    const int minz = zlevels ? -OVERMAP_DEPTH : abs_sub.z;
    const int maxz = zlevels ? OVERMAP_HEIGHT : abs_sub.z;
    for( int z = minz; z <= maxz; z++ ) {
        build_floor_cache( z );
    }
}

void map::build_map_cache( const int zlev, bool skip_lightmap )
{
    const int minz = zlevels ? -OVERMAP_DEPTH : zlev;
    const int maxz = zlevels ? OVERMAP_HEIGHT : zlev;
    for( int z = minz; z <= maxz; z++ ) {
        build_outside_cache( z );
        build_transparency_cache( z );
        build_floor_cache( z );
    }

    tripoint start( 0, 0, minz );
    tripoint end( SEEX * my_MAPSIZE, SEEY * my_MAPSIZE, maxz );
    VehicleList vehs = get_vehicles( start, end );
    // Cache all the vehicle stuff in one loop
    for( auto &v : vehs ) {
        auto &ch = get_cache( v.z );
        auto &outside_cache = ch.outside_cache;
        auto &transparency_cache = ch.transparency_cache;
        auto &floor_cache = ch.floor_cache;
        for( const vpart_reference &vp : v.v->get_all_parts() ) {
            const size_t part = vp.part_index();
            int px = v.x + vp.part().precalc[0].x;
            int py = v.y + vp.part().precalc[0].y;
            const point p( px, py );
            if( !inbounds( p ) ) {
                continue;
            }

            bool vehicle_is_opaque =
                vp.has_feature( VPFLAG_OPAQUE ) && !vp.part().is_broken();

            if( vehicle_is_opaque ) {
                int dpart = v.v->part_with_feature( part, VPFLAG_OPENABLE, true );
                if( dpart < 0 || !v.v->parts[dpart].open ) {
                    transparency_cache[px][py] = LIGHT_TRANSPARENCY_SOLID;
                } else {
                    vehicle_is_opaque = false;
                }
            }

            if( vehicle_is_opaque || vp.is_inside() ) {
                outside_cache[px][py] = false;
            }

            if( vp.has_feature( VPFLAG_BOARDABLE ) && !vp.part().is_broken() ) {
                floor_cache[px][py] = true;
            }
        }
    }

    build_seen_cache( g->u.pos(), zlev );
    if( !skip_lightmap ) {
        generate_lightmap( zlev );
    }
}

std::vector<point> closest_points_first( int radius, point p )
{
    return closest_points_first( radius, p.x, p.y );
}

//this returns points in a spiral pattern starting at center_x/center_y until it hits the radius. clockwise fashion
//credit to Tom J Nowell; http://stackoverflow.com/a/1555236/1269969
std::vector<point> closest_points_first( int radius, int center_x, int center_y )
{
    std::vector<point> points;
    int X = ( radius * 2 ) + 1;
    int Y = ( radius * 2 ) + 1;
    int x = 0;
    int y = 0;
    int dx = 0;
    int dy = -1;
    int t = std::max( X, Y );
    int maxI = t * t;
    for( int i = 0; i < maxI; i++ ) {
        if( ( -X / 2 <= x ) && ( x <= X / 2 ) && ( -Y / 2 <= y ) && ( y <= Y / 2 ) ) {
            points.push_back( point( x + center_x, y + center_y ) );
        }
        if( ( x == y ) || ( ( x < 0 ) && ( x == -y ) ) || ( ( x > 0 ) && ( x == 1 - y ) ) ) {
            t = dx;
            dx = -dy;
            dy = t;
        }
        x += dx;
        y += dy;
    }
    return points;
}

std::vector<tripoint> closest_tripoints_first( int radius, const tripoint &center )
{
    std::vector<tripoint> points;
    int X = ( radius * 2 ) + 1;
    int Y = ( radius * 2 ) + 1;
    int x = 0;
    int y = 0;
    int dx = 0;
    int dy = -1;
    int t = std::max( X, Y );
    int maxI = t * t;
    for( int i = 0; i < maxI; i++ ) {
        if( ( -X / 2 <= x ) && ( x <= X / 2 ) && ( -Y / 2 <= y ) && ( y <= Y / 2 ) ) {
            points.push_back( tripoint( x + center.x, y + center.y, center.z ) );
        }
        if( ( x == y ) || ( ( x < 0 ) && ( x == -y ) ) || ( ( x > 0 ) && ( x == 1 - y ) ) ) {
            t = dx;
            dx = -dy;
            dy = t;
        }
        x += dx;
        y += dy;
    }
    return points;
}
//////////
///// coordinate helpers

point map::getabs( const int x, const int y ) const
{
    return point( x + abs_sub.x * SEEX, y + abs_sub.y * SEEY );
}

tripoint map::getabs( const tripoint &p ) const
{
    return tripoint( p.x + abs_sub.x * SEEX, p.y + abs_sub.y * SEEY, p.z );
}

point map::getlocal( const int x, const int y ) const
{
    return point( x - abs_sub.x * SEEX, y - abs_sub.y * SEEY );
}

tripoint map::getlocal( const tripoint &p ) const
{
    return tripoint( p.x - abs_sub.x * SEEX, p.y - abs_sub.y * SEEY, p.z );
}

void map::set_abs_sub( const int x, const int y, const int z )
{
    abs_sub = tripoint( x, y, z );
}

tripoint map::get_abs_sub() const
{
    return abs_sub;
}

submap *map::getsubmap( const size_t grididx ) const
{
    if( grididx >= grid.size() ) {
        debugmsg( "Tried to access invalid grid index %d. Grid size: %d", grididx, grid.size() );
        return nullptr;
    }
    return grid[grididx];
}

void map::setsubmap( const size_t grididx, submap *const smap )
{
    if( grididx >= grid.size() ) {
        debugmsg( "Tried to access invalid grid index %d", grididx );
        return;
    } else if( smap == nullptr ) {
        debugmsg( "Tried to set NULL submap pointer at index %d", grididx );
        return;
    }
    grid[grididx] = smap;
}

submap *map::get_submap_at( const point &p ) const
{
    if( !inbounds( p ) ) {
        debugmsg( "Tried to access invalid map position (%d, %d, %d)", p.x, p.y, abs_sub.z );
        return nullptr;
    }
    return get_submap_at_grid( { p.x / SEEX, p.y / SEEY, abs_sub.z } );
}

submap *map::get_submap_at( const tripoint &p ) const
{
    if( !inbounds( p ) ) {
        debugmsg( "Tried to access invalid map position (%d, %d, %d)", p.x, p.y, p.z );
        return nullptr;
    }
    return get_submap_at_grid( { p.x / SEEX, p.y / SEEY, p.z } );
}

submap *map::get_submap_at( const point &p, point &offset_p ) const
{
    return get_submap_at( { p.x, p.y, abs_sub.z }, offset_p );
}

submap *map::get_submap_at( const tripoint &p, point &offset_p ) const
{
    offset_p.x = p.x % SEEX;
    offset_p.y = p.y % SEEY;
    return get_submap_at( p );
}

submap *map::get_submap_at_grid( const point &gridp ) const
{
    return getsubmap( get_nonant( gridp ) );
}

submap *map::get_submap_at_grid( const tripoint &gridp ) const
{
    return getsubmap( get_nonant( gridp ) );
}

size_t map::get_nonant( const point &gridp ) const
{
    return get_nonant( { gridp.x, gridp.y, abs_sub.z } );
}

size_t map::get_nonant( const tripoint &gridp ) const
{
    if( gridp.x < 0 || gridp.x >= my_MAPSIZE ||
        gridp.y < 0 || gridp.y >= my_MAPSIZE ||
        gridp.z < -OVERMAP_DEPTH || gridp.z > OVERMAP_HEIGHT ) {
        debugmsg( "Tried to access invalid map position at grid (%d,%d,%d)", gridp.x, gridp.y, gridp.z );
        return 0;
    }

    if( zlevels ) {
        const int indexz = gridp.z + OVERMAP_HEIGHT; // Can't be lower than 0
        return indexz + ( gridp.x + gridp.y * my_MAPSIZE ) * OVERMAP_LAYERS;
    } else {
        return gridp.x + gridp.y * my_MAPSIZE;
    }
}

tinymap::tinymap( int mapsize, bool zlevels )
    : map( mapsize, zlevels )
{
}

void map::draw_line_ter( const ter_id type, int x1, int y1, int x2, int y2 )
{
    draw_line( [this, type]( int x, int y ) {
        this->ter_set( x, y, type );
    }, x1, y1, x2, y2 );
}

void map::draw_line_furn( const furn_id type, int x1, int y1, int x2, int y2 )
{
    draw_line( [this, type]( int x, int y ) {
        this->furn_set( x, y, type );
    }, x1, y1, x2, y2 );
}

void map::draw_fill_background( const ter_id type )
{
    // Need to explicitly set caches dirty - set_ter would do it before
    set_transparency_cache_dirty( abs_sub.z );
    set_outside_cache_dirty( abs_sub.z );
    set_pathfinding_cache_dirty( abs_sub.z );

    // Fill each submap rather than each tile
    constexpr size_t block_size = SEEX * SEEY;
    for( int gridx = 0; gridx < my_MAPSIZE; gridx++ ) {
        for( int gridy = 0; gridy < my_MAPSIZE; gridy++ ) {
            auto sm = get_submap_at_grid( {gridx, gridy} );
            sm->is_uniform = true;
            std::uninitialized_fill_n( &sm->ter[0][0], block_size, type );
        }
    }
}

void map::draw_fill_background( ter_id( *f )() )
{
    draw_square_ter( f, 0, 0, SEEX * my_MAPSIZE - 1, SEEY * my_MAPSIZE - 1 );
}
void map::draw_fill_background( const weighted_int_list<ter_id> &f )
{
    draw_square_ter( f, 0, 0, SEEX * my_MAPSIZE - 1, SEEY * my_MAPSIZE - 1 );
}

void map::draw_square_ter( const ter_id type, int x1, int y1, int x2, int y2 )
{
    draw_square( [this, type]( int x, int y ) {
        this->ter_set( x, y, type );
    }, x1, y1, x2, y2 );
}

void map::draw_square_furn( const furn_id type, int x1, int y1, int x2, int y2 )
{
    draw_square( [this, type]( int x, int y ) {
        this->furn_set( x, y, type );
    }, x1, y1, x2, y2 );
}

void map::draw_square_ter( ter_id( *f )(), int x1, int y1, int x2, int y2 )
{
    draw_square( [this, f]( int x, int y ) {
        this->ter_set( x, y, f() );
    }, x1, y1, x2, y2 );
}

void map::draw_square_ter( const weighted_int_list<ter_id> &f, int x1, int y1, int x2, int y2 )
{
    draw_square( [this, f]( int x, int y ) {
        const ter_id *tid = f.pick();
        this->ter_set( x, y, tid != nullptr ? *tid : t_null );
    }, x1, y1, x2, y2 );
}

void map::draw_rough_circle_ter( const ter_id type, int x, int y, int rad )
{
    draw_rough_circle( [this, type]( int x, int y ) {
        this->ter_set( x, y, type );
    }, x, y, rad );
}

void map::draw_rough_circle_furn( const furn_id type, int x, int y, int rad )
{
    draw_rough_circle( [this, type]( int x, int y ) {
        this->furn_set( x, y, type );
    }, x, y, rad );
}

void map::draw_circle_ter( const ter_id type, double x, double y, double rad )
{
    draw_circle( [this, type]( int x, int y ) {
        this->ter_set( x, y, type );
    }, x, y, rad );
}

void map::draw_circle_ter( const ter_id type, int x, int y, int rad )
{
    draw_circle( [this, type]( int x, int y ) {
        this->ter_set( x, y, type );
    }, x, y, rad );
}

void map::draw_circle_furn( const furn_id type, int x, int y, int rad )
{
    draw_circle( [this, type]( int x, int y ) {
        this->furn_set( x, y, type );
    }, x, y, rad );
}

void map::add_corpse( const tripoint &p )
{
    item body;

    const bool isReviveSpecial = one_in( 10 );

    if( !isReviveSpecial ) {
        body = item::make_corpse();
    } else {
        body = item::make_corpse( mon_zombie );
        body.item_tags.insert( "REVIVE_SPECIAL" );
        body.active = true;
    }

    add_item_or_charges( p, body );
    put_items_from_loc( "shoes",  p, 0 );
    put_items_from_loc( "pants",  p, 0 );
    put_items_from_loc( "shirts", p, 0 );
    if( one_in( 6 ) ) {
        put_items_from_loc( "jackets", p, 0 );
    }
    if( one_in( 15 ) ) {
        put_items_from_loc( "bags", p, 0 );
    }
}

field &map::get_field( const tripoint &p )
{
    return field_at( p );
}

void map::creature_on_trap( Creature &c, const bool may_avoid )
{
    const auto &tr = tr_at( c.pos() );
    if( tr.is_null() ) {
        return;
    }
    // boarded in a vehicle means the player is above the trap, like a flying monster and can
    // never trigger the trap.
    const player *const p = dynamic_cast<const player *>( &c );
    if( p != nullptr && p->in_vehicle ) {
        return;
    }
    if( may_avoid && c.avoid_trap( c.pos(), tr ) ) {
        return;
    }
    tr.trigger( c.pos(), &c );
}

template<typename Functor>
void map::function_over( const tripoint &start, const tripoint &end, Functor fun ) const
{
    function_over( start.x, start.y, start.z, end.x, end.y, end.z, fun );
}

template<typename Functor>
void map::function_over( const int stx, const int sty, const int stz,
                         const int enx, const int eny, const int enz, Functor fun ) const
{
    // start and end are just two points, end can be "before" start
    // Also clip the area to map area
    const int minx = std::max( std::min( stx, enx ), 0 );
    const int miny = std::max( std::min( sty, eny ), 0 );
    const int minz = std::max( std::min( stz, enz ), -OVERMAP_DEPTH );
    const int maxx = std::min( std::max( stx, enx ), SEEX * my_MAPSIZE - 1 );
    const int maxy = std::min( std::max( sty, eny ), SEEY * my_MAPSIZE - 1 );
    const int maxz = std::min( std::max( stz, enz ), OVERMAP_HEIGHT );

    // Submaps that contain the bounding points
    const int min_smx = minx / SEEX;
    const int min_smy = miny / SEEY;
    const int max_smx = maxx / SEEX;
    const int max_smy = maxy / SEEY;
    // Z outermost, because submaps are flat
    tripoint gp;
    int &z = gp.z;
    int &smx = gp.x;
    int &smy = gp.y;
    for( z = minz; z <= maxz; z++ ) {
        for( smx = min_smx; smx <= max_smx; smx++ ) {
            for( smy = min_smy; smy <= max_smy; smy++ ) {
                submap const *cur_submap = get_submap_at_grid( { smx, smy, z } );
                // Bounds on the submap coordinates
                const int sm_minx = smx > min_smx ? 0 : minx % SEEX;
                const int sm_miny = smy > min_smy ? 0 : miny % SEEY;
                const int sm_maxx = smx < max_smx ? ( SEEX - 1 ) : maxx % SEEX;
                const int sm_maxy = smy < max_smy ? ( SEEY - 1 ) : maxy % SEEY;

                point lp;
                int &sx = lp.x;
                int &sy = lp.y;
                for( sx = sm_minx; sx <= sm_maxx; ++sx ) {
                    for( sy = sm_miny; sy <= sm_maxy; ++sy ) {
                        const iteration_state rval = fun( gp, cur_submap, lp );
                        if( rval != ITER_CONTINUE ) {
                            switch( rval ) {
                                case ITER_SKIP_ZLEVEL:
                                    smx = my_MAPSIZE + 1;
                                    smy = my_MAPSIZE + 1;
                                // Fall through
                                case ITER_SKIP_SUBMAP:
                                    sx = SEEX;
                                    sy = SEEY;
                                    break;
                                default:
                                    return;
                            }
                        }
                    }
                }
            }
        }
    }
}

void map::scent_blockers( std::array<std::array<bool, MAPSIZE_X>, MAPSIZE_Y> &blocks_scent,
                          std::array<std::array<bool, MAPSIZE_X>, MAPSIZE_Y> &reduces_scent,
                          const int minx, const int miny, const int maxx, const int maxy )
{
    auto reduce = TFLAG_REDUCE_SCENT;
    auto block = TFLAG_WALL;
    auto fill_values = [&]( const tripoint & gp, const submap * sm, const point & lp ) {
        // We need to generate the x/y coordinates, because we can't get them "for free"
        const int x = gp.x * SEEX + lp.x;
        const int y = gp.y * SEEY + lp.y;
        if( sm->get_ter( lp ).obj().has_flag( block ) ) {
            blocks_scent[x][y] = true;
            reduces_scent[x][y] = false;
        } else if( sm->get_ter( lp ).obj().has_flag( reduce ) ||
                   sm->get_furn( lp ).obj().has_flag( reduce ) ) {
            blocks_scent[x][y] = false;
            reduces_scent[x][y] = true;
        } else {
            blocks_scent[x][y] = false;
            reduces_scent[x][y] = false;
        }

        return ITER_CONTINUE;
    };

    function_over( minx, miny, abs_sub.z, maxx, maxy, abs_sub.z, fill_values );

    // Now vehicles

    // Currently the scentmap is limited to an area around the player rather than entire map
    auto local_bounds = [ = ]( const tripoint & coord ) {
        return coord.x >= minx && coord.x <= maxx && coord.y >= miny && coord.y <= maxy;
    };

    auto vehs = get_vehicles();
    for( auto &wrapped_veh : vehs ) {
        vehicle &veh = *( wrapped_veh.v );
        for( const vpart_reference &vp : veh.get_any_parts( VPFLAG_OBSTACLE ) ) {
            const tripoint part_pos = vp.pos();
            if( local_bounds( part_pos ) ) {
                reduces_scent[part_pos.x][part_pos.y] = true;
            }
        }

        // Doors, but only the closed ones
        for( const vpart_reference &vp : veh.get_any_parts( VPFLAG_OPENABLE ) ) {
            if( vp.part().open ) {
                continue;
            }

            const tripoint part_pos = vp.pos();
            if( local_bounds( part_pos ) ) {
                reduces_scent[part_pos.x][part_pos.y] = true;
            }
        }
    }
}

tripoint_range map::points_in_rectangle( const tripoint &from, const tripoint &to ) const
{
    const int minx = std::max( 0, std::min( from.x, to.x ) );
    const int miny = std::max( 0, std::min( from.y, to.y ) );
    const int minz = std::max( -OVERMAP_DEPTH, std::min( from.z, to.z ) );
    const int maxx = std::min( SEEX * my_MAPSIZE - 1, std::max( from.x, to.x ) );
    const int maxy = std::min( SEEX * my_MAPSIZE - 1, std::max( from.y, to.y ) );
    const int maxz = std::min( OVERMAP_HEIGHT, std::max( from.z, to.z ) );
    return tripoint_range( tripoint( minx, miny, minz ), tripoint( maxx, maxy, maxz ) );
}

tripoint_range map::points_in_radius( const tripoint &center, size_t radius, size_t radiusz ) const
{
    const int minx = std::max<int>( 0, center.x - radius );
    const int miny = std::max<int>( 0, center.y - radius );
    const int minz = std::max<int>( -OVERMAP_DEPTH, center.z - radiusz );
    const int maxx = std::min<int>( SEEX * my_MAPSIZE - 1, center.x + radius );
    const int maxy = std::min<int>( SEEX * my_MAPSIZE - 1, center.y + radius );
    const int maxz = std::min<int>( OVERMAP_HEIGHT, center.z + radiusz );
    return tripoint_range( tripoint( minx, miny, minz ), tripoint( maxx, maxy, maxz ) );
}

std::list<item_location> map::get_active_items_in_radius( const tripoint &center, int radius ) const
{
    std::list<item_location> result;

    const point minp( center.x - radius, center.y - radius );
    const point maxp( center.x + radius, center.y + radius );

    const point ming( std::max( minp.x / SEEX, 0 ),
                      std::max( minp.y / SEEY, 0 ) );
    const point maxg( std::min( maxp.x / SEEX, my_MAPSIZE - 1 ),
                      std::min( maxp.y / SEEY, my_MAPSIZE - 1 ) );

    for( int gx = ming.x; gx <= maxg.x; ++gx ) {
        for( int gy = ming.y; gy <= maxg.y; ++gy ) {
            const point sm_offset( gx * SEEX, gy * SEEY );

            for( const auto &elem : get_submap_at_grid( { gx, gy, center.z } )->active_items.get() ) {
                const tripoint pos( sm_offset + elem.location, center.z );

                if( rl_dist( pos, center ) > radius ) {
                    continue;
                }

                result.emplace_back( map_cursor( pos ), &*elem.item_iterator );
            }
        }
    }

    return result;
}

level_cache &map::access_cache( int zlev )
{
    if( zlev >= -OVERMAP_DEPTH && zlev <= OVERMAP_HEIGHT ) {
        return *caches[zlev + OVERMAP_DEPTH];
    }

    debugmsg( "access_cache called with invalid z-level: %d", zlev );
    return nullcache;
}

const level_cache &map::access_cache( int zlev ) const
{
    if( zlev >= -OVERMAP_DEPTH && zlev <= OVERMAP_HEIGHT ) {
        return *caches[zlev + OVERMAP_DEPTH];
    }

    debugmsg( "access_cache called with invalid z-level: %d", zlev );
    return nullcache;
}

level_cache::level_cache()
{
    const int map_dimensions = MAPSIZE_X * MAPSIZE_Y;
    transparency_cache_dirty = true;
    outside_cache_dirty = true;
    floor_cache_dirty = false;
    constexpr four_quadrants four_zeros( 0.0f );
    std::fill_n( &lm[0][0], map_dimensions, four_zeros );
    std::fill_n( &sm[0][0], map_dimensions, 0.0f );
    std::fill_n( &light_source_buffer[0][0], map_dimensions, 0.0f );
    std::fill_n( &outside_cache[0][0], map_dimensions, false );
    std::fill_n( &floor_cache[0][0], map_dimensions, false );
    std::fill_n( &transparency_cache[0][0], map_dimensions, 0.0f );
    std::fill_n( &seen_cache[0][0], map_dimensions, 0.0f );
    std::fill_n( &camera_cache[0][0], map_dimensions, 0.0f );
    std::fill_n( &visibility_cache[0][0], map_dimensions, LL_DARK );
    veh_in_active_range = false;
    std::fill_n( &veh_exists_at[0][0], map_dimensions, false );
}

pathfinding_cache::pathfinding_cache()
{
    dirty = true;
}

pathfinding_cache::~pathfinding_cache() = default;

pathfinding_cache &map::get_pathfinding_cache( int zlev ) const
{
    return *pathfinding_caches[zlev + OVERMAP_DEPTH];
}

void map::set_pathfinding_cache_dirty( const int zlev )
{
    if( inbounds_z( zlev ) ) {
        get_pathfinding_cache( zlev ).dirty = true;
    }
}

const pathfinding_cache &map::get_pathfinding_cache_ref( int zlev ) const
{
    if( !inbounds_z( zlev ) ) {
        debugmsg( "Tried to get pathfinding cache for out of bounds z-level %d", zlev );
        return *pathfinding_caches[ OVERMAP_DEPTH ];
    }
    auto &cache = get_pathfinding_cache( zlev );
    if( cache.dirty ) {
        update_pathfinding_cache( zlev );
    }

    return cache;
}

void map::update_pathfinding_cache( int zlev ) const
{
    auto &cache = get_pathfinding_cache( zlev );
    if( !cache.dirty ) {
        return;
    }

    std::uninitialized_fill_n( &cache.special[0][0], MAPSIZE_X * MAPSIZE_Y, PF_NORMAL );

    for( int smx = 0; smx < my_MAPSIZE; ++smx ) {
        for( int smy = 0; smy < my_MAPSIZE; ++smy ) {
            const auto cur_submap = get_submap_at_grid( { smx, smy, zlev } );

            tripoint p( 0, 0, zlev );

            for( int sx = 0; sx < SEEX; ++sx ) {
                p.x = sx + smx * SEEX;
                for( int sy = 0; sy < SEEY; ++sy ) {
                    p.y = sy + smy * SEEY;

                    pf_special cur_value = PF_NORMAL;

                    maptile tile( cur_submap, sx, sy );

                    const auto &terrain = tile.get_ter_t();
                    const auto &furniture = tile.get_furn_t();
                    int part;
                    const vehicle *veh = veh_at_internal( p, part );

                    const int cost = move_cost_internal( furniture, terrain, veh, part );

                    if( cost > 2 ) {
                        cur_value |= PF_SLOW;
                    } else if( cost <= 0 ) {
                        cur_value |= PF_WALL;
                        if( terrain.has_flag( TFLAG_CLIMBABLE ) ) {
                            cur_value |= PF_CLIMBABLE;
                        }
                    }

                    if( veh != nullptr ) {
                        cur_value |= PF_VEHICLE;
                    }

                    for( const auto &fld : tile.get_field() ) {
                        const field_entry &cur = fld.second;
                        const field_id type = cur.getFieldType();
                        const int density = cur.getFieldDensity();
                        if( fieldlist[type].dangerous[density - 1] ) {
                            cur_value |= PF_FIELD;
                        }
                    }

                    if( !tile.get_trap_t().is_benign() || !terrain.trap.obj().is_benign() ) {
                        cur_value |= PF_TRAP;
                    }

                    if( terrain.has_flag( TFLAG_GOES_DOWN ) || terrain.has_flag( TFLAG_GOES_UP ) ||
                        terrain.has_flag( TFLAG_RAMP ) ) {
                        cur_value |= PF_UPDOWN;
                    }

                    cache.special[p.x][p.y] = cur_value;
                }
            }
        }
    }

    cache.dirty = false;
}

void map::clip_to_bounds( tripoint &p ) const
{
    clip_to_bounds( p.x, p.y, p.z );
}

void map::clip_to_bounds( int &x, int &y ) const
{
    if( x < 0 ) {
        x = 0;
    } else if( x >= SEEX * my_MAPSIZE ) {
        x = SEEX * my_MAPSIZE - 1;
    }

    if( y < 0 ) {
        y = 0;
    } else if( y >= SEEY * my_MAPSIZE ) {
        y = SEEY * my_MAPSIZE - 1;
    }
}

void map::clip_to_bounds( int &x, int &y, int &z ) const
{
    clip_to_bounds( x, y );
    if( z < -OVERMAP_DEPTH ) {
        z = -OVERMAP_DEPTH;
    } else if( z > OVERMAP_HEIGHT ) {
        z = OVERMAP_HEIGHT;
    }
}<|MERGE_RESOLUTION|>--- conflicted
+++ resolved
@@ -3782,12 +3782,8 @@
     int &y = t.y;
     for( x = 0; x < SEEX * my_MAPSIZE; x++ ) {
         for( y = 0; y < SEEY * my_MAPSIZE; y++ ) {
-            float radiX = sqrt( float( ( uX - x ) * ( uX - x ) + ( uY - y ) * ( uY - y ) ) );
+            float radiX = sqrt( static_cast<float>( ( uX - x ) * ( uX - x ) + ( uY - y ) * ( uY - y ) ) );
             if( ter( t ) == from ) {
-<<<<<<< HEAD
-=======
-                float radiX = sqrt( static_cast<float>( ( uX - x ) * ( uX - x ) + ( uY - y ) * ( uY - y ) ) );
->>>>>>> c8f8aa2c
                 // within distance, and either no submap limitation or same overmap coords.
                 if( radiX <= radi && ( !same_submap ||
                                        ms_to_omt_copy( getabs( x, y ) ) == ms_to_omt_copy( getabs( uX, uY ) ) ) ) {
