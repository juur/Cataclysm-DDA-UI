--- conflicted
+++ resolved
@@ -4266,26 +4266,7 @@
                 quantity, charges, birthday, damlevel );
 }
 
-<<<<<<< HEAD
-units::volume map::max_volume(const int x, const int y)
-{
-    return max_volume( tripoint( x, y, abs_sub.z ) );
-}
-
-units::volume map::stored_volume(const int x, const int y)
-{
-    return stored_volume( tripoint( x, y, abs_sub.z ) );
-}
-
-units::volume map::free_volume(const int x, const int y)
-{
-    return free_volume( tripoint( x, y, abs_sub.z ) );
-}
-
 item &map::add_item_or_charges(const int x, const int y, const item &obj, bool overflow )
-=======
-bool map::add_item_or_charges(const int x, const int y, item new_item, int overflow_radius)
->>>>>>> 04bf6637
 {
     return add_item_or_charges( tripoint( x, y, abs_sub.z ), obj, overflow );
 }
@@ -4461,7 +4442,6 @@
     return i_at( p ).free_volume();
 }
 
-<<<<<<< HEAD
 item &map::add_item_or_charges( const tripoint &pos, const item &obj, bool overflow )
 {
     // Checks if item would not be destroyed if added to this tile
@@ -4470,9 +4450,6 @@
             dbg( D_INFO ) << e; // should never happen
             return false;
         }
-=======
-item &map::add_item_or_charges(const tripoint &p, item new_item, int overflow_radius) {
->>>>>>> 04bf6637
 
         // Some tiles destroy items (eg. lava)
         if( has_flag( "DESTROY_ITEM", e ) ) {
@@ -4484,7 +4461,6 @@
             return false;
         }
 
-<<<<<<< HEAD
         return true;
     };
 
@@ -4529,35 +4505,6 @@
             if( valid_tile( e ) && !has_flag( "NOITEM", pos ) && valid_limits( e ) ) {
                 return place_item( e );
             }
-=======
-    const bool charge = new_item.count_by_charges();
-    item *ret = nullptr;
-    
-    for( const auto &p_it : closest_tripoints_first(overflow_radius, p) ) {
-        if( !inbounds( p_it ) || has_flag( "DESTROY_ITEM", p_it ) || has_flag( "NOITEM", p_it ) ) {
-            continue;
-        }
-        map_stack istack = i_at( p_it );
-        const long can_fit = istack.amount_can_fit( new_item );
-        if( can_fit < 1 ) {
-            continue;
-        }
-        
-        item *here = charge ? istack.stacks_with( new_item ) : nullptr;
-        const long old_charges = new_item.charges;
-        if( here ) {
-            // Then we want to merge charges
-            new_item.charges = can_fit;
-            here->merge_charges( new_item );
-            new_item.charges = old_charges - can_fit;
-            ret = here;
-        } else {
-            // Then we want to call @add_item
-            new_item.charges = charge ? can_fit : new_item.charges;
-            ret = &add_item( p_it, new_item );
-            new_item.charges = charge ? old_charges - can_fit : new_item.charges;
-            support_dirty( p_it );
->>>>>>> 04bf6637
         }
         
         if( !charge || new_item.charges == 0 ) {
@@ -4565,13 +4512,8 @@
         }
     } //end for every point in overflow radius
 
-<<<<<<< HEAD
     // failed due to lack of space at target tile (+/- overflow tiles)
     return nulitem;
-=======
-    // Adding only some of the charges is good enough to return success, I guess.
-    return ret ? *ret : nulitem;
->>>>>>> 04bf6637
 }
 
 item &map::add_item(const tripoint &p, item new_item)
