--- conflicted
+++ resolved
@@ -7583,11 +7583,7 @@
         }
     }
 
-<<<<<<< HEAD
-    for( const tripoint &pos : points_in_rectangle( { 0, 0, 0 },
-=======
     for( const tripoint &pos : points_in_rectangle( tripoint_zero,
->>>>>>> b95aedf7
             tripoint( MAPSIZE * SEEX, MAPSIZE * SEEY, 0 ) ) ) {
         if( do_terset ) {
             ter_set( pos, ter_type );
