--- conflicted
+++ resolved
@@ -429,7 +429,6 @@
 
 void map::vehmove ()
 {
-<<<<<<< HEAD
     VehicleList vehs = get_vehicles();
     // give vehicles movement points, accelerate, turn, spend fuel etc
     for(int v = 0; v < vehs.size(); ++v)
@@ -437,93 +436,13 @@
 
     // find veh with the most amt of turn remaining, and move it 1/5th turn
     // 15 equals 3 >50mph vehicles, or up 15 slow (1 square move) ones
-    for( int count = 0; count < 15; count++ ) {
+    for( size_t count = 0; count < 15; count++ ) {
         float max_of_turn = 0;
         int max = -1;
         for( size_t v = 0; v < vehs.size(); ++v ) {
             if( vehs[v].v->of_turn > max_of_turn ) {
                 max = int(v);
                 max_of_turn = vehs[v].v->of_turn;
-=======
-    // give vehicles movement points
-    {
-        VehicleList vehs = get_vehicles();
-        for( size_t v = 0; v < vehs.size(); ++v ) {
-            vehicle* veh = vehs[v].v;
-            veh->gain_moves();
-            veh->power_parts();
-            veh->idle();
-        }
-    }
-
-    int count = 0;
-    while(vehproceed()) {
-        count++;// lots of movement stuff. maybe 10 is low for collisions.
-        if (count > 10)
-            break;
-    }
-}
-
-// find veh with the most amt of turn remaining, and move it a bit.
-// proposal:
-//  move it at most, a tenth of a turn, and at least one square.
-bool map::vehproceed(){
-    VehicleList vehs = get_vehicles();
-    vehicle* veh = NULL;
-    float max_of_turn = 0;
-    int x; int y;
-    for( size_t v = 0; v < vehs.size(); ++v ) {
-        if(vehs[v].v->of_turn > max_of_turn) {
-            veh = vehs[v].v;
-            x = vehs[v].x;
-            y = vehs[v].y;
-            max_of_turn = veh->of_turn;
-        }
-    }
-    if(!veh) { return false; }
-
-    if (!inbounds(x, y)) {
-        if (g->debugmon) { debugmsg ("stopping out-of-map vehicle. (x,y)=(%d,%d)",x,y); }
-        veh->stop();
-        veh->of_turn = 0;
-        return true;
-    }
-
-    bool pl_ctrl = veh->player_in_control(&g->u);
-
-    // k slowdown first.
-    int slowdown = veh->skidding? 200 : 20; // mph lost per tile when coasting
-    float kslw = (0.1 + veh->k_dynamics()) / ((0.1) + veh->k_mass());
-    slowdown = (int) ceil(kslw * slowdown);
-    if (abs(slowdown) > abs(veh->velocity)) {
-        veh->stop();
-    } else if (veh->velocity < 0) {
-      veh->velocity += slowdown;
-    } else {
-      veh->velocity -= slowdown;
-    }
-
-    //low enough for bicycles to go in reverse.
-    if (veh->velocity && abs(veh->velocity) < 20) {
-        veh->stop();
-    }
-
-    if(veh->velocity == 0) {
-        veh->of_turn -= .321f;
-        return true;
-    }
-
-    { // sink in water?
-        std::vector<int> wheel_indices = veh->all_parts_with_feature(VPFLAG_WHEEL, false);
-        int num_wheels = wheel_indices.size(), submerged_wheels = 0;
-        for (int w = 0; w < num_wheels; w++) {
-            const int p = wheel_indices[w];
-            const int px = x + veh->parts[p].precalc_dx[0];
-            const int py = y + veh->parts[p].precalc_dy[0];
-            // deep water
-            if(ter_at(px, py).has_flag(TFLAG_DEEP_WATER)) {
-                submerged_wheels++;
->>>>>>> 5eb05e4c
             }
         }
         if (max == -1)
@@ -577,330 +496,8 @@
         veh->of_turn = 0;
     }
 
-<<<<<<< HEAD
-    // If the PC is in the currently moved vehicle, adjust the view offset.
+    // If the PC is in the currently moved vehicle, adjust the view offset
     if (veh->player_in_control(&g->u))
-=======
-    veh->of_turn -= ter_turn_cost;
-
-    // if not enough wheels, mess up the ground a bit.
-    if (!veh->valid_wheel_config()) {
-        veh->velocity += veh->velocity < 0 ? 2000 : -2000;
-        for (int p = 0; p < veh->parts.size(); p++) {
-            const int px = x + veh->parts[p].precalc_dx[0];
-            const int py = y + veh->parts[p].precalc_dy[0];
-            const ter_id &pter = ter(px, py);
-            if (pter == t_dirt || pter == t_grass) {
-                ter_set(px, py, t_dirtmound);
-            }
-        }
-    }
-
-    if (veh->skidding) {
-        if (one_in(4)) { // might turn uncontrollably while skidding
-            veh->turn (one_in(2) ? -15 : 15);
-        }
-    }
-    else if (pl_ctrl && rng(0, 4) > g->u.skillLevel("driving") && one_in(20)) {
-        g->add_msg(_("You fumble with the %s's controls."), veh->name.c_str());
-        veh->turn (one_in(2) ? -15 : 15);
-    }
-    // eventually send it skidding if no control
-    if (!veh->boarded_parts().size() && one_in (10)) {
-        veh->skidding = true;
-    }
-    tileray mdir; // the direction we're moving
-    if (veh->skidding) { // if skidding, it's the move vector
-        mdir = veh->move;
-    } else if (veh->turn_dir != veh->face.dir()) {
-        mdir.init (veh->turn_dir); // driver turned vehicle, get turn_dir
-    } else {
-      mdir = veh->face;          // not turning, keep face.dir
-    }
-    mdir.advance (veh->velocity < 0? -1 : 1);
-    const int dx = mdir.dx();           // where do we go
-    const int dy = mdir.dy();           // where do we go
-    bool can_move = true;
-    // calculate parts' mount points @ next turn (put them into precalc[1])
-    veh->precalc_mounts(1, veh->skidding ? veh->turn_dir : mdir.dir());
-
-    int dmg_1 = 0;
-
-    std::vector<veh_collision> veh_veh_colls;
-    std::vector<veh_collision> veh_misc_colls;
-
-    if (veh->velocity == 0) { can_move = false; }
-    // find collisions
-    int vel1 = veh->velocity/100; //velocity of car before collision
-    veh->collision( veh_veh_colls, veh_misc_colls, dx, dy, can_move, dmg_1 );
-
-    bool veh_veh_coll_flag = false;
-    // Used to calculate the epicenter of the collision.
-    point epicenter1(0, 0);
-    point epicenter2(0, 0);
-
-    if(veh_veh_colls.size()) { // we have dynamic crap!
-        // effects of colliding with another vehicle:
-        // transfers of momentum, skidding,
-        // parts are damaged/broken on both sides,
-        // remaining times are normalized,
-        veh_veh_coll_flag = true;
-        veh_collision c = veh_veh_colls[0]; //Note: What´s with collisions with more than 2 vehicles?
-        vehicle* veh2 = (vehicle*) c.target;
-        g->add_msg(_("The %1$s's %2$s collides with the %3$s's %4$s."),
-                   veh->name.c_str(),  veh->part_info(c.part).name.c_str(),
-                   veh2->name.c_str(), veh2->part_info(c.target_part).name.c_str());
-
-        // for reference, a cargo truck weighs ~25300, a bicycle 690,
-        //  and 38mph is 3800 'velocity'
-        rl_vec2d velo_veh1 = veh->velo_vec();
-        rl_vec2d velo_veh2 = veh2->velo_vec();
-        float m1 = veh->total_mass();
-        float m2 = veh2->total_mass();
-        //Energy of vehicle1 annd vehicle2 before collision
-        float E = 0.5 * m1 * velo_veh1.norm() * velo_veh1.norm() +
-            0.5 * m2 * velo_veh2.norm() * velo_veh2.norm();
-
-        //collision_axis
-        int x_cof1 = 0, y_cof1 = 0, x_cof2 = 0, y_cof2 = 0;
-        veh ->center_of_mass(x_cof1, y_cof1);
-        veh2->center_of_mass(x_cof2, y_cof2);
-        rl_vec2d collision_axis_y;
-
-        collision_axis_y.x = ( veh->global_x() + x_cof1 ) -  ( veh2->global_x() + x_cof2 );
-        collision_axis_y.y = ( veh->global_y() + y_cof1 ) -  ( veh2->global_y() + y_cof2 );
-        collision_axis_y = collision_axis_y.normalized();
-        rl_vec2d collision_axis_x = collision_axis_y.get_vertical();
-        // imp? & delta? & final? reworked:
-        // newvel1 =( vel1 * ( mass1 - mass2 ) + ( 2 * mass2 * vel2 ) ) / ( mass1 + mass2 )
-        // as per http://en.wikipedia.org/wiki/Elastic_collision
-        //velocity of veh1 before collision in the direction of collision_axis_y
-        float vel1_y = collision_axis_y.dot_product(velo_veh1);
-        float vel1_x = collision_axis_x.dot_product(velo_veh1);
-        //velocity of veh2 before collision in the direction of collision_axis_y
-        float vel2_y = collision_axis_y.dot_product(velo_veh2);
-        float vel2_x = collision_axis_x.dot_product(velo_veh2);
-        // e = 0 -> inelastic collision
-        // e = 1 -> elastic collision
-        float e = get_collision_factor(vel1_y/100 - vel2_y/100);
-
-        //velocity after collision
-        float vel1_x_a = vel1_x;
-        // vel1_x_a = vel1_x, because in x-direction we have no transmission of force
-        float vel2_x_a = vel2_x;
-        //transmission of force only in direction of collision_axix_y
-        //equation: partially elastic collision
-        float vel1_y_a = ( m2 * vel2_y * ( 1 + e ) + vel1_y * ( m1 - m2 * e) ) / ( m1 + m2);
-        //equation: partially elastic collision
-        float vel2_y_a = ( m1 * vel1_y * ( 1 + e ) + vel2_y * ( m2 - m1 * e) ) / ( m1 + m2);
-        //add both components; Note: collision_axis is normalized
-        rl_vec2d final1 = collision_axis_y * vel1_y_a + collision_axis_x * vel1_x_a;
-        //add both components; Note: collision_axis is normalized
-        rl_vec2d final2 = collision_axis_y * vel2_y_a + collision_axis_x * vel2_x_a;
-
-        //Energy after collision
-        float E_a = 0.5 * m1 * final1.norm() * final1.norm() +
-            0.5 * m2 * final2.norm() * final2.norm();
-        float d_E = E - E_a;  //Lost energy at collision -> deformation energy
-        float dmg = abs( d_E / 1000 / 2000 );  //adjust to balance damage
-        float dmg_veh1 = dmg * 0.5;
-        float dmg_veh2 = dmg * 0.5;
-
-        int coll_parts_cnt = 0; //quantity of colliding parts between veh1 and veh2
-        for( size_t i = 0; i < veh_veh_colls.size(); ++i ) {
-            veh_collision tmp_c = veh_veh_colls[i];
-            if(veh2 == (vehicle*) tmp_c.target) { coll_parts_cnt++; }
-        }
-
-        float dmg1_part = dmg_veh1 / coll_parts_cnt;
-        float dmg2_part = dmg_veh2 / coll_parts_cnt;
-
-        //damage colliding parts (only veh1 and veh2 parts)
-        for( size_t i = 0; i < veh_veh_colls.size(); ++i ) {
-            veh_collision tmp_c = veh_veh_colls[i];
-
-            if(veh2 == (vehicle*) tmp_c.target) {
-                int parm1 = veh->part_with_feature (tmp_c.part, VPFLAG_ARMOR);
-                if (parm1 < 0) {
-                    parm1 = tmp_c.part;
-                }
-                int parm2 = veh2->part_with_feature (tmp_c.target_part, VPFLAG_ARMOR);
-                if (parm2 < 0) {
-                    parm2 = tmp_c.target_part;
-                }
-                epicenter1.x += veh->parts[parm1].mount_dx;
-                epicenter1.y += veh->parts[parm1].mount_dy;
-                veh->damage(parm1, dmg1_part, 1);
-
-                epicenter2.x += veh2->parts[parm2].mount_dx;
-                epicenter2.y += veh2->parts[parm2].mount_dy;
-                veh2->damage(parm2, dmg2_part, 1);
-            }
-        }
-        epicenter1.x /= coll_parts_cnt;
-        epicenter1.y /= coll_parts_cnt;
-        epicenter2.x /= coll_parts_cnt;
-        epicenter2.y /= coll_parts_cnt;
-
-
-        if (dmg2_part > 100) {
-            // shake veh because of collision
-            veh2->damage_all(dmg2_part / 2, dmg2_part, 1, epicenter2);
-        }
-
-        dmg_1 += dmg1_part;
-
-        veh->move.init (final1.x, final1.y);
-        veh->velocity = final1.norm();
-        // shrug it off if the change is less than 8mph.
-        if(dmg_veh1 > 800) {
-            veh->skidding = 1;
-        }
-        veh2->move.init(final2.x, final2.y);
-        veh2->velocity = final2.norm();
-        if(dmg_veh2 > 800) {
-            veh2->skidding = 1;
-        }
-        //give veh2 the initiative to proceed next before veh1
-        float avg_of_turn = (veh2->of_turn + veh->of_turn) / 2;
-        if(avg_of_turn < .1f)
-            avg_of_turn = .1f;
-        veh->of_turn = avg_of_turn * .9;
-        veh2->of_turn = avg_of_turn * 1.1;
-    }
-
-    for(std::vector<veh_collision>::iterator next_collision = veh_misc_colls.begin();
-            next_collision != veh_misc_colls.end(); next_collision++) {
-
-        point collision_point(veh->parts[next_collision->part].mount_dx,
-                                    veh->parts[next_collision->part].mount_dy);
-        int coll_dmg = next_collision->imp;
-        //Shock damage
-        veh->damage_all(coll_dmg / 2, coll_dmg, 1, collision_point);
-    }
-
-    int coll_turn = 0;
-    if (dmg_1 > 0) {
-        int vel1_a = veh->velocity / 100; //velocity of car after collision
-        int d_vel = abs(vel1 - vel1_a);
-
-        std::vector<int> ppl = veh->boarded_parts();
-
-        for (int ps = 0; ps < ppl.size(); ps++) {
-            player *psg = veh->get_passenger (ppl[ps]);
-            if (!psg) {
-                debugmsg ("throw passenger: empty passenger at part %d", ppl[ps]);
-                continue;
-            }
-
-            bool throw_from_seat = 0;
-            if (veh->part_with_feature (ppl[ps], VPFLAG_SEATBELT) == -1) {
-                throw_from_seat = d_vel * rng(80, 120) / 100 > (psg->str_cur * 1.5 + 5);
-            }
-
-            //damage passengers if d_vel is too high
-            if(d_vel > 60* rng(50,100)/100 && !throw_from_seat) {
-                int dmg = d_vel/4*rng(70,100)/100;
-                psg->hurtall(dmg);
-                if (psg == &g->u) {
-                    g->add_msg(_("You take %d damage by the power of the impact!"), dmg);
-                } else if (psg->name.length()) {
-                    g->add_msg(_("%s takes %d damage by the power of the impact!"),
-                               psg->name.c_str(), dmg);
-                }
-            }
-
-            if (throw_from_seat) {
-                if (psg == &g->u) {
-                    g->add_msg(_("You are hurled from the %s's seat by the power of the impact!"),
-                               veh->name.c_str());
-                } else if (psg->name.length()) {
-                    g->add_msg(_("%s is hurled from the %s's seat by the power of the impact!"),
-                               psg->name.c_str(), veh->name.c_str());
-                }
-                unboard_vehicle(x + veh->parts[ppl[ps]].precalc_dx[0],
-                                     y + veh->parts[ppl[ps]].precalc_dy[0]);
-                g->fling_player_or_monster(psg, 0, mdir.dir() + rng(0, 60) - 30,
-                                           (vel1 - psg->str_cur < 10 ? 10 :
-                                            vel1 - psg->str_cur));
-            } else if (veh->part_with_feature (ppl[ps], "CONTROLS") >= 0) {
-                // FIXME: should actually check if passenger is in control,
-                // not just if there are controls there.
-                const int lose_ctrl_roll = rng (0, dmg_1);
-                if (lose_ctrl_roll > psg->dex_cur * 2 + psg->skillLevel("driving") * 3) {
-                    if (psg == &g->u) {
-                        g->add_msg(_("You lose control of the %s."), veh->name.c_str());
-                    } else if (psg->name.length()) {
-                        g->add_msg(_("%s loses control of the %s."), psg->name.c_str());
-                    }
-                    int turn_amount = (rng (1, 3) * sqrt((double)vel1_a) / 2) / 15;
-                    if (turn_amount < 1) {
-                        turn_amount = 1;
-                    }
-                    turn_amount *= 15;
-                    if (turn_amount > 120) {
-                        turn_amount = 120;
-                    }
-                    coll_turn = one_in (2)? turn_amount : -turn_amount;
-                }
-            }
-        }
-    }
-    if(veh_veh_coll_flag) return true;
-
-    // now we're gonna handle traps we're standing on (if we're still moving).
-    // this is done here before displacement because
-    // after displacement veh reference would be invdalid.
-    // damn references!
-    if (can_move) {
-        std::vector<int> wheel_indices = veh->all_parts_with_feature("WHEEL", false);
-        for (int w = 0; w < wheel_indices.size(); w++) {
-            const int p = wheel_indices[w];
-            if (one_in(2)) {
-                if (displace_water (x + veh->parts[p].precalc_dx[0],
-                                    y + veh->parts[p].precalc_dy[0]) && pl_ctrl) {
-                    g->add_msg(_("You hear a splash!"));
-                }
-            }
-            veh->handle_trap( x + veh->parts[p].precalc_dx[0],
-                              y + veh->parts[p].precalc_dy[0], p );
-        }
-    }
-
-    int last_turn_dec = 1;
-    if (veh->last_turn < 0) {
-        veh->last_turn += last_turn_dec;
-        if (veh->last_turn > -last_turn_dec) { veh->last_turn = 0; }
-    } else if (veh->last_turn > 0) {
-        veh->last_turn -= last_turn_dec;
-        if (veh->last_turn < last_turn_dec) { veh->last_turn = 0; }
-    }
-
-    if (can_move) {
-        // accept new direction
-        if (veh->skidding) {
-            veh->face.init (veh->turn_dir);
-            if(pl_ctrl) {
-                veh->possibly_recover_from_skid();
-            }
-        } else {
-            veh->face = mdir;
-        }
-        veh->move = mdir;
-        if (coll_turn) {
-            veh->skidding = true;
-            veh->turn (coll_turn);
-        }
-        // accept new position
-        // if submap changed, we need to process grid from the beginning.
-        displace_vehicle (x, y, dx, dy);
-    } else { // can_move
-        veh->stop();
-    }
-    // If the PC is in the currently moved vehicle, adjust the
-    // view offset.
-    if (g->u.controlling_vehicle && veh_at(g->u.posx, g->u.posy) == veh) {
->>>>>>> 5eb05e4c
         g->calc_driving_offset(veh);
     // redraw scene, max 5 redraws per turn
     if (debug>=1) g->add_msg("of=%3d, updating screen", int(veh->of_turn*100));
