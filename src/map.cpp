#include "map.h"

#include <algorithm>
#include <array>
#include <climits>
#include <cmath>
#include <cstdlib>
#include <cstring>
#include <ostream>
#include <queue>
#include <string>
#include <type_traits>
#include <unordered_map>

#include "active_item_cache.h"
#include "ammo.h"
#include "ammo_effect.h"
#include "avatar.h"
#include "basecamp.h"
#include "bodypart.h"
#include "cached_options.h"
#include "calendar.h"
#include "cata_assert.h"
#include "character.h"
#include "character_id.h"
#include "clzones.h"
#include "colony.h"
#include "color.h"
#include "construction.h"
#include "coordinate_conversions.h"
#include "creature.h"
#include "cuboid_rectangle.h"
#include "cursesdef.h"
#include "damage.h"
#include "debug.h"
#include "drawing_primitives.h"
#include "enums.h"
#include "event.h"
#include "event_bus.h"
#include "explosion.h"
#include "field.h"
#include "field_type.h"
#include "flag.h"
#include "fragment_cloud.h"
#include "fungal_effects.h"
#include "game.h"
#include "harvest.h"
#include "iexamine.h"
#include "item.h"
#include "item_contents.h"
#include "item_factory.h"
#include "item_group.h"
#include "item_location.h"
#include "item_pocket.h"
#include "itype.h"
#include "iuse.h"
#include "iuse_actor.h"
#include "lightmap.h"
#include "line.h"
#include "location.h"
#include "map_iterator.h"
#include "map_selector.h"
#include "mapbuffer.h"
#include "mapgen.h"
#include "math_defines.h"
#include "memory_fast.h"
#include "messages.h"
#include "mongroup.h"
#include "monster.h"
#include "mtype.h"
#include "optional.h"
#include "options.h"
#include "output.h"
#include "overmapbuffer.h"
#include "pathfinding.h"
#include "player.h"
#include "projectile.h"
#include "relic.h"
#include "ret_val.h"
#include "rng.h"
#include "safe_reference.h"
#include "scent_map.h"
#include "shadowcasting.h"
#include "sounds.h"
#include "string_formatter.h"
#include "submap.h"
#include "tileray.h"
#include "timed_event.h"
#include "translations.h"
#include "trap.h"
#include "ui_manager.h"
#include "units.h"
#include "value_ptr.h"
#include "veh_type.h"
#include "vehicle.h"
#include "viewer.h"
#include "vpart_position.h"
#include "vpart_range.h"
#include "weather.h"
#include "weighted_list.h"

static const itype_id itype_battery( "battery" );
static const itype_id itype_glass_shard( "glass_shard" );
static const itype_id itype_nail( "nail" );
static const itype_id itype_sheet( "sheet" );
static const itype_id itype_stick( "stick" );
static const itype_id itype_string_36( "string_36" );

static const mtype_id mon_zombie( "mon_zombie" );

static const efftype_id effect_boomered( "boomered" );
static const efftype_id effect_crushed( "crushed" );

#define dbg(x) DebugLog((x),D_MAP) << __FILE__ << ":" << __LINE__ << ": "

static cata::colony<item> nulitems;          // Returned when &i_at() is asked for an OOB value
static field              nulfield;          // Returned when &field_at() is asked for an OOB value
static level_cache        nullcache;         // Dummy cache for z-levels outside bounds

// Map stack methods.
map_stack::iterator map_stack::erase( map_stack::const_iterator it )
{
    return myorigin->i_rem( location, it );
}

void map_stack::insert( const item &newitem )
{
    myorigin->add_item_or_charges( location, newitem );
}

units::volume map_stack::max_volume() const
{
    if( !myorigin->inbounds( location ) ) {
        return 0_ml;
    } else if( myorigin->has_furn( location ) ) {
        return myorigin->furn( location ).obj().max_volume;
    }
    return myorigin->ter( location ).obj().max_volume;
}

// Map class methods.

map::map( int mapsize, bool zlev )
{
    my_MAPSIZE = mapsize;
    zlevels = zlev;
    if( zlevels ) {
        grid.resize( static_cast<size_t>( my_MAPSIZE * my_MAPSIZE * OVERMAP_LAYERS ), nullptr );
    } else {
        grid.resize( static_cast<size_t>( my_MAPSIZE * my_MAPSIZE ), nullptr );
    }

    for( auto &ptr : caches ) {
        ptr = std::make_unique<level_cache>();
    }

    for( auto &ptr : pathfinding_caches ) {
        ptr = std::make_unique<pathfinding_cache>();
    }

    dbg( D_INFO ) << "map::map(): my_MAPSIZE: " << my_MAPSIZE << " z-levels enabled:" << zlevels;
    traplocs.resize( trap::count() );
}

map::~map() = default;

static submap null_submap;

maptile map::maptile_at( const tripoint &p ) const
{
    if( !inbounds( p ) ) {
        return maptile( &null_submap, point_zero );
    }

    return maptile_at_internal( p );
}

maptile map::maptile_at( const tripoint &p )
{
    if( !inbounds( p ) ) {
        return maptile( &null_submap, point_zero );
    }

    return maptile_at_internal( p );
}

maptile map::maptile_at_internal( const tripoint &p ) const
{
    point l;
    submap *const sm = get_submap_at( p, l );

    return maptile( sm, l );
}

maptile map::maptile_at_internal( const tripoint &p )
{
    point l;
    submap *const sm = get_submap_at( p, l );

    return maptile( sm, l );
}

// Vehicle functions

VehicleList map::get_vehicles()
{
    if( !zlevels ) {
        return get_vehicles( tripoint( 0, 0, abs_sub.z ),
                             tripoint( SEEX * my_MAPSIZE, SEEY * my_MAPSIZE, abs_sub.z ) );
    }

    return get_vehicles( tripoint( 0, 0, -OVERMAP_DEPTH ),
                         tripoint( SEEX * my_MAPSIZE, SEEY * my_MAPSIZE, OVERMAP_HEIGHT ) );
}

void map::rebuild_vehicle_level_caches()
{
    clear_vehicle_level_caches();

    for( int gridz = -OVERMAP_DEPTH; gridz <= OVERMAP_HEIGHT; gridz++ ) {
        // Cache all vehicles
        level_cache &ch = get_cache( gridz );

        for( const auto &elem : ch.vehicle_list ) {
            add_vehicle_to_cache( elem );
        }
    }
}

void map::add_vehicle_to_cache( vehicle *veh )
{
    if( veh == nullptr ) {
        debugmsg( "Tried to add null vehicle to cache" );
        return;
    }

    // Get parts
    for( const vpart_reference &vpr : veh->get_all_parts() ) {
        if( vpr.part().removed ) {
            continue;
        }
        const tripoint p = veh->global_part_pos3( vpr.part() );
        level_cache &ch = get_cache( p.z );
        ch.set_veh_cached_parts( p, *veh, static_cast<int>( vpr.part_index() ) );
        if( inbounds( p ) ) {
            ch.set_veh_exists_at( p, true );
        }
    }
}

void map::clear_vehicle_point_from_cache( vehicle *veh, const tripoint &pt )
{
    if( veh == nullptr ) {
        debugmsg( "Tried to add null vehicle to cache" );
        return;
    }

    level_cache &ch = get_cache( pt.z );
    if( inbounds( pt ) ) {
        ch.set_veh_exists_at( pt, false );
    }
    ch.clear_veh_from_veh_cached_parts( pt, veh );
}

void map::clear_vehicle_level_caches( )
{
    for( int gridz = -OVERMAP_DEPTH; gridz <= OVERMAP_HEIGHT; gridz++ ) {
        level_cache &ch = get_cache( gridz );
        ch.clear_vehicle_cache();
    }
}

void map::clear_vehicle_list( const int zlev )
{
    auto &ch = get_cache( zlev );
    ch.vehicle_list.clear();
    ch.zone_vehicles.clear();
}

void map::update_vehicle_list( const submap *const to, const int zlev )
{
    // Update vehicle data
    level_cache &ch = get_cache( zlev );
    for( const auto &elem : to->vehicles ) {
        ch.vehicle_list.insert( elem.get() );
        if( !elem->loot_zones.empty() ) {
            ch.zone_vehicles.insert( elem.get() );
        }
    }
}

std::unique_ptr<vehicle> map::detach_vehicle( vehicle *veh )
{
    if( veh == nullptr ) {
        debugmsg( "map::detach_vehicle was passed nullptr" );
        return std::unique_ptr<vehicle>();
    }

    int z = veh->sm_pos.z;
    if( z < -OVERMAP_DEPTH || z > OVERMAP_HEIGHT ) {
        debugmsg( "detach_vehicle got a vehicle outside allowed z-level range!  name=%s, submap:%d,%d,%d",
                  veh->name, veh->sm_pos.x, veh->sm_pos.y, veh->sm_pos.z );
        // Try to fix by moving the vehicle here
        z = veh->sm_pos.z = abs_sub.z;
    }

    // Unboard all passengers before detaching
    for( auto const &part : veh->get_avail_parts( VPFLAG_BOARDABLE ) ) {
        player *passenger = part.get_passenger();
        if( passenger ) {
            unboard_vehicle( part, passenger );
        }
    }
    veh->invalidate_towing( true );
    submap *const current_submap = get_submap_at_grid( veh->sm_pos );
    if( current_submap == nullptr ) {
        debugmsg( "Tried to detach vehicle at (%d,%d,%d) but the submap is not loaded", veh->sm_pos.x,
                  veh->sm_pos.y, veh->sm_pos.z );
        return std::unique_ptr<vehicle>();
    }

    level_cache &ch = get_cache( z );
    for( size_t i = 0; i < current_submap->vehicles.size(); i++ ) {
        if( current_submap->vehicles[i].get() == veh ) {
            for( const tripoint &pt : veh->get_points() ) {
                // FIXME: allow memorizing all objects in a tile and only clear
                // vehicle memory here.
                get_avatar().clear_memorized_tile( getabs( pt ) );
                set_memory_seen_cache_dirty( pt );
            }
            ch.vehicle_list.erase( veh );
            ch.zone_vehicles.erase( veh );
            std::unique_ptr<vehicle> result = std::move( current_submap->vehicles[i] );
            current_submap->vehicles.erase( current_submap->vehicles.begin() + i );
            if( veh->tracking_on ) {
                overmap_buffer.remove_vehicle( veh );
            }
            dirty_vehicle_list.erase( veh );
            rebuild_vehicle_level_caches();
            return result;
        }
    }
    debugmsg( "detach_vehicle can't find it!  name=%s, submap:%d,%d,%d", veh->name, veh->sm_pos.x,
              veh->sm_pos.y, veh->sm_pos.z );
    return std::unique_ptr<vehicle>();
}

void map::destroy_vehicle( vehicle *veh )
{
    detach_vehicle( veh );
}

void map::on_vehicle_moved( const int smz )
{
    set_outside_cache_dirty( smz );
    set_transparency_cache_dirty( smz );
    set_floor_cache_dirty( smz );
    set_floor_cache_dirty( smz + 1 );
    set_pathfinding_cache_dirty( smz );
}

void map::vehmove()
{
    // give vehicles movement points
    VehicleList vehicle_list;
    int minz = zlevels ? -OVERMAP_DEPTH : abs_sub.z;
    int maxz = zlevels ? OVERMAP_HEIGHT : abs_sub.z;
    tripoint player_pos = get_player_location().pos();
    for( int zlev = minz; zlev <= maxz; ++zlev ) {
        level_cache &cache = get_cache( zlev );
        for( vehicle *veh : cache.vehicle_list ) {
            if( veh->is_following ) {
                veh->drive_to_local_target( getabs( player_pos ), true );
            } else if( veh->is_patrolling ) {
                veh->autopilot_patrol();
            }
            veh->gain_moves();
            veh->slow_leak();
            wrapped_vehicle w;
            w.v = veh;
            vehicle_list.push_back( w );
        }
    }

    // 15 equals 3 >50mph vehicles, or up to 15 slow (1 square move) ones
    // But 15 is too low for V12 death-bikes, let's put 100 here
    for( int count = 0; count < 100; count++ ) {
        if( !vehproceed( vehicle_list ) ) {
            break;
        }
    }
    // Process item removal on the vehicles that were modified this turn.
    // Use a copy because part_removal_cleanup can modify the container.
    auto temp = dirty_vehicle_list;
    for( const auto &elem : temp ) {
        auto same_ptr = [ elem ]( const struct wrapped_vehicle & tgt ) {
            return elem == tgt.v;
        };
        if( std::find_if( vehicle_list.begin(), vehicle_list.end(), same_ptr ) !=
            vehicle_list.end() ) {
            elem->part_removal_cleanup();
        }
    }
    dirty_vehicle_list.clear();
    // The bool tracks whether the vehicles is on the map or not.
    std::map<vehicle *, bool> connected_vehicles;
    for( int zlev = minz; zlev <= maxz; ++zlev ) {
        level_cache &cache = get_cache( zlev );
        vehicle::enumerate_vehicles( connected_vehicles, cache.vehicle_list );
    }
    for( std::pair<vehicle *const, bool> &veh_pair : connected_vehicles ) {
        veh_pair.first->idle( veh_pair.second );
    }
}

bool map::vehproceed( VehicleList &vehicle_list )
{
    wrapped_vehicle *cur_veh = nullptr;
    float max_of_turn = 0.0f;
    // First horizontal movement
    for( wrapped_vehicle &vehs_v : vehicle_list ) {
        if( vehs_v.v->of_turn > max_of_turn ) {
            cur_veh = &vehs_v;
            max_of_turn = cur_veh->v->of_turn;
        }
    }

    // Then vertical-only movement
    if( cur_veh == nullptr ) {
        for( wrapped_vehicle &vehs_v : vehicle_list ) {
            if( vehs_v.v->is_falling || ( vehs_v.v->is_rotorcraft() && vehs_v.v->get_z_change() != 0 ) ) {
                cur_veh = &vehs_v;
                break;
            }
        }
    }

    if( cur_veh == nullptr ) {
        return false;
    }

    cur_veh->v = cur_veh->v->act_on_map();
    if( cur_veh->v == nullptr ) {
        vehicle_list = get_vehicles();
    }

    return true;
}

static bool sees_veh( const Creature &c, vehicle &veh, bool force_recalc )
{
    const auto &veh_points = veh.get_points( force_recalc );
    return std::any_of( veh_points.begin(), veh_points.end(), [&c]( const tripoint & pt ) {
        return c.sees( pt );
    } );
}

vehicle *map::move_vehicle( vehicle &veh, const tripoint &dp, const tileray &facing )
{
    if( dp == tripoint_zero ) {
        debugmsg( "Empty displacement vector" );
        return &veh;
    } else if( std::abs( dp.x ) > 1 || std::abs( dp.y ) > 1 || std::abs( dp.z ) > 1 ) {
        debugmsg( "Invalid displacement vector: %d, %d, %d", dp.x, dp.y, dp.z );
        return &veh;
    }
    // Split the movement into horizontal and vertical for easier processing
    if( dp.xy() != point_zero && dp.z != 0 ) {
        vehicle *const new_pointer = move_vehicle( veh, tripoint( dp.xy(), 0 ), facing );
        if( !new_pointer ) {
            return nullptr;
        }

        vehicle *const result = move_vehicle( *new_pointer, tripoint( 0, 0, dp.z ), facing );
        if( !result ) {
            return nullptr;
        }

        result->is_falling = false;
        return result;
    }
    const bool vertical = dp.z != 0;
    // Ensured by the splitting above
    cata_assert( vertical == ( dp.xy() == point_zero ) );

    const int target_z = dp.z + veh.sm_pos.z;
    if( target_z < -OVERMAP_DEPTH || target_z > OVERMAP_HEIGHT ) {
        return &veh;
    }

    veh.precalc_mounts( 1, veh.skidding ? veh.turn_dir : facing.dir(), veh.pivot_point() );

    // cancel out any movement of the vehicle due only to a change in pivot
    tripoint dp1 = dp - veh.pivot_displacement();

    int impulse = 0;

    std::vector<veh_collision> collisions;

    // Find collisions
    // Velocity of car before collision
    // Split into vertical and horizontal movement
    const int &coll_velocity = vertical ? veh.vertical_velocity : veh.velocity;
    const int velocity_before = coll_velocity;
    if( velocity_before == 0 && !veh.is_rotorcraft() && !veh.is_flying_in_air() ) {
        debugmsg( "%s tried to move %s with no velocity",
                  veh.name, vertical ? "vertically" : "horizontally" );
        return &veh;
    }

    bool veh_veh_coll_flag = false;
    // Try to collide multiple times
    size_t collision_attempts = 10;
    do {
        collisions.clear();
        veh.collision( collisions, dp1, false );

        // Vehicle collisions
        std::map<vehicle *, std::vector<veh_collision> > veh_collisions;
        for( auto &coll : collisions ) {
            if( coll.type != veh_coll_veh ) {
                continue;
            }

            veh_veh_coll_flag = true;
            // Only collide with each vehicle once
            veh_collisions[ static_cast<vehicle *>( coll.target ) ].push_back( coll );
        }

        for( auto &pair : veh_collisions ) {
            impulse += vehicle_vehicle_collision( veh, *pair.first, pair.second );
        }

        // Non-vehicle collisions
        for( const auto &coll : collisions ) {
            if( coll.type == veh_coll_veh ) {
                continue;
            }
            if( coll.part > veh.part_count() ||
                veh.part( coll.part ).removed ) {
                continue;
            }

            const point &collision_point = veh.part( coll.part ).mount;
            const int coll_dmg = coll.imp;
            // Shock damage, if the target part is a rotor treat as an aimed hit.
            if( veh.part_info( coll.part ).rotor_diameter() > 0 ) {
                veh.damage( coll.part, coll_dmg, damage_type::BASH, true );
            } else {
                impulse += coll_dmg;
                veh.damage( coll.part, coll_dmg, damage_type::BASH );
                veh.damage_all( coll_dmg / 2, coll_dmg, damage_type::BASH, collision_point );
            }
        }

        // prevent vehicle bouncing after the first collision
        if( vertical && velocity_before < 0 && coll_velocity > 0 ) {
            veh.vertical_velocity = 0; // also affects `coll_velocity` and thus exits the loop
        }

    } while( collision_attempts-- > 0 && coll_velocity != 0 &&
             sgn( coll_velocity ) == sgn( velocity_before ) &&
             !collisions.empty() && !veh_veh_coll_flag );

    const int velocity_after = coll_velocity;
    bool can_move = velocity_after != 0 && sgn( velocity_after ) == sgn( velocity_before );
    if( dp.z != 0 && veh.is_rotorcraft() ) {
        can_move = true;
    }
    units::angle coll_turn = 0_degrees;
    if( impulse > 0 ) {
        coll_turn = shake_vehicle( veh, velocity_before, facing.dir() );
        const int volume = std::min<int>( 100, std::sqrt( impulse ) );
        // TODO: Center the sound at weighted (by impulse) average of collisions
        sounds::sound( veh.global_pos3(), volume, sounds::sound_t::combat, _( "crash!" ),
                       false, "smash_success", "hit_vehicle" );
    }

    if( veh_veh_coll_flag ) {
        // Break here to let the hit vehicle move away
        return nullptr;
    }

    // If not enough wheels, mess up the ground a bit.
    if( !vertical && !veh.valid_wheel_config() && !veh.is_in_water() && !veh.is_flying_in_air() &&
        dp.z == 0 ) {
        veh.velocity += veh.velocity < 0 ? 2000 : -2000;
        for( const auto &p : veh.get_points() ) {
            const ter_id &pter = ter( p );
            if( pter == t_dirt || pter == t_grass ) {
                ter_set( p, t_dirtmound );
            }
        }
    }

    const units::angle last_turn_dec = 1_degrees;
    if( veh.last_turn < 0_degrees ) {
        veh.last_turn += last_turn_dec;
        if( veh.last_turn > -last_turn_dec ) {
            veh.last_turn = 0_degrees;
        }
    } else if( veh.last_turn > 0_degrees ) {
        veh.last_turn -= last_turn_dec;
        if( veh.last_turn < last_turn_dec ) {
            veh.last_turn = 0_degrees;
        }
    }

    Character &player_character = get_player_character();
    const bool seen = sees_veh( player_character, veh, false );

    vehicle *new_vehicle = &veh;
    if( can_move ) {
        // Accept new direction
        if( veh.skidding ) {
            veh.face.init( veh.turn_dir );
        } else {
            veh.face = facing;
        }

        veh.move = facing;
        if( coll_turn != 0_degrees ) {
            veh.skidding = true;
            veh.turn( coll_turn );
        }
        veh.on_move();
        // Actually change position
        displace_vehicle( *new_vehicle, dp1 );
        level_vehicle( *new_vehicle );
    } else if( !vertical ) {
        veh.stop();
    }
    veh.check_falling_or_floating();
    // If the PC is in the currently moved vehicle, adjust the
    //  view offset.
    if( player_character.controlling_vehicle &&
        veh_pointer_or_null( veh_at( player_character.pos() ) ) == &veh ) {
        g->calc_driving_offset( &veh );
        if( veh.skidding && can_move ) {
            // TODO: Make skid recovery in air hard
            veh.possibly_recover_from_skid();
        }
    }
    // Now we're gonna handle traps we're standing on (if we're still moving).
    if( !vertical && can_move ) {
        const auto wheel_indices = veh.wheelcache; // Don't use a reference here, it causes a crash.

        // Values to deal with crushing items.
        // The math needs to be floating-point to work, so the values might as well be.
        const float vehicle_grounded_wheel_area = static_cast<int>( vehicle_wheel_traction( veh, true ) );
        const float weight_to_damage_factor = 0.05f; // Nobody likes a magic number.
        const float vehicle_mass_kg = to_kilogram( veh.total_mass() );

        for( const int &w : wheel_indices ) {
            const tripoint wheel_p = veh.global_part_pos3( w );
            if( one_in( 2 ) && displace_water( wheel_p ) ) {
                sounds::sound( wheel_p, 4,  sounds::sound_t::movement, _( "splash!" ), false,
                               "environment", "splash" );
            }

            veh.handle_trap( wheel_p, w );
            if( !has_flag( "SEALED", wheel_p ) ) {
                const float wheel_area =  veh.part( w ).wheel_area();

                // Damage is calculated based on the weight of the vehicle,
                // The area of it's wheels, and the area of the wheel running over the items.
                // This number is multiplied by weight_to_damage_factor to get reasonable results, damage-wise.
                const int wheel_damage = static_cast<int>( ( ( wheel_area / vehicle_grounded_wheel_area ) *
                                         vehicle_mass_kg ) * weight_to_damage_factor );

                //~ %1$s: vehicle name
                smash_items( wheel_p, wheel_damage, string_format( _( "weight of %1$s" ), veh.disp_name() ) );
            }
        }
    }
    if( veh.is_towing() ) {
        veh.do_towing_move();
        // veh.do_towing_move() may cancel towing, so we need to recheck is_towing here
        if( veh.is_towing() && veh.tow_data.get_towed()->tow_cable_too_far() ) {
            add_msg( m_info, _( "A towing cable snaps off of %s." ),
                     veh.tow_data.get_towed()->disp_name() );
            veh.tow_data.get_towed()->invalidate_towing( true );
        }
    }
    // Redraw scene
    // But only if the vehicle was seen before or after the move
    if( seen || sees_veh( player_character, veh, true ) ) {
        g->invalidate_main_ui_adaptor();
        ui_manager::redraw_invalidated();
        refresh_display();
    }
    return new_vehicle;
}

float map::vehicle_vehicle_collision( vehicle &veh, vehicle &veh2,
                                      const std::vector<veh_collision> &collisions )
{
    if( &veh == &veh2 ) {
        debugmsg( "Vehicle %s collided with itself", veh.name );
        return 0.0f;
    }

    // Effects of colliding with another vehicle:
    //  transfers of momentum, skidding,
    //  parts are damaged/broken on both sides,
    //  remaining times are normalized
    const veh_collision &c = collisions[0];
    add_msg( m_bad, _( "The %1$s's %2$s collides with %3$s's %4$s." ),
             veh.name,  veh.part_info( c.part ).name(),
             veh2.name, veh2.part_info( c.target_part ).name() );

    const bool vertical = veh.sm_pos.z != veh2.sm_pos.z;

    // Used to calculate the epicenter of the collision.
    point epicenter1;
    point epicenter2;

    float dmg;
    // Vertical collisions will be simpler for a while (1D)
    if( !vertical ) {
        // For reference, a cargo truck weighs ~25300, a bicycle 690,
        //  and 38mph is 3800 'velocity'
        rl_vec2d velo_veh1 = veh.velo_vec();
        rl_vec2d velo_veh2 = veh2.velo_vec();
        const float m1 = to_kilogram( veh.total_mass() );
        const float m2 = to_kilogram( veh2.total_mass() );
        //Energy of vehicle1 and vehicle2 before collision
        float E = 0.5 * m1 * velo_veh1.magnitude() * velo_veh1.magnitude() +
                  0.5 * m2 * velo_veh2.magnitude() * velo_veh2.magnitude();

        // Collision_axis
        point cof1 = veh .rotated_center_of_mass();
        point cof2 = veh2.rotated_center_of_mass();
        int &x_cof1 = cof1.x;
        int &y_cof1 = cof1.y;
        int &x_cof2 = cof2.x;
        int &y_cof2 = cof2.y;
        rl_vec2d collision_axis_y;

        collision_axis_y.x = ( veh.global_pos3().x + x_cof1 ) - ( veh2.global_pos3().x + x_cof2 );
        collision_axis_y.y = ( veh.global_pos3().y + y_cof1 ) - ( veh2.global_pos3().y + y_cof2 );
        collision_axis_y = collision_axis_y.normalized();
        rl_vec2d collision_axis_x = collision_axis_y.rotated( M_PI / 2 );
        // imp? & delta? & final? reworked:
        // newvel1 =( vel1 * ( mass1 - mass2 ) + ( 2 * mass2 * vel2 ) ) / ( mass1 + mass2 )
        // as per http://en.wikipedia.org/wiki/Elastic_collision
        //velocity of veh1 before collision in the direction of collision_axis_y
        float vel1_y = collision_axis_y.dot_product( velo_veh1 );
        float vel1_x = collision_axis_x.dot_product( velo_veh1 );
        //velocity of veh2 before collision in the direction of collision_axis_y
        float vel2_y = collision_axis_y.dot_product( velo_veh2 );
        float vel2_x = collision_axis_x.dot_product( velo_veh2 );
        // e = 0 -> inelastic collision
        // e = 1 -> elastic collision
        float e = get_collision_factor( vel1_y / 100 - vel2_y / 100 );

        // Velocity after collision
        // vel1_x_a = vel1_x, because in x-direction we have no transmission of force
        float vel1_x_a = vel1_x;
        float vel2_x_a = vel2_x;
        // Transmission of force only in direction of collision_axix_y
        // Equation: partially elastic collision
        float vel1_y_a = ( m2 * vel2_y * ( 1 + e ) + vel1_y * ( m1 - m2 * e ) ) / ( m1 + m2 );
        float vel2_y_a = ( m1 * vel1_y * ( 1 + e ) + vel2_y * ( m2 - m1 * e ) ) / ( m1 + m2 );
        // Add both components; Note: collision_axis is normalized
        rl_vec2d final1 = collision_axis_y * vel1_y_a + collision_axis_x * vel1_x_a;
        rl_vec2d final2 = collision_axis_y * vel2_y_a + collision_axis_x * vel2_x_a;

        veh.move.init( final1.as_point() );
        if( final1.dot_product( veh.face_vec() ) < 0 ) {
            // Car is being pushed backwards. Make it move backwards
            veh.velocity = -final1.magnitude();
        } else {
            veh.velocity = final1.magnitude();
        }

        veh2.move.init( final2.as_point() );
        if( final2.dot_product( veh2.face_vec() ) < 0 ) {
            // Car is being pushed backwards. Make it move backwards
            veh2.velocity = -final2.magnitude();
        } else {
            veh2.velocity = final2.magnitude();
        }

        //give veh2 the initiative to proceed next before veh1
        float avg_of_turn = ( veh2.of_turn + veh.of_turn ) / 2.0f;
        if( avg_of_turn < 0.1f ) {
            avg_of_turn = 0.1f;
        }

        veh.of_turn = avg_of_turn * 0.9f;
        veh2.of_turn = avg_of_turn * 1.1f;

        //Energy after collision
        float E_a = 0.5 * m1 * final1.magnitude() * final1.magnitude() +
                    0.5 * m2 * final2.magnitude() * final2.magnitude();
        float d_E = E - E_a;  //Lost energy at collision -> deformation energy
        dmg = std::abs( d_E / 1000 / 2000 );  //adjust to balance damage
    } else {
        const float m1 = to_kilogram( veh.total_mass() );
        // Collision is perfectly inelastic for simplicity
        // Assume veh2 is standing still
        dmg = std::abs( veh.vertical_velocity / 100 ) * m1 / 10;
        veh.vertical_velocity = 0;
    }

    float dmg_veh1 = dmg * 0.5f;
    float dmg_veh2 = dmg * 0.5f;

    int coll_parts_cnt = 0; //quantity of colliding parts between veh1 and veh2
    for( const auto &veh_veh_coll : collisions ) {
        if( &veh2 == static_cast<vehicle *>( veh_veh_coll.target ) ) {
            coll_parts_cnt++;
        }
    }

    const float dmg1_part = dmg_veh1 / coll_parts_cnt;
    const float dmg2_part = dmg_veh2 / coll_parts_cnt;

    //damage colliding parts (only veh1 and veh2 parts)
    for( const auto &veh_veh_coll : collisions ) {
        if( &veh2 != static_cast<vehicle *>( veh_veh_coll.target ) ) {
            continue;
        }

        int parm1 = veh.part_with_feature( veh_veh_coll.part, VPFLAG_ARMOR, true );
        if( parm1 < 0 ) {
            parm1 = veh_veh_coll.part;
        }
        int parm2 = veh2.part_with_feature( veh_veh_coll.target_part, VPFLAG_ARMOR, true );
        if( parm2 < 0 ) {
            parm2 = veh_veh_coll.target_part;
        }

        epicenter1 += veh.part( parm1 ).mount;
        veh.damage( parm1, dmg1_part, damage_type::BASH );

        epicenter2 += veh2.part( parm2 ).mount;
        veh2.damage( parm2, dmg2_part, damage_type::BASH );
    }

    epicenter2.x /= coll_parts_cnt;
    epicenter2.y /= coll_parts_cnt;

    if( dmg2_part > 100 ) {
        // Shake vehicle because of collision
        veh2.damage_all( dmg2_part / 2, dmg2_part, damage_type::BASH, epicenter2 );
    }

    if( dmg_veh1 > 800 ) {
        veh.skidding = true;
    }

    if( dmg_veh2 > 800 ) {
        veh2.skidding = true;
    }

    // Return the impulse of the collision
    return dmg_veh1;
}

bool map::check_vehicle_zones( const int zlev )
{
    for( vehicle *veh : get_cache( zlev ).zone_vehicles ) {
        if( veh->zones_dirty ) {
            return true;
        }
    }
    return false;
}

std::vector<zone_data *> map::get_vehicle_zones( const int zlev )
{
    std::vector<zone_data *> veh_zones;
    bool rebuild = false;
    for( vehicle *veh : get_cache( zlev ).zone_vehicles ) {
        if( veh->refresh_zones() ) {
            rebuild = true;
        }
        for( auto &zone : veh->loot_zones ) {
            veh_zones.emplace_back( &zone.second );
        }
    }
    if( rebuild ) {
        zone_manager::get_manager().cache_vzones();
    }
    return veh_zones;
}

void map::register_vehicle_zone( vehicle *veh, const int zlev )
{
    auto &ch = get_cache( zlev );
    ch.zone_vehicles.insert( veh );
}

bool map::deregister_vehicle_zone( zone_data &zone )
{
    if( const cata::optional<vpart_reference> vp = veh_at( getlocal(
                zone.get_start_point() ) ).part_with_feature( "CARGO", false ) ) {
        auto bounds = vp->vehicle().loot_zones.equal_range( vp->mount() );
        for( auto it = bounds.first; it != bounds.second; it++ ) {
            if( &zone == &( it->second ) ) {
                vp->vehicle().loot_zones.erase( it );
                return true;
            }
        }
    }
    return false;
}

// 3D vehicle functions

VehicleList map::get_vehicles( const tripoint &start, const tripoint &end )
{
    const int chunk_sx = std::max( 0, ( start.x / SEEX ) - 1 );
    const int chunk_ex = std::min( my_MAPSIZE - 1, ( end.x / SEEX ) + 1 );
    const int chunk_sy = std::max( 0, ( start.y / SEEY ) - 1 );
    const int chunk_ey = std::min( my_MAPSIZE - 1, ( end.y / SEEY ) + 1 );
    const int chunk_sz = start.z;
    const int chunk_ez = end.z;
    VehicleList vehs;

    for( int cx = chunk_sx; cx <= chunk_ex; ++cx ) {
        for( int cy = chunk_sy; cy <= chunk_ey; ++cy ) {
            for( int cz = chunk_sz; cz <= chunk_ez; ++cz ) {
                submap *current_submap = get_submap_at_grid( { cx, cy, cz } );
                if( current_submap == nullptr ) {
                    debugmsg( "Tried to process vehicle at (%d,%d,%d) but the submap is not loaded", cx, cy, cz );
                    continue;
                }
                for( const auto &elem : current_submap->vehicles ) {
                    // Ensure the vehicle z-position is correct
                    elem->sm_pos.z = cz;
                    wrapped_vehicle w;
                    w.v = elem.get();
                    w.pos = w.v->global_pos3();
                    vehs.push_back( w );
                }
            }
        }
    }

    return vehs;
}

optional_vpart_position map::veh_at( const tripoint &p ) const
{
    if( !inbounds( p ) || !const_cast<map *>( this )->get_cache( p.z ).get_veh_in_active_range() ) {
        return optional_vpart_position( cata::nullopt );
    }

    int part_num = 1;
    vehicle *const veh = const_cast<map *>( this )->veh_at_internal( p, part_num );
    if( !veh ) {
        return optional_vpart_position( cata::nullopt );
    }
    return optional_vpart_position( vpart_position( *veh, part_num ) );

}

const vehicle *map::veh_at_internal( const tripoint &p, int &part_num ) const
{
    // This function is called A LOT. Move as much out of here as possible.
    const level_cache &ch = get_cache( p.z );
    if( !ch.get_veh_in_active_range() || !ch.get_veh_exists_at( p ) ) {
        part_num = -1;
        return nullptr; // Clear cache indicates no vehicle. This should optimize a great deal.
    }

    std::pair<vehicle *, int> ret = ch.get_veh_cached_parts( p );
    if( ret.first ) {
        part_num = ret.second;
        return ret.first;
    }

    debugmsg( "vehicle part cache indicated vehicle not found: %d %d %d", p.x, p.y, p.z );
    part_num = -1;
    return nullptr;
}

vehicle *map::veh_at_internal( const tripoint &p, int &part_num )
{
    return const_cast<vehicle *>( const_cast<const map *>( this )->veh_at_internal( p, part_num ) );
}

void map::board_vehicle( const tripoint &pos, Character *p )
{
    if( p == nullptr ) {
        debugmsg( "map::board_vehicle: null player" );
        return;
    }

    const cata::optional<vpart_reference> vp = veh_at( pos ).part_with_feature( VPFLAG_BOARDABLE,
            true );
    if( !vp ) {
        avatar *player_character = p->as_avatar();
        if( player_character != nullptr &&
            player_character->grab_point.x == 0 && player_character->grab_point.y == 0 ) {
            debugmsg( "map::board_vehicle: vehicle not found" );
        }
        return;
    }
    if( vp->part().has_flag( vehicle_part::passenger_flag ) ) {
        player *psg = vp->vehicle().get_passenger( vp->part_index() );
        debugmsg( "map::board_vehicle: passenger (%s) is already there",
                  psg ? psg->name : "<null>" );
        unboard_vehicle( pos );
    }
    vp->part().set_flag( vehicle_part::passenger_flag );
    vp->part().passenger_id = p->getID();
    vp->vehicle().invalidate_mass();

    p->setpos( pos );
    p->in_vehicle = true;
    if( p->is_avatar() ) {
        g->update_map( *p->as_avatar() );
    }
}

void map::unboard_vehicle( const vpart_reference &vp, Character *passenger, bool dead_passenger )
{
    // Mark the part as un-occupied regardless of whether there's a live passenger here.
    vp.part().remove_flag( vehicle_part::passenger_flag );
    vp.vehicle().invalidate_mass();

    if( !passenger ) {
        if( !dead_passenger ) {
            debugmsg( "map::unboard_vehicle: passenger not found" );
        }
        return;
    }
    passenger->in_vehicle = false;
    // Only make vehicle go out of control if the driver is the one unboarding.
    if( passenger->controlling_vehicle ) {
        vp.vehicle().skidding = true;
    }
    passenger->controlling_vehicle = false;
}

void map::unboard_vehicle( const tripoint &p, bool dead_passenger )
{
    const cata::optional<vpart_reference> vp = veh_at( p ).part_with_feature( VPFLAG_BOARDABLE, false );
    player *passenger = nullptr;
    if( !vp ) {
        debugmsg( "map::unboard_vehicle: vehicle not found" );
        // Try and force unboard the player anyway.
        passenger = g->critter_at<player>( p );
        if( passenger ) {
            passenger->in_vehicle = false;
            passenger->controlling_vehicle = false;
        }
        return;
    }
    passenger = vp->get_passenger();
    unboard_vehicle( *vp, passenger, dead_passenger );
}

bool map::displace_vehicle( vehicle &veh, const tripoint &dp, const bool adjust_pos,
                            const std::set<int> &parts_to_move )
{
    const tripoint src = veh.global_pos3();
    // handle vehicle ramps
    int ramp_offset = 0;
    if( adjust_pos ) {
        if( has_flag( TFLAG_RAMP_UP, src + dp ) ) {
            ramp_offset += 1;
            veh.is_on_ramp = true;
        } else if( has_flag( TFLAG_RAMP_DOWN, src + dp ) ) {
            ramp_offset -= 1;
            veh.is_on_ramp = true;
        }
    }

    const tripoint dst = src + ( adjust_pos ?
                                 ( dp + tripoint( 0, 0, ramp_offset ) ) : tripoint_zero );

    if( !inbounds( src ) ) {
        add_msg_debug( debugmode::DF_MAP,
                       "map::displace_vehicle: coordinates out of bounds %d,%d,%d->%d,%d,%d",
                       src.x, src.y, src.z, dst.x, dst.y, dst.z );
        return false;
    }

    point src_offset;
    point dst_offset;
    submap *src_submap = get_submap_at( src, src_offset );
    submap *const dst_submap = get_submap_at( dst, dst_offset );
    if( src_submap == nullptr || dst_submap == nullptr ) {
        debugmsg( "Tried to displace vehicle at (%d,%d) but the submap is not loaded", src_offset.x,
                  src_offset.y );
        return true;
    }
    std::set<int> smzs;

    // first, let's find our position in current vehicles vector
    size_t our_i = 0;
    bool found = false;
    for( auto &smap : grid ) {
        for( size_t i = 0; i < smap->vehicles.size(); i++ ) {
            if( smap->vehicles[i].get() == &veh ) {
                our_i = i;
                src_submap = smap;
                found = true;
                break;
            }
        }
        if( found ) {
            break;
        }
    }

    if( !found ) {
        add_msg_debug( debugmode::DF_MAP, "displace_vehicle [%s] failed", veh.name );
        return false;
    }

    // move the vehicle
    // don't let it go off grid
    if( !inbounds( dst ) ) {
        veh.stop();
        // Silent debug
        dbg( D_ERROR ) << "map:displace_vehicle: Stopping vehicle, displaced dp=("
                       << dp.x << ", " << dp.y << ", " << dp.z << ")";
        return true;
    }

    Character &player_character = get_player_character();
    // Need old coordinates to check for remote control
    const bool remote = veh.remote_controlled( player_character );

    // record every passenger and pet inside
    std::vector<rider_data> riders = veh.get_riders();

    bool need_update = false;
    int z_change = 0;
    // Move passengers and pets
    bool complete = false;
    // loop until everyone has moved or for each passenger
    for( size_t i = 0; !complete && i < riders.size(); i++ ) {
        complete = true;
        for( rider_data &r : riders ) {
            if( r.moved ) {
                continue;
            }
            const int prt = r.prt;
            if( !parts_to_move.empty() && parts_to_move.find( prt ) == parts_to_move.end() ) {
                r.moved = true;
                continue;
            }
            Creature *psg = r.psg;
            const tripoint part_pos = veh.global_part_pos3( prt );
            if( psg == nullptr ) {
                debugmsg( "Empty passenger for part #%d at %d,%d,%d player at %d,%d,%d?",
                          prt, part_pos.x, part_pos.y, part_pos.z,
                          player_character.posx(), player_character.posy(), player_character.posz() );
                veh.part( prt ).remove_flag( vehicle_part::passenger_flag );
                r.moved = true;
                continue;
            }

            if( psg->pos() != part_pos ) {
                add_msg_debug( debugmode::DF_MAP, "Part/passenger position mismatch: part #%d at %d,%d,%d "
                               "passenger at %d,%d,%d", prt, part_pos.x, part_pos.y, part_pos.z,
                               psg->posx(), psg->posy(), psg->posz() );
            }
            const vehicle_part &veh_part = veh.part( prt );

            // ramps make everything super tricky
            int psg_offset_z = -ramp_offset;
            tripoint next_pos; // defaults to 0,0,0
            if( parts_to_move.empty() ) {
                next_pos = veh_part.precalc[1];
            }
            if( has_flag( TFLAG_RAMP_UP, src + dp + next_pos ) ) {
                psg_offset_z += 1;
            } else if( has_flag( TFLAG_RAMP_DOWN, src + dp + next_pos ) ) {
                psg_offset_z -= 1;
            }

            // Place passenger on the new part location
            tripoint psgp( dst + next_pos + tripoint( 0, 0, psg_offset_z ) );
            // someone is in the way so try again
            if( g->critter_at( psgp ) ) {
                complete = false;
                continue;
            }
            if( psg->is_avatar() ) {
                // If passenger is you, we need to update the map
                need_update = true;
                z_change = psgp.z - part_pos.z;
            }

            psg->setpos( psgp );
            r.moved = true;
        }
    }

    veh.shed_loose_parts();
    smzs = veh.advance_precalc_mounts( dst_offset, src, dp, ramp_offset, adjust_pos, parts_to_move );
    if( src_submap != dst_submap ) {
        veh.set_submap_moved( tripoint( dst.x / SEEX, dst.y / SEEY, dst.z ) );
        auto src_submap_veh_it = src_submap->vehicles.begin() + our_i;
        dst_submap->vehicles.push_back( std::move( *src_submap_veh_it ) );
        src_submap->vehicles.erase( src_submap_veh_it );
        dst_submap->is_uniform = false;
        invalidate_max_populated_zlev( dst.z );
    }
    if( need_update ) {
        g->update_map( player_character );
    }
    add_vehicle_to_cache( &veh );

    if( z_change || src.z != dst.z ) {
        if( z_change ) {
            g->vertical_move( z_change, true );
            // vertical moves can flush the caches, so make sure we're still in the cache
            add_vehicle_to_cache( &veh );
        }
        update_vehicle_list( dst_submap, dst.z );
        // delete the vehicle from the source z-level vehicle cache set if it is no longer on
        // that z-level
        if( src.z != dst.z ) {
            level_cache &ch2 = get_cache( src.z );
            for( const vehicle *elem : ch2.vehicle_list ) {
                if( elem == &veh ) {
                    ch2.vehicle_list.erase( &veh );
                    ch2.zone_vehicles.erase( &veh );
                    break;
                }
            }
        }
        veh.check_is_heli_landed();
    }

    if( remote ) {
        // Has to be after update_map or coordinates won't be valid
        g->setremoteveh( &veh );
    }

    //
    //global positions of vehicle loot zones have changed.
    veh.zones_dirty = true;

    for( int vsmz : smzs ) {
        on_vehicle_moved( dst.z + vsmz );
    }
    return true;
}

void map::level_vehicle( vehicle &veh )
{
    int cnt = 0;
    while( !veh.level_vehicle() && cnt < ( 2 * OVERMAP_DEPTH ) ) {
        cnt++;
    }
}

bool map::displace_water( const tripoint &p )
{
    // Check for shallow water
    if( has_flag_ter( TFLAG_SHALLOW_WATER, p ) ) {
        int dis_places = 0;
        int sel_place = 0;
        for( int pass = 0; pass < 2; pass++ ) {
            // we do 2 passes.
            // first, count how many non-water places around
            // then choose one within count and fill it with water on second pass
            if( pass != 0 ) {
                sel_place = rng( 0, dis_places - 1 );
                dis_places = 0;
            }
            for( const tripoint &temp : points_in_radius( p, 1 ) ) {
                if( temp != p
                    || impassable_ter_furn( temp )
                    || has_flag( TFLAG_DEEP_WATER, temp ) ) {
                    continue;
                }
                if( has_flag_ter( TFLAG_SHALLOW_WATER, p ) || has_flag_ter( TFLAG_DEEP_WATER, p ) ) {
                    continue;
                }
                if( pass != 0 && dis_places == sel_place ) {
                    ter_set( temp, t_water_sh );
                    ter_set( temp, t_dirt );
                    return true;
                }

                dis_places++;
            }
        }
    }
    return false;
}

// End of 3D vehicle

void map::set( const tripoint &p, const ter_id &new_terrain, const furn_id &new_furniture )
{
    furn_set( p, new_furniture );
    ter_set( p, new_terrain );
}

std::string map::name( const tripoint &p )
{
    return has_furn( p ) ? furnname( p ) : tername( p );
}

std::string map::disp_name( const tripoint &p )
{
    return string_format( _( "the %s" ), name( p ) );
}

std::string map::obstacle_name( const tripoint &p )
{
    if( const cata::optional<vpart_reference> vp = veh_at( p ).obstacle_at_part() ) {
        return vp->info().name();
    }
    return name( p );
}

bool map::has_furn( const tripoint &p ) const
{
    return furn( p ) != f_null;
}

furn_id map::furn( const tripoint &p ) const
{
    if( !inbounds( p ) ) {
        return f_null;
    }

    point l;
    submap *const current_submap = unsafe_get_submap_at( p, l );
    if( current_submap == nullptr ) {
        debugmsg( "Tried process furniture at (%d,%d) but the submap is not loaded", l.x, l.y );
        return f_null;
    }

    return current_submap->get_furn( l );
}

void map::furn_set( const tripoint &p, const furn_id &new_furniture, const bool furn_reset )
{
    if( !inbounds( p ) ) {
        return;
    }

    point l;
    submap *const current_submap = unsafe_get_submap_at( p, l );
    if( current_submap == nullptr ) {
        debugmsg( "Tried to set furniture at (%d,%d) but the submap is not loaded", l.x, l.y );
        return;
    }
    const furn_id old_id = current_submap->get_furn( l );
    if( old_id == new_furniture ) {
        // Nothing changed
        return;
    }

    current_submap->set_furn( l, new_furniture );

    // Set the dirty flags
    const furn_t &old_t = old_id.obj();
    const furn_t &new_t = new_furniture.obj();

    avatar &player_character = get_avatar();
    // If player has grabbed this furniture and it's no longer grabbable, release the grab.
    if( player_character.get_grab_type() == object_type::FURNITURE &&
        !furn_reset &&
        player_character.pos() + player_character.grab_point == p && !new_t.is_movable() ) {
        add_msg( _( "The %s you were grabbing is destroyed!" ), old_t.name() );
        player_character.grab( object_type::NONE );
    }
    // If a creature was crushed under a rubble -> free it
    if( old_id == f_rubble && new_furniture == f_null ) {
        Creature *c = g->critter_at( p );
        if( c ) {
            c->remove_effect( effect_crushed );
        }
    }
    if( !new_t.emissions.empty() ) {
        field_furn_locs.push_back( p );
    }
    if( old_t.transparent != new_t.transparent ) {
        set_transparency_cache_dirty( p );
        set_seen_cache_dirty( p );
    }

    if( old_t.has_flag( TFLAG_INDOORS ) != new_t.has_flag( TFLAG_INDOORS ) ) {
        set_outside_cache_dirty( p.z );
    }

    if( old_t.has_flag( TFLAG_NO_FLOOR ) != new_t.has_flag( TFLAG_NO_FLOOR ) ) {
        set_floor_cache_dirty( p.z );
        set_seen_cache_dirty( p );
    }

    if( old_t.has_flag( TFLAG_SUN_ROOF_ABOVE ) != new_t.has_flag( TFLAG_SUN_ROOF_ABOVE ) ) {
        set_floor_cache_dirty( p.z + 1 );
    }

    invalidate_max_populated_zlev( p.z );

    set_memory_seen_cache_dirty( p );

    // TODO: Limit to changes that affect move cost, traps and stairs
    set_pathfinding_cache_dirty( p.z );

    // Make sure the furniture falls if it needs to
    support_dirty( p );
    tripoint above( p.xy(), p.z + 1 );
    // Make sure that if we supported something and no longer do so, it falls down
    support_dirty( above );
}

bool map::can_move_furniture( const tripoint &pos, player *p )
{
    if( !p ) {
        return false;
    }
    const furn_t &furniture_type = furn( pos ).obj();
    int required_str = furniture_type.move_str_req;

    // Object can not be moved (or nothing there)
    if( required_str < 0 ) {
        return false;
    }

    ///\EFFECT_STR determines what furniture the player can move
    int adjusted_str = p->str_cur;
    if( p->is_mounted() ) {
        auto *mons = p->mounted_creature.get();
        if( mons->has_flag( MF_RIDEABLE_MECH ) && mons->mech_str_addition() != 0 ) {
            adjusted_str = mons->mech_str_addition();
        }
    }
    return adjusted_str >= required_str;
}

std::string map::furnname( const tripoint &p )
{
    const furn_t &f = furn( p ).obj();
    if( f.has_flag( "PLANT" ) ) {
        // Can't use item_stack::only_item() since there might be fertilizer
        map_stack items = i_at( p );
        const map_stack::iterator seed = std::find_if( items.begin(), items.end(), []( const item & it ) {
            return it.is_seed();
        } );
        if( seed == items.end() ) {
            debugmsg( "Missing seed for plant at (%d, %d, %d)", p.x, p.y, p.z );
            return "null";
        }
        const std::string &plant = seed->get_plant_name();
        return string_format( "%s (%s)", f.name(), plant );
    } else {
        return f.name();
    }
}

/*
 * Get the terrain integer id. This is -not- a number guaranteed to remain
 * the same across revisions; it is a load order, and can change when mods
 * are loaded or removed. The old t_floor style constants will still work but
 * are -not- guaranteed; if a mod removes t_lava, t_lava will equal t_null;
 * New terrains added to the core game generally do not need this, it's
 * retained for high performance comparisons, save/load, and gradual transition
 * to string terrain.id
 */
ter_id map::ter( const tripoint &p ) const
{
    if( !inbounds( p ) ) {
        return t_null;
    }

    point l;
    submap *const current_submap = unsafe_get_submap_at( p, l );
    if( current_submap == nullptr ) {
        debugmsg( "Tried to process terrain at (%d,%d) but the submap is not loaded", l.x, l.y );
        return t_null;
    }

    return current_submap->get_ter( l );
}

uint8_t map::get_known_connections( const tripoint &p, int connect_group,
                                    const std::map<tripoint, ter_id> &override ) const
{
    const level_cache &ch = access_cache( p.z );
    uint8_t val = 0;
    std::function<bool( const tripoint & )> is_memorized;
    avatar &player_character = get_avatar();
#ifdef TILES
    if( use_tiles ) {
        is_memorized =
        [&]( const tripoint & q ) {
            return !player_character.get_memorized_tile( getabs( q ) ).tile.empty();
        };
    } else {
#endif
        is_memorized =
        [&]( const tripoint & q ) {
            return player_character.get_memorized_symbol( getabs( q ) );
        };
#ifdef TILES
    }
#endif

    const bool overridden = override.find( p ) != override.end();
    const bool is_transparent = ch.transparency_cache[p.x][p.y] > LIGHT_TRANSPARENCY_SOLID;

    // populate connection information
    for( int i = 0; i < 4; ++i ) {
        tripoint neighbour = p + offsets[i];
        if( !inbounds( neighbour ) ) {
            continue;
        }
        const auto neighbour_override = override.find( neighbour );
        const bool neighbour_overridden = neighbour_override != override.end();
        // if there's some non-memory terrain to show at the neighboring tile
        const bool may_connect = neighbour_overridden ||
                                 get_visibility( ch.visibility_cache[neighbour.x][neighbour.y],
                                         get_visibility_variables_cache() ) == visibility_type::CLEAR ||
                                 // or if an actual center tile is transparent or next to a memorized tile
                                 ( !overridden && ( is_transparent || is_memorized( neighbour ) ) );
        if( may_connect ) {
            const ter_t &neighbour_terrain = neighbour_overridden ?
                                             neighbour_override->second.obj() : ter( neighbour ).obj();
            if( neighbour_terrain.connects_to( connect_group ) ) {
                val += 1 << i;
            }
        }
    }

    return val;
}

uint8_t map::get_known_connections_f( const tripoint &p, int connect_group,
                                      const std::map<tripoint, furn_id> &override ) const
{
    const level_cache &ch = access_cache( p.z );
    uint8_t val = 0;
    std::function<bool( const tripoint & )> is_memorized;
    avatar &player_character = get_avatar();
#ifdef TILES
    if( use_tiles ) {
        is_memorized = [&]( const tripoint & q ) {
            return !player_character.get_memorized_tile( getabs( q ) ).tile.empty();
        };
    } else {
#endif
        is_memorized = [&]( const tripoint & q ) {
            return player_character.get_memorized_symbol( getabs( q ) );
        };
#ifdef TILES
    }
#endif

    const bool overridden = override.find( p ) != override.end();
    const bool is_transparent = ch.transparency_cache[p.x][p.y] > LIGHT_TRANSPARENCY_SOLID;

    // populate connection information
    for( int i = 0; i < 4; ++i ) {
        tripoint pt = p + offsets[i];
        if( !inbounds( pt ) ) {
            continue;
        }
        const auto neighbour_override = override.find( pt );
        const bool neighbour_overridden = neighbour_override != override.end();
        // if there's some non-memory terrain to show at the neighboring tile
        const bool may_connect = neighbour_overridden ||
                                 get_visibility( ch.visibility_cache[pt.x][pt.y],
                                         get_visibility_variables_cache() ) ==
                                 visibility_type::CLEAR ||
                                 // or if an actual center tile is transparent or
                                 // next to a memorized tile
                                 ( !overridden && ( is_transparent || is_memorized( pt ) ) );
        if( may_connect ) {
            const furn_t &neighbour_furn = neighbour_overridden ?
                                           neighbour_override->second.obj() : furn( pt ).obj();
            if( neighbour_furn.connects_to( connect_group ) ) {
                val += 1 << i;
            }
        }
    }

    return val;
}

/*
 * Get the results of harvesting this tile's furniture or terrain
 */
const harvest_id &map::get_harvest( const tripoint &pos ) const
{
    const auto furn_here = furn( pos );
    if( furn_here->can_examine() ) {
        // Note: if furniture can be examined, the terrain can NOT (until furniture is removed)
        if( furn_here->has_flag( TFLAG_HARVESTED ) ) {
            return harvest_id::NULL_ID();
        }

        return furn_here->get_harvest();
    }

    const auto ter_here = ter( pos );
    if( ter_here->has_flag( TFLAG_HARVESTED ) ) {
        return harvest_id::NULL_ID();
    }

    return ter_here->get_harvest();
}

const std::set<std::string> &map::get_harvest_names( const tripoint &pos ) const
{
    static const std::set<std::string> null_harvest_names = {};
    const auto furn_here = furn( pos );
    if( furn_here->can_examine() ) {
        if( furn_here->has_flag( TFLAG_HARVESTED ) ) {
            return null_harvest_names;
        }

        return furn_here->get_harvest_names();
    }

    const auto ter_here = ter( pos );
    if( ter_here->has_flag( TFLAG_HARVESTED ) ) {
        return null_harvest_names;
    }

    return ter_here->get_harvest_names();
}

/*
 * Get the terrain transforms_into id (what will the terrain transforms into)
 */
ter_id map::get_ter_transforms_into( const tripoint &p ) const
{
    return ter( p ).obj().transforms_into.id();
}

/**
 * Examines the tile pos, with character as the "examinator"
 * Casts Character to player because player/NPC split isn't done yet
 */
void map::examine( Character &p, const tripoint &pos )
{
    const furn_t furn_here = furn( pos ).obj();
    if( furn_here.can_examine() ) {
        furn_here.examine( dynamic_cast<player &>( p ), pos );
    } else {
        ter( pos ).obj().examine( dynamic_cast<player &>( p ), pos );
    }
}

bool map::is_harvestable( const tripoint &pos ) const
{
    const auto &harvest_here = get_harvest( pos );
    return !harvest_here.is_null() && !harvest_here->empty();
}

/*
 * set terrain via string; this works for -any- terrain id
 */
bool map::ter_set( const tripoint &p, const ter_id &new_terrain )
{
    if( !inbounds( p ) ) {
        return false;
    }

    point l;
    submap *const current_submap = unsafe_get_submap_at( p, l );
    if( current_submap == nullptr ) {
        debugmsg( "Tried to set terrain at (%d,%d) but the submap is not loaded", l.x, l.y );
        return true;
    }
    const ter_id old_id = current_submap->get_ter( l );
    if( old_id == new_terrain ) {
        // Nothing changed
        return false;
    }

    current_submap->set_ter( l, new_terrain );

    // Set the dirty flags
    const ter_t &old_t = old_id.obj();
    const ter_t &new_t = new_terrain.obj();

    // HACK: Hack around ledges in traplocs or else it gets NASTY in z-level mode
    if( old_t.trap != tr_null && old_t.trap != tr_ledge ) {
        auto &traps = traplocs[old_t.trap.to_i()];
        const auto iter = std::find( traps.begin(), traps.end(), p );
        if( iter != traps.end() ) {
            traps.erase( iter );
        }
    }
    if( new_t.trap != tr_null && new_t.trap != tr_ledge ) {
        traplocs[new_t.trap.to_i()].push_back( p );
    }
    if( !new_t.emissions.empty() ) {
        field_ter_locs.push_back( p );
    }
    if( old_t.transparent != new_t.transparent ) {
        set_transparency_cache_dirty( p );
        set_seen_cache_dirty( p );
    }

    if( old_t.has_flag( TFLAG_INDOORS ) != new_t.has_flag( TFLAG_INDOORS ) ) {
        set_outside_cache_dirty( p.z );
    }

    if( new_t.has_flag( TFLAG_NO_FLOOR ) != old_t.has_flag( TFLAG_NO_FLOOR ) ) {
        set_floor_cache_dirty( p.z );
        // It's a set, not a flag
        support_cache_dirty.insert( p );
        set_seen_cache_dirty( p );
    }
    invalidate_max_populated_zlev( p.z );

    set_memory_seen_cache_dirty( p );

    // TODO: Limit to changes that affect move cost, traps and stairs
    set_pathfinding_cache_dirty( p.z );

    tripoint above( p.xy(), p.z + 1 );
    // Make sure that if we supported something and no longer do so, it falls down
    support_dirty( above );

    return true;
}

std::string map::tername( const tripoint &p ) const
{
    return ter( p ).obj().name();
}

std::string map::features( const tripoint &p )
{
    std::string result;
    const auto add = [&]( const std::string & text ) {
        if( !result.empty() ) {
            result += " ";
        }
        result += text;
    };
    const auto add_if = [&]( const bool cond, const std::string & text ) {
        if( cond ) {
            add( text );
        }
    };
    // This is used in an info window that is 46 characters wide, and is expected
    // to take up one line.  So, make sure it does that.
    // FIXME: can't control length of localized text.
    add_if( is_bashable( p ), _( "Smashable." ) );
    add_if( has_flag( "DIGGABLE", p ), _( "Diggable." ) );
    add_if( has_flag( "PLOWABLE", p ), _( "Plowable." ) );
    add_if( has_flag( "ROUGH", p ), _( "Rough." ) );
    add_if( has_flag( "UNSTABLE", p ), _( "Unstable." ) );
    add_if( has_flag( "SHARP", p ), _( "Sharp." ) );
    add_if( has_flag( "FLAT", p ), _( "Flat." ) );
    add_if( has_flag( "EASY_DECONSTRUCT", p ), _( "Simple." ) );
    add_if( has_flag( "MOUNTABLE", p ), _( "Mountable." ) );
    add_if( has_flag( "FLAMMABLE", p ) || has_flag( "FLAMMABLE_ASH", p ) ||
            has_flag( "FLAMMABLE_HARD", p ), _( "Flammable." ) );
    return result;
}

int map::move_cost_internal( const furn_t &furniture, const ter_t &terrain, const field &field,
                             const vehicle *veh,
                             const int vpart ) const
{
    if( terrain.movecost == 0 || ( furniture.id && furniture.movecost < 0 ) ||
        field.total_move_cost() < 0 ) {
        return 0;
    }

    if( veh != nullptr ) {
        const vpart_position vp( const_cast<vehicle &>( *veh ), vpart );
        if( vp.obstacle_at_part() ) {
            return 0;
        } else if( vp.part_with_feature( VPFLAG_AISLE, true ) ) {
            return 2;
        } else {
            return 8;
        }
    }
    int movecost = std::max( terrain.movecost + field.total_move_cost(), 0 );

    if( furniture.id ) {
        movecost += std::max( furniture.movecost, 0 );
    }

    return movecost;
}

bool map::is_wall_adjacent( const tripoint &center ) const
{
    for( const tripoint &p : points_in_radius( center, 1 ) ) {
        if( p != center && impassable( p ) ) {
            return true;
        }
    }
    return false;
}

// Move cost: 3D

int map::move_cost( const tripoint &p, const vehicle *ignored_vehicle ) const
{
    // To save all of the bound checks and submaps fetching, we extract it
    // here instead of using furn(), field_at() and ter().
    if( !inbounds( p ) ) {
        return 0;
    }
    point l;
    submap *const current_submap = unsafe_get_submap_at( p, l );
    if( current_submap == nullptr ) {
        return 0;
    }

    const furn_t &furniture = current_submap->get_furn( l ).obj();
    const ter_t &terrain = current_submap->get_ter( l ).obj();
    const field &field = current_submap->get_field( l );
    const optional_vpart_position vp = veh_at( p );
    vehicle *const veh = ( !vp || &vp->vehicle() == ignored_vehicle ) ? nullptr : &vp->vehicle();
    const int part = veh ? vp->part_index() : -1;

    return move_cost_internal( furniture, terrain, field, veh, part );
}

bool map::impassable( const tripoint &p ) const
{
    return !passable( p );
}

bool map::passable( const tripoint &p ) const
{
    return move_cost( p ) != 0;
}

int map::move_cost_ter_furn( const tripoint &p ) const
{
    if( !inbounds( p ) ) {
        return 0;
    }

    point l;
    submap *const current_submap = unsafe_get_submap_at( p, l );
    if( current_submap == nullptr ) {
        debugmsg( "Tried process terrain at (%d,%d) but the submap is not loaded", l.x, l.y );
        return 0;
    }

    const int tercost = current_submap->get_ter( l ).obj().movecost;
    if( tercost == 0 ) {
        return 0;
    }

    const int furncost = current_submap->get_furn( l ).obj().movecost;
    if( furncost < 0 ) {
        return 0;
    }

    const int cost = tercost + furncost;
    return cost > 0 ? cost : 0;
}

bool map::impassable_ter_furn( const tripoint &p ) const
{
    return !passable_ter_furn( p );
}

bool map::passable_ter_furn( const tripoint &p ) const
{
    return move_cost_ter_furn( p ) != 0;
}

int map::combined_movecost( const tripoint &from, const tripoint &to,
                            const vehicle *ignored_vehicle,
                            const int modifier, const bool flying, const bool via_ramp ) const
{
    const int mults[4] = { 0, 50, 71, 100 };
    const int cost1 = move_cost( from, ignored_vehicle );
    const int cost2 = move_cost( to, ignored_vehicle );
    // Multiply cost depending on the number of differing axes
    // 0 if all axes are equal, 100% if only 1 differs, 141% for 2, 200% for 3
    size_t match = trigdist ? ( from.x != to.x ) + ( from.y != to.y ) + ( from.z != to.z ) : 1;
    if( flying || from.z == to.z ) {
        return ( cost1 + cost2 + modifier ) * mults[match] / 2;
    }

    // Inter-z-level movement by foot (not flying)
    if( !valid_move( from, to, false, via_ramp ) ) {
        return 0;
    }

    // TODO: Penalize for using stairs
    return ( cost1 + cost2 + modifier ) * mults[match] / 2;
}

bool map::valid_move( const tripoint &from, const tripoint &to,
                      const bool bash, const bool flying, const bool via_ramp ) const
{
    // Used to account for the fact that older versions of GCC can trip on the if statement here.
    cata_assert( to.z > std::numeric_limits<int>::min() );
    // Note: no need to check inbounds here, because maptile_at will do that
    // If oob tile is supplied, the maptile_at will be an unpassable "null" tile
    if( std::abs( from.x - to.x ) > 1 || std::abs( from.y - to.y ) > 1 ||
        std::abs( from.z - to.z ) > 1 ) {
        return false;
    }

    if( from.z == to.z ) {
        // But here we need to, to prevent bashing critters
        return passable( to ) || ( bash && inbounds( to ) );
    } else if( !zlevels ) {
        return false;
    }

    const bool going_up = from.z < to.z;

    const tripoint &up_p = going_up ? to : from;
    const tripoint &down_p = going_up ? from : to;

    const maptile up = maptile_at( up_p );
    const ter_t &up_ter = up.get_ter_t();
    if( up_ter.id.is_null() ) {
        return false;
    }
    // Checking for ledge is a workaround for the case when mapgen doesn't
    // actually make a valid ledge drop location with zlevels on, this forces
    // at least one zlevel drop and if down_ter is impassible it's probably
    // inside a wall, we could workaround that further but it's unnecessary.
    const bool up_is_ledge = tr_at( up_p ) == tr_ledge;

    if( up_ter.movecost == 0 ) {
        // Unpassable tile
        return false;
    }

    const maptile down = maptile_at( down_p );
    const ter_t &down_ter = down.get_ter_t();
    if( down_ter.id.is_null() ) {
        return false;
    }

    if( !up_is_ledge && down_ter.movecost == 0 ) {
        // Unpassable tile
        return false;
    }

    if( !up_ter.has_flag( TFLAG_NO_FLOOR ) && !up_ter.has_flag( TFLAG_GOES_DOWN ) && !up_is_ledge &&
        !via_ramp ) {
        // Can't move from up to down
        if( std::abs( from.x - to.x ) == 1 || std::abs( from.y - to.y ) == 1 ) {
            // Break the move into two - vertical then horizontal
            tripoint midpoint( down_p.xy(), up_p.z );
            return valid_move( down_p, midpoint, bash, flying, via_ramp ) &&
                   valid_move( midpoint, up_p, bash, flying, via_ramp );
        }
        return false;
    }

    if( !flying && !down_ter.has_flag( TFLAG_GOES_UP ) && !down_ter.has_flag( TFLAG_RAMP ) &&
        !up_is_ledge && !via_ramp ) {
        // Can't safely reach the lower tile
        return false;
    }

    if( bash ) {
        return true;
    }

    int part_up;
    const vehicle *veh_up = veh_at_internal( up_p, part_up );
    if( veh_up != nullptr ) {
        // TODO: Hatches below the vehicle, passable frames
        return false;
    }

    int part_down;
    const vehicle *veh_down = veh_at_internal( down_p, part_down );
    if( veh_down != nullptr && veh_down->roof_at_part( part_down ) >= 0 ) {
        // TODO: OPEN (and only open) hatches from above
        return false;
    }

    // Currently only furniture can block movement if everything else is OK
    // TODO: Vehicles with boards in the given spot
    return up.get_furn_t().movecost >= 0;
}

// End of move cost

double map::ranged_target_size( const tripoint &p ) const
{
    if( impassable( p ) ) {
        return 1.0;
    }

    if( !has_floor( p ) ) {
        return 0.0;
    }

    // TODO: Handle cases like shrubs, trees, furniture, sandbags...
    return 0.1;
}

int map::climb_difficulty( const tripoint &p ) const
{
    if( p.z > OVERMAP_HEIGHT || p.z < -OVERMAP_DEPTH ) {
        debugmsg( "climb_difficulty on out of bounds point: %d, %d, %d", p.x, p.y, p.z );
        return INT_MAX;
    }

    int best_difficulty = INT_MAX;
    int blocks_movement = 0;
    if( has_flag( "LADDER", p ) ) {
        // Really easy, but you have to stand on the tile
        return 1;
    } else if( has_flag( TFLAG_RAMP, p ) || has_flag( TFLAG_RAMP_UP, p ) ||
               has_flag( TFLAG_RAMP_DOWN, p ) ) {
        // We're on something stair-like, so halfway there already
        best_difficulty = 7;
    }

    for( const auto &pt : points_in_radius( p, 1 ) ) {
        if( impassable_ter_furn( pt ) ) {
            // TODO: Non-hardcoded climbability
            best_difficulty = std::min( best_difficulty, 10 );
            blocks_movement++;
        } else if( veh_at( pt ) ) {
            // Vehicle tiles are quite good for climbing
            // TODO: Penalize spiked parts?
            best_difficulty = std::min( best_difficulty, 7 );
        }

        if( best_difficulty > 5 && has_flag( "CLIMBABLE", pt ) ) {
            best_difficulty = 5;
        }
    }

    // TODO: Make this more sensible - check opposite sides, not just movement blocker count
    return best_difficulty - blocks_movement;
}

bool map::has_floor( const tripoint &p ) const
{
    if( !zlevels || p.z < -OVERMAP_DEPTH + 1 || p.z > OVERMAP_HEIGHT ) {
        return true;
    }

    if( !inbounds( p ) ) {
        return true;
    }

    return !ter( p )->has_flag( TFLAG_NO_FLOOR );
}

bool map::supports_above( const tripoint &p ) const
{
    const maptile tile = maptile_at( p );
    const ter_t &ter = tile.get_ter_t();
    if( ter.movecost == 0 ) {
        return true;
    }

    const furn_id frn_id = tile.get_furn();
    if( frn_id != f_null ) {
        const furn_t &frn = frn_id.obj();
        if( frn.movecost < 0 ) {
            return true;
        }
    }

    return veh_at( p ).has_value();
}

bool map::has_floor_or_support( const tripoint &p ) const
{
    const tripoint below( p.xy(), p.z - 1 );
    return !valid_move( p, below, false, true );
}

void map::drop_everything( const tripoint &p )
{
    if( has_floor( p ) ) {
        return;
    }

    drop_furniture( p );
    drop_items( p );
    drop_vehicle( p );
    drop_fields( p );
}

void map::drop_furniture( const tripoint &p )
{
    const furn_id frn = furn( p );
    if( frn == f_null ) {
        return;
    }

    enum support_state {
        SS_NO_SUPPORT = 0,
        SS_BAD_SUPPORT, // TODO: Implement bad, shaky support
        SS_GOOD_SUPPORT,
        SS_FLOOR, // Like good support, but bash floor instead of tile below
        SS_CREATURE
    };

    // Checks if the tile:
    // has floor (supports unconditionally)
    // has support below
    // has unsupporting furniture below (bad support, things should "slide" if possible)
    // has no support and thus allows things to fall through
    const auto check_tile = [this]( const tripoint & pt ) {
        if( has_floor( pt ) ) {
            return SS_FLOOR;
        }

        tripoint below_dest( pt.xy(), pt.z - 1 );
        if( supports_above( below_dest ) ) {
            return SS_GOOD_SUPPORT;
        }

        const furn_id frn_id = furn( below_dest );
        if( frn_id != f_null ) {
            const furn_t &frn = frn_id.obj();
            // Allow crushing tiny/nocollide furniture
            if( !frn.has_flag( "TINY" ) && !frn.has_flag( "NOCOLLIDE" ) ) {
                return SS_BAD_SUPPORT;
            }
        }

        if( g->critter_at( below_dest ) != nullptr ) {
            // Smash a critter
            return SS_CREATURE;
        }

        return SS_NO_SUPPORT;
    };

    tripoint current( p.xy(), p.z + 1 );
    support_state last_state = SS_NO_SUPPORT;
    while( last_state == SS_NO_SUPPORT ) {
        current.z--;
        // Check current tile
        last_state = check_tile( current );
    }

    if( current == p ) {
        // Nothing happened
        if( last_state != SS_FLOOR ) {
            support_dirty( current );
        }

        return;
    }

    furn_set( p, f_null );
    furn_set( current, frn );

    // If it's sealed, we need to drop items with it
    const auto &frn_obj = frn.obj();
    if( frn_obj.has_flag( TFLAG_SEALED ) && has_items( p ) ) {
        map_stack old_items = i_at( p );
        map_stack new_items = i_at( current );
        for( const auto &it : old_items ) {
            new_items.insert( it );
        }

        i_clear( p );
    }

    // Approximate weight/"bulkiness" based on strength to drag
    int weight;
    if( frn_obj.has_flag( "TINY" ) || frn_obj.has_flag( "NOCOLLIDE" ) ) {
        weight = 5;
    } else {
        weight = frn_obj.is_movable() ? frn_obj.move_str_req : 20;
    }

    if( frn_obj.has_flag( "ROUGH" ) || frn_obj.has_flag( "SHARP" ) ) {
        weight += 5;
    }

    // TODO: Balance this.
    int dmg = weight * ( p.z - current.z );

    if( last_state == SS_FLOOR ) {
        // Bash the same tile twice - once for furniture, once for the floor
        bash( current, dmg, false, false, true );
        bash( current, dmg, false, false, true );
    } else if( last_state == SS_BAD_SUPPORT || last_state == SS_GOOD_SUPPORT ) {
        bash( current, dmg, false, false, false );
        tripoint below( current.xy(), current.z - 1 );
        bash( below, dmg, false, false, false );
    } else if( last_state == SS_CREATURE ) {
        const std::string &furn_name = frn_obj.name();
        bash( current, dmg, false, false, false );
        tripoint below( current.xy(), current.z - 1 );
        Creature *critter = g->critter_at( below );
        if( critter == nullptr ) {
            debugmsg( "drop_furniture couldn't find creature at %d,%d,%d",
                      below.x, below.y, below.z );
            return;
        }

        critter->add_msg_player_or_npc( m_bad, _( "Falling %s hits you!" ),
                                        _( "Falling %s hits <npcname>" ),
                                        furn_name );
        // TODO: A chance to dodge/uncanny dodge
        player *pl = dynamic_cast<player *>( critter );
        monster *mon = dynamic_cast<monster *>( critter );
        if( pl != nullptr ) {
            pl->deal_damage( nullptr, bodypart_id( "torso" ), damage_instance( damage_type::BASH, rng( dmg / 3,
                             dmg ), 0,
                             0.5f ) );
            pl->deal_damage( nullptr, bodypart_id( "head" ),  damage_instance( damage_type::BASH, rng( dmg / 3,
                             dmg ), 0,
                             0.5f ) );
            pl->deal_damage( nullptr, bodypart_id( "leg_l" ), damage_instance( damage_type::BASH, rng( dmg / 2,
                             dmg ), 0,
                             0.4f ) );
            pl->deal_damage( nullptr, bodypart_id( "leg_r" ), damage_instance( damage_type::BASH, rng( dmg / 2,
                             dmg ), 0,
                             0.4f ) );
            pl->deal_damage( nullptr, bodypart_id( "arm_l" ), damage_instance( damage_type::BASH, rng( dmg / 2,
                             dmg ), 0,
                             0.4f ) );
            pl->deal_damage( nullptr, bodypart_id( "arm_r" ), damage_instance( damage_type::BASH, rng( dmg / 2,
                             dmg ), 0,
                             0.4f ) );
        } else if( mon != nullptr ) {
            // TODO: Monster's armor and size - don't crush hulks with chairs
            mon->apply_damage( nullptr, bodypart_id( "torso" ), rng( dmg, dmg * 2 ) );
        }
    }

    // Re-queue for another check, in case bash destroyed something
    support_dirty( current );
}

void map::drop_items( const tripoint &p )
{
    if( !has_items( p ) ) {
        return;
    }

    map_stack items = i_at( p );
    // TODO: Make items check the volume tile below can accept
    // rather than disappearing if it would be overloaded

    tripoint below( p );
    while( !has_floor( below ) ) {
        below.z--;
    }

    if( below == p ) {
        return;
    }

    for( const auto &i : items ) {
        // TODO: Bash the item up before adding it
        // TODO: Bash the creature, terrain, furniture and vehicles on the tile
        add_item_or_charges( below, i );
    }

    // Just to make a sound for now
    bash( below, 1 );
    i_clear( p );
}

void map::drop_vehicle( const tripoint &p )
{
    const optional_vpart_position vp = veh_at( p );
    if( !vp ) {
        return;
    }
    vp->vehicle().is_falling = true;
    set_seen_cache_dirty( p );
}

void map::drop_fields( const tripoint &p )
{
    field &fld = field_at( p );
    if( fld.field_count() == 0 ) {
        return;
    }

    std::list<field_type_id> dropped;
    const tripoint below = p + tripoint_below;
    for( const auto &iter : fld ) {
        const field_entry &entry = iter.second;
        // For now only drop cosmetic fields, which don't warrant per-turn check
        // Active fields "drop themselves"
        if( entry.get_field_type()->accelerated_decay ) {
            add_field( below, entry.get_field_type(), entry.get_field_intensity(), entry.get_field_age() );
            remove_field( p, entry.get_field_type() );
        }
    }
}

void map::support_dirty( const tripoint &p )
{
    if( zlevels ) {
        support_cache_dirty.insert( p );
    }
}

void map::process_falling()
{
    if( !zlevels ) {
        support_cache_dirty.clear();
        return;
    }

    if( !support_cache_dirty.empty() ) {
        add_msg_debug( debugmode::DF_MAP, "Checking %d tiles for falling objects",
                       support_cache_dirty.size() );
        // We want the cache to stay constant, but falling can change it
        std::set<tripoint> last_cache = std::move( support_cache_dirty );
        support_cache_dirty.clear();
        for( const tripoint &p : last_cache ) {
            drop_everything( p );
        }
    }
}

bool map::has_flag( const std::string &flag, const tripoint &p ) const
{
    return has_flag_ter_or_furn( flag, p ); // Does bound checking
}

bool map::can_put_items( const tripoint &p ) const
{
    if( can_put_items_ter_furn( p ) ) {
        return true;
    }
    const optional_vpart_position vp = veh_at( p );
    return static_cast<bool>( vp.part_with_feature( "CARGO", true ) );
}

bool map::can_put_items_ter_furn( const tripoint &p ) const
{
    return !has_flag( "NOITEM", p ) && !has_flag( "SEALED", p );
}

bool map::has_flag_ter( const std::string &flag, const tripoint &p ) const
{
    return ter( p ).obj().has_flag( flag );
}

bool map::has_flag_furn( const std::string &flag, const tripoint &p ) const
{
    return furn( p ).obj().has_flag( flag );
}

bool map::has_flag_ter_or_furn( const std::string &flag, const tripoint &p ) const
{
    if( !inbounds( p ) ) {
        return false;
    }

    point l;
    submap *const current_submap = unsafe_get_submap_at( p, l );
    if( current_submap == nullptr ) {
        debugmsg( "Tried to process terrain at (%d,%d) but the submap is not loaded", l.x, l.y );
        return false;
    }

    return current_submap->get_ter( l ).obj().has_flag( flag ) ||
           current_submap->get_furn( l ).obj().has_flag( flag );
}

bool map::has_flag( const ter_bitflags flag, const tripoint &p ) const
{
    return has_flag_ter_or_furn( flag, p ); // Does bound checking
}

bool map::has_flag_ter( const ter_bitflags flag, const tripoint &p ) const
{
    return ter( p ).obj().has_flag( flag );
}

bool map::has_flag_furn( const ter_bitflags flag, const tripoint &p ) const
{
    return furn( p ).obj().has_flag( flag );
}

bool map::has_flag_ter_or_furn( const ter_bitflags flag, const tripoint &p ) const
{
    if( !inbounds( p ) ) {
        return false;
    }

    point l;
    submap *const current_submap = unsafe_get_submap_at( p, l );
    if( current_submap == nullptr ) {
        debugmsg( "Tried to process terrain at (%d,%d) but the submap is not loaded", l.x, l.y );
        return false;
    }

    return current_submap->get_ter( l ).obj().has_flag( flag ) ||
           current_submap->get_furn( l ).obj().has_flag( flag );
}

// End of 3D flags

// Bashable - common function

int map::bash_rating_internal( const int str, const furn_t &furniture,
                               const ter_t &terrain, const bool allow_floor,
                               const vehicle *veh, const int part ) const
{
    bool furn_smash = false;
    bool ter_smash = false;
    ///\EFFECT_STR determines what furniture can be smashed
    if( furniture.id && furniture.bash.str_max != -1 ) {
        furn_smash = true;
        ///\EFFECT_STR determines what terrain can be smashed
    } else if( terrain.bash.str_max != -1 && ( !terrain.bash.bash_below || allow_floor ) ) {
        ter_smash = true;
    }

    if( veh != nullptr && vpart_position( const_cast<vehicle &>( *veh ), part ).obstacle_at_part() ) {
        // Monsters only care about rating > 0, NPCs should want to path around cars instead
        return 2; // Should probably be a function of part hp (+armor on tile)
    }

    int bash_min = 0;
    int bash_max = 0;
    if( furn_smash ) {
        bash_min = furniture.bash.str_min;
        bash_max = furniture.bash.str_max;
    } else if( ter_smash ) {
        bash_min = terrain.bash.str_min;
        bash_max = terrain.bash.str_max;
    } else {
        return -1;
    }

    ///\EFFECT_STR increases smashing damage
    if( str < bash_min ) {
        return 0;
    } else if( str >= bash_max ) {
        return 10;
    }

    int ret = ( 10 * ( str - bash_min ) ) / ( bash_max - bash_min );
    // Round up to 1, so that desperate NPCs can try to bash down walls
    return std::max( ret, 1 );
}

// 3D bashable

bool map::is_bashable( const tripoint &p, const bool allow_floor ) const
{
    if( !inbounds( p ) ) {
        DebugLog( D_WARNING, D_MAP ) << "Looking for out-of-bounds is_bashable at "
                                     << p.x << ", " << p.y << ", " << p.z;
        return false;
    }

    if( veh_at( p ).obstacle_at_part() ) {
        return true;
    }

    if( has_furn( p ) && furn( p ).obj().bash.str_max != -1 ) {
        return true;
    }

    const auto &ter_bash = ter( p ).obj().bash;
    return ter_bash.str_max != -1 && ( !ter_bash.bash_below || allow_floor );
}

bool map::is_bashable_ter( const tripoint &p, const bool allow_floor ) const
{
    const auto &ter_bash = ter( p ).obj().bash;
    return ter_bash.str_max != -1 && ( !ter_bash.bash_below || allow_floor );
}

bool map::is_bashable_furn( const tripoint &p ) const
{
    return has_furn( p ) && furn( p ).obj().bash.str_max != -1;
}

bool map::is_bashable_ter_furn( const tripoint &p, const bool allow_floor ) const
{
    return is_bashable_furn( p ) || is_bashable_ter( p, allow_floor );
}

int map::bash_strength( const tripoint &p, const bool allow_floor ) const
{
    if( has_furn( p ) && furn( p ).obj().bash.str_max != -1 ) {
        return furn( p ).obj().bash.str_max;
    }

    const auto &ter_bash = ter( p ).obj().bash;
    if( ter_bash.str_max != -1 && ( !ter_bash.bash_below || allow_floor ) ) {
        return ter_bash.str_max;
    }

    return -1;
}

int map::bash_resistance( const tripoint &p, const bool allow_floor ) const
{
    if( has_furn( p ) && furn( p ).obj().bash.str_min != -1 ) {
        return furn( p ).obj().bash.str_min;
    }

    const auto &ter_bash = ter( p ).obj().bash;
    if( ter_bash.str_min != -1 && ( !ter_bash.bash_below || allow_floor ) ) {
        return ter_bash.str_min;
    }

    return -1;
}

int map::bash_rating( const int str, const tripoint &p, const bool allow_floor ) const
{
    if( !inbounds( p ) ) {
        DebugLog( D_WARNING, D_MAP ) << "Looking for out-of-bounds is_bashable at "
                                     << p.x << ", " << p.y << ", " << p.z;
        return -1;
    }

    if( str <= 0 ) {
        return -1;
    }

    const furn_t &furniture = furn( p ).obj();
    const ter_t &terrain = ter( p ).obj();
    const optional_vpart_position vp = veh_at( p );
    vehicle *const veh = vp ? &vp->vehicle() : nullptr;
    const int part = vp ? vp->part_index() : -1;
    return bash_rating_internal( str, furniture, terrain, allow_floor, veh, part );
}

// End of 3D bashable

void map::make_rubble( const tripoint &p, const furn_id &rubble_type, const bool items,
                       const ter_id &floor_type, bool overwrite )
{
    if( overwrite ) {
        ter_set( p, floor_type );
        furn_set( p, rubble_type );
    } else {
        // First see if there is existing furniture to destroy
        if( is_bashable_furn( p ) ) {
            destroy_furn( p, true );
        }
        // Leave the terrain alone unless it interferes with furniture placement
        if( impassable( p ) && is_bashable_ter( p ) ) {
            destroy( p, true );
        }
        // Check again for new terrain after potential destruction
        if( impassable( p ) ) {
            ter_set( p, floor_type );
        }

        furn_set( p, rubble_type );
    }

    if( !items ) {
        return;
    }

    //Still hardcoded, but a step up from the old stuff due to being in only one place
    if( rubble_type == f_wreckage ) {
        item chunk( "steel_chunk", calendar::turn );
        item scrap( "scrap", calendar::turn );
        add_item_or_charges( p, chunk );
        add_item_or_charges( p, scrap );
        if( one_in( 5 ) ) {
            item pipe( "pipe", calendar::turn );
            item wire( "wire", calendar::turn );
            add_item_or_charges( p, pipe );
            add_item_or_charges( p, wire );
        }
    } else if( rubble_type == f_rubble_rock ) {
        item rock( "rock", calendar::turn );
        int rock_count = rng( 1, 3 );
        for( int i = 0; i < rock_count; i++ ) {
            add_item_or_charges( p, rock );
        }
    } else if( rubble_type == f_rubble ) {
        item splinter( "splinter", calendar::turn );
        int splinter_count = rng( 2, 8 );
        for( int i = 0; i < splinter_count; i++ ) {
            add_item_or_charges( p, splinter );
        }
        spawn_item( p, itype_nail, 1, rng( 20, 50 ) );
    }
}

bool map::is_water_shallow_current( const tripoint &p ) const
{
    return has_flag( "CURRENT", p ) && !has_flag( TFLAG_DEEP_WATER, p );
}

bool map::is_divable( const tripoint &p ) const
{
    return has_flag( "SWIMMABLE", p ) && has_flag( TFLAG_DEEP_WATER, p );
}

bool map::is_outside( const tripoint &p ) const
{
    if( !inbounds( p ) ) {
        return true;
    }

    const auto &outside_cache = get_cache_ref( p.z ).outside_cache;
    return outside_cache[p.x][p.y];
}

bool map::is_last_ter_wall( const bool no_furn, const point &p,
                            const point &max, const direction dir ) const
{
    point mov;
    switch( dir ) {
        case direction::NORTH:
            mov.y = -1;
            break;
        case direction::SOUTH:
            mov.y = 1;
            break;
        case direction::WEST:
            mov.x = -1;
            break;
        case direction::EAST:
            mov.x = 1;
            break;
        default:
            break;
    }
    point p2( p );
    bool result = true;
    bool loop = true;
    while( ( loop ) && ( ( dir == direction::NORTH && p2.y >= 0 ) ||
                         ( dir == direction::SOUTH && p2.y < max.y ) ||
                         ( dir == direction::WEST  && p2.x >= 0 ) ||
                         ( dir == direction::EAST  && p2.x < max.x ) ) ) {
        if( no_furn && has_furn( p2 ) ) {
            loop = false;
            result = false;
        } else if( !has_flag_ter( "FLAT", p2 ) ) {
            loop = false;
            if( !has_flag_ter( "WALL", p2 ) ) {
                result = false;
            }
        }
        p2.x += mov.x;
        p2.y += mov.y;
    }
    return result;
}

bool map::tinder_at( const tripoint &p )
{
    for( const item &i : i_at( p ) ) {
        if( i.has_flag( flag_TINDER ) ) {
            return true;
        }
    }
    return false;
}

bool map::flammable_items_at( const tripoint &p, int threshold )
{
    if( !has_items( p ) ||
        ( has_flag( TFLAG_SEALED, p ) && !has_flag( TFLAG_ALLOW_FIELD_EFFECT, p ) ) ) {
        // Sealed containers don't allow fire, so shouldn't allow setting the fire either
        return false;
    }

    for( const item &i : i_at( p ) ) {
        if( i.flammable( threshold ) ) {
            return true;
        }
    }

    return false;
}

bool map::is_flammable( const tripoint &p )
{

    if( has_flag( TFLAG_FLAMMABLE, p ) ) {
        return true;
    }

    if( has_flag( TFLAG_FLAMMABLE_ASH, p ) ) {
        return true;
    }

    if( get_field_intensity( p, fd_web ) > 0 ) {
        return true;
    }

    if( flammable_items_at( p ) ) {
        return true;
    }

    return false;
}

void map::decay_fields_and_scent( const time_duration &amount )
{
    // TODO: Make this happen on all z-levels

    // Decay scent separately, so that later we can use field count to skip empty submaps
    get_scent().decay();

    // Coordinate code copied from lightmap calculations
    // TODO: Z
    const int smz = abs_sub.z;
    const auto &outside_cache = get_cache_ref( smz ).outside_cache;
    for( int smx = 0; smx < my_MAPSIZE; ++smx ) {
        for( int smy = 0; smy < my_MAPSIZE; ++smy ) {
            submap *cur_submap = get_submap_at_grid( { smx, smy, smz } );
            if( cur_submap == nullptr ) {
                debugmsg( "Tried to process field at (%d,%d,%d) but the submap is not loaded", smx, smy, smz );
                continue;
            }
            int to_proc = cur_submap->field_count;
            if( to_proc < 1 ) {
                if( to_proc < 0 ) {
                    cur_submap->field_count = 0;
                    dbg( D_ERROR ) << "map::decay_fields_and_scent: submap at "
                                   << abs_sub.x + smx << "," << abs_sub.y + smy << "," << abs_sub.z
                                   << "has " << to_proc << " field_count";
                }
                get_cache( smz ).field_cache.reset( smx + ( smy * MAPSIZE ) );
                // This submap has no fields
                continue;
            }

            for( int sx = 0; sx < SEEX; ++sx ) {
                if( to_proc < 1 ) {
                    // This submap had some fields, but all got proc'd already
                    break;
                }

                for( int sy = 0; sy < SEEY; ++sy ) {
                    const point p( sx + smx * SEEX, sy + smy * SEEY );

                    const field &fields = cur_submap->get_field( { sx, sy} );
                    if( !outside_cache[p.x][p.y] ) {
                        to_proc -= fields.field_count();
                        continue;
                    }

                    for( const auto &fp : fields ) {
                        to_proc--;
                        field_entry cur = fp.second;
                        const field_type_id type = cur.get_field_type();
                        const int decay_amount_factor =  type.obj().decay_amount_factor;
                        if( decay_amount_factor != 0 ) {
                            const time_duration decay_amount = amount / decay_amount_factor;
                            cur.set_field_age( cur.get_field_age() + decay_amount );
                        }
                    }
                }
            }

            if( to_proc > 0 ) {
                cur_submap->field_count = cur_submap->field_count - to_proc;
                dbg( D_ERROR ) << "map::decay_fields_and_scent: submap at "
                               << abs_sub.x + smx << "," << abs_sub.y + smy << "," << abs_sub.z
                               << "has " << cur_submap->field_count - to_proc << "fields, but "
                               << cur_submap->field_count << " field_count";
            }
        }
    }
}

point map::random_outdoor_tile()
{
    std::vector<point> options;
    for( const tripoint &p : points_on_zlevel() ) {
        if( is_outside( p.xy() ) ) {
            options.push_back( p.xy() );
        }
    }
    return random_entry( options, point_north_west );
}

bool map::has_adjacent_furniture_with( const tripoint &p,
                                       const std::function<bool( const furn_t & )> &filter )
{
    for( const tripoint &adj : points_in_radius( p, 1 ) ) {
        if( has_furn( adj ) && filter( furn( adj ).obj() ) ) {
            return true;
        }
    }

    return false;
}

bool map::has_nearby_fire( const tripoint &p, int radius )
{
    for( const tripoint &pt : points_in_radius( p, radius ) ) {
        if( get_field( pt, fd_fire ) != nullptr ) {
            return true;
        }
        if( has_flag_ter_or_furn( "USABLE_FIRE", p ) ) {
            return true;
        }
    }
    return false;
}

bool map::has_nearby_table( const tripoint &p, int radius )
{
    for( const tripoint &pt : points_in_radius( p, radius ) ) {
        if( has_flag( "FLAT_SURF", pt ) ) {
            return true;
        }
        const optional_vpart_position vp = veh_at( pt );
        if( vp && vp->part_with_feature( "FLAT_SURF", true ) ) {
            return true;
        }
    }
    return false;
}

bool map::has_nearby_chair( const tripoint &p, int radius )
{
    for( const tripoint &pt : points_in_radius( p, radius ) ) {
        const optional_vpart_position vp = veh_at( pt );
        if( has_flag( "CAN_SIT", pt ) ) {
            return true;
        }
        if( vp && vp->vehicle().has_part( "SEAT" ) ) {
            return true;
        }
    }
    return false;
}

bool map::has_nearby_ter( const tripoint &p, const ter_id &type, int radius )
{
    for( const tripoint &pt : points_in_radius( p, radius ) ) {
        if( ter( pt ) == type ) {
            return true;
        }
    }
    return false;
}

bool map::mop_spills( const tripoint &p )
{
    bool retval = false;

    if( !has_flag( "LIQUIDCONT", p ) ) {
        map_stack items = i_at( p );
        auto new_end = std::remove_if( items.begin(), items.end(), []( const item & it ) {
            return it.made_of( phase_id::LIQUID );
        } );
        retval = new_end != items.end();
        while( new_end != items.end() ) {
            new_end = items.erase( new_end );
        }
    }

    field &fld = field_at( p );
    for( const auto &it : fld ) {
        if( it.first->phase == phase_id::LIQUID ) {
            remove_field( p, it.first );
            retval = true;
        }
    }

    if( const optional_vpart_position vp = veh_at( p ) ) {
        vehicle *const veh = &vp->vehicle();
        std::vector<int> parts_here = veh->parts_at_relative( vp->mount(), true );
        for( auto &elem : parts_here ) {
            if( veh->part( elem ).blood > 0 ) {
                veh->part( elem ).blood = 0;
                retval = true;
            }
            //remove any liquids that somehow didn't fall through to the ground
            vehicle_stack here = veh->get_items( elem );
            auto new_end = std::remove_if( here.begin(), here.end(), []( const item & it ) {
                return it.made_of( phase_id::LIQUID );
            } );
            retval |= ( new_end != here.end() );
            while( new_end != here.end() ) {
                new_end = here.erase( new_end );
            }
        }
    } // if veh != 0
    return retval;
}

int map::collapse_check( const tripoint &p )
{
    const bool collapses = has_flag( "COLLAPSES", p );
    const bool supports_roof = has_flag( "SUPPORTS_ROOF", p );

    int num_supports = p.z == OVERMAP_DEPTH ? 0 : -5;
    // if there's support below, things are less likely to collapse
    if( p.z > -OVERMAP_DEPTH ) {
        const tripoint &pbelow = tripoint( p.xy(), p.z - 1 );
        for( const tripoint &tbelow : points_in_radius( pbelow, 1 ) ) {
            if( has_flag( "SUPPORTS_ROOF", pbelow ) ) {
                num_supports += 1;
                if( has_flag( "WALL", pbelow ) ) {
                    num_supports = 2;
                }
                if( tbelow == pbelow ) {
                    num_supports += 2;
                }
            }
        }
    }

    for( const tripoint &t : points_in_radius( p, 1 ) ) {
        if( p == t ) {
            continue;
        }

        if( collapses ) {
            if( has_flag( "COLLAPSES", t ) ) {
                num_supports++;
            } else if( has_flag( "SUPPORTS_ROOF", t ) ) {
                num_supports += 2;
            }
        } else if( supports_roof ) {
            if( has_flag( "SUPPORTS_ROOF", t ) ) {
                if( has_flag( "WALL", t ) ) {
                    num_supports += 4;
                } else if( !has_flag( "COLLAPSES", t ) ) {
                    num_supports += 3;
                }
            }
        }
    }

    return 1.7 * num_supports;
}

// there is still some odd behavior here and there and you can get floating chunks of
// unsupported floor, but this is much better than it used to be
void map::collapse_at( const tripoint &p, const bool silent, const bool was_supporting,
                       const bool destroy_pos )
{
    const bool supports = was_supporting || has_flag( "SUPPORTS_ROOF", p );
    const bool wall = was_supporting || has_flag( "WALL", p );
    // don't bash again if the caller already bashed here
    if( destroy_pos ) {
        destroy( p, silent );
        crush( p );
        make_rubble( p );
    }
    const bool still_supports = has_flag( "SUPPORTS_ROOF", p );

    // If something supporting the roof collapsed, see what else collapses
    if( supports && !still_supports ) {
        for( const tripoint &t : points_in_radius( p, 1 ) ) {
            // If z-levels are off, tz == t, so we end up skipping a lot of stuff to avoid bugs.
            const tripoint &tz = tripoint( t.xy(), t.z + 1 );
            // if nothing above us had the chance of collapsing, move on
            if( !one_in( collapse_check( tz ) ) ) {
                continue;
            }
            // if a wall collapses, walls without support from below risk collapsing and
            //propogate the collapse upwards
            if( zlevels && wall && p == t && has_flag( "WALL", tz ) ) {
                collapse_at( tz, silent );
            }
            // floors without support from below risk collapsing into open air and can propogate
            // the collapse horizontally but not vertically
            if( p != t && ( has_flag( "SUPPORTS_ROOF", t ) && has_flag( "COLLAPSES", t ) ) ) {
                collapse_at( t, silent );
            }
            // this tile used to support a roof, now it doesn't, which means there is only
            // open air above us
            if( zlevels ) {
                ter_set( tz, t_open_air );
                furn_set( tz, f_null );
            }
        }
    }
    // it would be great to check if collapsing ceilings smashed through the floor, but
    // that's not handled for now
}

void map::smash_items( const tripoint &p, const int power, const std::string &cause_message )
{
    if( !has_items( p ) || has_flag_ter_or_furn( "PLANT", p ) ) {
        return;
    }

    // Keep track of how many items have been damaged, and what the first one is
    bool item_was_damaged = false;
    int items_damaged = 0;
    int items_destroyed = 0;
    std::string damaged_item_name;

    std::vector<item> contents;
    map_stack items = i_at( p );
    for( auto i = items.begin(); i != items.end(); ) {
        if( i->made_of( phase_id::LIQUID ) ) {
            i++;
            continue;
        }
        if( i->active ) {
            // Get the explosion item actor
            if( i->type->get_use( "explosion" ) != nullptr ) {
                const explosion_iuse *actor = dynamic_cast<const explosion_iuse *>(
                                                  i->type->get_use( "explosion" )->get_actor_ptr() );
                if( actor != nullptr ) {
                    // If we're looking at another bomb, don't blow it up early for now.
                    // i++ here because we aren't iterating in the loop header.
                    i++;
                    continue;
                }
            }
        }

        const float material_factor = i->chip_resistance( true );
        if( power < material_factor ) {
            i++;
            continue;
        }

        // The volume check here pretty much only influences corpses and very large items
        const float volume_factor = std::max<float>( 40, i->volume() / units::legacy_volume_factor );
        float damage_chance = 10.0f * power / volume_factor;
        // Example:
        // Power 40 (just below C4 epicenter) vs plank
        // damage_chance = 10 * 40 / 40 = 10, material_factor = 8
        // Will deal 1 damage, then 20% chance for another point
        // Power 20 (grenade minus shrapnel) vs glass bottle
        // 10 * 20 / 40 = 5 vs 1
        // 5 damage (destruction)

        const bool by_charges = i->count_by_charges();
        // See if they were damaged
        if( by_charges ) {
            damage_chance *= i->charges_per_volume( 250_ml );
            while( ( damage_chance > material_factor ||
                     x_in_y( damage_chance, material_factor ) ) &&
                   i->charges > 0 ) {
                i->charges--;
                damage_chance -= material_factor;
                // We can't increment items_damaged directly because a single item can be damaged more than once
                item_was_damaged = true;
            }
        } else {
            const field_type_id type_blood = i->is_corpse() ? i->get_mtype()->bloodType() : fd_null;
            while( ( damage_chance > material_factor ||
                     x_in_y( damage_chance, material_factor ) ) &&
                   i->damage() < i->max_damage() ) {
                i->inc_damage( damage_type::BASH );
                add_splash( type_blood, p, 1, damage_chance );
                damage_chance -= material_factor;
                item_was_damaged = true;
            }
        }

        // If an item was damaged, increment the counter and set it as most recently damaged.
        if( item_was_damaged ) {

            // If this is the first item to be damaged, store its name in damaged_item_name.
            if( items_damaged == 0 ) {
                damaged_item_name = i->tname();
            }
            // Increment the counter, and reset the flag.
            items_damaged++;
            item_was_damaged = false;
        }

        // Remove them if they were damaged too much
        if( i->damage() == i->max_damage() || ( by_charges && i->charges == 0 ) ) {
            // But save the contents, except for irremovable gunmods
            for( item *elem : i->all_items_top() ) {
                if( !elem->is_irremovable() ) {
                    contents.emplace_back( *elem );
                }
            }

            i = i_rem( p, i );
            items_destroyed++;
        } else {
            i++;
        }
    }

    // Let the player know that the item was damaged if they can see it.
    if( items_destroyed > 1 ) {
        add_msg_if_player_sees( p, m_bad, _( "The %s destroys several items!" ), cause_message );
    } else if( items_destroyed == 1 && items_damaged == 1 )  {
        //~ %1$s: the cause of destruction, %2$s: destroyed item name
        add_msg_if_player_sees( p, m_bad, _( "The %1$s destroys the %2$s!" ), cause_message,
                                damaged_item_name );
    } else if( items_damaged > 1 ) {
        add_msg_if_player_sees( p, m_bad, _( "The %s damages several items." ), cause_message );
    } else if( items_damaged == 1 )  {
        //~ %1$s: the cause of damage, %2$s: damaged item name
        add_msg_if_player_sees( p, m_bad, _( "The %1$s damages the %2$s." ), cause_message,
                                damaged_item_name );
    }

    for( const item &it : contents ) {
        add_item_or_charges( p, it );
    }
}

ter_id map::get_roof( const tripoint &p, const bool allow_air )
{
    // This function should not be called from the 2D mode
    // Just use t_dirt instead
    cata_assert( zlevels );

    if( p.z <= -OVERMAP_DEPTH ) {
        // Could be magma/"void" instead
        return t_rock_floor;
    }

    const auto &ter_there = ter( p ).obj();
    const auto &roof = ter_there.roof;
    if( !roof ) {
        // No roof
        // Not acceptable if the tile is not passable
        if( !allow_air ) {
            return t_dirt;
        }

        return t_open_air;
    }

    ter_id new_ter = roof.id();
    if( new_ter == t_null ) {
        debugmsg( "map::get_new_floor: %d,%d,%d has invalid roof type %s",
                  p.x, p.y, p.z, roof.c_str() );
        return t_dirt;
    }

    if( p.z == -1 && new_ter == t_rock_floor ) {
        // HACK: A hack to work around not having a "solid earth" tile
        new_ter = t_dirt;
    }

    return new_ter;
}

// Check if there is supporting furniture cardinally adjacent to the bashed furniture
// For example, a washing machine behind the bashed door
static bool furn_is_supported( const map &m, const tripoint &p )
{
    const signed char cx[4] = { 0, -1, 0, 1};
    const signed char cy[4] = { -1,  0, 1, 0};

    for( int i = 0; i < 4; i++ ) {
        const point adj( p.xy() + point( cx[i], cy[i] ) );
        if( m.has_furn( tripoint( adj, p.z ) ) &&
            m.furn( tripoint( adj, p.z ) ).obj().has_flag( "BLOCKSDOOR" ) ) {
            return true;
        }
    }

    return false;
}

void map::bash_ter_furn( const tripoint &p, bash_params &params )
{
    int sound_volume = 0;
    std::string soundfxid;
    std::string soundfxvariant;
    const auto &terid = ter( p ).obj();
    const auto &furnid = furn( p ).obj();
    bool smash_furn = false;
    bool smash_ter = false;
    const map_bash_info *bash = nullptr;

    bool success = false;

    if( has_furn( p ) && furnid.bash.str_max != -1 ) {
        bash = &furnid.bash;
        smash_furn = true;
    } else if( ter( p ).obj().bash.str_max != -1 ) {
        bash = &ter( p ).obj().bash;
        smash_ter = true;
    }

    // Floor bashing check
    // Only allow bashing floors when we want to bash floors and we're in z-level mode
    // Unless we're destroying, then it gets a little weird
    if( smash_ter && bash->bash_below && ( !zlevels || !params.bash_floor ) ) {
        if( !params.destroy ) {
            smash_ter = false;
            bash = nullptr;
        } else if( !bash->ter_set && zlevels ) {
            // HACK: A hack for destroy && !bash_floor
            // We have to check what would we create and cancel if it is what we have now
            tripoint below( p.xy(), p.z - 1 );
            const auto roof = get_roof( below, false );
            if( roof == ter( p ) ) {
                smash_ter = false;
                bash = nullptr;
            }
        } else if( !bash->ter_set && ter( p ) == t_dirt ) {
            // As above, except for no-z-levels case
            smash_ter = false;
            bash = nullptr;
        }
    }

    // TODO: what if silent is true?
    if( has_flag( "ALARMED", p ) && !get_timed_events().queued( timed_event_type::WANTED ) ) {
        sounds::sound( p, 40, sounds::sound_t::alarm, _( "an alarm go off!" ),
                       false, "environment", "alarm" );
        Character &player_character = get_player_character();
        // Blame nearby player
        if( rl_dist( player_character.pos(), p ) <= 3 ) {
            get_event_bus().send<event_type::triggers_alarm>( player_character.getID() );
            const point abs = ms_to_sm_copy( getabs( p.xy() ) );
            get_timed_events().add( timed_event_type::WANTED, calendar::turn + 30_minutes, 0,
                                    tripoint( abs, p.z ) );
        }
    }

    if( bash == nullptr || ( bash->destroy_only && !params.destroy ) ) {
        // Nothing bashable here
        if( impassable( p ) ) {
            if( !params.silent ) {
                sounds::sound( p, 18, sounds::sound_t::combat, _( "thump!" ),
                               false, "smash_fail", "default" );
            }

            params.did_bash = true;
            params.bashed_solid = true;
        }

        return;
    }

    int smin = bash->str_min;
    int smax = bash->str_max;
    int sound_vol = bash->sound_vol;
    int sound_fail_vol = bash->sound_fail_vol;
    if( !params.destroy ) {
        if( bash->str_min_blocked != -1 || bash->str_max_blocked != -1 ) {
            if( furn_is_supported( *this, p ) ) {
                if( bash->str_min_blocked != -1 ) {
                    smin = bash->str_min_blocked;
                }
                if( bash->str_max_blocked != -1 ) {
                    smax = bash->str_max_blocked;
                }
            }
        }

        if( bash->str_min_supported != -1 || bash->str_max_supported != -1 ) {
            tripoint below( p.xy(), p.z - 1 );
            if( !zlevels || has_flag( "SUPPORTS_ROOF", below ) ) {
                if( bash->str_min_supported != -1 ) {
                    smin = bash->str_min_supported;
                }
                if( bash->str_max_supported != -1 ) {
                    smax = bash->str_max_supported;
                }
            }
        }
        // Linear interpolation from str_min to str_max
        const int resistance = smin + ( params.roll * ( smax - smin ) );
        if( params.strength >= resistance ) {
            success = true;
        }
    }

    if( smash_furn ) {
        soundfxvariant = furnid.id.str();
    } else {
        soundfxvariant = terid.id.str();
    }

    if( !params.destroy && !success ) {
        if( sound_fail_vol == -1 ) {
            sound_volume = 12;
        } else {
            sound_volume = sound_fail_vol;
        }

        params.did_bash = true;
        if( !params.silent ) {
            sounds::sound( p, sound_volume, sounds::sound_t::combat, bash->sound_fail, false,
                           "smash_fail", soundfxvariant );
        }

        return;
    }

    // Clear out any partially grown seeds
    if( has_flag_ter_or_furn( "PLANT", p ) ) {
        i_clear( p );
    }

    if( ( smash_furn && has_flag_furn( "FUNGUS", p ) ) ||
        ( smash_ter && has_flag_ter( "FUNGUS", p ) ) ) {
        fungal_effects( *g, *this ).create_spores( p );
    }

    if( params.destroy ) {
        sound_volume = smin * 2;
    } else {
        if( sound_vol == -1 ) {
            sound_volume = std::min( static_cast<int>( smin * 1.5 ), smax );
        } else {
            sound_volume = sound_vol;
        }
    }

    soundfxid = "smash_success";
    const translation &sound = bash->sound;
    // Set this now in case the ter_set below changes this
    const bool will_collapse = smash_ter && has_flag( "SUPPORTS_ROOF", p ) && !has_flag( "INDOORS", p );
    const bool tent = smash_furn && !bash->tent_centers.empty();

    // Special code to collapse the tent if destroyed
    if( tent ) {
        // Get ids of possible centers
        std::set<furn_id> centers;
        for( const auto &cur_id : bash->tent_centers ) {
            if( cur_id.is_valid() ) {
                centers.insert( cur_id );
            }
        }

        cata::optional<std::pair<tripoint, furn_id>> tentp;

        // Find the center of the tent
        // First check if we're not currently bashing the center
        if( centers.count( furn( p ) ) > 0 ) {
            tentp.emplace( p, furn( p ) );
        } else {
            for( const tripoint &pt : points_in_radius( p, bash->collapse_radius ) ) {
                const furn_id &f_at = furn( pt );
                // Check if we found the center of the current tent
                if( centers.count( f_at ) > 0 ) {
                    tentp.emplace( pt, f_at );
                    break;
                }
            }
        }
        // Didn't find any tent center, wreck the current tile
        if( !tentp ) {
            spawn_items( p, item_group::items_from( bash->drop_group, calendar::turn ) );
            furn_set( p, bash->furn_set );
        } else {
            // Take the tent down
            const int rad = tentp->second.obj().bash.collapse_radius;
            for( const tripoint &pt : points_in_radius( tentp->first, rad ) ) {
                const auto frn = furn( pt );
                if( frn == f_null ) {
                    continue;
                }

                const map_bash_info *recur_bash = &frn.obj().bash;
                // Check if we share a center type and thus a "tent type"
                for( const auto &cur_id : recur_bash->tent_centers ) {
                    if( centers.count( cur_id.id() ) > 0 ) {
                        // Found same center, wreck current tile
                        spawn_items( p, item_group::items_from( recur_bash->drop_group, calendar::turn ) );
                        furn_set( pt, recur_bash->furn_set );
                        break;
                    }
                }
            }
        }
        soundfxvariant = "smash_cloth";
    } else if( smash_furn ) {
        furn_set( p, bash->furn_set );
        for( item &it : i_at( p ) )  {
            it.on_drop( p, *this );
        }
        // HACK: Hack alert.
        // Signs have cosmetics associated with them on the submap since
        // furniture can't store dynamic data to disk. To prevent writing
        // mysteriously appearing for a sign later built here, remove the
        // writing from the submap.
        delete_signage( p );
    } else if( !smash_ter ) {
        // Handle error earlier so that we can assume smash_ter is true below
        debugmsg( "data/json/terrain.json does not have %s.bash.ter_set set!",
                  ter( p ).obj().id.c_str() );
    } else if( params.bashing_from_above && bash->ter_set_bashed_from_above ) {
        // If this terrain is being bashed from above and this terrain
        // has a valid post-destroy bashed-from-above terrain, set it
        ter_set( p, bash->ter_set_bashed_from_above );
    } else if( bash->ter_set ) {
        // If the terrain has a valid post-destroy terrain, set it
        ter_set( p, bash->ter_set );
    } else {
        tripoint below( p.xy(), p.z - 1 );
        const auto &ter_below = ter( below ).obj();
        if( bash->bash_below && ter_below.has_flag( "SUPPORTS_ROOF" ) ) {
            // When bashing the tile below, don't allow bashing the floor
            bash_params params_below = params; // Make a copy
            params_below.bashing_from_above = true;
            bash_ter_furn( below, params_below );
        }

        ter_set( p, t_open_air );
    }

    if( !tent ) {
        spawn_items( p, item_group::items_from( bash->drop_group, calendar::turn ) );
    }

    if( smash_ter && ter( p ) == t_open_air ) {
        if( !zlevels ) {
            // We destroyed something, so we aren't just "plugging" air with dirt here
            ter_set( p, t_dirt );
        } else {
            tripoint below( p.xy(), p.z - 1 );
            const auto roof = get_roof( below, params.bash_floor && ter( below ).obj().movecost != 0 );
            ter_set( p, roof );
        }
    }

    if( bash->explosive > 0 ) {
        explosion_handler::explosion( p, bash->explosive, 0.8, false );
    }

    if( will_collapse && !has_flag( "SUPPORTS_ROOF", p ) ) {
        collapse_at( p, params.silent, true, bash->explosive > 0 );
    }

    params.did_bash = true;
    params.success |= success; // Not always true, so that we can tell when to stop destroying
    params.bashed_solid = true;
    if( !sound.empty() && !params.silent ) {
        sounds::sound( p, sound_volume, sounds::sound_t::combat, sound, false,
                       soundfxid, soundfxvariant );
    }
}

bash_params map::bash( const tripoint &p, const int str,
                       bool silent, bool destroy, bool bash_floor,
                       const vehicle *bashing_vehicle )
{
    bash_params bsh{
        str, silent, destroy, bash_floor, static_cast<float>( rng_float( 0, 1.0f ) ), false, false, false, false
    };
    if( !inbounds( p ) ) {
        return bsh;
    }

    bool bashed_sealed = false;
    if( has_flag( "SEALED", p ) ) {
        bash_ter_furn( p, bsh );
        bashed_sealed = true;
    }

    bash_field( p, bsh );

    // Don't bash items inside terrain/furniture with SEALED flag
    if( !bashed_sealed ) {
        bash_items( p, bsh );
    }
    // Don't bash the vehicle doing the bashing
    const vehicle *veh = veh_pointer_or_null( veh_at( p ) );
    if( veh != nullptr && veh != bashing_vehicle ) {
        bash_vehicle( p, bsh );
    }

    // If we still didn't bash anything solid (a vehicle) or a tile with SEALED flag, bash ter/furn
    if( !bsh.bashed_solid && !bashed_sealed ) {
        bash_ter_furn( p, bsh );
    }

    return bsh;
}

void map::bash_items( const tripoint &p, bash_params &params )
{
    if( !has_items( p ) || has_flag_ter_or_furn( "PLANT", p ) ) {
        return;
    }

    std::vector<item> smashed_contents;
    map_stack bashed_items = i_at( p );
    bool smashed_glass = false;
    for( auto bashed_item = bashed_items.begin(); bashed_item != bashed_items.end(); ) {
        // the check for active suppresses Molotovs smashing themselves with their own explosion
        if( bashed_item->made_of( material_id( "glass" ) ) && !bashed_item->active && one_in( 2 ) ) {
            params.did_bash = true;
            smashed_glass = true;
<<<<<<< HEAD
            for( const item *bashed_content : bashed_item->all_items_top() ) {
                smashed_contents.push_back( item( *bashed_content ) );
=======
            for( const item *bashed_content : bashed_item->contents.all_items_top() ) {
                smashed_contents.emplace_back( *bashed_content );
>>>>>>> 93894859
            }
            bashed_item = bashed_items.erase( bashed_item );
        } else {
            ++bashed_item;
        }
    }
    // Now plunk in the contents of the smashed items.
    spawn_items( p, smashed_contents );

    // Add a glass sound even when something else also breaks
    if( smashed_glass && !params.silent ) {
        sounds::sound( p, 12, sounds::sound_t::combat, _( "glass shattering" ), false,
                       "smash_success", "smash_glass_contents" );
    }
}

void map::bash_vehicle( const tripoint &p, bash_params &params )
{
    // Smash vehicle if present
    if( const optional_vpart_position vp = veh_at( p ) ) {
        vp->vehicle().damage( vp->part_index(), params.strength, damage_type::BASH );
        if( !params.silent ) {
            sounds::sound( p, 18, sounds::sound_t::combat, _( "crash!" ), false,
                           "smash_success", "hit_vehicle" );
        }

        params.did_bash = true;
        params.success = true;
        params.bashed_solid = true;
    }
}

void map::bash_field( const tripoint &p, bash_params &params )
{
    std::vector<field_type_id> to_remove;
    for( const std::pair<const field_type_id, field_entry> &fd : field_at( p ) ) {
        if( fd.first->bash_info.str_min > -1 ) {
            params.did_bash = true;
            params.bashed_solid = true; // To prevent bashing furniture/vehicles
            to_remove.push_back( fd.first );
        }
    }
    for( field_type_id fd : to_remove ) {
        remove_field( p, fd );
    }
}

void map::destroy( const tripoint &p, const bool silent )
{
    // Break if it takes more than 25 destructions to remove to prevent infinite loops
    // Example: A bashes to B, B bashes to A leads to A->B->A->...
    int count = 0;
    while( count <= 25 && bash( p, 999, silent, true ).success ) {
        count++;
    }
}

void map::destroy_furn( const tripoint &p, const bool silent )
{
    // Break if it takes more than 25 destructions to remove to prevent infinite loops
    // Example: A bashes to B, B bashes to A leads to A->B->A->...
    int count = 0;
    while( count <= 25 && furn( p ) != f_null && bash( p, 999, silent, true ).success ) {
        count++;
    }
}

void map::batter( const tripoint &p, int power, int tries, const bool silent )
{
    int count = 0;
    while( count < tries && bash( p, power, silent ).success ) {
        count++;
    }
}

void map::crush( const tripoint &p )
{
    player *crushed_player = g->critter_at<player>( p );

    if( crushed_player != nullptr ) {
        bool player_inside = false;
        if( crushed_player->in_vehicle ) {
            const optional_vpart_position vp = veh_at( p );
            player_inside = vp && vp->is_inside();
        }
        if( !player_inside ) { //If there's a player at p and he's not in a covered vehicle...
            //This is the roof coming down on top of us, no chance to dodge
            crushed_player->add_msg_player_or_npc( m_bad, _( "You are crushed by the falling debris!" ),
                                                   _( "<npcname> is crushed by the falling debris!" ) );
            // TODO: Make this depend on the ceiling material
            const int dam = rng( 0, 40 );
            // Torso and head take the brunt of the blow
            crushed_player->deal_damage( nullptr, bodypart_id( "head" ), damage_instance( damage_type::BASH,
                                         dam * .25 ) );
            crushed_player->deal_damage( nullptr, bodypart_id( "torso" ), damage_instance( damage_type::BASH,
                                         dam * .45 ) );
            // Legs take the next most through transferred force
            crushed_player->deal_damage( nullptr, bodypart_id( "leg_l" ), damage_instance( damage_type::BASH,
                                         dam * .10 ) );
            crushed_player->deal_damage( nullptr, bodypart_id( "leg_r" ), damage_instance( damage_type::BASH,
                                         dam * .10 ) );
            // Arms take the least
            crushed_player->deal_damage( nullptr, bodypart_id( "arm_l" ), damage_instance( damage_type::BASH,
                                         dam * .05 ) );
            crushed_player->deal_damage( nullptr, bodypart_id( "arm_r" ), damage_instance( damage_type::BASH,
                                         dam * .05 ) );

            // Pin whoever got hit
            crushed_player->add_effect( effect_crushed, 1_turns, true );
            crushed_player->check_dead_state();
        }
    }

    if( monster *const monhit = g->critter_at<monster>( p ) ) {
        // 25 ~= 60 * .45 (torso)
        monhit->deal_damage( nullptr, bodypart_id( "torso" ), damage_instance( damage_type::BASH, rng( 0,
                             25 ) ) );

        // Pin whoever got hit
        monhit->add_effect( effect_crushed, 1_turns, true );
        monhit->check_dead_state();
    }

    if( const optional_vpart_position vp = veh_at( p ) ) {
        // Arbitrary number is better than collapsing house roof crushing APCs
        vp->vehicle().damage( vp->part_index(), rng( 100, 1000 ), damage_type::BASH, false );
    }
}

void map::shoot( const tripoint &p, projectile &proj, const bool hit_items )
{
    // TODO: Make bashing count fully, but other types much less
    float initial_damage = 0.0f;
    for( const damage_unit &dam : proj.impact ) {
        initial_damage += dam.amount;
        initial_damage += dam.res_pen;
    }
    if( initial_damage < 0 ) {
        return;
    }

    float dam = initial_damage;
    const auto &ammo_effects = proj.proj_effects;

    if( has_flag( "ALARMED", p ) && !get_timed_events().queued( timed_event_type::WANTED ) ) {
        sounds::sound( p, 30, sounds::sound_t::alarm, _( "an alarm sound!" ), true, "environment",
                       "alarm" );
        const tripoint abs = ms_to_sm_copy( getabs( p ) );
        get_timed_events().add( timed_event_type::WANTED, calendar::turn + 30_minutes, 0, abs );
    }

    const bool inc = ammo_effects.count( "INCENDIARY" );
    if( const optional_vpart_position vp = veh_at( p ) ) {
        dam = vp->vehicle().damage( vp->part_index(), dam, inc ? damage_type::HEAT : damage_type::STAB,
                                    hit_items );
    }
    const auto break_glass = []( const tripoint & p, int vol ) {
        sounds::sound( p, vol, sounds::sound_t::combat, _( "glass breaking!" ), false,
                       "smash", "glass" );
    };

    ter_id terrain = ter( p );
    if( terrain->has_flag( TFLAG_NO_SHOOT ) ) {
        dam = 0.0f;
        add_msg( _( "The shot is stopped by the %s" ), terrain->name() );
    } else if( terrain == t_wall_wood_broken ||
               terrain == t_wall_log_broken ||
               terrain == t_door_b ) {
        if( hit_items || one_in( 8 ) ) { // 1 in 8 chance of hitting the door
            dam -= rng( 20, 40 );
            if( dam > 0 ) {
                sounds::sound( p, 10, sounds::sound_t::combat, _( "crash!" ), false,
                               "smash", "wall" );
                ter_set( p, t_dirt );
            }
        } else {
            dam -= rng( 0, 1 );
        }
    } else if( terrain == t_door_c ||
               terrain == t_door_locked ||
               terrain == t_door_locked_peep ||
               terrain == t_door_locked_alarm ) {
        dam -= rng( 15, 30 );
        if( dam > 0 ) {
            sounds::sound( p, 10, sounds::sound_t::combat, _( "smash!" ), false, "smash", "door" );
            ter_set( p, t_door_b );
        }
    } else if( terrain == t_door_boarded ||
               terrain == t_door_boarded_damaged ||
               terrain == t_rdoor_boarded ||
               terrain == t_rdoor_boarded_damaged ) {
        dam -= rng( 15, 35 );
        if( dam > 0 ) {
            sounds::sound( p, 10, sounds::sound_t::combat, _( "crash!" ), false,
                           "smash", "door_boarded" );
            ter_set( p, t_door_b );
        }
    } else if( terrain == t_window_domestic_taped ||
               terrain == t_curtains ||
               terrain == t_window_domestic ) {
        if( ammo_effects.count( "LASER" ) ) {
            if( terrain == t_window_domestic_taped ||
                terrain == t_curtains ) {
                dam -= rng( 1, 5 );
            }
            dam -= rng( 0, 5 );
        } else {
            dam -= rng( 1, 3 );
            if( dam > 0 ) {
                break_glass( p, 16 );
                ter_set( p, t_window_frame );
                spawn_item( p, itype_sheet, 1 );
                spawn_item( p, itype_stick );
                spawn_item( p, itype_string_36 );
            }
        }
    } else if( terrain == t_window_taped ||
               terrain == t_window_alarm_taped ||
               terrain == t_window ||
               terrain == t_window_no_curtains ||
               terrain == t_window_no_curtains_taped ||
               terrain == t_window_alarm ) {
        if( ammo_effects.count( "LASER" ) ) {
            if( terrain == t_window_taped ||
                terrain == t_window_alarm_taped ||
                terrain == t_window_no_curtains_taped ) {
                dam -= rng( 1, 5 );
            }
            dam -= rng( 0, 5 );
        } else {
            dam -= rng( 1, 3 );
            if( dam > 0 ) {
                break_glass( p, 16 );
                ter_set( p, t_window_frame );
            }
        }
    } else if( terrain == t_window_bars_alarm ) {
        dam -= rng( 1, 3 );
        if( dam > 0 ) {
            break_glass( p, 16 );
            ter_set( p, t_window_bars );
            spawn_item( p, itype_glass_shard, 5 );
        }
    } else if( terrain == t_window_boarded ) {
        dam -= rng( 10, 30 );
        if( dam > 0 ) {
            break_glass( p, 16 );
            ter_set( p, t_window_frame );
        }
    } else if( terrain == t_wall_glass  ||
               terrain == t_wall_glass_alarm ||
               terrain == t_door_glass_c ||
               terrain == t_laminated_glass ) {
        if( ammo_effects.count( "LASER" ) ) {
            dam -= rng( 0, 5 );
        } else {
            dam -= rng( 1, 8 );
            if( dam > 0 ) {
                if( terrain != t_laminated_glass || one_in( 40 ) ) {
                    break_glass( p, 16 );
                    ter_set( p, t_floor );
                }
            }
        }
    } else if( terrain == t_ballistic_glass || terrain == t_reinforced_glass ||
               terrain == t_reinforced_door_glass_c
               || terrain == t_reinforced_glass_shutter || terrain ==  t_reinforced_glass_shutter_open ) {
        // reinforced glass stops most bullets
        // laser beams are attenuated
        if( ammo_effects.count( "LASER" ) ) {
            dam -= rng( 0, 8 );
        } else {
            //Greatly weakens power of bullets
            dam -= 40;
            if( dam <= 0 && get_player_view().sees( p ) ) {
                if( terrain == t_reinforced_door_glass_c ) {
                    add_msg( _( "The shot is stopped by the reinforced glass door!" ) );
                } else {
                    add_msg( _( "The shot is stopped by the reinforced glass wall!" ) );
                }
            } else if( dam >= 40 ) {
                //high powered bullets penetrate the glass, but only extremely strong
                // ones (80 before reduction) actually destroy the glass itself.
                break_glass( p, 16 );
                ter_set( p, t_floor );
            }
        }
    } else if( terrain == t_paper ) {
        dam -= rng( 4, 16 );
        if( dam > 0 ) {
            sounds::sound( p, 8, sounds::sound_t::combat, _( "rrrrip!" ), true, "smash", "paper_torn" );
            ter_set( p, t_dirt );
        }
        if( inc ) {
            add_field( p, fd_fire, 1 );
        }
    } else if( terrain == t_gas_pump ) {
        if( hit_items || one_in( 3 ) ) {
            if( dam > 15 ) {
                if( inc ) {
                    explosion_handler::explosion( p, 40, 0.8, true );
                } else {
                    for( const tripoint &pt : points_in_radius( p, 2 ) ) {
                        if( one_in( 3 ) && passable( pt ) ) {
                            int gas_amount = rng( 10, 100 );
                            item gas_spill( "gasoline", calendar::turn );
                            gas_spill.charges = gas_amount;
                            add_item_or_charges( pt, gas_spill );
                        }
                    }

                    sounds::sound( p, 10, sounds::sound_t::combat, _( "smash!" ), true, "bullet_hit", "hit_metal" );
                }
                ter_set( p, t_gas_pump_smashed );
            }
            dam -= 60;
        }
    } else if( terrain == t_vat ) {
        if( dam >= 10 ) {
            sounds::sound( p, 20, sounds::sound_t::combat, _( "ke-rash!" ), true, "bullet_hit", "hit_metal" );
            ter_set( p, t_floor );
        } else {
            dam = 0;
        }
    } else if( terrain == t_thconc_floor_olight ) {
        if( one_in( 3 ) ) {
            break_glass( p, 16 );
            ter_set( p, t_thconc_floor );
            spawn_item( p, itype_glass_shard, rng( 8, 16 ) );
            dam = 0; //Prevent damaging additional items, since we shot at the ceiling.
        }
    } else if( impassable( p ) && !is_transparent( p ) ) {
        bash( p, dam, false );
        // TODO: Preserve some residual damage when it makes sense.
        dam = 0;
    }

    for( const ammo_effect &ae : ammo_effects::get_all() ) {
        if( ammo_effects.count( ae.id.str() ) > 0 ) {
            if( x_in_y( ae.trail_chance, 100 ) ) {
                add_field( p, ae.trail_field_type, rng( ae.trail_intensity_min, ae.trail_intensity_max ) );
            }
        }
    }

    dam = std::max( 0.0f, dam );

    // Check fields?
    field &fields_there = field_at( p );
    if( fields_there.field_count() > 0 ) {
        // Need to make a copy since 'remove_field' modifies the value
        field fields_copy = fields_there;
        for( const std::pair<const field_type_id, field_entry> &fd : fields_copy ) {
            if( fd.first->bash_info.str_min > 0 ) {
                if( inc ) {
                    add_field( p, fd_fire, fd.second.get_field_intensity() - 1 );
                } else if( dam > 5 + fd.second.get_field_intensity() * 5 &&
                           one_in( 5 - fd.second.get_field_intensity() ) ) {
                    dam -= rng( 1, 2 + fd.second.get_field_intensity() * 2 );
                    remove_field( p, fd.first );
                }
            }
        }
    }

    // Rescale the damage
    if( dam <= 0 ) {
        proj.impact.damage_units.clear();
        return;
    } else if( dam < initial_damage ) {
        proj.impact.mult_damage( dam / static_cast<double>( initial_damage ) );
    }

    //Projectiles with NO_ITEM_DAMAGE flag won't damage items at all
    if( !hit_items || !inbounds( p ) ) {
        return;
    }

    // Make sure the message is sensible for the ammo effects. Lasers aren't projectiles.
    std::string damage_message;
    if( ammo_effects.count( "LASER" ) ) {
        damage_message = _( "laser beam" );
    } else if( ammo_effects.count( "LIGHTNING" ) ) {
        damage_message = _( "bolt of electricity" );
    } else if( ammo_effects.count( "PLASMA" ) ) {
        damage_message = _( "bolt of plasma" );
    } else {
        damage_message = _( "flying projectile" );
    }

    // Now, smash items on that tile.
    // dam / 3, because bullets aren't all that good at destroying items...
    smash_items( p, dam / 3, damage_message );
}

bool map::hit_with_acid( const tripoint &p )
{
    if( passable( p ) ) {
        return false;    // Didn't hit the tile!
    }
    const ter_id t = ter( p );
    if( t == t_wall_glass || t == t_wall_glass_alarm ||
        t == t_vat ) {
        ter_set( p, t_floor );
    } else if( t == t_door_c || t == t_door_locked || t == t_door_locked_peep ||
               t == t_door_locked_alarm ) {
        if( one_in( 3 ) ) {
            ter_set( p, t_door_b );
        }
    } else if( t == t_door_bar_c || t == t_door_bar_o || t == t_door_bar_locked || t == t_bars ||
               t == t_reb_cage ) {
        ter_set( p, t_floor );
        add_msg( m_warning, _( "The metal bars melt!" ) );
    } else if( t == t_door_b ) {
        if( one_in( 4 ) ) {
            ter_set( p, t_door_frame );
        } else {
            return false;
        }
    } else if( t == t_window || t == t_window_alarm || t == t_window_no_curtains ) {
        ter_set( p, t_window_empty );
    } else if( t == t_wax ) {
        ter_set( p, t_floor_wax );
    } else if( t == t_gas_pump || t == t_gas_pump_smashed ) {
        return false;
    } else if( t == t_card_science || t == t_card_military || t == t_card_industrial ) {
        ter_set( p, t_card_reader_broken );
    }
    return true;
}

// returns true if terrain stops fire
bool map::hit_with_fire( const tripoint &p )
{
    if( passable( p ) ) {
        return false;    // Didn't hit the tile!
    }

    // non passable but flammable terrain, set it on fire
    if( has_flag( "FLAMMABLE", p ) || has_flag( "FLAMMABLE_ASH", p ) ) {
        add_field( p, fd_fire, 3 );
    }
    return true;
}

bool map::open_door( const tripoint &p, const bool inside, const bool check_only )
{
    const auto &ter = this->ter( p ).obj();
    const auto &furn = this->furn( p ).obj();
    avatar &player_character = get_avatar();
    if( ter.open ) {
        if( has_flag( "OPENCLOSE_INSIDE", p ) && !inside ) {
            return false;
        }

        if( !check_only ) {
            sounds::sound( p, 6, sounds::sound_t::movement, _( "swish" ), true,
                           "open_door", ter.id.str() );
            ter_set( p, ter.open );

            if( player_character.has_trait( trait_id( "SCHIZOPHRENIC" ) ) &&
                one_in( 50 ) && !ter.has_flag( "TRANSPARENT" ) ) {
                tripoint mp = p + -2 * player_character.pos().xy() + tripoint( 2 * p.x, 2 * p.y, p.z );
                g->spawn_hallucination( mp );
            }
        }

        return true;
    } else if( furn.open ) {
        if( has_flag( "OPENCLOSE_INSIDE", p ) && !inside ) {
            return false;
        }

        if( !check_only ) {
            sounds::sound( p, 6, sounds::sound_t::movement, _( "swish" ), true,
                           "open_door", furn.id.str() );
            furn_set( p, furn.open );
        }

        return true;
    } else if( const optional_vpart_position vp = veh_at( p ) ) {
        int openable = vp->vehicle().next_part_to_open( vp->part_index(), true );
        if( openable >= 0 ) {
            if( !check_only ) {
                if( !vp->vehicle().handle_potential_theft( player_character ) ) {
                    return false;
                }
                vp->vehicle().open_all_at( openable );
            }

            return true;
        }

        return false;
    }

    return false;
}

void map::translate( const ter_id &from, const ter_id &to )
{
    if( from == to ) {
        debugmsg( "map::translate %s => %s",
                  from.obj().name(),
                  from.obj().name() );
        return;
    }
    for( const tripoint &p : points_on_zlevel() ) {
        if( ter( p ) == from ) {
            ter_set( p, to );
        }
    }
}

//This function performs the translate function within a given radius of the player.
void map::translate_radius( const ter_id &from, const ter_id &to, float radi, const tripoint &p,
                            const bool same_submap, const bool toggle_between )
{
    if( from == to ) {
        debugmsg( "map::translate %s => %s", from.obj().name(), to.obj().name() );
        return;
    }

    const tripoint abs_omt_p = ms_to_omt_copy( getabs( p ) );
    for( const tripoint &t : points_on_zlevel() ) {
        const tripoint abs_omt_t = ms_to_omt_copy( getabs( t ) );
        const float radiX = trig_dist( p, t );
        if( ter( t ) == from ) {
            // within distance, and either no submap limitation or same overmap coords.
            if( radiX <= radi && ( !same_submap || abs_omt_t == abs_omt_p ) ) {
                ter_set( t, to );
            }
        } else if( toggle_between && ter( t ) == to ) {
            if( radiX <= radi && ( !same_submap || abs_omt_t == abs_omt_p ) ) {
                ter_set( t, from );
            }
        }
    }
}

bool map::close_door( const tripoint &p, const bool inside, const bool check_only )
{
    if( has_flag( "OPENCLOSE_INSIDE", p ) && !inside ) {
        return false;
    }

    const auto &ter = this->ter( p ).obj();
    const auto &furn = this->furn( p ).obj();
    if( ter.close && !furn.id ) {
        if( !check_only ) {
            sounds::sound( p, 10, sounds::sound_t::movement, _( "swish" ), true,
                           "close_door", ter.id.str() );
            ter_set( p, ter.close );
        }
        return true;
    } else if( furn.close ) {
        if( !check_only ) {
            sounds::sound( p, 10, sounds::sound_t::movement, _( "swish" ), true,
                           "close_door", furn.id.str() );
            furn_set( p, furn.close );
        }
        return true;
    }
    return false;
}

std::string map::get_signage( const tripoint &p ) const
{
    if( !inbounds( p ) ) {
        return "";
    }

    point l;
    submap *const current_submap = unsafe_get_submap_at( p, l );
    if( current_submap == nullptr ) {
        debugmsg( "Tried to get signage at (%d,%d) but the submap is not loaded", l.x, l.y );
        return std::string();
    }

    return current_submap->get_signage( l );
}
void map::set_signage( const tripoint &p, const std::string &message ) const
{
    if( !inbounds( p ) ) {
        return;
    }

    point l;
    submap *const current_submap = unsafe_get_submap_at( p, l );
    if( current_submap == nullptr ) {
        debugmsg( "Tried set signage at (%d,%d) but the submap is not loaded", l.x, l.y );
        return;
    }

    current_submap->set_signage( l, message );
}
void map::delete_signage( const tripoint &p ) const
{
    if( !inbounds( p ) ) {
        return;
    }

    point l;
    submap *const current_submap = unsafe_get_submap_at( p, l );
    if( current_submap == nullptr ) {
        debugmsg( "Tried to delete signage at (%d,%d) but the submap is not loaded", l.x, l.y );
        return;
    }

    current_submap->delete_signage( l );
}

int map::get_radiation( const tripoint &p ) const
{
    if( !inbounds( p ) ) {
        return 0;
    }

    point l;
    submap *const current_submap = unsafe_get_submap_at( p, l );
    if( current_submap == nullptr ) {
        debugmsg( "Tried to get radiation at (%d,%d) but the submap is not loaded", l.x, l.y );
        return 0;
    }

    return current_submap->get_radiation( l );
}

void map::set_radiation( const tripoint &p, const int value )
{
    if( !inbounds( p ) ) {
        return;
    }

    point l;
    submap *const current_submap = unsafe_get_submap_at( p, l );
    if( current_submap == nullptr ) {
        debugmsg( "Tried to set radiation at (%d,%d,%d) but the submap is not loaded", l.x, l.y );
        return;
    }

    current_submap->set_radiation( l, value );
}

void map::adjust_radiation( const tripoint &p, const int delta )
{
    if( !inbounds( p ) ) {
        return;
    }

    point l;
    submap *const current_submap = unsafe_get_submap_at( p, l );
    if( current_submap == nullptr ) {
        debugmsg( "Tried to adjust radiation at (%d,%d) but the submap is not loaded", l.x, l.y );
        return;
    }

    int current_radiation = current_submap->get_radiation( l );
    current_submap->set_radiation( l, current_radiation + delta );
}

int map::get_temperature( const tripoint &p ) const
{
    if( !inbounds( p ) ) {
        return 0;
    }

    submap *const current_submap = unsafe_get_submap_at( p );
    if( current_submap == nullptr ) {
        debugmsg( "Tried to get temperature at (%d,%d,%d) but the submap is not loaded", p.x, p.y, p.z );
        return 0;
    }

    return current_submap->get_temperature();
}

void map::set_temperature( const tripoint &p, int new_temperature )
{
    if( !inbounds( p ) ) {
        return;
    }
    submap *const current_submap = unsafe_get_submap_at( p );
    if( current_submap == nullptr ) {
        debugmsg( "Tried to set temperature at (%d,%d,%d) but the submap is not loaded", p.x, p.y, p.z );
        return;
    }

    current_submap->set_temperature( new_temperature );
}
// Items: 3D

map_stack map::i_at( const tripoint &p )
{
    if( !inbounds( p ) ) {
        nulitems.clear();
        return map_stack{ &nulitems, p, this };
    }

    point l;
    submap *const current_submap = unsafe_get_submap_at( p, l );
    if( current_submap == nullptr ) {
        debugmsg( "Tried to get items at (%d,%d) but the submap is not loaded", l.x, l.y );
        nulitems.clear();
        return map_stack{ &nulitems, p, this };
    }

    return map_stack{ &current_submap->get_items( l ), p, this };
}

map_stack::iterator map::i_rem( const tripoint &p, const map_stack::const_iterator &it )
{
    point l;
    submap *const current_submap = get_submap_at( p, l );
    if( current_submap == nullptr ) {
        debugmsg( "Tried to remove items at (%d,%d) but the submap is not loaded", l.x, l.y );
        nulitems.clear();
        return map_stack{ &nulitems, p, this } .begin();
    }

    // remove from the active items cache (if it isn't there does nothing)
    current_submap->active_items.remove( &*it );
    if( current_submap->active_items.empty() ) {
        submaps_with_active_items.erase( tripoint( abs_sub.x + p.x / SEEX, abs_sub.y + p.y / SEEY, p.z ) );
    }

    current_submap->update_lum_rem( l, *it );

    return current_submap->get_items( l ).erase( it );
}

void map::i_rem( const tripoint &p, item *it )
{
    map_stack map_items = i_at( p );
    map_stack::const_iterator iter = map_items.get_iterator_from_pointer( it );
    if( iter != map_items.end() ) {
        i_rem( p, iter );
    }
}

void map::i_clear( const tripoint &p )
{
    point l;
    submap *const current_submap = get_submap_at( p, l );
    if( current_submap == nullptr ) {
        debugmsg( "Tried to clear items at (%d,%d) but the submap is not loaded", l.x, l.y );
        return;
    }

    for( item &it : current_submap->get_items( l ) ) {
        // remove from the active items cache (if it isn't there does nothing)
        current_submap->active_items.remove( &it );
    }
    if( current_submap->active_items.empty() ) {
        submaps_with_active_items.erase( tripoint( abs_sub.x + p.x / SEEX, abs_sub.y + p.y / SEEY, p.z ) );
    }

    current_submap->set_lum( l, 0 );
    current_submap->get_items( l ).clear();
}

std::vector<item *> map::spawn_items( const tripoint &p, const std::vector<item> &new_items )
{
    std::vector<item *> ret;
    if( !inbounds( p ) || has_flag( "DESTROY_ITEM", p ) ) {
        return ret;
    }
    const bool swimmable = has_flag( "SWIMMABLE", p );
    for( const item &new_item : new_items ) {

        if( new_item.made_of( phase_id::LIQUID ) && swimmable ) {
            continue;
        }
        item &it = add_item_or_charges( p, new_item );
        if( !it.is_null() ) {
            ret.push_back( &it );
        }
    }

    return ret;
}

void map::spawn_artifact( const tripoint &p, const relic_procgen_id &id )
{
    relic_procgen_data::generation_rules rules;
    rules.max_attributes = 5;
    rules.power_level = 1000;
    rules.max_negative_power = -2000;

    add_item_or_charges( p, id->create_item( rules ) );
}

void map::spawn_item( const tripoint &p, const itype_id &type_id, const unsigned quantity,
                      const int charges, const time_point &birthday, const int damlevel, const std::set<flag_id> &flags,
                      const std::string &variant )
{
    if( type_id.is_null() ) {
        return;
    }

    if( item_is_blacklisted( type_id ) ) {
        return;
    }
    // recurse to spawn (quantity - 1) items
    for( size_t i = 1; i < quantity; i++ ) {
        spawn_item( p, type_id, 1, charges, birthday, damlevel, flags );
    }
    // spawn the item
    item new_item( type_id, birthday );
    new_item.set_gun_variant( variant );
    if( one_in( 3 ) && new_item.has_flag( flag_VARSIZE ) ) {
        new_item.set_flag( flag_FIT );
    }

    if( charges && new_item.charges > 0 ) {
        //let's fail silently if we specify charges for an item that doesn't support it
        new_item.charges = charges;
    }
    new_item = new_item.in_its_container();
    if( ( new_item.made_of( phase_id::LIQUID ) && has_flag( "SWIMMABLE", p ) ) ||
        has_flag( "DESTROY_ITEM", p ) ) {
        return;
    }

    new_item.set_damage( damlevel );
    for( const flag_id &flag : flags ) {
        new_item.set_flag( flag );
    }

    add_item_or_charges( p, new_item );
}

units::volume map::max_volume( const tripoint &p )
{
    return i_at( p ).max_volume();
}

// total volume of all the things
units::volume map::stored_volume( const tripoint &p )
{
    return i_at( p ).stored_volume();
}

// free space
units::volume map::free_volume( const tripoint &p )
{
    return i_at( p ).free_volume();
}

item &map::add_item_or_charges( const tripoint &pos, item obj, bool overflow )
{
    // Checks if item would not be destroyed if added to this tile
    auto valid_tile = [&]( const tripoint & e ) {
        if( !inbounds( e ) ) {
            dbg( D_INFO ) << e; // should never happen
            return false;
        }

        // Some tiles destroy items (e.g. lava)
        if( has_flag( "DESTROY_ITEM", e ) ) {
            return false;
        }

        // Cannot drop liquids into tiles that are comprised of liquid
        if( obj.made_of_from_type( phase_id::LIQUID ) && has_flag( "SWIMMABLE", e ) ) {
            return false;
        }

        return true;
    };

    // Checks if sufficient space at tile to add item
    auto valid_limits = [&]( const tripoint & e ) {
        return obj.volume() <= free_volume( e ) && i_at( e ).size() < MAX_ITEM_IN_SQUARE;
    };

    // Performs the actual insertion of the object onto the map
    auto place_item = [&]( const tripoint & tile ) -> item& {
        if( obj.count_by_charges() )
        {
            for( item &e : i_at( tile ) ) {
                if( e.merge_charges( obj ) ) {
                    return e;
                }
            }
        }

        support_dirty( tile );
        return add_item( tile, obj );
    };

    if( item_is_blacklisted( obj.typeId() ) ) {
        return null_item_reference();
    }

    // Some items never exist on map as a discrete item (must be contained by another item)
    if( obj.has_flag( flag_NO_DROP ) ) {
        return null_item_reference();
    }

    // If intended drop tile destroys the item then we don't attempt to overflow
    if( !valid_tile( pos ) ) {
        return null_item_reference();
    }

    if( ( !has_flag( "NOITEM", pos ) || ( has_flag( "LIQUIDCONT", pos ) &&
                                          obj.made_of( phase_id::LIQUID ) ) )
        && valid_limits( pos ) ) {
        // Pass map into on_drop, because this map may not be the global map object (in mapgen, for instance).
        if( obj.made_of( phase_id::LIQUID ) || !obj.has_flag( flag_DROP_ACTION_ONLY_IF_LIQUID ) ) {
            if( obj.on_drop( pos, *this ) ) {
                return null_item_reference();
            }

        }
        // If tile can contain items place here...
        return place_item( pos );

    } else if( overflow ) {
        // ...otherwise try to overflow to adjacent tiles (if permitted)
        const int max_dist = 2;
        std::vector<tripoint> tiles = closest_points_first( pos, max_dist );
        tiles.erase( tiles.begin() ); // we already tried this position
        const int max_path_length = 4 * max_dist;
        const pathfinding_settings setting( 0, max_dist, max_path_length, 0, false, true, false, false,
                                            false );
        for( const tripoint &e : tiles ) {
            if( !inbounds( e ) ) {
                continue;
            }
            //must be a path to the target tile
            if( route( pos, e, setting ).empty() ) {
                continue;
            }
            if( obj.made_of( phase_id::LIQUID ) || !obj.has_flag( flag_DROP_ACTION_ONLY_IF_LIQUID ) ) {
                if( obj.on_drop( e, *this ) ) {
                    return null_item_reference();
                }
            }

            if( !valid_tile( e ) || !valid_limits( e ) ||
                has_flag( "NOITEM", e ) || has_flag( "SEALED", e ) ) {
                continue;
            }
            return place_item( e );
        }
    }

    // failed due to lack of space at target tile (+/- overflow tiles)
    return null_item_reference();
}

item &map::add_item( const tripoint &p, item new_item )
{
    if( item_is_blacklisted( new_item.typeId() ) ) {
        return null_item_reference();
    }

    if( !inbounds( p ) ) {
        return null_item_reference();
    }
    point l;
    submap *const current_submap = unsafe_get_submap_at( p, l );
    if( current_submap == nullptr ) {
        debugmsg( "Tried to add items at (%d,%d) but the submap is not loaded", l.x, l.y );
        return null_item_reference();
    }

    // Process foods and temperature tracked items when they are added to the map, here instead of add_item_at()
    // to avoid double processing food and corpses during active item processing.
    if( new_item.is_food() || new_item.has_temperature() ) {
        new_item.process( nullptr, p );
    }

    if( new_item.made_of( phase_id::LIQUID ) && has_flag( "SWIMMABLE", p ) ) {
        return null_item_reference();
    }

    if( has_flag( "DESTROY_ITEM", p ) ) {
        return null_item_reference();
    }

    if( new_item.has_flag( flag_ACT_IN_FIRE ) && get_field( p, fd_fire ) != nullptr ) {
        if( new_item.has_flag( flag_BOMB ) && new_item.is_transformable() ) {
            //Convert a bomb item into its transformable version, e.g. incendiary grenade -> active incendiary grenade
            new_item.convert( dynamic_cast<const iuse_transform *>
                              ( new_item.type->get_use( "transform" )->get_actor_ptr() )->target );
        }
        new_item.active = true;
    }

    if( new_item.is_map() && !new_item.has_var( "reveal_map_center_omt" ) ) {
        new_item.set_var( "reveal_map_center_omt", ms_to_omt_copy( getabs( p ) ) );
    }

    if( new_item.has_flag( flag_ACTIVATE_ON_PLACE ) ) {
        new_item.activate();
    }

    current_submap->is_uniform = false;
    invalidate_max_populated_zlev( p.z );

    current_submap->update_lum_add( l, new_item );

    const map_stack::iterator new_pos = current_submap->get_items( l ).insert( new_item );
    if( new_item.needs_processing() ) {
        if( current_submap->active_items.empty() ) {
            submaps_with_active_items.insert( tripoint( abs_sub.x + p.x / SEEX, abs_sub.y + p.y / SEEY, p.z ) );
        }
        current_submap->active_items.add( *new_pos, l );
    }

    return *new_pos;
}

item map::water_from( const tripoint &p )
{
    if( has_flag( "SALT_WATER", p ) ) {
        item ret( "salt_water", calendar::turn, item::INFINITE_CHARGES );
        ret.set_item_temperature( temp_to_kelvin( std::max( g->weather.get_temperature( p ),
                                  temperatures::cold ) ) );
        return ret;
    }

    if( has_flag( "CHOCOLATE", p ) ) {
        item ret( "liquid_cacao", calendar::turn, item::INFINITE_CHARGES );
        ret.set_item_temperature( temp_to_kelvin( std::max( g->weather.get_temperature( p ),
                                  temperatures::cold ) ) );
        return ret;
    }

    const ter_id terrain_id = ter( p );
    if( terrain_id == t_sewage ) {
        item ret( "water_sewage", calendar::turn, item::INFINITE_CHARGES );
        ret.set_item_temperature( temp_to_kelvin( std::max( g->weather.get_temperature( p ),
                                  temperatures::cold ) ) );
        ret.poison = rng( 1, 7 );
        return ret;
    }

    item ret( "water", calendar::turn, item::INFINITE_CHARGES );
    ret.set_item_temperature( temp_to_kelvin( std::max( g->weather.get_temperature( p ),
                              temperatures::cold ) ) );
    // iexamine::water_source requires a valid liquid from this function.
    if( terrain_id->has_examine( iexamine::water_source ) ) {
        int poison_chance = 0;
        if( terrain_id.obj().has_flag( TFLAG_DEEP_WATER ) ) {
            if( terrain_id.obj().has_flag( TFLAG_CURRENT ) ) {
                poison_chance = 20;
            } else {
                poison_chance = 4;
            }
        } else {
            if( terrain_id.obj().has_flag( TFLAG_CURRENT ) ) {
                poison_chance = 10;
            } else {
                poison_chance = 3;
            }
        }
        if( one_in( poison_chance ) ) {
            ret.poison = rng( 1, 4 );
        }
        return ret;
    }
    if( furn( p )->has_examine( iexamine::water_source ) ) {
        return ret;
    }
    return item();
}

void map::make_active( item_location &loc )
{
    item *target = loc.get_item();

    // Trust but verify, don't let stinking callers set items active when they shouldn't be.
    if( !target->needs_processing() ) {
        return;
    }
    point l;
    submap *const current_submap = get_submap_at( loc.position(), l );
    if( current_submap == nullptr ) {
        debugmsg( "Tried to make active at (%d,%d) but the submap is not loaded", l.x, l.y );
        return;
    }
    cata::colony<item> &item_stack = current_submap->get_items( l );
    cata::colony<item>::iterator iter = item_stack.get_iterator_from_pointer( target );

    if( current_submap->active_items.empty() ) {
        submaps_with_active_items.insert( tripoint( abs_sub.x + loc.position().x / SEEX,
                                          abs_sub.y + loc.position().y / SEEY, loc.position().z ) );
    }
    current_submap->active_items.add( *iter, l );
}

void map::update_lum( item_location &loc, bool add )
{
    item *target = loc.get_item();

    // if the item is not emissive, do nothing
    if( !target->is_emissive() ) {
        return;
    }

    point l;
    submap *const current_submap = get_submap_at( loc.position(), l );
    if( current_submap == nullptr ) {
        debugmsg( "Tried to update lum at (%d,%d) but the submap is not loaded", l.x, l.y );
        return;
    }

    if( add ) {
        current_submap->update_lum_add( l, *target );
    } else {
        current_submap->update_lum_rem( l, *target );
    }
}

static bool process_map_items( item_stack &items, safe_reference<item> &item_ref,
                               const tripoint &location, const float insulation, const temperature_flag flag,
                               const float spoil_multiplier )
{
    if( item_ref->process( nullptr, location, insulation, flag, spoil_multiplier ) ) {
        // Item is to be destroyed so erase it from the map stack
        // unless it was already destroyed by processing.
        if( item_ref ) {
            items.get_iterator_from_pointer( item_ref.get() )->spill_contents( location );
            items.erase( items.get_iterator_from_pointer( item_ref.get() ) );
        }
        return true;
    }
    // Item not destroyed
    return false;
}

static void process_vehicle_items( vehicle &cur_veh, int part )
{
    const bool washmachine_here = cur_veh.part_flag( part, VPFLAG_WASHING_MACHINE ) &&
                                  cur_veh.is_part_on( part );
    bool washing_machine_finished = false;
    const bool dishwasher_here = cur_veh.part_flag( part, VPFLAG_DISHWASHER ) &&
                                 cur_veh.is_part_on( part );
    if( washmachine_here || dishwasher_here ) {
        for( auto &n : cur_veh.get_items( part ) ) {
            const time_duration washing_time = 90_minutes;
            const time_duration time_left = washing_time - n.age();
            if( time_left <= 0_turns ) {
                n.unset_flag( flag_FILTHY );
                washing_machine_finished = true;
                cur_veh.part( part ).enabled = false;
            } else if( calendar::once_every( 15_minutes ) ) {
                add_msg( _( "It should take %d minutes to finish washing items in the %s." ),
                         to_minutes<int>( time_left ) + 1, cur_veh.name );
                break;
            }
        }
        if( washing_machine_finished ) {
            if( washmachine_here ) {
                add_msg( _( "The washing machine in the %s has finished washing." ), cur_veh.name );
            } else if( dishwasher_here ) {
                add_msg( _( "The dishwasher in the %s has finished washing." ), cur_veh.name );
            }
        }
    }

    const bool autoclave_here = cur_veh.part_flag( part, VPFLAG_AUTOCLAVE ) &&
                                cur_veh.is_part_on( part );
    bool autoclave_finished = false;
    if( autoclave_here ) {
        for( auto &n : cur_veh.get_items( part ) ) {
            const time_duration cycle_time = 90_minutes;
            const time_duration time_left = cycle_time - n.age();
            if( time_left <= 0_turns ) {
                if( !n.has_flag( flag_NO_PACKED ) ) {
                    n.unset_flag( flag_NO_STERILE );
                }
                autoclave_finished = true;
                cur_veh.part( part ).enabled = false;
            } else if( calendar::once_every( 15_minutes ) ) {
                add_msg( _( "It should take %d minutes to finish sterilizing items in the %s." ),
                         to_minutes<int>( time_left ) + 1, cur_veh.name );
                break;
            }
        }
        if( autoclave_finished ) {
            add_msg( _( "The autoclave in the %s has finished its cycle." ), cur_veh.name );
        }
    }

    const int recharge_part_idx = cur_veh.part_with_feature( part, VPFLAG_RECHARGE, true );
    if( recharge_part_idx >= 0 ) {
        vehicle_part recharge_part = cur_veh.part( recharge_part_idx );
        if( !recharge_part.removed && !recharge_part.is_broken() &&
            ( !recharge_part.info().has_flag( VPFLAG_ENABLED_DRAINS_EPOWER ) || recharge_part.enabled ) ) {
            for( auto &n : cur_veh.get_items( part ) ) {
                if( !n.has_flag( flag_RECHARGE ) && !n.has_flag( flag_USE_UPS ) ) {
                    continue;
                }
                // TODO: BATTERIES this should be rewritten when vehicle power and items both use energy quantities
                if( n.ammo_capacity( ammotype( "battery" ) ) > n.ammo_remaining() ||
                    ( n.type->battery && n.type->battery->max_capacity > n.energy_remaining() ) ) {
                    int power = recharge_part.info().bonus;
                    while( power >= 1000 || x_in_y( power, 1000 ) ) {
                        const int missing = cur_veh.discharge_battery( 1, false );
                        // Around 85% efficient; a few of the discharges don't actually recharge
                        if( missing == 0 && !one_in( 7 ) ) {
                            if( n.is_battery() ) {
                                n.set_energy( 1_kJ );
                            } else {
                                n.ammo_set( itype_battery, n.ammo_remaining() + 1 );
                            }
                        }
                        power -= 1000;
                    }
                    break;
                }
            }
        }
    }
}

std::vector<tripoint> map::check_submap_active_item_consistency()
{
    std::vector<tripoint> result;
    for( int z = -OVERMAP_DEPTH; z < OVERMAP_HEIGHT; ++z ) {
        for( int x = 0; x < MAPSIZE; ++x ) {
            for( int y = 0; y < MAPSIZE; ++y ) {
                tripoint p( x, y, z );
                submap *s = get_submap_at_grid( p );
                if( s == nullptr ) {
                    debugmsg( "Tried to access items at (%d,%d,%d) but the submap is not loaded", p.x, p.y, p.z );
                    continue;
                }
                bool has_active_items = !s->active_items.get().empty();
                bool map_has_active_items = submaps_with_active_items.count( p + abs_sub.xy() );
                if( has_active_items != map_has_active_items ) {
                    result.push_back( p + abs_sub.xy() );
                }
            }
        }
    }
    for( const tripoint &p : submaps_with_active_items ) {
        tripoint rel = p - abs_sub.xy();
        half_open_rectangle<point> map( point_zero, point( MAPSIZE, MAPSIZE ) );
        if( !map.contains( rel.xy() ) ) {
            result.push_back( p );
        }
    }
    return result;
}

void map::process_items()
{
    const int minz = zlevels ? -OVERMAP_DEPTH : abs_sub.z;
    const int maxz = zlevels ? OVERMAP_HEIGHT : abs_sub.z;
    for( int gz = minz; gz <= maxz; ++gz ) {
        level_cache &cache = access_cache( gz );
        std::set<tripoint> submaps_with_vehicles;
        for( vehicle *this_vehicle : cache.vehicle_list ) {
            tripoint pos = this_vehicle->global_pos3();
            submaps_with_vehicles.emplace( pos.x / SEEX, pos.y / SEEY, pos.z );
        }
        for( const tripoint &pos : submaps_with_vehicles ) {
            submap *const current_submap = get_submap_at_grid( pos );
            if( current_submap == nullptr ) {
                debugmsg( "Tried to process items at (%d,%d,%d) but the submap is not loaded", pos.x, pos.y,
                          pos.z );
                continue;
            }
            // Vehicles first in case they get blown up and drop active items on the map.
            process_items_in_vehicles( *current_submap );
        }
    }
    // Making a copy, in case the original variable gets modified during `process_items_in_submap`
    const std::set<tripoint> submaps_with_active_items_copy = submaps_with_active_items;
    for( const tripoint &abs_pos : submaps_with_active_items_copy ) {
        const tripoint local_pos = abs_pos - abs_sub.xy();
        submap *const current_submap = get_submap_at_grid( local_pos );
        if( current_submap == nullptr ) {
            debugmsg( "Tried to process items at (%d,%d,%d) but the submap is not loaded", local_pos.x,
                      local_pos.y, local_pos.z );
            continue;
        }
        if( !current_submap->active_items.empty() ) {
            process_items_in_submap( *current_submap, local_pos );
        }
    }
}

void map::process_items_in_submap( submap &current_submap, const tripoint &gridp )
{
    // Get a COPY of the active item list for this submap.
    // If more are added as a side effect of processing, they are ignored this turn.
    // If they are destroyed before processing, they don't get processed.
    std::vector<item_reference> active_items = current_submap.active_items.get_for_processing();
    const point grid_offset( gridp.x * SEEX, gridp.y * SEEY );
    for( item_reference &active_item_ref : active_items ) {
        if( !active_item_ref.item_ref ) {
            // The item was destroyed, so skip it.
            continue;
        }

        const tripoint map_location = tripoint( grid_offset + active_item_ref.location, gridp.z );
        const furn_t &furn = this->furn( map_location ).obj();

        if( furn.has_flag( "DONT_REMOVE_ROTTEN" ) ) {
            // plants contain a seed item which must not be removed under any circumstances.
            // Lets not process it at all.
            continue;
        }
        // root cellars are special
        temperature_flag flag = temperature_flag::NORMAL;
        if( ter( map_location ) == t_rootcellar ) {
            flag = temperature_flag::ROOT_CELLAR;
        }

        float spoil_multiplier = 1.0f;

        if( has_flag( "NO_SPOIL", map_location ) ) {
            spoil_multiplier = 0.0f;
        }

        map_stack items = i_at( map_location );

        process_map_items( items, active_item_ref.item_ref, map_location, 1, flag, spoil_multiplier );
    }
}

void map::process_items_in_vehicles( submap &current_submap )
{
    // a copy, important if the vehicle list changes because a
    // vehicle got destroyed by a bomb (an active item!), this list
    // won't change, but veh_in_nonant will change.
    std::vector<vehicle *> vehicles;
    for( const auto &veh : current_submap.vehicles ) {
        vehicles.push_back( veh.get() );
    }
    for( auto &cur_veh : vehicles ) {
        if( !current_submap.contains_vehicle( cur_veh ) ) {
            // vehicle not in the vehicle list of the nonant, has been
            // destroyed (or moved to another nonant?)
            // Can't be sure that it still exists, so skip it
            continue;
        }

        process_items_in_vehicle( *cur_veh, current_submap );
    }
}

void map::process_items_in_vehicle( vehicle &cur_veh, submap &current_submap )
{
    const bool engine_heater_is_on = cur_veh.has_part( "E_HEATER", true ) && cur_veh.engine_on;
    for( const vpart_reference &vp : cur_veh.get_any_parts( VPFLAG_FLUIDTANK ) ) {
        vp.part().process_contents( vp.pos(), engine_heater_is_on );
    }

    auto cargo_parts = cur_veh.get_parts_including_carried( VPFLAG_CARGO );
    for( const vpart_reference &vp : cargo_parts ) {
        process_vehicle_items( cur_veh, vp.part_index() );
    }

    for( item_reference &active_item_ref : cur_veh.active_items.get_for_processing() ) {
        if( empty( cargo_parts ) ) {
            return;
        } else if( !active_item_ref.item_ref ) {
            // The item was destroyed, so skip it.
            continue;
        }
        const auto it = std::find_if( begin( cargo_parts ),
        end( cargo_parts ), [&]( const vpart_reference & part ) {
            return active_item_ref.location == part.mount();
        } );

        if( it == end( cargo_parts ) ) {
            continue; // Can't find a cargo part matching the active item.
        }
        const item &target = *active_item_ref.item_ref;
        // Find the cargo part and coordinates corresponding to the current active item.
        const vehicle_part &pt = it->part();
        const tripoint item_loc = it->pos();
        vehicle_stack items = cur_veh.get_items( static_cast<int>( it->part_index() ) );
        float it_insulation = 1.0f;
        temperature_flag flag = temperature_flag::NORMAL;
        if( target.has_temperature() || target.is_food_container() ) {
            const vpart_info &pti = pt.info();
            if( engine_heater_is_on ) {
                flag = temperature_flag::HEATER;
            }
            // some vehicle parts provide insulation, default is 1
            it_insulation = item::find_type( pti.base_item )->insulation_factor;

            if( pt.enabled && pti.has_flag( VPFLAG_FRIDGE ) ) {
                it_insulation = 1; // ignore fridge insulation if on
                flag = temperature_flag::FRIDGE;
            } else if( pt.enabled && pti.has_flag( VPFLAG_FREEZER ) ) {
                it_insulation = 1; // ignore freezer insulation if on
                flag = temperature_flag::FREEZER;
            }
        }
        if( !process_map_items( items, active_item_ref.item_ref, item_loc, it_insulation, flag, 1.0f ) ) {
            // If the item was NOT destroyed, we can skip the remainder,
            // which handles fallout from the vehicle being damaged.
            continue;
        }

        // item does not exist anymore, might have been an exploding bomb,
        // check if the vehicle is still valid (does exist)
        if( !current_submap.contains_vehicle( &cur_veh ) ) {
            // Nope, vehicle is not in the vehicle list of the submap,
            // it might have moved to another submap (unlikely)
            // or be destroyed, anyway it does not need to be processed here
            return;
        }

        // Vehicle still valid, reload the list of cargo parts,
        // the list of cargo parts might have changed (imagine a part with
        // a low index has been removed by an explosion, all the other
        // parts would move up to fill the gap).
        cargo_parts = cur_veh.get_any_parts( VPFLAG_CARGO );
    }
}

// Crafting/item finding functions

// Note: this is called quite a lot when drawing tiles
// Console build has the most expensive parts optimized out
bool map::sees_some_items( const tripoint &p, const Creature &who ) const
{
    // Can only see items if there are any items.
    return has_items( p ) && could_see_items( p, who.pos() );
}

bool map::sees_some_items( const tripoint &p, const tripoint &from ) const
{
    return has_items( p ) && could_see_items( p, from );
}

bool map::could_see_items( const tripoint &p, const Creature &who ) const
{
    return could_see_items( p, who.pos() );
}

bool map::could_see_items( const tripoint &p, const tripoint &from ) const
{
    static const std::string container_string( "CONTAINER" );
    const bool container = has_flag_ter_or_furn( container_string, p );
    const bool sealed = has_flag_ter_or_furn( TFLAG_SEALED, p );
    if( sealed && container ) {
        // never see inside of sealed containers
        return false;
    }
    if( container ) {
        // can see inside of containers if adjacent or
        // on top of the container
        return ( std::abs( p.x - from.x ) <= 1 &&
                 std::abs( p.y - from.y ) <= 1 &&
                 std::abs( p.z - from.z ) <= 1 );
    }
    return true;
}

bool map::has_items( const tripoint &p ) const
{
    if( !inbounds( p ) ) {
        return false;
    }

    point l;
    submap *const current_submap = unsafe_get_submap_at( p, l );
    if( current_submap == nullptr ) {
        debugmsg( "Tried to check items at (%d,%d) but the submap is not loaded", l.x, l.y );
        return false;
    }

    return !current_submap->get_items( l ).empty();
}

template <typename Stack>
std::list<item> use_amount_stack( Stack stack, const itype_id &type, int &quantity,
                                  const std::function<bool( const item & )> &filter )
{
    std::list<item> ret;
    for( auto a = stack.begin(); a != stack.end() && quantity > 0; ) {
        if( a->use_amount( type, quantity, ret, filter ) ) {
            a = stack.erase( a );
        } else {
            ++a;
        }
    }
    return ret;
}

std::list<item> map::use_amount_square( const tripoint &p, const itype_id &type,
                                        int &quantity, const std::function<bool( const item & )> &filter )
{
    std::list<item> ret;
    // Handle infinite map sources.
    item water = water_from( p );
    if( water.typeId() == type ) {
        ret.push_back( water );
        quantity = 0;
        return ret;
    }

    if( const cata::optional<vpart_reference> vp = veh_at( p ).part_with_feature( "CARGO", true ) ) {
        std::list<item> tmp = use_amount_stack( vp->vehicle().get_items( vp->part_index() ), type,
                                                quantity, filter );
        ret.splice( ret.end(), tmp );
    }
    std::list<item> tmp = use_amount_stack( i_at( p ), type, quantity, filter );
    ret.splice( ret.end(), tmp );
    return ret;
}

std::list<item> map::use_amount( const tripoint &origin, const int range, const itype_id &type,
                                 int &quantity, const std::function<bool( const item & )> &filter )
{
    std::list<item> ret;
    for( int radius = 0; radius <= range && quantity > 0; radius++ ) {
        for( const tripoint &p : points_in_radius( origin, radius ) ) {
            if( rl_dist( origin, p ) >= radius ) {
                std::list<item> tmp = use_amount_square( p, type, quantity, filter );
                ret.splice( ret.end(), tmp );
            }
        }
    }
    return ret;
}

static void use_charges_from_furn( const furn_t &f, const itype_id &type, int &quantity,
                                   map *m, const tripoint &p, std::list<item> &ret,
                                   const std::function<bool( const item & )> &filter )
{
    if( m->has_flag( "LIQUIDCONT", p ) ) {
        map_stack item_list = m->i_at( p );
        auto current_item = item_list.begin();
        for( ; current_item != item_list.end(); ++current_item ) {
            // looking for a liquid that matches
            if( filter( *current_item ) && current_item->made_of( phase_id::LIQUID ) &&
                type == current_item->typeId() ) {
                ret.push_back( *current_item );
                if( current_item->charges - quantity > 0 ) {
                    // Update the returned liquid amount to match the requested amount
                    ret.back().charges = quantity;
                    // Update the liquid item in the world to contain the leftover liquid
                    current_item->charges -= quantity;
                    // All the liquid needed was found, no other sources will be needed
                    quantity = 0;
                } else {
                    // The liquid copy in ret already contains how much was available
                    // The leftover quantity returned will check other sources
                    quantity -= current_item->charges;
                    // Remove liquid item from the world
                    item_list.erase( current_item );
                }
                return;
            }
        }
    }

    const itype *itt = f.crafting_pseudo_item_type();
    if( itt != nullptr && itt->tool && !itt->tool->ammo_id.empty() ) {
        const itype_id ammo = ammotype( *itt->tool->ammo_id.begin() )->default_ammotype();
        map_stack stack = m->i_at( p );
        auto iter = std::find_if( stack.begin(), stack.end(),
        [ammo]( const item & i ) {
            return i.typeId() == ammo;
        } );
        if( iter != stack.end() ) {
            item furn_item( itt, calendar::turn_zero );
            furn_item.ammo_set( ammo, iter->charges );

            if( !filter( furn_item ) ) {
                return;
            }
            if( furn_item.use_charges( type, quantity, ret, p ) ) {
                stack.erase( iter );
            } else {
                iter->charges = furn_item.ammo_remaining();
            }
        }
    }
}

std::list<item> map::use_charges( const tripoint &origin, const int range,
                                  const itype_id &type, int &quantity,
                                  const std::function<bool( const item & )> &filter, basecamp *bcp )
{
    std::list<item> ret;

    // populate a grid of spots that can be reached
    std::vector<tripoint> reachable_pts;
    reachable_flood_steps( reachable_pts, origin, range, 1, 100 );

    // We prefer infinite map sources where available, so search for those
    // first
    for( const tripoint &p : reachable_pts ) {
        // Handle infinite map sources.
        item water = water_from( p );
        if( water.typeId() == type ) {
            water.charges = quantity;
            ret.push_back( water );
            quantity = 0;
            return ret;
        }
    }

    if( bcp ) {
        ret = bcp->use_charges( type, quantity );
        if( quantity <= 0 ) {
            return ret;
        }
    }

    for( const tripoint &p : reachable_pts ) {
        if( has_furn( p ) ) {
            use_charges_from_furn( furn( p ).obj(), type, quantity, this, p, ret, filter );
            if( quantity <= 0 ) {
                return ret;
            }
        }

        if( accessible_items( p ) ) {
            std::list<item> tmp = i_at( p ).use_charges( type, quantity, p, filter );
            ret.splice( ret.end(), tmp );
            if( quantity <= 0 ) {
                return ret;
            }
        }

        const optional_vpart_position vp = veh_at( p );
        if( vp ) {
            std::list<item> tmp = vp->vehicle().use_charges( *vp, type, quantity, filter );
            ret.splice( ret.end(), tmp );
            if( quantity <= 0 ) {
                return ret;
            }
        }
    }

    return ret;
}

std::list<std::pair<tripoint, item *> > map::get_rc_items( const tripoint &p )
{
    std::list<std::pair<tripoint, item *> > rc_pairs;
    tripoint pos;
    pos.z = abs_sub.z;
    for( pos.x = 0; pos.x < MAPSIZE_X; pos.x++ ) {
        if( p.x != -1 && p.x != pos.x ) {
            continue;
        }
        for( pos.y = 0; pos.y < MAPSIZE_Y; pos.y++ ) {
            if( p.y != -1 && p.y != pos.y ) {
                continue;
            }
            map_stack items = i_at( pos );
            for( auto &elem : items ) {
                if( elem.has_flag( flag_RADIO_ACTIVATION ) || elem.has_flag( flag_RADIO_CONTAINER ) ) {
                    rc_pairs.emplace_back( pos, &elem );
                }
            }
        }
    }

    return rc_pairs;
}

bool map::can_see_trap_at( const tripoint &p, const Character &c ) const
{
    return tr_at( p ).can_see( p, c );
}

const trap &map::tr_at( const tripoint &p ) const
{
    if( !inbounds( p ) ) {
        return tr_null.obj();
    }

    point l;
    submap *const current_submap = unsafe_get_submap_at( p, l );
    if( current_submap == nullptr ) {
        debugmsg( "Tried to get trap at (%d,%d) but the submap is not loaded", l.x, l.y );
        return tr_null.obj();
    }

    if( current_submap->get_ter( l ).obj().trap != tr_null ) {
        return current_submap->get_ter( l ).obj().trap.obj();
    }

    return current_submap->get_trap( l ).obj();
}

partial_con *map::partial_con_at( const tripoint &p )
{
    if( !inbounds( p ) ) {
        return nullptr;
    }
    point l;
    submap *const current_submap = unsafe_get_submap_at( p, l );
    if( current_submap == nullptr ) {
        debugmsg( "Tried to get construction at (%d,%d) but the submap is not loaded", l.x, l.y );
        return nullptr;
    }
    auto it = current_submap->partial_constructions.find( tripoint( l, p.z ) );
    if( it != current_submap->partial_constructions.end() ) {
        return &it->second;
    }
    return nullptr;
}

void map::partial_con_remove( const tripoint &p )
{
    if( !inbounds( p ) ) {
        return;
    }
    point l;
    submap *const current_submap = unsafe_get_submap_at( p, l );
    if( current_submap == nullptr ) {
        debugmsg( "Tried to remove construction at (%d,%d) but the submap is not loaded", l.x, l.y );
        return;
    }
    current_submap->partial_constructions.erase( tripoint( l, p.z ) );
}

void map::partial_con_set( const tripoint &p, const partial_con &con )
{
    if( !inbounds( p ) ) {
        return;
    }
    point l;
    submap *const current_submap = unsafe_get_submap_at( p, l );
    if( current_submap == nullptr ) {
        debugmsg( "Tried to set construction at (%d,%d) but the submap is not loaded", l.x, l.y );
        return;
    }
    if( !current_submap->partial_constructions.emplace( tripoint( l, p.z ), con ).second ) {
        debugmsg( "set partial con on top of terrain which already has a partial con" );
    }
}

void map::trap_set( const tripoint &p, const trap_id &type )
{
    if( !inbounds( p ) ) {
        return;
    }

    point l;
    submap *const current_submap = unsafe_get_submap_at( p, l );
    if( current_submap == nullptr ) {
        debugmsg( "Tried to set trap at (%d,%d) but the submap is not loaded", l.x, l.y );
        return;
    }
    const ter_t &ter = current_submap->get_ter( l ).obj();
    if( ter.trap != tr_null ) {
        debugmsg( "set trap %s on top of terrain %s which already has a built-in trap",
                  type.obj().name(), ter.name() );
        return;
    }

    // If there was already a trap here, remove it.
    if( current_submap->get_trap( l ) != tr_null ) {
        remove_trap( p );
    }

    current_submap->set_trap( l, type );
    if( type != tr_null ) {
        traplocs[type.to_i()].push_back( p );
    }
}

void map::remove_trap( const tripoint &p )
{
    if( !inbounds( p ) ) {
        return;
    }

    point l;
    submap *const current_submap = unsafe_get_submap_at( p, l );
    if( current_submap == nullptr ) {
        debugmsg( "Tried to remove trap at (%d,%d) but the submap is not loaded", l.x, l.y );
        return;
    }

    trap_id tid = current_submap->get_trap( l );
    if( tid != tr_null ) {
        if( g != nullptr && this == &get_map() ) {
            get_player_character().add_known_trap( p, tr_null.obj() );
        }

        current_submap->set_trap( l, tr_null );
        auto &traps = traplocs[tid.to_i()];
        const auto iter = std::find( traps.begin(), traps.end(), p );
        if( iter != traps.end() ) {
            traps.erase( iter );
        }
    }
}
/*
 * Get wrapper for all fields at xyz
 */
const field &map::field_at( const tripoint &p ) const
{
    if( !inbounds( p ) ) {
        nulfield = field();
        return nulfield;
    }

    point l;
    submap *const current_submap = unsafe_get_submap_at( p, l );
    if( current_submap == nullptr ) {
        debugmsg( "Tried to get field at (%d,%d) but the submap is not loaded", l.x, l.y );
        nulfield = field();
        return nulfield;
    }

    return current_submap->get_field( l );
}

/*
 * As above, except not const
 */
field &map::field_at( const tripoint &p )
{
    if( !inbounds( p ) ) {
        nulfield = field();
        return nulfield;
    }

    point l;
    submap *const current_submap = unsafe_get_submap_at( p, l );
    if( current_submap == nullptr ) {
        debugmsg( "Tried to get field at (%d,%d,%d) but the submap is not loaded", p.x, p.y, p.z );
        nulfield = field();
        return nulfield;
    }

    return current_submap->get_field( l );
}

time_duration map::mod_field_age( const tripoint &p, const field_type_id &type,
                                  const time_duration &offset )
{
    return set_field_age( p, type, offset, true );
}

int map::mod_field_intensity( const tripoint &p, const field_type_id &type, const int offset )
{
    return set_field_intensity( p, type, offset, true );
}

time_duration map::set_field_age( const tripoint &p, const field_type_id &type,
                                  const time_duration &age, const bool isoffset )
{
    if( field_entry *const field_ptr = get_field( p, type ) ) {
        return field_ptr->set_field_age( ( isoffset ? field_ptr->get_field_age() : 0_turns ) + age );
    }
    return -1_turns;
}

/*
 * set intensity of field type at point, creating if not present, removing if intensity is 0
 * returns resulting intensity, or 0 for not present
 */
int map::set_field_intensity( const tripoint &p, const field_type_id &type,
                              const int new_intensity,
                              bool isoffset )
{
    field_entry *field_ptr = get_field( p, type );
    if( field_ptr != nullptr ) {
        int adj = ( isoffset && field_ptr->is_field_alive() ?
                    field_ptr->get_field_intensity() : 0 ) + new_intensity;
        on_field_modified( p, *type );
        field_ptr->set_field_intensity( adj );
        return adj;
    } else if( new_intensity > 0 ) {
        return add_field( p, type, new_intensity ) ? new_intensity : 0;
    }

    return 0;
}

time_duration map::get_field_age( const tripoint &p, const field_type_id &type ) const
{
    const field_entry *field_ptr = field_at( p ).find_field( type );
    return field_ptr == nullptr ? -1_turns : field_ptr->get_field_age();
}

int map::get_field_intensity( const tripoint &p, const field_type_id &type ) const
{
    const field_entry *field_ptr = get_field( p, type );
    return ( field_ptr == nullptr ? 0 : field_ptr->get_field_intensity() );
}

bool map::has_field_at( const tripoint &p, bool check_bounds ) const
{
    const tripoint sm = ms_to_sm_copy( p );
    return ( !check_bounds || inbounds( p ) ) && get_cache( p.z ).field_cache[sm.x + sm.y * MAPSIZE];
}

field_entry *map::get_field( const tripoint &p, const field_type_id &type ) const
{
    if( !inbounds( p ) || !has_field_at( p, false ) ) {
        return nullptr;
    }

    point l;
    submap *const current_submap = unsafe_get_submap_at( p, l );
    if( current_submap == nullptr ) {
        debugmsg( "Tried to get field at (%d,%d) but the submap is not loaded", l.x, l.y );
        return nullptr;
    }

    return current_submap->get_field( l ).find_field( type );
}

bool map::dangerous_field_at( const tripoint &p )
{
    for( auto &pr : field_at( p ) ) {
        auto &fd = pr.second;
        if( fd.is_dangerous() ) {
            return true;
        }
    }
    return false;
}

bool map::add_field( const tripoint &p, const field_type_id &type_id, int intensity,
                     const time_duration &age, bool hit_player )
{
    if( !inbounds( p ) ) {
        return false;
    }

    if( !type_id ) {
        return false;
    }

    const field_type &fd_type = *type_id;
    intensity = std::min( intensity, fd_type.get_max_intensity() );
    if( intensity <= 0 ) {
        return false;
    }

    point l;
    submap *const current_submap = unsafe_get_submap_at( p, l );
    if( current_submap == nullptr ) {
        debugmsg( "Tried to add field at (%d,%d) but the submap is not loaded", l.x, l.y );
        return false;
    }
    current_submap->is_uniform = false;
    invalidate_max_populated_zlev( p.z );

    if( current_submap->get_field( l ).add_field( type_id, intensity, age ) ) {
        //Only adding it to the count if it doesn't exist.
        if( !current_submap->field_count++ ) {
            get_cache( p.z ).field_cache.set( static_cast<size_t>( p.x / SEEX + ( (
                                                  p.y / SEEX ) * MAPSIZE ) ) );
        }
    }

    if( hit_player ) {
        Character &player_character = get_player_character();
        if( g != nullptr && this == &get_map() && p == player_character.pos() ) {
            //Hit the player with the field if it spawned on top of them.
            creature_in_field( player_character );
        }
    }

    on_field_modified( p, fd_type );

    return true;
}

void map::remove_field( const tripoint &p, const field_type_id &field_to_remove )
{
    set_field_intensity( p, field_to_remove, 0 );
}

void map::on_field_modified( const tripoint &p, const field_type &fd_type )
{
    invalidate_max_populated_zlev( p.z );

    get_cache( p.z ).field_cache.set( static_cast<size_t>( p.x / SEEX + ( (
                                          p.y / SEEX ) * MAPSIZE ) ) );

    // Dirty the transparency cache now that field processing doesn't always do it
    if( fd_type.dirty_transparency_cache || !fd_type.is_transparent() ) {
        set_transparency_cache_dirty( p, true );
        set_seen_cache_dirty( p );
    }

    if( fd_type.is_dangerous() ) {
        set_pathfinding_cache_dirty( p.z );
    }

    // Ensure blood type fields don't hang in the air
    if( zlevels && fd_type.accelerated_decay ) {
        support_dirty( p );
    }
}

void map::add_splatter( const field_type_id &type, const tripoint &where, int intensity )
{
    if( intensity <= 0 ) {
        return;
    }
    if( type.obj().is_splattering ) {
        if( const optional_vpart_position vp = veh_at( where ) ) {
            vehicle *const veh = &vp->vehicle();
            // Might be -1 if all the vehicle's parts at where are marked for removal
            const int part = veh->part_displayed_at( vp->mount() );
            if( part != -1 ) {
                veh->part( part ).blood += 200 * std::min( intensity, 3 ) / 3;
                return;
            }
        }
    }
    mod_field_intensity( where, type, intensity );
}

void map::add_splatter_trail( const field_type_id &type, const tripoint &from,
                              const tripoint &to )
{
    if( !type.id() ) {
        return;
    }
    const auto trail = line_to( from, to );
    int remainder = trail.size();
    for( const auto &elem : trail ) {
        add_splatter( type, elem );
        remainder--;
        if( impassable( elem ) ) { // Blood splatters stop at walls.
            add_splatter( type, elem, remainder );
            return;
        }
    }
}

void map::add_splash( const field_type_id &type, const tripoint &center, int radius,
                      int intensity )
{
    if( !type.id() ) {
        return;
    }
    // TODO: use Bresenham here and take obstacles into account
    for( const tripoint &pnt : points_in_radius( center, radius ) ) {
        if( trig_dist( pnt, center ) <= radius && !one_in( intensity ) ) {
            add_splatter( type, pnt );
        }
    }
}

computer *map::computer_at( const tripoint &p )
{
    if( !inbounds( p ) ) {
        return nullptr;
    }

    point l;
    submap *const sm = unsafe_get_submap_at( p, l );
    if( sm == nullptr ) {
        debugmsg( "Tried to get computer at (%d,%d) but the submap is not loaded", l.x, l.y );
        return nullptr;
    }
    return sm->get_computer( l );
}

bool map::point_within_camp( const tripoint &point_check ) const
{
    // TODO: fix point types
    const tripoint_abs_omt omt_check( ms_to_omt_copy( point_check ) );
    const point_abs_omt p = omt_check.xy();
    for( int x2 = -2; x2 < 2; x2++ ) {
        for( int y2 = -2; y2 < 2; y2++ ) {
            if( cata::optional<basecamp *> bcp = overmap_buffer.find_camp( p + point( x2, y2 ) ) ) {
                return ( *bcp )->point_within_camp( omt_check );
            }
        }
    }
    return false;
}

void map::remove_submap_camp( const tripoint &p )
{
    submap *const current_submap = get_submap_at( p );
    if( current_submap == nullptr ) {
        debugmsg( "Tried to remove camp at (%d,%d,%d) but the submap is not loaded", p.x, p.y, p.z );
        return;
    }
    current_submap->camp.reset();
}

basecamp map::hoist_submap_camp( const tripoint &p )
{
    submap *const current_submap = get_submap_at( p );
    if( current_submap == nullptr ) {
        debugmsg( "Tried to hoist camp at (%d,%d,%d) but the submap is not loaded", p.x, p.y, p.z );
        return basecamp();
    }
    basecamp *pcamp = current_submap->camp.get();
    return pcamp ? *pcamp : basecamp();
}

void map::add_camp( const tripoint_abs_omt &omt_pos, const std::string &name )
{
    basecamp temp_camp = basecamp( name, omt_pos );
    overmap_buffer.add_camp( temp_camp );
    get_player_character().camps.insert( omt_pos );
    g->validate_camps();
}

void map::update_submap_active_item_status( const tripoint &p )
{
    point l;
    submap *const current_submap = get_submap_at( p, l );
    if( current_submap == nullptr ) {
        debugmsg( "Tried to update active items at (%d,%d) but the submap is not loaded", l.x, l.y );
        return;
    }
    if( current_submap->active_items.empty() ) {
        submaps_with_active_items.erase( tripoint( abs_sub.x + p.x / SEEX, abs_sub.y + p.y / SEEY, p.z ) );
    }
}

void map::update_visibility_cache( const int zlev )
{
    Character &player_character = get_player_character();
    visibility_variables_cache.variables_set = true; // Not used yet
    visibility_variables_cache.g_light_level = static_cast<int>( g->light_level( zlev ) );
    visibility_variables_cache.vision_threshold = player_character.get_vision_threshold(
                get_cache_ref(
                    player_character.posz() ).lm[player_character.posx()][player_character.posy()].max() );

    visibility_variables_cache.u_clairvoyance = player_character.clairvoyance();
    visibility_variables_cache.u_sight_impaired = player_character.sight_impaired();
    visibility_variables_cache.u_is_boomered = player_character.has_effect( effect_boomered );
    visibility_variables_cache.clairvoyance_field.reset();
    const field_type_str_id fd_clairvoyant( "fd_clairvoyant" );
    if( fd_clairvoyant.is_valid() ) {
        visibility_variables_cache.clairvoyance_field = fd_clairvoyant;
    }

    int sm_squares_seen[MAPSIZE][MAPSIZE];
    std::memset( sm_squares_seen, 0, sizeof( sm_squares_seen ) );

    auto &visibility_cache = get_cache( zlev ).visibility_cache;

    tripoint p;
    p.z = zlev;
    int &x = p.x;
    int &y = p.y;
    for( x = 0; x < MAPSIZE_X; x++ ) {
        for( y = 0; y < MAPSIZE_Y; y++ ) {
            lit_level ll = apparent_light_at( p, visibility_variables_cache );
            visibility_cache[x][y] = ll;
            sm_squares_seen[ x / SEEX ][ y / SEEY ] += ( ll == lit_level::BRIGHT || ll == lit_level::LIT );
        }
    }

    for( int gridx = 0; gridx < my_MAPSIZE; gridx++ ) {
        for( int gridy = 0; gridy < my_MAPSIZE; gridy++ ) {
            if( sm_squares_seen[gridx][gridy] > 36 ) { // 25% of the submap is visible
                const tripoint sm( gridx, gridy, 0 );
                const tripoint abs_sm = map::abs_sub + sm;
                // TODO: fix point types
                const tripoint_abs_omt abs_omt( sm_to_omt_copy( abs_sm ) );
                overmap_buffer.set_seen( abs_omt, true );
            }
        }
    }
}

const visibility_variables &map::get_visibility_variables_cache() const
{
    return visibility_variables_cache;
}

visibility_type map::get_visibility( const lit_level ll,
                                     const visibility_variables &cache ) const
{
    switch( ll ) {
        case lit_level::DARK:
            // can't see this square at all
            if( cache.u_is_boomered ) {
                return visibility_type::BOOMER_DARK;
            } else {
                return visibility_type::DARK;
            }
        case lit_level::BRIGHT_ONLY:
            // can only tell that this square is bright
            if( cache.u_is_boomered ) {
                return visibility_type::BOOMER;
            } else {
                return visibility_type::LIT;
            }

        case lit_level::LOW:
        // low light, square visible in monochrome
        case lit_level::LIT:
        // normal light
        case lit_level::BRIGHT:
            // bright light
            return visibility_type::CLEAR;
        case lit_level::BLANK:
        case lit_level::MEMORIZED:
            return visibility_type::HIDDEN;
    }
    return visibility_type::HIDDEN;
}

bool map::apply_vision_effects( const catacurses::window &w, const visibility_type vis ) const
{
    int symbol = ' ';
    nc_color color = c_black;

    switch( vis ) {
        case visibility_type::CLEAR:
            // Drew the tile, so bail out now.
            return false;
        case visibility_type::LIT:
            // can only tell that this square is bright
            symbol = '#';
            color = c_light_gray;
            break;
        case visibility_type::BOOMER:
            symbol = '#';
            color = c_pink;
            break;
        case visibility_type::BOOMER_DARK:
            symbol = '#';
            color = c_magenta;
            break;
        case visibility_type::DARK:
        // can't see this square at all
        case visibility_type::HIDDEN:
            break;
    }
    wputch( w, color, symbol );
    return true;
}

bool map::draw_maptile_from_memory( const catacurses::window &w, const tripoint &p,
                                    const tripoint &view_center, bool move_cursor ) const
{
    int sym = get_avatar().get_memorized_symbol( getabs( p ) );
    if( sym == 0 ) {
        return true;
    }
    if( move_cursor ) {
        const int k = p.x + getmaxx( w ) / 2 - view_center.x;
        const int j = p.y + getmaxy( w ) / 2 - view_center.y;

        mvwputch( w, point( k, j ), c_brown, sym );
    } else {
        wputch( w, c_brown, sym );
    }
    return false;
}

void map::draw( const catacurses::window &w, const tripoint &center )
{
    // We only need to draw anything if we're not in tiles mode.
    if( is_draw_tiles_mode() ) {
        return;
    }

    g->reset_light_level();

    update_visibility_cache( center.z );
    const visibility_variables &cache = get_visibility_variables_cache();

    const auto &visibility_cache = get_cache_ref( center.z ).visibility_cache;

    // X and y are in map coordinates, but might be out of range of the map.
    // When they are out of range, we just draw '#'s.
    tripoint p;
    p.z = center.z;
    int &x = p.x;
    int &y = p.y;
    avatar &player_character = get_avatar();
    const bool do_map_memory = player_character.should_show_map_memory();
    for( y = center.y - getmaxy( w ) / 2; y <= center.y + getmaxy( w ) / 2; y++ ) {
        if( y - center.y + getmaxy( w ) / 2 >= getmaxy( w ) ) {
            continue;
        }

        wmove( w, point( 0, y - center.y + getmaxy( w ) / 2 ) );

        const int maxxrender = center.x - getmaxx( w ) / 2 + getmaxx( w );
        x = center.x - getmaxx( w ) / 2;
        if( y < 0 || y >= MAPSIZE_Y ) {
            for( ; x < maxxrender; x++ ) {
                if( !do_map_memory || draw_maptile_from_memory( w, p, center, false ) ) {
                    wputch( w, c_black, ' ' );
                }
            }
            continue;
        }

        while( x < 0 ) {
            if( !do_map_memory || draw_maptile_from_memory( w, p, center, false ) ) {
                wputch( w, c_black, ' ' );
            }
            x++;
        }

        point l;
        const int maxx = std::min( MAPSIZE_X, maxxrender );
        while( x < maxx ) {
            submap *cur_submap = get_submap_at( p, l );
            submap *sm_below = p.z > -OVERMAP_DEPTH ?
                               get_submap_at( {p.xy(), p.z - 1}, l ) : cur_submap;
            if( cur_submap == nullptr || sm_below == nullptr ) {
                debugmsg( "Tried to draw map at (%d,%d) but the submap is not loaded", l.x, l.y );
                x++;
                continue;
            }
            while( l.x < SEEX && x < maxx )  {
                const lit_level lighting = visibility_cache[x][y];
                const visibility_type vis = get_visibility( lighting, cache );
                if( !apply_vision_effects( w, vis ) ) {
                    const maptile curr_maptile = maptile( cur_submap, l );
                    const bool draw_lower_zlevel =
                        draw_maptile( w, player_character, p, curr_maptile,
                                      false, true, center,
                                      lighting == lit_level::LOW,
                                      lighting == lit_level::BRIGHT, true );
                    if( draw_lower_zlevel ) {
                        p.z--;
                        const maptile tile_below = maptile( sm_below, l );
                        draw_from_above( w, player_character, p, tile_below, false, center,
                                         lighting == lit_level::LOW,
                                         lighting == lit_level::BRIGHT, false );
                        p.z++;
                    }
                } else if( do_map_memory && ( vis == visibility_type::HIDDEN || vis == visibility_type::DARK ) ) {
                    draw_maptile_from_memory( w, p, center );
                }

                l.x++;
                x++;
            }
        }

        while( x < maxxrender ) {
            if( !do_map_memory || draw_maptile_from_memory( w, p, center, false ) ) {
                wputch( w, c_black, ' ' );
            }
            x++;
        }
    }
}

void map::drawsq( const catacurses::window &w, player &u, const tripoint &p,
                  bool invert, bool show_items ) const
{
    drawsq( w, u, p, invert, show_items, u.pos() + u.view_offset, false, false, false );
}

void map::drawsq( const catacurses::window &w, player &u, const tripoint &p,
                  const bool invert_arg,
                  const bool show_items_arg, const tripoint &view_center,
                  const bool low_light, const bool bright_light, const bool inorder ) const
{
    // If we are in tiles mode, the only thing we want to potentially draw is a highlight
    if( is_draw_tiles_mode() ) {
        if( invert_arg ) {
            g->draw_highlight( p );
        }
        return;
    }

    if( !inbounds( p ) ) {
        return;
    }

    const maptile tile = maptile_at( p );
    const bool more = draw_maptile( w, u, p, tile, invert_arg, show_items_arg,
                                    view_center, low_light, bright_light, inorder );
    if( more ) {
        tripoint below( p.xy(), p.z - 1 );
        const maptile tile_below = maptile_at( below );
        draw_from_above( w, u, below, tile_below,
                         invert_arg, view_center,
                         low_light, bright_light, false );
    }
}

// a check to see if the lower floor needs to be rendered in tiles
bool map::dont_draw_lower_floor( const tripoint &p )
{
    return !zlevels || p.z <= -OVERMAP_DEPTH ||
           !( has_flag( TFLAG_NO_FLOOR, p ) || has_flag( TFLAG_Z_TRANSPARENT, p ) );
}

// returns true if lower z-level needs to be drawn, false otherwise
bool map::draw_maptile( const catacurses::window &w, const player &u, const tripoint &p,
                        const maptile &curr_maptile,
                        bool invert, bool show_items,
                        const tripoint &view_center,
                        const bool low_light, const bool bright_light, const bool inorder ) const
{
    nc_color tercol;
    const ter_t &curr_ter = curr_maptile.get_ter_t();
    const furn_t &curr_furn = curr_maptile.get_furn_t();
    const trap &curr_trap = curr_maptile.get_trap().obj();
    const field &curr_field = curr_maptile.get_field();
    int sym;
    int memory_sym;
    bool hi = false;
    bool graf = false;
    bool draw_item_sym = false;

    if( curr_ter.has_flag( TFLAG_AUTO_WALL_SYMBOL ) ) {
        memory_sym = sym = determine_wall_corner( p );
        tercol = curr_ter.color();
    } else {
        memory_sym = sym = curr_ter.symbol();
        tercol = curr_ter.color();
    }

    avatar &player_character = get_avatar();
    if( curr_furn.id ) {
        sym = curr_furn.symbol();
        tercol = curr_furn.color();
        if( !( player_character.get_grab_type() == object_type::FURNITURE
               && p == player_character.pos() + player_character.grab_point ) ) {
            memory_sym = sym;
        }
    }
    if( curr_ter.has_flag( TFLAG_SWIMMABLE ) && curr_ter.has_flag( TFLAG_DEEP_WATER ) &&
        !u.is_underwater() ) {
        show_items = false; // Can only see underwater items if WE are underwater
    }
    // If there's a trap here, and we have sufficient perception, draw that instead
    if( curr_trap.can_see( p, player_character ) ) {
        tercol = curr_trap.color;
        if( curr_trap.sym == '%' ) {
            switch( rng( 1, 5 ) ) {
                case 1:
                    memory_sym = sym = '*';
                    break;
                case 2:
                    memory_sym = sym = '0';
                    break;
                case 3:
                    memory_sym = sym = '8';
                    break;
                case 4:
                    memory_sym = sym = '&';
                    break;
                case 5:
                    memory_sym = sym = '+';
                    break;
            }
        } else {
            memory_sym = sym = curr_trap.sym;
        }
    }
    if( curr_field.field_count() > 0 ) {
        const field_type_id &fid = curr_field.displayed_field_type();
        const field_entry *fe = curr_field.find_field( fid );
        const auto field_symbol = fid->get_symbol();
        if( field_symbol == "&" || fe == nullptr ) {
            // Do nothing, a '&' indicates invisible fields.
        } else if( field_symbol == "*" ) {
            // A random symbol.
            switch( rng( 1, 5 ) ) {
                case 1:
                    memory_sym = sym = '*';
                    break;
                case 2:
                    memory_sym = sym = '0';
                    break;
                case 3:
                    memory_sym = sym = '8';
                    break;
                case 4:
                    memory_sym = sym = '&';
                    break;
                case 5:
                    memory_sym = sym = '+';
                    break;
            }
        } else {
            // A field symbol '%' indicates the field should not hide
            // items/terrain. When the symbol is not '%' it will
            // hide items (the color is still inverted if there are items,
            // but the tile symbol is not changed).
            // draw_item_sym indicates that the item symbol should be used
            // even if sym is not '.'.
            // As we don't know at this stage if there are any items
            // (that are visible to the player!), we always set the symbol.
            // If there are items and the field does not hide them,
            // the code handling items will override it.
            draw_item_sym = ( field_symbol == "'%" );
            // If field display_priority is > 1, and the field is set to hide items,
            //draw the field as it obscures what's under it.
            if( ( field_symbol != "%" && fid.obj().priority > 1 ) || ( field_symbol != "%" &&
                    sym == '.' ) )  {
                // default terrain '.' and
                // non-default field symbol -> field symbol overrides terrain
                memory_sym = sym = field_symbol[0];
            }
            tercol = fe->color();
        }
    }

    // TODO: change the local variable sym to std::string and use it instead of this hack.
    // Currently this are different variables because terrain/... uses int as symbol type and
    // item now use string. Ideally they should all be strings.
    std::string item_sym;

    // If there are items here, draw those instead
    if( show_items && curr_maptile.get_item_count() > 0 &&
        sees_some_items( p, player_character ) ) {
        // if there's furniture/terrain/trap/fields (sym!='.')
        // and we should not override it, then only highlight the square
        if( sym != '.' && sym != '%' && !draw_item_sym ) {
            hi = true;
        } else {
            // otherwise override with the symbol of the last item
            item_sym = curr_maptile.get_uppermost_item().symbol();
            if( !draw_item_sym ) {
                tercol = curr_maptile.get_uppermost_item().color();
            }
            if( curr_maptile.get_item_count() > 1 ) {
                invert = !invert;
            }
        }
    }

    int veh_part = 0;
    const vehicle *veh = veh_at_internal( p, veh_part );
    if( veh != nullptr ) {
        sym = special_symbol( veh->face.dir_symbol( veh->part_sym( veh_part ) ) );
        tercol = veh->part_color( veh_part );
        item_sym.clear(); // clear the item symbol so `sym` is used instead.

        if( !veh->forward_velocity() && !veh->player_in_control( player_character )
            && !( player_character.get_grab_type() == object_type::VEHICLE
                  && veh->get_points().count( player_character.pos() + player_character.grab_point ) ) ) {
            memory_sym = sym;
        }
    }

    if( check_and_set_seen_cache( p ) ) {
        player_character.memorize_symbol( getabs( p ), memory_sym );
    }

    // If there's graffiti here, change background color
    if( curr_maptile.has_graffiti() ) {
        graf = true;
    }

    const auto u_vision = u.get_vision_modes();
    if( u_vision[BOOMERED] ) {
        tercol = c_magenta;
    } else if( u_vision[NV_GOGGLES] ) {
        tercol = ( bright_light ) ? c_white : c_light_green;
    } else if( low_light ) {
        tercol = c_dark_gray;
    } else if( u_vision[DARKNESS] ) {
        tercol = c_dark_gray;
    }

    if( invert ) {
        tercol = invert_color( tercol );
    } else if( hi ) {
        tercol = hilite( tercol );
    } else if( graf ) {
        tercol = red_background( tercol );
    }

    if( inorder ) {
        // Rastering the whole map, take advantage of automatically moving the cursor.
        if( item_sym.empty() ) {
            wputch( w, tercol, sym );
        } else {
            wprintz( w, tercol, item_sym );
        }
    } else {
        // Otherwise move the cursor before drawing.
        const int k = p.x + getmaxx( w ) / 2 - view_center.x;
        const int j = p.y + getmaxy( w ) / 2 - view_center.y;
        if( item_sym.empty() ) {
            mvwputch( w, point( k, j ), tercol, sym );
        } else {
            mvwprintz( w, point( k, j ), tercol, item_sym );
        }
    }

    return zlevels && item_sym.empty() &&  p.z > -OVERMAP_DEPTH &&
           ( curr_ter.has_flag( TFLAG_Z_TRANSPARENT ) ||
             ( sym == ' ' && curr_ter.has_flag( TFLAG_NO_FLOOR ) ) );
}

void map::draw_from_above( const catacurses::window &w, const player &u, const tripoint &p,
                           const maptile &curr_tile,
                           const bool invert,
                           const tripoint &view_center,
                           bool low_light, bool bright_light, bool inorder ) const
{
    static const int AUTO_WALL_PLACEHOLDER = 2; // this should never appear as a real symbol!

    nc_color tercol = c_dark_gray;
    int sym = ' ';

    const ter_t &curr_ter = curr_tile.get_ter_t();
    const furn_t &curr_furn = curr_tile.get_furn_t();
    int part_below;
    const vehicle *veh;
    if( curr_furn.has_flag( TFLAG_SEEN_FROM_ABOVE ) ) {
        sym = curr_furn.symbol();
        tercol = curr_furn.color();
    } else if( curr_furn.movecost < 0 ) {
        sym = '.';
        tercol = curr_furn.color();
    } else if( ( veh = veh_at_internal( p, part_below ) ) != nullptr ) {
        const int roof = veh->roof_at_part( part_below );
        const int displayed_part = roof >= 0 ? roof : part_below;
        sym = special_symbol( veh->face.dir_symbol( veh->part_sym( displayed_part, true ) ) );
        tercol = ( roof >= 0 ||
                   vpart_position( const_cast<vehicle &>( *veh ),
                                   part_below ).obstacle_at_part() ) ? c_light_gray : c_light_gray_cyan;
    } else if( curr_ter.has_flag( TFLAG_SEEN_FROM_ABOVE ) ) {
        if( curr_ter.has_flag( TFLAG_AUTO_WALL_SYMBOL ) ) {
            sym = AUTO_WALL_PLACEHOLDER;
        } else if( curr_ter.has_flag( TFLAG_RAMP ) ) {
            sym = '>';
        } else {
            sym = curr_ter.symbol();
        }
        tercol = curr_ter.color();
    } else if( curr_ter.movecost == 0 ) {
        sym = '.';
        tercol = curr_ter.color();
    } else if( !curr_ter.has_flag( TFLAG_NO_FLOOR ) ) {
        sym = '.';
        if( curr_ter.color() != c_cyan ) {
            // Need a special case here, it doesn't cyanize well
            tercol = cyan_background( curr_ter.color() );
        } else {
            tercol = c_black_cyan;
        }
    } else {
        sym = curr_ter.symbol();
        tercol = curr_ter.color();
    }

    if( sym == AUTO_WALL_PLACEHOLDER ) {
        sym = determine_wall_corner( p );
    }

    const auto u_vision = u.get_vision_modes();
    if( u_vision[BOOMERED] ) {
        tercol = c_magenta;
    } else if( u_vision[NV_GOGGLES] ) {
        tercol = ( bright_light ) ? c_white : c_light_green;
    } else if( low_light ) {
        tercol = c_dark_gray;
    } else if( u_vision[DARKNESS] ) {
        tercol = c_dark_gray;
    }

    if( invert ) {
        tercol = invert_color( tercol );
    }

    if( inorder ) {
        wputch( w, tercol, sym );
    } else {
        const int k = p.x + getmaxx( w ) / 2 - view_center.x;
        const int j = p.y + getmaxy( w ) / 2 - view_center.y;
        mvwputch( w, point( k, j ), tercol, sym );
    }
}

bool map::sees( const tripoint &F, const tripoint &T, const int range ) const
{
    int dummy = 0;
    return sees( F, T, range, dummy );
}

/**
 * This one is internal-only, we don't want to expose the slope tweaking ickiness outside the map class.
 **/
bool map::sees( const tripoint &F, const tripoint &T, const int range,
                int &bresenham_slope ) const
{
    if( ( range >= 0 && range < rl_dist( F, T ) ) ||
        !inbounds( T ) ) {
        bresenham_slope = 0;
        return false; // Out of range!
    }
    // Cannonicalize the order of the tripoints so the cache is reflexive.
    const tripoint &min = F < T ? F : T;
    const tripoint &max = !( F < T ) ? F : T;
    // A little gross, just pack the values into a point.
    const point key(
        min.x << 16 | min.y << 8 | ( min.z + OVERMAP_DEPTH ),
        max.x << 16 | max.y << 8 | ( max.z + OVERMAP_DEPTH )
    );
    char cached = skew_vision_cache.get( key, -1 );
    if( cached >= 0 ) {
        return cached > 0;
    }
    bool visible = true;

    // Ugly `if` for now
    if( !fov_3d || F.z == T.z ) {
        bresenham( F.xy(), T.xy(), bresenham_slope,
        [this, &visible, &T]( const point & new_point ) {
            // Exit before checking the last square, it's still visible even if opaque.
            if( new_point.x == T.x && new_point.y == T.y ) {
                return false;
            }
            if( !this->is_transparent( tripoint( new_point, T.z ) ) ) {
                visible = false;
                return false;
            }
            return true;
        } );
        skew_vision_cache.insert( 100000, key, visible ? 1 : 0 );
        return visible;
    }

    tripoint last_point = F;
    bresenham( F, T, bresenham_slope, 0,
    [this, &visible, &T, &last_point]( const tripoint & new_point ) {
        // Exit before checking the last square if it's not a vertical transition,
        // it's still visible even if opaque.
        if( new_point == T && last_point.z == T.z ) {
            return false;
        }

        // TODO: Allow transparent floors (and cache them!)
        if( new_point.z == last_point.z ) {
            if( !this->is_transparent( new_point ) ) {
                visible = false;
                return false;
            }
        } else {
            const int max_z = std::max( new_point.z, last_point.z );
            if( ( has_floor_or_support( {new_point.xy(), max_z} ) ||
                  !is_transparent( {new_point.xy(), last_point.z} ) ) &&
                ( has_floor_or_support( {last_point.xy(), max_z} ) ||
                  !is_transparent( {last_point.xy(), new_point.z} ) ) ) {
                visible = false;
                return false;
            }
        }

        last_point = new_point;
        return true;
    } );
    skew_vision_cache.insert( 100000, key, visible ? 1 : 0 );
    return visible;
}

int map::obstacle_coverage( const tripoint &loc1, const tripoint &loc2 ) const
{
    // Can't hide if you are standing on furniture, or non-flat slowing-down terrain tile.
    if( furn( loc2 ).obj().id || ( move_cost( loc2 ) > 2 && !has_flag_ter( TFLAG_FLAT, loc2 ) ) ) {
        return 0;
    }
    const point a( std::abs( loc1.x - loc2.x ) * 2, std::abs( loc1.y - loc2.y ) * 2 );
    int offset = std::min( a.x, a.y ) - ( std::max( a.x, a.y ) / 2 );
    tripoint obstaclepos;
    bresenham( loc2, loc1, offset, 0, [&obstaclepos]( const tripoint & new_point ) {
        // Only adjacent tile between you and enemy is checked for cover.
        obstaclepos = new_point;
        return false;
    } );
    if( const auto obstacle_f = furn( obstaclepos ) ) {
        return obstacle_f->coverage;
    }
    if( const optional_vpart_position vp = veh_at( obstaclepos ) ) {
        if( vp->obstacle_at_part() ) {
            return 60;
        } else if( !vp->part_with_feature( VPFLAG_AISLE, true ) ) {
            return 45;
        }
    }
    return ter( obstaclepos )->coverage;
}

int map::coverage( const tripoint &p ) const
{
    if( const auto obstacle_f = furn( p ) ) {
        return obstacle_f->coverage;
    }
    if( const optional_vpart_position vp = veh_at( p ) ) {
        if( vp->obstacle_at_part() ) {
            return 60;
        } else if( !vp->part_with_feature( VPFLAG_AISLE, true ) ) {
            return 45;
        }
    }
    return ter( p )->coverage;
}

// This method tries a bunch of initial offsets for the line to try and find a clear one.
// Basically it does, "Find a line from any point in the source that ends up in the target square".
std::vector<tripoint> map::find_clear_path( const tripoint &source,
        const tripoint &destination ) const
{
    // TODO: Push this junk down into the Bresenham method, it's already doing it.
    const point d( destination.xy() - source.xy() );
    const point a( std::abs( d.x ) * 2, std::abs( d.y ) * 2 );
    const int dominant = std::max( a.x, a.y );
    const int minor = std::min( a.x, a.y );
    // This seems to be the method for finding the ideal start value for the error value.
    const int ideal_start_offset = minor - dominant / 2;
    const int start_sign = ( ideal_start_offset > 0 ) - ( ideal_start_offset < 0 );
    // Not totally sure of the derivation.
    const int max_start_offset = std::abs( ideal_start_offset ) * 2 + 1;
    for( int horizontal_offset = -1; horizontal_offset <= max_start_offset; ++horizontal_offset ) {
        int candidate_offset = horizontal_offset * start_sign;
        if( sees( source, destination, rl_dist( source, destination ), candidate_offset ) ) {
            return line_to( source, destination, candidate_offset, 0 );
        }
    }
    // If we couldn't find a clear LoS, just return the ideal one.
    return line_to( source, destination, ideal_start_offset, 0 );
}

void map::reachable_flood_steps( std::vector<tripoint> &reachable_pts, const tripoint &f,
                                 int range, const int cost_min, const int cost_max ) const
{
    struct pq_item {
        int dist;
        int ndx;
    };
    struct pq_item_comp {
        bool operator()( const pq_item &left, const pq_item &right ) {
            return left.dist > right.dist;
        }
    };
    using PQ_type = std::priority_queue< pq_item, std::vector<pq_item>, pq_item_comp>;

    // temp buffer for grid
    const int grid_dim = range * 2 + 1;
    // init to -1 as "not visited yet"
    std::vector< int > t_grid( static_cast<size_t>( grid_dim * grid_dim ), -1 );
    const tripoint origin_offset = {range, range, 0};
    const int initial_visit_distance = range * range; // Large unreachable value

    // Fill positions that are visitable with initial_visit_distance
    for( const tripoint &p : points_in_radius( f, range ) ) {
        const tripoint tp = { p.xy(), f.z };
        const int tp_cost = move_cost( tp );
        // rejection conditions
        if( tp_cost < cost_min || tp_cost > cost_max || !has_floor_or_support( tp ) ) {
            continue;
        }
        // set initial cost for grid point
        tripoint origin_relative = tp - f;
        origin_relative += origin_offset;
        int ndx = origin_relative.x + origin_relative.y * grid_dim;
        t_grid[ ndx ] = initial_visit_distance;
    }

    auto gen_neighbors = []( const pq_item & elem, int grid_dim, pq_item * neighbors ) {
        // Up to 8 neighbors
        int new_cost = elem.dist + 1;
        // *INDENT-OFF*
        int ox[8] = {
            -1, 0, 1,
            -1,    1,
            -1, 0, 1
        };
        int oy[8] = {
            -1, -1, -1,
            0,      0,
            1,  1,  1
        };
        // *INDENT-ON*

        point e( elem.ndx % grid_dim, elem.ndx / grid_dim );
        for( int i = 0; i < 8; ++i ) {
            point n( e + point( ox[i], oy[i] ) );

            int ndx = n.x + n.y * grid_dim;
            neighbors[i] = { new_cost, ndx };
        }
    };

    PQ_type pq( pq_item_comp{} );
    pq_item first_item{ 0, range + range * grid_dim };
    pq.push( first_item );
    pq_item neighbor_elems[8];

    while( !pq.empty() ) {
        const pq_item item = pq.top();
        pq.pop();

        if( t_grid[ item.ndx ] == initial_visit_distance ) {
            t_grid[ item.ndx ] = item.dist;
            if( item.dist + 1 < range ) {
                gen_neighbors( item, grid_dim, neighbor_elems );
                for( pq_item neighbor_elem : neighbor_elems ) {
                    pq.push( neighbor_elem );
                }
            }
        }
    }
    std::vector<char> o_grid( static_cast<size_t>( grid_dim * grid_dim ), 0 );
    for( int y = 0, ndx = 0; y < grid_dim; ++y ) {
        for( int x = 0; x < grid_dim; ++x, ++ndx ) {
            if( t_grid[ ndx ] != -1 && t_grid[ ndx ] < initial_visit_distance ) {
                // set self and neighbors to 1
                for( int dy = -1; dy <= 1; ++dy ) {
                    for( int dx = -1; dx <= 1; ++dx ) {
                        point t2( dx + x, dy + y );

                        if( t2.x >= 0 && t2.x < grid_dim && t2.y >= 0 && t2.y < grid_dim ) {
                            o_grid[ t2.x + t2.y * grid_dim ] = 1;
                        }
                    }
                }
            }
        }
    }

    // Now go over again to pull out all of the reachable points
    for( int y = 0, ndx = 0; y < grid_dim; ++y ) {
        for( int x = 0; x < grid_dim; ++x, ++ndx ) {
            if( o_grid[ ndx ] ) {
                tripoint t = f - origin_offset + tripoint{ x, y, 0 };
                reachable_pts.push_back( t );
            }
        }
    }
}

bool map::clear_path( const tripoint &f, const tripoint &t, const int range,
                      const int cost_min, const int cost_max ) const
{
    // Ugly `if` for now
    if( !fov_3d && f.z != t.z ) {
        return false;
    }

    if( f.z == t.z ) {
        if( ( range >= 0 && range < rl_dist( f.xy(), t.xy() ) ) ||
            !inbounds( t ) ) {
            return false; // Out of range!
        }
        bool is_clear = true;
        bresenham( f.xy(), t.xy(), 0,
        [this, &is_clear, cost_min, cost_max, &t]( const point & new_point ) {
            // Exit before checking the last square, it's still reachable even if it is an obstacle.
            if( new_point.x == t.x && new_point.y == t.y ) {
                return false;
            }

            const int cost = this->move_cost( new_point );
            if( cost < cost_min || cost > cost_max ) {
                is_clear = false;
                return false;
            }
            return true;
        } );
        return is_clear;
    }

    if( ( range >= 0 && range < rl_dist( f, t ) ) ||
        !inbounds( t ) ) {
        return false; // Out of range!
    }
    bool is_clear = true;
    tripoint last_point = f;
    bresenham( f, t, 0, 0,
    [this, &is_clear, cost_min, cost_max, t, &last_point]( const tripoint & new_point ) {
        // Exit before checking the last square, it's still reachable even if it is an obstacle.
        if( new_point == t ) {
            return false;
        }

        // We have to check a weird case where the move is both vertical and horizontal
        if( new_point.z == last_point.z ) {
            const int cost = move_cost( new_point );
            if( cost < cost_min || cost > cost_max ) {
                is_clear = false;
                return false;
            }
        } else {
            bool this_clear = false;
            const int max_z = std::max( new_point.z, last_point.z );
            if( !has_floor_or_support( {new_point.xy(), max_z} ) ) {
                const int cost = move_cost( {new_point.xy(), last_point.z} );
                if( cost > cost_min && cost < cost_max ) {
                    this_clear = true;
                }
            }

            if( !this_clear && has_floor_or_support( {last_point.xy(), max_z} ) ) {
                const int cost = move_cost( {last_point.xy(), new_point.z} );
                if( cost > cost_min && cost < cost_max ) {
                    this_clear = true;
                }
            }

            if( !this_clear ) {
                is_clear = false;
                return false;
            }
        }

        last_point = new_point;
        return true;
    } );
    return is_clear;
}

bool map::accessible_items( const tripoint &t ) const
{
    return !has_flag( "SEALED", t ) || has_flag( "LIQUIDCONT", t );
}

std::vector<tripoint> map::get_dir_circle( const tripoint &f, const tripoint &t ) const
{
    std::vector<tripoint> circle;
    circle.resize( 8 );

    // The line below can be crazy expensive - we only take the FIRST point of it
    const std::vector<tripoint> line = line_to( f, t, 0, 0 );
    const std::vector<tripoint> spiral = closest_points_first( f, 1 );
    const std::vector<int> pos_index {1, 2, 4, 6, 8, 7, 5, 3};

    //  All possible constellations (closest_points_first goes clockwise)
    //  753  531  312  124  246  468  687  875
    //  8 1  7 2  5 4  3 6  1 8  2 7  4 5  6 3
    //  642  864  786  578  357  135  213  421

    size_t pos_offset = 0;
    for( size_t i = 1; i < spiral.size(); i++ ) {
        if( spiral[i] == line[0] ) {
            pos_offset = i - 1;
            break;
        }
    }

    for( size_t i = 1; i < spiral.size(); i++ ) {
        if( pos_offset >= pos_index.size() ) {
            pos_offset = 0;
        }

        circle[pos_index[pos_offset++] - 1] = spiral[i];
    }

    return circle;
}

void map::save()
{
    for( int gridx = 0; gridx < my_MAPSIZE; gridx++ ) {
        for( int gridy = 0; gridy < my_MAPSIZE; gridy++ ) {
            if( zlevels ) {
                for( int gridz = -OVERMAP_DEPTH; gridz <= OVERMAP_HEIGHT; gridz++ ) {
                    saven( tripoint( gridx, gridy, gridz ) );
                }
            } else {
                saven( tripoint( gridx, gridy, abs_sub.z ) );
            }
        }
    }
}

void map::load( const tripoint_abs_sm &w, const bool update_vehicle )
{
    for( auto &traps : traplocs ) {
        traps.clear();
    }
    field_furn_locs.clear();
    field_ter_locs.clear();
    submaps_with_active_items.clear();
    // TODO: fix point types
    set_abs_sub( w.raw() );
    clear_vehicle_level_caches();
    for( int gridx = 0; gridx < my_MAPSIZE; gridx++ ) {
        for( int gridy = 0; gridy < my_MAPSIZE; gridy++ ) {
            loadn( point( gridx, gridy ), update_vehicle, false );
        }
    }
    rebuild_vehicle_level_caches();

    // actualize after loading all submaps to prevent errors
    // with entities at the edges
    for( int gridx = 0; gridx < my_MAPSIZE; gridx++ ) {
        for( int gridy = 0; gridy < my_MAPSIZE; gridy++ ) {
            for( int gridz = -OVERMAP_DEPTH; gridz <= OVERMAP_HEIGHT; gridz++ ) {
                actualize( tripoint( point( gridx, gridy ), gridz ) );
            }
        }
    }
}

void map::shift_traps( const tripoint &shift )
{
    // Offset needs to have sign opposite to shift direction
    const tripoint offset( -shift.x * SEEX, -shift.y * SEEY, -shift.z );
    for( auto iter = field_furn_locs.begin(); iter != field_furn_locs.end(); ) {
        tripoint &pos = *iter;
        pos += offset;
        if( inbounds( pos ) ) {
            ++iter;
        } else {
            iter = field_furn_locs.erase( iter );
        }
    }
    for( auto iter = field_ter_locs.begin(); iter != field_ter_locs.end(); ) {
        tripoint &pos = *iter;
        pos += offset;
        if( inbounds( pos ) ) {
            ++iter;
        } else {
            iter = field_ter_locs.erase( iter );
        }
    }
    for( auto &traps : traplocs ) {
        for( auto iter = traps.begin(); iter != traps.end(); ) {
            tripoint &pos = *iter;
            pos += offset;
            if( inbounds( pos ) ) {
                ++iter;
            } else {
                // Theoretical enhancement: if this is not the last entry of the vector,
                // move the last entry into pos and remove the last entry instead of iter.
                // This would avoid moving all the remaining entries.
                iter = traps.erase( iter );
            }
        }
    }
}

template<int SIZE, int MULTIPLIER>
void shift_bitset_cache( std::bitset<SIZE *SIZE> &cache, const point &s )
{
    // sx shifts by MULTIPLIER rows, sy shifts by MULTIPLIER columns.
    int shift_amount = s.x * MULTIPLIER + s.y * SIZE * MULTIPLIER;
    if( shift_amount > 0 ) {
        cache >>= static_cast<size_t>( shift_amount );
    } else if( shift_amount < 0 ) {
        cache <<= static_cast<size_t>( -shift_amount );
    }
    // Shifting in the y direction shifted in 0 values, no no additional clearing is necessary, but
    // a shift in the x direction makes values "wrap" to the next row, and they need to be zeroed.
    if( s.x == 0 ) {
        return;
    }
    const size_t x_offset = s.x > 0 ? SIZE - MULTIPLIER : 0;
    for( size_t y = 0; y < SIZE; ++y ) {
        size_t y_offset = y * SIZE;
        for( size_t x = 0; x < MULTIPLIER; ++x ) {
            cache.reset( y_offset + x_offset + x );
        }
    }
}

template void
shift_bitset_cache<MAPSIZE_X, SEEX>( std::bitset<MAPSIZE_X *MAPSIZE_X> &cache,
                                     const point &s );
template void
shift_bitset_cache<MAPSIZE, 1>( std::bitset<MAPSIZE *MAPSIZE> &cache, const point &s );

void map::shift( const point &sp )
{
    // Special case of 0-shift; refresh the map
    if( sp == point_zero ) {
        return; // Skip this?
    }

    if( std::abs( sp.x ) > 1 || std::abs( sp.y ) > 1 ) {
        debugmsg( "map::shift called with a shift of more than one submap" );
    }

    const tripoint abs = get_abs_sub();

    set_abs_sub( abs + sp );

    Character &player_character = get_player_character();
    // if player is in vehicle, (s)he must be shifted with vehicle too
    if( player_character.in_vehicle ) {
        player_character.setx( player_character.posx() - sp.x * SEEX );
        player_character.sety( player_character.posy() - sp.y * SEEY );
    }

    g->shift_destination_preview( point( -sp.x * SEEX, -sp.y * SEEY ) );

    shift_traps( tripoint( sp, 0 ) );

    vehicle *remoteveh = g->remoteveh();

    const int zmin = zlevels ? -OVERMAP_DEPTH : abs.z;
    const int zmax = zlevels ? OVERMAP_HEIGHT : abs.z;
    for( int gridz = zmin; gridz <= zmax; gridz++ ) {
        for( vehicle *veh : get_cache( gridz ).vehicle_list ) {
            veh->zones_dirty = true;
        }
    }

    // Shift the map sx submaps to the right and sy submaps down.
    // sx and sy should never be bigger than +/-1.
    // absx and absy are our position in the world, for saving/loading purposes.
    clear_vehicle_level_caches();
    for( int gridz = zmin; gridz <= zmax; gridz++ ) {
        // Clear vehicle list and rebuild after shift
        // mlangsdorf 2020 - this is kind of insane, building the cache is not free, why are
        // we doing this?
        clear_vehicle_list( gridz );
        shift_bitset_cache<MAPSIZE_X, SEEX>( get_cache( gridz ).map_memory_seen_cache, sp );
        shift_bitset_cache<MAPSIZE, 1>( get_cache( gridz ).field_cache, sp );
        if( sp.x >= 0 ) {
            for( int gridx = 0; gridx < my_MAPSIZE; gridx++ ) {
                if( sp.y >= 0 ) {
                    for( int gridy = 0; gridy < my_MAPSIZE; gridy++ ) {
                        if( ( sp.x > 0 && gridx == 0 ) || ( sp.y > 0 && gridy == 0 ) ) {
                            submaps_with_active_items.erase( { abs.x + gridx, abs.y + gridy, gridz } );
                        }
                        if( gridx + sp.x < my_MAPSIZE && gridy + sp.y < my_MAPSIZE ) {
                            copy_grid( tripoint( gridx, gridy, gridz ),
                                       tripoint( gridx + sp.x, gridy + sp.y, gridz ) );
                            submap *const cur_submap = get_submap_at_grid( {gridx, gridy, gridz} );
                            if( cur_submap == nullptr ) {
                                debugmsg( "Tried to update vehicle list at (%d,%d,%d) but the submap is not loaded", gridx, gridy,
                                          gridz );
                                continue;
                            }
                            update_vehicle_list( cur_submap, gridz );
                        } else {
                            loadn( tripoint( gridx, gridy, gridz ), true );
                        }
                    }
                } else { // sy < 0; work through it backwards
                    for( int gridy = my_MAPSIZE - 1; gridy >= 0; gridy-- ) {
                        if( ( sp.x > 0 && gridx == 0 ) || gridy == my_MAPSIZE - 1 ) {
                            submaps_with_active_items.erase( { abs.x + gridx, abs.y + gridy, gridz } );
                        }
                        if( gridx + sp.x < my_MAPSIZE && gridy + sp.y >= 0 ) {
                            copy_grid( tripoint( gridx, gridy, gridz ),
                                       tripoint( gridx + sp.x, gridy + sp.y, gridz ) );
                            submap *const cur_submap = get_submap_at_grid( {gridx, gridy, gridz} );
                            if( cur_submap == nullptr ) {
                                debugmsg( "Tried to update vehicle list at (%d,%d,%d) but the submap is not loaded", gridx, gridy,
                                          gridz );
                                continue;
                            }
                            update_vehicle_list( cur_submap, gridz );
                        } else {
                            loadn( tripoint( gridx, gridy, gridz ), true );
                        }
                    }
                }
            }
        } else { // sx < 0; work through it backwards
            for( int gridx = my_MAPSIZE - 1; gridx >= 0; gridx-- ) {
                if( sp.y >= 0 ) {
                    for( int gridy = 0; gridy < my_MAPSIZE; gridy++ ) {
                        if( gridx == my_MAPSIZE - 1 || ( sp.y > 0 && gridy == 0 ) ) {
                            submaps_with_active_items.erase( { abs.x + gridx, abs.y + gridy, gridz } );
                        }
                        if( gridx + sp.x >= 0 && gridy + sp.y < my_MAPSIZE ) {
                            copy_grid( tripoint( gridx, gridy, gridz ),
                                       tripoint( gridx + sp.x, gridy + sp.y, gridz ) );
                            submap *const cur_submap = get_submap_at_grid( {gridx, gridy, gridz} );
                            if( cur_submap == nullptr ) {
                                debugmsg( "Tried to update vehicle list at (%d,%d,%d) but the submap is not loaded", gridx, gridy,
                                          gridz );
                                continue;
                            }
                            update_vehicle_list( cur_submap, gridz );
                        } else {
                            loadn( tripoint( gridx, gridy, gridz ), true );
                        }
                    }
                } else { // sy < 0; work through it backwards
                    for( int gridy = my_MAPSIZE - 1; gridy >= 0; gridy-- ) {
                        if( gridx == my_MAPSIZE - 1 || gridy == my_MAPSIZE - 1 ) {
                            submaps_with_active_items.erase( { abs.x + gridx, abs.y + gridy, gridz } );
                        }
                        if( gridx + sp.x >= 0 && gridy + sp.y >= 0 ) {
                            copy_grid( tripoint( gridx, gridy, gridz ),
                                       tripoint( gridx + sp.x, gridy + sp.y, gridz ) );
                            submap *const cur_submap = get_submap_at_grid( {gridx, gridy, gridz} );
                            if( cur_submap == nullptr ) {
                                debugmsg( "Tried to update vehicle list at (%d,%d,%d) but the submap is not loaded", gridx, gridy,
                                          gridz );
                                continue;
                            }
                            update_vehicle_list( cur_submap, gridz );
                        } else {
                            loadn( tripoint( gridx, gridy, gridz ), true );
                        }
                    }
                }
            }
        }

    }
    rebuild_vehicle_level_caches();

    g->setremoteveh( remoteveh );

    if( !support_cache_dirty.empty() ) {
        std::set<tripoint> old_cache = std::move( support_cache_dirty );
        support_cache_dirty.clear();
        for( const auto &pt : old_cache ) {
            support_cache_dirty.insert( pt + point( -sp.x * SEEX, -sp.y * SEEY ) );
        }
    }
}

void map::vertical_shift( const int newz )
{
    if( !zlevels ) {
        debugmsg( "Called map::vertical_shift in a non-z-level world" );
        return;
    }

    if( newz < -OVERMAP_DEPTH || newz > OVERMAP_HEIGHT ) {
        debugmsg( "Tried to get z-level %d outside allowed range of %d-%d",
                  newz, -OVERMAP_DEPTH, OVERMAP_HEIGHT );
        return;
    }

    tripoint trp = get_abs_sub();
    set_abs_sub( tripoint( trp.xy(), newz ) );

    // TODO: Remove the function when it's safe
}

// saven saves a single nonant.  worldx and worldy are used for the file
// name and specifies where in the world this nonant is.  gridx and gridy are
// the offset from the top left nonant:
// 0,0 1,0 2,0
// 0,1 1,1 2,1
// 0,2 1,2 2,2
// (worldx,worldy,worldz) denotes the absolute coordinate of the submap
// in grid[0].
void map::saven( const tripoint &grid )
{
    dbg( D_INFO ) << "map::saven(worldx[" << abs_sub.x << "], worldy[" << abs_sub.y << "], worldz[" <<
                  abs_sub.z
                  << "], gridx[" << grid.x << "], gridy[" << grid.y << "], gridz[" << grid.z << "])";
    const int gridn = get_nonant( grid );
    submap *submap_to_save = getsubmap( gridn );
    if( submap_to_save == nullptr ) {
        debugmsg( "Tried to save submap node (%d) but it's not loaded", gridn );
        return;
    }
    if( submap_to_save->get_ter( point_zero ) == t_null ) {
        // This is a serious error and should be signaled as soon as possible
        debugmsg( "map::saven grid (%d,%d,%d) uninitialized!", grid.x, grid.y, grid.z );
        return;
    }

    const tripoint abs = abs_sub.xy() + grid;

    if( !zlevels && grid.z != abs_sub.z ) {
        debugmsg( "Tried to save submap (%d,%d,%d) as (%d,%d,%d), which isn't supported in non-z-level builds",
                  abs.x, abs.y, abs_sub.z, abs.x, abs.y, grid.z );
    }

    dbg( D_INFO ) << "map::saven abs: " << abs
                  << "  gridn: " << gridn;
    submap_to_save->last_touched = calendar::turn;
    MAPBUFFER.add_submap( abs, submap_to_save );
}

// Optimized mapgen function that only works properly for very simple overmap types
// Does not create or require a temporary map and does its own saving
static void generate_uniform( const tripoint &p, const ter_id &terrain_type )
{
    dbg( D_INFO ) << "generate_uniform p: " << p
                  << "  terrain_type: " << terrain_type.id().str();

    for( int xd = 0; xd <= 1; xd++ ) {
        for( int yd = 0; yd <= 1; yd++ ) {
            submap *sm = new submap();
            sm->is_uniform = true;
            sm->set_all_ter( terrain_type );
            sm->last_touched = calendar::turn;
            MAPBUFFER.add_submap( p + point( xd, yd ), sm );
        }
    }
}

void map::loadn( const tripoint &grid, const bool update_vehicles, bool _actualize )
{
    // Cache empty overmap types
    static const oter_str_id rock( "empty_rock" );
    static const oter_str_id air( "open_air" );

    dbg( D_INFO ) << "map::loadn(game[" << g.get() << "], worldx[" << abs_sub.x
                  << "], worldy[" << abs_sub.y << "], grid " << grid << ")";

    const tripoint grid_abs_sub = abs_sub.xy() + grid;
    const size_t gridn = get_nonant( grid );

    dbg( D_INFO ) << "map::loadn grid_abs_sub: " << grid_abs_sub << "  gridn: " << gridn;

    const int old_abs_z = abs_sub.z; // Ugly, but necessary at the moment
    abs_sub.z = grid.z;

    submap *tmpsub = MAPBUFFER.lookup_submap( grid_abs_sub );
    if( tmpsub == nullptr ) {
        // It doesn't exist; we must generate it!
        dbg( D_INFO | D_WARNING ) << "map::loadn: Missing mapbuffer data.  Regenerating.";

        // Each overmap square is two nonants; to prevent overlap, generate only at
        //  squares divisible by 2.
        // TODO: fix point types
        const tripoint_abs_omt grid_abs_omt( sm_to_omt_copy( grid_abs_sub ) );
        const tripoint grid_abs_sub_rounded = omt_to_sm_copy( grid_abs_omt.raw() );

        const oter_id terrain_type = overmap_buffer.ter( grid_abs_omt );

        // Short-circuit if the map tile is uniform
        // TODO: Replace with json mapgen functions.
        if( terrain_type == air ) {
            generate_uniform( grid_abs_sub_rounded, t_open_air );
        } else if( terrain_type == rock ) {
            generate_uniform( grid_abs_sub_rounded, t_rock );
        } else {
            tinymap tmp_map;
            tmp_map.generate( grid_abs_sub_rounded, calendar::turn );
        }

        // This is the same call to MAPBUFFER as above!
        tmpsub = MAPBUFFER.lookup_submap( grid_abs_sub );
        if( tmpsub == nullptr ) {
            dbg( D_ERROR ) << "failed to generate a submap at " << grid_abs_sub;
            debugmsg( "failed to generate a submap at %s", grid_abs_sub.to_string() );
            return;
        }
    }

    // New submap changes the content of the map and all caches must be recalculated
    set_transparency_cache_dirty( grid.z );
    set_seen_cache_dirty( grid.z );
    set_outside_cache_dirty( grid.z );
    set_floor_cache_dirty( grid.z );
    set_pathfinding_cache_dirty( grid.z );
    setsubmap( gridn, tmpsub );
    if( !tmpsub->active_items.empty() ) {
        submaps_with_active_items.emplace( grid_abs_sub );
    }
    if( tmpsub->field_count > 0 ) {
        get_cache( grid.z ).field_cache.set( grid.x + grid.y * MAPSIZE );
    }

    // Destroy bugged no-part vehicles
    auto &veh_vec = tmpsub->vehicles;
    for( auto iter = veh_vec.begin(); iter != veh_vec.end(); ) {
        vehicle *veh = iter->get();
        if( veh->part_count() > 0 ) {
            // Always fix submap coordinates for easier Z-level-related operations
            veh->sm_pos = grid;
            iter++;
        } else {
            if( veh->tracking_on ) {
                overmap_buffer.remove_vehicle( veh );
            }
            dirty_vehicle_list.erase( veh );
            iter = veh_vec.erase( iter );
        }
    }

    // Update vehicle data
    if( update_vehicles ) {
        auto &map_cache = get_cache( grid.z );
        for( const auto &veh : tmpsub->vehicles ) {
            // Only add if not tracking already.
            if( map_cache.vehicle_list.find( veh.get() ) == map_cache.vehicle_list.end() ) {
                map_cache.vehicle_list.insert( veh.get() );
                if( !veh->loot_zones.empty() ) {
                    map_cache.zone_vehicles.insert( veh.get() );
                }
            }
        }
    }

    // don't actualize before all maps are loaded
    if( _actualize ) {
        actualize( grid );
    }

    abs_sub.z = old_abs_z;
}

void map::rotten_item_spawn( const item &item, const tripoint &pnt )
{
    if( g->critter_at( pnt ) != nullptr ) {
        return;
    }
    const auto &comest = item.get_comestible();
    mongroup_id mgroup = comest->rot_spawn;
    if( mgroup.is_null() ) {
        return;
    }

    if( rng( 0, 100 ) < comest->rot_spawn_chance ) {
        MonsterGroupResult spawn_details = MonsterGroupManager::GetResultFromGroup( mgroup );
        add_spawn( spawn_details, pnt );
        if( get_player_view().sees( pnt ) ) {
            if( item.is_seed() ) {
                add_msg( m_warning, _( "Something has crawled out of the %s plants!" ), item.get_plant_name() );
            } else {
                add_msg( m_warning, _( "Something has crawled out of the %s!" ), item.tname() );
            }
        }
    }
}

void map::fill_funnels( const tripoint &p, const time_point &since )
{
    const auto &tr = tr_at( p );
    if( !tr.is_funnel() ) {
        return;
    }
    // Note: the inside/outside cache might not be correct at this time
    if( has_flag_ter_or_furn( TFLAG_INDOORS, p ) ) {
        return;
    }
    map_stack items = i_at( p );
    units::volume maxvolume = 0_ml;
    auto biggest_container = items.end();
    for( auto candidate = items.begin(); candidate != items.end(); ++candidate ) {
        if( candidate->is_funnel_container( maxvolume ) ) {
            biggest_container = candidate;
        }
    }
    if( biggest_container != items.end() ) {
        retroactively_fill_from_funnel( *biggest_container, tr, since, calendar::turn, getabs( p ) );
    }
}

void map::grow_plant( const tripoint &p )
{
    const auto &furn = this->furn( p ).obj();
    if( !furn.has_flag( "PLANT" ) ) {
        return;
    }
    // Can't use item_stack::only_item() since there might be fertilizer
    map_stack items = i_at( p );
    map_stack::iterator seed = std::find_if( items.begin(), items.end(), []( const item & it ) {
        return it.is_seed();
    } );

    if( seed == items.end() ) {
        // No seed there anymore, we don't know what kind of plant it was.
        // TODO: Fix point types
        const oter_id ot =
            overmap_buffer.ter( project_to<coords::omt>( tripoint_abs_ms( getabs( p ) ) ) );
        dbg( D_ERROR ) << "a planted item at " << p.x << "," << p.y << "," << p.z
                       << " (within overmap terrain " << ot.id().str() << ") has no seed data";
        i_clear( p );
        furn_set( p, f_null );
        return;
    }
    const time_duration plantEpoch = seed->get_plant_epoch();
    if( seed->age() >= plantEpoch * furn.plant->growth_multiplier &&
        !furn.has_flag( "GROWTH_HARVEST" ) ) {
        if( seed->age() < plantEpoch * 2 ) {
            if( has_flag_furn( "GROWTH_SEEDLING", p ) ) {
                return;
            }

            // Remove fertilizer if any
            map_stack::iterator fertilizer = std::find_if( items.begin(), items.end(), []( const item & it ) {
                return it.has_flag( flag_FERTILIZER );
            } );
            if( fertilizer != items.end() ) {
                items.erase( fertilizer );
            }

            rotten_item_spawn( *seed, p );
            furn_set( p, furn_str_id( furn.plant->transform ) );
        } else if( seed->age() < plantEpoch * 3 * furn.plant->growth_multiplier ) {
            if( has_flag_furn( "GROWTH_MATURE", p ) ) {
                return;
            }

            // Remove fertilizer if any
            map_stack::iterator fertilizer = std::find_if( items.begin(), items.end(), []( const item & it ) {
                return it.has_flag( flag_FERTILIZER );
            } );
            if( fertilizer != items.end() ) {
                items.erase( fertilizer );
            }

            rotten_item_spawn( *seed, p );
            //You've skipped the seedling stage so roll monsters twice
            if( !has_flag_furn( "GROWTH_SEEDLING", p ) ) {
                rotten_item_spawn( *seed, p );
            }
            furn_set( p, furn_str_id( furn.plant->transform ) );
        } else {
            //You've skipped two stages so roll monsters two times
            if( has_flag_furn( "GROWTH_SEEDLING", p ) ) {
                rotten_item_spawn( *seed, p );
                rotten_item_spawn( *seed, p );
                //One stage change
            } else if( has_flag_furn( "GROWTH_MATURE", p ) ) {
                rotten_item_spawn( *seed, p );
                //Goes from seed to harvest in one check
            } else {
                rotten_item_spawn( *seed, p );
                rotten_item_spawn( *seed, p );
                rotten_item_spawn( *seed, p );
            }
            furn_set( p, furn_str_id( furn.plant->transform ) );
        }
    }
}

void map::restock_fruits( const tripoint &p, const time_duration &time_since_last_actualize )
{
    const auto &ter = this->ter( p ).obj();
    if( !ter.has_flag( TFLAG_HARVESTED ) ) {
        return; // Already harvestable. Do nothing.
    }
    // Make it harvestable again if the last actualization was during a different season or year.
    const time_point last_touched = calendar::turn - time_since_last_actualize;
    if( season_of_year( calendar::turn ) != season_of_year( last_touched ) ||
        time_since_last_actualize >= calendar::season_length() ) {
        ter_set( p, ter.transforms_into );
    }
}

void map::produce_sap( const tripoint &p, const time_duration &time_since_last_actualize )
{
    if( time_since_last_actualize <= 0_turns ) {
        return;
    }

    if( t_tree_maple_tapped != ter( p ) ) {
        return;
    }

    // Amount of maple sap liters produced per season per tap
    static const int maple_sap_per_season = 56;

    // How many turns to produce 1 charge (250 ml) of sap?
    const time_duration producing_length = 0.75 * calendar::season_length();

    const time_duration turns_to_produce = producing_length / ( maple_sap_per_season * 4 );

    // How long of this time_since_last_actualize have we been in the producing period (late winter, early spring)?
    time_duration time_producing = 0_turns;

    if( time_since_last_actualize >= calendar::year_length() ) {
        time_producing = producing_length;
    } else {
        // We are only producing sap on the intersection with the sap producing season.
        const time_duration early_spring_end = 0.5f * calendar::season_length();
        const time_duration late_winter_start = 3.75f * calendar::season_length();

        const time_point last_actualize = calendar::turn - time_since_last_actualize;
        const time_duration last_actualize_tof = time_past_new_year( last_actualize );
        bool last_producing = (
                                  last_actualize_tof >= late_winter_start ||
                                  last_actualize_tof < early_spring_end
                              );
        const time_duration current_tof = time_past_new_year( calendar::turn );
        bool current_producing = (
                                     current_tof >= late_winter_start ||
                                     current_tof < early_spring_end
                                 );

        const time_duration non_producing_length = 3.25 * calendar::season_length();

        if( last_producing && current_producing ) {
            if( time_since_last_actualize < non_producing_length ) {
                time_producing = time_since_last_actualize;
            } else {
                time_producing = time_since_last_actualize - non_producing_length;
            }
        } else if( !last_producing && !current_producing ) {
            if( time_since_last_actualize > non_producing_length ) {
                time_producing = time_since_last_actualize - non_producing_length;
            }
        } else if( last_producing && !current_producing ) {
            // We hit the end of early spring
            if( last_actualize_tof < early_spring_end ) {
                time_producing = early_spring_end - last_actualize_tof;
            } else {
                time_producing = calendar::year_length() - last_actualize_tof + early_spring_end;
            }
        } else if( !last_producing && current_producing ) {
            // We hit the start of late winter
            if( current_tof >= late_winter_start ) {
                time_producing = current_tof - late_winter_start;
            } else {
                time_producing = 0.25f * calendar::season_length() + current_tof;
            }
        }
    }

    int new_charges = roll_remainder( time_producing / turns_to_produce );
    // Not enough time to produce 1 charge of sap
    if( new_charges <= 0 ) {
        return;
    }

    item sap( "maple_sap", calendar::turn );

    sap.set_item_temperature( temp_to_kelvin( get_temperature( p ) ) );

    // Is there a proper container?
    map_stack items = i_at( p );
    for( auto &it : items ) {
        if( it.will_spill() || it.is_watertight_container() ) {
            const int capacity = it.get_remaining_capacity_for_liquid( sap, true );
            if( capacity > 0 ) {
                new_charges = std::min( new_charges, capacity );

                // The environment might have poisoned the sap with animals passing by, insects, leaves or contaminants in the ground
                sap.poison = one_in( 10 ) ? 1 : 0;
                sap.charges = new_charges;

                it.put_in( sap, item_pocket::pocket_type::CONTAINER );
            }
            // Only fill up the first container.
            break;
        }
    }
}

void map::rad_scorch( const tripoint &p, const time_duration &time_since_last_actualize )
{
    const int rads = get_radiation( p );
    if( rads == 0 ) {
        return;
    }

    // TODO: More interesting rad scorch chance - base on season length?
    if( !x_in_y( 1.0 * rads * rads * time_since_last_actualize, 91_days ) ) {
        return;
    }

    // First destroy the farmable plants (those are furniture)
    // TODO: Rad-resistant mutant plants (that produce radioactive fruit)
    const furn_t &fid = furn( p ).obj();
    if( fid.has_flag( "PLANT" ) ) {
        i_clear( p );
        furn_set( p, f_null );
    }

    const ter_id tid = ter( p );
    // TODO: De-hardcode this
    static const std::map<ter_id, ter_str_id> dies_into {{
            {t_grass, ter_str_id( "t_dirt" )},
            {t_tree_young, ter_str_id( "t_dirt" )},
            {t_tree_pine, ter_str_id( "t_tree_deadpine" )},
            {t_tree_birch, ter_str_id( "t_tree_birch_harvested" )},
            {t_tree_willow, ter_str_id( "t_tree_willow_harvested" )},
            {t_tree_hickory, ter_str_id( "t_tree_hickory_dead" )},
            {t_tree_hickory_harvested, ter_str_id( "t_tree_hickory_dead" )},
        }};

    const auto iter = dies_into.find( tid );
    if( iter != dies_into.end() ) {
        ter_set( p, iter->second );
        return;
    }

    const ter_t &tr = tid.obj();
    if( tr.has_flag( "SHRUB" ) ) {
        ter_set( p, t_dirt );
    } else if( tr.has_flag( "TREE" ) ) {
        ter_set( p, ter_str_id( "t_tree_dead" ) );
    }
}

void map::decay_cosmetic_fields( const tripoint &p,
                                 const time_duration &time_since_last_actualize )
{
    for( auto &pr : field_at( p ) ) {
        auto &fd = pr.second;
        const time_duration hl = fd.get_field_type().obj().half_life;
        if( !fd.get_field_type()->accelerated_decay || hl <= 0_turns ) {
            continue;
        }

        const time_duration added_age = 2 * time_since_last_actualize / rng( 2, 4 );
        fd.mod_field_age( added_age );
        const int intensity_drop = fd.get_field_age() / hl;
        if( intensity_drop > 0 ) {
            fd.set_field_intensity( fd.get_field_intensity() - intensity_drop );
            fd.mod_field_age( -hl * intensity_drop );
        }
    }
}

void map::actualize( const tripoint &grid )
{
    submap *const tmpsub = get_submap_at_grid( grid );
    if( tmpsub == nullptr ) {
        debugmsg( "Actualize called on null submap (%d,%d,%d)", grid.x, grid.y, grid.z );
        return;
    }

    const time_duration time_since_last_actualize = calendar::turn - tmpsub->last_touched;
    const bool do_funnels = ( grid.z >= 0 );

    // check spoiled stuff, and fill up funnels while we're at it
    process_items_in_submap( *tmpsub, grid );
    for( int x = 0; x < SEEX; x++ ) {
        for( int y = 0; y < SEEY; y++ ) {
            const tripoint pnt = sm_to_ms_copy( grid ) + point( x, y );
            const point p( x, y );
            const furn_t &furn = *this->furn( pnt );
            const ter_t &terr = *this->ter( pnt );
            if( !furn.emissions.empty() ) {
                field_furn_locs.push_back( pnt );
            }
            if( !terr.emissions.empty() ) {
                field_ter_locs.push_back( pnt );
            }

            const auto trap_here = tmpsub->get_trap( p );
            if( trap_here != tr_null ) {
                traplocs[trap_here.to_i()].push_back( pnt );
            }
            const ter_t &ter = tmpsub->get_ter( p ).obj();
            if( ter.trap != tr_null && ter.trap != tr_ledge ) {
                traplocs[ter.trap.to_i()].push_back( pnt );
            }

            if( do_funnels ) {
                fill_funnels( pnt, tmpsub->last_touched );
            }

            grow_plant( pnt );

            restock_fruits( pnt, time_since_last_actualize );

            produce_sap( pnt, time_since_last_actualize );

            rad_scorch( pnt, time_since_last_actualize );

            decay_cosmetic_fields( pnt, time_since_last_actualize );
        }
    }

    // the last time we touched the submap, is right now.
    tmpsub->last_touched = calendar::turn;
}

void map::add_roofs( const tripoint &grid )
{
    if( !zlevels ) {
        // No roofs required!
        // Why not? Because submaps below and above don't exist yet
        return;
    }

    submap *const sub_here = get_submap_at_grid( grid );
    if( sub_here == nullptr ) {
        debugmsg( "Tried to add roofs/floors on null submap on %d,%d,%d",
                  grid.x, grid.y, grid.z );
        return;
    }

    bool check_roof = grid.z > -OVERMAP_DEPTH;

    submap *const sub_below = check_roof ? get_submap_at_grid( grid + tripoint_below ) : nullptr;

    if( check_roof && sub_below == nullptr ) {
        debugmsg( "Tried to add roofs to sm at %d,%d,%d, but sm below doesn't exist",
                  grid.x, grid.y, grid.z );
        return;
    }

    for( int x = 0; x < SEEX; x++ ) {
        for( int y = 0; y < SEEY; y++ ) {
            const ter_id ter_here = sub_here->get_ter( { x, y } );
            if( ter_here != t_open_air ) {
                continue;
            }

            if( !check_roof ) {
                // Make sure we don't have open air at lowest z-level
                sub_here->set_ter( { x, y }, t_rock_floor );
                continue;
            }

            const ter_t &ter_below = sub_below->get_ter( { x, y } ).obj();
            if( ter_below.roof ) {
                // TODO: Make roof variable a ter_id to speed this up
                sub_here->set_ter( { x, y }, ter_below.roof.id() );
            }
        }
    }
}

void map::copy_grid( const tripoint &to, const tripoint &from )
{
    submap *smap = get_submap_at_grid( from );
    if( smap == nullptr ) {
        debugmsg( "Tried to copy grid from (%d,%d,%d) but the submap is not loaded", from.x, from.y,
                  from.z );
        return;
    }
    setsubmap( get_nonant( to ), smap );
    for( auto &it : smap->vehicles ) {
        it->sm_pos = to;
    }
}

void map::spawn_monsters_submap_group( const tripoint &gp, mongroup &group, bool ignore_sight )
{
    Character &player_character = get_player_character();
    const int s_range = std::min( HALF_MAPSIZE_X,
                                  player_character.sight_range( g->light_level( player_character.posz() ) ) );
    int pop = group.population;
    std::vector<tripoint> locations;
    if( !ignore_sight ) {
        // If the submap is one of the outermost submaps, assume that monsters are
        // invisible there.
        if( gp.x == 0 || gp.y == 0 || gp.x + 1 == MAPSIZE || gp.y + 1 == MAPSIZE ) {
            ignore_sight = true;
        }
    }

    if( gp.z != player_character.posz() ) {
        // Note: this is only OK because 3D vision isn't a thing yet
        ignore_sight = true;
    }

    static const auto allow_on_terrain = [&]( const tripoint & p ) {
        // TODO: flying creatures should be allowed to spawn without a floor,
        // but the new creature is created *after* determining the terrain, so
        // we can't check for it here.
        return passable( p ) && has_floor( p );
    };

    // If the submap is uniform, we can skip many checks
    const submap *current_submap = get_submap_at_grid( gp );
    if( current_submap == nullptr ) {
        debugmsg( "Tried spawn monster group at (%d,%d,%d) but the submap is not loaded", gp.x, gp.y,
                  gp.z );
        return;
    }
    bool ignore_terrain_checks = false;
    bool ignore_inside_checks = gp.z < 0;
    if( current_submap->is_uniform ) {
        const tripoint upper_left{ SEEX * gp.x, SEEY * gp.y, gp.z };
        if( !allow_on_terrain( upper_left ) ||
            ( !ignore_inside_checks && has_flag_ter_or_furn( TFLAG_INDOORS, upper_left ) ) ) {
            const tripoint glp = getabs( gp );
            dbg( D_WARNING ) << "Empty locations for group " << group.type.str() <<
                             " at uniform submap " << gp.x << "," << gp.y << "," << gp.z <<
                             " global " << glp.x << "," << glp.y << "," << glp.z;
            return;
        }

        ignore_terrain_checks = true;
        ignore_inside_checks = true;
    }

    for( int x = 0; x < SEEX; ++x ) {
        for( int y = 0; y < SEEY; ++y ) {
            point f( x + SEEX * gp.x, y + SEEY * gp.y );
            tripoint fp{ f, gp.z };
            if( g->critter_at( fp ) != nullptr ) {
                continue; // there is already some creature
            }

            if( !ignore_terrain_checks && !allow_on_terrain( fp ) ) {
                continue; // solid area, impassable
            }

            if( !ignore_sight && sees( player_character.pos(), fp, s_range ) ) {
                continue; // monster must spawn outside the viewing range of the player
            }

            if( !ignore_inside_checks && has_flag_ter_or_furn( TFLAG_INDOORS, fp ) ) {
                continue; // monster must spawn outside.
            }

            locations.push_back( fp );
        }
    }

    if( locations.empty() ) {
        // TODO: what now? there is no possible place to spawn monsters, most
        // likely because the player can see all the places.
        const tripoint glp = getabs( gp );
        dbg( D_WARNING ) << "Empty locations for group " << group.type.str() <<
                         " at " << gp.x << "," << gp.y << "," << gp.z <<
                         " global " << glp.x << "," << glp.y << "," << glp.z;
        // Just kill the group. It's not like we're removing existing monsters
        // Unless it's a horde - then don't kill it and let it spawn behind a tree or smoke cloud
        if( !group.horde ) {
            group.clear();
        }

        return;
    }

    if( pop ) {
        // Populate the group from its population variable.
        for( int m = 0; m < pop; m++ ) {
            MonsterGroupResult spawn_details = MonsterGroupManager::GetResultFromGroup( group.type, &pop );
            if( !spawn_details.name ) {
                continue;
            }
            monster tmp( spawn_details.name );

            // If a monster came from a horde population, configure them to always be willing to rejoin a horde.
            if( group.horde ) {
                tmp.set_horde_attraction( MHA_ALWAYS );
            }
            for( int i = 0; i < spawn_details.pack_size; i++ ) {
                group.monsters.push_back( tmp );
            }
        }
    }

    // Find horde's target submap
    // TODO: fix point types
    tripoint horde_target( tripoint( -abs_sub.xy(), abs_sub.z ) + group.target.xy().raw() );
    sm_to_ms( horde_target );
    for( auto &tmp : group.monsters ) {
        for( int tries = 0; tries < 10 && !locations.empty(); tries++ ) {
            const tripoint p = random_entry_removed( locations );
            if( !tmp.can_move_to( p ) ) {
                continue; // target can not contain the monster
            }
            if( group.horde ) {
                // Give monster a random point near horde's expected destination
                const tripoint rand_dest = horde_target +
                                           point( rng( 0, SEEX ), rng( 0, SEEY ) );
                const int turns = rl_dist( p, rand_dest ) + group.interest;
                tmp.wander_to( rand_dest, turns );
                add_msg_debug( debugmode::DF_MAP, "%s targeting %d,%d,%d", tmp.disp_name(),
                               tmp.wander_pos.x, tmp.wander_pos.y, tmp.wander_pos.z );
            }

            monster *const placed = g->place_critter_at( make_shared_fast<monster>( tmp ), p );
            if( placed ) {
                placed->on_load();
            }
            break;
        }
    }
    // indicates the group is empty, and can be removed later
    group.clear();
}

void map::spawn_monsters_submap( const tripoint &gp, bool ignore_sight )
{
    // Load unloaded monsters
    // TODO: fix point types
    overmap_buffer.spawn_monster( tripoint_abs_sm( gp + abs_sub.xy() ) );

    // Only spawn new monsters after existing monsters are loaded.
    // TODO: fix point types
    auto groups = overmap_buffer.groups_at( tripoint_abs_sm( gp + abs_sub.xy() ) );
    for( auto &mgp : groups ) {
        spawn_monsters_submap_group( gp, *mgp, ignore_sight );
    }

    submap *const current_submap = get_submap_at_grid( gp );
    if( current_submap == nullptr ) {
        debugmsg( "Tried spawn monsters at (%d,%d,%d) but the submap is not loaded", gp.x, gp.y, gp.z );
        return;
    }
    const tripoint gp_ms = sm_to_ms_copy( gp );

    for( auto &i : current_submap->spawns ) {
        const tripoint center = gp_ms + i.pos;
        const tripoint_range<tripoint> points = points_in_radius( center, 3 );

        for( int j = 0; j < i.count; j++ ) {
            monster tmp( i.type );
            if( i.mission_id > 0 ) {
                tmp.mission_ids = { i.mission_id };
            }
            if( i.name != "NONE" ) {
                tmp.unique_name = i.name;
            }
            if( i.friendly ) {
                tmp.friendly = -1;
            }
            if( !i.data.ammo.empty() ) {
                for( std::pair<itype_id, jmapgen_int> ap : i.data.ammo ) {
                    tmp.ammo.emplace( ap.first, ap.second.get() );
                }
            } else {
                tmp.ammo = tmp.type->starting_ammo;
            }

            const auto valid_location = [&]( const tripoint & p ) {
                // Checking for creatures via g is only meaningful if this is the main game map.
                // If it's some local map instance, the coordinates will most likely not even match.
                return ( !g || &get_map() != this || !g->critter_at( p ) ) && tmp.can_move_to( p );
            };

            const auto place_it = [&]( const tripoint & p ) {
                monster *const placed = g->place_critter_at( make_shared_fast<monster>( tmp ), p );
                if( !i.data.patrol_points_rel_ms.empty() ) {
                    placed->set_patrol_route( i.data.patrol_points_rel_ms );
                }
                if( placed ) {
                    placed->on_load();
                }
            };

            // First check out defined spawn location for a valid placement, and if that doesn't work
            // then fall back to picking a random point that is a valid location.
            if( valid_location( center ) ) {
                place_it( center );
            } else if( const cata::optional<tripoint> pos = random_point( points, valid_location ) ) {
                place_it( *pos );
            }
        }
    }
    current_submap->spawns.clear();
}

void map::spawn_monsters( bool ignore_sight )
{
    const int zmin = zlevels ? -OVERMAP_DEPTH : abs_sub.z;
    const int zmax = zlevels ? OVERMAP_HEIGHT : abs_sub.z;
    tripoint gp;
    int &gx = gp.x;
    int &gy = gp.y;
    int &gz = gp.z;
    for( gz = zmin; gz <= zmax; gz++ ) {
        for( gx = 0; gx < my_MAPSIZE; gx++ ) {
            for( gy = 0; gy < my_MAPSIZE; gy++ ) {
                spawn_monsters_submap( gp, ignore_sight );
            }
        }
    }
}

void map::clear_spawns()
{
    for( auto &smap : grid ) {
        smap->spawns.clear();
    }
}

void map::clear_traps()
{
    for( auto &smap : grid ) {
        for( int x = 0; x < SEEX; x++ ) {
            for( int y = 0; y < SEEY; y++ ) {
                const point p( x, y );
                smap->set_trap( p, tr_null );
            }
        }
    }

    // Forget about all trap locations.
    for( auto &i : traplocs ) {
        i.clear();
    }
}

const std::vector<tripoint> &map::get_furn_field_locations() const
{
    return field_furn_locs;
}

const std::vector<tripoint> &map::get_ter_field_locations() const
{
    return field_ter_locs;
}

const std::vector<tripoint> &map::trap_locations( const trap_id &type ) const
{
    return traplocs[type.to_i()];
}

bool map::inbounds( const tripoint &p ) const
{
    static constexpr tripoint map_boundary_min( 0, 0, -OVERMAP_DEPTH );
    static constexpr tripoint map_boundary_max( MAPSIZE_Y, MAPSIZE_X, OVERMAP_HEIGHT + 1 );

    static constexpr half_open_cuboid<tripoint> map_boundaries(
        map_boundary_min, map_boundary_max );

    return map_boundaries.contains( p );
}

bool tinymap::inbounds( const tripoint &p ) const
{
    constexpr tripoint map_boundary_min( 0, 0, -OVERMAP_DEPTH );
    constexpr tripoint map_boundary_max( SEEY * 2, SEEX * 2, OVERMAP_HEIGHT + 1 );

    constexpr half_open_cuboid<tripoint> map_boundaries( map_boundary_min, map_boundary_max );

    return map_boundaries.contains( p );
}

// set up a map just long enough scribble on it
// this tinymap should never, ever get saved
fake_map::fake_map( const furn_id &fur_type, const ter_id &ter_type, const trap_id &trap_type,
                    const int fake_map_z )
{
    const tripoint tripoint_below_zero( 0, 0, fake_map_z );

    set_abs_sub( tripoint_below_zero );
    for( int gridx = 0; gridx < my_MAPSIZE; gridx++ ) {
        for( int gridy = 0; gridy < my_MAPSIZE; gridy++ ) {
            std::unique_ptr<submap> sm = std::make_unique<submap>();

            sm->set_all_ter( ter_type );
            sm->set_all_furn( fur_type );
            sm->set_all_traps( trap_type );

            setsubmap( get_nonant( { gridx, gridy, fake_map_z } ), sm.get() );

            temp_submaps_.emplace_back( std::move( sm ) );
        }
    }
}

fake_map::~fake_map() = default;

void map::set_graffiti( const tripoint &p, const std::string &contents )
{
    if( !inbounds( p ) ) {
        return;
    }
    point l;
    submap *const current_submap = unsafe_get_submap_at( p, l );
    if( current_submap == nullptr ) {
        debugmsg( "Tried to set graffiti at (%d,%d) but the submap is not loaded", l.x, l.y );
        return;
    }
    current_submap->set_graffiti( l, contents );
}

void map::delete_graffiti( const tripoint &p )
{
    if( !inbounds( p ) ) {
        return;
    }
    point l;
    submap *const current_submap = unsafe_get_submap_at( p, l );
    if( current_submap == nullptr ) {
        debugmsg( "Tried to delete graffiti at (%d,%d) but the submap is not loaded", l.x, l.y );
        return;
    }
    current_submap->delete_graffiti( l );
}

const std::string &map::graffiti_at( const tripoint &p ) const
{
    if( !inbounds( p ) ) {
        static const std::string empty_string;
        return empty_string;
    }
    point l;
    submap *const current_submap = unsafe_get_submap_at( p, l );
    if( current_submap == nullptr ) {
        debugmsg( "Tried to get graffiti at (%d,%d) but the submap is not loaded", l.x, l.y );
        static const std::string empty_string;
        return empty_string;
    }
    return current_submap->get_graffiti( l );
}

bool map::has_graffiti_at( const tripoint &p ) const
{
    if( !inbounds( p ) ) {
        return false;
    }
    point l;
    submap *const current_submap = unsafe_get_submap_at( p, l );
    if( current_submap == nullptr ) {
        debugmsg( "Tried to get graffiti at (%d,%d) but the submap is not loaded", l.x, l.y );
        return false;
    }
    return current_submap->has_graffiti( l );
}

int map::determine_wall_corner( const tripoint &p ) const
{
    int test_connect_group = ter( p ).obj().connect_group;
    uint8_t connections = get_known_connections( p, test_connect_group );
    // The bits in connections are SEWN, whereas the characters in LINE_
    // constants are NESW, so we want values in 8 | 2 | 1 | 4 order.
    switch( connections ) {
        case 8 | 2 | 1 | 4:
            return LINE_XXXX;
        case 0 | 2 | 1 | 4:
            return LINE_OXXX;

        case 8 | 0 | 1 | 4:
            return LINE_XOXX;
        case 0 | 0 | 1 | 4:
            return LINE_OOXX;

        case 8 | 2 | 0 | 4:
            return LINE_XXOX;
        case 0 | 2 | 0 | 4:
            return LINE_OXOX;
        case 8 | 0 | 0 | 4:
            return LINE_XOOX;
        case 0 | 0 | 0 | 4:
            return LINE_OXOX; // LINE_OOOX would be better

        case 8 | 2 | 1 | 0:
            return LINE_XXXO;
        case 0 | 2 | 1 | 0:
            return LINE_OXXO;
        case 8 | 0 | 1 | 0:
            return LINE_XOXO;
        case 0 | 0 | 1 | 0:
            return LINE_XOXO; // LINE_OOXO would be better
        case 8 | 2 | 0 | 0:
            return LINE_XXOO;
        case 0 | 2 | 0 | 0:
            return LINE_OXOX; // LINE_OXOO would be better
        case 8 | 0 | 0 | 0:
            return LINE_XOXO; // LINE_XOOO would be better

        case 0 | 0 | 0 | 0:
            return ter( p ).obj().symbol(); // technically just a column

        default:
            // cata_assert( false );
            // this shall not happen
            return '?';
    }
}

void map::build_outside_cache( const int zlev )
{
    auto &ch = get_cache( zlev );
    if( !ch.outside_cache_dirty ) {
        return;
    }

    // Make a bigger cache to avoid bounds checking
    // We will later copy it to our regular cache
    const size_t padded_w = ( MAPSIZE_X ) + 2;
    const size_t padded_h = ( MAPSIZE_Y ) + 2;
    bool padded_cache[padded_w][padded_h];

    auto &outside_cache = ch.outside_cache;
    if( zlev < 0 ) {
        std::uninitialized_fill_n(
            &outside_cache[0][0], ( MAPSIZE_X ) * ( MAPSIZE_Y ), false );
        return;
    }

    std::uninitialized_fill_n(
        &padded_cache[0][0], padded_w * padded_h, true );

    for( int smx = 0; smx < my_MAPSIZE; ++smx ) {
        for( int smy = 0; smy < my_MAPSIZE; ++smy ) {
            const submap *cur_submap = get_submap_at_grid( { smx, smy, zlev } );
            if( cur_submap == nullptr ) {
                debugmsg( "Tried to build outside cache at (%d,%d,%d) but the submap is not loaded", smx, smy,
                          zlev );
                continue;
            }

            for( int sx = 0; sx < SEEX; ++sx ) {
                for( int sy = 0; sy < SEEY; ++sy ) {
                    point sp( sx, sy );
                    if( cur_submap->get_ter( sp ).obj().has_flag( TFLAG_INDOORS ) ||
                        cur_submap->get_furn( sp ).obj().has_flag( TFLAG_INDOORS ) ) {
                        const point p( sx + smx * SEEX, sy + smy * SEEY );
                        // Add 1 to both coordinates, because we're operating on the padded cache
                        for( int dx = 0; dx <= 2; dx++ ) {
                            for( int dy = 0; dy <= 2; dy++ ) {
                                padded_cache[p.x + dx][p.y + dy] = false;
                            }
                        }
                    }
                }
            }
        }
    }

    // Copy the padded cache back to the proper one, but with no padding
    for( int x = 0; x < SEEX * my_MAPSIZE; x++ ) {
        std::copy_n( &padded_cache[x + 1][1], SEEX * my_MAPSIZE, &outside_cache[x][0] );
    }

    ch.outside_cache_dirty = false;
}

void map::build_obstacle_cache( const tripoint &start, const tripoint &end,
                                fragment_cloud( &obstacle_cache )[MAPSIZE_X][MAPSIZE_Y] )
{
    const point min_submap{ std::max( 0, start.x / SEEX ), std::max( 0, start.y / SEEY ) };
    const point max_submap{
        std::min( my_MAPSIZE - 1, end.x / SEEX ), std::min( my_MAPSIZE - 1, end.y / SEEY ) };
    // Find and cache all the map obstacles.
    // For now setting obstacles to be extremely dense and fill their squares.
    // In future, scale effective obstacle density by the thickness of the obstacle.
    // Also consider modelling partial obstacles.
    // TODO: Support z-levels.
    for( int smx = min_submap.x; smx <= max_submap.x; ++smx ) {
        for( int smy = min_submap.y; smy <= max_submap.y; ++smy ) {
            const submap *cur_submap = get_submap_at_grid( { smx, smy, start.z } );
            if( cur_submap == nullptr ) {
                debugmsg( "Tried to build obstacle cache at (%d,%d,%d) but the submap is not loaded", smx, smy,
                          start.z );
                continue;
            }

            // TODO: Init indices to prevent iterating over unused submap sections.
            for( int sx = 0; sx < SEEX; ++sx ) {
                for( int sy = 0; sy < SEEY; ++sy ) {
                    const point sp( sx, sy );
                    int ter_move = cur_submap->get_ter( sp ).obj().movecost;
                    int furn_move = cur_submap->get_furn( sp ).obj().movecost;
                    const point p2( sx + smx * SEEX, sy + smy * SEEY );
                    if( ter_move == 0 || furn_move < 0 || ter_move + furn_move == 0 ) {
                        obstacle_cache[p2.x][p2.y].velocity = 1000.0f;
                        obstacle_cache[p2.x][p2.y].density = 0.0f;
                    } else {
                        // Magic number warning, this is the density of air at sea level at
                        // some nominal temp and humidity.
                        // TODO: figure out if our temp/altitude/humidity variation is
                        // sufficient to bother setting this differently.
                        obstacle_cache[p2.x][p2.y].velocity = 1.2f;
                        obstacle_cache[p2.x][p2.y].density = 1.0f;
                    }
                }
            }
        }
    }
    VehicleList vehs = get_vehicles( start, end );
    const inclusive_cuboid<tripoint> bounds( start, end );
    // Cache all the vehicle stuff in one loop
    for( auto &v : vehs ) {
        for( const vpart_reference &vp : v.v->get_all_parts() ) {
            tripoint p = v.pos + vp.part().precalc[0];
            if( p.z != start.z ) {
                break;
            }
            if( !bounds.contains( p ) ) {
                continue;
            }

            if( vp.obstacle_at_part() ) {
                obstacle_cache[p.x][p.y].velocity = 1000.0f;
                obstacle_cache[p.x][p.y].density = 0.0f;
            }
        }
    }
    // Iterate over creatures and set them to block their squares relative to their size.
    for( Creature &critter : g->all_creatures() ) {
        const tripoint &loc = critter.pos();
        if( loc.z != start.z ) {
            continue;
        }
        // TODO: scale this with expected creature "thickness".
        obstacle_cache[loc.x][loc.y].velocity = 1000.0f;
        // ranged_target_size is "proportion of square that is blocked", and density needs to be
        // "transmissivity of square", so we need the reciprocal.
        obstacle_cache[loc.x][loc.y].density = 1.0 - critter.ranged_target_size();
    }
}

// If this ever shows up on profiling, maybe prepopulate one of these in the map cache for each level.
std::bitset<OVERMAP_LAYERS> map::get_inter_level_visibility( const int origin_zlevel ) const
{
    std::bitset<OVERMAP_LAYERS> seen_levels;
    seen_levels.set( origin_zlevel + OVERMAP_DEPTH );
    for( int z = origin_zlevel + 1; z <= OVERMAP_HEIGHT; ++z ) {
        if( get_cache_ref( z ).no_floor_gaps ) {
            break;
        } else {
            seen_levels.set( z + OVERMAP_DEPTH );
        }
    }
    for( int z = origin_zlevel; z > -OVERMAP_DEPTH; --z ) {
        if( get_cache_ref( z ).no_floor_gaps ) {
            break;
        } else {
            // No floor means we can see the *lower* level.
            seen_levels.set( z - 1 + OVERMAP_DEPTH );
        }
    }
    return seen_levels;
}

bool map::build_floor_cache( const int zlev )
{
    auto &ch = get_cache( zlev );
    if( !ch.floor_cache_dirty ) {
        return false;
    }

    auto &floor_cache = ch.floor_cache;
    std::uninitialized_fill_n(
        &floor_cache[0][0], ( MAPSIZE_X ) * ( MAPSIZE_Y ), true );
    bool &no_floor_gaps = ch.no_floor_gaps;
    no_floor_gaps = true;

    bool lowest_z_lev = zlev <= -OVERMAP_DEPTH;

    for( int smx = 0; smx < my_MAPSIZE; ++smx ) {
        for( int smy = 0; smy < my_MAPSIZE; ++smy ) {
            const submap *cur_submap = get_submap_at_grid( { smx, smy, zlev } );
            const submap *below_submap = !lowest_z_lev ? get_submap_at_grid( { smx, smy, zlev - 1 } ) : nullptr;

            if( cur_submap == nullptr ) {
                debugmsg( "Tried to build floor cache at (%d,%d,%d) but the submap is not loaded", smx, smy, zlev );
                continue;
            }
            if( !lowest_z_lev && below_submap == nullptr ) {
                debugmsg( "Tried to build floor cache at (%d,%d,%d) but the submap is not loaded", smx, smy,
                          zlev - 1 );
                continue;
            }

            for( int sx = 0; sx < SEEX; ++sx ) {
                for( int sy = 0; sy < SEEY; ++sy ) {
                    point sp( sx, sy );
                    const ter_t &terrain = cur_submap->get_ter( sp ).obj();
                    if( terrain.has_flag( TFLAG_NO_FLOOR ) || terrain.has_flag( TFLAG_GOES_DOWN ) ) {
                        if( below_submap && ( below_submap->get_furn( sp ).obj().has_flag( TFLAG_SUN_ROOF_ABOVE ) ) ) {
                            continue;
                        }
                        const point p( sx + smx * SEEX, sy + smy * SEEY );
                        floor_cache[p.x][p.y] = false;
                        no_floor_gaps = false;
                    }
                }
            }
        }
    }

    ch.floor_cache_dirty = false;
    return zlevels;
}

void map::build_floor_caches()
{
    const int minz = zlevels ? -OVERMAP_DEPTH : abs_sub.z;
    const int maxz = zlevels ? OVERMAP_HEIGHT : abs_sub.z;
    for( int z = minz; z <= maxz; z++ ) {
        build_floor_cache( z );
    }
}

static void vehicle_caching_internal( level_cache &zch, const vpart_reference &vp, vehicle *v )
{
    auto &outside_cache = zch.outside_cache;
    auto &transparency_cache = zch.transparency_cache;
    auto &floor_cache = zch.floor_cache;

    const size_t part = vp.part_index();
    const tripoint &part_pos =  v->global_part_pos3( vp.part() );

    bool vehicle_is_opaque = vp.has_feature( VPFLAG_OPAQUE ) && !vp.part().is_broken();

    if( vehicle_is_opaque ) {
        int dpart = v->part_with_feature( part, VPFLAG_OPENABLE, true );
        if( dpart < 0 || !v->part( dpart ).open ) {
            transparency_cache[part_pos.x][part_pos.y] = LIGHT_TRANSPARENCY_SOLID;
        } else {
            vehicle_is_opaque = false;
        }
    }

    if( vehicle_is_opaque || vp.is_inside() ) {
        outside_cache[part_pos.x][part_pos.y] = false;
    }

    if( vp.has_feature( VPFLAG_BOARDABLE ) && !vp.part().is_broken() ) {
        floor_cache[part_pos.x][part_pos.y] = true;
    }
}

static void vehicle_caching_internal_above( level_cache &zch_above, const vpart_reference &vp,
        vehicle *v )
{
    if( vp.has_feature( VPFLAG_ROOF ) || vp.has_feature( VPFLAG_OPAQUE ) ) {
        const tripoint &part_pos = v->global_part_pos3( vp.part() );
        zch_above.floor_cache[part_pos.x][part_pos.y] = true;
    }
}

void map::do_vehicle_caching( int z )
{
    level_cache &ch = get_cache( z );
    for( vehicle *v : ch.vehicle_list ) {
        for( const vpart_reference &vp : v->get_all_parts() ) {
            const tripoint &part_pos = v->global_part_pos3( vp.part() );
            if( !inbounds( part_pos.xy() ) ) {
                continue;
            }
            vehicle_caching_internal( get_cache( part_pos.z ), vp, v );
            if( part_pos.z < OVERMAP_HEIGHT ) {
                vehicle_caching_internal_above( get_cache( part_pos.z + 1 ), vp, v );
            }
        }
    }
}

void map::build_map_cache( const int zlev, bool skip_lightmap )
{
    const int minz = zlevels ? -OVERMAP_DEPTH : zlev;
    const int maxz = zlevels ? OVERMAP_HEIGHT : zlev;
    bool seen_cache_dirty = false;
    for( int z = minz; z <= maxz; z++ ) {
        // trigger FOV recalculation only when there is a change on the player's level or if fov_3d is enabled
        const bool affects_seen_cache =  z == zlev || fov_3d;
        build_outside_cache( z );
        build_transparency_cache( z );
        bool floor_cache_was_dirty = build_floor_cache( z );
        seen_cache_dirty |= ( floor_cache_was_dirty && affects_seen_cache );
        if( floor_cache_was_dirty && z > -OVERMAP_DEPTH ) {
            get_cache( z - 1 ).r_up_cache->invalidate();
        }
        seen_cache_dirty |= get_cache( z ).seen_cache_dirty && affects_seen_cache;
    }
    // needs a separate pass as it changes the caches on neighbour z-levels (e.g. floor_cache);
    // otherwise such changes might be overwritten by main cache-building logic
    for( int z = minz; z <= maxz; z++ ) {
        do_vehicle_caching( z );
    }

    seen_cache_dirty |= build_vision_transparency_cache( zlev );

    if( seen_cache_dirty ) {
        skew_vision_cache.clear();
    }
    // Initial value is illegal player position.
    const tripoint &p = get_player_character().pos();
    static tripoint player_prev_pos;
    if( seen_cache_dirty || player_prev_pos != p ) {
        build_seen_cache( p, zlev );
        player_prev_pos = p;
    }
    if( !skip_lightmap ) {
        generate_lightmap( zlev );
    }
}

//////////
///// coordinate helpers

tripoint map::getabs( const tripoint &p ) const
{
    return sm_to_ms_copy( abs_sub.xy() ) + p;
}

tripoint map::getlocal( const tripoint &p ) const
{
    return p - sm_to_ms_copy( abs_sub.xy() );
}

void map::set_abs_sub( const tripoint &p )
{
    abs_sub = p;
}

tripoint map::get_abs_sub() const
{
    return abs_sub;
}

submap *map::getsubmap( const size_t grididx ) const
{
    if( grididx >= grid.size() ) {
        debugmsg( "Tried to access invalid grid index %d. Grid size: %d", grididx, grid.size() );
        return nullptr;
    }
    return grid[grididx];
}

void map::setsubmap( const size_t grididx, submap *const smap )
{
    if( grididx >= grid.size() ) {
        debugmsg( "Tried to access invalid grid index %d", grididx );
        return;
    } else if( smap == nullptr ) {
        debugmsg( "Tried to set NULL submap pointer at index %d", grididx );
        return;
    }
    grid[grididx] = smap;
}

submap *map::get_submap_at( const tripoint &p ) const
{
    if( !inbounds( p ) ) {
        debugmsg( "Tried to access invalid map position (%d, %d, %d)", p.x, p.y, p.z );
        return nullptr;
    }
    return unsafe_get_submap_at( p );
}

submap *map::get_submap_at_grid( const tripoint &gridp ) const
{
    return getsubmap( get_nonant( gridp ) );
}

size_t map::get_nonant( const tripoint &gridp ) const
{
    if( gridp.x < 0 || gridp.x >= my_MAPSIZE ||
        gridp.y < 0 || gridp.y >= my_MAPSIZE ||
        gridp.z < -OVERMAP_DEPTH || gridp.z > OVERMAP_HEIGHT ) {
        debugmsg( "Tried to access invalid map position at grid (%d,%d,%d)", gridp.x, gridp.y, gridp.z );
        return 0;
    }

    if( zlevels ) {
        const int indexz = gridp.z + OVERMAP_HEIGHT; // Can't be lower than 0
        return indexz + ( gridp.x + gridp.y * my_MAPSIZE ) * OVERMAP_LAYERS;
    } else {
        return gridp.x + gridp.y * my_MAPSIZE;
    }
}

tinymap::tinymap( int mapsize, bool zlevels )
    : map( mapsize, zlevels )
{
}

void map::draw_line_ter( const ter_id &type, const point &p1, const point &p2 )
{
    draw_line( [this, type]( const point & p ) {
        this->ter_set( p, type );
    }, p1, p2 );
}

void map::draw_line_furn( const furn_id &type, const point &p1, const point &p2 )
{
    draw_line( [this, type]( const point & p ) {
        this->furn_set( p, type );
    }, p1, p2 );
}

void map::draw_fill_background( const ter_id &type )
{
    // Need to explicitly set caches dirty - set_ter would do it before
    set_transparency_cache_dirty( abs_sub.z );
    set_seen_cache_dirty( abs_sub.z );
    set_outside_cache_dirty( abs_sub.z );
    set_pathfinding_cache_dirty( abs_sub.z );

    // Fill each submap rather than each tile
    for( int gridx = 0; gridx < my_MAPSIZE; gridx++ ) {
        for( int gridy = 0; gridy < my_MAPSIZE; gridy++ ) {
            submap *sm = get_submap_at_grid( {gridx, gridy} );
            if( sm == nullptr ) {
                debugmsg( "Tried to fill background at (%d,%d) but the submap is not loaded", gridx, gridy );
                continue;
            }
            sm->is_uniform = true;
            sm->set_all_ter( type );
        }
    }
}

void map::draw_fill_background( ter_id( *f )() )
{
    draw_square_ter( f, point_zero, point( SEEX * my_MAPSIZE - 1, SEEY * my_MAPSIZE - 1 ) );
}
void map::draw_fill_background( const weighted_int_list<ter_id> &f )
{
    draw_square_ter( f, point_zero, point( SEEX * my_MAPSIZE - 1, SEEY * my_MAPSIZE - 1 ) );
}

void map::draw_square_ter( const ter_id &type, const point &p1, const point &p2 )
{
    draw_square( [this, type]( const point & p ) {
        this->ter_set( p, type );
    }, p1, p2 );
}

void map::draw_square_furn( const furn_id &type, const point &p1, const point &p2 )
{
    draw_square( [this, type]( const point & p ) {
        this->furn_set( p, type );
    }, p1, p2 );
}

void map::draw_square_ter( ter_id( *f )(), const point &p1, const point &p2 )
{
    draw_square( [this, f]( const point & p ) {
        this->ter_set( p, f() );
    }, p1, p2 );
}

void map::draw_square_ter( const weighted_int_list<ter_id> &f, const point &p1,
                           const point &p2 )
{
    draw_square( [this, f]( const point & p ) {
        const ter_id *tid = f.pick();
        this->ter_set( p, tid != nullptr ? *tid : t_null );
    }, p1, p2 );
}

void map::draw_rough_circle_ter( const ter_id &type, const point &p, int rad )
{
    draw_rough_circle( [this, type]( const point & q ) {
        this->ter_set( q, type );
    }, p, rad );
}

void map::draw_rough_circle_furn( const furn_id &type, const point &p, int rad )
{
    draw_rough_circle( [this, type]( const point & q ) {
        this->furn_set( q, type );
    }, p, rad );
}

void map::draw_circle_ter( const ter_id &type, const rl_vec2d &p, double rad )
{
    draw_circle( [this, type]( const point & q ) {
        this->ter_set( q, type );
    }, p, rad );
}

void map::draw_circle_ter( const ter_id &type, const point &p, int rad )
{
    draw_circle( [this, type]( const point & q ) {
        this->ter_set( q, type );
    }, p, rad );
}

void map::draw_circle_furn( const furn_id &type, const point &p, int rad )
{
    draw_circle( [this, type]( const point & q ) {
        this->furn_set( q, type );
    }, p, rad );
}

void map::add_corpse( const tripoint &p )
{
    item body;

    const bool isReviveSpecial = one_in( 10 );

    if( !isReviveSpecial ) {
        body = item::make_corpse();
    } else {
        body = item::make_corpse( mon_zombie );
        body.set_flag( flag_REVIVE_SPECIAL );
    }

    put_items_from_loc( item_group_id( "default_zombie_clothes" ), p, calendar::turn_zero );
    if( one_in( 3 ) ) {
        put_items_from_loc( item_group_id( "default_zombie_items" ), p, calendar::turn_zero );
    }

    add_item_or_charges( p, body );
}

field &map::get_field( const tripoint &p )
{
    return field_at( p );
}

void map::creature_on_trap( Creature &c, const bool may_avoid )
{
    // boarded in a vehicle means the player is above the trap, like a flying monster and can
    // never trigger the trap.
    const player *const p = dynamic_cast<const player *>( &c );
    if( p != nullptr && p->in_vehicle ) {
        return;
    }
    maybe_trigger_trap( c.pos(), c, may_avoid );
}

void map::maybe_trigger_trap( const tripoint &pos, Creature &c, const bool may_avoid )
{
    const auto &tr = tr_at( pos );
    if( tr.is_null() ) {
        return;
    }

    //Don't trigger benign traps like cots and funnels
    if( tr.is_benign() ) {
        return;
    }

    if( may_avoid && c.avoid_trap( pos, tr ) ) {
        player *const pl = c.as_player();
        if( !tr.is_always_invisible() && pl && !pl->knows_trap( pos ) ) {
            pl->add_msg_if_player( _( "You've spotted a %1$s!" ), tr.name() );
            pl->add_known_trap( pos, tr );
        }
        return;
    }

    if( !tr.is_always_invisible() ) {
        c.add_msg_player_or_npc( m_bad, _( "You trigger a %s!" ), _( "<npcname> triggers a %s!" ),
                                 tr.name() );
    }
    tr.trigger( c.pos(), c );
}

template<typename Functor>
void map::function_over( const tripoint &start, const tripoint &end, Functor fun ) const
{
    // start and end are just two points, end can be "before" start
    // Also clip the area to map area
    const tripoint min( std::max( std::min( start.x, end.x ), 0 ), std::max( std::min( start.y, end.y ),
                        0 ), std::max( std::min( start.z, end.z ), -OVERMAP_DEPTH ) );
    const tripoint max( std::min( std::max( start.x, end.x ), SEEX * my_MAPSIZE - 1 ),
                        std::min( std::max( start.y, end.y ), SEEY * my_MAPSIZE - 1 ), std::min( std::max( start.z, end.z ),
                                OVERMAP_HEIGHT ) );

    // Submaps that contain the bounding points
    const point min_sm( min.x / SEEX, min.y / SEEY );
    const point max_sm( max.x / SEEX, max.y / SEEY );
    // Z outermost, because submaps are flat
    tripoint gp;
    int &z = gp.z;
    int &smx = gp.x;
    int &smy = gp.y;
    for( z = min.z; z <= max.z; z++ ) {
        for( smx = min_sm.x; smx <= max_sm.x; smx++ ) {
            for( smy = min_sm.y; smy <= max_sm.y; smy++ ) {
                submap const *cur_submap = get_submap_at_grid( { smx, smy, z } );
                if( cur_submap == nullptr ) {
                    debugmsg( "Tried to function over (%d,%d,%d) but the submap is not loaded", smx, smy, z );
                    continue;
                }
                // Bounds on the submap coordinates
                const point sm_min( smx > min_sm.x ? 0 : min.x % SEEX, smy > min_sm.y ? 0 : min.y % SEEY );
                const point sm_max( smx < max_sm.x ? SEEX - 1 : max.x % SEEX,
                                    smy < max_sm.y ? SEEY - 1 : max.y % SEEY );

                point lp;
                int &sx = lp.x;
                int &sy = lp.y;
                for( sx = sm_min.x; sx <= sm_max.x; ++sx ) {
                    for( sy = sm_min.y; sy <= sm_max.y; ++sy ) {
                        const iteration_state rval = fun( gp, cur_submap, lp );
                        if( rval != ITER_CONTINUE ) {
                            switch( rval ) {
                                case ITER_SKIP_ZLEVEL:
                                    smx = my_MAPSIZE + 1;
                                    smy = my_MAPSIZE + 1;
                                // Fall through
                                case ITER_SKIP_SUBMAP:
                                    sx = SEEX;
                                    sy = SEEY;
                                    break;
                                default:
                                    return;
                            }
                        }
                    }
                }
            }
        }
    }
}

void map::scent_blockers( std::array<std::array<bool, MAPSIZE_X>, MAPSIZE_Y> &blocks_scent,
                          std::array<std::array<bool, MAPSIZE_X>, MAPSIZE_Y> &reduces_scent,
                          const point &min, const point &max )
{
    ter_bitflags reduce = TFLAG_REDUCE_SCENT;
    ter_bitflags block = TFLAG_NO_SCENT;
    auto fill_values = [&]( const tripoint & gp, const submap * sm, const point & lp ) {
        // We need to generate the x/y coordinates, because we can't get them "for free"
        const point p = lp + sm_to_ms_copy( gp.xy() );
        if( sm->get_ter( lp ).obj().has_flag( block ) ) {
            blocks_scent[p.x][p.y] = true;
            reduces_scent[p.x][p.y] = false;
        } else if( sm->get_ter( lp ).obj().has_flag( reduce ) ||
                   sm->get_furn( lp ).obj().has_flag( reduce ) ) {
            blocks_scent[p.x][p.y] = false;
            reduces_scent[p.x][p.y] = true;
        } else {
            blocks_scent[p.x][p.y] = false;
            reduces_scent[p.x][p.y] = false;
        }

        return ITER_CONTINUE;
    };

    function_over( tripoint( min, abs_sub.z ), tripoint( max, abs_sub.z ), fill_values );

    const inclusive_rectangle<point> local_bounds( min, max );

    // Now vehicles

    auto vehs = get_vehicles();
    for( auto &wrapped_veh : vehs ) {
        vehicle &veh = *( wrapped_veh.v );
        for( const vpart_reference &vp : veh.get_any_parts( VPFLAG_OBSTACLE ) ) {
            const tripoint part_pos = vp.pos();
            if( local_bounds.contains( part_pos.xy() ) ) {
                reduces_scent[part_pos.x][part_pos.y] = true;
            }
        }

        // Doors, but only the closed ones
        for( const vpart_reference &vp : veh.get_any_parts( VPFLAG_OPENABLE ) ) {
            if( vp.part().open ) {
                continue;
            }

            const tripoint part_pos = vp.pos();
            if( local_bounds.contains( part_pos.xy() ) ) {
                reduces_scent[part_pos.x][part_pos.y] = true;
            }
        }
    }
}

tripoint_range<tripoint> map::points_in_rectangle( const tripoint &from, const tripoint &to ) const
{
    const tripoint min( std::max( 0, std::min( from.x, to.x ) ), std::max( 0, std::min( from.y,
                        to.y ) ), std::max( -OVERMAP_DEPTH, std::min( from.z, to.z ) ) );
    const tripoint max( std::min( SEEX * my_MAPSIZE - 1, std::max( from.x, to.x ) ),
                        std::min( SEEX * my_MAPSIZE - 1, std::max( from.y, to.y ) ), std::min( OVERMAP_HEIGHT,
                                std::max( from.z, to.z ) ) );
    return tripoint_range<tripoint>( min, max );
}

tripoint_range<tripoint> map::points_in_radius( const tripoint &center, size_t radius,
        size_t radiusz ) const
{
    const tripoint min( std::max<int>( 0, center.x - radius ), std::max<int>( 0, center.y - radius ),
                        clamp<int>( center.z - radiusz, -OVERMAP_DEPTH, OVERMAP_HEIGHT ) );
    const tripoint max( std::min<int>( SEEX * my_MAPSIZE - 1, center.x + radius ),
                        std::min<int>( SEEX * my_MAPSIZE - 1, center.y + radius ), clamp<int>( center.z + radiusz,
                                -OVERMAP_DEPTH, OVERMAP_HEIGHT ) );
    return tripoint_range<tripoint>( min, max );
}

tripoint_range<tripoint> map::points_on_zlevel( const int z ) const
{
    if( z < -OVERMAP_DEPTH || z > OVERMAP_HEIGHT ) {
        // TODO: need a default constructor that creates an empty range.
        return tripoint_range<tripoint>( tripoint_zero, tripoint_zero - tripoint_above );
    }
    return tripoint_range<tripoint>(
               tripoint( 0, 0, z ), tripoint( SEEX * my_MAPSIZE - 1, SEEY * my_MAPSIZE - 1, z ) );
}

tripoint_range<tripoint> map::points_on_zlevel() const
{
    return points_on_zlevel( abs_sub.z );
}

std::list<item_location> map::get_active_items_in_radius( const tripoint &center,
        int radius ) const
{
    return get_active_items_in_radius( center, radius, special_item_type::none );
}

std::list<item_location> map::get_active_items_in_radius( const tripoint &center, int radius,
        special_item_type type ) const
{
    std::list<item_location> result;

    const point minp( center.xy() + point( -radius, -radius ) );
    const point maxp( center.xy() + point( radius, radius ) );

    const point ming( std::max( minp.x / SEEX, 0 ),
                      std::max( minp.y / SEEY, 0 ) );
    const point maxg( std::min( maxp.x / SEEX, my_MAPSIZE - 1 ),
                      std::min( maxp.y / SEEY, my_MAPSIZE - 1 ) );

    for( const tripoint &abs_submap_loc : submaps_with_active_items ) {
        const tripoint submap_loc{ -abs_sub.xy() + abs_submap_loc };
        if( submap_loc.x < ming.x || submap_loc.y < ming.y ||
            submap_loc.x > maxg.x || submap_loc.y > maxg.y ) {
            continue;
        }
        const point sm_offset( submap_loc.x * SEEX, submap_loc.y * SEEY );

        submap *sm = get_submap_at_grid( submap_loc );
        if( sm == nullptr ) {
            debugmsg( "Tried get active items in radius of (%d,%d,%d) but the submap is not loaded",
                      submap_loc.x, submap_loc.y, submap_loc.z );
            continue;
        }
        std::vector<item_reference> items = type == special_item_type::none ? sm->active_items.get() :
                                            sm->active_items.get_special( type );
        for( const auto &elem : items ) {
            const tripoint pos( sm_offset + elem.location, submap_loc.z );

            if( rl_dist( pos, center ) > radius ) {
                continue;
            }

            if( elem.item_ref ) {
                result.emplace_back( map_cursor( pos ), elem.item_ref.get() );
            }
        }
    }

    return result;
}

std::list<tripoint> map::find_furnitures_with_flag_in_radius( const tripoint &center,
        size_t radius,
        const std::string &flag,
        size_t radiusz )
{
    std::list<tripoint> furn_locs;
    for( const auto &furn_loc : points_in_radius( center, radius, radiusz ) ) {
        if( has_flag_furn( flag, furn_loc ) ) {
            furn_locs.push_back( furn_loc );
        }
    }
    return furn_locs;
}

std::list<Creature *> map::get_creatures_in_radius( const tripoint &center, size_t radius,
        size_t radiusz )
{
    std::list<Creature *> creatures;
    for( const auto &loc : points_in_radius( center, radius, radiusz ) ) {
        Creature *tmp_critter = g->critter_at( loc );
        if( tmp_critter != nullptr ) {
            creatures.push_back( tmp_critter );
        }

    }
    return creatures;
}

level_cache &map::access_cache( int zlev )
{
    if( zlev >= -OVERMAP_DEPTH && zlev <= OVERMAP_HEIGHT ) {
        return *caches[zlev + OVERMAP_DEPTH];
    }

    debugmsg( "access_cache called with invalid z-level: %d", zlev );
    return nullcache;
}

const level_cache &map::access_cache( int zlev ) const
{
    if( zlev >= -OVERMAP_DEPTH && zlev <= OVERMAP_HEIGHT ) {
        return *caches[zlev + OVERMAP_DEPTH];
    }

    debugmsg( "access_cache called with invalid z-level: %d", zlev );
    return nullcache;
}

pathfinding_cache::pathfinding_cache()
{
    dirty = true;
}

pathfinding_cache::~pathfinding_cache() = default;

pathfinding_cache &map::get_pathfinding_cache( int zlev ) const
{
    return *pathfinding_caches[zlev + OVERMAP_DEPTH];
}

void map::set_pathfinding_cache_dirty( const int zlev )
{
    if( inbounds_z( zlev ) ) {
        get_pathfinding_cache( zlev ).dirty = true;
    }
}

const pathfinding_cache &map::get_pathfinding_cache_ref( int zlev ) const
{
    if( !inbounds_z( zlev ) ) {
        debugmsg( "Tried to get pathfinding cache for out of bounds z-level %d", zlev );
        return *pathfinding_caches[ OVERMAP_DEPTH ];
    }
    auto &cache = get_pathfinding_cache( zlev );
    if( cache.dirty ) {
        update_pathfinding_cache( zlev );
    }

    return cache;
}

void map::update_pathfinding_cache( int zlev ) const
{
    auto &cache = get_pathfinding_cache( zlev );
    if( !cache.dirty ) {
        return;
    }

    std::uninitialized_fill_n( &cache.special[0][0], MAPSIZE_X * MAPSIZE_Y, PF_NORMAL );

    for( int smx = 0; smx < my_MAPSIZE; ++smx ) {
        for( int smy = 0; smy < my_MAPSIZE; ++smy ) {
            submap *cur_submap = get_submap_at_grid( { smx, smy, zlev } );
            if( !cur_submap ) {
                return;
            }

            tripoint p( 0, 0, zlev );

            for( int sx = 0; sx < SEEX; ++sx ) {
                p.x = sx + smx * SEEX;
                for( int sy = 0; sy < SEEY; ++sy ) {
                    p.y = sy + smy * SEEY;

                    pf_special cur_value = PF_NORMAL;

                    maptile tile( cur_submap, point( sx, sy ) );

                    const auto &terrain = tile.get_ter_t();
                    const auto &furniture = tile.get_furn_t();
                    const auto &field = tile.get_field();
                    int part;
                    const vehicle *veh = veh_at_internal( p, part );

                    const int cost = move_cost_internal( furniture, terrain, field, veh, part );

                    if( cost > 2 ) {
                        cur_value |= PF_SLOW;
                    } else if( cost <= 0 ) {
                        cur_value |= PF_WALL;
                        if( terrain.has_flag( TFLAG_CLIMBABLE ) ) {
                            cur_value |= PF_CLIMBABLE;
                        }
                    }

                    if( veh != nullptr ) {
                        cur_value |= PF_VEHICLE;
                    }

                    for( const auto &fld : tile.get_field() ) {
                        const field_entry &cur = fld.second;
                        if( cur.is_dangerous() ) {
                            cur_value |= PF_FIELD;
                        }
                    }

                    if( !tile.get_trap_t().is_benign() || !terrain.trap.obj().is_benign() ) {
                        cur_value |= PF_TRAP;
                    }

                    if( terrain.has_flag( TFLAG_GOES_DOWN ) || terrain.has_flag( TFLAG_GOES_UP ) ||
                        terrain.has_flag( TFLAG_RAMP ) || terrain.has_flag( TFLAG_RAMP_UP ) ||
                        terrain.has_flag( TFLAG_RAMP_DOWN ) ) {
                        cur_value |= PF_UPDOWN;
                    }

                    if( terrain.has_flag( TFLAG_SHARP ) ) {
                        cur_value |= PF_SHARP;
                    }

                    cache.special[p.x][p.y] = cur_value;
                }
            }
        }
    }

    cache.dirty = false;
}

void map::clip_to_bounds( tripoint &p ) const
{
    clip_to_bounds( p.x, p.y, p.z );
}

void map::clip_to_bounds( int &x, int &y ) const
{
    if( x < 0 ) {
        x = 0;
    } else if( x >= SEEX * my_MAPSIZE ) {
        x = SEEX * my_MAPSIZE - 1;
    }

    if( y < 0 ) {
        y = 0;
    } else if( y >= SEEY * my_MAPSIZE ) {
        y = SEEY * my_MAPSIZE - 1;
    }
}

void map::clip_to_bounds( int &x, int &y, int &z ) const
{
    clip_to_bounds( x, y );
    if( z < -OVERMAP_DEPTH ) {
        z = -OVERMAP_DEPTH;
    } else if( z > OVERMAP_HEIGHT ) {
        z = OVERMAP_HEIGHT;
    }
}

bool map::is_cornerfloor( const tripoint &p ) const
{
    if( impassable( p ) ) {
        return false;
    }
    std::set<tripoint> impassable_adjacent;
    for( const tripoint &pt : points_in_radius( p, 1 ) ) {
        if( impassable( pt ) ) {
            impassable_adjacent.insert( pt );
        }
    }
    if( !impassable_adjacent.empty() ) {
        //to check if a floor is a corner we first search if any of its diagonal adjacent points is impassable
        std::set< tripoint> diagonals = { p + tripoint_north_east, p + tripoint_north_west, p + tripoint_south_east, p + tripoint_south_west };
        for( const tripoint &impassable_diagonal : diagonals ) {
            if( impassable_adjacent.count( impassable_diagonal ) != 0 ) {
                //for every impassable diagonal found, we check if that diagonal terrain has at least two impassable neighbors that also neighbor point p
                int f = 0;
                for( const tripoint &l : points_in_radius( impassable_diagonal, 1 ) ) {
                    if( impassable_adjacent.count( l ) != 0 ) {
                        f++;
                    }
                    if( f > 2 ) {
                        return true;
                    }
                }
            }
        }
    }
    return false;
}

int map::calc_max_populated_zlev()
{
    // cache is filled and valid, skip recalculation
    if( max_populated_zlev && max_populated_zlev->first == get_abs_sub() ) {
        return max_populated_zlev->second;
    }

    // We'll assume ground level is populated
    int max_z = 0;

    for( int sz = 1; sz <= OVERMAP_HEIGHT; sz++ ) {
        bool level_done = false;
        for( int sx = 0; sx < my_MAPSIZE; sx++ ) {
            for( int sy = 0; sy < my_MAPSIZE; sy++ ) {
                const submap *sm = get_submap_at_grid( tripoint( sx, sy, sz ) );
                if( sm == nullptr ) {
                    debugmsg( "Tried to calc max populated zlev at (%d,%d,%d) but the submap is not loaded", sx, sy,
                              sz );
                    continue;
                }
                if( !sm->is_uniform ) {
                    max_z = sz;
                    level_done = true;
                    break;
                }
            }
            if( level_done ) {
                break;
            }
        }
    }

    max_populated_zlev = std::pair<tripoint, int>( get_abs_sub(), max_z );
    return max_z;
}

void map::invalidate_max_populated_zlev( int zlev )
{
    if( max_populated_zlev && max_populated_zlev->second < zlev ) {
        max_populated_zlev->second = zlev;
    }
}

// Get cache value for debug purposes
int map::reachability_cache_value( const tripoint &p, bool vertical_cache,
                                   reachability_cache_quadrant quadrant ) const
{
    if( !inbounds( p ) ) {
        return -2;
    }

    // rebuild caches, so valid values are shown
    has_potential_los( p, p ); // rebuild horizontal cache;
    has_potential_los( p, p + tripoint_above ); // rebuild "up" cache

    const level_cache &lc = get_cache( p.z );
    if( vertical_cache ) {
        return lc.r_up_cache->get_value( quadrant, p.xy() );
    } else {
        return lc.r_hor_cache->get_value( quadrant, p.xy() );
    }
}

static bool is_haulable( const item &it )
{
    // Liquid cannot be picked up
    return !it.made_of_from_type( phase_id::LIQUID );
}

bool map::has_haulable_items( const tripoint &pos )
{
    const map_stack items = i_at( pos );
    for( const item &it : items ) {
        if( is_haulable( it ) ) {
            return true;
        }
    }
    return false;
}

std::vector<item_location> map::get_haulable_items( const tripoint &pos )
{
    std::vector<item_location> target_items;
    map_stack items = i_at( pos );
    target_items.reserve( items.size() );
    for( item &it : items ) {
        if( is_haulable( it ) ) {
            target_items.emplace_back( map_cursor( pos ), &it );
        }
    }
    return target_items;
}<|MERGE_RESOLUTION|>--- conflicted
+++ resolved
@@ -3489,13 +3489,8 @@
         if( bashed_item->made_of( material_id( "glass" ) ) && !bashed_item->active && one_in( 2 ) ) {
             params.did_bash = true;
             smashed_glass = true;
-<<<<<<< HEAD
             for( const item *bashed_content : bashed_item->all_items_top() ) {
-                smashed_contents.push_back( item( *bashed_content ) );
-=======
-            for( const item *bashed_content : bashed_item->contents.all_items_top() ) {
                 smashed_contents.emplace_back( *bashed_content );
->>>>>>> 93894859
             }
             bashed_item = bashed_items.erase( bashed_item );
         } else {
