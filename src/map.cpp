#include "map.h"

#include <limits.h>
#include <algorithm>
#include <cassert>
#include <cmath>
#include <cstdlib>
#include <cstring>
#include <iterator>
#include <limits>
#include <sstream>
#include <type_traits>
#include <unordered_map>

#include "ammo.h"
#include "artifact.h"
#include "calendar.h"
#include "coordinate_conversions.h"
#include "clzones.h"
#include "debug.h"
#include "drawing_primitives.h"
#include "explosion.h"
#include "event.h"
#include "fragment_cloud.h"
#include "fungal_effects.h"
#include "game.h"
#include "harvest.h"
#include "iexamine.h"
#include "item.h"
#include "item_factory.h"
#include "item_group.h"
#include "iuse_actor.h"
#include "lightmap.h"
#include "line.h"
#include "map_iterator.h"
#include "map_selector.h"
#include "mapbuffer.h"
#include "mapdata.h"
#include "messages.h"
#include "mongroup.h"
#include "monster.h"
#include "morale_types.h"
#include "mtype.h"
#include "npc.h"
#include "options.h"
#include "output.h"
#include "overmapbuffer.h"
#include "pathfinding.h"
#include "projectile.h"
#include "rng.h"
#include "scent_map.h"
#include "sounds.h"
#include "string_formatter.h"
#include "submap.h"
#include "translations.h"
#include "trap.h"
#include "veh_type.h"
#include "vehicle.h"
#include "vpart_position.h"
#include "vpart_range.h"
#include "vpart_reference.h"
#include "weather.h"
#include "active_item_cache.h"
#include "basecamp.h"
#include "bodypart.h"
#include "character.h"
#include "color.h"
#include "creature.h"
#include "cursesdef.h"
#include "damage.h"
#include "field.h"
#include "item_location.h"
#include "itype.h"
#include "iuse.h"
#include "map_memory.h"
#include "math_defines.h"
#include "optional.h"
#include "player.h"
#include "player_activity.h"
#include "tileray.h"
#include "weighted_list.h"
#include "enums.h"
#include "int_id.h"
#include "string_id.h"

const mtype_id mon_zombie( "mon_zombie" );

const skill_id skill_traps( "traps" );

const species_id ZOMBIE( "ZOMBIE" );

const efftype_id effect_boomered( "boomered" );
const efftype_id effect_crushed( "crushed" );
const efftype_id effect_stunned( "stunned" );

extern bool is_valid_in_w_terrain( int, int );

#define dbg(x) DebugLog((DebugLevel)(x),D_MAP) << __FILE__ << ":" << __LINE__ << ": "

static std::list<item>  nulitems;          // Returned when &i_at() is asked for an OOB value
static field            nulfield;          // Returned when &field_at() is asked for an OOB value
static level_cache      nullcache;         // Dummy cache for z-levels outside bounds

// Map stack methods.
std::list<item>::iterator map_stack::erase( std::list<item>::iterator it )
{
    return myorigin->i_rem( location, it );
}

void map_stack::push_back( const item &newitem )
{
    myorigin->add_item_or_charges( location, newitem );
}

void map_stack::insert_at( std::list<item>::iterator index,
                           const item &newitem )
{
    myorigin->add_item_at( location, index, newitem );
}

units::volume map_stack::max_volume() const
{
    if( !myorigin->inbounds( location ) ) {
        return 0_ml;
    } else if( myorigin->has_furn( location ) ) {
        return myorigin->furn( location ).obj().max_volume;
    }
    return myorigin->ter( location ).obj().max_volume;
}

// Map class methods.

map::map( int mapsize, bool zlev )
{
    my_MAPSIZE = mapsize;
    zlevels = zlev;
    if( zlevels ) {
        grid.resize( my_MAPSIZE * my_MAPSIZE * OVERMAP_LAYERS, nullptr );
    } else {
        grid.resize( my_MAPSIZE * my_MAPSIZE, nullptr );
    }

    for( auto &ptr : caches ) {
        ptr = std::unique_ptr<level_cache>( new level_cache() );
    }

    for( auto &ptr : pathfinding_caches ) {
        ptr = std::unique_ptr<pathfinding_cache>( new pathfinding_cache() );
    }

    dbg( D_INFO ) << "map::map(): my_MAPSIZE: " << my_MAPSIZE << " z-levels enabled:" << zlevels;
    traplocs.resize( trap::count() );
}

map::~map() = default;

static submap null_submap;

const maptile map::maptile_at( const tripoint &p ) const
{
    if( !inbounds( p ) ) {
        return maptile( &null_submap, 0, 0 );
    }

    return maptile_at_internal( p );
}

maptile map::maptile_at( const tripoint &p )
{
    if( !inbounds( p ) ) {
        return maptile( &null_submap, 0, 0 );
    }

    return maptile_at_internal( p );
}

const maptile map::maptile_at_internal( const tripoint &p ) const
{
    point l;
    submap *const sm = get_submap_at( p, l );

    return maptile( sm, l );
}

maptile map::maptile_at_internal( const tripoint &p )
{
    point l;
    submap *const sm = get_submap_at( p, l );

    return maptile( sm, l );
}

// Vehicle functions

VehicleList map::get_vehicles()
{
    if( !zlevels ) {
        return get_vehicles( tripoint( 0, 0, abs_sub.z ),
                             tripoint( SEEX * my_MAPSIZE, SEEY * my_MAPSIZE, abs_sub.z ) );
    }

    return get_vehicles( tripoint( 0, 0, -OVERMAP_DEPTH ),
                         tripoint( SEEX * my_MAPSIZE, SEEY * my_MAPSIZE, OVERMAP_HEIGHT ) );
}

void map::reset_vehicle_cache( const int zlev )
{
    clear_vehicle_cache( zlev );
    // Cache all vehicles
    auto &ch = get_cache( zlev );
    ch.veh_in_active_range = false;
    for( const auto &elem : ch.vehicle_list ) {
        add_vehicle_to_cache( elem );
    }
}

void map::add_vehicle_to_cache( vehicle *veh )
{
    if( veh == nullptr ) {
        debugmsg( "Tried to add null vehicle to cache" );
        return;
    }

    auto &ch = get_cache( veh->smz );
    ch.veh_in_active_range = true;
    // Get parts
    std::vector<vehicle_part> &parts = veh->parts;
    int partid = 0;
    for( std::vector<vehicle_part>::iterator it = parts.begin(),
         end = parts.end(); it != end; ++it, ++partid ) {
        if( it->removed ) {
            continue;
        }
        const tripoint p = veh->global_part_pos3( *it );
        ch.veh_cached_parts.insert( std::make_pair( p,
                                    std::make_pair( veh, partid ) ) );
        if( inbounds( p ) ) {
            ch.veh_exists_at[p.x][p.y] = true;
        }
    }
}

void map::update_vehicle_cache( vehicle *veh, const int old_zlevel )
{
    if( veh == nullptr ) {
        debugmsg( "Tried to add null vehicle to cache" );
        return;
    }

    // Existing must be cleared
    auto &ch = get_cache( old_zlevel );
    auto it = ch.veh_cached_parts.begin();
    const auto end = ch.veh_cached_parts.end();
    while( it != end ) {
        if( it->second.first == veh ) {
            const tripoint p = it->first;
            if( inbounds( p ) ) {
                ch.veh_exists_at[p.x][p.y] = false;
            }
            ch.veh_cached_parts.erase( it++ );
            // If something was resting on vehicle, drop it
            support_dirty( tripoint( p.x, p.y, old_zlevel + 1 ) );
        } else {
            ++it;
        }
    }

    add_vehicle_to_cache( veh );
}

void map::clear_vehicle_cache( const int zlev )
{
    auto &ch = get_cache( zlev );
    while( !ch.veh_cached_parts.empty() ) {
        const auto part = ch.veh_cached_parts.begin();
        const auto &p = part->first;
        if( inbounds( p ) ) {
            ch.veh_exists_at[p.x][p.y] = false;
        }
        ch.veh_cached_parts.erase( part );
    }
}

void map::clear_vehicle_list( const int zlev )
{
    auto &ch = get_cache( zlev );
    ch.vehicle_list.clear();
    ch.zone_vehicles.clear();
}

void map::update_vehicle_list( submap *const to, const int zlev )
{
    // Update vehicle data
    auto &ch = get_cache( zlev );
    for( const auto &elem : to->vehicles ) {
        ch.vehicle_list.insert( elem.get() );
        if( !elem->loot_zones.empty() ) {
            ch.zone_vehicles.insert( elem.get() );
        }
    }
}

std::unique_ptr<vehicle> map::detach_vehicle( vehicle *veh )
{
    if( veh == nullptr ) {
        debugmsg( "map::detach_vehicle was passed nullptr" );
        return std::unique_ptr<vehicle>();
    }

    if( veh->smz < -OVERMAP_DEPTH || veh->smz > OVERMAP_HEIGHT ) {
        debugmsg( "detach_vehicle got a vehicle outside allowed z-level range! name=%s, submap:%d,%d,%d",
                  veh->name, veh->smx, veh->smy, veh->smz );
        // Try to fix by moving the vehicle here
        veh->smz = abs_sub.z;
    }

    // Unboard all passengers before detaching
    for( auto const &part : veh->get_avail_parts( VPFLAG_BOARDABLE ) ) {
        player *passenger = part.get_passenger();
        if( passenger ) {
            unboard_vehicle( part, passenger );
        }
    }

    submap *const current_submap = get_submap_at_grid( {veh->smx, veh->smy, veh->smz} );
    auto &ch = get_cache( veh->smz );
    for( size_t i = 0; i < current_submap->vehicles.size(); i++ ) {
        if( current_submap->vehicles[i].get() == veh ) {
            const int zlev = veh->smz;
            ch.vehicle_list.erase( veh );
            ch.zone_vehicles.erase( veh );
            reset_vehicle_cache( zlev );
            std::unique_ptr<vehicle> result = std::move( current_submap->vehicles[i] );
            current_submap->vehicles.erase( current_submap->vehicles.begin() + i );
            if( veh->tracking_on ) {
                overmap_buffer.remove_vehicle( veh );
            }
            dirty_vehicle_list.erase( veh );
            return result;
        }
    }
    debugmsg( "detach_vehicle can't find it! name=%s, submap:%d,%d,%d", veh->name, veh->smx,
              veh->smy, veh->smz );
    return std::unique_ptr<vehicle>();
}

void map::destroy_vehicle( vehicle *veh )
{
    detach_vehicle( veh );
}

void map::on_vehicle_moved( const int smz )
{
    set_outside_cache_dirty( smz );
    set_transparency_cache_dirty( smz );
    set_floor_cache_dirty( smz );
    set_pathfinding_cache_dirty( smz );
}

void map::vehmove()
{
    // give vehicles movement points
    {
        VehicleList vehs = get_vehicles();
        for( auto &vehs_v : vehs ) {
            vehicle *veh = vehs_v.v;
            veh->gain_moves();
            veh->slow_leak();
        }
    }

    // 15 equals 3 >50mph vehicles, or up to 15 slow (1 square move) ones
    // But 15 is too low for V12 death-bikes, let's put 100 here
    for( int count = 0; count < 100; count++ ) {
        if( !vehproceed() ) {
            break;
        }
    }
    // Process item removal on the vehicles that were modified this turn.
    // Use a copy because part_removal_cleanup can modify the container.
    auto temp = dirty_vehicle_list;
    VehicleList vehicle_list = get_vehicles();
    for( const auto &elem : temp ) {
        auto same_ptr = [ elem ]( const struct wrapped_vehicle & tgt ) {
            return elem == tgt.v;
        };
        if( std::find_if( vehicle_list.begin(), vehicle_list.end(), same_ptr ) !=
            vehicle_list.end() ) {
            ( elem )->part_removal_cleanup();
        }
    }
    dirty_vehicle_list.clear();
}

bool map::vehproceed()
{
    VehicleList vehs = get_vehicles();
    vehicle *cur_veh = nullptr;
    float max_of_turn = 0;
    // First horizontal movement
    for( auto &vehs_v : vehs ) {
        if( vehs_v.v->of_turn > max_of_turn ) {
            cur_veh = vehs_v.v;
            max_of_turn = cur_veh->of_turn;
        }
    }

    // Then vertical-only movement
    if( cur_veh == nullptr ) {
        for( auto &vehs_v : vehs ) {
            vehicle &cveh = *vehs_v.v;
            if( cveh.is_falling ) {
                cur_veh = vehs_v.v;
                break;
            }
        }
    }

    if( cur_veh == nullptr ) {
        return false;
    }

    return cur_veh->act_on_map();
}

static bool sees_veh( const Creature &c, vehicle &veh, bool force_recalc )
{
    const auto &veh_points = veh.get_points( force_recalc );
    return std::any_of( veh_points.begin(), veh_points.end(), [&c]( const tripoint & pt ) {
        return c.sees( pt );
    } );
}

void map::move_vehicle( vehicle &veh, const tripoint &dp, const tileray &facing )
{
    const bool vertical = dp.z != 0;
    if( ( dp.x == 0 && dp.y == 0 && dp.z == 0 ) ||
        ( abs( dp.x ) > 1 || abs( dp.y ) > 1 || abs( dp.z ) > 1 ) ||
        ( vertical && ( dp.x != 0 || dp.y != 0 ) ) ) {
        debugmsg( "move_vehicle called with %d,%d,%d displacement vector", dp.x, dp.y, dp.z );
        return;
    }

    if( dp.z + veh.smz < -OVERMAP_DEPTH || dp.z + veh.smz > OVERMAP_HEIGHT ) {
        return;
    }

    veh.precalc_mounts( 1, veh.skidding ? veh.turn_dir : facing.dir(), veh.pivot_point() );

    // cancel out any movement of the vehicle due only to a change in pivot
    tripoint dp1 = dp - veh.pivot_displacement();

    int impulse = 0;

    std::vector<veh_collision> collisions;

    // Find collisions
    // Velocity of car before collision
    // Split into vertical and horizontal movement
    const int &coll_velocity = vertical ? veh.vertical_velocity : veh.velocity;
    const int velocity_before = coll_velocity;
    if( velocity_before == 0 ) {
        debugmsg( "%s tried to move %s with no velocity",
                  veh.name, vertical ? "vertically" : "horizontally" );
        return;
    }

    bool veh_veh_coll_flag = false;
    // Try to collide multiple times
    size_t collision_attempts = 10;
    do {
        collisions.clear();
        veh.collision( collisions, dp1, false );

        // Vehicle collisions
        std::map<vehicle *, std::vector<veh_collision> > veh_collisions;
        for( auto &coll : collisions ) {
            if( coll.type != veh_coll_veh ) {
                continue;
            }

            veh_veh_coll_flag = true;
            // Only collide with each vehicle once
            veh_collisions[ static_cast<vehicle *>( coll.target ) ].push_back( coll );
        }

        for( auto &pair : veh_collisions ) {
            impulse += vehicle_vehicle_collision( veh, *pair.first, pair.second );
        }

        // Non-vehicle collisions
        for( const auto &coll : collisions ) {
            if( coll.type == veh_coll_veh ) {
                continue;
            }
            if( static_cast<size_t>( coll.part ) > veh.parts.size() ) {
                continue;
            }

            const point &collision_point = veh.parts[coll.part].mount;
            const int coll_dmg = coll.imp;
            impulse += coll_dmg;
            // Shock damage
            veh.damage( coll.part, coll_dmg, DT_BASH );
            veh.damage_all( coll_dmg / 2, coll_dmg, DT_BASH, collision_point );
        }
    } while( collision_attempts-- > 0 &&
             sgn( coll_velocity ) == sgn( velocity_before ) &&
             !collisions.empty() && !veh_veh_coll_flag );

    if( vertical && !collisions.empty() ) {
        // A big hack, should be removed when possible
        veh.vertical_velocity = 0;
    }

    const int velocity_after = coll_velocity;
    const bool can_move = velocity_after != 0 && sgn( velocity_after ) == sgn( velocity_before );

    int coll_turn = 0;
    if( impulse > 0 ) {
        coll_turn = shake_vehicle( veh, velocity_before, facing.dir() );
        const int volume = std::min<int>( 100, sqrtf( impulse ) );
        // TODO: Center the sound at weighted (by impulse) average of collisions
        sounds::sound( veh.global_pos3(), volume, sounds::sound_t::combat, _( "crash!" ),
                       false, "smash_success", "hit_vehicle" );
    }

    if( veh_veh_coll_flag ) {
        // Break here to let the hit vehicle move away
        return;
    }

    // If not enough wheels, mess up the ground a bit.
    if( !vertical && !veh.valid_wheel_config() && !veh.is_in_water() ) {
        veh.velocity += veh.velocity < 0 ? 2000 : -2000;
        for( const auto &p : veh.get_points() ) {
            const ter_id &pter = ter( p );
            if( pter == t_dirt || pter == t_grass ) {
                ter_set( p, t_dirtmound );
            }
        }
    }

    // Now we're gonna handle traps we're standing on (if we're still moving).
    if( !vertical && can_move ) {
        const auto wheel_indices = veh.wheelcache; // Don't use a reference here, it causes a crash.
        for( auto &w : wheel_indices ) {
            const tripoint wheel_p = veh.global_part_pos3( w );
            if( one_in( 2 ) && displace_water( wheel_p ) ) {
                sounds::sound( wheel_p, 4,  sounds::sound_t::movement, _( "splash!" ), false,
                               "environment", "splash" );
            }

            veh.handle_trap( wheel_p, w );
            if( !has_flag( "SEALED", wheel_p ) ) {
                // TODO: Make this value depend on the wheel
                smash_items( wheel_p, 5 );
            }
        }
    }

    const int last_turn_dec = 1;
    if( veh.last_turn < 0 ) {
        veh.last_turn += last_turn_dec;
        if( veh.last_turn > -last_turn_dec ) {
            veh.last_turn = 0;
        }
    } else if( veh.last_turn > 0 ) {
        veh.last_turn -= last_turn_dec;
        if( veh.last_turn < last_turn_dec ) {
            veh.last_turn = 0;
        }
    }

    const bool seen = sees_veh( g->u, veh, false );

    if( can_move ) {
        // Accept new direction
        if( veh.skidding ) {
            veh.face.init( veh.turn_dir );
        } else {
            veh.face = facing;
        }

        veh.move = facing;
        if( coll_turn != 0 ) {
            veh.skidding = true;
            veh.turn( coll_turn );
        }
        veh.on_move();
        // Actually change position
        tripoint pt = veh.global_pos3(); // displace_vehicle needs a non-const reference
        displace_vehicle( pt, dp1 );
    } else if( !vertical ) {
        veh.stop();
    }
    // If the PC is in the currently moved vehicle, adjust the
    //  view offset.
    if( g->u.controlling_vehicle && veh_pointer_or_null( veh_at( g->u.pos() ) ) == &veh ) {
        g->calc_driving_offset( &veh );
        if( veh.skidding && can_move ) {
            // TODO: Make skid recovery in air hard
            veh.possibly_recover_from_skid();
        }
    }
    // Redraw scene
    // But only if the vehicle was seen before or after the move
    if( seen || sees_veh( g->u, veh, true ) ) {
        g->draw();
        refresh_display();
    }
}

float map::vehicle_vehicle_collision( vehicle &veh, vehicle &veh2,
                                      const std::vector<veh_collision> &collisions )
{
    if( &veh == &veh2 ) {
        debugmsg( "Vehicle %s collided with itself", veh.name );
        return 0.0f;
    }

    // Effects of colliding with another vehicle:
    //  transfers of momentum, skidding,
    //  parts are damaged/broken on both sides,
    //  remaining times are normalized
    const veh_collision &c = collisions[0];
    add_msg( m_bad, _( "The %1$s's %2$s collides with %3$s's %4$s." ),
             veh.name,  veh.part_info( c.part ).name(),
             veh2.name, veh2.part_info( c.target_part ).name() );

    const bool vertical = veh.smz != veh2.smz;

    // Used to calculate the epicenter of the collision.
    point epicenter1( 0, 0 );
    point epicenter2( 0, 0 );

    float dmg;
    // Vertical collisions will be simpler for a while (1D)
    if( !vertical ) {
        // For reference, a cargo truck weighs ~25300, a bicycle 690,
        //  and 38mph is 3800 'velocity'
        rl_vec2d velo_veh1 = veh.velo_vec();
        rl_vec2d velo_veh2 = veh2.velo_vec();
        const float m1 = to_kilogram( veh.total_mass() );
        const float m2 = to_kilogram( veh2.total_mass() );
        //Energy of vehicle1 and vehicle2 before collision
        float E = 0.5 * m1 * velo_veh1.magnitude() * velo_veh1.magnitude() +
                  0.5 * m2 * velo_veh2.magnitude() * velo_veh2.magnitude();

        // Collision_axis
        point cof1 = veh .rotated_center_of_mass();
        point cof2 = veh2.rotated_center_of_mass();
        int &x_cof1 = cof1.x;
        int &y_cof1 = cof1.y;
        int &x_cof2 = cof2.x;
        int &y_cof2 = cof2.y;
        rl_vec2d collision_axis_y;

        collision_axis_y.x = ( veh.global_pos3().x + x_cof1 ) - ( veh2.global_pos3().x + x_cof2 );
        collision_axis_y.y = ( veh.global_pos3().y + y_cof1 ) - ( veh2.global_pos3().y + y_cof2 );
        collision_axis_y = collision_axis_y.normalized();
        rl_vec2d collision_axis_x = collision_axis_y.rotated( M_PI / 2 );
        // imp? & delta? & final? reworked:
        // newvel1 =( vel1 * ( mass1 - mass2 ) + ( 2 * mass2 * vel2 ) ) / ( mass1 + mass2 )
        // as per http://en.wikipedia.org/wiki/Elastic_collision
        //velocity of veh1 before collision in the direction of collision_axis_y
        float vel1_y = collision_axis_y.dot_product( velo_veh1 );
        float vel1_x = collision_axis_x.dot_product( velo_veh1 );
        //velocity of veh2 before collision in the direction of collision_axis_y
        float vel2_y = collision_axis_y.dot_product( velo_veh2 );
        float vel2_x = collision_axis_x.dot_product( velo_veh2 );
        // e = 0 -> inelastic collision
        // e = 1 -> elastic collision
        float e = get_collision_factor( vel1_y / 100 - vel2_y / 100 );

        // Velocity after collision
        // vel1_x_a = vel1_x, because in x-direction we have no transmission of force
        float vel1_x_a = vel1_x;
        float vel2_x_a = vel2_x;
        // Transmission of force only in direction of collision_axix_y
        // Equation: partially elastic collision
        float vel1_y_a = ( m2 * vel2_y * ( 1 + e ) + vel1_y * ( m1 - m2 * e ) ) / ( m1 + m2 );
        float vel2_y_a = ( m1 * vel1_y * ( 1 + e ) + vel2_y * ( m2 - m1 * e ) ) / ( m1 + m2 );
        // Add both components; Note: collision_axis is normalized
        rl_vec2d final1 = collision_axis_y * vel1_y_a + collision_axis_x * vel1_x_a;
        rl_vec2d final2 = collision_axis_y * vel2_y_a + collision_axis_x * vel2_x_a;

        veh.move.init( final1.x, final1.y );
        veh.velocity = final1.magnitude();

        veh2.move.init( final2.x, final2.y );
        veh2.velocity = final2.magnitude();
        //give veh2 the initiative to proceed next before veh1
        float avg_of_turn = ( veh2.of_turn + veh.of_turn ) / 2;
        if( avg_of_turn < .1f ) {
            avg_of_turn = .1f;
        }

        veh.of_turn = avg_of_turn * .9;
        veh2.of_turn = avg_of_turn * 1.1;

        //Energy after collision
        float E_a = 0.5 * m1 * final1.magnitude() * final1.magnitude() +
                    0.5 * m2 * final2.magnitude() * final2.magnitude();
        float d_E = E - E_a;  //Lost energy at collision -> deformation energy
        dmg = std::abs( d_E / 1000 / 2000 );  //adjust to balance damage
    } else {
        const float m1 = to_kilogram( veh.total_mass() );
        // Collision is perfectly inelastic for simplicity
        // Assume veh2 is standing still
        dmg = abs( veh.vertical_velocity / 100 ) * m1 / 10;
        veh.vertical_velocity = 0;
    }

    float dmg_veh1 = dmg * 0.5;
    float dmg_veh2 = dmg * 0.5;

    int coll_parts_cnt = 0; //quantity of colliding parts between veh1 and veh2
    for( const auto &veh_veh_coll : collisions ) {
        if( &veh2 == static_cast<vehicle *>( veh_veh_coll.target ) ) {
            coll_parts_cnt++;
        }
    }

    const float dmg1_part = dmg_veh1 / coll_parts_cnt;
    const float dmg2_part = dmg_veh2 / coll_parts_cnt;

    //damage colliding parts (only veh1 and veh2 parts)
    for( const auto &veh_veh_coll : collisions ) {
        if( &veh2 != static_cast<vehicle *>( veh_veh_coll.target ) ) {
            continue;
        }

        int parm1 = veh.part_with_feature( veh_veh_coll.part, VPFLAG_ARMOR, true );
        if( parm1 < 0 ) {
            parm1 = veh_veh_coll.part;
        }
        int parm2 = veh2.part_with_feature( veh_veh_coll.target_part, VPFLAG_ARMOR, true );
        if( parm2 < 0 ) {
            parm2 = veh_veh_coll.target_part;
        }

        epicenter1 += veh.parts[parm1].mount;
        veh.damage( parm1, dmg1_part, DT_BASH );

        epicenter2 += veh2.parts[parm2].mount;
        veh2.damage( parm2, dmg2_part, DT_BASH );
    }

    epicenter1.x /= coll_parts_cnt;
    epicenter1.y /= coll_parts_cnt;
    epicenter2.x /= coll_parts_cnt;
    epicenter2.y /= coll_parts_cnt;

    if( dmg2_part > 100 ) {
        // Shake vehicle because of collision
        veh2.damage_all( dmg2_part / 2, dmg2_part, DT_BASH, epicenter2 );
    }

    if( dmg_veh1 > 800 ) {
        veh.skidding = true;
    }

    if( dmg_veh2 > 800 ) {
        veh2.skidding = true;
    }

    // Return the impulse of the collision
    return dmg_veh1;
}

bool map::check_vehicle_zones( const int zlev )
{
    for( auto veh : get_cache( zlev ).zone_vehicles ) {
        if( veh->zones_dirty ) {
            return true;
        }
    }
    return false;
}

std::vector<zone_data *> map::get_vehicle_zones( const int zlev )
{
    std::vector<zone_data *> veh_zones;
    bool rebuild = false;
    for( auto veh : get_cache( zlev ).zone_vehicles ) {
        if( veh->refresh_zones() ) {
            rebuild = true;
        }
        for( auto &zone : veh->loot_zones ) {
            veh_zones.emplace_back( &zone.second );
        }
    }
    if( rebuild ) {
        zone_manager::get_manager().cache_vzones();
    }
    return veh_zones;
}

void map::register_vehicle_zone( vehicle *veh, const int zlev )
{
    auto &ch = get_cache( zlev );
    ch.zone_vehicles.insert( veh );
}

bool map::deregister_vehicle_zone( zone_data &zone )
{
    if( const cata::optional<vpart_reference> vp = g->m.veh_at( g->m.getlocal(
                zone.get_start_point() ) ).part_with_feature( "CARGO", false ) ) {
        auto bounds = vp->vehicle().loot_zones.equal_range( vp->mount() );
        for( auto it = bounds.first; it != bounds.second; it++ ) {
            if( &zone == &( it->second ) ) {
                vp->vehicle().loot_zones.erase( it );
                return true;
            }
        }
    }
    return false;
}

// 3D vehicle functions

VehicleList map::get_vehicles( const tripoint &start, const tripoint &end )
{
    const int chunk_sx = std::max( 0, ( start.x / SEEX ) - 1 );
    const int chunk_ex = std::min( my_MAPSIZE - 1, ( end.x / SEEX ) + 1 );
    const int chunk_sy = std::max( 0, ( start.y / SEEY ) - 1 );
    const int chunk_ey = std::min( my_MAPSIZE - 1, ( end.y / SEEY ) + 1 );
    const int chunk_sz = start.z;
    const int chunk_ez = end.z;
    VehicleList vehs;

    for( int cx = chunk_sx; cx <= chunk_ex; ++cx ) {
        for( int cy = chunk_sy; cy <= chunk_ey; ++cy ) {
            for( int cz = chunk_sz; cz <= chunk_ez; ++cz ) {
                submap *current_submap = get_submap_at_grid( { cx, cy, cz } );
                for( const auto &elem : current_submap->vehicles ) {
                    // Ensure the vehicle z-position is correct
                    elem->smz = cz;
                    wrapped_vehicle w;
                    w.v = elem.get();
                    w.x = w.v->posx + cx * SEEX;
                    w.y = w.v->posy + cy * SEEY;
                    w.z = cz;
                    w.i = cx;
                    w.j = cy;
                    vehs.push_back( w );
                }
            }
        }
    }

    return vehs;
}

optional_vpart_position map::veh_at( const tripoint &p ) const
{
    if( !const_cast<map *>( this )->get_cache( p.z ).veh_in_active_range || !inbounds( p ) ) {
        return optional_vpart_position( cata::nullopt );
    }

    int part_num = 1;
    vehicle *const veh = const_cast<map *>( this )->veh_at_internal( p, part_num );
    if( !veh ) {
        return optional_vpart_position( cata::nullopt );
    }
    return optional_vpart_position( vpart_position( *veh, part_num ) );

}

const vehicle *map::veh_at_internal( const tripoint &p, int &part_num ) const
{
    // This function is called A LOT. Move as much out of here as possible.
    const auto &ch = get_cache_ref( p.z );
    if( !ch.veh_in_active_range || !ch.veh_exists_at[p.x][p.y] ) {
        part_num = -1;
        return nullptr; // Clear cache indicates no vehicle. This should optimize a great deal.
    }

    const auto it = ch.veh_cached_parts.find( p );
    if( it != ch.veh_cached_parts.end() ) {
        part_num = it->second.second;
        return it->second.first;
    }

    debugmsg( "vehicle part cache indicated vehicle not found: %d %d %d", p.x, p.y, p.z );
    part_num = -1;
    return nullptr;
}

vehicle *map::veh_at_internal( const tripoint &p, int &part_num )
{
    return const_cast<vehicle *>( const_cast<const map *>( this )->veh_at_internal( p, part_num ) );
}

void map::board_vehicle( const tripoint &pos, player *p )
{
    if( p == nullptr ) {
        debugmsg( "map::board_vehicle: null player" );
        return;
    }

    const cata::optional<vpart_reference> vp = veh_at( pos ).part_with_feature( VPFLAG_BOARDABLE,
            true );
    if( !vp ) {
        if( p->grab_point.x == 0 && p->grab_point.y == 0 ) {
            debugmsg( "map::board_vehicle: vehicle not found" );
        }
        return;
    }
    if( vp->part().has_flag( vehicle_part::passenger_flag ) ) {
        player *psg = vp->vehicle().get_passenger( vp->part_index() );
        debugmsg( "map::board_vehicle: passenger (%s) is already there",
                  psg ? psg->name : "<null>" );
        unboard_vehicle( pos );
    }
    vp->part().set_flag( vehicle_part::passenger_flag );
    vp->part().passenger_id = p->getID();
    vp->vehicle().invalidate_mass();

    p->setpos( pos );
    p->in_vehicle = true;
    if( p == &g->u ) {
        g->update_map( g->u );
    }
}

void map::unboard_vehicle( const vpart_reference &vp, player *passenger, bool dead_passenger )
{
    // Mark the part as un-occupied regardless of whether there's a live passenger here.
    vp.part().remove_flag( vehicle_part::passenger_flag );
    vp.vehicle().invalidate_mass();

    if( !passenger ) {
        if( !dead_passenger ) {
            debugmsg( "map::unboard_vehicle: passenger not found" );
        }
        return;
    }
    passenger->in_vehicle = false;
    // Only make vehicle go out of control if the driver is the one unboarding.
    if( passenger->controlling_vehicle ) {
        vp.vehicle().skidding = true;
    }
    passenger->controlling_vehicle = false;
}

void map::unboard_vehicle( const tripoint &p, bool dead_passenger )
{
    const cata::optional<vpart_reference> vp = veh_at( p ).part_with_feature( VPFLAG_BOARDABLE, false );
    player *passenger = nullptr;
    if( !vp ) {
        debugmsg( "map::unboard_vehicle: vehicle not found" );
        // Try and force unboard the player anyway.
        passenger = g->critter_at<player>( p );
        if( passenger ) {
            passenger->in_vehicle = false;
            passenger->controlling_vehicle = false;
        }
        return;
    }
    passenger = vp->get_passenger();
    unboard_vehicle( *vp, passenger, dead_passenger );
}

vehicle *map::displace_vehicle( tripoint &p, const tripoint &dp )
{
    const tripoint p2 = p + dp;
    const tripoint src = p;
    const tripoint dst = p2;

    if( !inbounds( src ) ) {
        add_msg( m_debug, "map::displace_vehicle: coordinates out of bounds %d,%d,%d->%d,%d,%d",
                 src.x, src.y, src.z, dst.x, dst.y, dst.z );
        return nullptr;
    }

    point src_offset;
    point dst_offset;
    submap *src_submap = get_submap_at( src, src_offset );
    submap *const dst_submap = get_submap_at( dst, dst_offset );

    // first, let's find our position in current vehicles vector
    int our_i = -1;
    for( size_t i = 0; i < src_submap->vehicles.size(); i++ ) {
        if( src_submap->vehicles[i]->posx == src_offset.x &&
            src_submap->vehicles[i]->posy == src_offset.y ) {
            our_i = i;
            break;
        }
    }
    if( our_i < 0 ) {
        vehicle *v = veh_pointer_or_null( veh_at( p ) );
        for( auto &smap : grid ) {
            for( size_t i = 0; i < smap->vehicles.size(); i++ ) {
                if( smap->vehicles[i].get() == v ) {
                    our_i = i;
                    src_submap = smap;
                    break;
                }
            }
        }
    }
    if( our_i < 0 ) {
        add_msg( m_debug, "displace_vehicle our_i=%d", our_i );
        return nullptr;
    }
    // move the vehicle
    vehicle *veh = src_submap->vehicles[our_i].get();
    // don't let it go off grid
    if( !inbounds( p2 ) ) {
        veh->stop();
        // Silent debug
        dbg( D_ERROR ) << "map:displace_vehicle: Stopping vehicle, displaced dp=("
                       << dp.x << ", " << dp.y << ", " << dp.z << ")";
        return veh;
    }

    // Need old coordinates to check for remote control
    const bool remote = veh->remote_controlled( g->u );

    // record every passenger and pet inside
    std::vector<rider_data> riders = veh->get_riders();

    bool need_update = false;
    int z_change = 0;
    // Move passengers and pets
    bool complete = false;
    // loop until everyone has moved or for each passenger
    for( size_t i = 0; !complete && i < riders.size(); i++ ) {
        complete = true;
        for( rider_data &r : riders ) {
            if( r.moved ) {
                continue;
            }
            const int prt = r.prt;
            Creature *psg = r.psg;
            const tripoint part_pos = veh->global_part_pos3( prt );
            if( psg == nullptr ) {
                debugmsg( "Empty passenger for part #%d at %d,%d,%d player at %d,%d,%d?",
                          prt, part_pos.x, part_pos.y, part_pos.z,
                          g->u.posx(), g->u.posy(), g->u.posz() );
                veh->parts[prt].remove_flag( vehicle_part::passenger_flag );
                r.moved = true;
                continue;
            }

            if( psg->pos() != part_pos ) {
                add_msg( m_debug, "Part/passenger position mismatch: part #%d at %d,%d,%d "
                         "passenger at %d,%d,%d", prt, part_pos.x, part_pos.y, part_pos.z,
                         psg->posx(), psg->posy(), psg->posz() );
            }

            // Place passenger on the new part location
            const vehicle_part &veh_part = veh->parts[prt];
            tripoint psgp( part_pos.x + dp.x + veh_part.precalc[1].x - veh_part.precalc[0].x,
                           part_pos.y + dp.y + veh_part.precalc[1].y - veh_part.precalc[0].y,
                           psg->posz() );
            // someone is in the way so try again
            if( g->critter_at( psgp ) ) {
                complete = false;
                continue;
            }
            if( psg == &g->u ) {
                // If passenger is you, we need to update the map
                psg->setpos( psgp );
                need_update = true;
                z_change = dp.z;
            } else {
                // Player gets z position changed by g->vertical_move()
                psgp.z += dp.z;
                psg->setpos( psgp );
            }
            r.moved = true;
        }
    }

    veh->shed_loose_parts();
    for( auto &prt : veh->parts ) {
        prt.precalc[0] = prt.precalc[1];
    }
    veh->pivot_anchor[0] = veh->pivot_anchor[1];
    veh->pivot_rotation[0] = veh->pivot_rotation[1];

    veh->posx = dst_offset.x;
    veh->posy = dst_offset.y;
    veh->smz = p2.z;
    // Invalidate vehicle's point cache
    veh->occupied_cache_time = calendar::before_time_starts;
    if( src_submap != dst_submap ) {
        veh->set_submap_moved( int( p2.x / SEEX ), int( p2.y / SEEY ) );
        auto src_submap_veh_it = src_submap->vehicles.begin() + our_i;
        dst_submap->vehicles.push_back( std::move( *src_submap_veh_it ) );
        src_submap->vehicles.erase( src_submap_veh_it );
        dst_submap->is_uniform = false;
    }

    p = p2;

    update_vehicle_cache( veh, src.z );

    if( need_update ) {
        g->update_map( g->u );
    }

    if( z_change != 0 ) {
        g->vertical_move( z_change, true );
    }

    if( remote ) {
        // Has to be after update_map or coordinates won't be valid
        g->setremoteveh( veh );
    }

    veh->check_falling_or_floating();

    //global positions of vehicle loot zones have changed.
    veh->zones_dirty = true;

    on_vehicle_moved( veh->smz );
    return veh;
}

bool map::displace_water( const tripoint &p )
{
    // Check for shallow water
    if( has_flag( "SWIMMABLE", p ) && !has_flag( TFLAG_DEEP_WATER, p ) ) {
        int dis_places = 0;
        int sel_place = 0;
        for( int pass = 0; pass < 2; pass++ ) {
            // we do 2 passes.
            // first, count how many non-water places around
            // then choose one within count and fill it with water on second pass
            if( pass != 0 ) {
                sel_place = rng( 0, dis_places - 1 );
                dis_places = 0;
            }
            for( const tripoint &temp : points_in_radius( p, 1 ) ) {
                if( temp != p
                    || impassable_ter_furn( temp )
                    || has_flag( TFLAG_DEEP_WATER, temp ) ) {
                    continue;
                }
                ter_id ter0 = ter( temp );
                if( ter0 == t_water_sh ||
                    ter0 == t_water_dp || ter0 == t_water_moving_sh || ter0 == t_water_moving_dp ) {
                    continue;
                }
                if( pass != 0 && dis_places == sel_place ) {
                    ter_set( temp, t_water_sh );
                    ter_set( temp, t_dirt );
                    return true;
                }

                dis_places++;
            }
        }
    }
    return false;
}

// End of 3D vehicle

// 2D overloads for furniture
// To be removed once not needed
void map::set( const int x, const int y, const ter_id &new_terrain, const furn_id &new_furniture )
{
    furn_set( x, y, new_furniture );
    ter_set( x, y, new_terrain );
}

std::string map::name( const int x, const int y )
{
    return name( tripoint( x, y, abs_sub.z ) );
}

bool map::has_furn( const int x, const int y ) const
{
    return furn( x, y ) != f_null;
}

furn_id map::furn( const int x, const int y ) const
{
    const point p( x, y );
    if( !inbounds( p ) ) {
        return f_null;
    }

    point l;
    submap *const current_submap = get_submap_at( p, l );

    return current_submap->get_furn( l );
}

void map::furn_set( const int x, const int y, const furn_id &new_furniture )
{
    furn_set( tripoint( x, y, abs_sub.z ), new_furniture );
}

std::string map::furnname( const int x, const int y )
{
    return furnname( tripoint( x, y, abs_sub.z ) );
}
// End of 2D overloads for furniture

void map::set( const tripoint &p, const ter_id &new_terrain, const furn_id &new_furniture )
{
    furn_set( p, new_furniture );
    ter_set( p, new_terrain );
}

std::string map::name( const tripoint &p )
{
    return has_furn( p ) ? furnname( p ) : tername( p );
}

std::string map::disp_name( const tripoint &p )
{
    return string_format( _( "the %s" ), name( p ) );
}

std::string map::obstacle_name( const tripoint &p )
{
    if( const cata::optional<vpart_reference> vp = veh_at( p ).obstacle_at_part() ) {
        return vp->info().name();
    }
    return name( p );
}

bool map::has_furn( const tripoint &p ) const
{
    return furn( p ) != f_null;
}

furn_id map::furn( const tripoint &p ) const
{
    if( !inbounds( p ) ) {
        return f_null;
    }

    point l;
    submap *const current_submap = get_submap_at( p, l );

    return current_submap->get_furn( l );
}

void map::furn_set( const tripoint &p, const furn_id &new_furniture )
{
    if( !inbounds( p ) ) {
        return;
    }

    point l;
    submap *const current_submap = get_submap_at( p, l );
    const furn_id old_id = current_submap->get_furn( l );
    if( old_id == new_furniture ) {
        // Nothing changed
        return;
    }

    current_submap->set_furn( l, new_furniture );

    // Set the dirty flags
    const furn_t &old_t = old_id.obj();
    const furn_t &new_t = new_furniture.obj();

    // If player has grabbed this furniture and it's no longer grabbable, release the grab.
    if( g->u.get_grab_type() == OBJECT_FURNITURE && g->u.grab_point == p && new_t.move_str_req < 0 ) {
        add_msg( _( "The %s you were grabbing is destroyed!" ), old_t.name() );
        g->u.grab( OBJECT_NONE );
    }

    if( old_t.transparent != new_t.transparent ) {
        set_transparency_cache_dirty( p.z );
    }

    if( old_t.has_flag( TFLAG_INDOORS ) != new_t.has_flag( TFLAG_INDOORS ) ) {
        set_outside_cache_dirty( p.z );
    }

    if( old_t.has_flag( TFLAG_NO_FLOOR ) != new_t.has_flag( TFLAG_NO_FLOOR ) ) {
        set_floor_cache_dirty( p.z );
    }
    set_memory_seen_cache_dirty( p );

    // TODO: Limit to changes that affect move cost, traps and stairs
    set_pathfinding_cache_dirty( p.z );

    // Make sure the furniture falls if it needs to
    support_dirty( p );
    tripoint above( p.x, p.y, p.z + 1 );
    // Make sure that if we supported something and no longer do so, it falls down
    support_dirty( above );
}

bool map::can_move_furniture( const tripoint &pos, player *p )
{
    const furn_t &furniture_type = furn( pos ).obj();
    int required_str = furniture_type.move_str_req;

    // Object can not be moved (or nothing there)
    if( required_str < 0 ) {
        return false;
    }

    ///\EFFECT_STR determines what furniture the player can move
    if( p != nullptr && p->str_cur < required_str ) {
        return false;
    }

    return true;
}

std::string map::furnname( const tripoint &p )
{
    const furn_t &f = furn( p ).obj();
    if( f.has_flag( "PLANT" ) && !i_at( p ).empty() ) {
        const item &seed = i_at( p ).front();
        const std::string &plant = seed.get_plant_name();
        return string_format( "%s (%s)", f.name(), plant );
    } else {
        return f.name();
    }
}

// 2D overloads for terrain
// To be removed once not needed

ter_id map::ter( const int x, const int y ) const
{
    const point p( x, y );
    if( !inbounds( p ) ) {
        return t_null;
    }

    point l;
    submap *const current_submap = get_submap_at( p, l );
    return current_submap->get_ter( l );
}

bool map::ter_set( const int x, const int y, const ter_id &new_terrain )
{
    return ter_set( tripoint( x, y, abs_sub.z ), new_terrain );
}

std::string map::tername( const int x, const int y ) const
{
    return tername( tripoint( x, y, abs_sub.z ) );
}
// End of 2D overloads for terrain

/*
 * Get the terrain integer id. This is -not- a number guaranteed to remain
 * the same across revisions; it is a load order, and can change when mods
 * are loaded or removed. The old t_floor style constants will still work but
 * are -not- guaranteed; if a mod removes t_lava, t_lava will equal t_null;
 * New terrains added to the core game generally do not need this, it's
 * retained for high performance comparisons, save/load, and gradual transition
 * to string terrain.id
 */
ter_id map::ter( const tripoint &p ) const
{
    if( !inbounds( p ) ) {
        return t_null;
    }

    point l;
    submap *const current_submap = get_submap_at( p, l );

    return current_submap->get_ter( l );
}

uint8_t map::get_known_connections( const tripoint &p, int connect_group ) const
{
    constexpr std::array<point, 4> offsets = {{
            { 0, 1 }, { 1, 0 }, { -1, 0 }, { 0, -1 }
        }
    };
    auto &ch = access_cache( p.z );
    bool is_transparent =
        ch.transparency_cache[p.x][p.y] > LIGHT_TRANSPARENCY_SOLID;
    uint8_t val = 0;
    std::function<bool( const tripoint & )> is_memorized;
    if( use_tiles ) {
        is_memorized =
        [&]( const tripoint & q ) {
            return !g->u.get_memorized_tile( getabs( q ) ).tile.empty();
        };
    } else {
        is_memorized =
        [&]( const tripoint & q ) {
            return g->u.get_memorized_symbol( getabs( q ) );
        };
    }

    // populate connection information
    for( int i = 0; i < 4; ++i ) {
        tripoint neighbour = p + offsets[i];
        if( !inbounds( neighbour ) ) {
            continue;
        }
        if( is_transparent ||
            ch.visibility_cache[neighbour.x][neighbour.y] <= LL_BRIGHT ||
            is_memorized( neighbour ) ) {
            const ter_t &neighbour_terrain = ter( neighbour ).obj();
            if( neighbour_terrain.connects_to( connect_group ) ) {
                val += 1 << i;
            }
        }
    }

    return val;
}

/*
 * Get the results of harvesting this tile's furniture or terrain
 */
const harvest_id &map::get_harvest( const tripoint &pos ) const
{
    const auto furn_here = furn( pos );
    if( furn_here->examine != iexamine::none ) {
        // Note: if furniture can be examined, the terrain can NOT (until furniture is removed)
        if( furn_here->has_flag( TFLAG_HARVESTED ) ) {
            return harvest_id::NULL_ID();
        }

        return furn_here->get_harvest();
    }

    const auto ter_here = ter( pos );
    if( ter_here->has_flag( TFLAG_HARVESTED ) ) {
        return harvest_id::NULL_ID();
    }

    return ter_here->get_harvest();
}

const std::set<std::string> &map::get_harvest_names( const tripoint &pos ) const
{
    static const std::set<std::string> null_harvest_names = {};
    const auto furn_here = furn( pos );
    if( furn_here->examine != iexamine::none ) {
        if( furn_here->has_flag( TFLAG_HARVESTED ) ) {
            return null_harvest_names;
        }

        return furn_here->get_harvest_names();
    }

    const auto ter_here = ter( pos );
    if( ter_here->has_flag( TFLAG_HARVESTED ) ) {
        return null_harvest_names;
    }

    return ter_here->get_harvest_names();
}

/*
 * Get the terrain transforms_into id (what will the terrain transforms into)
 */
ter_id map::get_ter_transforms_into( const tripoint &p ) const
{
    return ter( p ).obj().transforms_into.id();
}

/**
 * Examines the tile pos, with character as the "examinator"
 * Casts Character to player because player/NPC split isn't done yet
 */
void map::examine( Character &p, const tripoint &pos )
{
    const auto furn_here = furn( pos ).obj();
    if( furn_here.examine != iexamine::none ) {
        furn_here.examine( dynamic_cast<player &>( p ), pos );
    } else {
        ter( pos ).obj().examine( dynamic_cast<player &>( p ), pos );
    }
}

bool map::is_harvestable( const tripoint &pos ) const
{
    const auto &harvest_here = get_harvest( pos );
    return !harvest_here.is_null() && !harvest_here->empty();
}

/*
 * set terrain via string; this works for -any- terrain id
 */
bool map::ter_set( const tripoint &p, const ter_id &new_terrain )
{
    if( !inbounds( p ) ) {
        return false;
    }

    point l;
    submap *const current_submap = get_submap_at( p, l );
    const ter_id old_id = current_submap->get_ter( l );
    if( old_id == new_terrain ) {
        // Nothing changed
        return false;
    }

    current_submap->set_ter( l, new_terrain );

    // Set the dirty flags
    const ter_t &old_t = old_id.obj();
    const ter_t &new_t = new_terrain.obj();

    // Hack around ledges in traplocs or else it gets NASTY in z-level mode
    if( old_t.trap != tr_null && old_t.trap != tr_ledge ) {
        auto &traps = traplocs[old_t.trap];
        const auto iter = std::find( traps.begin(), traps.end(), p );
        if( iter != traps.end() ) {
            traps.erase( iter );
        }
    }
    if( new_t.trap != tr_null && new_t.trap != tr_ledge ) {
        traplocs[new_t.trap].push_back( p );
    }

    if( old_t.transparent != new_t.transparent ) {
        set_transparency_cache_dirty( p.z );
    }

    if( old_t.has_flag( TFLAG_INDOORS ) != new_t.has_flag( TFLAG_INDOORS ) ) {
        set_outside_cache_dirty( p.z );
    }

    if( new_t.has_flag( TFLAG_NO_FLOOR ) && !old_t.has_flag( TFLAG_NO_FLOOR ) ) {
        set_floor_cache_dirty( p.z );
        // It's a set, not a flag
        support_cache_dirty.insert( p );
    }
    set_memory_seen_cache_dirty( p );

    // TODO: Limit to changes that affect move cost, traps and stairs
    set_pathfinding_cache_dirty( p.z );

    tripoint above( p.x, p.y, p.z + 1 );
    // Make sure that if we supported something and no longer do so, it falls down
    support_dirty( above );

    return true;
}

std::string map::tername( const tripoint &p ) const
{
    return ter( p ).obj().name();
}

std::string map::features( const int x, const int y )
{
    return features( tripoint( x, y, abs_sub.z ) );
}

std::string map::features( const tripoint &p )
{
    // This is used in an info window that is 46 characters wide, and is expected
    // to take up one line.  So, make sure it does that.
    // FIXME: can't control length of localized text.
    std::stringstream ret;
    if( is_bashable( p ) ) {
        ret << _( "Smashable. " );
    }
    if( has_flag( "DIGGABLE", p ) ) {
        ret << _( "Diggable. " );
    }
    if( has_flag( "PLOWABLE", p ) ) {
        ret << _( "Plowable. " );
    }
    if( has_flag( "ROUGH", p ) ) {
        ret << _( "Rough. " );
    }
    if( has_flag( "UNSTABLE", p ) ) {
        ret << _( "Unstable. " );
    }
    if( has_flag( "SHARP", p ) ) {
        ret << _( "Sharp. " );
    }
    if( has_flag( "FLAT", p ) ) {
        ret << _( "Flat. " );
    }
    if( has_flag( "EASY_DECONSTRUCT", p ) ) {
        ret << _( "Simple. " );
    }
    if( has_flag( "MOUNTABLE", p ) ) {
        ret << _( "Mountable. " );
    }
    return ret.str();
}

int map::move_cost_internal( const furn_t &furniture, const ter_t &terrain, const vehicle *veh,
                             const int vpart ) const
{
    if( terrain.movecost == 0 || ( furniture.id && furniture.movecost < 0 ) ) {
        return 0;
    }

    if( veh != nullptr ) {
        const vpart_position vp( const_cast<vehicle &>( *veh ), vpart );
        if( vp.obstacle_at_part() ) {
            return 0;
        } else if( vp.part_with_feature( VPFLAG_AISLE, true ) ) {
            return 2;
        } else {
            return 8;
        }
    }

    if( furniture.id ) {
        return std::max( terrain.movecost + furniture.movecost, 0 );
    }

    return std::max( terrain.movecost, 0 );
}

// Move cost: 2D overloads

int map::move_cost( const int x, const int y, const vehicle *ignored_vehicle ) const
{
    return move_cost( tripoint( x, y, abs_sub.z ), ignored_vehicle );
}

bool map::impassable( const int x, const int y ) const
{
    return !passable( x, y );
}

bool map::passable( const int x, const int y ) const
{
    return passable( tripoint( x, y, abs_sub.z ) );
}

int map::move_cost_ter_furn( const int x, const int y ) const
{
    const point p( x, y );
    if( !inbounds( p ) ) {
        return 0;
    }

    point l;
    submap *const current_submap = get_submap_at( p, l );

    const int tercost = current_submap->get_ter( l ).obj().movecost;
    if( tercost == 0 ) {
        return 0;
    }

    const int furncost =  current_submap->get_furn( l ).obj().movecost;
    if( furncost < 0 ) {
        return 0;
    }

    const int cost = tercost + furncost;
    return cost > 0 ? cost : 0;
}

// Move cost: 3D

int map::move_cost( const tripoint &p, const vehicle *ignored_vehicle ) const
{
    if( !inbounds( p ) ) {
        return 0;
    }

    const furn_t &furniture = furn( p ).obj();
    const ter_t &terrain = ter( p ).obj();
    const optional_vpart_position vp = veh_at( p );
    vehicle *const veh = ( !vp || &vp->vehicle() == ignored_vehicle ) ? nullptr : &vp->vehicle();
    const int part = veh ? vp->part_index() : -1;

    return move_cost_internal( furniture, terrain, veh, part );
}

bool map::impassable( const tripoint &p ) const
{
    return !passable( p );
}

bool map::passable( const tripoint &p ) const
{
    return move_cost( p ) != 0;
}

int map::move_cost_ter_furn( const tripoint &p ) const
{
    if( !inbounds( p ) ) {
        return 0;
    }

    point l;
    submap *const current_submap = get_submap_at( p, l );

    const int tercost = current_submap->get_ter( l ).obj().movecost;
    if( tercost == 0 ) {
        return 0;
    }

    const int furncost = current_submap->get_furn( l ).obj().movecost;
    if( furncost < 0 ) {
        return 0;
    }

    const int cost = tercost + furncost;
    return cost > 0 ? cost : 0;
}

bool map::impassable_ter_furn( const tripoint &p ) const
{
    return !passable_ter_furn( p );
}

bool map::passable_ter_furn( const tripoint &p ) const
{
    return move_cost_ter_furn( p ) != 0;
}

int map::combined_movecost( const tripoint &from, const tripoint &to,
                            const vehicle *ignored_vehicle,
                            const int modifier, const bool flying ) const
{
    const int mults[4] = { 0, 50, 71, 100 };
    const int cost1 = move_cost( from, ignored_vehicle );
    const int cost2 = move_cost( to, ignored_vehicle );
    // Multiply cost depending on the number of differing axes
    // 0 if all axes are equal, 100% if only 1 differs, 141% for 2, 200% for 3
    size_t match = trigdist ? ( from.x != to.x ) + ( from.y != to.y ) + ( from.z != to.z ) : 1;
    if( flying || from.z == to.z ) {
        return ( cost1 + cost2 + modifier ) * mults[match] / 2;
    }

    // Inter-z-level movement by foot (not flying)
    if( !valid_move( from, to, false ) ) {
        return 0;
    }

    // TODO: Penalize for using stairs
    return ( cost1 + cost2 + modifier ) * mults[match] / 2;
}

bool map::valid_move( const tripoint &from, const tripoint &to,
                      const bool bash, const bool flying ) const
{
    // Used to account for the fact that older versions of GCC can trip on the if statement here.
    assert( to.z > std::numeric_limits<int>::min() );
    // Note: no need to check inbounds here, because maptile_at will do that
    // If oob tile is supplied, the maptile_at will be an unpassable "null" tile
    if( abs( from.x - to.x ) > 1 || abs( from.y - to.y ) > 1 || abs( from.z - to.z ) > 1 ) {
        return false;
    }

    if( from.z == to.z ) {
        // But here we need to, to prevent bashing critters
        return passable( to ) || ( bash && inbounds( to ) );
    } else if( !zlevels ) {
        return false;
    }

    const bool going_up = from.z < to.z;

    const tripoint &up_p = going_up ? to : from;
    const tripoint &down_p = going_up ? from : to;

    const maptile up = maptile_at( up_p );
    const ter_t &up_ter = up.get_ter_t();
    if( up_ter.id.is_null() ) {
        return false;
    }
    // Checking for ledge is a workaround for the case when mapgen doesn't
    // actually make a valid ledge drop location with zlevels on, this forces
    // at least one zlevel drop and if down_ter is impassible it's probably
    // inside a wall, we could workaround that further but it's unnecessary.
    const bool up_is_ledge = tr_at( up_p ).loadid == tr_ledge;

    if( up_ter.movecost == 0 ) {
        // Unpassable tile
        return false;
    }

    const maptile down = maptile_at( down_p );
    const ter_t &down_ter = down.get_ter_t();
    if( down_ter.id.is_null() ) {
        return false;
    }

    if( !up_is_ledge && down_ter.movecost == 0 ) {
        // Unpassable tile
        return false;
    }

    if( !up_ter.has_flag( TFLAG_NO_FLOOR ) && !up_ter.has_flag( TFLAG_GOES_DOWN ) && !up_is_ledge ) {
        // Can't move from up to down
        if( abs( from.x - to.x ) == 1 || abs( from.y - to.y ) == 1 ) {
            // Break the move into two - vertical then horizontal
            tripoint midpoint( down_p.x, down_p.y, up_p.z );
            return valid_move( down_p, midpoint, bash, flying ) &&
                   valid_move( midpoint, up_p, bash, flying );
        }
        return false;
    }

    if( !flying && !down_ter.has_flag( TFLAG_GOES_UP ) && !down_ter.has_flag( TFLAG_RAMP ) &&
        !up_is_ledge ) {
        // Can't safely reach the lower tile
        return false;
    }

    if( bash ) {
        return true;
    }

    int part_up;
    const vehicle *veh_up = veh_at_internal( up_p, part_up );
    if( veh_up != nullptr ) {
        // TODO: Hatches below the vehicle, passable frames
        return false;
    }

    int part_down;
    const vehicle *veh_down = veh_at_internal( down_p, part_down );
    if( veh_down != nullptr && veh_down->roof_at_part( part_down ) >= 0 ) {
        // TODO: OPEN (and only open) hatches from above
        return false;
    }

    // Currently only furniture can block movement if everything else is OK
    // TODO: Vehicles with boards in the given spot
    return up.get_furn_t().movecost >= 0;
}

// End of move cost

double map::ranged_target_size( const tripoint &p ) const
{
    if( impassable( p ) ) {
        return 1.0;
    }

    if( !has_floor( p ) ) {
        return 0.0;
    }

    // TODO: Handle cases like shrubs, trees, furniture, sandbags...
    return 0.1;
}

int map::climb_difficulty( const tripoint &p ) const
{
    if( p.z > OVERMAP_HEIGHT || p.z < -OVERMAP_DEPTH ) {
        debugmsg( "climb_difficulty on out of bounds point: %d, %d, %d", p.x, p.y, p.z );
        return INT_MAX;
    }

    int best_difficulty = INT_MAX;
    int blocks_movement = 0;
    if( has_flag( "LADDER", p ) ) {
        // Really easy, but you have to stand on the tile
        return 1;
    } else if( has_flag( TFLAG_RAMP, p ) ) {
        // We're on something stair-like, so halfway there already
        best_difficulty = 7;
    }

    for( const auto &pt : points_in_radius( p, 1 ) ) {
        if( impassable_ter_furn( pt ) ) {
            // TODO: Non-hardcoded climbability
            best_difficulty = std::min( best_difficulty, 10 );
            blocks_movement++;
        } else if( veh_at( pt ) ) {
            // Vehicle tiles are quite good for climbing
            // TODO: Penalize spiked parts?
            best_difficulty = std::min( best_difficulty, 7 );
        }

        if( best_difficulty > 5 && has_flag( "CLIMBABLE", pt ) ) {
            best_difficulty = 5;
        }
    }

    // TODO: Make this more sensible - check opposite sides, not just movement blocker count
    return best_difficulty - blocks_movement;
}

bool map::has_floor( const tripoint &p ) const
{
    if( !zlevels || p.z < -OVERMAP_DEPTH + 1 || p.z > OVERMAP_HEIGHT ) {
        return true;
    }

    if( !inbounds( p ) ) {
        return true;
    }

    return get_cache_ref( p.z ).floor_cache[p.x][p.y];
}

bool map::supports_above( const tripoint &p ) const
{
    const maptile tile = maptile_at( p );
    const ter_t &ter = tile.get_ter_t();
    if( ter.movecost == 0 ) {
        return true;
    }

    const furn_id frn_id = tile.get_furn();
    if( frn_id != f_null ) {
        const furn_t &frn = frn_id.obj();
        if( frn.movecost < 0 ) {
            return true;
        }
    }

    if( veh_at( p ) ) {
        return true;
    }

    return false;
}

bool map::has_floor_or_support( const tripoint &p ) const
{
    const tripoint below( p.x, p.y, p.z - 1 );
    return !valid_move( p, below, false, true );
}

void map::drop_everything( const tripoint &p )
{
    if( has_floor( p ) ) {
        return;
    }

    drop_furniture( p );
    drop_items( p );
    drop_vehicle( p );
    drop_fields( p );
}

void map::drop_furniture( const tripoint &p )
{
    const furn_id frn = furn( p );
    if( frn == f_null ) {
        return;
    }

    enum support_state {
        SS_NO_SUPPORT = 0,
        SS_BAD_SUPPORT, // TODO: Implement bad, shaky support
        SS_GOOD_SUPPORT,
        SS_FLOOR, // Like good support, but bash floor instead of tile below
        SS_CREATURE
    };

    // Checks if the tile:
    // has floor (supports unconditionally)
    // has support below
    // has unsupporting furniture below (bad support, things should "slide" if possible)
    // has no support and thus allows things to fall through
    const auto check_tile = [this]( const tripoint & pt ) {
        if( has_floor( pt ) ) {
            return SS_FLOOR;
        }

        tripoint below_dest( pt.x, pt.y, pt.z - 1 );
        if( supports_above( below_dest ) ) {
            return SS_GOOD_SUPPORT;
        }

        const furn_id frn_id = furn( below_dest );
        if( frn_id != f_null ) {
            const furn_t &frn = frn_id.obj();
            // Allow crushing tiny/nocollide furniture
            if( !frn.has_flag( "TINY" ) && !frn.has_flag( "NOCOLLIDE" ) ) {
                return SS_BAD_SUPPORT;
            }
        }

        if( g->critter_at( below_dest ) != nullptr ) {
            // Smash a critter
            return SS_CREATURE;
        }

        return SS_NO_SUPPORT;
    };

    tripoint current( p.x, p.y, p.z + 1 );
    support_state last_state = SS_NO_SUPPORT;
    while( last_state == SS_NO_SUPPORT ) {
        current.z--;
        // Check current tile
        last_state = check_tile( current );
    }

    if( current == p ) {
        // Nothing happened
        if( last_state != SS_FLOOR ) {
            support_dirty( current );
        }

        return;
    }

    furn_set( p, f_null );
    furn_set( current, frn );

    // If it's sealed, we need to drop items with it
    const auto &frn_obj = frn.obj();
    if( frn_obj.has_flag( TFLAG_SEALED ) && has_items( p ) ) {
        auto old_items = i_at( p );
        auto new_items = i_at( current );
        for( const auto &it : old_items ) {
            new_items.push_back( it );
        }

        i_clear( p );
    }

    // Approximate weight/"bulkiness" based on strength to drag
    int weight;
    if( frn_obj.has_flag( "TINY" ) || frn_obj.has_flag( "NOCOLLIDE" ) ) {
        weight = 5;
    } else {
        weight = frn_obj.move_str_req >= 0 ? frn_obj.move_str_req : 20;
    }

    if( frn_obj.has_flag( "ROUGH" ) || frn_obj.has_flag( "SHARP" ) ) {
        weight += 5;
    }

    // TODO: Balance this.
    int dmg = weight * ( p.z - current.z );

    if( last_state == SS_FLOOR ) {
        // Bash the same tile twice - once for furniture, once for the floor
        bash( current, dmg, false, false, true );
        bash( current, dmg, false, false, true );
    } else if( last_state == SS_BAD_SUPPORT || last_state == SS_GOOD_SUPPORT ) {
        bash( current, dmg, false, false, false );
        tripoint below( current.x, current.y, current.z - 1 );
        bash( below, dmg, false, false, false );
    } else if( last_state == SS_CREATURE ) {
        const std::string &furn_name = frn_obj.name();
        bash( current, dmg, false, false, false );
        tripoint below( current.x, current.y, current.z - 1 );
        Creature *critter = g->critter_at( below );
        if( critter == nullptr ) {
            debugmsg( "drop_furniture couldn't find creature at %d,%d,%d",
                      below.x, below.y, below.z );
            return;
        }

        critter->add_msg_player_or_npc( m_bad, _( "Falling %s hits you!" ),
                                        _( "Falling %s hits <npcname>" ),
                                        furn_name );
        // TODO: A chance to dodge/uncanny dodge
        player *pl = dynamic_cast<player *>( critter );
        monster *mon = dynamic_cast<monster *>( critter );
        if( pl != nullptr ) {
            pl->deal_damage( nullptr, bp_torso, damage_instance( DT_BASH, rng( dmg / 3, dmg ), 0, 0.5f ) );
            pl->deal_damage( nullptr, bp_head,  damage_instance( DT_BASH, rng( dmg / 3, dmg ), 0, 0.5f ) );
            pl->deal_damage( nullptr, bp_leg_l, damage_instance( DT_BASH, rng( dmg / 2, dmg ), 0, 0.4f ) );
            pl->deal_damage( nullptr, bp_leg_r, damage_instance( DT_BASH, rng( dmg / 2, dmg ), 0, 0.4f ) );
            pl->deal_damage( nullptr, bp_arm_l, damage_instance( DT_BASH, rng( dmg / 2, dmg ), 0, 0.4f ) );
            pl->deal_damage( nullptr, bp_arm_r, damage_instance( DT_BASH, rng( dmg / 2, dmg ), 0, 0.4f ) );
        } else if( mon != nullptr ) {
            // TODO: Monster's armor and size - don't crush hulks with chairs
            mon->apply_damage( nullptr, bp_torso, rng( dmg, dmg * 2 ) );
        }
    }

    // Re-queue for another check, in case bash destroyed something
    support_dirty( current );
}

void map::drop_items( const tripoint &p )
{
    if( !has_items( p ) ) {
        return;
    }

    auto items = i_at( p );
    // TODO: Make items check the volume tile below can accept
    // rather than disappearing if it would be overloaded

    tripoint below( p );
    while( !has_floor( below ) ) {
        below.z--;
    }

    if( below == p ) {
        return;
    }

    for( const auto &i : items ) {
        // TODO: Bash the item up before adding it
        // TODO: Bash the creature, terrain, furniture and vehicles on the tile
        add_item_or_charges( below, i );
    }

    // Just to make a sound for now
    bash( below, 1 );
    i_clear( p );
}

void map::drop_vehicle( const tripoint &p )
{
    const optional_vpart_position vp = veh_at( p );
    if( !vp ) {
        return;
    }

    vp->vehicle().is_falling = true;
}

void map::drop_fields( const tripoint &p )
{
    field &fld = field_at( p );
    if( fld.fieldCount() == 0 ) {
        return;
    }

    std::list<field_id> dropped;
    const tripoint below = p - tripoint( 0, 0, 1 );
    for( const auto &iter : fld ) {
        const field_entry &entry = iter.second;
        // For now only drop cosmetic fields, which don't warrant per-turn check
        // Active fields "drop themselves"
        if( entry.decays_on_actualize() ) {
            add_field( below, entry.getFieldType(), entry.getFieldDensity(), entry.getFieldAge() );
            dropped.push_back( entry.getFieldType() );
        }
    }

    for( const auto &entry : dropped ) {
        fld.removeField( entry );
    }
}

void map::support_dirty( const tripoint &p )
{
    if( zlevels ) {
        support_cache_dirty.insert( p );
    }
}

void map::process_falling()
{
    if( !zlevels ) {
        support_cache_dirty.clear();
        return;
    }

    if( !support_cache_dirty.empty() ) {
        add_msg( m_debug, "Checking %d tiles for falling objects",
                 support_cache_dirty.size() );
        // We want the cache to stay constant, but falling can change it
        std::set<tripoint> last_cache = std::move( support_cache_dirty );
        support_cache_dirty.clear();
        for( const tripoint &p : last_cache ) {
            drop_everything( p );
        }
    }
}

// 2D flags

bool map::has_flag( const std::string &flag, const int x, const int y ) const
{
    return has_flag( flag, tripoint( x, y, abs_sub.z ) );
}

bool map::can_put_items_ter_furn( const int x, const int y ) const
{
    return !has_flag( "NOITEM", x, y ) && !has_flag( "SEALED", x, y );
}

bool map::has_flag_ter( const std::string &flag, const int x, const int y ) const
{
    return has_flag_ter( flag, tripoint( x, y, abs_sub.z ) );
}

bool map::has_flag_furn( const std::string &flag, const int x, const int y ) const
{
    return has_flag_furn( flag, tripoint( x, y, abs_sub.z ) );
}

bool map::has_flag_ter_or_furn( const std::string &flag, const int x, const int y ) const
{
    const point p( x, y );
    if( !inbounds( p ) ) {
        return false;
    }

    point l;
    submap *const current_submap = get_submap_at( p, l );

    return current_submap->get_ter( l ).obj().has_flag( flag ) ||
           current_submap->get_furn( l ).obj().has_flag( flag );
}

/////
bool map::has_flag( const ter_bitflags flag, const int x, const int y ) const
{
    return has_flag( flag, tripoint( x, y, abs_sub.z ) );
}

bool map::has_flag_ter( const ter_bitflags flag, const int x, const int y ) const
{
    return has_flag_ter( flag, tripoint( x, y, abs_sub.z ) );
}

bool map::has_flag_furn( const ter_bitflags flag, const int x, const int y ) const
{
    return has_flag_furn( flag, tripoint( x, y, abs_sub.z ) );
}

bool map::has_flag_ter_or_furn( const ter_bitflags flag, const int x, const int y ) const
{
    const point p( x, y );
    if( !inbounds( p ) ) {
        return false;
    }

    point l;
    submap *const current_submap = get_submap_at( p, l );

    return current_submap->get_ter( l ).obj().has_flag( flag ) ||
           current_submap->get_furn( l ).obj().has_flag( flag );
}

// End of 2D flags

bool map::has_flag( const std::string &flag, const tripoint &p ) const
{
    return has_flag_ter_or_furn( flag, p ); // Does bound checking
}

bool map::can_put_items( const tripoint &p ) const
{
    if( can_put_items_ter_furn( p ) ) {
        return true;
    }
    const optional_vpart_position vp = veh_at( p );
    return static_cast<bool>( vp.part_with_feature( "CARGO", true ) );
}

bool map::can_put_items_ter_furn( const tripoint &p ) const
{
    return !has_flag( "NOITEM", p ) && !has_flag( "SEALED", p );
}

bool map::has_flag_ter( const std::string &flag, const tripoint &p ) const
{
    return ter( p ).obj().has_flag( flag );
}

bool map::has_flag_furn( const std::string &flag, const tripoint &p ) const
{
    return furn( p ).obj().has_flag( flag );
}

bool map::has_flag_ter_or_furn( const std::string &flag, const tripoint &p ) const
{
    if( !inbounds( p ) ) {
        return false;
    }

    point l;
    submap *const current_submap = get_submap_at( p, l );

    return current_submap->get_ter( l ).obj().has_flag( flag ) ||
           current_submap->get_furn( l ).obj().has_flag( flag );
}

bool map::has_flag( const ter_bitflags flag, const tripoint &p ) const
{
    return has_flag_ter_or_furn( flag, p ); // Does bound checking
}

bool map::has_flag_ter( const ter_bitflags flag, const tripoint &p ) const
{
    return ter( p ).obj().has_flag( flag );
}

bool map::has_flag_furn( const ter_bitflags flag, const tripoint &p ) const
{
    return furn( p ).obj().has_flag( flag );
}

bool map::has_flag_ter_or_furn( const ter_bitflags flag, const tripoint &p ) const
{
    if( !inbounds( p ) ) {
        return false;
    }

    point l;
    submap *const current_submap = get_submap_at( p, l );

    return current_submap->get_ter( l ).obj().has_flag( flag ) ||
           current_submap->get_furn( l ).obj().has_flag( flag );
}

// End of 3D flags

// Bashable - common function

int map::bash_rating_internal( const int str, const furn_t &furniture,
                               const ter_t &terrain, const bool allow_floor,
                               const vehicle *veh, const int part ) const
{
    bool furn_smash = false;
    bool ter_smash = false;
    ///\EFFECT_STR determines what furniture can be smashed
    if( furniture.id && furniture.bash.str_max != -1 ) {
        furn_smash = true;
        ///\EFFECT_STR determines what terrain can be smashed
    } else if( terrain.bash.str_max != -1 && ( !terrain.bash.bash_below || allow_floor ) ) {
        ter_smash = true;
    }

    if( veh != nullptr && vpart_position( const_cast<vehicle &>( *veh ), part ).obstacle_at_part() ) {
        // Monsters only care about rating > 0, NPCs should want to path around cars instead
        return 2; // Should probably be a function of part hp (+armor on tile)
    }

    int bash_min = 0;
    int bash_max = 0;
    if( furn_smash ) {
        bash_min = furniture.bash.str_min;
        bash_max = furniture.bash.str_max;
    } else if( ter_smash ) {
        bash_min = terrain.bash.str_min;
        bash_max = terrain.bash.str_max;
    } else {
        return -1;
    }

    ///\EFFECT_STR increases smashing damage
    if( str < bash_min ) {
        return 0;
    } else if( str >= bash_max ) {
        return 10;
    }

    int ret = ( 10 * ( str - bash_min ) ) / ( bash_max - bash_min );
    // Round up to 1, so that desperate NPCs can try to bash down walls
    return std::max( ret, 1 );
}

// 2D bashable

bool map::is_bashable( const int x, const int y ) const
{
    return is_bashable( tripoint( x, y, abs_sub.z ) );
}

bool map::is_bashable_ter( const int x, const int y ) const
{
    return is_bashable_ter( tripoint( x, y, abs_sub.z ) );
}

bool map::is_bashable_furn( const int x, const int y ) const
{
    return is_bashable_furn( tripoint( x, y, abs_sub.z ) );
}

bool map::is_bashable_ter_furn( const int x, const int y ) const
{
    return is_bashable_ter_furn( tripoint( x, y, abs_sub.z ) );
}

int map::bash_strength( const int x, const int y ) const
{
    return bash_strength( tripoint( x, y, abs_sub.z ) );
}

int map::bash_resistance( const int x, const int y ) const
{
    return bash_resistance( tripoint( x, y, abs_sub.z ) );
}

int map::bash_rating( const int str, const int x, const int y ) const
{
    return bash_rating( str, tripoint( x, y, abs_sub.z ) );
}

// 3D bashable

bool map::is_bashable( const tripoint &p, const bool allow_floor ) const
{
    if( !inbounds( p ) ) {
        DebugLog( D_WARNING, D_MAP ) << "Looking for out-of-bounds is_bashable at "
                                     << p.x << ", " << p.y << ", " << p.z;
        return false;
    }

    if( veh_at( p ).obstacle_at_part() ) {
        return true;
    }

    if( has_furn( p ) && furn( p ).obj().bash.str_max != -1 ) {
        return true;
    }

    const auto &ter_bash = ter( p ).obj().bash;
    return ter_bash.str_max != -1 && ( !ter_bash.bash_below || allow_floor );
}

bool map::is_bashable_ter( const tripoint &p, const bool allow_floor ) const
{
    const auto &ter_bash = ter( p ).obj().bash;
    return ter_bash.str_max != -1 && ( !ter_bash.bash_below || allow_floor );
}

bool map::is_bashable_furn( const tripoint &p ) const
{
    return has_furn( p ) && furn( p ).obj().bash.str_max != -1;
}

bool map::is_bashable_ter_furn( const tripoint &p, const bool allow_floor ) const
{
    return is_bashable_furn( p ) || is_bashable_ter( p, allow_floor );
}

int map::bash_strength( const tripoint &p, const bool allow_floor ) const
{
    if( has_furn( p ) && furn( p ).obj().bash.str_max != -1 ) {
        return furn( p ).obj().bash.str_max;
    }

    const auto &ter_bash = ter( p ).obj().bash;
    if( ter_bash.str_max != -1 && ( !ter_bash.bash_below || allow_floor ) ) {
        return ter_bash.str_max;
    }

    return -1;
}

int map::bash_resistance( const tripoint &p, const bool allow_floor ) const
{
    if( has_furn( p ) && furn( p ).obj().bash.str_min != -1 ) {
        return furn( p ).obj().bash.str_min;
    }

    const auto &ter_bash = ter( p ).obj().bash;
    if( ter_bash.str_min != -1 && ( !ter_bash.bash_below || allow_floor ) ) {
        return ter_bash.str_min;
    }

    return -1;
}

int map::bash_rating( const int str, const tripoint &p, const bool allow_floor ) const
{
    if( !inbounds( p ) ) {
        DebugLog( D_WARNING, D_MAP ) << "Looking for out-of-bounds is_bashable at "
                                     << p.x << ", " << p.y << ", " << p.z;
        return -1;
    }

    if( str <= 0 ) {
        return -1;
    }

    const furn_t &furniture = furn( p ).obj();
    const ter_t &terrain = ter( p ).obj();
    const optional_vpart_position vp = veh_at( p );
    vehicle *const veh = vp ? &vp->vehicle() : nullptr;
    const int part = vp ? vp->part_index() : -1;
    return bash_rating_internal( str, furniture, terrain, allow_floor, veh, part );
}

// End of 3D bashable

void map::make_rubble( const tripoint &p )
{
    make_rubble( p, f_rubble, false, t_dirt, false );
}

void map::make_rubble( const tripoint &p, const furn_id &rubble_type, const bool items )
{
    make_rubble( p, rubble_type, items, t_dirt, false );
}

void map::make_rubble( const tripoint &p, const furn_id &rubble_type, const bool items,
                       const ter_id &floor_type, bool overwrite )
{
    if( overwrite ) {
        ter_set( p, floor_type );
        furn_set( p, rubble_type );
    } else {
        // First see if there is existing furniture to destroy
        if( is_bashable_furn( p ) ) {
            destroy_furn( p, true );
        }
        // Leave the terrain alone unless it interferes with furniture placement
        if( impassable( p ) && is_bashable_ter( p ) ) {
            destroy( p, true );
        }
        // Check again for new terrain after potential destruction
        if( impassable( p ) ) {
            ter_set( p, floor_type );
        }

        furn_set( p, rubble_type );
    }

    if( !items ) {
        return;
    }

    //Still hardcoded, but a step up from the old stuff due to being in only one place
    if( rubble_type == f_wreckage ) {
        item chunk( "steel_chunk", calendar::turn );
        item scrap( "scrap", calendar::turn );
        add_item_or_charges( p, chunk );
        add_item_or_charges( p, scrap );
        if( one_in( 5 ) ) {
            item pipe( "pipe", calendar::turn );
            item wire( "wire", calendar::turn );
            add_item_or_charges( p, pipe );
            add_item_or_charges( p, wire );
        }
    } else if( rubble_type == f_rubble_rock ) {
        item rock( "rock", calendar::turn );
        int rock_count = rng( 1, 3 );
        for( int i = 0; i < rock_count; i++ ) {
            add_item_or_charges( p, rock );
        }
    } else if( rubble_type == f_rubble ) {
        item splinter( "splinter", calendar::turn );
        int splinter_count = rng( 2, 8 );
        for( int i = 0; i < splinter_count; i++ ) {
            add_item_or_charges( p, splinter );
        }
        spawn_item( p, "nail", 1, rng( 20, 50 ) );
    }
}

/**
 * Returns whether or not the terrain at the given location can be dived into
 * (by monsters that can swim or are aquatic or non-breathing).
 * @param x The x coordinate to look at.
 * @param y The y coordinate to look at.
 * @return true if the terrain can be dived into; false if not.
 */
bool map::is_divable( const int x, const int y ) const
{
    return has_flag( "SWIMMABLE", x, y ) && has_flag( TFLAG_DEEP_WATER, x, y );
}

bool map::is_water_shallow_current( const int x, const int y ) const
{
    return has_flag( "CURRENT", x, y ) && !has_flag( TFLAG_DEEP_WATER, x, y );
}

bool map::is_water_shallow_current( const tripoint &p ) const
{
    return has_flag( "CURRENT", p ) && !has_flag( TFLAG_DEEP_WATER, p );
}

bool map::is_divable( const tripoint &p ) const
{
    return has_flag( "SWIMMABLE", p ) && has_flag( TFLAG_DEEP_WATER, p );
}

bool map::is_outside( const int x, const int y ) const
{
    const point p( x, y );
    if( !inbounds( p ) ) {
        return true;
    }

    const auto &outside_cache = get_cache_ref( abs_sub.z ).outside_cache;
    return outside_cache[x][y];
}

bool map::is_outside( const tripoint &p ) const
{
    if( !inbounds( p ) ) {
        return true;
    }

    const auto &outside_cache = get_cache_ref( p.z ).outside_cache;
    return outside_cache[p.x][p.y];
}

bool map::is_last_ter_wall( const bool no_furn, const int x, const int y,
                            const int xmax, const int ymax, const direction dir ) const
{
    int xmov = 0;
    int ymov = 0;
    switch( dir ) {
        case NORTH:
            ymov = -1;
            break;
        case SOUTH:
            ymov = 1;
            break;
        case WEST:
            xmov = -1;
            break;
        case EAST:
            xmov = 1;
            break;
        default:
            break;
    }
    int x2 = x;
    int y2 = y;
    bool result = true;
    bool loop = true;
    while( ( loop ) && ( ( dir == NORTH && y2 >= 0 ) ||
                         ( dir == SOUTH && y2 < ymax ) ||
                         ( dir == WEST  && x2 >= 0 ) ||
                         ( dir == EAST  && x2 < xmax ) ) ) {
        if( no_furn && has_furn( x2, y2 ) ) {
            loop = false;
            result = false;
        } else if( !has_flag_ter( "FLAT", x2, y2 ) ) {
            loop = false;
            if( !has_flag_ter( "WALL", x2, y2 ) ) {
                result = false;
            }
        }
        x2 += xmov;
        y2 += ymov;
    }
    return result;
}

bool map::flammable_items_at( const tripoint &p, int threshold )
{
    if( !has_items( p ) ||
        ( has_flag( TFLAG_SEALED, p ) && !has_flag( TFLAG_ALLOW_FIELD_EFFECT, p ) ) ) {
        // Sealed containers don't allow fire, so shouldn't allow setting the fire either
        return false;
    }

    for( const auto &i : i_at( p ) ) {
        if( i.flammable( threshold ) ) {
            return true;
        }
    }

    return false;
}

bool map::is_flammable( const tripoint &p )
{
    if( flammable_items_at( p ) ) {
        return true;
    }

    if( has_flag( "FLAMMABLE", p ) ) {
        return true;
    }

    if( has_flag( "FLAMMABLE_ASH", p ) ) {
        return true;
    }

    if( get_field_strength( p, fd_web ) > 0 ) {
        return true;
    }

    return false;
}

void map::decay_fields_and_scent( const time_duration &amount )
{
    // Decay scent separately, so that later we can use field count to skip empty submaps
    tripoint tmp;
    tmp.z = abs_sub.z; // TODO: Make this happen on all z-levels
    g->scent.decay();

    const time_duration amount_fire = amount / 3; // Decay fire by this much
    const time_duration amount_liquid = amount / 2; // Decay washable fields (blood, guts etc.) by this
    const time_duration amount_gas = amount / 5; // Decay gas type fields by this
    // Coordinate code copied from lightmap calculations
    // TODO: Z
    const int smz = abs_sub.z;
    const auto &outside_cache = get_cache_ref( smz ).outside_cache;
    for( int smx = 0; smx < my_MAPSIZE; ++smx ) {
        for( int smy = 0; smy < my_MAPSIZE; ++smy ) {
            const auto cur_submap = get_submap_at_grid( { smx, smy, smz } );
            int to_proc = cur_submap->field_count;
            if( to_proc < 1 ) {
                if( to_proc < 0 ) {
                    cur_submap->field_count = 0;
                    dbg( D_ERROR ) << "map::decay_fields_and_scent: submap at "
                                   << abs_sub.x + smx << "," << abs_sub.y + smy << "," << abs_sub.z
                                   << "has " << to_proc << " field_count";
                }
                // This submap has no fields
                continue;
            }

            for( int sx = 0; sx < SEEX; ++sx ) {
                if( to_proc < 1 ) {
                    // This submap had some fields, but all got proc'd already
                    break;
                }

                for( int sy = 0; sy < SEEY; ++sy ) {
                    const int x = sx + smx * SEEX;
                    const int y = sy + smy * SEEY;

                    field &fields = cur_submap->fld[sx][sy];
                    if( !outside_cache[x][y] ) {
                        to_proc -= fields.fieldCount();
                        continue;
                    }

                    for( auto &fp : fields ) {
                        to_proc--;
                        field_entry &cur = fp.second;
                        const field_id type = cur.getFieldType();
                        switch( type ) {
                            case fd_fire:
                                cur.setFieldAge( cur.getFieldAge() + amount_fire );
                                break;
                            case fd_blood:
                            case fd_bile:
                            case fd_gibs_flesh:
                            case fd_gibs_veggy:
                            case fd_slime:
                            case fd_blood_veggy:
                            case fd_blood_insect:
                            case fd_blood_invertebrate:
                            case fd_gibs_insect:
                            case fd_gibs_invertebrate:
                                cur.setFieldAge( cur.getFieldAge() + amount_liquid );
                                break;
                            case fd_smoke:
                            case fd_toxic_gas:
                            case fd_fungicidal_gas:
                            case fd_tear_gas:
                            case fd_nuke_gas:
                            case fd_cigsmoke:
                            case fd_weedsmoke:
                            case fd_cracksmoke:
                            case fd_methsmoke:
                            case fd_relax_gas:
                            case fd_fungal_haze:
                            case fd_hot_air1:
                            case fd_hot_air2:
                            case fd_hot_air3:
                            case fd_hot_air4:
                                cur.setFieldAge( cur.getFieldAge() + amount_gas );
                                break;
                            default:
                                break;
                        }
                    }
                }
            }

            if( to_proc > 0 ) {
                cur_submap->field_count = cur_submap->field_count - to_proc;
                dbg( D_ERROR ) << "map::decay_fields_and_scent: submap at "
                               << abs_sub.x + smx << "," << abs_sub.y + smy << "," << abs_sub.z
                               << "has " << cur_submap->field_count - to_proc << "fields, but "
                               << cur_submap->field_count << " field_count";
            }
        }
    }
}

point map::random_outdoor_tile()
{
    std::vector<point> options;
    for( int x = 0; x < SEEX * my_MAPSIZE; x++ ) {
        for( int y = 0; y < SEEY * my_MAPSIZE; y++ ) {
            if( is_outside( x, y ) ) {
                options.push_back( point( x, y ) );
            }
        }
    }
    return random_entry( options, point( -1, -1 ) );
}

bool map::has_adjacent_furniture_with( const tripoint &p,
                                       const std::function<bool( const furn_t & )> &filter )
{
    for( const tripoint &adj : points_in_radius( p, 1 ) ) {
        if( has_furn( adj ) && filter( furn( adj ).obj() ) ) {
            return true;
        }
    }

    return false;
}

bool map::has_nearby_fire( const tripoint &p, int radius )
{
    for( const tripoint &pt : points_in_radius( p, radius ) ) {
        if( get_field( pt, fd_fire ) != nullptr ) {
            return true;
        }
        if( has_flag_ter_or_furn( "USABLE_FIRE", p ) ) {
            return true;
        }
    }
    return false;
}

bool map::mop_spills( const tripoint &p )
{
    bool retval = false;

    if( !has_flag( "LIQUIDCONT", p ) ) {
        auto items = i_at( p );
        auto new_end = std::remove_if( items.begin(), items.end(), []( const item & it ) {
            return it.made_of( LIQUID );
        } );
        retval = new_end != items.end();
        while( new_end != items.end() ) {
            new_end = items.erase( new_end );
        }
    }

    field &fld = field_at( p );
    static const std::vector<field_id> to_check = {
        fd_blood,
        fd_blood_veggy,
        fd_blood_insect,
        fd_blood_invertebrate,
        fd_gibs_flesh,
        fd_gibs_veggy,
        fd_gibs_insect,
        fd_gibs_invertebrate,
        fd_bile,
        fd_slime,
        fd_sludge
    };
    for( field_id fid : to_check ) {
        retval |= fld.removeField( fid );
    }

    if( const optional_vpart_position vp = veh_at( p ) ) {
        vehicle *const veh = &vp->vehicle();
        std::vector<int> parts_here = veh->parts_at_relative( vp->mount(), true );
        for( auto &elem : parts_here ) {
            if( veh->parts[elem].blood > 0 ) {
                veh->parts[elem].blood = 0;
                retval = true;
            }
            //remove any liquids that somehow didn't fall through to the ground
            vehicle_stack here = veh->get_items( elem );
            auto new_end = std::remove_if( here.begin(), here.end(), []( const item & it ) {
                return it.made_of( LIQUID );
            } );
            retval |= ( new_end != here.end() );
            while( new_end != here.end() ) {
                new_end = here.erase( new_end );
            }
        }
    } // if veh != 0
    return retval;
}

int map::collapse_check( const tripoint &p )
{
    const bool collapses = has_flag( "COLLAPSES", p );
    const bool supports_roof = has_flag( "SUPPORTS_ROOF", p );

    int num_supports = 0;

    for( const tripoint &t : points_in_radius( p, 1 ) ) {
        if( p == t ) {
            continue;
        }

        if( collapses ) {
            if( has_flag( "COLLAPSES", t ) ) {
                num_supports++;
            } else if( has_flag( "SUPPORTS_ROOF", t ) ) {
                num_supports += 2;
            }
        } else if( supports_roof ) {
            if( has_flag( "SUPPORTS_ROOF", t ) && !has_flag( "COLLAPSES", t ) ) {
                num_supports += 3;
            }
        }
    }

    return 1.7 * num_supports;
}

void map::collapse_at( const tripoint &p, const bool silent )
{
    destroy( p, silent );
    crush( p );
    make_rubble( p );
    for( const tripoint &t : points_in_radius( p, 1 ) ) {
        if( p == t ) {
            continue;
        }
        if( has_flag( "COLLAPSES", t ) && one_in( collapse_check( t ) ) ) {
            destroy( t, silent );
            // We only check for rubble spread if it doesn't already collapse to prevent double crushing
        } else if( has_flag( "FLAT", t ) && one_in( 8 ) ) {
            crush( t );
            make_rubble( t );
        }
    }
}

void map::smash_items( const tripoint &p, const int power )
{
    if( !has_items( p ) ) {
        return;
    }

    std::vector<item> contents;
    auto items = g->m.i_at( p );
    for( auto i = items.begin(); i != items.end(); ) {
        if( i->active ) {
            // Get the explosion item actor
            if( i->type->get_use( "explosion" ) != nullptr ) {
                const explosion_iuse *actor = dynamic_cast<const explosion_iuse *>(
                                                  i->type->get_use( "explosion" )->get_actor_ptr() );
                if( actor != nullptr ) {
                    // If we're looking at another bomb, don't blow it up early for now.
                    // i++ here because we aren't iterating in the loop header.
                    i++;
                    continue;
                }
            }
        }

        const float material_factor = i->chip_resistance( true );
        if( power < material_factor ) {
            i++;
            continue;
        }

        // The volume check here pretty much only influences corpses and very large items
        const float volume_factor = std::max<float>( 40, i->volume() / units::legacy_volume_factor );
        float damage_chance = 10.0f * power / volume_factor;
        // Example:
        // Power 40 (just below C4 epicenter) vs two-by-four
        // damage_chance = 10 * 40 / 40 = 10, material_factor = 8
        // Will deal 1 damage, then 20% chance for another point
        // Power 20 (grenade minus shrapnel) vs glass bottle
        // 10 * 20 / 40 = 5 vs 1
        // 5 damage (destruction)

        const bool by_charges = i->count_by_charges();
        // See if they were damaged
        if( by_charges ) {
            damage_chance *= i->charges_per_volume( units::from_milliliter( 250 ) );
            while( ( damage_chance > material_factor ||
                     x_in_y( damage_chance, material_factor ) ) &&
                   i->charges > 0 ) {
                i->charges--;
                damage_chance -= material_factor;
            }
        } else {
            const field_id type_blood = i->is_corpse() ? i->get_mtype()->bloodType() : fd_null;
            while( ( damage_chance > material_factor ||
                     x_in_y( damage_chance, material_factor ) ) &&
                   i->damage() < i->max_damage() ) {
                i->inc_damage( DT_BASH );
                add_splash( type_blood, p, 1, damage_chance );
                damage_chance -= material_factor;
            }
        }
        // Remove them if they were damaged too much
        if( i->damage() == i->max_damage() || ( by_charges && i->charges == 0 ) ) {
            // But save the contents, except for irremovable gunmods
            for( auto &elem : i->contents ) {
                if( !elem.is_irremovable() ) {
                    contents.push_back( elem );
                }
            }

            i = i_rem( p, i );
        } else {
            i++;
        }
    }

    for( const item &it : contents ) {
        add_item_or_charges( p, it );
    }
}

ter_id map::get_roof( const tripoint &p, const bool allow_air )
{
    // This function should not be called from the 2D mode
    // Just use t_dirt instead
    assert( zlevels );

    if( p.z <= -OVERMAP_DEPTH ) {
        // Could be magma/"void" instead
        return t_rock_floor;
    }

    const auto &ter_there = ter( p ).obj();
    const auto &roof = ter_there.roof;
    if( !roof ) {
        // No roof
        // Not acceptable if the tile is not passable
        if( !allow_air ) {
            return t_dirt;
        }

        return t_open_air;
    }

    ter_id new_ter = roof.id();
    if( new_ter == t_null ) {
        debugmsg( "map::get_new_floor: %d,%d,%d has invalid roof type %s",
                  p.x, p.y, p.z, roof.c_str() );
        return t_dirt;
    }

    if( p.z == -1 && new_ter == t_rock_floor ) {
        // A hack to work around not having a "solid earth" tile
        new_ter = t_dirt;
    }

    return new_ter;
}

// Check if there is supporting furniture cardinally adjacent to the bashed furniture
// For example, a washing machine behind the bashed door
static bool furn_is_supported( const map &m, const tripoint &p )
{
    const signed char cx[4] = { 0, -1, 0, 1};
    const signed char cy[4] = { -1,  0, 1, 0};

    for( int i = 0; i < 4; i++ ) {
        const int adj_x = p.x + cx[i];
        const int adj_y = p.y + cy[i];
        if( m.has_furn( tripoint( adj_x, adj_y, p.z ) ) &&
            m.furn( tripoint( adj_x, adj_y, p.z ) ).obj().has_flag( "BLOCKSDOOR" ) ) {
            return true;
        }
    }

    return false;
}

void map::bash_ter_furn( const tripoint &p, bash_params &params )
{
    std::string sound;
    int sound_volume = 0;
    std::string soundfxid;
    std::string soundfxvariant;
    const auto &terid = ter( p ).obj();
    const auto &furnid = furn( p ).obj();
    bool smash_furn = false;
    bool smash_ter = false;
    const map_bash_info *bash = nullptr;

    bool success = false;

    if( has_furn( p ) && furnid.bash.str_max != -1 ) {
        bash = &furnid.bash;
        smash_furn = true;
    } else if( ter( p ).obj().bash.str_max != -1 ) {
        bash = &ter( p ).obj().bash;
        smash_ter = true;
    }

    // Floor bashing check
    // Only allow bashing floors when we want to bash floors and we're in z-level mode
    // Unless we're destroying, then it gets a little weird
    if( smash_ter && bash->bash_below && ( !zlevels || !params.bash_floor ) ) {
        if( !params.destroy ) {
            smash_ter = false;
            bash = nullptr;
        } else if( !bash->ter_set && zlevels ) {
            // A hack for destroy && !bash_floor
            // We have to check what would we create and cancel if it is what we have now
            tripoint below( p.x, p.y, p.z - 1 );
            const auto roof = get_roof( below, false );
            if( roof == ter( p ) ) {
                smash_ter = false;
                bash = nullptr;
            }
        } else if( !bash->ter_set && ter( p ) == t_dirt ) {
            // As above, except for no-z-levels case
            smash_ter = false;
            bash = nullptr;
        }
    }

    // TODO: what if silent is true?
    if( has_flag( "ALARMED", p ) && !g->events.queued( EVENT_WANTED ) ) {
        sounds::sound( p, 40, sounds::sound_t::alarm, _( "an alarm go off!" ),
                       false, "environment", "alarm" );
        // Blame nearby player
        if( rl_dist( g->u.pos(), p ) <= 3 ) {
            g->u.add_memorial_log( pgettext( "memorial_male", "Set off an alarm." ),
                                   pgettext( "memorial_female", "Set off an alarm." ) );
            const point abs = ms_to_sm_copy( getabs( p.x, p.y ) );
            g->events.add( EVENT_WANTED, calendar::turn + 30_minutes, 0, tripoint( abs.x, abs.y, p.z ) );
        }
    }

    if( bash == nullptr || ( bash->destroy_only && !params.destroy ) ) {
        // Nothing bashable here
        if( impassable( p ) ) {
            if( !params.silent ) {
                sounds::sound( p, 18, sounds::sound_t::combat, _( "thump!" ),
                               false, "smash_fail", "default" );
            }

            params.did_bash = true;
            params.bashed_solid = true;
        }

        return;
    }

    int smin = bash->str_min;
    int smax = bash->str_max;
    int sound_vol = bash->sound_vol;
    int sound_fail_vol = bash->sound_fail_vol;
    if( !params.destroy ) {
        if( bash->str_min_blocked != -1 || bash->str_max_blocked != -1 ) {
            if( furn_is_supported( *this, p ) ) {
                if( bash->str_min_blocked != -1 ) {
                    smin = bash->str_min_blocked;
                }
                if( bash->str_max_blocked != -1 ) {
                    smax = bash->str_max_blocked;
                }
            }
        }

        if( bash->str_min_supported != -1 || bash->str_max_supported != -1 ) {
            tripoint below( p.x, p.y, p.z - 1 );
            if( !zlevels || has_flag( "SUPPORTS_ROOF", below ) ) {
                if( bash->str_min_supported != -1 ) {
                    smin = bash->str_min_supported;
                }
                if( bash->str_max_supported != -1 ) {
                    smax = bash->str_max_supported;
                }
            }
        }
        // Linear interpolation from str_min to str_max
        const int resistance = smin + ( params.roll * ( smax - smin ) );
        if( params.strength >= resistance ) {
            success = true;
        }
    }

    if( smash_furn ) {
        soundfxvariant = furnid.id.str();
    } else {
        soundfxvariant = terid.id.str();
    }

    if( !params.destroy && !success ) {
        if( sound_fail_vol == -1 ) {
            sound_volume = 12;
        } else {
            sound_volume = sound_fail_vol;
        }

        sound = bash->sound_fail.empty() ? _( "Thnk!" ) : _( bash->sound_fail );
        params.did_bash = true;
        if( !params.silent ) {
            sounds::sound( p, sound_volume, sounds::sound_t::combat, sound, false,
                           "smash_fail", soundfxvariant );
        }

        return;
    }

    // Clear out any partially grown seeds
    if( has_flag_ter_or_furn( "PLANT", p ) ) {
        i_clear( p );
    }

    if( ( smash_furn && has_flag_furn( "FUNGUS", p ) ) ||
        ( smash_ter && has_flag_ter( "FUNGUS", p ) ) ) {
        fungal_effects( *g, *this ).create_spores( p );
    }

    if( params.destroy ) {
        sound_volume = smin * 2;
    } else {
        if( sound_vol == -1 ) {
            sound_volume = std::min( static_cast<int>( smin * 1.5 ), smax );
        } else {
            sound_volume = sound_vol;
        }
    }

    soundfxid = "smash_success";
    sound = _( bash->sound );
    // Set this now in case the ter_set below changes this
    const bool collapses = smash_ter && has_flag( "COLLAPSES", p );
    const bool supports = smash_ter && has_flag( "SUPPORTS_ROOF", p );

    const bool tent = smash_furn && !bash->tent_centers.empty();
    // Special code to collapse the tent if destroyed
    if( tent ) {
        // Get ids of possible centers
        std::set<furn_id> centers;
        for( const auto &cur_id : bash->tent_centers ) {
            if( cur_id.is_valid() ) {
                centers.insert( cur_id );
            }
        }

        cata::optional<std::pair<tripoint, furn_id>> tentp;

        // Find the center of the tent
        // First check if we're not currently bashing the center
        if( centers.count( furn( p ) ) > 0 ) {
            tentp.emplace( p, furn( p ) );
        } else {
            for( const tripoint &pt : points_in_radius( p, bash->collapse_radius ) ) {
                const furn_id &f_at = furn( pt );
                // Check if we found the center of the current tent
                if( centers.count( f_at ) > 0 ) {
                    tentp.emplace( pt, f_at );
                    break;
                }
            }
        }
        // Didn't find any tent center, wreck the current tile
        if( !tentp ) {
            spawn_items( p, item_group::items_from( bash->drop_group, calendar::turn ) );
            furn_set( p, bash->furn_set );
        } else {
            // Take the tent down
            const int rad = tentp->second.obj().bash.collapse_radius;
            for( const tripoint &pt : points_in_radius( tentp->first, rad ) ) {
                const auto frn = furn( pt );
                if( frn == f_null ) {
                    continue;
                }

                const auto recur_bash = &frn.obj().bash;
                // Check if we share a center type and thus a "tent type"
                for( const auto &cur_id : recur_bash->tent_centers ) {
                    if( centers.count( cur_id.id() ) > 0 ) {
                        // Found same center, wreck current tile
                        spawn_items( p, item_group::items_from( recur_bash->drop_group, calendar::turn ) );
                        furn_set( pt, recur_bash->furn_set );
                        break;
                    }
                }
            }
        }
        soundfxvariant = "smash_cloth";
    } else if( smash_furn ) {
        furn_set( p, bash->furn_set );
        for( item &it : i_at( p ) )  {
            it.on_drop( p, *this );
        }
        // Hack alert.
        // Signs have cosmetics associated with them on the submap since
        // furniture can't store dynamic data to disk. To prevent writing
        // mysteriously appearing for a sign later built here, remove the
        // writing from the submap.
        delete_signage( p );
    } else if( !smash_ter ) {
        // Handle error earlier so that we can assume smash_ter is true below
        debugmsg( "data/json/terrain.json does not have %s.bash.ter_set set!",
                  ter( p ).obj().id.c_str() );
    } else if( params.bashing_from_above && bash->ter_set_bashed_from_above ) {
        // If this terrain is being bashed from above and this terrain
        // has a valid post-destroy bashed-from-above terrain, set it
        ter_set( p, bash->ter_set_bashed_from_above );
    } else if( bash->ter_set ) {
        // If the terrain has a valid post-destroy terrain, set it
        ter_set( p, bash->ter_set );
    } else {
        tripoint below( p.x, p.y, p.z - 1 );
        const auto &ter_below = ter( below ).obj();
        if( bash->bash_below && ter_below.has_flag( "SUPPORTS_ROOF" ) ) {
            // When bashing the tile below, don't allow bashing the floor
            bash_params params_below = params; // Make a copy
            params_below.bashing_from_above = true;
            bash_ter_furn( below, params_below );
        }

        ter_set( p, t_open_air );
    }

    if( !tent ) {
        spawn_items( p, item_group::items_from( bash->drop_group, calendar::turn ) );
    }

    if( smash_ter && ter( p ) == t_open_air ) {
        if( !zlevels ) {
            // We destroyed something, so we aren't just "plugging" air with dirt here
            ter_set( p, t_dirt );
        } else {
            tripoint below( p.x, p.y, p.z - 1 );
            const auto roof = get_roof( below, params.bash_floor && ter( below ).obj().movecost != 0 );
            ter_set( p, roof );
        }
    }

    if( bash->explosive > 0 ) {
        explosion_handler::explosion( p, bash->explosive, 0.8, false );
    }

    if( collapses ) {
        collapse_at( p, params.silent );
    }
    // Check the flag again to ensure the new terrain doesn't support anything
    if( supports && !has_flag( "SUPPORTS_ROOF", p ) ) {
        for( const tripoint &t : points_in_radius( p, 1 ) ) {
            if( p == t || !has_flag( "COLLAPSES", t ) ) {
                continue;
            }

            if( one_in( collapse_check( t ) ) ) {
                collapse_at( t, params.silent );
            }
        }
    }

    params.did_bash = true;
    params.success |= success; // Not always true, so that we can tell when to stop destroying
    params.bashed_solid = true;
    if( !sound.empty() && !params.silent ) {
        sounds::sound( p, sound_volume, sounds::sound_t::combat, sound, false,
                       soundfxid, soundfxvariant );
    }
}

bash_params map::bash( const tripoint &p, const int str,
                       bool silent, bool destroy, bool bash_floor,
                       const vehicle *bashing_vehicle )
{
    bash_params bsh{
        str, silent, destroy, bash_floor, static_cast<float>( rng_float( 0, 1.0f ) ), false, false, false, false
    };
    if( !inbounds( p ) ) {
        return bsh;
    }

    bool bashed_sealed = false;
    if( has_flag( "SEALED", p ) ) {
        bash_ter_furn( p, bsh );
        bashed_sealed = true;
    }

    bash_field( p, bsh );

    // Don't bash items inside terrain/furniture with SEALED flag
    if( !bashed_sealed ) {
        bash_items( p, bsh );
    }
    // Don't bash the vehicle doing the bashing
    const vehicle *veh = veh_pointer_or_null( veh_at( p ) );
    if( veh != nullptr && veh != bashing_vehicle ) {
        bash_vehicle( p, bsh );
    }

    // If we still didn't bash anything solid (a vehicle) or a tile with SEALED flag, bash ter/furn
    if( !bsh.bashed_solid && !bashed_sealed ) {
        bash_ter_furn( p, bsh );
    }

    return bsh;
}

void map::bash_items( const tripoint &p, bash_params &params )
{
    if( !has_items( p ) ) {
        return;
    }

    std::vector<item> smashed_contents;
    auto bashed_items = i_at( p );
    bool smashed_glass = false;
    for( auto bashed_item = bashed_items.begin(); bashed_item != bashed_items.end(); ) {
        // the check for active suppresses Molotovs smashing themselves with their own explosion
        if( bashed_item->made_of( material_id( "glass" ) ) && !bashed_item->active && one_in( 2 ) ) {
            params.did_bash = true;
            smashed_glass = true;
            for( const item &bashed_content : bashed_item->contents ) {
                smashed_contents.push_back( bashed_content );
            }
            bashed_item = bashed_items.erase( bashed_item );
        } else {
            ++bashed_item;
        }
    }
    // Now plunk in the contents of the smashed items.
    spawn_items( p, smashed_contents );

    // Add a glass sound even when something else also breaks
    if( smashed_glass && !params.silent ) {
        sounds::sound( p, 12, sounds::sound_t::combat, _( "glass shattering" ), false,
                       "smash_success", "smash_glass_contents" );
    }
}

void map::bash_vehicle( const tripoint &p, bash_params &params )
{
    // Smash vehicle if present
    if( const optional_vpart_position vp = veh_at( p ) ) {
        vp->vehicle().damage( vp->part_index(), params.strength, DT_BASH );
        if( !params.silent ) {
            sounds::sound( p, 18, sounds::sound_t::combat, _( "crash!" ), false,
                           "smash_success", "hit_vehicle" );
        }

        params.did_bash = true;
        params.success = true;
        params.bashed_solid = true;
    }
}

void map::bash_field( const tripoint &p, bash_params &params )
{
    if( get_field( p, fd_web ) != nullptr ) {
        params.did_bash = true;
        params.bashed_solid = true; // To prevent bashing furniture/vehicles
        remove_field( p, fd_web );
    }
}

void map::destroy( const tripoint &p, const bool silent )
{
    // Break if it takes more than 25 destructions to remove to prevent infinite loops
    // Example: A bashes to B, B bashes to A leads to A->B->A->...
    int count = 0;
    while( count <= 25 && bash( p, 999, silent, true ).success ) {
        count++;
    }
}

void map::destroy_furn( const tripoint &p, const bool silent )
{
    // Break if it takes more than 25 destructions to remove to prevent infinite loops
    // Example: A bashes to B, B bashes to A leads to A->B->A->...
    int count = 0;
    while( count <= 25 && furn( p ) != f_null && bash( p, 999, silent, true ).success ) {
        count++;
    }
}

void map::crush( const tripoint &p )
{
    player *crushed_player = g->critter_at<player>( p );

    if( crushed_player != nullptr ) {
        bool player_inside = false;
        if( crushed_player->in_vehicle ) {
            const optional_vpart_position vp = veh_at( p );
            player_inside = vp && vp->is_inside();
        }
        if( !player_inside ) { //If there's a player at p and he's not in a covered vehicle...
            //This is the roof coming down on top of us, no chance to dodge
            crushed_player->add_msg_player_or_npc( m_bad, _( "You are crushed by the falling debris!" ),
                                                   _( "<npcname> is crushed by the falling debris!" ) );
            // TODO: Make this depend on the ceiling material
            const int dam = rng( 0, 40 );
            // Torso and head take the brunt of the blow
            body_part hit = bp_head;
            crushed_player->deal_damage( nullptr, hit, damage_instance( DT_BASH, dam * .25 ) );
            hit = bp_torso;
            crushed_player->deal_damage( nullptr, hit, damage_instance( DT_BASH, dam * .45 ) );
            // Legs take the next most through transferred force
            hit = bp_leg_l;
            crushed_player->deal_damage( nullptr, hit, damage_instance( DT_BASH, dam * .10 ) );
            hit = bp_leg_r;
            crushed_player->deal_damage( nullptr, hit, damage_instance( DT_BASH, dam * .10 ) );
            // Arms take the least
            hit = bp_arm_l;
            crushed_player->deal_damage( nullptr, hit, damage_instance( DT_BASH, dam * .05 ) );
            hit = bp_arm_r;
            crushed_player->deal_damage( nullptr, hit, damage_instance( DT_BASH, dam * .05 ) );

            // Pin whoever got hit
            crushed_player->add_effect( effect_crushed, 1_turns, num_bp, true );
            crushed_player->check_dead_state();
        }
    }

    if( monster *const monhit = g->critter_at<monster>( p ) ) {
        // 25 ~= 60 * .45 (torso)
        monhit->deal_damage( nullptr, bp_torso, damage_instance( DT_BASH, rng( 0, 25 ) ) );

        // Pin whoever got hit
        monhit->add_effect( effect_crushed, 1_turns, num_bp, true );
        monhit->check_dead_state();
    }

    if( const optional_vpart_position vp = veh_at( p ) ) {
        // Arbitrary number is better than collapsing house roof crushing APCs
        vp->vehicle().damage( vp->part_index(), rng( 100, 1000 ), DT_BASH, false );
    }
}

void map::shoot( const tripoint &p, projectile &proj, const bool hit_items )
{
    // TODO: Make bashing count fully, but other types much less
    const float initial_damage = proj.impact.total_damage();
    if( initial_damage < 0 ) {
        return;
    }

    float dam = initial_damage;
    const auto &ammo_effects = proj.proj_effects;

    if( has_flag( "ALARMED", p ) && !g->events.queued( EVENT_WANTED ) ) {
        sounds::sound( p, 30, sounds::sound_t::alarm, _( "an alarm sound!" ), true, "environment",
                       "alarm" );
        const tripoint abs = ms_to_sm_copy( getabs( p ) );
        g->events.add( EVENT_WANTED, calendar::turn + 30_minutes, 0, abs );
    }

    const bool inc = ( ammo_effects.count( "INCENDIARY" ) || ammo_effects.count( "FLAME" ) );
    if( const optional_vpart_position vp = veh_at( p ) ) {
        dam = vp->vehicle().damage( vp->part_index(), dam, inc ? DT_HEAT : DT_STAB, hit_items );
    }
    const auto break_glass = []( const tripoint & p, int vol ) {
        sounds::sound( p, vol, sounds::sound_t::combat, _( "glass breaking!" ), false,
                       "smash", "glass" );
    };

    ter_id terrain = ter( p );
    if( terrain == t_wall_wood_broken ||
        terrain == t_wall_log_broken ||
        terrain == t_door_b ) {
        if( hit_items || one_in( 8 ) ) { // 1 in 8 chance of hitting the door
            dam -= rng( 20, 40 );
            if( dam > 0 ) {
                sounds::sound( p, 10, sounds::sound_t::combat, _( "crash!" ), false,
                               "smash", "wall" );
                ter_set( p, t_dirt );
            }
        } else {
            dam -= rng( 0, 1 );
        }
    } else if( terrain == t_door_c ||
               terrain == t_door_locked ||
               terrain == t_door_locked_peep ||
               terrain == t_door_locked_alarm ) {
        dam -= rng( 15, 30 );
        if( dam > 0 ) {
            sounds::sound( p, 10, sounds::sound_t::combat, _( "smash!" ), false, "smash", "door" );
            ter_set( p, t_door_b );
        }
    } else if( terrain == t_door_boarded ||
               terrain == t_door_boarded_damaged ||
               terrain == t_rdoor_boarded ||
               terrain == t_rdoor_boarded_damaged ) {
        dam -= rng( 15, 35 );
        if( dam > 0 ) {
            sounds::sound( p, 10, sounds::sound_t::combat, _( "crash!" ), false,
                           "smash", "door_boarded" );
            ter_set( p, t_door_b );
        }
    } else if( terrain == t_window_domestic_taped ||
               terrain == t_curtains ||
               terrain == t_window_domestic ) {
        if( ammo_effects.count( "LASER" ) ) {
            if( terrain == t_window_domestic_taped ||
                terrain == t_curtains ) {
                dam -= rng( 1, 5 );
            }
            dam -= rng( 0, 5 );
        } else {
            dam -= rng( 1, 3 );
            if( dam > 0 ) {
                break_glass( p, 16 );
                ter_set( p, t_window_frame );
                spawn_item( p, "sheet", 1 );
                spawn_item( p, "stick" );
                spawn_item( p, "string_36" );
            }
        }
    } else if( terrain == t_window_taped ||
               terrain == t_window_alarm_taped ||
               terrain == t_window ||
               terrain == t_window_no_curtains ||
               terrain == t_window_no_curtains_taped ||
               terrain == t_window_alarm ) {
        if( ammo_effects.count( "LASER" ) ) {
            if( terrain == t_window_taped ||
                terrain == t_window_alarm_taped ||
                terrain == t_window_no_curtains_taped ) {
                dam -= rng( 1, 5 );
            }
            dam -= rng( 0, 5 );
        } else {
            dam -= rng( 1, 3 );
            if( dam > 0 ) {
                break_glass( p, 16 );
                ter_set( p, t_window_frame );
            }
        }
    } else if( terrain == t_window_bars_alarm ) {
        dam -= rng( 1, 3 );
        if( dam > 0 ) {
            break_glass( p, 16 );
            ter_set( p, t_window_bars );
            spawn_item( p, "glass_shard", 5 );
        }
    } else if( terrain == t_window_boarded ) {
        dam -= rng( 10, 30 );
        if( dam > 0 ) {
            break_glass( p, 16 );
            ter_set( p, t_window_frame );
        }
    } else if( terrain == t_wall_glass  ||
               terrain == t_wall_glass_alarm ||
               terrain == t_door_glass_c ) {
        if( ammo_effects.count( "LASER" ) ) {
            dam -= rng( 0, 5 );
        } else {
            dam -= rng( 1, 8 );
            if( dam > 0 ) {
                break_glass( p, 16 );
                ter_set( p, t_floor );
            }
        }
    } else if( terrain == t_reinforced_glass || terrain == t_reinforced_door_glass_c ) {
        // reinforced glass stops most bullets
        // laser beams are attenuated
        if( ammo_effects.count( "LASER" ) ) {
            dam -= rng( 0, 8 );
        } else {
            //Greatly weakens power of bullets
            dam -= 40;
            if( dam <= 0 && g->u.sees( p ) ) {
                if( terrain == t_reinforced_glass ) {
                    add_msg( _( "The shot is stopped by the reinforced glass wall!" ) );
                } else {
                    add_msg( _( "The shot is stopped by the reinforced glass door!" ) );
                }
            } else if( dam >= 40 ) {
                //high powered bullets penetrate the glass, but only extremely strong
                // ones (80 before reduction) actually destroy the glass itself.
                break_glass( p, 16 );
                ter_set( p, t_floor );
            }
        }
    } else if( terrain == t_paper ) {
        dam -= rng( 4, 16 );
        if( dam > 0 ) {
            sounds::sound( p, 8, sounds::sound_t::combat, _( "rrrrip!" ), true, "smash", "paper_torn" );
            ter_set( p, t_dirt );
        }
        if( inc ) {
            add_field( p, fd_fire, 1 );
        }
    } else if( terrain == t_gas_pump ) {
        if( hit_items || one_in( 3 ) ) {
            if( dam > 15 ) {
                if( inc ) {
                    explosion_handler::explosion( p, 40, 0.8, true );
                } else {
                    for( const tripoint &pt : points_in_radius( p, 2 ) ) {
                        if( one_in( 3 ) && passable( pt ) ) {
                            int gas_amount = rng( 10, 100 );
                            item gas_spill( "gasoline", calendar::turn );
                            gas_spill.charges = gas_amount;
                            add_item_or_charges( pt, gas_spill );
                        }
                    }

                    sounds::sound( p, 10, sounds::sound_t::combat, _( "smash!" ), true, "bullet_hit", "hit_metal" );
                }
                ter_set( p, t_gas_pump_smashed );
            }
            dam -= 60;
        }
    } else if( terrain == t_vat ) {
        if( dam >= 10 ) {
            sounds::sound( p, 20, sounds::sound_t::combat, _( "ke-rash!" ), true, "bullet_hit", "hit_metal" );
            ter_set( p, t_floor );
        } else {
            dam = 0;
        }
    } else if( impassable( p ) && !trans( p ) ) {
        bash( p, dam, false );
        dam = 0; // TODO: Preserve some residual damage when it makes sense.
    }

    if( ammo_effects.count( "TRAIL" ) && !one_in( 4 ) ) {
        add_field( p, fd_smoke, rng( 1, 2 ) );
    }

    if( ammo_effects.count( "STREAM" ) && !one_in( 3 ) ) {
        add_field( p, fd_fire, rng( 1, 2 ) );
    }

    if( ammo_effects.count( "STREAM_GAS_FUNGICIDAL" ) && !one_in( 3 ) ) {
        add_field( p, fd_fungicidal_gas, rng( 1, 2 ) );
    }

    if( ammo_effects.count( "STREAM_BIG" ) && !one_in( 4 ) ) {
        add_field( p, fd_fire, 2 );
    }

    if( ammo_effects.count( "LIGHTNING" ) ) {
        add_field( p, fd_electricity, rng( 2, 3 ) );
    }

    if( ammo_effects.count( "PLASMA" ) && one_in( 2 ) ) {
        add_field( p, fd_plasma, rng( 1, 2 ) );
    }

    if( ammo_effects.count( "LASER" ) || ammo_effects.count( "DRAW_LASER_BEAM" ) ) {
        add_field( p, fd_laser, 2 );
    }

    dam = std::max( 0.0f, dam );

    // Check fields?
    const field_entry *fieldhit = get_field( p, fd_web );
    if( fieldhit != nullptr ) {
        if( inc ) {
            add_field( p, fd_fire, fieldhit->getFieldDensity() - 1 );
        } else if( dam > 5 + fieldhit->getFieldDensity() * 5 &&
                   one_in( 5 - fieldhit->getFieldDensity() ) ) {
            dam -= rng( 1, 2 + fieldhit->getFieldDensity() * 2 );
            remove_field( p, fd_web );
        }
    }

    // Rescale the damage
    if( dam <= 0 ) {
        proj.impact.damage_units.clear();
        return;
    } else if( dam < initial_damage ) {
        proj.impact.mult_damage( dam / static_cast<double>( initial_damage ) );
    }

    // Now, destroy items on that tile.
    if( ( move_cost( p ) == 2 && !hit_items ) || !inbounds( p ) ) {
        return; // Items on floor-type spaces won't be shot up.
    }

    // dam / 3, because bullets aren't all that good at destroying items...
    smash_items( p, dam / 3 );
}

bool map::hit_with_acid( const tripoint &p )
{
    if( passable( p ) ) {
        return false;    // Didn't hit the tile!
    }
    const ter_id t = ter( p );
    if( t == t_wall_glass || t == t_wall_glass_alarm ||
        t == t_vat ) {
        ter_set( p, t_floor );
    } else if( t == t_door_c || t == t_door_locked || t == t_door_locked_peep ||
               t == t_door_locked_alarm ) {
        if( one_in( 3 ) ) {
            ter_set( p, t_door_b );
        }
    } else if( t == t_door_bar_c || t == t_door_bar_o || t == t_door_bar_locked || t == t_bars ||
               t == t_reb_cage ) {
        ter_set( p, t_floor );
        add_msg( m_warning, _( "The metal bars melt!" ) );
    } else if( t == t_door_b ) {
        if( one_in( 4 ) ) {
            ter_set( p, t_door_frame );
        } else {
            return false;
        }
    } else if( t == t_window || t == t_window_alarm || t == t_window_no_curtains ) {
        ter_set( p, t_window_empty );
    } else if( t == t_wax ) {
        ter_set( p, t_floor_wax );
    } else if( t == t_gas_pump || t == t_gas_pump_smashed ) {
        return false;
    } else if( t == t_card_science || t == t_card_military || t == t_card_industrial ) {
        ter_set( p, t_card_reader_broken );
    }
    return true;
}

// returns true if terrain stops fire
bool map::hit_with_fire( const tripoint &p )
{
    if( passable( p ) ) {
        return false;    // Didn't hit the tile!
    }

    // non passable but flammable terrain, set it on fire
    if( has_flag( "FLAMMABLE", p ) || has_flag( "FLAMMABLE_ASH", p ) ) {
        add_field( p, fd_fire, 3 );
    }
    return true;
}

bool map::open_door( const tripoint &p, const bool inside, const bool check_only )
{
    const auto &ter = this->ter( p ).obj();
    const auto &furn = this->furn( p ).obj();
    if( ter.open ) {
        if( has_flag( "OPENCLOSE_INSIDE", p ) && !inside ) {
            return false;
        }

        if( !check_only ) {
            sounds::sound( p, 6, sounds::sound_t::movement, _( "swish" ), true,
                           "open_door", ter.id.str() );
            ter_set( p, ter.open );

            if( ( g->u.has_trait( trait_id( "SCHIZOPHRENIC" ) ) || g->u.has_artifact_with( AEP_SCHIZO ) )
                && one_in( 50 ) && !ter.has_flag( "TRANSPARENT" ) ) {
                tripoint mp = p + tripoint( ( p.x - g->u.pos().x ) * 2, ( p.y - g->u.pos().y ) * 2, p.z );
                g->spawn_hallucination( mp );
            }
        }

        return true;
    } else if( furn.open ) {
        if( has_flag( "OPENCLOSE_INSIDE", p ) && !inside ) {
            return false;
        }

        if( !check_only ) {
            sounds::sound( p, 6, sounds::sound_t::movement, _( "swish" ), true,
                           "open_door", furn.id.str() );
            furn_set( p, furn.open );
        }

        return true;
    } else if( const optional_vpart_position vp = veh_at( p ) ) {
        int openable = vp->vehicle().next_part_to_open( vp->part_index(), true );
        if( openable >= 0 ) {
            if( !check_only ) {
                vp->vehicle().open_all_at( openable );
            }

            return true;
        }

        return false;
    }

    return false;
}

void map::translate( const ter_id &from, const ter_id &to )
{
    if( from == to ) {
        debugmsg( "map::translate %s => %s",
                  from.obj().name(),
                  from.obj().name() );
        return;
    }

    tripoint p( 0, 0, abs_sub.z );
    int &x = p.x;
    int &y = p.y;
    for( x = 0; x < SEEX * my_MAPSIZE; x++ ) {
        for( y = 0; y < SEEY * my_MAPSIZE; y++ ) {
            if( ter( p ) == from ) {
                ter_set( p, to );
            }
        }
    }
}

//This function performs the translate function within a given radius of the player.
void map::translate_radius( const ter_id &from, const ter_id &to, float radi, const tripoint &p,
                            const bool same_submap, const bool toggle_between )
{
    if( from == to ) {
        debugmsg( "map::translate %s => %s", from.obj().name(), to.obj().name() );
        return;
    }

    const int uX = p.x;
    const int uY = p.y;
    tripoint t( 0, 0, abs_sub.z );
    int &x = t.x;
    int &y = t.y;
    for( x = 0; x < SEEX * my_MAPSIZE; x++ ) {
        for( y = 0; y < SEEY * my_MAPSIZE; y++ ) {
            float radiX = sqrt( static_cast<float>( ( uX - x ) * ( uX - x ) + ( uY - y ) * ( uY - y ) ) );
            if( ter( t ) == from ) {
                // within distance, and either no submap limitation or same overmap coords.
                if( radiX <= radi && ( !same_submap ||
                                       ms_to_omt_copy( getabs( x, y ) ) == ms_to_omt_copy( getabs( uX, uY ) ) ) ) {
                    ter_set( t, to );
                }
            } else if( toggle_between && ter( t ) == to ) {
                if( radiX <= radi && ( !same_submap ||
                                       ms_to_omt_copy( getabs( x, y ) ) == ms_to_omt_copy( getabs( uX, uY ) ) ) ) {
                    ter_set( t, from );
                }
            }
        }
    }
}

bool map::close_door( const tripoint &p, const bool inside, const bool check_only )
{
    if( has_flag( "OPENCLOSE_INSIDE", p ) && !inside ) {
        return false;
    }

    const auto &ter = this->ter( p ).obj();
    const auto &furn = this->furn( p ).obj();
    if( ter.close && !furn.id ) {
        if( !check_only ) {
            sounds::sound( p, 10, sounds::sound_t::movement, _( "swish" ), true,
                           "close_door", ter.id.str() );
            ter_set( p, ter.close );
        }
        return true;
    } else if( furn.close ) {
        if( !check_only ) {
            sounds::sound( p, 10, sounds::sound_t::movement, _( "swish" ), true,
                           "close_door", furn.id.str() );
            furn_set( p, furn.close );
        }
        return true;
    }
    return false;
}

const std::string map::get_signage( const tripoint &p ) const
{
    if( !inbounds( p ) ) {
        return "";
    }

    point l;
    submap *const current_submap = get_submap_at( p, l );

    return current_submap->get_signage( l );
}
void map::set_signage( const tripoint &p, const std::string &message ) const
{
    if( !inbounds( p ) ) {
        return;
    }

    point l;
    submap *const current_submap = get_submap_at( p, l );

    current_submap->set_signage( l, message );
}
void map::delete_signage( const tripoint &p ) const
{
    if( !inbounds( p ) ) {
        return;
    }

    point l;
    submap *const current_submap = get_submap_at( p, l );

    current_submap->delete_signage( l );
}

int map::get_radiation( const tripoint &p ) const
{
    if( !inbounds( p ) ) {
        return 0;
    }

    point l;
    submap *const current_submap = get_submap_at( p, l );

    return current_submap->get_radiation( l );
}

void map::set_radiation( const int x, const int y, const int value )
{
    set_radiation( tripoint( x, y, abs_sub.z ), value );
}

void map::set_radiation( const tripoint &p, const int value )
{
    if( !inbounds( p ) ) {
        return;
    }

    point l;
    submap *const current_submap = get_submap_at( p, l );

    current_submap->set_radiation( l, value );
}

void map::adjust_radiation( const int x, const int y, const int delta )
{
    adjust_radiation( tripoint( x, y, abs_sub.z ), delta );
}

void map::adjust_radiation( const tripoint &p, const int delta )
{
    if( !inbounds( p ) ) {
        return;
    }

    point l;
    submap *const current_submap = get_submap_at( p, l );

    int current_radiation = current_submap->get_radiation( l );
    current_submap->set_radiation( l, current_radiation + delta );
}

int map::get_temperature( const tripoint &p ) const
{
    if( !inbounds( p ) ) {
        return 0;
    }

    return get_submap_at( p )->get_temperature();
}

void map::set_temperature( const tripoint &p, int new_temperature )
{
    if( !inbounds( p ) ) {
        return;
    }

    get_submap_at( p )->set_temperature( new_temperature );
}

void map::set_temperature( const int x, const int y, int new_temperature )
{
    set_temperature( tripoint( x, y, abs_sub.z ), new_temperature );
}

// Items: 2D
map_stack map::i_at( const int x, const int y )
{
    const point p( x, y );
    if( !inbounds( p ) ) {
        nulitems.clear();
        return map_stack{ &nulitems, tripoint( p, abs_sub.z ), this };
    }

    point l;
    submap *const current_submap = get_submap_at( p, l );

    return map_stack{ &current_submap->itm[l.x][l.y], tripoint( p, abs_sub.z ), this };
}

std::list<item>::iterator map::i_rem( const point &location, std::list<item>::iterator it )
{
    return i_rem( tripoint( location, abs_sub.z ), it );
}

int map::i_rem( const int x, const int y, const int index )
{
    return i_rem( tripoint( x, y, abs_sub.z ), index );
}

void map::i_rem( const int x, const int y, item *it )
{
    i_rem( tripoint( x, y, abs_sub.z ), it );
}

void map::i_clear( const int x, const int y )
{
    i_clear( tripoint( x, y, abs_sub.z ) );
}

void map::spawn_an_item( const int x, const int y, item new_item,
                         const long charges, const int damlevel )
{
    spawn_an_item( tripoint( x, y, abs_sub.z ), new_item, charges, damlevel );
}

void map::spawn_items( const int x, const int y, const std::vector<item> &new_items )
{
    spawn_items( tripoint( x, y, abs_sub.z ), new_items );
}

void map::spawn_item( const int x, const int y, const std::string &type_id,
                      const unsigned quantity, const long charges,
                      const time_point &birthday, const int damlevel )
{
    spawn_item( tripoint( x, y, abs_sub.z ), type_id,
                quantity, charges, birthday, damlevel );
}

item &map::add_item_or_charges( const int x, const int y, item obj, bool overflow )
{
    return add_item_or_charges( tripoint( x, y, abs_sub.z ), obj, overflow );
}

void map::add_item( const int x, const int y, item new_item )
{
    add_item( tripoint( x, y, abs_sub.z ), new_item );
}

// Items: 3D

map_stack map::i_at( const tripoint &p )
{
    if( !inbounds( p ) ) {
        nulitems.clear();
        return map_stack{ &nulitems, p, this };
    }

    point l;
    submap *const current_submap = get_submap_at( p, l );

    return map_stack{ &current_submap->itm[l.x][l.y], p, this };
}

std::list<item>::iterator map::i_rem( const tripoint &p, std::list<item>::iterator it )
{
    point l;
    submap *const current_submap = get_submap_at( p, l );

    if( current_submap->active_items.has( it, l ) ) {
        current_submap->active_items.remove( it, l );
    }

    current_submap->update_lum_rem( l, *it );

    return current_submap->itm[l.x][l.y].erase( it );
}

int map::i_rem( const tripoint &p, const int index )
{
    if( index < 0 ) {
        debugmsg( "i_rem called with negative index %d", index );
        return index;
    }

    if( index >= static_cast<int>( i_at( p ).size() ) ) {
        return index;
    }

    auto map_items = i_at( p );
    auto iter = map_items.begin();
    std::advance( iter, index );
    map_items.erase( iter );
    return index;
}

void map::i_rem( const tripoint &p, const item *it )
{
    auto map_items = i_at( p );

    for( auto iter = map_items.begin(); iter != map_items.end(); iter++ ) {
        //delete the item if the pointer memory addresses are the same
        if( it == &*iter ) {
            map_items.erase( iter );
            break;
        }
    }
}

void map::i_clear( const tripoint &p )
{
    point l;
    submap *const current_submap = get_submap_at( p, l );

    for( auto item_it = current_submap->itm[l.x][l.y].begin();
         item_it != current_submap->itm[l.x][l.y].end(); ++item_it ) {
        if( current_submap->active_items.has( item_it, l ) ) {
            current_submap->active_items.remove( item_it, l );
        }
    }

    current_submap->lum[l.x][l.y] = 0;
    current_submap->itm[l.x][l.y].clear();
}

item &map::spawn_an_item( const tripoint &p, item new_item,
                          const long charges, const int damlevel )
{
    if( charges && new_item.charges > 0 ) {
        //let's fail silently if we specify charges for an item that doesn't support it
        new_item.charges = charges;
    }
    new_item = new_item.in_its_container();
    if( ( new_item.made_of( LIQUID ) && has_flag( "SWIMMABLE", p ) ) ||
        has_flag( "DESTROY_ITEM", p ) ) {
        return null_item_reference();
    }

    new_item.set_damage( damlevel );

    return add_item_or_charges( p, new_item );
}

std::vector<item *> map::spawn_items( const tripoint &p, const std::vector<item> &new_items )
{
    std::vector<item *> ret;
    if( !inbounds( p ) || has_flag( "DESTROY_ITEM", p ) ) {
        return ret;
    }
    const bool swimmable = has_flag( "SWIMMABLE", p );
    for( const item &new_item : new_items ) {

        if( new_item.made_of( LIQUID ) && swimmable ) {
            continue;
        }
        item &it = add_item_or_charges( p, new_item );
        if( !it.is_null() ) {
            ret.push_back( &it );
        }
    }

    return ret;
}

void map::spawn_artifact( const tripoint &p )
{
    add_item_or_charges( p, item( new_artifact(), 0 ) );
}

void map::spawn_natural_artifact( const tripoint &p, artifact_natural_property prop )
{
    add_item_or_charges( p, item( new_natural_artifact( prop ), 0 ) );
}

void map::spawn_item( const tripoint &p, const std::string &type_id,
                      const unsigned quantity, const long charges,
                      const time_point &birthday, const int damlevel )
{
    if( type_id == "null" ) {
        return;
    }

    if( item_is_blacklisted( type_id ) ) {
        return;
    }
    // recurse to spawn (quantity - 1) items
    for( size_t i = 1; i < quantity; i++ ) {
        spawn_item( p, type_id, 1, charges, birthday, damlevel );
    }
    // spawn the item
    item new_item( type_id, birthday );
    if( one_in( 3 ) && new_item.has_flag( "VARSIZE" ) ) {
        new_item.item_tags.insert( "FIT" );
    }

    spawn_an_item( p, new_item, charges, damlevel );
}

units::volume map::max_volume( const tripoint &p )
{
    return i_at( p ).max_volume();
}

// total volume of all the things
units::volume map::stored_volume( const tripoint &p )
{
    return i_at( p ).stored_volume();
}

// free space
units::volume map::free_volume( const tripoint &p )
{
    return i_at( p ).free_volume();
}

item &map::add_item_or_charges( const tripoint &pos, item obj, bool overflow )
{
    // Checks if item would not be destroyed if added to this tile
    auto valid_tile = [&]( const tripoint & e ) {
        if( !inbounds( e ) ) {
            dbg( D_INFO ) << e; // should never happen
            return false;
        }

        // Some tiles destroy items (e.g. lava)
        if( has_flag( "DESTROY_ITEM", e ) ) {
            return false;
        }

        // Cannot drop liquids into tiles that are comprised of liquid
        if( obj.made_of_from_type( LIQUID ) && has_flag( "SWIMMABLE", e ) ) {
            return false;
        }

        return true;
    };

    // Checks if sufficient space at tile to add item
    auto valid_limits = [&]( const tripoint & e ) {
        return obj.volume() <= free_volume( e ) && i_at( e ).size() < MAX_ITEM_IN_SQUARE;
    };

    // Performs the actual insertion of the object onto the map
    auto place_item = [&]( const tripoint & tile ) -> item& {
        if( obj.count_by_charges() )
        {
            for( auto &e : i_at( tile ) ) {
                if( e.merge_charges( obj ) ) {
                    return e;
                }
            }
        }

        support_dirty( tile );
        return add_item( tile, obj );
    };

    // Some items never exist on map as a discrete item (must be contained by another item)
    if( obj.has_flag( "NO_DROP" ) ) {
        return null_item_reference();
    }

    // If intended drop tile destroys the item then we don't attempt to overflow
    if( !valid_tile( pos ) ) {
        return null_item_reference();
    }

    if( ( !has_flag( "NOITEM", pos ) || ( has_flag( "LIQUIDCONT", pos ) && obj.made_of( LIQUID ) ) )
        && valid_limits( pos ) ) {
        // Pass map into on_drop, because this map may not be the global map object (in mapgen, for instance).
        if( obj.on_drop( pos, *this ) ) {
            return null_item_reference();
        }

        // If tile can contain items place here...
        return place_item( pos );

    } else if( overflow ) {
        // ...otherwise try to overflow to adjacent tiles (if permitted)
        auto tiles = closest_tripoints_first( 2, pos );
        tiles.erase( tiles.begin() ); // we already tried this position
        for( const auto &e : tiles ) {
            if( !inbounds( e ) ) {
                continue;
            }

            if( obj.on_drop( e, *this ) ) {
                return null_item_reference();
            }

            if( !valid_tile( e ) || !valid_limits( e ) ||
                has_flag( "NOITEM", e ) || has_flag( "SEALED", e ) ) {
                continue;
            }
            return place_item( e );
        }
    }

    // failed due to lack of space at target tile (+/- overflow tiles)
    return null_item_reference();
}

item &map::add_item( const tripoint &p, item new_item )
{
    if( !inbounds( p ) ) {
        return null_item_reference();
    }
    point l;
    submap *const current_submap = get_submap_at( p, l );

    // Process foods and temperature tracked items when they are added to the map, here instead of add_item_at()
    // to avoid double processing food and corpses during active item processing.
    if( new_item.is_food() || new_item.has_temperature() ) {
        new_item.process( nullptr, p, false );
    }
    return add_item_at( p, current_submap->itm[l.x][l.y].end(), new_item );
}

item &map::add_item_at( const tripoint &p,
                        std::list<item>::iterator index, item new_item )
{
    if( new_item.made_of( LIQUID ) && has_flag( "SWIMMABLE", p ) ) {
        return null_item_reference();
    }

    if( has_flag( "DESTROY_ITEM", p ) ) {
        return null_item_reference();
    }

    if( new_item.has_flag( "ACT_IN_FIRE" ) && get_field( p, fd_fire ) != nullptr ) {
        new_item.active = true;
    }
    if( new_item.has_temperature() ) {
        new_item.active = true;
    }

    point l;
    submap *const current_submap = get_submap_at( p, l );
    current_submap->is_uniform = false;

    if( new_item.is_map() && !new_item.has_var( "reveal_map_center_omt" ) ) {
        new_item.set_var( "reveal_map_center_omt", ms_to_omt_copy( g->m.getabs( p ) ) );
    }

    current_submap->update_lum_add( l, new_item );
    const auto new_pos = current_submap->itm[l.x][l.y].insert( index, new_item );
    if( new_item.needs_processing() ) {
        current_submap->active_items.add( new_pos, l );
    }

    return *new_pos;
}

item map::water_from( const tripoint &p )
{
    if( has_flag( "SALT_WATER", p ) ) {
        return item( "salt_water", 0, item::INFINITE_CHARGES );
    }

    const ter_id terrain_id = g->m.ter( p );
    if( terrain_id == t_sewage ) {
        item ret( "water_sewage", 0, item::INFINITE_CHARGES );
        ret.poison = rng( 1, 7 );
        return ret;
    }

    item ret( "water", 0, item::INFINITE_CHARGES );
    // iexamine::water_source requires a valid liquid from this function.
    if( terrain_id.obj().examine == &iexamine::water_source ) {
        int poison_chance = 0;
        if( terrain_id.obj().has_flag( TFLAG_DEEP_WATER ) ) {
            if( terrain_id.obj().has_flag( TFLAG_CURRENT ) ) {
                poison_chance = 20;
            } else {
                poison_chance = 4;
            }
        } else {
            if( terrain_id.obj().has_flag( TFLAG_CURRENT ) ) {
                poison_chance = 10;
            } else {
                poison_chance = 3;
            }
        }
        if( one_in( poison_chance ) ) {
            ret.poison = rng( 1, 4 );
        }
        return ret;
    }
    if( furn( p ).obj().examine == &iexamine::water_source ) {
        return ret;
    }
    return item();
}

void map::make_active( item_location &loc )
{
    item *target = loc.get_item();

    // Trust but verify, don't let stinking callers set items active when they shouldn't be.
    if( !target->needs_processing() ) {
        return;
    }
    point l;
    submap *const current_submap = get_submap_at( loc.position(), l );
    auto &item_stack = current_submap->itm[l.x][l.y];
    auto iter = std::find_if( item_stack.begin(), item_stack.end(),
    [&target]( const item & i ) {
        return &i == target;
    } );

    current_submap->active_items.add( iter, l );
}

void map::update_lum( item_location &loc, bool add )
{
    item *target = loc.get_item();

    // if the item is not emissive, do nothing
    if( !target->is_emissive() ) {
        return;
    }

    point l;
    submap *const current_submap = get_submap_at( loc.position(), l );

    if( add ) {
        current_submap->update_lum_add( l, *target );
    } else {
        current_submap->update_lum_rem( l, *target );
    }
}

// This is an ugly and dirty hack to prevent invalidating the item_location
// references the player is using for an activity.  What needs to happen is
// activity targets gets refactored in some way that it can reference items
// between turns that doesn't rely on a pointer to the item.  A really nice
// solution would be something like UUIDs but that requires special
// considerations.
static bool item_is_in_activity( const item *it )
{
    const auto targs = &g->u.activity.targets;
    return !targs->empty() &&
    std::find_if( targs->begin(), targs->end(), [it]( const item_location & it_loc ) {
        return it_loc.get_item() == it;
    } ) != targs->end();
}

static bool process_item( item_stack &items, std::list<item>::iterator &n, const tripoint &location,
                          const bool activate, const int temp, const float insulation, const temperature_flag flag )
{
    if( !item_is_in_activity( &*n ) ) {
        // make a temporary copy, remove the item (in advance)
        // and use that copy to process it
        item temp_item = *n;
        auto insertion_point = items.erase( n );
        if( !temp_item.process( nullptr, location, activate, temp, insulation, flag ) ) {
            // Not destroyed, must be inserted again.
            // If the item lost its active flag in processing,
            // it won't be re-added to the active list, tidy!
            // Re-insert at the item's previous position.
            // This assumes that the item didn't invalidate any iterators
            // As a result of activation, because everything that does that
            // destroys itself.
            items.insert_at( insertion_point, temp_item );
            return false;
        }
        return true;
    } else if( n->process( nullptr, location, activate, temp, insulation, flag ) ) {
        items.erase( n );
        return true;
    }
    return false;
}

static bool process_map_items( item_stack &items, std::list<item>::iterator &n,
                               const tripoint &location, const std::string &, const int temp,
                               const float insulation, const temperature_flag flag )
{
    return process_item( items, n, location, false, temp, insulation, flag );
}

static void process_vehicle_items( vehicle &cur_veh, int part )
{
    const bool washmachine_here = cur_veh.part_flag( part, VPFLAG_WASHING_MACHINE ) &&
                                  cur_veh.is_part_on( part );
    bool washing_machine_finished = false;
    if( washmachine_here ) {
        for( auto &n : cur_veh.get_items( part ) ) {
            const time_duration washing_time = 90_minutes;
            const time_duration time_left = washing_time - n.age();
            static const std::string filthy( "FILTHY" );
            if( time_left <= 0_turns ) {
                n.item_tags.erase( filthy );
                washing_machine_finished = true;
                cur_veh.parts[part].enabled = false;
            } else if( calendar::once_every( 15_minutes ) ) {
                add_msg( _( "It should take %d minutes to finish washing items in the %s." ),
                         to_minutes<int>( time_left ) + 1, cur_veh.name );
                break;
            }
        }
        if( washing_machine_finished ) {
            add_msg( _( "The washing machine in the %s has finished washing." ), cur_veh.name );
        }
    }

    if( cur_veh.part_with_feature( part, VPFLAG_RECHARGE, true ) >= 0 &&
        cur_veh.has_part( "RECHARGE", true ) ) {
        for( auto &n : cur_veh.get_items( part ) ) {
            static const std::string recharge_s( "RECHARGE" );
            static const std::string ups_s( "USE_UPS" );
            if( !n.has_flag( recharge_s ) && !n.has_flag( ups_s ) ) {
                continue;
            }
            if( n.ammo_capacity() > n.ammo_remaining() ) {
                constexpr int per_charge = 10;
                const int missing = cur_veh.discharge_battery( per_charge, false );
                if( missing < per_charge &&
                    ( missing == 0 || x_in_y( per_charge - missing, per_charge ) ) ) {
                    n.ammo_set( "battery", n.ammo_remaining() + 1 );
                }

                if( missing > 0 ) {
                    // Not enough charge - stop charging
                    break;
                }
            }
        }
    }
}

void map::process_active_items()
{
    process_items( true, process_map_items, std::string {} );
}

void map::process_items( const bool active, map::map_process_func processor,
                         const std::string &signal )
{
    const int minz = zlevels ? -OVERMAP_DEPTH : abs_sub.z;
    const int maxz = zlevels ? OVERMAP_HEIGHT : abs_sub.z;
    tripoint gp( 0, 0, 0 );
    int &gx = gp.x;
    int &gy = gp.y;
    int &gz = gp.z;
    for( gz = minz; gz <= maxz; ++gz ) {
        for( gx = 0; gx < my_MAPSIZE; ++gx ) {
            for( gy = 0; gy < my_MAPSIZE; ++gy ) {
                submap *const current_submap = get_submap_at_grid( gp );
                // Vehicles first in case they get blown up and drop active items on the map.
                if( !current_submap->vehicles.empty() ) {
                    process_items_in_vehicles( *current_submap, gz, processor, signal );
                }
            }
        }
    }
    for( gz = minz; gz <= maxz; ++gz ) {
        for( gx = 0; gx < my_MAPSIZE; ++gx ) {
            for( gy = 0; gy < my_MAPSIZE; ++gy ) {
                submap *const current_submap = get_submap_at_grid( gp );
                if( !active || !current_submap->active_items.empty() ) {
                    process_items_in_submap( *current_submap, gp, processor, signal );
                }
            }
        }
    }
}

void map::process_items_in_submap( submap &current_submap, const tripoint &gridp,
                                   map::map_process_func processor, const std::string &signal )
{
    // Get a COPY of the active item list for this submap.
    // If more are added as a side effect of processing, they are ignored this turn.
    // If they are destroyed before processing, they don't get processed.
    std::list<item_reference> active_items = current_submap.active_items.get();
    const auto grid_offset = point {gridp.x * SEEX, gridp.y * SEEY};
    for( auto &active_item : active_items ) {
        if( !current_submap.active_items.has( active_item ) ) {
            continue;
        }

        const tripoint map_location = tripoint( grid_offset + active_item.location, gridp.z );
        // root cellars are special
        int loc_temp;
        temperature_flag flag = temperature_flag::TEMP_NORMAL;
        if( g->m.ter( map_location ) == t_rootcellar ) {
            loc_temp = AVERAGE_ANNUAL_TEMPERATURE;
            flag = temperature_flag::TEMP_ROOT_CELLAR;
        } else {
            loc_temp = g->get_temperature( map_location );
        }
        auto items = i_at( map_location );
        processor( items, active_item.item_iterator, map_location, signal, loc_temp, 1, flag );
    }
}

void map::process_items_in_vehicles( submap &current_submap, const int gridz,
                                     map::map_process_func processor, const std::string &signal )
{
    // a copy, important if the vehicle list changes because a
    // vehicle got destroyed by a bomb (an active item!), this list
    // won't change, but veh_in_nonant will change.
    std::vector<vehicle *> vehicles;
    for( const auto &veh : current_submap.vehicles ) {
        vehicles.push_back( veh.get() );
    }
    for( auto &cur_veh : vehicles ) {
        if( !current_submap.contains_vehicle( cur_veh ) ) {
            // vehicle not in the vehicle list of the nonant, has been
            // destroyed (or moved to another nonant?)
            // Can't be sure that it still exists, so skip it
            continue;
        }

        process_items_in_vehicle( *cur_veh, current_submap, gridz, processor, signal );
    }
}

void map::process_items_in_vehicle( vehicle &cur_veh, submap &current_submap, const int /*gridz*/,
                                    map::map_process_func processor, const std::string &signal )
{
    const bool engine_heater_is_on = cur_veh.has_part( "E_HEATER", true ) && cur_veh.engine_on;
    for( const vpart_reference &vp : cur_veh.get_any_parts( VPFLAG_FLUIDTANK ) ) {
        vp.part().process_contents( vp.pos(), engine_heater_is_on );
    }

    auto cargo_parts = cur_veh.get_parts_including_carried( VPFLAG_CARGO );
    for( const vpart_reference &vp : cargo_parts ) {
        process_vehicle_items( cur_veh, vp.part_index() );
    }

    for( auto &active_item : cur_veh.active_items.get() ) {
        if( empty( cargo_parts ) ) {
            return;
        } else if( !cur_veh.active_items.has( active_item ) ) {
            continue;
        }
        const auto it = std::find_if( begin( cargo_parts ),
        end( cargo_parts ), [&]( const vpart_reference & part ) {
            return active_item.location == part.mount();
        } );

        if( it == end( cargo_parts ) ) {
            continue; // Can't find a cargo part matching the active item.
        }
        auto &item_iter = active_item.item_iterator;
        // Find the cargo part and coordinates corresponding to the current active item.
        const vehicle_part &pt = it->part();
        const tripoint item_loc = it->pos();
        auto items = cur_veh.get_items( static_cast<int>( it->part_index() ) );
        int it_temp = g->get_temperature( item_loc );
        float it_insulation = 1.0;
        temperature_flag flag = temperature_flag::TEMP_NORMAL;
        if( item_iter->has_temperature() || item_iter->is_food_container() ) {
            const vpart_info &pti = pt.info();
            if( engine_heater_is_on ) {
                it_temp = std::max( it_temp, temperatures::normal );
                flag = temperature_flag::TEMP_HEATER;
            }
            // some vehicle parts provide insulation, default is 1
            it_insulation = item::find_type( pti.item )->insulation_factor;

            if( pt.enabled && pti.has_flag( VPFLAG_FRIDGE ) ) {
                it_temp = std::min( it_temp, temperatures::fridge );
                it_insulation = 1; // ignore fridge insulation if on
                flag = temperature_flag::TEMP_FRIDGE;
            } else if( pt.enabled && pti.has_flag( VPFLAG_FREEZER ) ) {
                it_temp = std::min( it_temp, temperatures::freezer );
                it_insulation = 1; // ignore freezer insulation if on
                flag = temperature_flag::TEMP_FREEZER;
            }
        }
        if( !processor( items, item_iter, item_loc, signal, it_temp, it_insulation, flag ) ) {
            // If the item was NOT destroyed, we can skip the remainder,
            // which handles fallout from the vehicle being damaged.
            continue;
        }

        // item does not exist anymore, might have been an exploding bomb,
        // check if the vehicle is still valid (does exist)
        if( !current_submap.contains_vehicle( &cur_veh ) ) {
            // Nope, vehicle is not in the vehicle list of the submap,
            // it might have moved to another submap (unlikely)
            // or be destroyed, anyway it does not need to be processed here
            return;
        }

        // Vehicle still valid, reload the list of cargo parts,
        // the list of cargo parts might have changed (imagine a part with
        // a low index has been removed by an explosion, all the other
        // parts would move up to fill the gap).
        cargo_parts = cur_veh.get_any_parts( VPFLAG_CARGO );
    }
}

// Crafting/item finding functions

// Note: this is called quite a lot when drawing tiles
// Console build has the most expensive parts optimized out
bool map::sees_some_items( const tripoint &p, const Creature &who ) const
{
    // Can only see items if there are any items.
    return has_items( p ) && could_see_items( p, who );
}

bool map::could_see_items( const tripoint &p, const Creature &who ) const
{
    static const std::string container_string( "CONTAINER" );
    const bool container = has_flag_ter_or_furn( container_string, p );
    const bool sealed = has_flag_ter_or_furn( TFLAG_SEALED, p );
    if( sealed && container ) {
        // never see inside of sealed containers
        return false;
    }
    if( container ) {
        // can see inside of containers if adjacent or
        // on top of the container
        return ( abs( p.x - who.posx() ) <= 1 &&
                 abs( p.y - who.posy() ) <= 1 &&
                 abs( p.z - who.posz() ) <= 1 );
    }
    return true;
}

bool map::has_items( const tripoint &p ) const
{
    if( !inbounds( p ) ) {
        return false;
    }

    point l;
    submap *const current_submap = get_submap_at( p, l );

    return !current_submap->itm[l.x][l.y].empty();
}

template <typename Stack>
std::list<item> use_amount_stack( Stack stack, const itype_id &type, long &quantity,
                                  const std::function<bool( const item & )> &filter )
{
    std::list<item> ret;
    for( auto a = stack.begin(); a != stack.end() && quantity > 0; ) {
        if( a->use_amount( type, quantity, ret, filter ) ) {
            a = stack.erase( a );
        } else {
            ++a;
        }
    }
    return ret;
}

std::list<item> map::use_amount_square( const tripoint &p, const itype_id &type,
                                        long &quantity, const std::function<bool( const item & )> &filter )
{
    std::list<item> ret;
    // Handle infinite map sources.
    item water = water_from( p );
    if( water.typeId() == type ) {
        ret.push_back( water );
        quantity = 0;
        return ret;
    }

    if( const cata::optional<vpart_reference> vp = veh_at( p ).part_with_feature( "CARGO", true ) ) {
        std::list<item> tmp = use_amount_stack( vp->vehicle().get_items( vp->part_index() ), type,
                                                quantity, filter );
        ret.splice( ret.end(), tmp );
    }
    std::list<item> tmp = use_amount_stack( i_at( p ), type, quantity, filter );
    ret.splice( ret.end(), tmp );
    return ret;
}

std::list<item> map::use_amount( const tripoint &origin, const int range, const itype_id type,
                                 long &quantity, const std::function<bool( const item & )> &filter )
{
    std::list<item> ret;
    for( int radius = 0; radius <= range && quantity > 0; radius++ ) {
        for( const tripoint &p : points_in_radius( origin, radius ) ) {
            if( rl_dist( origin, p ) >= radius ) {
                std::list<item> tmp = use_amount_square( p, type, quantity, filter );
                ret.splice( ret.end(), tmp );
            }
        }
    }
    return ret;
}

template <typename Stack>
std::list<item> use_charges_from_stack( Stack stack, const itype_id type, long &quantity,
                                        const tripoint &pos, const std::function<bool( const item & )> &filter )
{
    std::list<item> ret;
    for( auto a = stack.begin(); a != stack.end() && quantity > 0; ) {
        if( !a->made_of( LIQUID ) && a->use_charges( type, quantity, ret, pos, filter ) ) {
            a = stack.erase( a );
        } else {
            ++a;
        }
    }
    return ret;
}

long remove_charges_in_list( const itype *type, map_stack stack, long quantity )
{
    auto target = stack.begin();
    for( ; target != stack.end(); ++target ) {
        if( target->type == type ) {
            break;
        }
    }

    if( target != stack.end() ) {
        if( target->charges > quantity ) {
            target->charges -= quantity;
            return quantity;
        } else {
            const long charges = target->charges;
            target->charges = 0;
            if( target->destroyed_at_zero_charges() ) {
                stack.erase( target );
            }
            return charges;
        }
    }
    return 0;
}

void use_charges_from_furn( const furn_t &f, const itype_id &type, long &quantity,
                            map *m, const tripoint &p, std::list<item> &ret, const std::function<bool( const item & )> &filter )
{
    if( m->has_flag( "LIQUIDCONT", p ) ) {
        auto item_list = m->i_at( p );
        auto current_item = item_list.begin();
        for( ; current_item != item_list.end(); ++current_item ) {
            // looking for a liquid that matches
            if( filter( *current_item ) && current_item->made_of( LIQUID ) && type == current_item->typeId() ) {
                ret.push_back( *current_item );
                if( current_item->charges - quantity > 0 ) {
                    // Update the returned liquid amount to match the requested amount
                    ret.back().charges = quantity;
                    // Update the liquid item in the world to contain the leftover liquid
                    current_item->charges -= quantity;
                    // All the liquid needed was found, no other sources will be needed
                    quantity = 0;
                } else {
                    // The liquid copy in ret already contains how much was available
                    // The leftover quantity returned will check other sources
                    quantity -= current_item->charges;
                    // Remove liquid item from the world
                    item_list.erase( current_item );
                }
                return;
            }
        }
    }

    const itype *itt = f.crafting_pseudo_item_type();
    if( itt != nullptr && itt->tool && itt->tool->ammo_id ) {
        const itype_id ammo = itt->tool->ammo_id->default_ammotype();
        auto stack = m->i_at( p );
        auto iter = std::find_if( stack.begin(), stack.end(),
        [ammo]( const item & i ) {
            return i.typeId() == ammo;
        } );
        if( iter != stack.end() ) {
            item furn_item( itt, -1, iter->charges );
            if( !filter( furn_item ) ) {
                return;
            }
            // The const itemructor limits the charges to the (type specific) maximum.
            // Setting it separately circumvents that it is synchronized with the code that creates
            // the pseudo item (and fills its charges) in inventory.cpp
            furn_item.charges = iter->charges;
            if( furn_item.use_charges( type, quantity, ret, p ) ) {
                stack.erase( iter );
            } else {
                iter->charges = furn_item.charges;
            }
        }
    }
}

std::list<item> map::use_charges( const tripoint &origin, const int range,
                                  const itype_id type, long &quantity, const std::function<bool( const item & )> &filter )
{
    std::list<item> ret;

    // We prefer infinite map sources where available, so search for those
    // first
    for( const tripoint &p : closest_tripoints_first( range, origin ) ) {
        // can not reach this -> can not access its contents
        if( origin != p && !clear_path( origin, p, range, 1, 100 ) ) {
            continue;
        }

        // Handle infinite map sources.
        item water = water_from( p );
        if( water.typeId() == type ) {
            water.charges = quantity;
            ret.push_back( water );
            quantity = 0;
            return ret;
        }
    }

    for( const tripoint &p : closest_tripoints_first( range, origin ) ) {
        // can not reach this -> can not access its contents
        if( origin != p && !clear_path( origin, p, range, 1, 100 ) ) {
            continue;
        }

        if( has_furn( p ) ) {
            use_charges_from_furn( furn( p ).obj(), type, quantity, this, p, ret, filter );
            if( quantity <= 0 ) {
                return ret;
            }
        }

        if( accessible_items( p ) ) {
            std::list<item> tmp = use_charges_from_stack( i_at( p ), type, quantity, p, filter );
            ret.splice( ret.end(), tmp );
            if( quantity <= 0 ) {
                return ret;
            }
        }

        const optional_vpart_position vp = veh_at( p );
        if( !vp ) {
            continue;
        }

        const cata::optional<vpart_reference> kpart = vp.part_with_feature( "FAUCET", true );
        const cata::optional<vpart_reference> weldpart = vp.part_with_feature( "WELDRIG", true );
        const cata::optional<vpart_reference> craftpart = vp.part_with_feature( "CRAFTRIG", true );
        const cata::optional<vpart_reference> forgepart = vp.part_with_feature( "FORGE", true );
        const cata::optional<vpart_reference> kilnpart = vp.part_with_feature( "KILN", true );
        const cata::optional<vpart_reference> chempart = vp.part_with_feature( "CHEMLAB", true );
        const cata::optional<vpart_reference> cargo = vp.part_with_feature( "CARGO", true );

        if( kpart ) { // we have a faucet, now to see what to drain
            itype_id ftype = "null";

            // Special case hotplates which draw battery power
            if( type == "hotplate" ) {
                ftype = "battery";
            } else {
                ftype = type;
            }

            item tmp( type, 0 ); // TODO: add a sane birthday arg
            tmp.charges = kpart->vehicle().drain( ftype, quantity );
            // TODO: Handle water poison when crafting starts respecting it
            quantity -= tmp.charges;
            ret.push_back( tmp );

            if( quantity == 0 ) {
                return ret;
            }
        }

        if( weldpart ) { // we have a weldrig, now to see what to drain
            itype_id ftype = "null";

            if( type == "welder" ) {
                ftype = "battery";
            } else if( type == "soldering_iron" ) {
                ftype = "battery";
            }

            item tmp( type, 0 ); // TODO: add a sane birthday arg
            tmp.charges = weldpart->vehicle().drain( ftype, quantity );
            quantity -= tmp.charges;
            ret.push_back( tmp );

            if( quantity == 0 ) {
                return ret;
            }
        }

        if( craftpart ) { // we have a craftrig, now to see what to drain
            itype_id ftype = "null";

            if( type == "press" ) {
                ftype = "battery";
            } else if( type == "vac_sealer" ) {
                ftype = "battery";
            } else if( type == "dehydrator" ) {
                ftype = "battery";
            } else if( type == "food_processor" ) {
                ftype = "battery";
            }

            item tmp( type, 0 ); // TODO: add a sane birthday arg
            tmp.charges = craftpart->vehicle().drain( ftype, quantity );
            quantity -= tmp.charges;
            ret.push_back( tmp );

            if( quantity == 0 ) {
                return ret;
            }
        }

        if( forgepart ) { // we have a veh_forge, now to see what to drain
            itype_id ftype = "null";

            if( type == "forge" ) {
                ftype = "battery";
            }

            item tmp( type, 0 ); // TODO: add a sane birthday arg
            tmp.charges = forgepart->vehicle().drain( ftype, quantity );
            quantity -= tmp.charges;
            ret.push_back( tmp );

            if( quantity == 0 ) {
                return ret;
            }
        }

        if( kilnpart ) { // we have a veh_kiln, now to see what to drain
            itype_id ftype = "null";

            if( type == "kiln" ) {
                ftype = "battery";
            }

            item tmp( type, 0 ); // TODO: add a sane birthday arg
            tmp.charges = kilnpart->vehicle().drain( ftype, quantity );
            quantity -= tmp.charges;
            ret.push_back( tmp );

            if( quantity == 0 ) {
                return ret;
            }
        }

        if( chempart ) { // we have a chem_lab, now to see what to drain
            itype_id ftype = "null";

            if( type == "chemistry_set" ) {
                ftype = "battery";
            } else if( type == "hotplate" ) {
                ftype = "battery";
            }

            item tmp( type, 0 ); // TODO: add a sane birthday arg
            tmp.charges = chempart->vehicle().drain( ftype, quantity );
            quantity -= tmp.charges;
            ret.push_back( tmp );

            if( quantity == 0 ) {
                return ret;
            }
        }

        if( cargo ) {
            std::list<item> tmp =
                use_charges_from_stack( cargo->vehicle().get_items( cargo->part_index() ), type, quantity, p,
                                        filter );
            ret.splice( ret.end(), tmp );
            if( quantity <= 0 ) {
                return ret;
            }
        }
    }

    return ret;
}

std::list<std::pair<tripoint, item *> > map::get_rc_items( int x, int y, int z )
{
    std::list<std::pair<tripoint, item *> > rc_pairs;
    tripoint pos;
    ( void )z;
    pos.z = abs_sub.z;
    for( pos.x = 0; pos.x < MAPSIZE_X; pos.x++ ) {
        if( x != -1 && x != pos.x ) {
            continue;
        }
        for( pos.y = 0; pos.y < MAPSIZE_Y; pos.y++ ) {
            if( y != -1 && y != pos.y ) {
                continue;
            }
            auto items = i_at( pos );
            for( auto &elem : items ) {
                if( elem.has_flag( "RADIO_ACTIVATION" ) || elem.has_flag( "RADIO_CONTAINER" ) ) {
                    rc_pairs.push_back( std::make_pair( pos, &( elem ) ) );
                }
            }
        }
    }

    return rc_pairs;
}

static bool trigger_radio_item( item_stack &items, std::list<item>::iterator &n,
                                const tripoint &pos, const std::string &signal,
                                const int, const float, const temperature_flag flag )
{
    bool trigger_item = false;
    if( n->has_flag( "RADIO_ACTIVATION" ) && n->has_flag( signal ) ) {
        sounds::sound( pos, 6, sounds::sound_t::alarm, _( "beep." ), true, "misc", "beep" );
        if( n->has_flag( "RADIO_INVOKE_PROC" ) ) {
            // Invoke twice: first to transform, then later to proc
            // Can't use process_item here - invalidates our iterator
            n->process( nullptr, pos, true );
        }
        if( n->has_flag( "BOMB" ) ) {
            // Set charges to 0 to ensure it detonates now
            n->charges = 0;
            n->item_counter = 0;
        }
        trigger_item = true;
    } else if( n->has_flag( "RADIO_CONTAINER" ) && !n->contents.empty() ) {
        auto it = std::find_if( n->contents.begin(), n->contents.end(), [ &signal ]( const item & c ) {
            return c.has_flag( signal );
        } );
        if( it != n->contents.end() ) {
            n->convert( it->typeId() );
            if( n->has_flag( "RADIO_INVOKE_PROC" ) ) {
                n->process( nullptr, pos, true );
            }

            // Clear possible mods to prevent unnecessary pop-ups.
            n->contents.clear();

            n->charges = 0;
            trigger_item = true;
        }
    }
    if( trigger_item ) {
        return process_item( items, n, pos, true, 0, 1, flag );
    }
    return false;
}

void map::trigger_rc_items( const std::string &signal )
{
    process_items( false, trigger_radio_item, signal );
}

item *map::item_from( const tripoint &pos, size_t index )
{
    auto items = i_at( pos );

    if( index >= items.size() ) {
        return nullptr;
    } else {
        return &items[index];
    }
}

item *map::item_from( vehicle *veh, int cargo_part, size_t index )
{
    auto items = veh->get_items( cargo_part );

    if( index >= items.size() ) {
        return nullptr;
    } else {
        return &items[index];
    }
}

const trap &map::tr_at( const tripoint &p ) const
{
    if( !inbounds( p ) ) {
        return tr_null.obj();
    }

    point l;
    submap *const current_submap = get_submap_at( p, l );

    if( current_submap->get_ter( l ).obj().trap != tr_null ) {
        return current_submap->get_ter( l ).obj().trap.obj();
    }

    return current_submap->get_trap( l ).obj();
}

void map::trap_set( const tripoint &p, const trap_id type )
{
    if( !inbounds( p ) ) {
        return;
    }

    point l;
    submap *const current_submap = get_submap_at( p, l );
    const ter_t &ter = current_submap->get_ter( l ).obj();
    if( ter.trap != tr_null ) {
        debugmsg( "set trap %s on top of terrain %s which already has a builit-in trap",
                  type.obj().name(), ter.name() );
        return;
    }

    // If there was already a trap here, remove it.
    if( current_submap->get_trap( l ) != tr_null ) {
        remove_trap( p );
    }

    current_submap->set_trap( l, type );
    if( type != tr_null ) {
        traplocs[type].push_back( p );
    }
}

void map::disarm_trap( const tripoint &p )
{
    const trap &tr = tr_at( p );
    if( tr.is_null() ) {
        debugmsg( "Tried to disarm a trap where there was none (%d %d %d)", p.x, p.y, p.z );
        return;
    }

    const int tSkillLevel = g->u.get_skill_level( skill_traps );
    const int diff = tr.get_difficulty();
    int roll = rng( tSkillLevel, 4 * tSkillLevel );

    // Some traps are not actual traps. Skip the rolls, different message and give the option to grab it right away.
    if( tr.get_avoidance() ==  0 && tr.get_difficulty() == 0 ) {
        add_msg( _( "You take down the %s." ), tr.name() );
        tr.on_disarmed( *this, p );
        return;
    }

    ///\EFFECT_PER increases chance of disarming trap

    ///\EFFECT_DEX increases chance of disarming trap

    ///\EFFECT_TRAPS increases chance of disarming trap
    while( ( rng( 5, 20 ) < g->u.per_cur || rng( 1, 20 ) < g->u.dex_cur ) && roll < 50 ) {
        roll++;
    }
    if( roll >= diff ) {
        add_msg( _( "You disarm the trap!" ) );
        const int morale_buff = tr.get_avoidance() * 0.4 + tr.get_difficulty() + rng( 0, 4 );
        g->u.rem_morale( MORALE_FAILURE );
        g->u.add_morale( MORALE_ACCOMPLISHMENT, morale_buff, 40 );
        tr.on_disarmed( *this, p );
        if( diff > 1.25 * tSkillLevel ) { // failure might have set off trap
            g->u.practice( skill_traps, 1.5 * ( diff - tSkillLevel ) );
        }
    } else if( roll >= diff * .8 ) {
        add_msg( _( "You fail to disarm the trap." ) );
        const int morale_debuff = -rng( 6, 18 );
        g->u.rem_morale( MORALE_ACCOMPLISHMENT );
        g->u.add_morale( MORALE_FAILURE, morale_debuff, -40 );
        if( diff > 1.25 * tSkillLevel ) {
            g->u.practice( skill_traps, 1.5 * ( diff - tSkillLevel ) );
        }
    } else {
        add_msg( m_bad, _( "You fail to disarm the trap, and you set it off!" ) );
        const int morale_debuff = -rng( 12, 24 );
        g->u.rem_morale( MORALE_ACCOMPLISHMENT );
        g->u.add_morale( MORALE_FAILURE, morale_debuff, -40 );
        tr.trigger( p, &g->u );
        if( diff - roll <= 6 ) {
            // Give xp for failing, but not if we failed terribly (in which
            // case the trap may not be disarmable).
            g->u.practice( skill_traps, 2 * diff );
        }
    }
}

void map::remove_trap( const tripoint &p )
{
    if( !inbounds( p ) ) {
        return;
    }

    point l;
    submap *const current_submap = get_submap_at( p, l );

    trap_id tid = current_submap->get_trap( l );
    if( tid != tr_null ) {
        if( g != nullptr && this == &g->m ) {
            g->u.add_known_trap( p, tr_null.obj() );
        }

        current_submap->set_trap( l, tr_null );
        auto &traps = traplocs[tid];
        const auto iter = std::find( traps.begin(), traps.end(), p );
        if( iter != traps.end() ) {
            traps.erase( iter );
        }
    }
}
/*
 * Get wrapper for all fields at xyz
 */
const field &map::field_at( const tripoint &p ) const
{
    if( !inbounds( p ) ) {
        nulfield = field();
        return nulfield;
    }

    point l;
    submap *const current_submap = get_submap_at( p, l );

    return current_submap->fld[l.x][l.y];
}

/*
 * As above, except not const
 */
field &map::field_at( const tripoint &p )
{
    if( !inbounds( p ) ) {
        nulfield = field();
        return nulfield;
    }

    point l;
    submap *const current_submap = get_submap_at( p, l );

    return current_submap->fld[l.x][l.y];
}

time_duration map::adjust_field_age( const tripoint &p, const field_id type,
                                     const time_duration &offset )
{
    return set_field_age( p, type, offset, true );
}

int map::adjust_field_strength( const tripoint &p, const field_id type, const int offset )
{
    return set_field_strength( p, type, offset, true );
}

time_duration map::set_field_age( const tripoint &p, const field_id type, const time_duration &age,
                                  const bool isoffset )
{
    if( field_entry *const field_ptr = get_field( p, type ) ) {
        return field_ptr->setFieldAge( ( isoffset ? field_ptr->getFieldAge() : 0_turns ) + age );
    }
    return -1_turns;
}

/*
 * set strength of field type at point, creating if not present, removing if strength is 0
 * returns resulting strength, or 0 for not present
 */
int map::set_field_strength( const tripoint &p, const field_id type, const int str, bool isoffset )
{
    field_entry *field_ptr = get_field( p, type );
    if( field_ptr != nullptr ) {
        int adj = ( isoffset ? field_ptr->getFieldDensity() : 0 ) + str;
        if( adj > 0 ) {
            field_ptr->setFieldDensity( adj );
            return adj;
        } else {
            remove_field( p, type );
            return 0;
        }
    } else if( 0 + str > 0 ) {
        return add_field( p, type, str ) ? str : 0;
    }

    return 0;
}

time_duration map::get_field_age( const tripoint &p, const field_id type ) const
{
    auto field_ptr = field_at( p ).findField( type );
    return field_ptr == nullptr ? -1_turns : field_ptr->getFieldAge();
}

int map::get_field_strength( const tripoint &p, const field_id type ) const
{
    auto field_ptr = field_at( p ).findField( type );
    return ( field_ptr == nullptr ? 0 : field_ptr->getFieldDensity() );
}

field_entry *map::get_field( const tripoint &p, const field_id type )
{
    if( !inbounds( p ) ) {
        return nullptr;
    }

    point l;
    submap *const current_submap = get_submap_at( p, l );

    return current_submap->fld[l.x][l.y].findField( type );
}

bool map::add_field( const tripoint &p, const field_id type, int density, const time_duration &age )
{
    if( !inbounds( p ) ) {
        return false;
    }

    density = std::min( density, MAX_FIELD_DENSITY );
    if( density <= 0 ) {
        return false;
    }

    if( type == fd_null ) {
        return false;
    }

    point l;
    submap *const current_submap = get_submap_at( p, l );
    current_submap->is_uniform = false;

    if( current_submap->fld[l.x][l.y].addField( type, density, age ) ) {
        //Only adding it to the count if it doesn't exist.
        current_submap->field_count++;
    }

    if( g != nullptr && this == &g->m && p == g->u.pos() ) {
        creature_in_field( g->u ); //Hit the player with the field if it spawned on top of them.
    }

    // Dirty the transparency cache now that field processing doesn't always do it
    // TODO: Make it skip transparent fields
    set_transparency_cache_dirty( p.z );

    const field_t &ft = fieldlist[type];
    if( field_type_dangerous( type ) ) {
        set_pathfinding_cache_dirty( p.z );
    }

    // Ensure blood type fields don't hang in the air
    if( zlevels && ft.accelerated_decay ) {
        support_dirty( p );
    }

    return true;
}

void map::remove_field( const tripoint &p, const field_id field_to_remove )
{
    if( !inbounds( p ) ) {
        return;
    }

    point l;
    submap *const current_submap = get_submap_at( p, l );

    if( current_submap->fld[l.x][l.y].removeField( field_to_remove ) ) {
        // Only adjust the count if the field actually existed.
        current_submap->field_count--;
        const auto &fdata = fieldlist[ field_to_remove ];
        for( bool i : fdata.transparent ) {
            if( !i ) {
                set_transparency_cache_dirty( p.z );
                break;
            }
        }

        for( bool danger : fdata.dangerous ) {
            if( danger ) {
                set_pathfinding_cache_dirty( p.z );
                break;
            }
        }
    }
}

void map::add_splatter( const field_id type, const tripoint &where, int intensity )
{
    if( intensity <= 0 ) {
        return;
    }
    if( type == fd_blood || type == fd_gibs_flesh ) { // giblets are also good for painting
        if( const optional_vpart_position vp = veh_at( where ) ) {
            vehicle *const veh = &vp->vehicle();
            // Might be -1 if all the vehicle's parts at where are marked for removal
            const int part = veh->part_displayed_at( vp->mount() );
            if( part != -1 ) {
                veh->parts[part].blood += 200 * std::min( intensity, 3 ) / 3;
                return;
            }
        }
    }
    adjust_field_strength( where, type, intensity );
}

void map::add_splatter_trail( const field_id type, const tripoint &from, const tripoint &to )
{
    if( type == fd_null ) {
        return;
    }
    const auto trail = line_to( from, to );
    int remainder = trail.size();
    for( const auto &elem : trail ) {
        add_splatter( type, elem );
        remainder--;
        if( impassable( elem ) ) { // Blood splatters stop at walls.
            add_splatter( type, elem, remainder );
            return;
        }
    }
}

void map::add_splash( const field_id type, const tripoint &center, int radius, int density )
{
    if( type == fd_null ) {
        return;
    }
    // TODO: use Bresenham here and take obstacles into account
    for( const tripoint &pnt : points_in_radius( center, radius ) ) {
        if( trig_dist( pnt, center ) <= radius && !one_in( density ) ) {
            add_splatter( type, pnt );
        }
    }
}

computer *map::computer_at( const tripoint &p )
{
    if( !inbounds( p ) ) {
        return nullptr;
    }

    return get_submap_at( p )->comp.get();
}

void map::remove_submap_camp( const tripoint &p )
{
    basecamp camp;
    get_submap_at( p )->camp = camp;
}

basecamp map::hoist_submap_camp( const tripoint &p )
{
    basecamp camp = get_submap_at( p )->camp;
    return camp;
}

void map::add_camp( const tripoint &p, const std::string &name )
{
    tripoint omt_pos = ms_to_omt_copy( g->m.getabs( p ) );
    basecamp temp_camp = basecamp( name, omt_pos );
    overmap_buffer.add_camp( temp_camp );
    g->u.camps.insert( omt_pos );
    g->validate_camps();
}

void map::update_visibility_cache( const int zlev )
{
    visibility_variables_cache.variables_set = true; // Not used yet
    visibility_variables_cache.g_light_level = static_cast<int>( g->light_level( zlev ) );
    visibility_variables_cache.vision_threshold = g->u.get_vision_threshold(
                get_cache_ref( g->u.posz() ).lm[g->u.posx()][g->u.posy()].max() );

    visibility_variables_cache.u_clairvoyance = g->u.clairvoyance();
    visibility_variables_cache.u_sight_impaired = g->u.sight_impaired();
    visibility_variables_cache.u_is_boomered = g->u.has_effect( effect_boomered );

    int sm_squares_seen[MAPSIZE][MAPSIZE];
    std::memset( sm_squares_seen, 0, sizeof( sm_squares_seen ) );

    auto &visibility_cache = get_cache( zlev ).visibility_cache;

    tripoint p;
    p.z = zlev;
    int &x = p.x;
    int &y = p.y;
    for( x = 0; x < MAPSIZE_X; x++ ) {
        for( y = 0; y < MAPSIZE_Y; y++ ) {
            lit_level ll = apparent_light_at( p, visibility_variables_cache );
            visibility_cache[x][y] = ll;
            sm_squares_seen[ x / SEEX ][ y / SEEY ] += ( ll == LL_BRIGHT || ll == LL_LIT );
        }
    }

    for( int gridx = 0; gridx < my_MAPSIZE; gridx++ ) {
        for( int gridy = 0; gridy < my_MAPSIZE; gridy++ ) {
            if( sm_squares_seen[gridx][gridy] > 36 ) { // 25% of the submap is visible
                const tripoint sm( gridx, gridy, 0 );
                const auto abs_sm = map::abs_sub + sm;
                const auto abs_omt = sm_to_omt_copy( abs_sm );
                overmap_buffer.set_seen( abs_omt.x, abs_omt.y, abs_omt.z, true );
            }
        }
    }
}

const visibility_variables &map::get_visibility_variables_cache() const
{
    return visibility_variables_cache;
}

visibility_type map::get_visibility( const lit_level ll, const visibility_variables &cache ) const
{
    switch( ll ) {
        case LL_DARK: // can't see this square at all
            if( cache.u_is_boomered ) {
                return VIS_BOOMER_DARK;
            } else {
                return VIS_DARK;
            }
        case LL_BRIGHT_ONLY: // can only tell that this square is bright
            if( cache.u_is_boomered ) {
                return VIS_BOOMER;
            } else {
                return VIS_LIT;
            }
        case LL_LOW: // low light, square visible in monochrome
        case LL_LIT: // normal light
        case LL_BRIGHT: // bright light
            return VIS_CLEAR;
        case LL_BLANK:
        case LL_MEMORIZED:
            return VIS_HIDDEN;
    }
    return VIS_HIDDEN;
}

bool map::apply_vision_effects( const catacurses::window &w, const visibility_type vis ) const
{
    long symbol = ' ';
    nc_color color = c_black;

    switch( vis ) {
        case VIS_CLEAR:
            // Drew the tile, so bail out now.
            return false;
        case VIS_LIT: // can only tell that this square is bright
            symbol = '#';
            color = c_light_gray;
            break;
        case VIS_BOOMER:
            symbol = '#';
            color = c_pink;
            break;
        case VIS_BOOMER_DARK:
            symbol = '#';
            color = c_magenta;
            break;
        case VIS_DARK: // can't see this square at all
        case VIS_HIDDEN:
            symbol = ' ';
            color = c_black;
            break;
    }
    wputch( w, color, symbol );
    return true;
}

bool map::draw_maptile_from_memory( const catacurses::window &w, const tripoint &p,
                                    const tripoint &view_center, bool move_cursor ) const
{
    long sym = g->u.get_memorized_symbol( getabs( p ) );
    if( sym == 0 ) {
        return false;
    }
    if( move_cursor ) {
        const int k = p.x + getmaxx( w ) / 2 - view_center.x;
        const int j = p.y + getmaxy( w ) / 2 - view_center.y;

        mvwputch( w, j, k, c_brown, sym );
    } else {
        wputch( w, c_brown, sym );
    }
    return true;
}

void map::draw( const catacurses::window &w, const tripoint &center )
{
    // We only need to draw anything if we're not in tiles mode.
    if( is_draw_tiles_mode() ) {
        return;
    }

    g->reset_light_level();

    update_visibility_cache( center.z );
    const visibility_variables &cache = g->m.get_visibility_variables_cache();

    const auto &visibility_cache = get_cache_ref( center.z ).visibility_cache;

    // X and y are in map coordinates, but might be out of range of the map.
    // When they are out of range, we just draw '#'s.
    tripoint p;
    p.z = center.z;
    int &x = p.x;
    int &y = p.y;
    const bool do_map_memory = g->u.should_show_map_memory();
    for( y = center.y - getmaxy( w ) / 2; y <= center.y + getmaxy( w ) / 2; y++ ) {
        if( y - center.y + getmaxy( w ) / 2 >= getmaxy( w ) ) {
            continue;
        }

        wmove( w, y - center.y + getmaxy( w ) / 2, 0 );

        const int maxxrender = center.x - getmaxx( w ) / 2 + getmaxx( w );
        x = center.x - getmaxx( w ) / 2;
        if( y < 0 || y >= MAPSIZE_Y ) {
            for( ; x < maxxrender; x++ ) {
                if( !do_map_memory || !draw_maptile_from_memory( w, p, center, false ) ) {
                    wputch( w, c_black, ' ' );
                }
            }
            continue;
        }

        while( x < 0 ) {
            if( !do_map_memory || !draw_maptile_from_memory( w, p, center, false ) ) {
                wputch( w, c_black, ' ' );
            }
            x++;
        }

        point l;
        const int maxx = std::min( MAPSIZE_X, maxxrender );
        while( x < maxx ) {
            submap *cur_submap = get_submap_at( p, l );
            submap *sm_below = p.z > -OVERMAP_DEPTH ?
                               get_submap_at( {p.x, p.y, p.z - 1}, l ) : cur_submap;
            while( l.x < SEEX && x < maxx )  {
                const lit_level lighting = visibility_cache[x][y];
                const visibility_type vis = get_visibility( lighting, cache );
                if( !apply_vision_effects( w, vis ) ) {
                    const maptile curr_maptile = maptile( cur_submap, l );
                    const bool just_this_zlevel =
                        draw_maptile( w, g->u, p, curr_maptile,
                                      false, true, center,
                                      lighting == LL_LOW, lighting == LL_BRIGHT, true );
                    if( !just_this_zlevel ) {
                        p.z--;
                        const maptile tile_below = maptile( sm_below, l );
                        draw_from_above( w, g->u, p, tile_below, false, center,
                                         lighting == LL_LOW, lighting == LL_BRIGHT, false );
                        p.z++;
                    }
                } else if( do_map_memory && ( vis == VIS_HIDDEN || vis == VIS_DARK ) ) {
                    draw_maptile_from_memory( w, p, center );
                }

                l.x++;
                x++;
            }
        }

        while( x < maxxrender ) {
            if( !do_map_memory || !draw_maptile_from_memory( w, p, center, false ) ) {
                wputch( w, c_black, ' ' );
            }
            x++;
        }
    }
}

void map::drawsq( const catacurses::window &w, player &u, const tripoint &p,
                  const bool invert, const bool show_items ) const
{
    drawsq( w, u, p, invert, show_items, u.pos() + u.view_offset, false, false, false );
}

void map::drawsq( const catacurses::window &w, player &u, const tripoint &p, const bool invert_arg,
                  const bool show_items_arg, const tripoint &view_center,
                  const bool low_light, const bool bright_light, const bool inorder ) const
{
    // If we are in tiles mode, the only thing we want to potentially draw is a highlight
    if( is_draw_tiles_mode() ) {
        if( invert_arg ) {
            g->draw_highlight( p );
        }
        return;
    }

    if( !inbounds( p ) ) {
        return;
    }

    const maptile tile = maptile_at( p );
    const bool done = draw_maptile( w, u, p, tile, invert_arg, show_items_arg,
                                    view_center, low_light, bright_light, inorder );
    if( !done ) {
        tripoint below( p.x, p.y, p.z - 1 );
        const maptile tile_below = maptile_at( below );
        draw_from_above( w, u, below, tile_below,
                         invert_arg, view_center,
                         low_light, bright_light, false );
    }
}

// a check to see if the lower floor needs to be rendered in tiles
bool map::need_draw_lower_floor( const tripoint &p )
{
    return !( !zlevels || p.z <= -OVERMAP_DEPTH || !ter( p ).obj().has_flag( TFLAG_NO_FLOOR ) );
}

bool map::draw_maptile( const catacurses::window &w, const player &u, const tripoint &p,
                        const maptile &curr_maptile,
                        bool invert, bool show_items,
                        const tripoint &view_center,
                        const bool low_light, const bool bright_light, const bool inorder ) const
{
    nc_color tercol;
    const ter_t &curr_ter = curr_maptile.get_ter_t();
    const furn_t &curr_furn = curr_maptile.get_furn_t();
    const trap &curr_trap = curr_maptile.get_trap().obj();
    const field &curr_field = curr_maptile.get_field();
    long sym;
    bool hi = false;
    bool graf = false;
    bool draw_item_sym = false;

    long terrain_sym;
    if( curr_ter.has_flag( TFLAG_AUTO_WALL_SYMBOL ) ) {
        terrain_sym = determine_wall_corner( p );
    } else {
        terrain_sym = curr_ter.symbol();
    }

    if( curr_furn.id ) {
        sym = curr_furn.symbol();
        tercol = curr_furn.color();
    } else {
        sym = terrain_sym;
        tercol = curr_ter.color();
    }
    if( curr_ter.has_flag( TFLAG_SWIMMABLE ) && curr_ter.has_flag( TFLAG_DEEP_WATER ) &&
        !u.is_underwater() ) {
        show_items = false; // Can only see underwater items if WE are underwater
    }
    // If there's a trap here, and we have sufficient perception, draw that instead
    if( curr_trap.can_see( p, g->u ) ) {
        tercol = curr_trap.color;
        if( curr_trap.sym == '%' ) {
            switch( rng( 1, 5 ) ) {
                case 1:
                    sym = '*';
                    break;
                case 2:
                    sym = '0';
                    break;
                case 3:
                    sym = '8';
                    break;
                case 4:
                    sym = '&';
                    break;
                case 5:
                    sym = '+';
                    break;
            }
        } else {
            sym = curr_trap.sym;
        }
    }
    if( curr_field.fieldCount() > 0 ) {
        const field_id &fid = curr_field.fieldSymbol();
        const field_entry *fe = curr_field.findField( fid );
        const field_t &f = fieldlist[fid];
        if( f.sym == '&' || fe == nullptr ) {
            // Do nothing, a '&' indicates invisible fields.
        } else if( f.sym == '*' ) {
            // A random symbol.
            switch( rng( 1, 5 ) ) {
                case 1:
                    sym = '*';
                    break;
                case 2:
                    sym = '0';
                    break;
                case 3:
                    sym = '8';
                    break;
                case 4:
                    sym = '&';
                    break;
                case 5:
                    sym = '+';
                    break;
            }
        } else {
            // A field symbol '%' indicates the field should not hide
            // items/terrain. When the symbol is not '%' it will
            // hide items (the color is still inverted if there are items,
            // but the tile symbol is not changed).
            // draw_item_sym indicates that the item symbol should be used
            // even if sym is not '.'.
            // As we don't know at this stage if there are any items
            // (that are visible to the player!), we always set the symbol.
            // If there are items and the field does not hide them,
            // the code handling items will override it.
            draw_item_sym = ( f.sym == '%' );
            // If field priority is > 1, and the field is set to hide items,
            //draw the field as it obscures what's under it.
            if( ( f.sym != '%' && f.priority > 1 ) || ( f.sym != '%' && sym == '.' ) )  {
                // default terrain '.' and
                // non-default field symbol -> field symbol overrides terrain
                sym = f.sym;
            }
            tercol = fe->color();
        }
    }

    // TODO: change the local variable sym to std::string and use it instead of this hack.
    // Currently this are different variables because terrain/... uses long as symbol type and
    // item now use string. Ideally they should all be strings.
    std::string item_sym;

    // If there are items here, draw those instead
    if( show_items && curr_maptile.get_item_count() > 0 && sees_some_items( p, g->u ) ) {
        // if there's furniture/terrain/trap/fields (sym!='.')
        // and we should not override it, then only highlight the square
        if( sym != '.' && sym != '%' && !draw_item_sym ) {
            hi = true;
        } else {
            // otherwise override with the symbol of the last item
            item_sym = curr_maptile.get_uppermost_item().symbol();
            if( !draw_item_sym ) {
                tercol = curr_maptile.get_uppermost_item().color();
            }
            if( curr_maptile.get_item_count() > 1 ) {
                invert = !invert;
            }
        }
    }

    long memory_sym = sym;
    int veh_part = 0;
    const vehicle *veh = veh_at_internal( p, veh_part );
    if( veh != nullptr ) {
        sym = special_symbol( veh->face.dir_symbol( veh->part_sym( veh_part ) ) );
        tercol = veh->part_color( veh_part );
        item_sym.clear(); // clear the item symbol so `sym` is used instead.

        if( !veh->forward_velocity() && !veh->player_in_control( g->u ) ) {
            memory_sym = sym;
        }
    }

    if( !check_and_set_seen_cache( p ) ) {
        g->u.memorize_symbol( getabs( p ), memory_sym );
    }

    // If there's graffiti here, change background color
    if( curr_maptile.has_graffiti() ) {
        graf = true;
    }

    const auto u_vision = u.get_vision_modes();
    if( u_vision[BOOMERED] ) {
        tercol = c_magenta;
    } else if( u_vision[NV_GOGGLES] ) {
        tercol = ( bright_light ) ? c_white : c_light_green;
    } else if( low_light ) {
        tercol = c_dark_gray;
    } else if( u_vision[DARKNESS] ) {
        tercol = c_dark_gray;
    }

    if( invert ) {
        tercol = invert_color( tercol );
    } else if( hi ) {
        tercol = hilite( tercol );
    } else if( graf ) {
        tercol = red_background( tercol );
    }

    if( inorder ) {
        // Rastering the whole map, take advantage of automatically moving the cursor.
        if( item_sym.empty() ) {
            wputch( w, tercol, sym );
        } else {
            wprintz( w, tercol, item_sym );
        }
    } else {
        // Otherwise move the cursor before drawing.
        const int k = p.x + getmaxx( w ) / 2 - view_center.x;
        const int j = p.y + getmaxy( w ) / 2 - view_center.y;
        if( item_sym.empty() ) {
            mvwputch( w, j, k, tercol, sym );
        } else {
            mvwprintz( w, j, k, tercol, item_sym );
        }
    }

    return !zlevels || sym != ' ' || !item_sym.empty() || p.z <= -OVERMAP_DEPTH ||
           !curr_ter.has_flag( TFLAG_NO_FLOOR );
}

void map::draw_from_above( const catacurses::window &w, const player &u, const tripoint &p,
                           const maptile &curr_tile,
                           const bool invert,
                           const tripoint &view_center,
                           bool low_light, bool bright_light, bool inorder ) const
{
    static const long AUTO_WALL_PLACEHOLDER = 2; // this should never appear as a real symbol!

    nc_color tercol = c_dark_gray;
    long sym = ' ';

    const ter_t &curr_ter = curr_tile.get_ter_t();
    const furn_t &curr_furn = curr_tile.get_furn_t();
    int part_below;
    const vehicle *veh;
    if( curr_furn.has_flag( TFLAG_SEEN_FROM_ABOVE ) ) {
        sym = curr_furn.symbol();
        tercol = curr_furn.color();
    } else if( curr_furn.movecost < 0 ) {
        sym = '.';
        tercol = curr_furn.color();
    } else if( ( veh = veh_at_internal( p, part_below ) ) != nullptr ) {
        const int roof = veh->roof_at_part( part_below );
        const int displayed_part = roof >= 0 ? roof : part_below;
        sym = special_symbol( veh->face.dir_symbol( veh->part_sym( displayed_part, true ) ) );
        tercol = ( roof >= 0 ||
                   vpart_position( const_cast<vehicle &>( *veh ),
                                   part_below ).obstacle_at_part() ) ? c_light_gray : c_light_gray_cyan;
    } else if( curr_ter.has_flag( TFLAG_SEEN_FROM_ABOVE ) ) {
        if( curr_ter.has_flag( TFLAG_AUTO_WALL_SYMBOL ) ) {
            sym = AUTO_WALL_PLACEHOLDER;
        } else if( curr_ter.has_flag( TFLAG_RAMP ) ) {
            sym = '>';
        } else {
            sym = curr_ter.symbol();
        }
        tercol = curr_ter.color();
    } else if( curr_ter.movecost == 0 ) {
        sym = '.';
        tercol = curr_ter.color();
    } else if( !curr_ter.has_flag( TFLAG_NO_FLOOR ) ) {
        sym = '.';
        if( curr_ter.color() != c_cyan ) {
            // Need a special case here, it doesn't cyanize well
            tercol = cyan_background( curr_ter.color() );
        } else {
            tercol = c_black_cyan;
        }
    } else {
        sym = curr_ter.symbol();
        tercol = curr_ter.color();
    }

    if( sym == AUTO_WALL_PLACEHOLDER ) {
        sym = determine_wall_corner( p );
    }

    const auto u_vision = u.get_vision_modes();
    if( u_vision[BOOMERED] ) {
        tercol = c_magenta;
    } else if( u_vision[NV_GOGGLES] ) {
        tercol = ( bright_light ) ? c_white : c_light_green;
    } else if( low_light ) {
        tercol = c_dark_gray;
    } else if( u_vision[DARKNESS] ) {
        tercol = c_dark_gray;
    }

    if( invert ) {
        tercol = invert_color( tercol );
    }

    if( inorder ) {
        wputch( w, tercol, sym );
    } else {
        const int k = p.x + getmaxx( w ) / 2 - view_center.x;
        const int j = p.y + getmaxy( w ) / 2 - view_center.y;
        mvwputch( w, j, k, tercol, sym );
    }
}

bool map::sees( const tripoint &F, const tripoint &T, const int range ) const
{
    int dummy = 0;
    return sees( F, T, range, dummy );
}

/**
 * This one is internal-only, we don't want to expose the slope tweaking ickiness outside the map class.
 **/
bool map::sees( const tripoint &F, const tripoint &T, const int range, int &bresenham_slope ) const
{
    if( ( range >= 0 && range < rl_dist( F, T ) ) ||
        !inbounds( T ) ) {
        bresenham_slope = 0;
        return false; // Out of range!
    }
    bool visible = true;

    // Ugly `if` for now
    if( !fov_3d || F.z == T.z ) {
        bresenham( F.x, F.y, T.x, T.y, bresenham_slope,
        [this, &visible, &T]( const point & new_point ) {
            // Exit before checking the last square, it's still visible even if opaque.
            if( new_point.x == T.x && new_point.y == T.y ) {
                return false;
            }
            if( !this->trans( tripoint( new_point, T.z ) ) ) {
                visible = false;
                return false;
            }
            return true;
        } );
        return visible;
    }

    tripoint last_point = F;
    bresenham( F, T, bresenham_slope, 0,
    [this, &visible, &T, &last_point]( const tripoint & new_point ) {
        // Exit before checking the last square, it's still visible even if opaque.
        if( new_point == T ) {
            return false;
        }

        // TODO: Allow transparent floors (and cache them!)
        if( new_point.z == last_point.z ) {
            if( !this->trans( new_point ) ) {
                visible = false;
                return false;
            }
        } else {
            const int max_z = std::max( new_point.z, last_point.z );
            if( ( has_floor_or_support( {new_point.x, new_point.y, max_z} ) ||
                  !trans( {new_point.x, new_point.y, last_point.z} ) ) &&
                ( has_floor_or_support( {last_point.x, last_point.y, max_z} ) ||
                  !trans( {last_point.x, last_point.y, new_point.z} ) ) ) {
                visible = false;
                return false;
            }
        }

        last_point = new_point;
        return true;
    } );
    return visible;
}

int map::obstacle_coverage( const tripoint &loc1, const tripoint &loc2 ) const
{
    // Can't hide if you are standing on furniture, or non-flat slowing-down terrain tile.
    if( furn( loc2 ).obj().id || ( move_cost( loc2 ) > 2 && !has_flag_ter( TFLAG_FLAT, loc2 ) ) ) {
        return 0;
    }
    const int ax = std::abs( loc1.x - loc2.x ) * 2;
    const int ay = std::abs( loc1.y - loc2.y ) * 2;
    int offset = std::min( ax, ay ) - ( std::max( ax, ay ) / 2 );
    tripoint obstaclepos;
    bresenham( loc2, loc1, offset, 0, [&obstaclepos]( const tripoint & new_point ) {
        // Only adjacent tile between you and enemy is checked for cover.
        obstaclepos = new_point;
        return false;
    } );
    if( const auto obstacle_f = furn( obstaclepos ) ) {
        return obstacle_f->coverage;
    }
    if( const auto vp = veh_at( obstaclepos ) ) {
        if( vp->obstacle_at_part() ) {
            return 60;
        } else if( !vp->part_with_feature( VPFLAG_AISLE, true ) ) {
            return 45;
        }
    }
    return ter( obstaclepos )->coverage;
}

int map::coverage( const tripoint &p ) const
{
    if( const auto obstacle_f = furn( p ) ) {
        return obstacle_f->coverage;
    }
    if( const auto vp = veh_at( p ) ) {
        if( vp->obstacle_at_part() ) {
            return 60;
        } else if( !vp->part_with_feature( VPFLAG_AISLE, true ) ) {
            return 45;
        }
    }
    return ter( p )->coverage;
}

// This method tries a bunch of initial offsets for the line to try and find a clear one.
// Basically it does, "Find a line from any point in the source that ends up in the target square".
std::vector<tripoint> map::find_clear_path( const tripoint &source,
        const tripoint &destination ) const
{
    // TODO: Push this junk down into the Bresenham method, it's already doing it.
    const int dx = destination.x - source.x;
    const int dy = destination.y - source.y;
    const int ax = std::abs( dx ) * 2;
    const int ay = std::abs( dy ) * 2;
    const int dominant = std::max( ax, ay );
    const int minor = std::min( ax, ay );
    // This seems to be the method for finding the ideal start value for the error value.
    const int ideal_start_offset = minor - ( dominant / 2 );
    const int start_sign = ( ideal_start_offset > 0 ) - ( ideal_start_offset < 0 );
    // Not totally sure of the derivation.
    const int max_start_offset = std::abs( ideal_start_offset ) * 2 + 1;
    for( int horizontal_offset = -1; horizontal_offset <= max_start_offset; ++horizontal_offset ) {
        int candidate_offset = horizontal_offset * start_sign;
        if( sees( source, destination, rl_dist( source, destination ), candidate_offset ) ) {
            return line_to( source, destination, candidate_offset, 0 );
        }
    }
    // If we couldn't find a clear LoS, just return the ideal one.
    return line_to( source, destination, ideal_start_offset, 0 );
}


<<<<<<< HEAD
=======

>>>>>>> ba4d5458
void map::reachable_flood_steps( std::vector<tripoint> &reachable_pts, const tripoint &f,
                                 int range, const int cost_min, const int cost_max ) const
{
    // the starting spot for the search should definitely be included
    reachable_pts.push_back( f );
    std::vector < std::pair<tripoint, int>> f_map = { {f, 0} };
    // iterate out to the maximum number of steps
    for( unsigned int r = 1; r < range; r++ ) {
        int f_map_size = f_map.size();
        for( unsigned int k = 0; k < f_map_size; k++ ) {
            for( int i = -1; i <= 1; i++ ) {
                for( int j = -1; j <= 1; j++ ) {
                    tripoint tp = { f_map[k].first.x + i, f_map[k].first.y + j, f.z };
                    const int cost = this->move_cost( { tp.x, tp.y, tp.z } );
                    // rejection conditions
                    if( ( tp.x == f_map[k].first.x && tp.y == f_map[k].first.y ) ||
                        cost < cost_min || cost > cost_max || !has_floor_or_support( tp ) ) {
                        continue;
                    } else {
                        // now make sure we haven't already stepped on this spot
                        bool np = true;
                        for( unsigned int l = 0; l < f_map.size(); l++ ) {
                            if( tp == f_map[l].first ) {
                                np = false;
                                break;
                            }
                        }
                        if( !np ) {
                            continue;
                        } else {
                            // add this point to our lists of reachables
                            f_map.push_back( { tp, r } );
                            reachable_pts.push_back( tp );
                        }
                    }
                }

            }
        }
    }
}

bool map::check_reachables( const std::vector<tripoint> &reachable_pts, const tripoint &f ) const
{
    const int s = reachable_pts.size();
    for( unsigned int i = 0; i < s; i++ ) {
        // if we can physically walk to a spot, then we can grab things from it's neighboring tiles too
        if( reachable_pts[i] == f || ( abs( f.x - reachable_pts[i].x ) <= 1 &&
                                       abs( f.y - reachable_pts[i].y ) <= 1 ) ) {
            return true;
        }
    }
    return false;
}

bool map::clear_path( const tripoint &f, const tripoint &t, const int range,
                      const int cost_min, const int cost_max ) const
{
    // Ugly `if` for now
    if( !fov_3d && f.z != t.z ) {
        return false;
    }

    if( f.z == t.z ) {
        if( ( range >= 0 && range < rl_dist( f.x, f.y, t.x, t.y ) ) ||
            !inbounds( t ) ) {
            return false; // Out of range!
        }
        bool is_clear = true;
        bresenham( f.x, f.y, t.x, t.y, 0,
        [this, &is_clear, cost_min, cost_max, &t]( const point & new_point ) {
            // Exit before checking the last square, it's still reachable even if it is an obstacle.
            if( new_point.x == t.x && new_point.y == t.y ) {
                return false;
            }

            const int cost = this->move_cost( new_point.x, new_point.y );
            if( cost < cost_min || cost > cost_max ) {
                is_clear = false;
                return false;
            }
            return true;
        } );
        return is_clear;
    }

    if( ( range >= 0 && range < rl_dist( f, t ) ) ||
        !inbounds( t ) ) {
        return false; // Out of range!
    }
    bool is_clear = true;
    tripoint last_point = f;
    bresenham( f, t, 0, 0,
    [this, &is_clear, cost_min, cost_max, t, &last_point]( const tripoint & new_point ) {
        // Exit before checking the last square, it's still reachable even if it is an obstacle.
        if( new_point == t ) {
            return false;
        }

        // We have to check a weird case where the move is both vertical and horizontal
        if( new_point.z == last_point.z ) {
            const int cost = move_cost( new_point );
            if( cost < cost_min || cost > cost_max ) {
                is_clear = false;
                return false;
            }
        } else {
            bool this_clear = false;
            const int max_z = std::max( new_point.z, last_point.z );
            if( !has_floor_or_support( {new_point.x, new_point.y, max_z} ) ) {
                const int cost = move_cost( {new_point.x, new_point.y, last_point.z} );
                if( cost > cost_min && cost < cost_max ) {
                    this_clear = true;
                }
            }

            if( !this_clear && has_floor_or_support( {last_point.x, last_point.y, max_z} ) ) {
                const int cost = move_cost( {last_point.x, last_point.y, new_point.z} );
                if( cost > cost_min && cost < cost_max ) {
                    this_clear = true;
                }
            }

            if( !this_clear ) {
                is_clear = false;
                return false;
            }
        }

        last_point = new_point;
        return true;
    } );
    return is_clear;
}

bool map::accessible_items( const tripoint &t ) const
{
    return !has_flag( "SEALED", t ) || has_flag( "LIQUIDCONT", t );
}

std::vector<tripoint> map::get_dir_circle( const tripoint &f, const tripoint &t ) const
{
    std::vector<tripoint> circle;
    circle.resize( 8 );

    // The line below can be crazy expensive - we only take the FIRST point of it
    const std::vector<tripoint> line = line_to( f, t, 0, 0 );
    const std::vector<tripoint> spiral = closest_tripoints_first( 1, f );
    const std::vector<int> pos_index {1, 2, 4, 6, 8, 7, 5, 3};

    //  All possible constellations (closest_points_first goes clockwise)
    //  753  531  312  124  246  468  687  875
    //  8 1  7 2  5 4  3 6  1 8  2 7  4 5  6 3
    //  642  864  786  578  357  135  213  421

    size_t pos_offset = 0;
    for( unsigned int i = 1; i < spiral.size(); i++ ) {
        if( spiral[i] == line[0] ) {
            pos_offset = i - 1;
            break;
        }
    }

    for( unsigned int i = 1; i < spiral.size(); i++ ) {
        if( pos_offset >= pos_index.size() ) {
            pos_offset = 0;
        }

        circle[pos_index[pos_offset++] - 1] = spiral[i];
    }

    return circle;
}

void map::save()
{
    for( int gridx = 0; gridx < my_MAPSIZE; gridx++ ) {
        for( int gridy = 0; gridy < my_MAPSIZE; gridy++ ) {
            if( zlevels ) {
                for( int gridz = -OVERMAP_DEPTH; gridz <= OVERMAP_HEIGHT; gridz++ ) {
                    saven( gridx, gridy, gridz );
                }
            } else {
                saven( gridx, gridy, abs_sub.z );
            }
        }
    }
}

void map::load( const int wx, const int wy, const int wz, const bool update_vehicle )
{
    for( auto &traps : traplocs ) {
        traps.clear();
    }
    set_abs_sub( wx, wy, wz );
    for( int gridx = 0; gridx < my_MAPSIZE; gridx++ ) {
        for( int gridy = 0; gridy < my_MAPSIZE; gridy++ ) {
            loadn( gridx, gridy, update_vehicle );
        }
    }
}

void map::shift_traps( const tripoint &shift )
{
    // Offset needs to have sign opposite to shift direction
    const tripoint offset( -shift.x * SEEX, -shift.y * SEEY, -shift.z );
    for( auto &traps : traplocs ) {
        for( auto iter = traps.begin(); iter != traps.end(); ) {
            tripoint &pos = *iter;
            pos += offset;
            if( inbounds( pos ) ) {
                ++iter;
            } else {
                // Theoretical enhancement: if this is not the last entry of the vector,
                // move the last entry into pos and remove the last entry instead of iter.
                // This would avoid moving all the remaining entries.
                iter = traps.erase( iter );
            }
        }
    }
}

void shift_map_memory_seen_cache(
    std::bitset<MAPSIZE_X *MAPSIZE_Y> &map_memory_seen_cache,
    const int sx, const int sy )
{
    // sx shifts by SEEX rows, sy shifts by SEEX columns.
    int shift_amount = ( sx * SEEX ) + ( sy * MAPSIZE_Y * SEEX );
    if( shift_amount > 0 ) {
        map_memory_seen_cache >>= static_cast<size_t>( shift_amount );
    } else if( shift_amount < 0 ) {
        map_memory_seen_cache <<= static_cast<size_t>( -shift_amount );
    }
    // Shifting in the y direction shifted in 0 values, no no additional clearing is necessary, but
    // a shift in the x direction makes values "wrap" to the next row, and they need to be zeroed.
    if( sx == 0 ) {
        return;
    }
    const size_t x_offset = ( sx > 0 ) ? MAPSIZE_X - SEEX : 0;
    for( size_t y = 0; y < MAPSIZE_X; ++y ) {
        size_t y_offset = y * MAPSIZE_X;
        for( size_t x = 0; x < SEEX; ++x ) {
            map_memory_seen_cache.reset( y_offset + x_offset + x );
        }
    }
}

void map::shift( const int sx, const int sy )
{
    // Special case of 0-shift; refresh the map
    if( sx == 0 && sy == 0 ) {
        return; // Skip this?
    }
    const int absx = get_abs_sub().x;
    const int absy = get_abs_sub().y;
    const int wz = get_abs_sub().z;

    set_abs_sub( absx + sx, absy + sy, wz );

    // if player is in vehicle, (s)he must be shifted with vehicle too
    if( g->u.in_vehicle ) {
        g->u.setx( g->u.posx() - sx * SEEX );
        g->u.sety( g->u.posy() - sy * SEEY );
    }

    shift_traps( tripoint( sx, sy, 0 ) );

    vehicle *remoteveh = g->remoteveh();

    const int zmin = zlevels ? -OVERMAP_DEPTH : wz;
    const int zmax = zlevels ? OVERMAP_HEIGHT : wz;
    for( int gridz = zmin; gridz <= zmax; gridz++ ) {
        for( vehicle *veh : get_cache( gridz ).vehicle_list ) {
            veh->zones_dirty = true;
        }
    }

    // Shift the map sx submaps to the right and sy submaps down.
    // sx and sy should never be bigger than +/-1.
    // absx and absy are our position in the world, for saving/loading purposes.
    for( int gridz = zmin; gridz <= zmax; gridz++ ) {
        // Clear vehicle list and rebuild after shift
        clear_vehicle_cache( gridz );
        clear_vehicle_list( gridz );
        shift_map_memory_seen_cache( get_cache( gridz ).map_memory_seen_cache, sx, sy );
        if( sx >= 0 ) {
            for( int gridx = 0; gridx < my_MAPSIZE; gridx++ ) {
                if( sy >= 0 ) {
                    for( int gridy = 0; gridy < my_MAPSIZE; gridy++ ) {
                        if( gridx + sx < my_MAPSIZE && gridy + sy < my_MAPSIZE ) {
                            copy_grid( tripoint( gridx, gridy, gridz ),
                                       tripoint( gridx + sx, gridy + sy, gridz ) );
                            update_vehicle_list( get_submap_at_grid( {gridx, gridy, gridz} ), gridz );
                        } else {
                            loadn( gridx, gridy, gridz, true );
                        }
                    }
                } else { // sy < 0; work through it backwards
                    for( int gridy = my_MAPSIZE - 1; gridy >= 0; gridy-- ) {
                        if( gridx + sx < my_MAPSIZE && gridy + sy >= 0 ) {
                            copy_grid( tripoint( gridx, gridy, gridz ),
                                       tripoint( gridx + sx, gridy + sy, gridz ) );
                            update_vehicle_list( get_submap_at_grid( { gridx, gridy, gridz } ), gridz );
                        } else {
                            loadn( gridx, gridy, gridz, true );
                        }
                    }
                }
            }
        } else { // sx < 0; work through it backwards
            for( int gridx = my_MAPSIZE - 1; gridx >= 0; gridx-- ) {
                if( sy >= 0 ) {
                    for( int gridy = 0; gridy < my_MAPSIZE; gridy++ ) {
                        if( gridx + sx >= 0 && gridy + sy < my_MAPSIZE ) {
                            copy_grid( tripoint( gridx, gridy, gridz ),
                                       tripoint( gridx + sx, gridy + sy, gridz ) );
                            update_vehicle_list( get_submap_at_grid( { gridx, gridy, gridz } ), gridz );
                        } else {
                            loadn( gridx, gridy, gridz, true );
                        }
                    }
                } else { // sy < 0; work through it backwards
                    for( int gridy = my_MAPSIZE - 1; gridy >= 0; gridy-- ) {
                        if( gridx + sx >= 0 && gridy + sy >= 0 ) {
                            copy_grid( tripoint( gridx, gridy, gridz ),
                                       tripoint( gridx + sx, gridy + sy, gridz ) );
                            update_vehicle_list( get_submap_at_grid( { gridx, gridy, gridz } ), gridz );
                        } else {
                            loadn( gridx, gridy, gridz, true );
                        }
                    }
                }
            }
        }

        reset_vehicle_cache( gridz );
    }

    g->setremoteveh( remoteveh );

    if( !support_cache_dirty.empty() ) {
        std::set<tripoint> old_cache = std::move( support_cache_dirty );
        support_cache_dirty.clear();
        for( const auto &pt : old_cache ) {
            support_cache_dirty.insert( tripoint( pt.x - sx * SEEX, pt.y - sy * SEEY, pt.z ) );
        }
    }
}

void map::vertical_shift( const int newz )
{
    if( !zlevels ) {
        debugmsg( "Called map::vertical_shift in a non-z-level world" );
        return;
    }

    if( newz < -OVERMAP_DEPTH || newz > OVERMAP_HEIGHT ) {
        debugmsg( "Tried to get z-level %d outside allowed range of %d-%d",
                  newz, -OVERMAP_DEPTH, OVERMAP_HEIGHT );
        return;
    }

    tripoint trp = get_abs_sub();
    set_abs_sub( trp.x, trp.y, newz );

    // TODO: Remove the function when it's safe
    return;
}

// saven saves a single nonant.  worldx and worldy are used for the file
// name and specifies where in the world this nonant is.  gridx and gridy are
// the offset from the top left nonant:
// 0,0 1,0 2,0
// 0,1 1,1 2,1
// 0,2 1,2 2,2
// (worldx,worldy,worldz) denotes the absolute coordinate of the submap
// in grid[0].
void map::saven( const int gridx, const int gridy, const int gridz )
{
    dbg( D_INFO ) << "map::saven(worldx[" << abs_sub.x << "], worldy[" << abs_sub.y << "], worldz[" <<
                  abs_sub.z
                  << "], gridx[" << gridx << "], gridy[" << gridy << "], gridz[" << gridz << "])";
    const int gridn = get_nonant( { gridx, gridy, gridz } );
    submap *submap_to_save = getsubmap( gridn );
    if( submap_to_save == nullptr || submap_to_save->get_ter( point_zero ) == t_null ) {
        // This is a serious error and should be signaled as soon as possible
        debugmsg( "map::saven grid (%d,%d,%d) %s!", gridx, gridy, gridz,
                  submap_to_save == nullptr ? "null" : "uninitialized" );
        return;
    }

    const int abs_x = abs_sub.x + gridx;
    const int abs_y = abs_sub.y + gridy;
    const int abs_z = gridz;

    if( !zlevels && gridz != abs_sub.z ) {
        debugmsg( "Tried to save submap (%d,%d,%d) as (%d,%d,%d), which isn't supported in non-z-level builds",
                  abs_x, abs_y, abs_sub.z, abs_x, abs_y, gridz );
    }

    dbg( D_INFO ) << "map::saven abs_x: " << abs_x << "  abs_y: " << abs_y << "  abs_z: " << abs_z
                  << "  gridn: " << gridn;
    submap_to_save->last_touched = calendar::turn;
    MAPBUFFER.add_submap( abs_x, abs_y, abs_z, submap_to_save );
}

// worldx & worldy specify where in the world this is;
// gridx & gridy specify which nonant:
// 0,0  1,0  2,0
// 0,1  1,1  2,1
// 0,2  1,2  2,2 etc
// (worldx,worldy,worldz) denotes the absolute coordinate of the submap
// in grid[0].
void map::loadn( const int gridx, const int gridy, const bool update_vehicles )
{
    if( zlevels ) {
        for( int gridz = -OVERMAP_DEPTH; gridz <= OVERMAP_HEIGHT; gridz++ ) {
            loadn( gridx, gridy, gridz, update_vehicles );
        }

        // Note: we want it in a separate loop! It is a post-load cleanup
        // Since we're adding roofs, we want it to go up (from lowest to highest)
        for( int gridz = -OVERMAP_DEPTH; gridz <= OVERMAP_HEIGHT; gridz++ ) {
            add_roofs( gridx, gridy, gridz );
        }
    } else {
        loadn( gridx, gridy, abs_sub.z, update_vehicles );
    }
}

// Optimized mapgen function that only works properly for very simple overmap types
// Does not create or require a temporary map and does its own saving
static void generate_uniform( const int x, const int y, const int z, const ter_id &terrain_type )
{
    dbg( D_INFO ) << "generate_uniform x: " << x << "  y: " << y << "  abs_z: " << z
                  << "  terrain_type: " << terrain_type.id().str();

    constexpr size_t block_size = SEEX * SEEY;
    for( int xd = 0; xd <= 1; xd++ ) {
        for( int yd = 0; yd <= 1; yd++ ) {
            submap *sm = new submap();
            sm->is_uniform = true;
            std::uninitialized_fill_n( &sm->ter[0][0], block_size, terrain_type );
            sm->last_touched = calendar::turn;
            MAPBUFFER.add_submap( x + xd, y + yd, z, sm );
        }
    }
}

void map::loadn( const int gridx, const int gridy, const int gridz, const bool update_vehicles )
{
    // Cache empty overmap types
    static const oter_id rock( "empty_rock" );
    static const oter_id air( "open_air" );

    dbg( D_INFO ) << "map::loadn(game[" << g.get() << "], worldx[" << abs_sub.x
                  << "], worldy[" << abs_sub.y << "], gridx["
                  << gridx << "], gridy[" << gridy << "], gridz[" << gridz << "])";

    const int absx = abs_sub.x + gridx,
              absy = abs_sub.y + gridy;
    const size_t gridn = get_nonant( { gridx, gridy, gridz } );

    dbg( D_INFO ) << "map::loadn absx: " << absx << "  absy: " << absy
                  << "  gridn: " << gridn;

    const int old_abs_z = abs_sub.z; // Ugly, but necessary at the moment
    abs_sub.z = gridz;

    submap *tmpsub = MAPBUFFER.lookup_submap( absx, absy, gridz );
    if( tmpsub == nullptr ) {
        // It doesn't exist; we must generate it!
        dbg( D_INFO | D_WARNING ) << "map::loadn: Missing mapbuffer data. Regenerating.";

        // Each overmap square is two nonants; to prevent overlap, generate only at
        //  squares divisible by 2.
        const int newmapx = absx - ( abs( absx ) % 2 );
        const int newmapy = absy - ( abs( absy ) % 2 );
        // Short-circuit if the map tile is uniform
        int overx = newmapx;
        int overy = newmapy;
        sm_to_omt( overx, overy );

        const oter_id terrain_type = overmap_buffer.ter( overx, overy, gridz );

        // TODO: Replace with json mapgen functions.
        if( terrain_type == air ) {
            generate_uniform( newmapx, newmapy, gridz, t_open_air );
        } else if( terrain_type == rock ) {
            generate_uniform( newmapx, newmapy, gridz, t_rock );
        } else {
            tinymap tmp_map;
            tmp_map.generate( newmapx, newmapy, gridz, calendar::turn );
        }

        // This is the same call to MAPBUFFER as above!
        tmpsub = MAPBUFFER.lookup_submap( absx, absy, gridz );
        if( tmpsub == nullptr ) {
            dbg( D_ERROR ) << "failed to generate a submap at " << absx << absy << abs_sub.z;
            debugmsg( "failed to generate a submap at %d,%d,%d", absx, absy, abs_sub.z );
            return;
        }
    }

    // New submap changes the content of the map and all caches must be recalculated
    set_transparency_cache_dirty( gridz );
    set_outside_cache_dirty( gridz );
    set_floor_cache_dirty( gridz );
    set_pathfinding_cache_dirty( gridz );
    setsubmap( gridn, tmpsub );

    // Destroy bugged no-part vehicles
    auto &veh_vec = tmpsub->vehicles;
    for( auto iter = veh_vec.begin(); iter != veh_vec.end(); ) {
        vehicle *veh = iter->get();
        if( !veh->parts.empty() ) {
            // Always fix submap coordinates for easier Z-level-related operations
            veh->smx = gridx;
            veh->smy = gridy;
            veh->smz = gridz;
            iter++;
        } else {
            reset_vehicle_cache( gridz );
            if( veh->tracking_on ) {
                overmap_buffer.remove_vehicle( veh );
            }
            dirty_vehicle_list.erase( veh );
            iter = veh_vec.erase( iter );
        }
    }

    // Update vehicle data
    if( update_vehicles ) {
        auto &map_cache = get_cache( gridz );
        for( const auto &veh : tmpsub->vehicles ) {
            // Only add if not tracking already.
            if( map_cache.vehicle_list.find( veh.get() ) == map_cache.vehicle_list.end() ) {
                map_cache.vehicle_list.insert( veh.get() );
                if( !veh->loot_zones.empty() ) {
                    map_cache.zone_vehicles.insert( veh.get() );
                }
                add_vehicle_to_cache( veh.get() );
            }
        }
    }

    actualize( gridx, gridy, gridz );

    abs_sub.z = old_abs_z;
}

bool map::has_rotten_away( item &itm, const tripoint &pnt ) const
{
    int temp = g->get_temperature( pnt );
    if( itm.is_corpse() && itm.goes_bad() ) {
        itm.process_temperature_rot( temp, 1, pnt, nullptr );
        return itm.get_rot() > 10_days && !itm.can_revive();
    } else if( itm.goes_bad() ) {
        itm.process_temperature_rot( temp, 1, pnt, nullptr );
        return itm.has_rotten_away();
    } else if( itm.type->container && itm.type->container->preserves ) {
        // Containers like tin cans preserves all items inside, they do not rot at all.
        return false;
    } else if( itm.type->container && itm.type->container->seals ) {
        // Items inside rot but do not vanish as the container seals them in.
        for( auto &c : itm.contents ) {
            if( c.goes_bad() ) {
                c.process_temperature_rot( temp, 1, pnt, nullptr );
            }
        }
        return false;
    } else {
        // Check and remove rotten contents, but always keep the container.
        for( auto it = itm.contents.begin(); it != itm.contents.end(); ) {
            if( has_rotten_away( *it, pnt ) ) {
                it = itm.contents.erase( it );
            } else {
                ++it;
            }
        }

        return false;
    }
}

template <typename Container>
void map::remove_rotten_items( Container &items, const tripoint &pnt )
{
    const tripoint abs_pnt = getabs( pnt );
    for( auto it = items.begin(); it != items.end(); ) {
        if( has_rotten_away( *it, abs_pnt ) ) {
            if( it->is_comestible() ) {
                rotten_item_spawn( *it, pnt );
            }
            it = i_rem( pnt, it );
        } else {
            ++it;
        }
    }
}

void map::rotten_item_spawn( const item &item, const tripoint &pnt )
{
    if( g->critter_at( pnt ) != nullptr ) {
        return;
    }
    const auto &comest = item.get_comestible();
    mongroup_id mgroup = comest->rot_spawn;
    if( mgroup == "GROUP_NULL" ) {
        return;
    }
    const int chance = ( comest->rot_spawn_chance * get_option<int>( "CARRION_SPAWNRATE" ) ) / 100;
    if( rng( 0, 100 ) < chance ) {
        MonsterGroupResult spawn_details = MonsterGroupManager::GetResultFromGroup( mgroup );
        add_spawn( spawn_details.name, 1, pnt.x, pnt.y, false );
        if( g->u.sees( pnt ) ) {
            if( item.is_seed() ) {
                add_msg( m_warning, _( "Something has crawled out of the %s plants!" ), item.get_plant_name() );
            } else {
                add_msg( m_warning, _( "Something has crawled out of the %s!" ), item.tname() );
            }
        }
    }
}

void map::fill_funnels( const tripoint &p, const time_point &since )
{
    const auto &tr = tr_at( p );
    if( !tr.is_funnel() ) {
        return;
    }
    // Note: the inside/outside cache might not be correct at this time
    if( has_flag_ter_or_furn( TFLAG_INDOORS, p ) ) {
        return;
    }
    auto items = i_at( p );
    units::volume maxvolume = 0_ml;
    auto biggest_container = items.end();
    for( auto candidate = items.begin(); candidate != items.end(); ++candidate ) {
        if( candidate->is_funnel_container( maxvolume ) ) {
            biggest_container = candidate;
        }
    }
    if( biggest_container != items.end() ) {
        retroactively_fill_from_funnel( *biggest_container, tr, since, calendar::turn, getabs( p ) );
    }
}

void map::grow_plant( const tripoint &p )
{
    const auto &furn = this->furn( p ).obj();
    if( !furn.has_flag( "PLANT" ) ) {
        return;
    }
    auto items = i_at( p );
    if( items.empty() ) {
        // No seed there anymore, we don't know what kind of plant it was.
        dbg( D_ERROR ) << "a seed item has vanished at " << p.x << "," << p.y << "," << p.z;
        furn_set( p, f_null );
        return;
    }

    auto seed = items.front();
    if( !seed.is_seed() ) {
        // No seed there anymore, we don't know what kind of plant it was.
        dbg( D_ERROR ) << "a planted item at " << p.x << "," << p.y << "," << p.z << " has no seed data";
        furn_set( p, f_null );
        return;
    }
    const time_duration plantEpoch = seed.get_plant_epoch();
    furn_id cur_furn = this->furn( p ).id();
    if( seed.age() >= plantEpoch && cur_furn != furn_str_id( "f_plant_harvest" ) ) {
        if( seed.age() < plantEpoch * 2 ) {
            if( cur_furn == furn_str_id( "f_plant_seedling" ) ) {
                return;
            }
            i_rem( p, 1 );
            rotten_item_spawn( seed, p );
            furn_set( p, furn_str_id( "f_plant_seedling" ) );
        } else if( seed.age() < plantEpoch * 3 ) {
            if( cur_furn == furn_str_id( "f_plant_mature" ) ) {
                return;
            }
            i_rem( p, 1 );
            rotten_item_spawn( seed, p );
            //You've skipped the seedling stage so roll monsters twice
            if( cur_furn != furn_str_id( "f_plant_seedling" ) ) {
                rotten_item_spawn( seed, p );
            }
            furn_set( p, furn_str_id( "f_plant_mature" ) );
        } else {
            //You've skipped two stages so roll monsters two times
            if( cur_furn == furn_str_id( "f_plant_seedling" ) ) {
                rotten_item_spawn( seed, p );
                rotten_item_spawn( seed, p );
                //One stage change
            } else if( cur_furn == furn_str_id( "f_plant_mature" ) ) {
                rotten_item_spawn( seed, p );
                //Goes from seed to harvest in one check
            } else {
                rotten_item_spawn( seed, p );
                rotten_item_spawn( seed, p );
                rotten_item_spawn( seed, p );
            }
            furn_set( p, furn_str_id( "f_plant_harvest" ) );
        }
    }
}

void map::restock_fruits( const tripoint &p, const time_duration &time_since_last_actualize )
{
    const auto &ter = this->ter( p ).obj();
    if( !ter.has_flag( TFLAG_HARVESTED ) ) {
        return; // Already harvestable. Do nothing.
    }
    // Make it harvestable again if the last actualization was during a different season or year.
    const time_point last_touched = calendar::turn - time_since_last_actualize;
    if( season_of_year( calendar::turn ) != season_of_year( last_touched ) ||
        time_since_last_actualize >= calendar::season_length() ) {
        ter_set( p, ter.transforms_into );
    }
}

void map::produce_sap( const tripoint &p, const time_duration &time_since_last_actualize )
{
    if( time_since_last_actualize <= 0_turns ) {
        return;
    }

    if( t_tree_maple_tapped != ter( p ) ) {
        return;
    }

    // Amount of maple sap liters produced per season per tap
    static const int maple_sap_per_season = 56;

    // How many turns to produce 1 charge (250 ml) of sap?
    const time_duration producing_length = 0.75 * calendar::season_length();

    const time_duration turns_to_produce = producing_length / ( maple_sap_per_season * 4 );

    // How long of this time_since_last_actualize have we been in the producing period (late winter, early spring)?
    time_duration time_producing = 0_turns;

    if( time_since_last_actualize >= calendar::year_length() ) {
        time_producing = producing_length;
    } else {
        // We are only producing sap on the intersection with the sap producing season.
        const time_duration early_spring_end = 0.5f * calendar::season_length();
        const time_duration late_winter_start = 3.75f * calendar::season_length();

        const time_point last_actualize = calendar::turn - time_since_last_actualize;
        const time_duration last_actualize_tof = time_past_new_year( last_actualize );
        bool last_producing = (
                                  last_actualize_tof >= late_winter_start ||
                                  last_actualize_tof < early_spring_end
                              );
        const time_duration current_tof = time_past_new_year( calendar::turn );
        bool current_producing = (
                                     current_tof >= late_winter_start ||
                                     current_tof < early_spring_end
                                 );

        const time_duration non_producing_length = 3.25 * calendar::season_length();

        if( last_producing && current_producing ) {
            if( time_since_last_actualize < non_producing_length ) {
                time_producing = time_since_last_actualize;
            } else {
                time_producing = time_since_last_actualize - non_producing_length;
            }
        } else if( !last_producing && !current_producing ) {
            if( time_since_last_actualize > non_producing_length ) {
                time_producing = time_since_last_actualize - non_producing_length;
            }
        } else if( last_producing && !current_producing ) {
            // We hit the end of early spring
            if( last_actualize_tof < early_spring_end ) {
                time_producing = early_spring_end - last_actualize_tof;
            } else {
                time_producing = calendar::year_length() - last_actualize_tof + early_spring_end;
            }
        } else if( !last_producing && current_producing ) {
            // We hit the start of late winter
            if( current_tof >= late_winter_start ) {
                time_producing = current_tof - late_winter_start;
            } else {
                time_producing = 0.25f * calendar::season_length() + current_tof;
            }
        }
    }

    long new_charges = roll_remainder( time_producing / turns_to_produce );
    // Not enough time to produce 1 charge of sap
    if( new_charges <= 0 ) {
        return;
    }

    item sap( "maple_sap", calendar::turn );

    // Is there a proper container?
    auto items = i_at( p );
    for( auto &it : items ) {
        if( it.is_bucket() || it.is_watertight_container() ) {
            const long capacity = it.get_remaining_capacity_for_liquid( sap, true );
            if( capacity > 0 ) {
                new_charges = std::min<long>( new_charges, capacity );

                // The environment might have poisoned the sap with animals passing by, insects, leaves or contaminants in the ground
                sap.poison = one_in( 10 ) ? 1 : 0;
                sap.charges = new_charges;

                it.fill_with( sap );
            }
            // Only fill up the first container.
            break;
        }
    }
}

void map::rad_scorch( const tripoint &p, const time_duration &time_since_last_actualize )
{
    const int rads = get_radiation( p );
    if( rads == 0 ) {
        return;
    }

    // TODO: More interesting rad scorch chance - base on season length?
    if( !x_in_y( 1.0 * rads * rads * time_since_last_actualize, 91_days ) ) {
        return;
    }

    // First destroy the farmable plants (those are furniture)
    // TODO: Rad-resistant mutant plants (that produce radioactive fruit)
    const furn_t &fid = furn( p ).obj();
    if( fid.has_flag( "PLANT" ) ) {
        i_clear( p );
        furn_set( p, f_null );
    }

    const ter_id tid = ter( p );
    // TODO: De-hardcode this
    static const std::map<ter_id, ter_str_id> dies_into {{
            {t_grass, ter_str_id( "t_dirt" )},
            {t_tree_young, ter_str_id( "t_dirt" )},
            {t_tree_pine, ter_str_id( "t_tree_deadpine" )},
            {t_tree_birch, ter_str_id( "t_tree_birch_harvested" )},
            {t_tree_willow, ter_str_id( "t_tree_willow_harvested" )},
            {t_tree_hickory, ter_str_id( "t_tree_hickory_dead" )},
            {t_tree_hickory_harvested, ter_str_id( "t_tree_hickory_dead" )},
        }};

    const auto iter = dies_into.find( tid );
    if( iter != dies_into.end() ) {
        ter_set( p, iter->second );
        return;
    }

    const ter_t &tr = tid.obj();
    if( tr.has_flag( "SHRUB" ) ) {
        ter_set( p, t_dirt );
    } else if( tr.has_flag( "TREE" ) ) {
        ter_set( p, ter_str_id( "t_tree_dead" ) );
    }
}

void map::decay_cosmetic_fields( const tripoint &p, const time_duration &time_since_last_actualize )
{
    for( auto &pr : field_at( p ) ) {
        auto &fd = pr.second;
        if( !fd.decays_on_actualize() ) {
            continue;
        }

        const time_duration added_age = 2 * time_since_last_actualize / rng( 2, 4 );
        fd.mod_age( added_age );
        const time_duration hl = fieldlist[ fd.getFieldType() ].halflife;
        const int density_drop = fd.getFieldAge() / hl;
        if( density_drop > 0 ) {
            fd.setFieldDensity( fd.getFieldDensity() - density_drop );
            fd.mod_age( -hl * density_drop );
        }
    }
}

void map::actualize( const int gridx, const int gridy, const int gridz )
{
    submap *const tmpsub = get_submap_at_grid( {gridx, gridy, gridz} );
    if( tmpsub == nullptr ) {
        debugmsg( "Actualize called on null submap (%d,%d,%d)", gridx, gridy, gridz );
        return;
    }

    const time_duration time_since_last_actualize = calendar::turn - tmpsub->last_touched;
    const bool do_funnels = ( gridz >= 0 );

    // check spoiled stuff, and fill up funnels while we're at it
    for( int x = 0; x < SEEX; x++ ) {
        for( int y = 0; y < SEEY; y++ ) {
            const tripoint pnt( gridx * SEEX + x, gridy * SEEY + y, gridz );
            const point p( x, y );
            const auto &furn = this->furn( pnt ).obj();
            // plants contain a seed item which must not be removed under any circumstances
            if( !furn.has_flag( "DONT_REMOVE_ROTTEN" ) ) {
                remove_rotten_items( tmpsub->itm[x][y], pnt );
            }

            const auto trap_here = tmpsub->get_trap( p );
            if( trap_here != tr_null ) {
                traplocs[trap_here].push_back( pnt );
            }
            const ter_t &ter = tmpsub->get_ter( p ).obj();
            if( ter.trap != tr_null && ter.trap != tr_ledge ) {
                traplocs[trap_here].push_back( pnt );
            }

            if( do_funnels ) {
                fill_funnels( pnt, tmpsub->last_touched );
            }

            grow_plant( pnt );

            restock_fruits( pnt, time_since_last_actualize );

            produce_sap( pnt, time_since_last_actualize );

            rad_scorch( pnt, time_since_last_actualize );

            decay_cosmetic_fields( pnt, time_since_last_actualize );
        }
    }

    //Check for Merchants to restock
    for( npc &guy : g->all_npcs() ) {
        if( guy.restock != calendar::before_time_starts && calendar::turn > guy.restock ) {
            guy.shop_restock();
        }
    }

    // the last time we touched the submap, is right now.
    tmpsub->last_touched = calendar::turn;
}

void map::add_roofs( const int gridx, const int gridy, const int gridz )
{
    if( !zlevels ) {
        // No roofs required!
        // Why not? Because submaps below and above don't exist yet
        return;
    }

    submap *const sub_here = get_submap_at_grid( {gridx, gridy, gridz} );
    if( sub_here == nullptr ) {
        debugmsg( "Tried to add roofs/floors on null submap on %d,%d,%d",
                  gridx, gridy, gridz );
        return;
    }

    bool check_roof = gridz > -OVERMAP_DEPTH;

    submap *const sub_below = check_roof ? get_submap_at_grid( { gridx, gridy, gridz - 1 } ) : nullptr;

    if( check_roof && sub_below == nullptr ) {
        debugmsg( "Tried to add roofs to sm at %d,%d,%d, but sm below doesn't exist",
                  gridx, gridy, gridz );
        return;
    }

    for( int x = 0; x < SEEX; x++ ) {
        for( int y = 0; y < SEEY; y++ ) {
            const ter_id ter_here = sub_here->ter[x][y];
            if( ter_here != t_open_air ) {
                continue;
            }

            if( !check_roof ) {
                // Make sure we don't have open air at lowest z-level
                sub_here->ter[x][y] = t_rock_floor;
                continue;
            }

            const ter_t &ter_below = sub_below->ter[x][y].obj();
            if( ter_below.roof ) {
                // TODO: Make roof variable a ter_id to speed this up
                sub_here->ter[x][y] = ter_below.roof.id();
            }
        }
    }
}

void map::copy_grid( const tripoint &to, const tripoint &from )
{
    const auto smap = get_submap_at_grid( from );
    setsubmap( get_nonant( to ), smap );
    for( auto &it : smap->vehicles ) {
        it->smx = to.x;
        it->smy = to.y;
    }
}

void map::spawn_monsters_submap_group( const tripoint &gp, mongroup &group, bool ignore_sight )
{
    const int s_range = std::min( HALF_MAPSIZE_X,
                                  g->u.sight_range( g->light_level( g->u.posz() ) ) );
    int pop = group.population;
    std::vector<tripoint> locations;
    if( !ignore_sight ) {
        // If the submap is one of the outermost submaps, assume that monsters are
        // invisible there.
        if( gp.x == 0 || gp.y == 0 || gp.x + 1 == MAPSIZE || gp.y + 1 == MAPSIZE ) {
            ignore_sight = true;
        }
    }

    if( gp.z != g->u.posz() ) {
        // Note: this is only OK because 3D vision isn't a thing yet
        ignore_sight = true;
    }

    // If the submap is uniform, we can skip many checks
    const submap *current_submap = get_submap_at_grid( gp );
    bool ignore_terrain_checks = false;
    bool ignore_inside_checks = gp.z < 0;
    if( current_submap->is_uniform ) {
        const tripoint upper_left{ SEEX * gp.x, SEEY * gp.y, gp.z };
        if( impassable( upper_left ) ||
            ( !ignore_inside_checks && has_flag_ter_or_furn( TFLAG_INDOORS, upper_left ) ) ) {
            const tripoint glp = getabs( gp );
            dbg( D_WARNING ) << "Empty locations for group " << group.type.str() <<
                             " at uniform submap " << gp.x << "," << gp.y << "," << gp.z <<
                             " global " << glp.x << "," << glp.y << "," << glp.z;
            return;
        }

        ignore_terrain_checks = true;
        ignore_inside_checks = true;
    }

    for( int x = 0; x < SEEX; ++x ) {
        for( int y = 0; y < SEEY; ++y ) {
            int fx = x + SEEX * gp.x;
            int fy = y + SEEY * gp.y;
            tripoint fp{ fx, fy, gp.z };
            if( g->critter_at( fp ) != nullptr ) {
                continue; // there is already some creature
            }

            if( !ignore_terrain_checks && impassable( fp ) ) {
                continue; // solid area, impassable
            }

            if( !ignore_sight && sees( g->u.pos(), fp, s_range ) ) {
                continue; // monster must spawn outside the viewing range of the player
            }

            if( !ignore_inside_checks && has_flag_ter_or_furn( TFLAG_INDOORS, fp ) ) {
                continue; // monster must spawn outside.
            }

            locations.push_back( fp );
        }
    }

    if( locations.empty() ) {
        // TODO: what now? there is no possible place to spawn monsters, most
        // likely because the player can see all the places.
        const tripoint glp = getabs( gp );
        dbg( D_WARNING ) << "Empty locations for group " << group.type.str() <<
                         " at " << gp.x << "," << gp.y << "," << gp.z <<
                         " global " << glp.x << "," << glp.y << "," << glp.z;
        // Just kill the group. It's not like we're removing existing monsters
        // Unless it's a horde - then don't kill it and let it spawn behind a tree or smoke cloud
        if( !group.horde ) {
            group.clear();
        }

        return;
    }

    if( pop ) {
        // Populate the group from its population variable.
        for( int m = 0; m < pop; m++ ) {
            MonsterGroupResult spawn_details = MonsterGroupManager::GetResultFromGroup( group.type, &pop );
            if( !spawn_details.name ) {
                continue;
            }
            monster tmp( spawn_details.name );

            // If a monster came from a horde population, configure them to always be willing to rejoin a horde.
            if( group.horde ) {
                tmp.set_horde_attraction( MHA_ALWAYS );
            }
            for( int i = 0; i < spawn_details.pack_size; i++ ) {
                group.monsters.push_back( tmp );
            }
        }
    }

    // Find horde's target submap
    tripoint horde_target( group.target.x - abs_sub.x,
                           group.target.y - abs_sub.y, abs_sub.z );
    sm_to_ms( horde_target );
    for( auto &tmp : group.monsters ) {
        for( int tries = 0; tries < 10 && !locations.empty(); tries++ ) {
            const tripoint p = random_entry_removed( locations );
            if( !tmp.can_move_to( p ) ) {
                continue; // target can not contain the monster
            }
            tmp.spawn( p );
            if( group.horde ) {
                // Give monster a random point near horde's expected destination
                const tripoint rand_dest = horde_target +
                                           point( rng( 0, SEEX ), rng( 0, SEEY ) );
                const int turns = rl_dist( p, rand_dest ) + group.interest;
                tmp.wander_to( rand_dest, turns );
                add_msg( m_debug, "%s targeting %d,%d,%d", tmp.disp_name(),
                         tmp.wander_pos.x, tmp.wander_pos.y, tmp.wander_pos.z );
            }

            g->add_zombie( tmp );
            break;
        }
    }
    // indicates the group is empty, and can be removed later
    group.clear();
}

void map::spawn_monsters_submap( const tripoint &gp, bool ignore_sight )
{
    // Load unloaded monsters
    overmap_buffer.spawn_monster( abs_sub.x + gp.x, abs_sub.y + gp.y, gp.z );

    // Only spawn new monsters after existing monsters are loaded.
    auto groups = overmap_buffer.groups_at( abs_sub.x + gp.x, abs_sub.y + gp.y, gp.z );
    for( auto &mgp : groups ) {
        spawn_monsters_submap_group( gp, *mgp, ignore_sight );
    }

    submap *const current_submap = get_submap_at_grid( gp );
    for( auto &i : current_submap->spawns ) {
        for( int j = 0; j < i.count; j++ ) {
            int tries = 0;
            int mx = i.pos.x;
            int my = i.pos.y;
            monster tmp( i.type );
            tmp.mission_id = i.mission_id;
            if( i.name != "NONE" ) {
                tmp.unique_name = i.name;
            }
            if( i.friendly ) {
                tmp.friendly = -1;
            }
            int fx = mx + gp.x * SEEX;
            int fy = my + gp.y * SEEY;
            tripoint pos( fx, fy, gp.z );

            while( ( !g->is_empty( pos ) || !tmp.can_move_to( pos ) ) && tries < 10 ) {
                mx = ( i.pos.x + rng( -3, 3 ) ) % SEEX;
                my = ( i.pos.y + rng( -3, 3 ) ) % SEEY;
                if( mx < 0 ) {
                    mx += SEEX;
                }
                if( my < 0 ) {
                    my += SEEY;
                }
                fx = mx + gp.x * SEEX;
                fy = my + gp.y * SEEY;
                tries++;
                pos = tripoint( fx, fy, gp.z );
            }
            if( tries != 10 ) {
                tmp.spawn( pos );
                g->add_zombie( tmp );
            }
        }
    }
    current_submap->spawns.clear();
}

void map::spawn_monsters( bool ignore_sight )
{
    const int zmin = zlevels ? -OVERMAP_DEPTH : abs_sub.z;
    const int zmax = zlevels ? OVERMAP_HEIGHT : abs_sub.z;
    tripoint gp;
    int &gx = gp.x;
    int &gy = gp.y;
    int &gz = gp.z;
    for( gz = zmin; gz <= zmax; gz++ ) {
        for( gx = 0; gx < my_MAPSIZE; gx++ ) {
            for( gy = 0; gy < my_MAPSIZE; gy++ ) {
                spawn_monsters_submap( gp, ignore_sight );
            }
        }
    }
}

void map::clear_spawns()
{
    for( auto &smap : grid ) {
        smap->spawns.clear();
    }
}

void map::clear_traps()
{
    for( auto &smap : grid ) {
        for( int x = 0; x < SEEX; x++ ) {
            for( int y = 0; y < SEEY; y++ ) {
                const point p( x, y );
                smap->set_trap( p, tr_null );
            }
        }
    }

    // Forget about all trap locations.
    for( auto &i : traplocs ) {
        i.clear();
    }
}

const std::vector<tripoint> &map::trap_locations( const trap_id type ) const
{
    return traplocs[type];
}

bool map::inbounds( const tripoint &p ) const
{
    static constexpr tripoint map_boundary_min( 0, 0, -OVERMAP_DEPTH );
    static constexpr tripoint map_boundary_max( MAPSIZE_Y, MAPSIZE_X, OVERMAP_HEIGHT );
    static constexpr tripoint map_clearance_min( tripoint_zero );
    static constexpr tripoint map_clearance_max( 1, 1, 0 );

    static constexpr box map_boundaries( map_boundary_min, map_boundary_max );
    static constexpr box map_clearance( map_clearance_min, map_clearance_max );

    return generic_inbounds( p, map_boundaries, map_clearance );
}

bool tinymap::inbounds( const tripoint &p ) const
{
    constexpr tripoint map_boundary_min( 0, 0, -OVERMAP_DEPTH );
    constexpr tripoint map_boundary_max( SEEY * 2, SEEX * 2, OVERMAP_HEIGHT );
    constexpr tripoint map_clearance_min( tripoint_zero );
    constexpr tripoint map_clearance_max( 1, 1, 0 );

    constexpr box map_boundaries( map_boundary_min, map_boundary_max );
    constexpr box map_clearance( map_clearance_min, map_clearance_max );

    return generic_inbounds( p, map_boundaries, map_clearance );
}

void map::set_graffiti( const tripoint &p, const std::string &contents )
{
    if( !inbounds( p ) ) {
        return;
    }
    point l;
    submap *const current_submap = get_submap_at( p, l );
    current_submap->set_graffiti( l, contents );
}

void map::delete_graffiti( const tripoint &p )
{
    if( !inbounds( p ) ) {
        return;
    }
    point l;
    submap *const current_submap = get_submap_at( p, l );
    current_submap->delete_graffiti( l );
}

const std::string &map::graffiti_at( const tripoint &p ) const
{
    if( !inbounds( p ) ) {
        static const std::string empty_string;
        return empty_string;
    }
    point l;
    submap *const current_submap = get_submap_at( p, l );
    return current_submap->get_graffiti( l );
}

bool map::has_graffiti_at( const tripoint &p ) const
{
    if( !inbounds( p ) ) {
        return false;
    }
    point l;
    submap *const current_submap = get_submap_at( p, l );
    return current_submap->has_graffiti( l );
}

long map::determine_wall_corner( const tripoint &p ) const
{
    int test_connect_group = ter( tripoint( p.x, p.y, p.z ) ).obj().connect_group;
    uint8_t connections = get_known_connections( p, test_connect_group );
    // The bits in connections are SEWN, whereas the characters in LINE_
    // constants are NESW, so we want values in 8 | 2 | 1 | 4 order.
    switch( connections ) {
        case 8 | 2 | 1 | 4:
            return LINE_XXXX;
        case 0 | 2 | 1 | 4:
            return LINE_OXXX;

        case 8 | 0 | 1 | 4:
            return LINE_XOXX;
        case 0 | 0 | 1 | 4:
            return LINE_OOXX;

        case 8 | 2 | 0 | 4:
            return LINE_XXOX;
        case 0 | 2 | 0 | 4:
            return LINE_OXOX;
        case 8 | 0 | 0 | 4:
            return LINE_XOOX;
        case 0 | 0 | 0 | 4:
            return LINE_OXOX; // LINE_OOOX would be better

        case 8 | 2 | 1 | 0:
            return LINE_XXXO;
        case 0 | 2 | 1 | 0:
            return LINE_OXXO;
        case 8 | 0 | 1 | 0:
            return LINE_XOXO;
        case 0 | 0 | 1 | 0:
            return LINE_XOXO; // LINE_OOXO would be better
        case 8 | 2 | 0 | 0:
            return LINE_XXOO;
        case 0 | 2 | 0 | 0:
            return LINE_OXOX; // LINE_OXOO would be better
        case 8 | 0 | 0 | 0:
            return LINE_XOXO; // LINE_XOOO would be better

        case 0 | 0 | 0 | 0:
            return ter( p ).obj().symbol(); // technically just a column

        default:
            // assert( false );
            // this shall not happen
            return '?';
    }
}

void map::build_outside_cache( const int zlev )
{
    auto &ch = get_cache( zlev );
    if( !ch.outside_cache_dirty ) {
        return;
    }

    // Make a bigger cache to avoid bounds checking
    // We will later copy it to our regular cache
    const size_t padded_w = ( MAPSIZE_X ) + 2;
    const size_t padded_h = ( MAPSIZE_Y ) + 2;
    bool padded_cache[padded_w][padded_h];

    auto &outside_cache = ch.outside_cache;
    if( zlev < 0 ) {
        std::uninitialized_fill_n(
            &outside_cache[0][0], ( MAPSIZE_X ) * ( MAPSIZE_Y ), false );
        return;
    }

    std::uninitialized_fill_n(
        &padded_cache[0][0], padded_w * padded_h, true );

    for( int smx = 0; smx < my_MAPSIZE; ++smx ) {
        for( int smy = 0; smy < my_MAPSIZE; ++smy ) {
            const auto cur_submap = get_submap_at_grid( { smx, smy, zlev } );

            for( int sx = 0; sx < SEEX; ++sx ) {
                for( int sy = 0; sy < SEEY; ++sy ) {
                    point sp( sx, sy );
                    if( cur_submap->get_ter( sp ).obj().has_flag( TFLAG_INDOORS ) ||
                        cur_submap->get_furn( sp ).obj().has_flag( TFLAG_INDOORS ) ) {
                        const int x = sx + ( smx * SEEX );
                        const int y = sy + ( smy * SEEY );
                        // Add 1 to both coordinates, because we're operating on the padded cache
                        for( int dx = 0; dx <= 2; dx++ ) {
                            for( int dy = 0; dy <= 2; dy++ ) {
                                padded_cache[x + dx][y + dy] = false;
                            }
                        }
                    }
                }
            }
        }
    }

    // Copy the padded cache back to the proper one, but with no padding
    for( int x = 0; x < SEEX * my_MAPSIZE; x++ ) {
        std::copy_n( &padded_cache[x + 1][1], SEEX * my_MAPSIZE, &outside_cache[x][0] );
    }

    ch.outside_cache_dirty = false;
}

void map::build_obstacle_cache( const tripoint &start, const tripoint &end,
                                fragment_cloud( &obstacle_cache )[MAPSIZE_X][MAPSIZE_Y] )
{
    const point min_submap{ std::max( 0, start.x / SEEX ), std::max( 0, start.y / SEEY ) };
    const point max_submap{
        std::min( my_MAPSIZE - 1, end.x / SEEX ), std::min( my_MAPSIZE - 1, end.y / SEEY ) };
    // Find and cache all the map obstacles.
    // For now setting obstacles to be extremely dense and fill their squares.
    // In future, scale effective obstacle density by the thickness of the obstacle.
    // Also consider modelling partial obstacles.
    // TODO: Support z-levels.
    for( int smx = min_submap.x; smx <= max_submap.x; ++smx ) {
        for( int smy = min_submap.y; smy <= max_submap.y; ++smy ) {
            const auto cur_submap = get_submap_at_grid( { smx, smy, start.z } );

            // TODO: Init indices to prevent iterating over unused submap sections.
            for( int sx = 0; sx < SEEX; ++sx ) {
                for( int sy = 0; sy < SEEY; ++sy ) {
                    const point sp( sx, sy );
                    int ter_move = cur_submap->get_ter( sp ).obj().movecost;
                    int furn_move = cur_submap->get_furn( sp ).obj().movecost;
                    const int x = sx + ( smx * SEEX );
                    const int y = sy + ( smy * SEEY );
                    if( ter_move == 0 || furn_move < 0 || ter_move + furn_move == 0 ) {
                        obstacle_cache[x][y].velocity = 1000.0f;
                        obstacle_cache[x][y].density = 0.0f;
                    } else {
                        // Magic number warning, this is the density of air at sea level at
                        // some nominal temp and humidity.
                        // TODO: figure out if our temp/altitude/humidity variation is
                        // sufficient to bother setting this differently.
                        obstacle_cache[x][y].velocity = 1.2f;
                        obstacle_cache[x][y].density = 1.0f;
                    }
                }
            }
        }
    }
    VehicleList vehs = get_vehicles( start, end );
    // Cache all the vehicle stuff in one loop
    for( auto &v : vehs ) {
        for( const vpart_reference &vp : v.v->get_all_parts() ) {
            int px = v.x + vp.part().precalc[0].x;
            int py = v.y + vp.part().precalc[0].y;
            if( v.z != start.z ) {
                break;
            }
            if( px < start.x || py < start.y || v.z < start.z ||
                px > end.x || py > end.y || v.z > end.z ) {
                continue;
            }

            if( vp.obstacle_at_part() ) {
                obstacle_cache[px][py].velocity = 1000.0f;
                obstacle_cache[px][py].density = 0.0f;
            }
        }
    }
    // Iterate over creatures and set them to block their squares relative to their size.
    for( Creature &critter : g->all_creatures() ) {
        const tripoint &loc = critter.pos();
        if( loc.z != start.z ) {
            continue;
        }
        // TODO: scale this with expected creature "thickness".
        obstacle_cache[loc.x][loc.y].velocity = 1000.0f;
        // ranged_target_size is "proportion of square that is blocked", and density needs to be
        // "transmissivity of square", so we need the reciprocal.
        obstacle_cache[loc.x][loc.y].density = 1.0 - critter.ranged_target_size();
    }
}

void map::build_floor_cache( const int zlev )
{
    auto &ch = get_cache( zlev );
    if( !ch.floor_cache_dirty ) {
        return;
    }

    auto &floor_cache = ch.floor_cache;
    std::uninitialized_fill_n(
        &floor_cache[0][0], ( MAPSIZE_X ) * ( MAPSIZE_Y ), true );

    for( int smx = 0; smx < my_MAPSIZE; ++smx ) {
        for( int smy = 0; smy < my_MAPSIZE; ++smy ) {
            const auto cur_submap = get_submap_at_grid( { smx, smy, zlev } );

            for( int sx = 0; sx < SEEX; ++sx ) {
                for( int sy = 0; sy < SEEY; ++sy ) {
                    // Note: furniture currently can't affect existence of floor
                    if( cur_submap->get_ter( { sx, sy } ).obj().has_flag( TFLAG_NO_FLOOR ) ) {
                        const int x = sx + ( smx * SEEX );
                        const int y = sy + ( smy * SEEY );
                        floor_cache[x][y] = false;
                    }
                }
            }
        }
    }

    ch.floor_cache_dirty = false;
}

void map::build_floor_caches()
{
    const int minz = zlevels ? -OVERMAP_DEPTH : abs_sub.z;
    const int maxz = zlevels ? OVERMAP_HEIGHT : abs_sub.z;
    for( int z = minz; z <= maxz; z++ ) {
        build_floor_cache( z );
    }
}

void map::build_map_cache( const int zlev, bool skip_lightmap )
{
    const int minz = zlevels ? -OVERMAP_DEPTH : zlev;
    const int maxz = zlevels ? OVERMAP_HEIGHT : zlev;
    for( int z = minz; z <= maxz; z++ ) {
        build_outside_cache( z );
        build_transparency_cache( z );
        build_floor_cache( z );
    }

    tripoint start( 0, 0, minz );
    tripoint end( SEEX * my_MAPSIZE, SEEY * my_MAPSIZE, maxz );
    VehicleList vehs = get_vehicles( start, end );
    // Cache all the vehicle stuff in one loop
    for( auto &v : vehs ) {
        auto &ch = get_cache( v.z );
        auto &outside_cache = ch.outside_cache;
        auto &transparency_cache = ch.transparency_cache;
        auto &floor_cache = ch.floor_cache;
        for( const vpart_reference &vp : v.v->get_all_parts() ) {
            const size_t part = vp.part_index();
            int px = v.x + vp.part().precalc[0].x;
            int py = v.y + vp.part().precalc[0].y;
            const point p( px, py );
            if( !inbounds( p ) ) {
                continue;
            }

            bool vehicle_is_opaque =
                vp.has_feature( VPFLAG_OPAQUE ) && !vp.part().is_broken();

            if( vehicle_is_opaque ) {
                int dpart = v.v->part_with_feature( part, VPFLAG_OPENABLE, true );
                if( dpart < 0 || !v.v->parts[dpart].open ) {
                    transparency_cache[px][py] = LIGHT_TRANSPARENCY_SOLID;
                } else {
                    vehicle_is_opaque = false;
                }
            }

            if( vehicle_is_opaque || vp.is_inside() ) {
                outside_cache[px][py] = false;
            }

            if( vp.has_feature( VPFLAG_BOARDABLE ) && !vp.part().is_broken() ) {
                floor_cache[px][py] = true;
            }
        }
    }

    // The tile player is standing on should always be transparent
    const tripoint &p = g->u.pos();
    if( ( has_furn( p ) && !furn( p ).obj().transparent ) || !ter( p ).obj().transparent ) {
        get_cache( p.z ).transparency_cache[p.x][p.y] = LIGHT_TRANSPARENCY_CLEAR;
        set_transparency_cache_dirty( p.z );
    }

    build_seen_cache( g->u.pos(), zlev );
    if( !skip_lightmap ) {
        generate_lightmap( zlev );
    }
}

std::vector<point> closest_points_first( int radius, point p )
{
    return closest_points_first( radius, p.x, p.y );
}

//this returns points in a spiral pattern starting at center_x/center_y until it hits the radius. clockwise fashion
//credit to Tom J Nowell; http://stackoverflow.com/a/1555236/1269969
std::vector<point> closest_points_first( int radius, int center_x, int center_y )
{
    std::vector<point> points;
    int X = ( radius * 2 ) + 1;
    int Y = ( radius * 2 ) + 1;
    int x = 0;
    int y = 0;
    int dx = 0;
    int dy = -1;
    int t = std::max( X, Y );
    int maxI = t * t;
    for( int i = 0; i < maxI; i++ ) {
        if( ( -X / 2 <= x ) && ( x <= X / 2 ) && ( -Y / 2 <= y ) && ( y <= Y / 2 ) ) {
            points.push_back( point( x + center_x, y + center_y ) );
        }
        if( ( x == y ) || ( ( x < 0 ) && ( x == -y ) ) || ( ( x > 0 ) && ( x == 1 - y ) ) ) {
            t = dx;
            dx = -dy;
            dy = t;
        }
        x += dx;
        y += dy;
    }
    return points;
}

std::vector<tripoint> closest_tripoints_first( int radius, const tripoint &center )
{
    std::vector<tripoint> points;
    int X = ( radius * 2 ) + 1;
    int Y = ( radius * 2 ) + 1;
    int x = 0;
    int y = 0;
    int dx = 0;
    int dy = -1;
    int t = std::max( X, Y );
    int maxI = t * t;
    for( int i = 0; i < maxI; i++ ) {
        if( ( -X / 2 <= x ) && ( x <= X / 2 ) && ( -Y / 2 <= y ) && ( y <= Y / 2 ) ) {
            points.push_back( tripoint( x + center.x, y + center.y, center.z ) );
        }
        if( ( x == y ) || ( ( x < 0 ) && ( x == -y ) ) || ( ( x > 0 ) && ( x == 1 - y ) ) ) {
            t = dx;
            dx = -dy;
            dy = t;
        }
        x += dx;
        y += dy;
    }
    return points;
}
//////////
///// coordinate helpers

point map::getabs( const int x, const int y ) const
{
    return point( x + abs_sub.x * SEEX, y + abs_sub.y * SEEY );
}

tripoint map::getabs( const tripoint &p ) const
{
    return tripoint( p.x + abs_sub.x * SEEX, p.y + abs_sub.y * SEEY, p.z );
}

point map::getlocal( const int x, const int y ) const
{
    return point( x - abs_sub.x * SEEX, y - abs_sub.y * SEEY );
}

tripoint map::getlocal( const tripoint &p ) const
{
    return tripoint( p.x - abs_sub.x * SEEX, p.y - abs_sub.y * SEEY, p.z );
}

void map::set_abs_sub( const int x, const int y, const int z )
{
    abs_sub = tripoint( x, y, z );
}

tripoint map::get_abs_sub() const
{
    return abs_sub;
}

submap *map::getsubmap( const size_t grididx ) const
{
    if( grididx >= grid.size() ) {
        debugmsg( "Tried to access invalid grid index %d. Grid size: %d", grididx, grid.size() );
        return nullptr;
    }
    return grid[grididx];
}

void map::setsubmap( const size_t grididx, submap *const smap )
{
    if( grididx >= grid.size() ) {
        debugmsg( "Tried to access invalid grid index %d", grididx );
        return;
    } else if( smap == nullptr ) {
        debugmsg( "Tried to set NULL submap pointer at index %d", grididx );
        return;
    }
    grid[grididx] = smap;
}

submap *map::get_submap_at( const point &p ) const
{
    if( !inbounds( p ) ) {
        debugmsg( "Tried to access invalid map position (%d, %d, %d)", p.x, p.y, abs_sub.z );
        return nullptr;
    }
    return get_submap_at_grid( { p.x / SEEX, p.y / SEEY, abs_sub.z } );
}

submap *map::get_submap_at( const tripoint &p ) const
{
    if( !inbounds( p ) ) {
        debugmsg( "Tried to access invalid map position (%d, %d, %d)", p.x, p.y, p.z );
        return nullptr;
    }
    return get_submap_at_grid( { p.x / SEEX, p.y / SEEY, p.z } );
}

submap *map::get_submap_at( const point &p, point &offset_p ) const
{
    return get_submap_at( { p.x, p.y, abs_sub.z }, offset_p );
}

submap *map::get_submap_at( const tripoint &p, point &offset_p ) const
{
    offset_p.x = p.x % SEEX;
    offset_p.y = p.y % SEEY;
    return get_submap_at( p );
}

submap *map::get_submap_at_grid( const point &gridp ) const
{
    return getsubmap( get_nonant( gridp ) );
}

submap *map::get_submap_at_grid( const tripoint &gridp ) const
{
    return getsubmap( get_nonant( gridp ) );
}

size_t map::get_nonant( const point &gridp ) const
{
    return get_nonant( { gridp.x, gridp.y, abs_sub.z } );
}

size_t map::get_nonant( const tripoint &gridp ) const
{
    if( gridp.x < 0 || gridp.x >= my_MAPSIZE ||
        gridp.y < 0 || gridp.y >= my_MAPSIZE ||
        gridp.z < -OVERMAP_DEPTH || gridp.z > OVERMAP_HEIGHT ) {
        debugmsg( "Tried to access invalid map position at grid (%d,%d,%d)", gridp.x, gridp.y, gridp.z );
        return 0;
    }

    if( zlevels ) {
        const int indexz = gridp.z + OVERMAP_HEIGHT; // Can't be lower than 0
        return indexz + ( gridp.x + gridp.y * my_MAPSIZE ) * OVERMAP_LAYERS;
    } else {
        return gridp.x + gridp.y * my_MAPSIZE;
    }
}

tinymap::tinymap( int mapsize, bool zlevels )
    : map( mapsize, zlevels )
{
}

void map::draw_line_ter( const ter_id type, int x1, int y1, int x2, int y2 )
{
    draw_line( [this, type]( int x, int y ) {
        this->ter_set( x, y, type );
    }, x1, y1, x2, y2 );
}

void map::draw_line_furn( const furn_id type, int x1, int y1, int x2, int y2 )
{
    draw_line( [this, type]( int x, int y ) {
        this->furn_set( x, y, type );
    }, x1, y1, x2, y2 );
}

void map::draw_fill_background( const ter_id type )
{
    // Need to explicitly set caches dirty - set_ter would do it before
    set_transparency_cache_dirty( abs_sub.z );
    set_outside_cache_dirty( abs_sub.z );
    set_pathfinding_cache_dirty( abs_sub.z );

    // Fill each submap rather than each tile
    constexpr size_t block_size = SEEX * SEEY;
    for( int gridx = 0; gridx < my_MAPSIZE; gridx++ ) {
        for( int gridy = 0; gridy < my_MAPSIZE; gridy++ ) {
            auto sm = get_submap_at_grid( {gridx, gridy} );
            sm->is_uniform = true;
            std::uninitialized_fill_n( &sm->ter[0][0], block_size, type );
        }
    }
}

void map::draw_fill_background( ter_id( *f )() )
{
    draw_square_ter( f, 0, 0, SEEX * my_MAPSIZE - 1, SEEY * my_MAPSIZE - 1 );
}
void map::draw_fill_background( const weighted_int_list<ter_id> &f )
{
    draw_square_ter( f, 0, 0, SEEX * my_MAPSIZE - 1, SEEY * my_MAPSIZE - 1 );
}

void map::draw_square_ter( const ter_id type, int x1, int y1, int x2, int y2 )
{
    draw_square( [this, type]( int x, int y ) {
        this->ter_set( x, y, type );
    }, x1, y1, x2, y2 );
}

void map::draw_square_furn( const furn_id type, int x1, int y1, int x2, int y2 )
{
    draw_square( [this, type]( int x, int y ) {
        this->furn_set( x, y, type );
    }, x1, y1, x2, y2 );
}

void map::draw_square_ter( ter_id( *f )(), int x1, int y1, int x2, int y2 )
{
    draw_square( [this, f]( int x, int y ) {
        this->ter_set( x, y, f() );
    }, x1, y1, x2, y2 );
}

void map::draw_square_ter( const weighted_int_list<ter_id> &f, int x1, int y1, int x2, int y2 )
{
    draw_square( [this, f]( int x, int y ) {
        const ter_id *tid = f.pick();
        this->ter_set( x, y, tid != nullptr ? *tid : t_null );
    }, x1, y1, x2, y2 );
}

void map::draw_rough_circle_ter( const ter_id type, int x, int y, int rad )
{
    draw_rough_circle( [this, type]( int x, int y ) {
        this->ter_set( x, y, type );
    }, x, y, rad );
}

void map::draw_rough_circle_furn( const furn_id type, int x, int y, int rad )
{
    draw_rough_circle( [this, type]( int x, int y ) {
        this->furn_set( x, y, type );
    }, x, y, rad );
}

void map::draw_circle_ter( const ter_id type, double x, double y, double rad )
{
    draw_circle( [this, type]( int x, int y ) {
        this->ter_set( x, y, type );
    }, x, y, rad );
}

void map::draw_circle_ter( const ter_id type, int x, int y, int rad )
{
    draw_circle( [this, type]( int x, int y ) {
        this->ter_set( x, y, type );
    }, x, y, rad );
}

void map::draw_circle_furn( const furn_id type, int x, int y, int rad )
{
    draw_circle( [this, type]( int x, int y ) {
        this->furn_set( x, y, type );
    }, x, y, rad );
}

void map::add_corpse( const tripoint &p )
{
    item body;

    const bool isReviveSpecial = one_in( 10 );

    if( !isReviveSpecial ) {
        body = item::make_corpse();
    } else {
        body = item::make_corpse( mon_zombie );
        body.item_tags.insert( "REVIVE_SPECIAL" );
    }

    add_item_or_charges( p, body );
    put_items_from_loc( "shoes",  p, 0 );
    put_items_from_loc( "pants",  p, 0 );
    put_items_from_loc( "shirts", p, 0 );
    if( one_in( 6 ) ) {
        put_items_from_loc( "jackets", p, 0 );
    }
    if( one_in( 15 ) ) {
        put_items_from_loc( "bags", p, 0 );
    }
}

field &map::get_field( const tripoint &p )
{
    return field_at( p );
}

void map::creature_on_trap( Creature &c, const bool may_avoid )
{
    const auto &tr = tr_at( c.pos() );
    if( tr.is_null() ) {
        return;
    }
    // boarded in a vehicle means the player is above the trap, like a flying monster and can
    // never trigger the trap.
    const player *const p = dynamic_cast<const player *>( &c );
    if( p != nullptr && p->in_vehicle ) {
        return;
    }
    if( may_avoid && c.avoid_trap( c.pos(), tr ) ) {
        return;
    }
    tr.trigger( c.pos(), &c );
}

template<typename Functor>
void map::function_over( const tripoint &start, const tripoint &end, Functor fun ) const
{
    function_over( start.x, start.y, start.z, end.x, end.y, end.z, fun );
}

template<typename Functor>
void map::function_over( const int stx, const int sty, const int stz,
                         const int enx, const int eny, const int enz, Functor fun ) const
{
    // start and end are just two points, end can be "before" start
    // Also clip the area to map area
    const int minx = std::max( std::min( stx, enx ), 0 );
    const int miny = std::max( std::min( sty, eny ), 0 );
    const int minz = std::max( std::min( stz, enz ), -OVERMAP_DEPTH );
    const int maxx = std::min( std::max( stx, enx ), SEEX * my_MAPSIZE - 1 );
    const int maxy = std::min( std::max( sty, eny ), SEEY * my_MAPSIZE - 1 );
    const int maxz = std::min( std::max( stz, enz ), OVERMAP_HEIGHT );

    // Submaps that contain the bounding points
    const int min_smx = minx / SEEX;
    const int min_smy = miny / SEEY;
    const int max_smx = maxx / SEEX;
    const int max_smy = maxy / SEEY;
    // Z outermost, because submaps are flat
    tripoint gp;
    int &z = gp.z;
    int &smx = gp.x;
    int &smy = gp.y;
    for( z = minz; z <= maxz; z++ ) {
        for( smx = min_smx; smx <= max_smx; smx++ ) {
            for( smy = min_smy; smy <= max_smy; smy++ ) {
                submap const *cur_submap = get_submap_at_grid( { smx, smy, z } );
                // Bounds on the submap coordinates
                const int sm_minx = smx > min_smx ? 0 : minx % SEEX;
                const int sm_miny = smy > min_smy ? 0 : miny % SEEY;
                const int sm_maxx = smx < max_smx ? ( SEEX - 1 ) : maxx % SEEX;
                const int sm_maxy = smy < max_smy ? ( SEEY - 1 ) : maxy % SEEY;

                point lp;
                int &sx = lp.x;
                int &sy = lp.y;
                for( sx = sm_minx; sx <= sm_maxx; ++sx ) {
                    for( sy = sm_miny; sy <= sm_maxy; ++sy ) {
                        const iteration_state rval = fun( gp, cur_submap, lp );
                        if( rval != ITER_CONTINUE ) {
                            switch( rval ) {
                                case ITER_SKIP_ZLEVEL:
                                    smx = my_MAPSIZE + 1;
                                    smy = my_MAPSIZE + 1;
                                // Fall through
                                case ITER_SKIP_SUBMAP:
                                    sx = SEEX;
                                    sy = SEEY;
                                    break;
                                default:
                                    return;
                            }
                        }
                    }
                }
            }
        }
    }
}

void map::scent_blockers( std::array<std::array<bool, MAPSIZE_X>, MAPSIZE_Y> &blocks_scent,
                          std::array<std::array<bool, MAPSIZE_X>, MAPSIZE_Y> &reduces_scent,
                          const int minx, const int miny, const int maxx, const int maxy )
{
    auto reduce = TFLAG_REDUCE_SCENT;
    auto block = TFLAG_WALL;
    auto fill_values = [&]( const tripoint & gp, const submap * sm, const point & lp ) {
        // We need to generate the x/y coordinates, because we can't get them "for free"
        const int x = gp.x * SEEX + lp.x;
        const int y = gp.y * SEEY + lp.y;
        if( sm->get_ter( lp ).obj().has_flag( block ) ) {
            blocks_scent[x][y] = true;
            reduces_scent[x][y] = false;
        } else if( sm->get_ter( lp ).obj().has_flag( reduce ) ||
                   sm->get_furn( lp ).obj().has_flag( reduce ) ) {
            blocks_scent[x][y] = false;
            reduces_scent[x][y] = true;
        } else {
            blocks_scent[x][y] = false;
            reduces_scent[x][y] = false;
        }

        return ITER_CONTINUE;
    };

    function_over( minx, miny, abs_sub.z, maxx, maxy, abs_sub.z, fill_values );

    // Now vehicles

    // Currently the scentmap is limited to an area around the player rather than entire map
    auto local_bounds = [ = ]( const tripoint & coord ) {
        return coord.x >= minx && coord.x <= maxx && coord.y >= miny && coord.y <= maxy;
    };

    auto vehs = get_vehicles();
    for( auto &wrapped_veh : vehs ) {
        vehicle &veh = *( wrapped_veh.v );
        for( const vpart_reference &vp : veh.get_any_parts( VPFLAG_OBSTACLE ) ) {
            const tripoint part_pos = vp.pos();
            if( local_bounds( part_pos ) ) {
                reduces_scent[part_pos.x][part_pos.y] = true;
            }
        }

        // Doors, but only the closed ones
        for( const vpart_reference &vp : veh.get_any_parts( VPFLAG_OPENABLE ) ) {
            if( vp.part().open ) {
                continue;
            }

            const tripoint part_pos = vp.pos();
            if( local_bounds( part_pos ) ) {
                reduces_scent[part_pos.x][part_pos.y] = true;
            }
        }
    }
}

tripoint_range map::points_in_rectangle( const tripoint &from, const tripoint &to ) const
{
    const int minx = std::max( 0, std::min( from.x, to.x ) );
    const int miny = std::max( 0, std::min( from.y, to.y ) );
    const int minz = std::max( -OVERMAP_DEPTH, std::min( from.z, to.z ) );
    const int maxx = std::min( SEEX * my_MAPSIZE - 1, std::max( from.x, to.x ) );
    const int maxy = std::min( SEEX * my_MAPSIZE - 1, std::max( from.y, to.y ) );
    const int maxz = std::min( OVERMAP_HEIGHT, std::max( from.z, to.z ) );
    return tripoint_range( tripoint( minx, miny, minz ), tripoint( maxx, maxy, maxz ) );
}

tripoint_range map::points_in_radius( const tripoint &center, size_t radius, size_t radiusz ) const
{
    const int minx = std::max<int>( 0, center.x - radius );
    const int miny = std::max<int>( 0, center.y - radius );
    const int minz = clamp<int>( center.z - radiusz, -OVERMAP_DEPTH, OVERMAP_HEIGHT );
    const int maxx = std::min<int>( SEEX * my_MAPSIZE - 1, center.x + radius );
    const int maxy = std::min<int>( SEEX * my_MAPSIZE - 1, center.y + radius );
    const int maxz = clamp<int>( center.z + radiusz, -OVERMAP_DEPTH, OVERMAP_HEIGHT );
    return tripoint_range( tripoint( minx, miny, minz ), tripoint( maxx, maxy, maxz ) );
}

std::list<item_location> map::get_active_items_in_radius( const tripoint &center, int radius ) const
{
    std::list<item_location> result;

    const point minp( center.x - radius, center.y - radius );
    const point maxp( center.x + radius, center.y + radius );

    const point ming( std::max( minp.x / SEEX, 0 ),
                      std::max( minp.y / SEEY, 0 ) );
    const point maxg( std::min( maxp.x / SEEX, my_MAPSIZE - 1 ),
                      std::min( maxp.y / SEEY, my_MAPSIZE - 1 ) );

    for( int gx = ming.x; gx <= maxg.x; ++gx ) {
        for( int gy = ming.y; gy <= maxg.y; ++gy ) {
            const point sm_offset( gx * SEEX, gy * SEEY );

            for( const auto &elem : get_submap_at_grid( { gx, gy, center.z } )->active_items.get() ) {
                const tripoint pos( sm_offset + elem.location, center.z );

                if( rl_dist( pos, center ) > radius ) {
                    continue;
                }

                result.emplace_back( map_cursor( pos ), &*elem.item_iterator );
            }
        }
    }

    return result;
}

level_cache &map::access_cache( int zlev )
{
    if( zlev >= -OVERMAP_DEPTH && zlev <= OVERMAP_HEIGHT ) {
        return *caches[zlev + OVERMAP_DEPTH];
    }

    debugmsg( "access_cache called with invalid z-level: %d", zlev );
    return nullcache;
}

const level_cache &map::access_cache( int zlev ) const
{
    if( zlev >= -OVERMAP_DEPTH && zlev <= OVERMAP_HEIGHT ) {
        return *caches[zlev + OVERMAP_DEPTH];
    }

    debugmsg( "access_cache called with invalid z-level: %d", zlev );
    return nullcache;
}

level_cache::level_cache()
{
    const int map_dimensions = MAPSIZE_X * MAPSIZE_Y;
    transparency_cache_dirty = true;
    outside_cache_dirty = true;
    floor_cache_dirty = false;
    constexpr four_quadrants four_zeros( 0.0f );
    std::fill_n( &lm[0][0], map_dimensions, four_zeros );
    std::fill_n( &sm[0][0], map_dimensions, 0.0f );
    std::fill_n( &light_source_buffer[0][0], map_dimensions, 0.0f );
    std::fill_n( &outside_cache[0][0], map_dimensions, false );
    std::fill_n( &floor_cache[0][0], map_dimensions, false );
    std::fill_n( &transparency_cache[0][0], map_dimensions, 0.0f );
    std::fill_n( &seen_cache[0][0], map_dimensions, 0.0f );
    std::fill_n( &camera_cache[0][0], map_dimensions, 0.0f );
    std::fill_n( &visibility_cache[0][0], map_dimensions, LL_DARK );
    veh_in_active_range = false;
    std::fill_n( &veh_exists_at[0][0], map_dimensions, false );
}

pathfinding_cache::pathfinding_cache()
{
    dirty = true;
}

pathfinding_cache::~pathfinding_cache() = default;

pathfinding_cache &map::get_pathfinding_cache( int zlev ) const
{
    return *pathfinding_caches[zlev + OVERMAP_DEPTH];
}

void map::set_pathfinding_cache_dirty( const int zlev )
{
    if( inbounds_z( zlev ) ) {
        get_pathfinding_cache( zlev ).dirty = true;
    }
}

const pathfinding_cache &map::get_pathfinding_cache_ref( int zlev ) const
{
    if( !inbounds_z( zlev ) ) {
        debugmsg( "Tried to get pathfinding cache for out of bounds z-level %d", zlev );
        return *pathfinding_caches[ OVERMAP_DEPTH ];
    }
    auto &cache = get_pathfinding_cache( zlev );
    if( cache.dirty ) {
        update_pathfinding_cache( zlev );
    }

    return cache;
}

void map::update_pathfinding_cache( int zlev ) const
{
    auto &cache = get_pathfinding_cache( zlev );
    if( !cache.dirty ) {
        return;
    }

    std::uninitialized_fill_n( &cache.special[0][0], MAPSIZE_X * MAPSIZE_Y, PF_NORMAL );

    for( int smx = 0; smx < my_MAPSIZE; ++smx ) {
        for( int smy = 0; smy < my_MAPSIZE; ++smy ) {
            const auto cur_submap = get_submap_at_grid( { smx, smy, zlev } );

            tripoint p( 0, 0, zlev );

            for( int sx = 0; sx < SEEX; ++sx ) {
                p.x = sx + smx * SEEX;
                for( int sy = 0; sy < SEEY; ++sy ) {
                    p.y = sy + smy * SEEY;

                    pf_special cur_value = PF_NORMAL;

                    maptile tile( cur_submap, sx, sy );

                    const auto &terrain = tile.get_ter_t();
                    const auto &furniture = tile.get_furn_t();
                    int part;
                    const vehicle *veh = veh_at_internal( p, part );

                    const int cost = move_cost_internal( furniture, terrain, veh, part );

                    if( cost > 2 ) {
                        cur_value |= PF_SLOW;
                    } else if( cost <= 0 ) {
                        cur_value |= PF_WALL;
                        if( terrain.has_flag( TFLAG_CLIMBABLE ) ) {
                            cur_value |= PF_CLIMBABLE;
                        }
                    }

                    if( veh != nullptr ) {
                        cur_value |= PF_VEHICLE;
                    }

                    for( const auto &fld : tile.get_field() ) {
                        const field_entry &cur = fld.second;
                        const field_id type = cur.getFieldType();
                        const int density = cur.getFieldDensity();
                        if( fieldlist[type].dangerous[density - 1] ) {
                            cur_value |= PF_FIELD;
                        }
                    }

                    if( !tile.get_trap_t().is_benign() || !terrain.trap.obj().is_benign() ) {
                        cur_value |= PF_TRAP;
                    }

                    if( terrain.has_flag( TFLAG_GOES_DOWN ) || terrain.has_flag( TFLAG_GOES_UP ) ||
                        terrain.has_flag( TFLAG_RAMP ) ) {
                        cur_value |= PF_UPDOWN;
                    }

                    cache.special[p.x][p.y] = cur_value;
                }
            }
        }
    }

    cache.dirty = false;
}

void map::clip_to_bounds( tripoint &p ) const
{
    clip_to_bounds( p.x, p.y, p.z );
}

void map::clip_to_bounds( int &x, int &y ) const
{
    if( x < 0 ) {
        x = 0;
    } else if( x >= SEEX * my_MAPSIZE ) {
        x = SEEX * my_MAPSIZE - 1;
    }

    if( y < 0 ) {
        y = 0;
    } else if( y >= SEEY * my_MAPSIZE ) {
        y = SEEY * my_MAPSIZE - 1;
    }
}

void map::clip_to_bounds( int &x, int &y, int &z ) const
{
    clip_to_bounds( x, y );
    if( z < -OVERMAP_DEPTH ) {
        z = -OVERMAP_DEPTH;
    } else if( z > OVERMAP_HEIGHT ) {
        z = OVERMAP_HEIGHT;
    }
}<|MERGE_RESOLUTION|>--- conflicted
+++ resolved
@@ -6239,10 +6239,7 @@
 }
 
 
-<<<<<<< HEAD
-=======
-
->>>>>>> ba4d5458
+
 void map::reachable_flood_steps( std::vector<tripoint> &reachable_pts, const tripoint &f,
                                  int range, const int cost_min, const int cost_max ) const
 {
