--- conflicted
+++ resolved
@@ -208,29 +208,8 @@
 
 bool is_container_eligible_for_crafting( const item &cont, bool allow_bucket )
 {
-<<<<<<< HEAD
-    const int turns = batch_time(batch) / 100;
-    std::string text;
-    if( turns < MINUTES( 1 ) ) {
-        const int seconds = std::max( 1, turns * 6 );
-        text = string_format( ngettext( "%d second", "%d seconds", seconds ), seconds );
-    } else {
-        const int minutes = ( turns % HOURS( 1 ) ) / MINUTES( 1 );
-        const int hours = turns / HOURS( 1 );
-        if( hours == 0 ) {
-            text = string_format( ngettext( "%d minute", "%d minutes", minutes ), minutes );
-        } else if( minutes == 0 ) {
-            text = string_format( ngettext( "%d hour", "%d hours", hours ), hours );
-        } else {
-            const std::string h = string_format( ngettext( "%d hour", "%d hours", hours ), hours );
-            const std::string m = string_format( ngettext( "%d minute", "%d minutes", minutes ), minutes );
-            //~ A time duration: first is hours, second is minutes, e.g. "4 hours" "6 minutes"
-            text = string_format( _( "%1$s and %2$s" ), h.c_str(), m.c_str() );
-        }
-=======
     if( cont.is_watertight_container() || ( allow_bucket && cont.is_bucket() ) ) {
         return !cont.is_container_full( allow_bucket );
->>>>>>> 0523448f
     }
 
     return false;
@@ -1296,15 +1275,9 @@
             const bool dmg_success = component_success_chance > rng_float( 0, 1 );
             if( !dmg_success ) {
                 // Show reason for failure (damaged item, tname contains the damage adjective)
-<<<<<<< HEAD
-		//~ %1s - material, %2$s - disassembled item
-                add_msg(m_bad, _("You fail to recover %1$s from the %2$s."), newit.tname().c_str(),
-                        dis_item.tname().c_str());
-=======
                 //~ %1s - material, %2$s - disassembled item
                 add_msg( m_bad, _( "You fail to recover %1$s from the %2$s." ), newit.tname().c_str(),
                          dis_item.tname().c_str() );
->>>>>>> 0523448f
                 continue;
             }
             // Use item from components list, or (if not contained)
