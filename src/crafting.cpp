#include "crafting.h"

#include "catacharset.h"
#include "craft_command.h"
#include "debug.h"
#include "game.h"
#include "input.h"
#include "inventory.h"
#include "itype.h"
#include "json.h"
#include "map.h"
#include "messages.h"
#include "morale.h"
#include "npc.h"
#include "options.h"
#include "output.h"
#include "recipe_dictionary.h"
#include "rng.h"
#include "translations.h"
#include "ui.h"
#include "vehicle.h"
#include "crafting_gui.h"

#include <algorithm> //std::min
#include <fstream>
#include <iostream>
#include <math.h>    //sqrt
#include <queue>
#include <string>
#include <sstream>


static const std::string fake_recipe_book = "book";

void remove_from_component_lookup(recipe* r);

recipe::recipe() :
    id(0), result("null"), contained(false),skill_used( NULL_ID ), reversible(false),
    autolearn(false), learn_by_disassembly(-1), result_mult(1)
{
}

// Check that the given recipe ident (rec_name) is unique, throw if not,
// Returns the id for the new recipe.
// If the recipe should override an existing one, the function removes the existing
// recipe and returns the id if the removed recipe.
int check_recipe_ident(const std::string &rec_name, JsonObject &jsobj)
{
    const bool override_existing = jsobj.get_bool("override", false);

    for( auto list_iter : recipe_dict ) {
        if (list_iter->ident == rec_name) {
            if (!override_existing) {
                jsobj.throw_error(
                    std::string("Recipe name collision (set a unique value for the id_suffix field to fix): ") +
                    rec_name, "result");
            }
            // overriding an existing recipe: delete it and remove the pointer
            // keep the id,
            const int tmp_id = list_iter->id;
            recipe_dict.remove( list_iter );
            delete list_iter;
            return tmp_id;
        }
    }

    return recipe_dict.size();
}

void load_recipe(JsonObject &jsobj)
{
    JsonArray jsarr;

    // required
    std::string result = jsobj.get_string("result");
    std::string category = jsobj.get_string("category");
    bool autolearn = jsobj.get_bool("autolearn");
    int time = jsobj.get_int("time");
    int difficulty = jsobj.get_int( "difficulty" );

    // optional
    bool contained = jsobj.get_bool("contained",false);
    std::string subcategory = jsobj.get_string("subcategory", "");
    bool reversible = jsobj.get_bool("reversible", false);
    skill_id skill_used( jsobj.get_string("skill_used", skill_id::NULL_ID.str() ) );
    std::string id_suffix = jsobj.get_string("id_suffix", "");
    int learn_by_disassembly = jsobj.get_int("decomp_learn", -1);
    double batch_rscale = 0.0;
    int batch_rsize = 0;
    if (jsobj.has_array( "batch_time_factors" )) {
        jsarr = jsobj.get_array( "batch_time_factors" );
        batch_rscale = (double)jsarr.get_int(0) / 100.0;
        batch_rsize = jsarr.get_int(1);
    }
    int result_mult = jsobj.get_int("result_mult", 1);

    std::map<std::string, int> requires_skills;
    jsarr = jsobj.get_array("skills_required");
    if (!jsarr.empty()) {
        // could be a single requirement, or multiple
        if( jsarr.has_array(0) ) {
            while (jsarr.has_more()) {
                JsonArray ja = jsarr.next_array();
                requires_skills[ja.get_string(0)] = ja.get_int(1);
            }
        } else {
            requires_skills[jsarr.get_string(0)] = jsarr.get_int(1);
        }
    }

    std::vector<byproduct> bps;
    // could be a single byproduct - either id or byproduct, or array of ids and byproducts
    if (jsobj.has_string("byproducts")) {
        bps.push_back(byproduct(jsobj.get_string("byproducts")));
    } else if (jsobj.has_object("byproducts")) {
        JsonObject jsbp = jsobj.get_object("byproducts");
        bps.push_back(byproduct(jsbp.get_string("id"), jsbp.get_int("charges_mult", 1),
                                jsbp.get_int("amount", 1)));
    } else if (jsobj.has_array("byproducts")) {
        jsarr = jsobj.get_array("byproducts");
        while (jsarr.has_more()) {
            if (jsarr.has_string(0)) {
                bps.push_back(byproduct(jsarr.next_string()));
            } else if (jsarr.has_object(0)) {
                JsonObject jsbp = jsarr.next_object();
                bps.push_back(byproduct(jsbp.get_string("id"), jsbp.get_int("charges_mult", 1),
                                        jsbp.get_int("amount", 1)));
            }
        }
    }

    std::string rec_name = result + id_suffix;
    int id = check_recipe_ident(rec_name, jsobj); // may delete recipes

    recipe *rec = new recipe();

    rec->ident = rec_name;
    rec->id = id;
    rec->result = result;
    rec->time = time;
    rec->difficulty = difficulty;
    rec->byproducts = bps;
    rec->cat = category;
    rec->contained = contained;
    rec->subcat = subcategory;
    rec->skill_used = skill_used;
    for( const auto &elem : requires_skills ) {
        rec->required_skills[skill_id( elem.first )] = elem.second;
    }
    rec->reversible = reversible;
    rec->autolearn = autolearn;
    rec->learn_by_disassembly = learn_by_disassembly;
    rec->batch_rscale = batch_rscale;
    rec->batch_rsize = batch_rsize;
    rec->result_mult = result_mult;
    rec->flags = jsobj.get_tags( "flags" );

    rec->requirements.load(jsobj);

    jsarr = jsobj.get_array("book_learn");
    while (jsarr.has_more()) {
        JsonArray ja = jsarr.next_array();
        recipe::bookdata_t bd{ ja.get_string( 0 ), ja.get_int( 1 ), "", false };
        if( ja.size() >= 3 ) {
            bd.recipe_name = ja.get_string( 2 );
            bd.hidden = bd.recipe_name.empty();
        }
        rec->booksets.push_back( bd );
    }

    // Note, a recipe has to be fully instantiated before adding
    recipe_dict.add( rec );
}

void reset_recipes()
{
    recipe_dict.clear();
}

void finalize_recipes()
{
    for( auto r : recipe_dict ) {
        for( auto j = r->booksets.begin(); j != r->booksets.end(); ++j ) {
            const std::string &book_id = j->book_id;
            if( !item::type_is_defined( book_id ) ) {
                debugmsg("book %s for recipe %s does not exist", book_id.c_str(), r->ident.c_str());
                continue;
            }
            itype *t = item::find_type( book_id );
            if( !t->book ) {
                // TODO: we could make up a book slot?
                debugmsg("book %s for recipe %s is not a book", book_id.c_str(), r->ident.c_str());
                continue;
            }
            islot_book::recipe_with_description_t rwd{ r, j->skill_level, "", j->hidden };
            if( j->recipe_name.empty() ) {
                rwd.name = item::nname( r->result );
            } else {
                rwd.name = _( j->recipe_name.c_str() );
            }
            t->book->recipes.insert( rwd );
        }
        r->booksets.clear();
    }
}

bool player::crafting_allowed( const std::string &rec_name )
{
    return crafting_allowed( *recipe_dict[rec_name] );
}

bool player::crafting_allowed( const recipe &rec )
{
    if( has_moral_to_craft() ) { // See morale.h
        add_msg( m_info, _( "Your morale is too low to craft..." ) );
        return false;
    }

    if( lighting_craft_speed_multiplier( rec ) == 0.0f ) {
        add_msg( m_info, _( "You can't see to craft!" ) );
        return false;
    }

    return true;
}

float player::lighting_craft_speed_multiplier( const recipe &rec )
{
    // negative is bright, 0 is just bright enough, positive is dark, +7.0f is pitch black
    float darkness = fine_detail_vision_mod() - 4.0f;
    if( darkness <= 0.0f ) {
        return 1.0f; // it's bright, go for it
    }
    bool rec_blind = rec.has_flag( "BLIND_HARD" ) || rec.has_flag( "BLIND_EASY" );
    if( darkness > 0 && !rec_blind ) {
        return 0.0f; // it's dark and this recipe can't be crafted in the dark
    }
    if( rec.has_flag( "BLIND_EASY" ) ) {
        // 100% speed in well lit area at skill+0
        // 25% speed in pitch black at skill+0
        // skill+2 removes speed penalty
        return 1.0f - ( darkness / ( 7.0f / 0.75f ) ) * std::max( 0,
                2 - exceeds_recipe_requirements( rec ) ) / 2.0f;
    }
    if( rec.has_flag( "BLIND_HARD" ) && exceeds_recipe_requirements( rec ) >= 2 ) {
        // 100% speed in well lit area at skill+2
        // 25% speed in pitch black at skill+2
        // skill+8 removes speed penalty
        return 1.0f - ( darkness / ( 7.0f / 0.75f ) ) * std::max( 0,
                8 - exceeds_recipe_requirements( rec ) ) / 6.0f;
    }
    return 0.0f; // it's dark and you could craft this if you had more skill
}

bool player::has_moral_to_craft()
{
    return morale_level() < MIN_MORALE_CRAFT;
}

void player::craft()
{
    int batch_size = 0;
    const recipe *rec = select_crafting_recipe( batch_size );
    if (rec) {
        if ( crafting_allowed( *rec ) ) {
            make_craft( rec->ident, batch_size );
        }
    }
}

void player::recraft()
{
    if( lastrecipe.empty() ) {
        popup(_("Craft something first"));
    } else if (making_would_work( lastrecipe, last_batch )) {
        last_craft.execute();
    }
}

void player::long_craft()
{
    int batch_size = 0;
    const recipe *rec = select_crafting_recipe( batch_size );
    if (rec) {
        if ( crafting_allowed( *rec ) ) {
            make_all_craft( rec->ident, batch_size );
        }
    }
}

bool player::making_would_work(const std::string &id_to_make, int batch_size)
{
    const recipe *making = recipe_by_name( id_to_make );
    if( making == nullptr || !crafting_allowed( *making ) ) {
        return false;
    }

    if( !can_make( making, batch_size ) ) {
        std::ostringstream buffer;
        buffer << _("You can no longer make that craft!") << "\n";
        buffer << making->requirements.list_missing();
        popup(buffer.str(), PF_NONE);
        return false;
    }

    return making->check_eligible_containers_for_crafting(batch_size);
}

bool recipe::check_eligible_containers_for_crafting(int batch) const
{
    std::vector<item> conts = g->u.get_eligible_containers_for_crafting();
    std::vector<item> res = create_results(batch);
    std::vector<item> bps = create_byproducts(batch);
    std::vector<item> all;
    all.reserve(res.size() + bps.size());
    all.insert(all.end(), res.begin(), res.end());
    all.insert(all.end(), bps.begin(), bps.end());

    for(const item & prod : all) {
        if( !prod.made_of(LIQUID)) {
            continue;
        }

        // we go trough half-filled containers first, then go through empty containers if we need
        std::sort( conts.begin(), conts.end(), item_compare_by_charges);

        long charges_to_store = prod.charges;
        for( const item & cont : conts) {
            if( charges_to_store <= 0) {
                break;
            }

            if( !cont.is_container_empty()) {
                if( cont.contents[0].type->id == prod.type->id) {
                    charges_to_store -= cont.get_remaining_capacity_for_liquid( cont.contents[0]);
                }
            } else {
                charges_to_store -= cont.get_remaining_capacity_for_liquid( prod);
            }
        }

        // also check if we're currently in a vehicle that has the necessary storage
        if(charges_to_store > 0) {
            vehicle *veh = g->m.veh_at(g->u.pos());
            if (veh != NULL) {
                const itype_id &ftype = prod.type->id;
                int fuel_cap = veh->fuel_capacity(ftype);
                int fuel_amnt = veh->fuel_left(ftype);

                if(fuel_cap >= 0) {
                    int fuel_space_left = fuel_cap - fuel_amnt;
                    charges_to_store -= fuel_space_left;
                }
            }
        }

        if (charges_to_store > 0) {
            popup(_("You don't have anything to store %s in!"), prod.tname().c_str());
            return false;
        }
    }

    return true;
}

bool is_container_eligible_for_crafting(const item &cont)
{
    if (cont.is_watertight_container()) {
        return !cont.is_container_full();
    }

    return false;
}

std::vector<item> player::get_eligible_containers_for_crafting()
{
    std::vector<item> conts;

    if( is_container_eligible_for_crafting( weapon ) ) {
        conts.push_back( weapon );
    }
    for( item &i : worn ) {
        if( is_container_eligible_for_crafting( i ) ) {
            conts.push_back( i );
        }
    }
    for( size_t i = 0; i < inv.size(); i++ ) {
        for( item it : inv.const_stack( i ) ) {
            if( is_container_eligible_for_crafting( it ) ) {
                conts.push_back( it );
            }
        }
    }

    // get all potential containers within PICKUP_RANGE tiles including vehicles
    for( const auto &loc : closest_tripoints_first( PICKUP_RANGE, pos() ) ) {
        if( g->m.accessible_items( pos(), loc, PICKUP_RANGE ) ) {
            for( item &it : g->m.i_at( loc ) ) {
                if( is_container_eligible_for_crafting( it ) ) {
                    conts.emplace_back( it );
                }
            }
        }

        int part = -1;
        vehicle *veh = g->m.veh_at( loc, part );
        if( veh && part >= 0 ) {
            part = veh->part_with_feature( part, "CARGO" );
            if( part != -1 ) {
                for( item &it : veh->get_items( part ) ) {
                    if( is_container_eligible_for_crafting( it ) ) {
                        conts.emplace_back( it );
                    }
                }
            }
        }
    }

    return conts;
}

bool player::can_make( const recipe *r, int batch_size )
{
    if( has_trait( "DEBUG_HS" ) ) {
        return true;
    }

    const inventory &crafting_inv = crafting_inventory();
    return r->can_make_with_inventory( crafting_inv, batch_size );
}

bool recipe::can_make_with_inventory(const inventory &crafting_inv, int batch) const
{
    if (g->u.has_trait( "DEBUG_HS" )) {
        return true;
    }

    if( !g->u.knows_recipe( this ) && -1 == g->u.has_recipe( this, crafting_inv) ) {
        return false;
    }
    return requirements.can_make_with_inventory(crafting_inv, batch);
}

bool recipe::valid_learn() const
{
    static const std::string ncraft = "CC_NONCRAFT";
    return cat != ncraft;
}

const inventory& player::crafting_inventory()
{
    if (cached_moves == moves
            && cached_turn == calendar::turn.get_turn()
            && cached_position == pos()) {
        return cached_crafting_inventory;
    }
    cached_crafting_inventory.form_from_map(pos(), PICKUP_RANGE, false);
    cached_crafting_inventory += inv;
    cached_crafting_inventory += weapon;
    cached_crafting_inventory += worn;
    if (has_active_bionic("bio_tools")) {
        item tools("toolset", calendar::turn);
        tools.charges = power_level;
        cached_crafting_inventory += tools;
    }
    cached_moves = moves;
    cached_turn = calendar::turn.get_turn();
    cached_position = pos();
    return cached_crafting_inventory;
}

void player::invalidate_crafting_inventory()
{
    cached_turn = -1;
}

<<<<<<< HEAD
int recipe::print_time(WINDOW *w, int ypos, int xpos, int width,
                       nc_color col, int batch) const
{
    const int turns = batch_time(batch) / 100;
    std::string text;
    if( turns < MINUTES( 1 ) ) {
        const int seconds = std::max( 1, turns * 6 );
        text = string_format( ngettext( "%d second", "%d seconds", seconds ), seconds );
    } else {
        const int minutes = ( turns % HOURS( 1 ) ) / MINUTES( 1 );
        const int hours = turns / HOURS( 1 );
        if( hours == 0 ) {
            text = string_format( ngettext( "%d minute", "%d minutes", minutes ), minutes );
        } else if( minutes == 0 ) {
            text = string_format( ngettext( "%d hour", "%d hours", hours ), hours );
        } else {
            const std::string h = string_format( ngettext( "%d hour", "%d hours", hours ), hours );
            const std::string m = string_format( ngettext( "%d minute", "%d minutes", minutes ), minutes );
            //~ A time duration: first is hours, second is minutes, e.g. "4 hours" "6 minutes"
            text = string_format( _( "%1$s and %2$s" ), h.c_str(), m.c_str() );
        }
    }
    text = string_format( _( "Time to complete: %s" ), text.c_str() );
    return fold_and_print( w, ypos, xpos, width, col, text );
}

template<typename T>
bool lcmatch_any(const std::vector< std::vector<T> > &list_of_list, const std::string &filter)
{
    for( auto &list : list_of_list ) {
        for( auto &comp : list ) {
            if( lcmatch( item::nname( comp.type ), filter ) ) {
                return true;
            }
        }
    }
    return false;
}

=======
>>>>>>> 6d9e541e
void batch_recipes(const inventory &crafting_inv,
                   std::vector<const recipe *> &current,
                   std::vector<bool> &available, const recipe *rec)
{
    current.clear();
    available.clear();

    for (int i = 1; i <= 20; i++) {
        current.push_back(rec);
        available.push_back(rec->can_make_with_inventory(crafting_inv, i));
    }
}

int recipe::batch_time( int batch ) const
{
    // 1.0f is full speed
    // 0.33f is 1/3 speed
    float lighting_speed = g->u.lighting_craft_speed_multiplier( *this );
    if( lighting_speed == 0.0f ) {
        return time * batch; // how did we even get here?
    }

    float local_time = float( time ) / lighting_speed;

    if( batch_rscale == 0.0 ) {
        return local_time * batch;
    }

    // NPCs around you should assist in batch production if they have the skills
    int assistants = 0;
    for( auto &elem : g->active_npc ) {
        if( rl_dist( elem->pos(), g->u.pos() ) < PICKUP_RANGE && elem->is_friend() ) {
            if( elem->skillLevel( skill_used ) >= difficulty ) {
                assistants++;
            }
        }
    }

    double total_time = 0.0;
    // At batch_rsize, incremental time increase is 99.5% of batch_rscale
    double scale = batch_rsize / 6.0;
    for( int x = 0; x < batch; x++ ) {
        // scaled logistic function output
        double logf = ( 2.0 / ( 1.0 + exp( -( ( double )x / scale ) ) ) ) - 1.0;
        total_time += ( double )local_time * ( 1.0 - ( batch_rscale * logf ) );
    }

    //Assistants can decrease the time for production but never less than that of one unit
    if( assistants == 1 ) {
        total_time = total_time * .75;
    } else if( assistants >= 2 ) {
        total_time = total_time * .60;
    }
    if( total_time < local_time ) {
        total_time = local_time;
    }

    return int(total_time);
}

bool recipe::has_flag( const std::string &flag_name ) const
{
    return flags.count( flag_name );
}

void player::make_craft(const std::string &id_to_make, int batch_size)
{
    make_craft_with_command(id_to_make, batch_size);
}

void player::make_all_craft(const std::string &id_to_make, int batch_size)
{
    make_craft_with_command(id_to_make, batch_size, true);
}

void player::make_craft_with_command( const std::string &id_to_make, int batch_size, bool is_long )
{
    const recipe *recipe_to_make = recipe_by_name( id_to_make );

    if( recipe_to_make == nullptr ) {
        return;
    }

    last_craft = craft_command( recipe_to_make, batch_size, is_long, this );
    last_craft.execute();
}

item recipe::create_result() const {
    item newit(result, calendar::turn, false);
    if (contained == true) {
        newit = newit.in_its_container();
    }
    if (result_mult != 1) {
        newit.charges *= result_mult;
    }
    if (!newit.craft_has_charges()) {
        newit.charges = 0;
    }
    if( newit.has_flag( "VARSIZE" ) ) {
        newit.item_tags.insert( "FIT" );
    }
    return newit;
}

std::vector<item> recipe::create_results(int batch) const
{
    std::vector<item> items;

    if( !item::count_by_charges( result ) ) {
        for (int i = 0; i < batch; i++) {
            item newit = create_result();
            items.push_back(newit);
        }
    } else {
        item newit = create_result();
        newit.charges *= batch;
        items.push_back(newit);
    }

    return items;
}

std::vector<item> recipe::create_byproducts(int batch) const
{
    std::vector<item> bps;
    for(auto &val : byproducts) {
        if( !item::count_by_charges( val.result ) ) {
            for (int i = 0; i < val.amount * batch; i++) {
                item newit(val.result, calendar::turn, false);
                if (!newit.craft_has_charges()) {
                    newit.charges = 0;
                }
                if( newit.has_flag( "VARSIZE" ) ) {
                    newit.item_tags.insert( "FIT" );
                }
                bps.push_back(newit);
            }
        } else {
            for (int i = 0; i < val.amount; i++) {
                item newit(val.result, calendar::turn, false);
                if (val.charges_mult != 1) {
                    newit.charges *= val.charges_mult;
                }
                newit.charges *= batch;
                if( newit.has_flag( "VARSIZE" ) ) {
                    newit.item_tags.insert( "FIT" );
                }
                bps.push_back(newit);
            }
        }
    }
    return bps;
}

bool recipe::has_byproducts() const
{
    return byproducts.size() != 0;
}

// @param offset is the index of the created item in the range [0, batch_size-1],
// it makes sure that the used items are distributed equally among the new items.
void set_components( std::vector<item> &components, const std::list<item> &used,
                     const int batch_size, const size_t offset )
{
    if( batch_size <= 1 ) {
        components.insert( components.begin(), used.begin(), used.end() );
        return;
    }
    // This count does *not* include items counted by charges!
    size_t non_charges_counter = 0;
    for( auto &tmp : used ) {
        if( tmp.count_by_charges() ) {
            components.push_back( tmp );
            // This assumes all (count-by-charges) items of the same type have been merged into one,
            // which has a charges value that can be evenly divided by batch_size.
            components.back().charges = tmp.charges / batch_size;
        } else {
            if( ( non_charges_counter + offset ) % batch_size == 0 ) {
                components.push_back( tmp );
            }
            non_charges_counter++;
        }
    }
}

void player::complete_craft()
{
    const recipe *making = recipe_by_index(activity.index); // Which recipe is it?
    int batch_size = activity.values.front();
    if( making == nullptr ) {
        debugmsg( "no recipe with id %d found", activity.index );
        activity.type = ACT_NULL;
        return;
    }

    // # of dice is 75% primary skill, 25% secondary (unless secondary is null)
    int skill_dice = skillLevel(making->skill_used) * 4;

    // farsightedness can impose a penalty on electronics and tailoring success
    // it's equivalent to a 2-rank electronics penalty, 1-rank tailoring
    if( has_trait("HYPEROPIC") && !is_wearing("glasses_reading") &&
        !is_wearing("glasses_bifocal") && !has_effect("contacts") ) {
        int main_rank_penalty = 0;
        if (making->skill_used == skill_id("electronics")) {
            main_rank_penalty = 2;
        } else if (making->skill_used == skill_id("tailor")) {
            main_rank_penalty = 1;
        }
        skill_dice -= main_rank_penalty * 4;
    }

    // It's tough to craft with paws.  Fortunately it's just a matter of grip and fine-motor,
    // not inability to see what you're doing
    if (has_trait("PAWS") || has_trait("PAWS_LARGE")) {
        int paws_rank_penalty = 0;
        if (has_trait("PAWS_LARGE")) {
            paws_rank_penalty += 1;
        }
        if ( making->skill_used == skill_id("electronics")
          || making->skill_used == skill_id("tailor")
          || making->skill_used == skill_id("mechanics")) {
            paws_rank_penalty += 1;
        }
        skill_dice -= paws_rank_penalty * 4;
    }

    // Sides on dice is 16 plus your current intelligence
    ///\EFFECT_INT increases crafting success chance
    int skill_sides = 16 + int_cur;

    int diff_dice = making->difficulty * 4; // Since skill level is * 4 also
    int diff_sides = 24; // 16 + 8 (default intelligence)

    int skill_roll = dice(skill_dice, skill_sides);
    int diff_roll  = dice(diff_dice,  diff_sides);

    if (making->skill_used) {
        //normalize experience gain to crafting time, giving a bonus for longer crafting
        practice( making->skill_used, (int)( ( making->difficulty * 15 + 10 ) * ( 1 + making->batch_time( batch_size ) / 30000.0 ) ),
                    (int)making->difficulty * 1.25 );

        //NPCs assisting or watching should gain experience...
        for( auto &elem : g->active_npc ) {
            if (rl_dist( elem->pos(), g->u.pos() ) < PICKUP_RANGE && elem->is_friend()){
                //If the NPC can understand what you are doing, they gain more exp
                if (elem->skillLevel(making->skill_used) >= making->difficulty){
                    elem->practice( making->skill_used, (int)( ( making->difficulty * 15 + 10 ) * ( 1 + making->batch_time( batch_size ) / 30000.0 ) * .50), (int)making->difficulty * 1.25 );
                    if (batch_size > 1)
                        add_msg(m_info, _("%s assists with crafting..."), elem->name.c_str());
                    if (batch_size == 1)
                        add_msg(m_info, _("%s could assist you with a batch..."), elem->name.c_str());
                //NPCs around you understand the skill used better
                } else {
                    elem->practice( making->skill_used, (int)( ( making->difficulty * 15 + 10 ) * ( 1 + making->batch_time( batch_size ) / 30000.0 ) * .15), (int)making->difficulty * 1.25 );
                    add_msg(m_info, _("%s watches you craft..."), elem->name.c_str());
                }
            }
        }

    }

    // Messed up badly; waste some components.
    if (making->difficulty != 0 && diff_roll > skill_roll * (1 + 0.1 * rng(1, 5))) {
        add_msg(m_bad, _("You fail to make the %s, and waste some materials."),
                item::nname(making->result).c_str());
        if( last_craft.has_cached_selections() ) {
            last_craft.consume_components();
        } else {
            for( const auto &it : making->requirements.get_components() ) {
                consume_items( it, batch_size );
            }

            for( const auto &it : making->requirements.get_tools() ) {
                consume_tools( it, batch_size );
            }
        }
        activity.type = ACT_NULL;
        return;
        // Messed up slightly; no components wasted.
    } else if (diff_roll > skill_roll) {
        add_msg(m_neutral, _("You fail to make the %s, but don't waste any materials."),
                item::nname(making->result).c_str());
        //this method would only have been called from a place that nulls activity.type,
        //so it appears that it's safe to NOT null that variable here.
        //rationale: this allows certain contexts (e.g. ACT_LONGCRAFT) to distinguish major and minor failures
        return;
    }

    // If we're here, the craft was a success!
    // Use up the components and tools
    std::list<item> used;
    if( last_craft.has_cached_selections() ) {
        used = last_craft.consume_components();
    } else {
        for( const auto &it : making->requirements.get_components() ) {
            std::list<item> tmp = consume_items( it, batch_size );
            used.splice(used.end(), tmp);
        }
        for( const auto &it : making->requirements.get_tools() ) {
            consume_tools( it, batch_size );
        }
    }

    // Set up the new item, and assign an inventory letter if available
    std::vector<item> newits = making->create_results(batch_size);
    bool first = true;
    float used_age_tally = 0;
    int used_age_count = 0;
    size_t newit_counter = 0;
    for(item &newit : newits) {
        // messages, learning of recipe, food spoilage calc only once
        if (first) {
            first = false;
            if( knows_recipe(making) ) {
                add_msg(_("You craft %s from memory."), newit.type_name( 1 ).c_str());
            } else {
                add_msg(_("You craft %s using a book as a reference."), newit.type_name( 1 ).c_str());
                // If we made it, but we don't know it,
                // we're making it from a book and have a chance to learn it.
                // Base expected time to learn is 1000*(difficulty^4)/skill/int moves.
                // This means time to learn is greatly decreased with higher skill level,
                // but also keeps going up as difficulty goes up.
                // Worst case is lvl 10, which will typically take
                // 10^4/10 (1,000) minutes, or about 16 hours of crafting it to learn.
                int difficulty = has_recipe( making, crafting_inventory() );
                ///\EFFECT_INT increases chance to learn recipe when crafting from a book
                if( x_in_y( making->time, (1000 * 8 *
                            ( difficulty * difficulty * difficulty * difficulty ) ) /
                            ( std::max( get_skill_level( making->skill_used ).level(), 1 ) * std::max( get_int(), 1 ) ) ) ) {
                    learn_recipe( (recipe *)making );
                    add_msg(m_good, _("You memorized the recipe for %s!"),
                            newit.type_name( 1 ).c_str());
                }
            }

            for( auto &elem : used ) {
                if( elem.goes_bad() ) {
                    used_age_tally += elem.get_relative_rot();
                    ++used_age_count;
                }
            }
        }

        // Don't store components for things made by charges,
        // don't store components for things that can't be uncrafted.
        if( making->reversible && !newit.count_by_charges() ) {
            // Setting this for items counted by charges gives only problems:
            // those items are automatically merged everywhere (map/vehicle/inventory),
            // which would either loose this information or merge it somehow.
            set_components( newit.components, used, batch_size, newit_counter );
            newit_counter++;
        }
        finalize_crafted_item( newit, used_age_tally, used_age_count );
        set_item_inventory(newit);
    }

    if (making->has_byproducts()) {
        std::vector<item> bps = making->create_byproducts(batch_size);
        for(auto &bp : bps) {
            finalize_crafted_item( bp, used_age_tally, used_age_count );
            set_item_inventory(bp);
        }
    }

    inv.restack(this);
}

void set_item_spoilage(item &newit, float used_age_tally, int used_age_count)
{
    newit.set_relative_rot( used_age_tally / used_age_count );
}

void set_item_food(item &newit)
{
    int bday_tmp = newit.bday % 3600; // fuzzy birthday for stacking reasons
    newit.bday = int(newit.bday) + 3600 - bday_tmp;
    if (newit.has_flag("EATEN_HOT")) { // hot foods generated
        newit.item_tags.insert("HOT");
        newit.item_counter = 600;
        newit.active = true;
    }
}

void finalize_crafted_item( item &newit, float used_age_tally, int used_age_count )
{
    if( newit.is_food() ) {
        set_item_food( newit );
    }
    if( used_age_count > 0 && newit.goes_bad() ) {
        set_item_spoilage( newit, used_age_tally, used_age_count );
    }
}

void set_item_inventory(item &newit)
{
    if( newit.made_of( LIQUID ) ) {
        while( !g->handle_liquid( newit, false, false, nullptr, nullptr, PICKUP_RANGE ) ) {
            ;
        }
    } else {
        g->u.inv.assign_empty_invlet( newit );
        // We might not have space for the item
        if (!g->u.can_pickVolume(newit.volume())) { //Accounts for result_mult
            add_msg(_("There's no room in your inventory for the %s, so you drop it."),
                    newit.tname().c_str());
            g->m.add_item_or_charges(g->u.pos(), newit);
        } else if (!g->u.can_pickWeight(newit.weight(), !OPTIONS["DANGEROUS_PICKUPS"])) {
            add_msg(_("The %s is too heavy to carry, so you drop it."),
                    newit.tname().c_str());
            g->m.add_item_or_charges(g->u.pos(), newit);
        } else {
            newit = g->u.i_add(newit);
            add_msg(m_info, "%c - %s", newit.invlet == 0 ? ' ' : newit.invlet, newit.tname().c_str());
        }
    }
}

/* selection of component if a recipe requirement has multiple options (e.g. 'duct tap' or 'welder') */
comp_selection<item_comp> player::select_item_component(const std::vector<item_comp> &components, int batch, inventory &map_inv, bool can_cancel)
{
    std::vector<item_comp> player_has;
    std::vector<item_comp> map_has;
    std::vector<item_comp> mixed;

    comp_selection<item_comp> selected;

    for( const auto &component : components ) {
        itype_id type = component.type;
        int count = ( component.count > 0 ) ? component.count * batch : abs( component.count );
        bool pl = false, mp = false;

        if (item::count_by_charges(type) && count > 0) {
            if (has_charges(type, count)) {
                player_has.push_back( component );
                pl = true;
            }
            if (map_inv.has_charges(type, count)) {
                map_has.push_back( component );
                mp = true;
            }
            if (!pl && !mp && charges_of(type) + map_inv.charges_of(type) >= count) {
                mixed.push_back( component );
            }
        } else { // Counting by units, not charges

            if (has_amount(type, count)) {
                player_has.push_back( component );
                pl = true;
            }
            if (map_inv.has_components(type, count)) {
                map_has.push_back( component );
                mp = true;
            }
            if (!pl && !mp && amount_of(type) + map_inv.amount_of(type) >= count) {
                mixed.push_back( component );
            }

        }
    }

    /* select 1 component to use */
    if (player_has.size() + map_has.size() + mixed.size() == 1) { // Only 1 choice
        if (player_has.size() == 1) {
            selected.use_from = use_from_player;
            selected.comp = player_has[0];
        } else if (map_has.size() == 1) {
            selected.use_from = use_from_map;
            selected.comp = map_has[0];
        } else {
            selected.use_from = use_from_both;
            selected.comp = mixed[0];
        }
    } else { // Let the player pick which component they want to use
        uimenu cmenu;
        // Populate options with the names of the items
        for( auto &map_ha : map_has ) {
            std::string tmpStr = item::nname( map_ha.type ) + _( " (nearby)" );
            cmenu.addentry( tmpStr );
        }
        for( auto &player_ha : player_has ) {
            cmenu.addentry( item::nname( player_ha.type ) );
        }
        for( auto &elem : mixed ) {
            std::string tmpStr = item::nname( elem.type ) + _( " (on person & nearby)" );
            cmenu.addentry( tmpStr );
        }

        // unlike with tools, it's a bad thing if there aren't any components available
        if ( cmenu.entries.empty() ) {
            if (!(has_trait("WEB_ROPE"))) {
                debugmsg("Attempted a recipe with no available components!");
            }
            selected.use_from = cancel;
            return selected;
        }

        if( can_cancel ) {
            cmenu.addentry( -1, true, 'q', _("Cancel") );
        }

        // Get the selection via a menu popup
        cmenu.title = _("Use which component?");
        cmenu.query();

        if( cmenu.ret == static_cast<int>( map_has.size() + player_has.size() + mixed.size() ) ) {
            selected.use_from = cancel;
            return selected;
        }

        size_t uselection = static_cast<size_t>( cmenu.ret );
        if (uselection < map_has.size()) {
            selected.use_from = usage::use_from_map;
            selected.comp = map_has[uselection];
        } else if (uselection < map_has.size() + player_has.size()) {
            uselection -= map_has.size();
            selected.use_from = usage::use_from_player;
            selected.comp = player_has[uselection];
        } else {
            uselection -= map_has.size() + player_has.size();
            selected.use_from = usage::use_from_both;
            selected.comp = mixed[uselection];
        }
    }

    return selected;
}

std::list<item> player::consume_items(const comp_selection<item_comp> &is, int batch) {
    std::list<item> ret;

    if (has_trait("DEBUG_HS")) {
        return ret;
    }

    item_comp selected_comp = is.comp;

    const tripoint &loc = pos();
    const bool by_charges = (item::count_by_charges( selected_comp.type ) && selected_comp.count > 0);
    // Count given to use_amount/use_charges, changed by those functions!
    long real_count = (selected_comp.count > 0) ? selected_comp.count * batch : abs(selected_comp.count);
    // First try to get everything from the map, than (remaining amount) from player
    if (is.use_from & use_from_map) {
        if (by_charges) {
            std::list<item> tmp = g->m.use_charges(loc, PICKUP_RANGE, selected_comp.type, real_count);
            ret.splice(ret.end(), tmp);
        } else {
            std::list<item> tmp = g->m.use_amount(loc, PICKUP_RANGE, selected_comp.type,
                                                  real_count);
            remove_ammo(tmp, *this);
            ret.splice(ret.end(), tmp);
        }
    }
    if (is.use_from & use_from_player) {
        if (by_charges) {
            std::list<item> tmp = use_charges(selected_comp.type, real_count);
            ret.splice(ret.end(), tmp);
        } else {
            std::list<item> tmp = use_amount(selected_comp.type, real_count);
            remove_ammo(tmp, *this);
            ret.splice(ret.end(), tmp);
        }
    }
    // condense those items into one
    if (by_charges && ret.size() > 1) {
        std::list<item>::iterator b = ret.begin();
        b++;
        while(ret.size() > 1) {
            ret.front().charges += b->charges;
            b = ret.erase(b);
        }
    }
    lastconsumed = selected_comp.type;
    return ret;
}

/* This call is in-efficient when doing it for multiple items with the same map inventory.
In that case, consider using select_item_component with 1 pre-created map inventory, and then passing the results
to consume_items */
std::list<item> player::consume_items( const std::vector<item_comp> &components, int batch ) {
    inventory map_inv;
    map_inv.form_from_map(pos(), PICKUP_RANGE);
    return consume_items( select_item_component( components, batch, map_inv ), batch );
}

comp_selection<tool_comp>
player::select_tool_component( const std::vector<tool_comp> &tools, int batch, inventory &map_inv,
                               const std::string &hotkeys, bool can_cancel ) {

    comp_selection<tool_comp> selected;

    bool found_nocharge = false;
    std::vector<tool_comp> player_has;
    std::vector<tool_comp> map_has;
    // Use charges of any tools that require charges used
    for (auto it = tools.begin(); it != tools.end() && !found_nocharge; ++it) {
        itype_id type = it->type;
        if (it->count > 0) {
            long count = it->count * batch;
            if (has_charges(type, count)) {
                player_has.push_back(*it);
            }
            if (map_inv.has_charges(type, count)) {
                map_has.push_back(*it);
            }
        } else if (has_amount(type, 1) || map_inv.has_tools(type, 1)) {
            selected.comp = *it;
            found_nocharge = true;
        }
    }
    if (found_nocharge) {
        selected.use_from = use_from_none;
        return selected;    // Default to using a tool that doesn't require charges
    }

    if (player_has.size() + map_has.size() == 1) {
        if (map_has.empty()) {
            selected.use_from = use_from_player;
            selected.comp = player_has[0];
        } else {
            selected.use_from = use_from_map;
            selected.comp = map_has[0];
        }
    } else { // Variety of options, list them and pick one
        // Populate the list
        uimenu tmenu( hotkeys );
        for( auto &map_ha : map_has ) {
            std::string tmpStr = item::nname( map_ha.type ) + _( " (nearby)" );
            tmenu.addentry( tmpStr );
        }
        for( auto &player_ha : player_has ) {
            tmenu.addentry( item::nname( player_ha.type ) );
        }

        if ( tmenu.entries.empty() ) { // This SHOULD only happen if cooking with a fire,
            selected.use_from = use_from_none;
            return selected;    // and the fire goes out.
        }

        if( can_cancel ) {
            tmenu.addentry( -1, true, 'q', _("Cancel") );
        }

        // Get selection via a popup menu
        tmenu.title = _("Use which tool?");
        tmenu.query();

        if( tmenu.ret == static_cast<int>( map_has.size() + player_has.size() ) ) {
            selected.use_from = cancel;
            return selected;
        }

        size_t uselection = static_cast<size_t>( tmenu.ret );
        if (uselection < map_has.size()) {
            selected.use_from = use_from_map;
            selected.comp = map_has[uselection];
        } else {
            uselection -= map_has.size();
            selected.use_from = use_from_player;
            selected.comp = player_has[uselection];
        }
    }

    return selected;
}

/* we use this if we selected the tool earlier */
void player::consume_tools(const comp_selection<tool_comp> &tool, int batch) {
    if (has_trait("DEBUG_HS")) {
        return;
    }

    if (tool.use_from & use_from_player) {
        use_charges(tool.comp.type, tool.comp.count * batch);
    }
    if (tool.use_from & use_from_map) {
        long quantity = tool.comp.count * batch;
        g->m.use_charges(pos(), PICKUP_RANGE, tool.comp.type, quantity);
    }

    // else, use_from_none (or cancel), so we don't use up any tools;
}

/* This call is in-efficient when doing it for multiple items with the same map inventory.
In that case, consider using select_tool_component with 1 pre-created map inventory, and then passing the results
to consume_tools */
void player::consume_tools( const std::vector<tool_comp> &tools, int batch, const std::string &hotkeys )
{
    inventory map_inv;
    map_inv.form_from_map(pos(), PICKUP_RANGE);
    consume_tools( select_tool_component( tools, batch, map_inv, hotkeys ), batch );
}

const recipe *get_disassemble_recipe(const itype_id &type)
{
    for( auto cur_recipe : recipe_dict ) {

        if (type == cur_recipe->result && cur_recipe->reversible) {
            return cur_recipe;
        }
    }
    // no matching disassemble recipe found.
    return NULL;
}

bool player::can_disassemble( const item &dis_item, const inventory &crafting_inv,
                              const bool print_msg ) const
{
    if( dis_item.is_book() ) {
        return true;
    }

    for( auto cur_recipe : recipe_dict ) {
        if( dis_item.type->id == cur_recipe->result && cur_recipe->reversible ) {
            return can_disassemble( dis_item, cur_recipe, crafting_inv, print_msg );
        }
    }

    return false;
}

bool player::can_disassemble( const item &dis_item, const recipe *cur_recipe,
                              const inventory &crafting_inv, bool print_msg ) const
{
    const std::string dis_name = dis_item.tname().c_str();
    if ( dis_item.count_by_charges() && !cur_recipe->has_flag( "UNCRAFT_SINGLE_CHARGE" ) ) {
        // Create a new item to get the default charges
        const item tmp = cur_recipe->create_result();
        if (dis_item.charges < tmp.charges) {
            if (print_msg) {
                popup(ngettext("You need at least %d charge of %s to disassemble it.",
                               "You need at least %d charges of %s to disassemble it.",
                               tmp.charges ),
                      tmp.charges, dis_name.c_str() );
            }
            return false;
        }
    }

    bool have_all_qualities = true;
    const auto &dis_requirements = cur_recipe->requirements.disassembly_requirements();
    for( const auto &itq : dis_requirements.get_qualities() ) {
        for( const auto &it : itq ) {
            if( !it.has( crafting_inv ) ) {
                if( print_msg ) {
                    add_msg( m_info, _("To disassemble %s, you need %s"),
                        dis_name.c_str(), it.to_string().c_str() );
                }

                have_all_qualities = false;
            }
        }
    }

    // ok, a valid recipe exists for the item, and it is reversible
    // assign the activity
    // check tools are available
    // loop over the tools and see what's required...again
    bool have_all_tools = true;
    for( const auto &it : dis_requirements.get_tools() ) {
        bool have_this_tool = false;
        for( const auto &tool : it ) {
            itype_id type = tool.type;
            int req = tool.count; // -1 => 1

            if( ( req <= 0 && crafting_inv.has_tools( type, 1 ) ) ||
                ( req >  0 && crafting_inv.has_charges( type, req ) ) ) {
                have_this_tool = true;
            }

            if( have_this_tool ) {
                break;
            }
        }
        if( !have_this_tool ) {
            have_all_tools = false;
            if( print_msg ) {
                int req = it[0].count;
                if( req <= 0 ) {
                    add_msg(m_info, _("You need a %s to disassemble %s."),
                            item::nname(it[0].type).c_str(), dis_name.c_str() );
                } else {
                    add_msg(m_info, ngettext("You need a %s with %d charge to disassemble %s.",
                                             "You need a %s with %d charges to disassemble %s.",
                                             req ),
                            item::nname(it[0].type).c_str(), req, dis_name.c_str() );
                }
            }
        }
    }
    // All tools present, so assign the activity
    return have_all_qualities && have_all_tools;
}

bool query_disassemble(const item &dis_item)
{
    if( OPTIONS["QUERY_DISASSEMBLE"] ) {
        return query_yn( _("Really disassemble the %s?"), dis_item.tname().c_str() );
    }
    return true;
}

bool player::disassemble(int dis_pos)
{
    if (dis_pos == INT_MAX) {
        dis_pos = g->inv(_("Disassemble item:"));
    }
    item &dis_item = i_at(dis_pos);
    if (!has_item(dis_pos)) {
        add_msg(m_info, _("You don't have that item!"), dis_pos);
        return false;
    }
    return disassemble(dis_item, dis_pos, false);
}

bool player::disassemble( item &dis_item, int dis_pos,
                          bool ground, bool msg_and_query )
{
    const recipe *cur_recipe = get_disassemble_recipe( dis_item.type->id );

    // No disassembly without proper light
    // But book-ripping is OK
    if( cur_recipe != nullptr &&
        lighting_craft_speed_multiplier( *cur_recipe ) == 0.0f ) {
        add_msg(m_info, _("You can't see to craft!"));
        activity.type = ACT_NULL;
        return false;
    }

    // Checks to see if you're disassembling rotten food, and will stop you if true
    if( (dis_item.is_food() && dis_item.goes_bad()) ||
        (dis_item.is_food_container() && dis_item.contents[0].goes_bad()) ) {
        dis_item.calc_rot( global_square_location() );
        if( dis_item.rotten() ||
            (dis_item.is_food_container() && dis_item.contents[0].rotten())) {
            if( msg_and_query ) {
                add_msg(m_info, _("It's rotten, I'm not taking that apart."));
            }
            return false;
        }
    }

    // First check regular disassembly, then book "fake disassembly"
    // Note: this may get weird if books ever get regular disassembly
    std::string recipe_ident;
    int recipe_time = 100;
    const inventory &crafting_inv = crafting_inventory();
    if( cur_recipe != nullptr &&
        can_disassemble( dis_item, cur_recipe, crafting_inv, msg_and_query ) ) {
        if( msg_and_query && !query_disassemble( dis_item ) ) {
            return false;
        }

        recipe_ident = cur_recipe->ident;
        recipe_time = cur_recipe->time;
    }
    // If we're trying to disassemble a book or magazine
    if( dis_item.is_book() ) {
        if( msg_and_query && OPTIONS["QUERY_DISASSEMBLE"] &&
            !query_yn( _( "Do you want to tear %s into pages?" ),
                       dis_item.tname().c_str() ) ) {
            return false;
        } else {
            recipe_ident = fake_recipe_book;
        }
    }

    if( recipe_ident.empty() ) {
        // No recipe exists, or the item cannot be disassembled
        if( msg_and_query ) {
            add_msg( m_info, _( "The %s cannot be disassembled!" ),
                     dis_item.tname().c_str() );
        }
        return false;
    }

    if( activity.type != ACT_DISASSEMBLE ) {
        assign_activity( ACT_DISASSEMBLE, recipe_time );
    } else if( activity.moves_left <= 0 ) {
        activity.moves_left = recipe_time;
    }

    activity.values.push_back( dis_pos );
    activity.coords.push_back( ground ? pos() : tripoint_min );
    activity.str_values.push_back( recipe_ident );

    return true;
}

void player::disassemble_all( bool one_pass )
{
    // Reset all the activity values
    assign_activity( ACT_DISASSEMBLE, 0 );
    auto items = g->m.i_at( pos() );
    bool found_any = false;
    if( !one_pass ) {
        // Kinda hacky
        // That INT_MIN notes we want infinite uncraft
        // If INT_MIN is reached in complete_disassemble,
        // we will call this function again.
        activity.values.push_back( INT_MIN );
        activity.str_values.push_back( "" );
        activity.coords.push_back( tripoint_min );
    }

    for( size_t i = 0; i < items.size(); i++ ) {
        if( disassemble( items[i], i, true, false ) ) {
            found_any = true;
        }
    }

    if( !found_any ) {
        // Reset the activity - don't loop if there is nothing to do
        activity = player_activity();
    }
}

// Find out which of the alternative components had been used to craft the item.
item_comp find_component( const std::vector<item_comp> &altercomps, const item &dis_item )
{
    for( auto & comp : altercomps ) {
        for( auto & elem : dis_item.components ) {
            if( elem.typeId() == comp.type ) {
                return comp;
            }
        }
    }
    // Default is the one listed first in json.
    return altercomps.front();
}

item &get_item_for_uncraft( player &p, int item_pos,
    const tripoint &loc, bool from_ground )
{
    item *org_item;
    if( from_ground ) {
        auto items_on_ground = g->m.i_at( loc );
        if( static_cast<size_t>(item_pos) >= items_on_ground.size() ) {
            return p.ret_null;
        }
        org_item = &items_on_ground[item_pos];
    } else {
        org_item = &p.i_at(item_pos);
    }

    return *org_item;
}

void player::complete_disassemble()
{
    // Clean up old settings
    // Warning: Breaks old saves with disassembly in progress!
    // But so would adding a new recipe...
    if( activity.values.empty() ||
        activity.values.size() != activity.str_values.size() ||
        activity.values.size() != activity.coords.size() ) {
        debugmsg( "bad disassembly activity values" );
        activity.type = ACT_NULL;
        return;
    }

    // Disassembly activity is now saved in 3 parallel vectors:
    // item position, tripoint location (tripoint_min for inventory) and recipe

    // Note: we're reading from the back (in inverse order)
    // This is to avoid having to maintain indices
    const int item_pos = activity.values.back();
    const tripoint loc = activity.coords.back();
    const auto recipe_name = activity.str_values.back();

    activity.values.pop_back();
    activity.str_values.pop_back();
    activity.coords.pop_back();

    if( item_pos == INT_MIN ) {
        disassemble_all( false );
        return;
    }

    const bool from_ground = loc != tripoint_min;

    // Need to handle the book uncraft hack first
    if( recipe_name == fake_recipe_book ) {
        item &org_item = get_item_for_uncraft( *this, item_pos, loc, from_ground );
        if( org_item.is_null() || !org_item.is_book() ) {
            add_msg(_("The item has vanished."));
            activity.type = ACT_NULL;
            return;
        }

        // Twice the volume then multiplied by 10.
        // A book with volume 3 will give 60 pages.
        const int num_pages = (org_item.volume() * 2) * 10;
        g->m.spawn_item( pos(), "paper", 0, num_pages );
        if( from_ground ) {
            g->m.i_rem( loc, item_pos );
        } else {
            i_rem( item_pos );
        }
    } else {
        // Now regular recipe
        const recipe *dis_ptr = recipe_by_name( recipe_name ); // Which recipe is it?
        if( dis_ptr == nullptr ) {
            debugmsg( "no recipe with name %s found", recipe_name.c_str() );
            activity.type = ACT_NULL;
            return;
        }

        complete_disassemble( item_pos, loc, from_ground, *dis_ptr );
    }

    if( activity.type == ACT_NULL ) {
        // Something above went wrong, don't continue
        return;
    }

    // Try to get another disassembly target from the activity
    if( activity.values.empty() ) {
        // No more targets
        activity.type = ACT_NULL;
        return;
    }

    if( activity.values.back() == INT_MIN ) {
        disassemble_all( false );
        return;
    }

    const auto &next_recipe_name = activity.str_values.back();
    if( next_recipe_name == fake_recipe_book ) {
        activity.moves_left = 100;
    } else {
        const recipe *next_recipe = recipe_by_name( next_recipe_name );
        if( next_recipe == nullptr ) {
            activity.type = ACT_NULL;
            return;
        }

        activity.moves_left = next_recipe->time;
    }
}

// TODO: Make them accessible in a less ugly way
void remove_battery_mods( item&, player& );
void remove_radio_mod( item&, player& );

void player::complete_disassemble( int item_pos, const tripoint &loc,
    bool from_ground, const recipe &dis )
{
    // Get the proper recipe - the one for disassembly, not assembly
    const auto dis_requirements = dis.requirements.disassembly_requirements();
    item &org_item = get_item_for_uncraft( *this, item_pos, loc, from_ground );
    if( org_item.is_null() ) {
        add_msg(_("The item has vanished."));
        activity.type = ACT_NULL;
        return;
    }

    if( org_item.type->id != dis.result ) {
        add_msg(_("The item might be gone, at least it is not at the expected position anymore."));
        activity.type = ACT_NULL;
        return;
    }
    // Make a copy to keep its data (damage/components) even after it
    // has been removed.
    item dis_item = org_item;

    float component_success_chance = std::min(std::pow(0.8f, dis_item.damage), 1.0);

    int veh_part = -1;
    vehicle *veh = g->m.veh_at( pos(), veh_part );
    if( veh != nullptr ) {
        veh_part = veh->part_with_feature(veh_part, "CARGO");
    }

    add_msg(_("You disassemble the %s into its components."), dis_item.tname().c_str());
    // Remove any batteries, ammo and mods first
    remove_ammo( &dis_item, *this );
    remove_battery_mods( dis_item, *this );
    remove_radio_mod( dis_item, *this );

    if (dis_item.count_by_charges()) {
        // remove the charges that one would get from crafting it
        org_item.charges -= dis.create_result().charges;
    }
    // remove the item, except when it's counted by charges and still has some
    if (!org_item.count_by_charges() || org_item.charges <= 0) {
        if( from_ground ) {
            g->m.i_rem( loc, item_pos );
        } else {
            i_rem( item_pos );
        }
    }

    // Consume tool charges
    for( const auto &it : dis_requirements.get_tools() ) {
        consume_tools( it );
    }

    // add the components to the map
    // Player skills should determine how many components are returned

    int skill_dice = 2 + skillLevel(dis.skill_used) * 3;
    skill_dice += skillLevel(dis.skill_used);

    // Sides on dice is 16 plus your current intelligence
    ///\EFFECT_INT increases success rate for disassembling items
    int skill_sides = 16 + int_cur;

    int diff_dice = dis.difficulty;
    int diff_sides = 24; // 16 + 8 (default intelligence)

    // disassembly only nets a bit of practice
    if( dis.skill_used ) {
        practice( dis.skill_used, (dis.difficulty) * 2, dis.difficulty );
    }

    for (const auto &altercomps : dis_requirements.get_components()) {
        const item_comp comp = find_component( altercomps, dis_item );
        int compcount = comp.count;
        item newit( comp.type, calendar::turn );
        // TODO: Move this check to requirement_data::disassembly_requirements()
        if( !comp.recoverable || newit.has_flag( "UNRECOVERABLE" ) ) {
            continue;
        }
        // Counted-by-charge items that can be disassembled individually
        // have their component count multiplied by the number of charges.
        if (dis_item.count_by_charges() && dis.has_flag( "UNCRAFT_SINGLE_CHARGE" )) {
            compcount *= std::min(dis_item.charges, dis.create_result().charges);
        }
        // Compress liquids and counted-by-charges items into one item,
        // they are added together on the map anyway and handle_liquid
        // should only be called once to put it all into a container at once.
        if (newit.count_by_charges() || newit.made_of(LIQUID)) {
            newit.charges = compcount;
            compcount = 1;
        } else if (!newit.craft_has_charges() && newit.charges > 0) {
            // tools that can be unloaded should be created unloaded,
            // tools that can't be unloaded will keep their default charges.
            newit.charges = 0;
        }

        for( ; compcount > 0; compcount--) {
            const bool comp_success = (dice(skill_dice, skill_sides) > dice(diff_dice,  diff_sides));
            if (dis.difficulty != 0 && !comp_success) {
                add_msg(m_bad, _("You fail to recover %s."), newit.tname().c_str());
                continue;
            }
            const bool dmg_success = component_success_chance > rng_float(0, 1);
            if (!dmg_success) {
                // Show reason for failure (damaged item, tname contains the damage adjective)
                //~ %1s - material, %2$s - disassembled item
                add_msg(m_bad, _("You fail to recover %1$s from the %2$s."), newit.tname().c_str(),
                        dis_item.tname().c_str());
                continue;
            }
            // Use item from components list, or (if not contained)
            // use newit, the default constructed.
            item act_item = newit;
            for(item::t_item_vector::iterator a = dis_item.components.begin(); a != dis_item.components.end();
                ++a) {
                if (a->type == newit.type) {
                    act_item = *a;
                    dis_item.components.erase(a);
                    break;
                }
            }
            if (act_item.made_of(LIQUID)) {
                while (!g->handle_liquid(act_item, false, false)) {
                    // Try again, maybe use another container.
                }
            } else if (veh != NULL && veh->add_item(veh_part, act_item)) {
                // add_item did put the items in the vehicle, nothing further to be done
            } else {
                g->m.add_item_or_charges(pos(), act_item);
            }
        }
    }

    if (dis.learn_by_disassembly >= 0 && !knows_recipe(&dis)) {
        if( !dis.skill_used || dis.learn_by_disassembly <= skillLevel(dis.skill_used)) {
            if (one_in(4)) {
                learn_recipe( &dis );
                add_msg(m_good, _("You learned a recipe from disassembling it!"));
            } else {
                add_msg(m_info, _("You might be able to learn a recipe if you disassemble another."));
            }
        } else {
            add_msg(m_info, _("If you had better skills, you might learn a recipe next time."));
        }
    }
}

const recipe *recipe_by_index( int index )
{
    return recipe_dict[index];
}

const recipe *recipe_by_name( const std::string &name)
{
    return recipe_dict[name];
}

void check_recipe_definitions()
{
    for( auto &elem : recipe_dict ) {
        const recipe &r = *elem;
        const std::string display_name = std::string("recipe ") + r.ident;
        r.requirements.check_consistency(display_name);
        if (!item::type_is_defined(r.result)) {
            debugmsg("result %s in recipe %s is not a valid item template", r.result.c_str(), r.ident.c_str());
        }
        if( r.skill_used && !r.skill_used.is_valid() ) {
            debugmsg("recipe %s uses invalid skill %s", r.ident.c_str(), r.skill_used.c_str());
        }
        for( auto &e : r.required_skills ) {
            if( e.first && !e.first.is_valid() ) {
                debugmsg("recipe %s uses invalid required skill %s", r.ident.c_str(), e.first.c_str());
            }
        }
    }
}

void remove_ammo(std::list<item> &dis_items, player &p)
{
    for( auto &dis_item : dis_items ) {
        remove_ammo( &dis_item, p );
    }
}

void remove_ammo(item *dis_item, player &p)
{
    auto &contents = dis_item->contents;
    const bool is_gun = dis_item->is_gun();
    for( size_t i = 0; i < contents.size(); ) {
        // Gun with gunmods, remove gunmods, remove their ammo
        if( is_gun ) {
            // integrated mods stay in the gun, they are part of the item type itself.
            if( contents[i].has_flag( "IRREMOVABLE" ) ) {
                remove_ammo( &contents[i], p );
                i++;
            } else {
                p.remove_gunmod( dis_item, i );
            }
            continue;
        }
        item tmp = contents[i];
        contents.erase( contents.begin() + i );
        if( tmp.made_of( LIQUID ) && &p == &g->u ) {
            while( !g->handle_liquid( tmp, false, false ) ) {
                // Allow selecting several containers
            }
        } else {
            p.i_add_or_drop( tmp );
        }
    }
    if( dis_item->has_flag( "NO_UNLOAD" ) ) {
        return;
    }
    if( dis_item->is_gun() && dis_item->has_curammo() && dis_item->ammo_type() != "NULL" ) {
        item ammodrop( dis_item->ammo_current(), calendar::turn );
        ammodrop.charges = dis_item->charges;
        if( ammodrop.made_of( LIQUID ) && &p == &g->u ) {
            while( !g->handle_liquid( ammodrop, false, false ) ) {
                // Allow selecting several containers
            }
        } else {
            p.i_add_or_drop( ammodrop, 1 );
        }
        dis_item->charges = 0;
    }
    if( dis_item->is_tool() && dis_item->charges > 0 && dis_item->ammo_type() != "NULL" ) {
        item ammodrop( default_ammo( dis_item->ammo_type() ), calendar::turn );
        ammodrop.charges = dis_item->charges;
        if( dis_item->ammo_type() == "plutonium" ) {
            ammodrop.charges /= 500;
        }
        if( ammodrop.made_of( LIQUID ) && &p == &g->u ) {
            while( !g->handle_liquid( ammodrop, false, false ) ) {
                // Allow selecting several containers
            }
        } else {
            p.i_add_or_drop( ammodrop, 1 );
        }
        dis_item->charges = 0;
    }
}

std::string recipe::required_skills_string() const
{
    std::ostringstream skills_as_stream;
    if(!required_skills.empty()) {
        for( auto iter = required_skills.begin(); iter != required_skills.end(); ) {
            skills_as_stream << iter->first.obj().name() << "(" << iter->second << ")";
            ++iter;
            if(iter != required_skills.end()) {
                skills_as_stream << ", ";
            }
        }
    } else {
        skills_as_stream << _("N/A");
    }
    return skills_as_stream.str();
}<|MERGE_RESOLUTION|>--- conflicted
+++ resolved
@@ -474,48 +474,6 @@
     cached_turn = -1;
 }
 
-<<<<<<< HEAD
-int recipe::print_time(WINDOW *w, int ypos, int xpos, int width,
-                       nc_color col, int batch) const
-{
-    const int turns = batch_time(batch) / 100;
-    std::string text;
-    if( turns < MINUTES( 1 ) ) {
-        const int seconds = std::max( 1, turns * 6 );
-        text = string_format( ngettext( "%d second", "%d seconds", seconds ), seconds );
-    } else {
-        const int minutes = ( turns % HOURS( 1 ) ) / MINUTES( 1 );
-        const int hours = turns / HOURS( 1 );
-        if( hours == 0 ) {
-            text = string_format( ngettext( "%d minute", "%d minutes", minutes ), minutes );
-        } else if( minutes == 0 ) {
-            text = string_format( ngettext( "%d hour", "%d hours", hours ), hours );
-        } else {
-            const std::string h = string_format( ngettext( "%d hour", "%d hours", hours ), hours );
-            const std::string m = string_format( ngettext( "%d minute", "%d minutes", minutes ), minutes );
-            //~ A time duration: first is hours, second is minutes, e.g. "4 hours" "6 minutes"
-            text = string_format( _( "%1$s and %2$s" ), h.c_str(), m.c_str() );
-        }
-    }
-    text = string_format( _( "Time to complete: %s" ), text.c_str() );
-    return fold_and_print( w, ypos, xpos, width, col, text );
-}
-
-template<typename T>
-bool lcmatch_any(const std::vector< std::vector<T> > &list_of_list, const std::string &filter)
-{
-    for( auto &list : list_of_list ) {
-        for( auto &comp : list ) {
-            if( lcmatch( item::nname( comp.type ), filter ) ) {
-                return true;
-            }
-        }
-    }
-    return false;
-}
-
-=======
->>>>>>> 6d9e541e
 void batch_recipes(const inventory &crafting_inv,
                    std::vector<const recipe *> &current,
                    std::vector<bool> &available, const recipe *rec)
