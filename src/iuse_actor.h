#pragma once
#ifndef IUSE_ACTOR_H
#define IUSE_ACTOR_H

#include <climits>
#include <map>
#include <set>
#include <vector>
#include <string>
#include <utility>

#include "calendar.h"
#include "color.h"
#include "enums.h"
#include "explosion.h"
#include "game_constants.h"
#include "iuse.h"
class npc_template;
#include "ret_val.h"
#include "string_id.h"
#include "translations.h"
#include "type_id.h"
#include "units.h"
#include "optional.h"

class Character;
class item;
class player;
struct iteminfo;
struct tripoint;

enum hp_part : int;
enum body_part : int;
class JsonObject;

using itype_id = std::string;
struct furn_t;
struct itype;
class item_location;

/**
 * Transform an item into a specific type.
 * Optionally activate it.
 * Optionally split it in container and content (like opening a jar).
 *
 * It optionally checks for
 * 1. original item has a minimal amount of charges.
 * 2. player has a minimal amount of "fire" charges and consumes them,
 * 3. if fire is used, checks that the player is not underwater.
 */
class iuse_transform : public iuse_actor
{
    public:
        /** displayed if player sees transformation with %s replaced by item name */
        translation msg_transform;

        /** type of the resulting item */
        std::string target;

        /** if set transform item to container and place new item (of type @ref target) inside */
        std::string container;

        /** if zero or positive set remaining ammo of @ref target to this (after transformation) */
        int ammo_qty = -1;

        /** if this has values, set remaining ammo of @ref target to one of them chosen at random (after transformation) */
        std::vector<int> random_ammo_qty;

        /** if positive set transformed item active and start countdown */
        int countdown = 0;

        /** if both this and ammo_qty are specified then set @ref target to this specific ammo */
        std::string ammo_type;

        /** used to set the active property of the transformed @ref target */
        bool active = false;

        /**does the item requires to be worn to be activable*/
        bool need_worn = false;

        /**does the item requires to be wielded to be activable*/
        bool need_wielding = false;

        /** subtracted from @ref Creature::moves when transformation is successful */
        int moves = 0;

        /** minimum number of fire charges required (if any) for transformation */
        int need_fire = 0;

        /** displayed if item is in player possession with %s replaced by item name */
        translation need_fire_msg;

        /** minimum charges (if any) required for transformation */
        int need_charges = 0;

        /** displayed if item is in player possession with %s replaced by item name */
        translation need_charges_msg;

        /** Tool qualities needed, e.g. "fine bolt turning 1". **/
        std::map<quality_id, int> qualities_needed;

        translation menu_text;

        iuse_transform( const std::string &type = "transform" ) : iuse_actor( type ) {}

        ~iuse_transform() override = default;
        void load( const JsonObject &obj ) override;
        int use( player &, item &, bool, const tripoint & ) const override;
        ret_val<bool> can_use( const Character &, const item &, bool, const tripoint & ) const override;
        std::unique_ptr<iuse_actor> clone() const override;
        std::string get_name() const override;
        void finalize( const itype_id &my_item_type ) override;
        void info( const item &, std::vector<iteminfo> & ) const override;
};

class countdown_actor : public iuse_actor
{
    public:
        countdown_actor( const std::string &type = "countdown" ) : iuse_actor( type ) {}

        /** if specified overrides default action name */
        std::string name;

        /** turns before countdown action (defaults to @ref itype::countdown_interval) */
        int interval = 0;

        /** message if player sees activation with %s replaced by item name */
        std::string message;

        ~countdown_actor() override = default;
        void load( const JsonObject &obj ) override;
        int use( player &, item &, bool, const tripoint & ) const override;
        std::unique_ptr<iuse_actor> clone() const override;
        ret_val<bool> can_use( const Character &, const item &it, bool, const tripoint & ) const override;
        std::string get_name() const override;
        void info( const item &, std::vector<iteminfo> & ) const override;
};

/**
 * This is a @ref iuse_actor for active items that explode when
 * their charges reaches 0.
 * It can be called each turn, it can make a sound each turn.
 */
class explosion_iuse : public iuse_actor
{
    public:
        // Structure describing the explosion + shrapnel
        // Ignored if its power field is < 0
        explosion_data explosion;

        // Those 2 values are forwarded to game::draw_explosion,
        // Nothing is drawn if radius < 0 (game::explosion might still draw something)
        int draw_explosion_radius = -1;
        nc_color draw_explosion_color = c_white;
        /** Call game::flashbang? */
        bool do_flashbang = false;
        bool flashbang_player_immune = false;
        /** Create fields of this type around the center of the explosion */
        int fields_radius = -1;
        field_type_id fields_type;
        int fields_min_intensity = 1;
        int fields_max_intensity = 0;
        /** Calls game::emp_blast if >= 0 */
        int emp_blast_radius = -1;
        /** Calls game::scrambler_blast if >= 0 */
        int scrambler_blast_radius = -1;
        /** Volume of sound each turn, -1 means no sound at all */
        int sound_volume = -1;
        std::string sound_msg;
        /** Message shown when the player tries to deactivate the item,
         * which is not allowed. */
        std::string no_deactivate_msg;

        explosion_iuse( const std::string &type = "explosion" ) : iuse_actor( type ) {}

        ~explosion_iuse() override = default;
        void load( const JsonObject &obj ) override;
        int use( player &, item &, bool, const tripoint & ) const override;
        std::unique_ptr<iuse_actor> clone() const override;
        void info( const item &, std::vector<iteminfo> & ) const override;
};

/**
 * This iuse creates a new vehicle on the map.
 */
class unfold_vehicle_iuse : public iuse_actor
{
    public:
        /** Id of the vehicle prototype (@see map::add_vehicle what it expects) that will be
         * created when unfolding the item. */
        vproto_id vehicle_id;
        /** Message shown after successfully unfolding the item. */
        std::string unfold_msg;
        /** Creature::moves it takes to unfold. */
        int moves = 0;
        std::map<std::string, int> tools_needed;

        unfold_vehicle_iuse( const std::string &type = "unfold_vehicle" ) : iuse_actor( type ) {}

        ~unfold_vehicle_iuse() override = default;
        void load( const JsonObject &obj ) override;
        int use( player &, item &, bool, const tripoint & ) const override;
        std::unique_ptr<iuse_actor> clone() const override;
};

/** Used in consume_drug_iuse for storing effect data. */
struct effect_data {
    efftype_id id;
    time_duration duration;
    body_part bp;
    bool permanent;

    effect_data( const efftype_id &nid, const time_duration &dur, body_part nbp, bool perm ) :
        id( nid ), duration( dur ), bp( nbp ), permanent( perm ) {}
};

/**
 * This iuse encapsulates the effects of taking a drug.
 */
class consume_drug_iuse : public iuse_actor
{
    public:
        /** Message to display when drug is consumed. **/
        std::string activation_message;
        /** Fields to produce when you take the drug, mostly intended for various kinds of smoke. **/
        std::map<std::string, int> fields_produced;
        /** Tool charges needed to take the drug, e.g. fire. **/
        std::map<std::string, int> charges_needed;
        /** Tools needed, but not consumed, e.g. "smoking apparatus". **/
        std::map<std::string, int> tools_needed;
        /** An effect or effects (conditions) to give the player for the stated duration. **/
        std::vector<effect_data> effects;
        /** A list of stats and adjustments to them. **/
        std::map<std::string, int> stat_adjustments;

        /** Modify player vitamin_levels by random amount between min (first) and max (second) */
        std::map<vitamin_id, std::pair<int, int>> vitamins;

        /** How many move points this action takes. */
        int moves = 100;

        consume_drug_iuse( const std::string &type = "consume_drug" ) : iuse_actor( type ) {}

        ~consume_drug_iuse() override = default;
        void load( const JsonObject &obj ) override;
        int use( player &, item &, bool, const tripoint & ) const override;
        std::unique_ptr<iuse_actor> clone() const override;
        void info( const item &, std::vector<iteminfo> & ) const override;

        /** Item produced after using drugs. */
        std::string used_up_item;
};

/**
 * This is a @ref iuse_transform that uses the age of the item instead of a counter.
 * The age is calculated from the current turn and the birthday of the item.
 * The player has to activate the item manually, only when the specific
 * age has been reached, it will transform.
 */
class delayed_transform_iuse : public iuse_transform
{
    public:
        /**
         * The minimal age of the item (in turns) to allow the transformation.
         */
        int transform_age = 0;
        /**
         * Message to display when the user activates the item before the
         * age has been reached.
         */
        std::string not_ready_msg;

        /** How much longer (in turns) until the transformation can be done, can be negative. */
        int time_to_do( const item &it ) const;

        delayed_transform_iuse( const std::string &type = "delayed_transform" ) : iuse_transform( type ) {}

        ~delayed_transform_iuse() override = default;
        void load( const JsonObject &obj ) override;
        int use( player &, item &, bool, const tripoint & ) const override;
        std::unique_ptr<iuse_actor> clone() const override;
};

/**
 * This iuse contains the logic to transform a robot item into an actual monster on the map.
 */
class place_monster_iuse : public iuse_actor
{
    public:
        /** The monster type id of the monster to create. */
        mtype_id mtypeid;
        /** If true, place the monster at a random square around the player,
         * otherwise allow the player to select the target square. */
        bool place_randomly = false;
        /** How many move points this action takes. */
        int moves = 100;
        /** Difficulty of programming the monster (to be friendly). */
        int difficulty = 0;
        /** Shown when programming the monster succeeded and it's friendly. Can be empty. */
        std::string friendly_msg;
        /** Shown when programming the monster failed and it's hostile. Can be empty. */
        std::string hostile_msg;
        /** Skills used to make the monster not hostile when activated. **/
        skill_id skill1 = skill_id::NULL_ID();
        skill_id skill2 = skill_id::NULL_ID();

        place_monster_iuse() : iuse_actor( "place_monster" ) { }
        ~place_monster_iuse() override = default;
        void load( const JsonObject &obj ) override;
        int use( player &, item &, bool, const tripoint & ) const override;
        std::unique_ptr<iuse_actor> clone() const override;
};

/**
<<<<<<< HEAD
 * This iuse contains the logic to change one's scent.
 */
class change_scent_iuse : public iuse_actor
{
    public:
        /** The scent type id of the new scent. */
        scenttype_id scenttypeid;
        /** How many move points this action takes. */
        int moves = 100;
        /**How many charge are consumed on use*/
        int charges_to_use = 1;
        /**Scent value modifier*/
        int scent_mod = 0;
        /**How long does the scent stays*/
        time_duration duration;
        /**Is the scent mask waterproof*/
        bool waterproof = false;
        /**Side effect of using the item*/
        std::vector<effect_data> effects;

        change_scent_iuse() : iuse_actor( "change_scent" ) { }
        ~change_scent_iuse() override = default;
=======
 * This iuse contains the logic to summon an npc on the map.
 */
class place_npc_iuse : public iuse_actor
{
    public:
        string_id<npc_template> npc_class_id;
        bool place_randomly = false;
        int moves = 100;
        std::string summon_msg;

        place_npc_iuse() : iuse_actor( "place_npc" ) { }
        ~place_npc_iuse() override = default;
>>>>>>> 8c616da1
        void load( const JsonObject &obj ) override;
        int use( player &, item &, bool, const tripoint & ) const override;
        std::unique_ptr<iuse_actor> clone() const override;
};

/**
 * Items that can be worn and can be activated to consume energy from UPS.
 * Note that the energy consumption is done in @ref player::process_active_items, it is
 * *not* done by this class!
 */
class ups_based_armor_actor : public iuse_actor
{
    public:
        /** Shown when activated. */
        std::string activate_msg;
        /** Shown when deactivated. */
        std::string deactive_msg;
        /** Shown when it runs out of power. */
        std::string out_of_power_msg;

        ups_based_armor_actor( const std::string &type = "ups_based_armor" ) : iuse_actor( type ) {}

        ~ups_based_armor_actor() override = default;
        void load( const JsonObject &obj ) override;
        int use( player &, item &, bool, const tripoint & ) const override;
        std::unique_ptr<iuse_actor> clone() const override;
};

/**
 * This implements lock picking.
 */
class pick_lock_actor : public iuse_actor
{
    public:
        /**
         * How good the used tool is at picking a lock.
         */
        int pick_quality = 0;

        pick_lock_actor() : iuse_actor( "picklock" ) {}

        ~pick_lock_actor() override = default;
        void load( const JsonObject &obj ) override;
        int use( player &, item &, bool, const tripoint & ) const override;
        std::unique_ptr<iuse_actor> clone() const override;
};

/**
 * Implements deployable furniture from items
 */
class deploy_furn_actor : public iuse_actor
{
    public:
        /**
         * furniture type id the item should create
         */
        string_id<furn_t> furn_type;

        deploy_furn_actor() : iuse_actor( "deploy_furn" ) {}

        ~deploy_furn_actor() override = default;
        void load( const JsonObject &obj ) override;
        int use( player &, item &, bool, const tripoint & ) const override;
        std::unique_ptr<iuse_actor> clone() const override;
        void info( const item &, std::vector<iteminfo> & ) const override;
};

/**
 * Reveals specific things on the overmap.
 */
class reveal_map_actor : public iuse_actor
{
    public:
        /**
         * The radius of the overmap area that gets revealed.
         * This is in overmap terrain coordinates.
         * A radius of 1 means all terrains directly around center are revealed.
         * The center is location of nearest city defined in `reveal_map_center_omt` variable of
         * activated item (or current player global omt location if variable is not set).
         */
        int radius = 0;
        /**
         * Overmap terrain types that get revealed.
         */
        std::vector<std::pair<std::string, ot_match_type>> omt_types;
        /**
         * The message displayed after revealing.
         */
        std::string message;

        void reveal_targets( const tripoint &center, const std::pair<std::string, ot_match_type> &target,
                             int reveal_distance ) const;

        reveal_map_actor( const std::string &type = "reveal_map" ) : iuse_actor( type ) {}

        ~reveal_map_actor() override = default;
        void load( const JsonObject &obj ) override;
        int use( player &, item &, bool, const tripoint & ) const override;
        std::unique_ptr<iuse_actor> clone() const override;
};

/**
 * Starts a fire instantly
 */
class firestarter_actor : public iuse_actor
{
    public:
        /**
         * Moves used at start of the action when starting fires with good fuel.
         */
        int moves_cost_fast = 100;

        /**
         * Total moves when starting fires with mediocre fuel.
         */
        int moves_cost_slow = 1000;

        /**
         * Does it need sunlight to be used.
         */
        bool need_sunlight = false;

        static bool prep_firestarter_use( const player &p, tripoint &pos );
        /** Player here isn't const because pyromaniacs gain a mood boost from it */
        static void resolve_firestarter_use( player &p, const tripoint &pos );
        /** Modifier on speed - higher is better, 0 means it won't work. */
        float light_mod( const tripoint &pos ) const;
        /** Checks quality of fuel on the tile and interpolates move cost based on that. */
        int moves_cost_by_fuel( const tripoint &pos ) const;

        firestarter_actor( const std::string &type = "firestarter" ) : iuse_actor( type ) {}

        ~firestarter_actor() override = default;
        void load( const JsonObject &obj ) override;
        int use( player &, item &, bool, const tripoint & ) const override;
        ret_val<bool> can_use( const Character &, const item &, bool, const tripoint & ) const override;
        std::unique_ptr<iuse_actor> clone() const override;
};

/**
 * Cuts stuff up into components
 */
class salvage_actor : public iuse_actor
{
    public:
        /** Moves used per unit of volume of cut item */
        int moves_per_part = 25;

        /** Materials it can cut */
        std::set<material_id> material_whitelist = {
            material_id( "acidchitin" ),
            material_id( "alien_resin" ),
            material_id( "bone" ),
            material_id( "chitin" ),
            material_id( "cotton" ),
            material_id( "faux_fur" ),
            material_id( "fur" ),
            material_id( "kevlar" ),
            material_id( "kevlar_rigid" ),
            material_id( "leather" ),
            material_id( "lycra" ),
            material_id( "neoprene" ),
            material_id( "nomex" ),
            material_id( "nylon" ),
            material_id( "plastic" ),
            material_id( "wood" ),
            material_id( "wool" )
        };

        bool try_to_cut_up( player &p, item &it ) const;
        int cut_up( player &p, item &it, item_location &cut ) const;
        int time_to_cut_up( const item &it ) const;
        bool valid_to_cut_up( const item &it ) const;

        salvage_actor( const std::string &type = "salvage" ) : iuse_actor( type ) {}

        ~salvage_actor() override = default;
        void load( const JsonObject &obj ) override;
        int use( player &, item &, bool, const tripoint & ) const override;
        std::unique_ptr<iuse_actor> clone() const override;
};

/**
 * Writes on stuff (ground or items)
 */
class inscribe_actor : public iuse_actor
{
    public:
        // Can it write on items/terrain
        bool on_items = true;
        bool on_terrain = false;

        // Does it require target material to be from the whitelist?
        bool material_restricted = true;

        // Materials it can write on
        std::set<material_id> material_whitelist = {
            material_id( "wood" ),
            material_id( "plastic" ),
            material_id( "glass" ),
            material_id( "chitin" ),
            material_id( "iron" ),
            material_id( "steel" ),
            material_id( "silver" ),
            material_id( "bone" )
        };

        // How will the inscription be described
        translation verb = to_translation( "Carve" );
        translation gerund = to_translation( "Carved" );

        bool item_inscription( item &tool, item &cut ) const;

        inscribe_actor( const std::string &type = "inscribe" ) : iuse_actor( type ) {}

        ~inscribe_actor() override = default;
        void load( const JsonObject &obj ) override;
        int use( player &, item &, bool, const tripoint & ) const override;
        std::unique_ptr<iuse_actor> clone() const override;
};

/**
 * Cauterizes a wounded/masochistic survivor
 */
class cauterize_actor : public iuse_actor
{
    public:
        // Use flame. If false, uses item charges instead.
        bool flame = true;

        static bool cauterize_effect( player &p, item &it, bool force );

        cauterize_actor( const std::string &type = "cauterize" ) : iuse_actor( type ) {}

        ~cauterize_actor() override = default;
        void load( const JsonObject &obj ) override;
        int use( player &, item &, bool, const tripoint & ) const override;
        ret_val<bool> can_use( const Character &, const item &, bool, const tripoint & ) const override;
        std::unique_ptr<iuse_actor> clone() const override;
};

/**
 * Makes a zombie corpse into a zombie slave
 */
class enzlave_actor : public iuse_actor
{
    public:
        enzlave_actor( const std::string &type = "enzlave" ) : iuse_actor( type ) {}

        ~enzlave_actor() override = default;
        void load( const JsonObject &obj ) override;
        int use( player &, item &, bool, const tripoint & ) const override;
        ret_val<bool> can_use( const Character &, const item &, bool, const tripoint & ) const override;
        std::unique_ptr<iuse_actor> clone() const override;
};

/**
 * Try to turn on a burning melee weapon
 * Not iuse_transform, because they don't have that much in common
 */
class fireweapon_off_actor : public iuse_actor
{
    public:
        std::string target_id;
        std::string success_message;
        std::string lacks_fuel_message;
        std::string failure_message; // Due to bad roll
        int noise = 0; // If > 0 success message is a success sound instead
        int moves = 0;
        // Lower is better: rng(0, 10) - item.damage_level( 4 ) > this variable
        int success_chance = INT_MIN;

        fireweapon_off_actor() : iuse_actor( "fireweapon_off" ) {}

        ~fireweapon_off_actor() override = default;
        void load( const JsonObject &obj ) override;
        int use( player &, item &, bool, const tripoint & ) const override;
        ret_val<bool> can_use( const Character &, const item &, bool, const tripoint & ) const override;
        std::unique_ptr<iuse_actor> clone() const override;
};

/**
 * Active burning melee weapon
 */
class fireweapon_on_actor : public iuse_actor
{
    public:
        std::string noise_message; // If noise is 0, message content instead
        std::string voluntary_extinguish_message;
        std::string charges_extinguish_message;
        std::string water_extinguish_message;
        std::string auto_extinguish_message;
        int noise = 0; // If 0, it produces a message instead of noise
        int noise_chance = 1; // one_in(this variable)
        int auto_extinguish_chance; // one_in(this) per turn to fail

        fireweapon_on_actor( const std::string &type = "fireweapon_on" ) : iuse_actor( type ) {}

        ~fireweapon_on_actor() override = default;
        void load( const JsonObject &obj ) override;
        int use( player &, item &, bool, const tripoint & ) const override;
        std::unique_ptr<iuse_actor> clone() const override;
};

/**
 * Makes noise of a given volume
 */
class manualnoise_actor : public iuse_actor
{
    public:
        std::string no_charges_message;
        std::string use_message;
        std::string noise_message;
        std::string noise_id;
        std::string noise_variant;
        int noise = 0; // Should work even with no volume, even if it seems impossible
        int moves = 0;

        manualnoise_actor( const std::string &type = "manualnoise" ) : iuse_actor( type ) {}

        ~manualnoise_actor() override = default;
        void load( const JsonObject &obj ) override;
        int use( player &, item &, bool, const tripoint & ) const override;
        ret_val<bool> can_use( const Character &, const item &, bool, const tripoint & ) const override;
        std::unique_ptr<iuse_actor> clone() const override;
};

/**
 * Plays music
 */
class musical_instrument_actor : public iuse_actor
{
    public:
        /**
         * Speed penalty when playing the instrument
         */
        int speed_penalty;
        /**
         * Volume of the music played
         */
        int volume;
        /**
         * Base morale bonus/penalty
         */
        int fun;
        /**
         * Morale bonus scaling (off current perception)
         */
        int fun_bonus;
        /**
        * List of sound descriptions for players
        */
        std::vector< std::string > player_descriptions;
        /**
        * List of sound descriptions for NPCs
        */
        std::vector< std::string > npc_descriptions;
        /**
         * Display description once per this duration (@ref calendar::once_every).
         */
        time_duration description_frequency = 0_turns;

        musical_instrument_actor( const std::string &type = "musical_instrument" ) : iuse_actor( type ) {}

        ~musical_instrument_actor() override = default;
        void load( const JsonObject &obj ) override;
        int use( player &, item &, bool, const tripoint & ) const override;
        ret_val<bool> can_use( const Character &, const item &, bool, const tripoint & ) const override;
        std::unique_ptr<iuse_actor> clone() const override;
};

/**
 * Learn a spell
 */
class learn_spell_actor : public iuse_actor
{
    public:
        // list of spell ids that can be learned from this item
        std::vector<std::string> spells;

        learn_spell_actor( const std::string &type = "learn_spell" ) : iuse_actor( type ) {}

        ~learn_spell_actor() override = default;
        void load( const JsonObject &obj ) override;
        int use( player &p, item &, bool, const tripoint & ) const override;
        std::unique_ptr<iuse_actor> clone() const override;
        void info( const item &, std::vector<iteminfo> & ) const override;
};

/**
 * Cast a spell. The item's spell level is fixed, and the casting action uses up a charge from the item.
 */
class cast_spell_actor : public iuse_actor
{
    public:
        // this item's spell fail % is 0
        bool no_fail;
        // the spell this item casts when used.
        spell_id item_spell;
        int spell_level;
        /**does the item requires to be worn to be activable*/
        bool need_worn = false;
        /**does the item requires to be wielded to be activable*/
        bool need_wielding = false;

        cast_spell_actor( const std::string &type = "cast_spell" ) : iuse_actor( type ) {}

        ~cast_spell_actor() override = default;
        void load( const JsonObject &obj ) override;
        int use( player &p, item &it, bool, const tripoint & ) const override;
        std::unique_ptr<iuse_actor> clone() const override;
        void info( const item &, std::vector<iteminfo> & ) const override;
};

/**
 * Holster a weapon
 */
class holster_actor : public iuse_actor
{
    public:
        /** Prompt to use when selecting an item */
        std::string holster_prompt;
        /** Message to show when holstering an item */
        std::string holster_msg;
        /** Maximum volume of each item that can be holstered */
        units::volume max_volume;
        /** Minimum volume of each item that can be holstered or 1/3 max_volume if unspecified */
        units::volume min_volume;
        /** Maximum weight of each item. If unspecified no weight limit is imposed */
        units::mass max_weight = units::mass( -1, units::mass::unit_type{} );
        /** Total number of items that holster can contain **/
        int multi = 1;
        /** Base cost of accessing/storing an item. Scales down to half of that with skills. */
        int draw_cost = INVENTORY_HANDLING_PENALTY;
        /** Guns using any of these skills can be holstered */
        std::vector<skill_id> skills;
        /** Items with any of these flags set can be holstered */
        std::vector<std::string> flags;

        /** Check if obj could be stored in the holster */
        bool can_holster( const item &obj ) const;

        /** Store an object in the holster */
        bool store( player &p, item &holster, item &obj ) const;

        holster_actor( const std::string &type = "holster" ) : iuse_actor( type ) {}

        ~holster_actor() override = default;
        void load( const JsonObject &obj ) override;
        int use( player &, item &, bool, const tripoint & ) const override;
        std::unique_ptr<iuse_actor> clone() const override;
        void info( const item &, std::vector<iteminfo> & ) const override;

        units::volume max_stored_volume() const;
};

/**
 * Store ammo and later reload using it
 */
class bandolier_actor : public iuse_actor
{
    public:
        /** Total number of rounds that can be stored **/
        int capacity = 1;

        /** What types of ammo can be stored? */
        std::set<ammotype> ammo;

        /** Base cost of accessing/storing an item. Scales down to half of that with skills. */
        int draw_cost = INVENTORY_HANDLING_PENALTY;

        /** Can this type of ammo ever be stored */
        bool is_valid_ammo_type( const itype & ) const;

        /** Check if obj could be stored in the bandolier */
        bool can_store( const item &bandolier, const item &obj ) const;

        /** Store ammo in the bandolier */
        bool reload( player &p, item &obj ) const;

        bandolier_actor( const std::string &type = "bandolier" ) : iuse_actor( type ) {}

        ~bandolier_actor() override = default;
        void load( const JsonObject &obj ) override;
        int use( player &, item &, bool, const tripoint & ) const override;
        std::unique_ptr<iuse_actor> clone() const override;
        void info( const item &, std::vector<iteminfo> & ) const override;

        units::volume max_stored_volume() const;
};

class ammobelt_actor : public iuse_actor
{
    public:
        itype_id belt; /** what type of belt is created with this linkage? */

        ammobelt_actor() : iuse_actor( "ammobelt" ) {}

        ~ammobelt_actor() override = default;
        void load( const JsonObject &obj ) override;
        int use( player &, item &, bool, const tripoint & ) const override;
        std::unique_ptr<iuse_actor> clone() const override;
        void info( const item &, std::vector<iteminfo> & ) const override;
};

/**
 * Repair an item
 */
class repair_item_actor : public iuse_actor
{
    public:
        /** Materials we are allowed to repair */
        std::set<material_id> materials;
        /** Skill used */
        skill_id used_skill;
        /** Maximum skill level that can be gained by using this actor. */
        int trains_skill_to;
        /**
          * Volume of materials required (and used up) as percentage of repaired item's volume.
          * Set to 0 to always use just 1 component.
          */
        float cost_scaling;
        /** Extra value added to skill roll */
        int tool_quality;
        /** Move cost for every attempt */
        int move_cost;

        enum attempt_hint : int {
            AS_SUCCESS = 0,     // Success, but can retry
            AS_RETRY,           // Failed, but can retry
            AS_FAILURE,         // Failed hard, don't retry
            AS_DESTROYED,       // Failed and destroyed item
            AS_CANT,            // Couldn't attempt
            AS_CANT_USE_TOOL,   // Cannot use tool
            AS_CANT_YET         // Skill too low
        };

        enum repair_type : int {
            RT_NOTHING = 0,
            RT_REPAIR,          // Just repairing damage
            RT_REFIT,           // Refitting
            RT_DOWNSIZING,      // When small, reduce clothing to small size
            RT_UPSIZING,        // When normal, increase clothing to normal size
            RT_REINFORCE,       // Getting damage below 0
            RT_PRACTICE,        // Wanted to reinforce, but can't
            NUM_REPAIR_TYPES
        };

        /** Attempts to repair target item with selected tool */
        attempt_hint repair( player &pl, item &tool, item_location &fix ) const;
        /** Checks if repairs on target item are possible. Excludes checks on tool.
          * Doesn't just estimate - should not return true if repairs are not possible or false if they are. */
        bool can_repair_target( player &pl, const item &fix, bool print_msg ) const;
        /** Checks if we are allowed to use the tool. */
        bool can_use_tool( const player &p, const item &tool, bool print_msg ) const;

        /** Returns if components are available. Consumes them if `just_check` is false. */
        bool handle_components( player &pl, const item &fix, bool print_msg, bool just_check ) const;
        /** Returns the chance to repair and to damage an item. */
        std::pair<float, float> repair_chance(
            const player &pl, const item &fix, repair_type action_type ) const;
        /** What are we most likely trying to do with this item? */
        repair_type default_action( const item &fix, int current_skill_level ) const;
        /**
         * Calculates the difficulty to repair an item
         * based on recipes to craft it and player's knowledge of them.
         * If `training` is true, player's lacking knowledge and skills are not used to increase difficulty.
         */
        int repair_recipe_difficulty( const player &pl, const item &fix, bool training = false ) const;
        /** Describes members of `repair_type` enum */
        static std::string action_description( repair_type );

        repair_item_actor( const std::string &type = "repair_item" ) : iuse_actor( type ) {}

        ~repair_item_actor() override = default;
        void load( const JsonObject &obj ) override;
        int use( player &, item &, bool, const tripoint & ) const override;
        std::unique_ptr<iuse_actor> clone() const override;

        std::string get_name() const override;
};

class heal_actor : public iuse_actor
{
    public:
        /** How much hp to restore when healing limbs? */
        float limb_power = 0;
        /** How much hp to restore when healing head? */
        float head_power = 0;
        /** How much hp to restore when healing torso? */
        float torso_power = 0;
        /** How many intensity levels will be applied when healing limbs? */
        float bandages_power = 0;
        /** Extra intensity levels gained per skill level when healing limbs. */
        float bandages_scaling = 0;
        /** How many intensity levels will be applied when healing limbs? */
        float disinfectant_power = 0;
        /** Extra intensity levels gained per skill level when healing limbs. */
        float disinfectant_scaling = 0;
        /** Chance to remove bleed effect. */
        float bleed = 0;
        /** Chance to remove bite effect. */
        float bite = 0;
        /** Chance to remove infected effect. */
        float infect = 0;
        /** Cost in moves to use the item. */
        int move_cost = 100;
        /** Is using this item a long action. */
        bool long_action = false;
        /** Extra hp gained per skill level when healing limbs. */
        float limb_scaling = 0;
        /** Extra hp gained per skill level when healing head. */
        float head_scaling = 0;
        /** Extra hp gained per skill level when healing torso. */
        float torso_scaling = 0;
        /** Effects to apply to patient on finished healing. */
        std::vector<effect_data> effects;
        /**
         * Item produced on finished healing. For example, bloody rag.
         * If the used item is a tool it, it will be turned into the used up item.
         * If it is not a tool a new item with this id will be created.
         */
        std::string used_up_item_id;
        int used_up_item_quantity = 1;
        int used_up_item_charges = 1;
        std::set<std::string> used_up_item_flags;

        /** How much hp would `healer` heal using this actor on `healed` body part. */
        int get_heal_value( const player &healer, hp_part healed ) const;
        /** How many intensity levels will be applied using this actor by `healer`. */
        int get_bandaged_level( const player &healer ) const;
        /** How many intensity levels will be applied using this actor by `healer`. */
        int get_disinfected_level( const player &healer ) const;
        /** Does the actual healing. Used by both long and short actions. Returns charges used. */
        int finish_using( player &healer, player &patient, item &it, hp_part healed ) const;

        hp_part use_healing_item( player &healer, player &patient, item &it, bool force ) const;

        heal_actor( const std::string &type = "heal" ) : iuse_actor( type ) {}

        ~heal_actor() override = default;
        void load( const JsonObject &obj ) override;
        int use( player &, item &, bool, const tripoint & ) const override;
        std::unique_ptr<iuse_actor> clone() const override;
        void info( const item &, std::vector<iteminfo> & ) const override;
};

class place_trap_actor : public iuse_actor
{
    public:
        struct data {
            data();
            trap_str_id trap;
            /** The message shown when the trap has been set. */
            std::string done_message;
            /** Amount of practice of the "trap" skill. */
            int practice = 0;
            /** Move points that are used when placing the trap. */
            int moves = 100;
            void load( const JsonObject &obj );
        };
        /** Whether one can place the trap when underwater. */
        bool allow_underwater = false;
        /** Whether one can place the trap directly under the character itself. */
        bool allow_under_player = false;
        /** Whether the trap needs solid neighbor squares (e.g. for trap wire). */
        bool needs_solid_neighbor = false;
        /**
         * Contains a terrain id of the terrain that must exist in a neighbor square to allow
         * placing this trap. If empty, it is ignored. This is for example for snare traps.
         */
        ter_str_id needs_neighbor_terrain;
        /** Data that applies to unburied traps and to traps that *can * not be buried. */
        data unburied_data;
        /**
         * Contains the question asked when the player can bury the trap. Something like "Bury the trap?"
         */
        std::string bury_question;
        /** Data that applies to buried traps. */
        data buried_data;
        /**
         * The trap that makes up the outer layer of a multi-tile trap. This is not supported for buried traps!
         */
        trap_str_id outer_layer_trap;
        bool is_allowed( player &p, const tripoint &pos, const std::string &name ) const;

        place_trap_actor( const std::string &type = "place_trap" );
        ~place_trap_actor() override = default;
        void load( const JsonObject &obj ) override;
        int use( player &, item &, bool, const tripoint & ) const override;
        std::unique_ptr<iuse_actor> clone() const override;
};

class emit_actor : public iuse_actor
{
    public:
        std::set<emit_id> emits;
        /** If true multiplies the emits by number of charges on the item. */
        bool scale_qty = false;

        emit_actor( const std::string &type = "emit_actor" ) : iuse_actor( type ) {}
        ~emit_actor() override = default;
        void load( const JsonObject &obj ) override;
        int use( player &, item &, bool, const tripoint & ) const override;
        std::unique_ptr<iuse_actor> clone() const override;
        void finalize( const itype_id &my_item_type ) override;
};

class saw_barrel_actor : public iuse_actor
{
    public:
        saw_barrel_actor( const std::string &type = "saw_barrel" ) : iuse_actor( type ) {}

        void load( const JsonObject &jo ) override;
        int use( player &p, item &it, bool t, const tripoint &pnt ) const override;
        std::unique_ptr<iuse_actor> clone() const override;

        ret_val<bool> can_use_on( const player &p, const item &it, const item &target ) const;
};

class install_bionic_actor : public iuse_actor
{
    public:
        install_bionic_actor( const std::string &type = "install_bionic" ) : iuse_actor( type ) {}

        void load( const JsonObject & ) override {}
        int use( player &p, item &it, bool t, const tripoint &pnt ) const override;
        ret_val<bool> can_use( const Character &, const item &it, bool, const tripoint & ) const override;
        std::unique_ptr<iuse_actor> clone() const override;
        void finalize( const itype_id &my_item_type ) override;
};

class detach_gunmods_actor : public iuse_actor
{
    public:
        detach_gunmods_actor( const std::string &type = "detach_gunmods" ) : iuse_actor( type ) {}

        void load( const JsonObject & ) override {}
        int use( player &p, item &it, bool t, const tripoint &pnt ) const override;
        ret_val<bool> can_use( const Character &, const item &it, bool, const tripoint & ) const override;
        std::unique_ptr<iuse_actor> clone() const override;
        void finalize( const itype_id &my_item_type ) override;
};

class mutagen_actor : public iuse_actor
{
    public:
        std::string mutation_category;
        bool is_weak;
        bool is_strong;

        mutagen_actor() : iuse_actor( "mutagen" ) {}

        ~mutagen_actor() override = default;
        void load( const JsonObject &obj ) override;
        int use( player &, item &, bool, const tripoint & ) const override;
        std::unique_ptr<iuse_actor> clone() const override;
};

class mutagen_iv_actor : public iuse_actor
{
    public:
        std::string mutation_category;

        mutagen_iv_actor() : iuse_actor( "mutagen_iv" ) {}

        ~mutagen_iv_actor() override = default;
        void load( const JsonObject &obj ) override;
        int use( player &, item &, bool, const tripoint & ) const override;
        std::unique_ptr<iuse_actor> clone() const override;
};

class deploy_tent_actor : public iuse_actor
{
    public:
        string_id<furn_t> wall;
        string_id<furn_t> floor;
        cata::optional<string_id<furn_t>> floor_center;
        string_id<furn_t> door_opened;
        string_id<furn_t> door_closed;
        int radius = 1;
        cata::optional<itype_id> broken_type;

        deploy_tent_actor() : iuse_actor( "deploy_tent" ) {}

        ~deploy_tent_actor() override = default;
        void load( const JsonObject &obj ) override;
        int use( player &, item &, bool, const tripoint & ) const override;
        std::unique_ptr<iuse_actor> clone() const override;

        bool check_intact( const tripoint &center ) const;
};

/**
* Weigh yourself on a bathroom scale. or something.
*/
class weigh_self_actor : public iuse_actor
{
    public:
        // max weight this device can handle before showing "error"
        units::mass max_weight;

        weigh_self_actor( const std::string &type = "weigh_self" ) : iuse_actor( type ) {}

        ~weigh_self_actor() override = default;
        void load( const JsonObject &jo ) override;
        int use( player &p, item &, bool, const tripoint & ) const override;
        std::unique_ptr<iuse_actor> clone() const override;
        void info( const item &, std::vector<iteminfo> & ) const override;
};

/**
 * Modify clothing
 */
class sew_advanced_actor : public iuse_actor
{
    public:
        /** Materials */
        std::set<material_id> materials;
        /** Clothing mods */
        std::vector<clothing_mod_id> clothing_mods;
        /** Skill used */
        skill_id used_skill;

        sew_advanced_actor( const std::string &type = "sew_advanced" ) : iuse_actor( type ) {}

        ~sew_advanced_actor() override = default;
        void load( const JsonObject &obj ) override;
        int use( player &, item &, bool, const tripoint & ) const override;
        std::unique_ptr<iuse_actor> clone() const override;
};
#endif<|MERGE_RESOLUTION|>--- conflicted
+++ resolved
@@ -312,7 +312,6 @@
 };
 
 /**
-<<<<<<< HEAD
  * This iuse contains the logic to change one's scent.
  */
 class change_scent_iuse : public iuse_actor
@@ -335,7 +334,12 @@
 
         change_scent_iuse() : iuse_actor( "change_scent" ) { }
         ~change_scent_iuse() override = default;
-=======
+        void load( const JsonObject &obj ) override;
+        int use( player &, item &, bool, const tripoint & ) const override;
+        std::unique_ptr<iuse_actor> clone() const override;
+};
+
+/**
  * This iuse contains the logic to summon an npc on the map.
  */
 class place_npc_iuse : public iuse_actor
@@ -348,7 +352,6 @@
 
         place_npc_iuse() : iuse_actor( "place_npc" ) { }
         ~place_npc_iuse() override = default;
->>>>>>> 8c616da1
         void load( const JsonObject &obj ) override;
         int use( player &, item &, bool, const tripoint & ) const override;
         std::unique_ptr<iuse_actor> clone() const override;
