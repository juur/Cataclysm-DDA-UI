#pragma once
#ifndef CATA_SRC_IUSE_ACTOR_H
#define CATA_SRC_IUSE_ACTOR_H

#include <climits>
#include <iosfwd>
#include <map>
#include <memory>
#include <new>
#include <optional>
#include <set>
#include <string>
#include <utility>
#include <vector>

#include "calendar.h"
#include "color.h"
#include "coordinates.h"
#include "damage.h"
#include "enums.h"
#include "explosion.h"
#include "iuse.h"
#include "ret_val.h"
#include "translations.h"
#include "type_id.h"
#include "units.h"

class Character;
class JsonObject;
class item;
class item_location;
class npc_template;
struct furn_t;
struct iteminfo;
struct tripoint;

/**
 * Transform an item into a specific type.
 * Optionally activate it.
 * Optionally split it in container and content (like opening a jar).
 *
 * It optionally checks for
 * 1. original item has a minimal amount of charges.
 * 2. player has a minimal amount of "fire" charges and consumes them,
 * 3. if fire is used, checks that the player is not underwater.
 */
class iuse_transform : public iuse_actor
{
    public:
        /** displayed if player sees transformation with %s replaced by item name */
        translation msg_transform;

        /** type of the resulting item */
        itype_id target;

        /** if set transform item to container and place new item (of type @ref target) inside */
        itype_id container;

        /** whether the transformed container is sealed */
        bool sealed = true;

        /** if zero or positive set remaining ammo of @ref target to this (after transformation) */
        int ammo_qty = -1;

        /** if this has values, set remaining ammo of @ref target to one of them chosen at random (after transformation) */
        std::vector<int> random_ammo_qty;

        /** if positive set transformed item active and start countdown for countdown_action*/
        time_duration target_timer = 0_seconds;

        /** if both this and ammo_qty are specified then set @ref target to this specific ammo */
        itype_id ammo_type;

        /** used to set the active property of the transformed @ref target */
        bool active = false;

        /**does the item requires to be worn to be activable*/
        bool need_worn = false;

        /**does the item requires to be wielded to be activable*/
        bool need_wielding = false;

        /** does the item require being empty to be activable */
        bool need_empty = false;

        /** subtracted from @ref Creature::moves when transformation is successful */
        int moves = 0;

        /** minimum number of fire charges required (if any) for transformation */
        int need_fire = 0;

        /** displayed if item is in player possession with %s replaced by item name */
        translation need_fire_msg;

        /** minimum charges (if any) required for transformation */
        int need_charges = 0;

        /** displayed if item is in player possession with %s replaced by item name */
        translation need_charges_msg;

        /** Tool qualities needed, e.g. "fine bolt turning 1". **/
        std::map<quality_id, int> qualities_needed;

        translation menu_text;

        explicit iuse_transform( const std::string &type = "transform" ) : iuse_actor( type ) {}

        ~iuse_transform() override = default;
        void load( const JsonObject &obj ) override;
        std::optional<int> use( Character *, item &, const tripoint & ) const override;
        ret_val<void> can_use( const Character &, const item &, const tripoint & ) const override;
        std::unique_ptr<iuse_actor> clone() const override;
        std::string get_name() const override;
        void finalize( const itype_id &my_item_type ) override;
        void info( const item &, std::vector<iteminfo> & ) const override;
    private:
        void do_transform( Character *p, item &it ) const;
};

class unpack_actor : public iuse_actor
{
    public:
        /** The itemgroup from which we unpack items from */
        item_group_id unpack_group;

        /** Whether or not the items from the group should spawn fitting */
        bool items_fit = false;

        /**
         *  If the item is filthy, at what volume (held) threshold should the
         *   items unpacked be made filthy
         */
        units::volume filthy_vol_threshold = 0_ml;

        explicit unpack_actor( const std::string &type = "unpack" ) : iuse_actor( type ) {}

        ~unpack_actor() override = default;
        void load( const JsonObject &obj ) override;
        std::optional<int> use( Character *p, item &it, const tripoint & ) const override;
        std::unique_ptr<iuse_actor> clone() const override;
        void info( const item &, std::vector<iteminfo> &dump ) const override;
};

class message_iuse : public iuse_actor
{
    public:
        explicit message_iuse( const std::string &type = "message" ) : iuse_actor( type ) {}

        /** if specified overrides default action name */
        translation name;

        /** message if player sees activation with %s replaced by item name */
        translation message;

        ~message_iuse() override = default;
        void load( const JsonObject &obj ) override;
        std::optional<int> use( Character *, item &, const tripoint & ) const override;
        std::unique_ptr<iuse_actor> clone() const override;
        std::string get_name() const override;
};

class sound_iuse : public iuse_actor
{
    public:
        explicit sound_iuse( const std::string &type = "sound" ) : iuse_actor( type ) {}

        /** if specified overrides default action name */
        translation name;
        /** message if player hears activation with %s replaced by item name */

        translation sound_message;

        int sound_volume = 0;
        std::string sound_id = "misc";
        std::string sound_variant = "default";

        ~sound_iuse() override = default;
        void load( const JsonObject &obj ) override;
        std::optional<int> use( Character *, item &, const tripoint & ) const override;
        std::unique_ptr<iuse_actor> clone() const override;
        std::string get_name() const override;
};

/**
 * This is a @ref iuse_actor for active items that explode when
 * their charges reaches 0.
 * It can be called each turn, it can make a sound each turn.
 */
class explosion_iuse : public iuse_actor
{
    public:
        // Structure describing the explosion + shrapnel
        // Ignored if its power field is < 0
        explosion_data explosion;

        // Those 2 values are forwarded to game::draw_explosion,
        // Nothing is drawn if radius < 0 (game::explosion might still draw something)
        int draw_explosion_radius = -1;
        nc_color draw_explosion_color = c_white;
        /** Call game::flashbang? */
        bool do_flashbang = false;
        bool flashbang_player_immune = false;
        /** Create fields of this type around the center of the explosion */
        int fields_radius = -1;
        field_type_id fields_type;
        int fields_min_intensity = 1;
        int fields_max_intensity = 0;
        /** Calls game::emp_blast if >= 0 */
        int emp_blast_radius = -1;
        /** Calls game::scrambler_blast if >= 0 */
        int scrambler_blast_radius = -1;

        explicit explosion_iuse( const std::string &type = "explosion" ) : iuse_actor( type ) {}

        ~explosion_iuse() override = default;
        void load( const JsonObject &obj ) override;
        std::optional<int> use( Character *, item &, const tripoint & ) const override;
        std::unique_ptr<iuse_actor> clone() const override;
        void info( const item &, std::vector<iteminfo> & ) const override;
};

/** Used in consume_drug_iuse for storing effect data. */
struct effect_data {
    efftype_id id;
    time_duration duration;
    bodypart_id bp;
    bool permanent;

    effect_data( const efftype_id &nid, const time_duration &dur, bodypart_id nbp, bool perm ) :
        id( nid ), duration( dur ), bp( nbp ), permanent( perm ) {}
};

/**
 * This iuse encapsulates the effects of taking a drug.
 */
class consume_drug_iuse : public iuse_actor
{
    public:
        /** Message to display when drug is consumed. **/
        translation activation_message;
        /** Fields to produce when you take the drug, mostly intended for various kinds of smoke. **/
        std::map<std::string, int> fields_produced;
        /** Tool charges needed to take the drug, e.g. fire. **/
        std::map<itype_id, int> charges_needed;
        /** Tools needed, but not consumed, e.g. "smoking apparatus". **/
        std::map<itype_id, int> tools_needed;
        /** An effect or effects (conditions) to give the player for the stated duration. **/
        std::vector<effect_data> effects;
        /** A list of stats and adjustments to them. **/
        std::map<std::string, int> stat_adjustments;

        /** Modify player vitamin_levels by random amount between min (first) and max (second) */
        std::map<vitamin_id, std::pair<int, int>> vitamins;

        /**List of damage over time applied by this drug, negative damage heals*/
        std::vector<damage_over_time_data> damage_over_time;

        /** How many move points this action takes. */
        int moves = 100;

        explicit consume_drug_iuse( const std::string &type = "consume_drug" ) : iuse_actor( type ) {}

        ~consume_drug_iuse() override = default;
        void load( const JsonObject &obj ) override;
        std::optional<int> use( Character *, item &, const tripoint & ) const override;
        std::unique_ptr<iuse_actor> clone() const override;
        void info( const item &, std::vector<iteminfo> & ) const override;

        /** Item produced after using drugs. */
        std::string used_up_item;
};

/**
 * This is a @ref iuse_transform that uses the age of the item instead of a counter.
 * The age is calculated from the current turn and the birthday of the item.
 * The player has to activate the item manually, only when the specific
 * age has been reached, it will transform.
 */
class delayed_transform_iuse : public iuse_transform
{
    public:
        /**
         * The minimal age of the item (in turns) to allow the transformation.
         */
        int transform_age = 0;
        /**
         * Message to display when the user activates the item before the
         * age has been reached.
         */
        translation not_ready_msg;

        /** How much longer (in turns) until the transformation can be done, can be negative. */
        int time_to_do( const item &it ) const;

        explicit delayed_transform_iuse( const std::string &type = "delayed_transform" ) : iuse_transform(
                type ) {}

        ~delayed_transform_iuse() override = default;
        void load( const JsonObject &obj ) override;
        std::optional<int> use( Character *, item &, const tripoint & ) const override;
        std::unique_ptr<iuse_actor> clone() const override;
};

/**
 * This iuse contains the logic to transform a robot item into an actual monster on the map.
 */
class place_monster_iuse : public iuse_actor
{
    public:
        /** The monster type id of the monster to create. */
        mtype_id mtypeid;
        /** If true, place the monster at a random square around the player,
         * otherwise allow the player to select the target square. */
        bool place_randomly = false;
        /** How many move points this action takes. */
        int moves = 100;
        /** Difficulty of programming the monster (to be friendly). */
        int difficulty = 0;
        /** Shown when programming the monster succeeded and it's friendly. Can be empty. */
        translation friendly_msg;
        /** Shown when programming the monster failed and it's hostile. Can be empty. */
        translation hostile_msg;
        /** Skills used to make the monster not hostile when activated. **/
        std::set<skill_id> skills;
        /** The monster will be spawned in as a pet. False by default. Can be empty. */
        bool is_pet = false;
        /** minimum charges (if any) required for activating monster */
        int need_charges = 0;

        place_monster_iuse() : iuse_actor( "place_monster" ) { }
        ~place_monster_iuse() override = default;
        void load( const JsonObject &obj ) override;
        std::optional<int> use( Character *, item &, const tripoint & ) const override;
        std::unique_ptr<iuse_actor> clone() const override;
};

/**
 * This iuse contains the logic to change one's scent.
 */
class change_scent_iuse : public iuse_actor
{
    public:
        /** The scent type id of the new scent. */
        scenttype_id scenttypeid;
        /** How many move points this action takes. */
        int moves = 100;
        /**How many charge are consumed on use*/
        int charges_to_use = 1;
        /**Scent value modifier*/
        int scent_mod = 0;
        /**How long does the scent stays*/
        time_duration duration;
        /**Is the scent mask waterproof*/
        bool waterproof = false;
        /**Side effect of using the item*/
        std::vector<effect_data> effects;

        change_scent_iuse() : iuse_actor( "change_scent" ) { }
        ~change_scent_iuse() override = default;
        void load( const JsonObject &obj ) override;
        std::optional<int> use( Character *, item &, const tripoint & ) const override;
        std::unique_ptr<iuse_actor> clone() const override;
};

/**
 * This iuse contains the logic to summon an npc on the map.
 */
class place_npc_iuse : public iuse_actor
{
    public:
        string_id<npc_template> npc_class_id;
        bool place_randomly = false;
        int radius = 1;
        int moves = 100;
        translation summon_msg;

        place_npc_iuse() : iuse_actor( "place_npc" ) { }
        ~place_npc_iuse() override = default;
        void load( const JsonObject &obj ) override;
        std::optional<int> use( Character *, item &, const tripoint & ) const override;
        std::unique_ptr<iuse_actor> clone() const override;
};

/**
 * Implements deployable furniture from items
 */
class deploy_furn_actor : public iuse_actor
{
    public:
        /**
         * furniture type id the item should create
         */
        string_id<furn_t> furn_type;

        deploy_furn_actor() : iuse_actor( "deploy_furn" ) {}

        ~deploy_furn_actor() override = default;
        void load( const JsonObject &obj ) override;
        std::optional<int> use( Character *, item &, const tripoint & ) const override;
        std::unique_ptr<iuse_actor> clone() const override;
        void info( const item &, std::vector<iteminfo> & ) const override;
};

/**
 * Reveals specific things on the overmap.
 */
class reveal_map_actor : public iuse_actor
{
    public:
        /**
         * The radius of the overmap area that gets revealed.
         * This is in overmap terrain coordinates.
         * A radius of 1 means all terrains directly around center are revealed.
         * The center is location of nearest city defined in `reveal_map_center_omt` variable of
         * activated item (or current player global omt location if variable is not set).
         */
        int radius = 0;
        /**
         * Overmap terrain types that get revealed.
         */
        std::vector<std::pair<std::string, ot_match_type>> omt_types;
        /**
         * The message displayed after revealing.
         */
        translation message;

        void reveal_targets(
            const tripoint_abs_omt &center, const std::pair<std::string, ot_match_type> &target,
            int reveal_distance ) const;

        explicit reveal_map_actor( const std::string &type = "reveal_map" ) : iuse_actor( type ) {}

        ~reveal_map_actor() override = default;
        void load( const JsonObject &obj ) override;
        std::optional<int> use( Character *, item &, const tripoint & ) const override;
        std::unique_ptr<iuse_actor> clone() const override;
};

/**
 * Starts a fire instantly
 */
class firestarter_actor : public iuse_actor
{
    public:
        /**
         * Moves used at start of the action when starting fires with good fuel.
         */
        int moves_cost_fast = 100;

        /**
         * Total moves when starting fires with mediocre fuel.
         */
        int moves_cost_slow = 1000;

        /**
         * Does it need sunlight to be used.
         */
        bool need_sunlight = false;

        static bool prep_firestarter_use( const Character &p, tripoint_bub_ms &pos );
        /** Player here isn't const because pyromaniacs gain a mood boost from it */
        static void resolve_firestarter_use( Character *p, const tripoint_bub_ms &pos );
        /** Modifier on speed - higher is better, 0 means it won't work. */
        float light_mod( const tripoint &pos ) const;
        /** Checks quality of fuel on the tile and interpolates move cost based on that. */
        int moves_cost_by_fuel( const tripoint_bub_ms &pos ) const;

        explicit firestarter_actor( const std::string &type = "firestarter" ) : iuse_actor( type ) {}

        ~firestarter_actor() override = default;
        void load( const JsonObject &obj ) override;
        std::optional<int> use( Character *, item &, const tripoint & ) const override;
        ret_val<void> can_use( const Character &, const item &, const tripoint & ) const override;
        std::unique_ptr<iuse_actor> clone() const override;
};

/**
 * Cuts stuff up into components
 */
class salvage_actor : public iuse_actor
{
    public:
        /** Moves used per unit of volume of cut item */
        int moves_per_part = 25;

        std::optional<int> try_to_cut_up( Character &p, item &cutter, item_location &cut ) const;
        int time_to_cut_up( const item &it ) const;
        bool valid_to_cut_up( const Character *p, const item &it ) const;

        explicit salvage_actor( const std::string &type = "salvage" ) : iuse_actor( type ) {}

        ~salvage_actor() override = default;
        void load( const JsonObject &obj ) override;
        std::optional<int> use( Character *, item &, const tripoint & ) const override;
        std::unique_ptr<iuse_actor> clone() const override;
    private:
        void cut_up( Character &p, item_location &cut ) const;
};

/**
 * Writes on stuff (ground or items)
 */
class inscribe_actor : public iuse_actor
{
    public:
        // Can it write on items/terrain
        bool on_items = true;
        bool on_terrain = false;

        // Does it require target material to be from the whitelist?
        bool material_restricted = true;

        // Materials it can write on
        std::set<material_id> material_whitelist = {
            material_id( "wood" ),
            material_id( "clay" ),
            material_id( "porcelain" ),
            material_id( "plastic" ),
            material_id( "glass" ),
            material_id( "chitin" ),
            material_id( "iron" ),
            material_id( "steel" ),
            material_id( "silver" ),
            material_id( "bone" )
        };

        // How will the inscription be described
        translation verb = to_translation( "Carve" );
        translation gerund = to_translation( "Carved" );

        bool item_inscription( item &tool, item &cut ) const;

        explicit inscribe_actor( const std::string &type = "inscribe" ) : iuse_actor( type ) {}

        ~inscribe_actor() override = default;
        void load( const JsonObject &obj ) override;
        std::optional<int> use( Character *, item &, const tripoint & ) const override;
        std::unique_ptr<iuse_actor> clone() const override;
};

/**
 * Try to turn on a burning melee weapon
 * Not iuse_transform, because they don't have that much in common
 */
class fireweapon_off_actor : public iuse_actor
{
    public:
        itype_id target_id;
        translation success_message = to_translation( "hsss" );
        translation failure_message = to_translation( "hsss" ); // Due to bad roll
        int noise = 0; // If > 0 success message is a success sound instead
        int moves = 0;
        // Lower is better: rng(0, 10) - item.damage_level() > this variable
        int success_chance = INT_MIN;

        fireweapon_off_actor() : iuse_actor( "fireweapon_off" ) {}

        ~fireweapon_off_actor() override = default;
        void load( const JsonObject &obj ) override;
        std::optional<int> use( Character *, item &, const tripoint & ) const override;
        ret_val<void> can_use( const Character &, const item &, const tripoint & ) const override;
        std::unique_ptr<iuse_actor> clone() const override;
};

/**
 * Active burning melee weapon
 */
class fireweapon_on_actor : public iuse_actor
{
    public:
        translation noise_message = to_translation( "hsss" ); // If noise is 0, message content instead
        translation charges_extinguish_message;
        translation water_extinguish_message;
        translation auto_extinguish_message;
        int noise_chance = 1; // one_in(this variable)

        explicit fireweapon_on_actor( const std::string &type = "fireweapon_on" ) : iuse_actor( type ) {}

        ~fireweapon_on_actor() override = default;
        void load( const JsonObject &obj ) override;
        std::optional<int> use( Character *, item &, const tripoint & ) const override;
        std::unique_ptr<iuse_actor> clone() const override;
};

/**
 * Makes noise of a given volume
 */
class manualnoise_actor : public iuse_actor
{
    public:
        translation use_message;
        translation noise_message = to_translation( "hsss" );
        std::string noise_id;
        std::string noise_variant;
        int noise = 0; // Should work even with no volume, even if it seems impossible
        int moves = 0;

        explicit manualnoise_actor( const std::string &type = "manualnoise" ) : iuse_actor( type ) {}

        ~manualnoise_actor() override = default;
        void load( const JsonObject &obj ) override;
        std::optional<int> use( Character *, item &, const tripoint & ) const override;
        ret_val<void> can_use( const Character &, const item &, const tripoint & ) const override;
        std::unique_ptr<iuse_actor> clone() const override;
};

class play_instrument_iuse : public iuse_actor
{
    public:
        explicit play_instrument_iuse( const std::string &type = "play_instrument" ) : iuse_actor( type ) {}

        ~play_instrument_iuse() override = default;
        void load( const JsonObject &obj ) override;
        std::optional<int> use( Character *, item &, const tripoint & ) const override;
        ret_val<void> can_use( const Character &, const item &, const tripoint & ) const override;
        std::unique_ptr<iuse_actor> clone() const override;
};

/**
 * Plays music
 */
class musical_instrument_actor : public iuse_actor
{
    public:
        /**
         * Speed penalty when playing the instrument
         */
        int speed_penalty = 0;
        /**
         * Volume of the music played
         */
        int volume = 0;
        /**
         * Base morale bonus/penalty
         */
        int fun = 0;
        /**
         * Morale bonus scaling (off current perception)
         */
        int fun_bonus = 0;
        /**
        * List of sound descriptions for players
        */
        std::vector<translation> player_descriptions;
        /**
        * List of sound descriptions for NPCs
        */
        std::vector<translation> npc_descriptions;
        /**
         * Display description once per this duration (@ref calendar::once_every).
         */
        time_duration description_frequency = 0_turns;

        explicit musical_instrument_actor( const std::string &type = "musical_instrument" ) : iuse_actor(
                type ) {}

        ~musical_instrument_actor() override = default;
        void load( const JsonObject &obj ) override;
        std::optional<int> use( Character *, item &, const tripoint & ) const override;
        ret_val<void> can_use( const Character &, const item &, const tripoint & ) const override;
        std::unique_ptr<iuse_actor> clone() const override;
};

/**
 * Learn a spell
 */
class learn_spell_actor : public iuse_actor
{
    public:
        // list of spell ids that can be learned from this item
        std::vector<std::string> spells;

        explicit learn_spell_actor( const std::string &type = "learn_spell" ) : iuse_actor( type ) {}

        ~learn_spell_actor() override = default;
        void load( const JsonObject &obj ) override;
        std::optional<int> use( Character *p, item &, const tripoint & ) const override;
        std::unique_ptr<iuse_actor> clone() const override;
        void info( const item &, std::vector<iteminfo> & ) const override;
};

/**
 * Cast a spell. The item's spell level is fixed, and the casting action uses up a charge from the item.
 */
class cast_spell_actor : public iuse_actor
{
    public:
        // this item's spell fail % is 0
        bool no_fail = false;
        // the spell this item casts when used.
        spell_id item_spell;
        int spell_level = 0;
        /**does the item requires to be worn to be activable*/
        bool need_worn = false;
        /**does the item requires to be wielded to be activable*/
        bool need_wielding = false;
        /**is the item mundane in nature*/
        bool mundane = false;

        explicit cast_spell_actor( const std::string &type = "cast_spell" ) : iuse_actor( type ) {}

        ~cast_spell_actor() override = default;
        void load( const JsonObject &obj ) override;
        std::optional<int> use( Character *p, item &it, const tripoint & ) const override;
        std::unique_ptr<iuse_actor> clone() const override;
        void info( const item &, std::vector<iteminfo> & ) const override;
        std::string get_name() const override;
};

/**
 * Holster a weapon
 */
class holster_actor : public iuse_actor
{
    public:
        /** Prompt to use when selecting an item */
        translation holster_prompt;
        /** Message to show when holstering an item */
        translation holster_msg;

        /** Check if obj could be stored in the holster */
        bool can_holster( const item &holster, const item &obj ) const;

        /** Store an object in the holster */
        bool store( Character &you, item &holster, item &obj ) const;

        explicit holster_actor( const std::string &type = "holster" ) : iuse_actor( type ) {}

        ~holster_actor() override = default;
        void load( const JsonObject &obj ) override;
        std::optional<int> use( Character *, item &, const tripoint & ) const override;
        std::unique_ptr<iuse_actor> clone() const override;
        void info( const item &, std::vector<iteminfo> & ) const override;
};

class ammobelt_actor : public iuse_actor
{
    public:
        itype_id belt; /** what type of belt is created with this linkage? */

        ammobelt_actor() : iuse_actor( "ammobelt" ) {}

        ~ammobelt_actor() override = default;
        void load( const JsonObject &obj ) override;
        std::optional<int> use( Character *, item &, const tripoint & ) const override;
        std::unique_ptr<iuse_actor> clone() const override;
        void info( const item &, std::vector<iteminfo> & ) const override;
};

/**
 * Repair an item
 */
class repair_item_actor : public iuse_actor
{
    public:
        /** Materials we are allowed to repair */
        std::set<material_id> materials;
        /** Skill used */
        skill_id used_skill;
        /** Maximum skill level that can be gained by using this actor. */
        int trains_skill_to = 0;
        /**
          * Volume of materials required (and used up) as percentage of repaired item's volume.
          * Set to 0 to always use just 1 component.
          */
        float cost_scaling = 1.0f;
        /** Extra value added to skill roll */
        int tool_quality = 0;
        /** Move cost for every attempt */
        int move_cost = 0;

        enum attempt_hint : int {
            AS_SUCCESS = 0,     // Success, but can retry
            AS_RETRY,           // Failed, but can retry
            AS_FAILURE,         // Failed hard, don't retry
            AS_DESTROYED,       // Failed and destroyed item
            AS_CANT,            // Couldn't attempt
            AS_CANT_USE_TOOL,   // Cannot use tool
            AS_CANT_YET         // Skill too low
        };

        enum repair_type : int {
            RT_NOTHING = 0,
            RT_REPAIR = 1,          // Just repairing damage
            RT_REFIT = 2,           // Refitting
            RT_DOWNSIZING = 3,      // When small, reduce clothing to small size
            RT_UPSIZING = 4,        // When normal, increase clothing to normal size
            // value of 5 obsoleted, previously used for reinforcing
            RT_PRACTICE = 6,        // Wanted to reinforce, but can't
            NUM_REPAIR_TYPES = 7
        };

        /** Attempts to repair target item with selected tool */
        attempt_hint repair( Character &pl, item &tool, item_location &fix, bool refit_only = false ) const;
        /// Checks if repairs on target item are possible. Excludes checks on tool.
        /// Doesn't just estimate - should not return true if repairs are not possible or false if they are.
        /// @param pl character performing the fix
        /// @param fix item to repair
        /// @param print_msg prints message to player if check fails
        /// @param check_consumed_available if true check materials consumed by repair are available for `pl`
        /// @return true if check succeeds
        bool can_repair_target( Character &pl, const item &fix, bool print_msg,
                                bool check_consumed_available ) const;
        /** Checks if we are allowed to use the tool. */
        bool can_use_tool( const Character &p, const item &tool, bool print_msg ) const;

        /** Returns a list of items that can be used to repair this item. */
        std::set<itype_id> get_valid_repair_materials( const item &fix ) const;
        /// Returns if components are available. Consumes them if `just_check` is false.
        /// @param pl character performing the fix
        /// @param fix item to repair
        /// @param print_msg prints message to player if check fails
        /// @param just_check only checks, doesn't consume
        /// @param check_consumed_available if false skips checking if materials consumed by repair are available for `pl`
        /// @return true if check succeeds
        bool handle_components( Character &pl, const item &fix, bool print_msg, bool just_check,
                                bool check_consumed_available ) const;
        /** Returns the chance to repair and to damage an item. */
        std::pair<float, float> repair_chance(
            const Character &pl, const item &fix, repair_type action_type ) const;
        /** What are we most likely trying to do with this item? */
        repair_type default_action( const item &fix, int current_skill_level ) const;
        /**
         * Calculates the difficulty to repair an item based on its materials.
         * Normally the difficulty to repair is that of the most difficult material.
         * If the item has a repairs_like, use the materials of that item instead.
         */
        int repair_recipe_difficulty( const item &fix ) const;
        /** Describes members of `repair_type` enum */
        static std::string action_description( repair_type );

        explicit repair_item_actor( const std::string &type = "repair_item" ) : iuse_actor( type ) {}

        ~repair_item_actor() override = default;
        void load( const JsonObject &obj ) override;
        std::optional<int> use( Character *, item &, const tripoint & ) const override;
        std::unique_ptr<iuse_actor> clone() const override;

        std::string get_name() const override;
        std::string get_description() const override;
};

class heal_actor : public iuse_actor
{
    public:
        /** How much hp to restore when healing limbs? */
        float limb_power = 0.0f;
        /** How much hp to restore when healing head? */
        float head_power = 0.0f;
        /** How much hp to restore when healing torso? */
        float torso_power = 0.0f;
        /** How many intensity levels will be applied when healing limbs? */
        float bandages_power = 0.0f;
        /** Extra intensity levels gained per skill level when healing limbs. */
        float bandages_scaling = 0.0f;
        /** How many intensity levels will be applied when healing limbs? */
        float disinfectant_power = 0.0f;
        /** Extra intensity levels gained per skill level when healing limbs. */
        float disinfectant_scaling = 0.0f;
        /** How many levels of bleeding effect intensity can it remove (dressing efficiency). */
        int bleed = 0;
        /** Chance to remove bite effect. */
        float bite = 0.0f;
        /** Chance to remove infected effect. */
        float infect = 0.0f;
        /** Cost in moves to use the item. */
        int move_cost = 100;
        /** Extra hp gained per skill level when healing limbs. */
        float limb_scaling = 0.0f;
        /** Extra hp gained per skill level when healing head. */
        float head_scaling = 0.0f;
        /** Extra hp gained per skill level when healing torso. */
        float torso_scaling = 0.0f;
        /** Effects to apply to patient on finished healing. */
        std::vector<effect_data> effects;
        /**
         * Item produced on finished healing. For example, bloody rag.
         * If the used item is a tool it, it will be turned into the used up item.
         * If it is not a tool a new item with this id will be created.
         */
        itype_id used_up_item_id;
        int used_up_item_quantity = 1;
        int used_up_item_charges = 1;
        std::set<flag_id> used_up_item_flags;

        /** How much hp would `healer` heal using this actor on `healed` body part. */
        int get_heal_value( const Character &healer, bodypart_id healed ) const;
        /** How many intensity levels will be applied using this actor by `healer`. */
        int get_bandaged_level( const Character &healer ) const;
        /** How many intensity levels will be applied using this actor by `healer`. */
        int get_disinfected_level( const Character &healer ) const;
        /** How many intensity levels of bleeding will be reduced using this actor by `healer`. */
        int get_stopbleed_level( const Character &healer ) const;
        /** Does the actual healing. Returns charges used. */
        int finish_using( Character &healer, Character &patient, item &it, bodypart_id healed ) const;

        bodypart_id use_healing_item( Character &healer, Character &patient, item &it, bool force ) const;

        explicit heal_actor( const std::string &type = "heal" ) : iuse_actor( type ) {}

        ~heal_actor() override = default;
        void load( const JsonObject &obj ) override;
        std::optional<int> use( Character *, item &, const tripoint & ) const override;
        std::unique_ptr<iuse_actor> clone() const override;
        void info( const item &, std::vector<iteminfo> & ) const override;
};

class place_trap_actor : public iuse_actor
{
    public:
        struct data {
            data();
            trap_str_id trap;
            /** The message shown when the trap has been set. */
            translation done_message;
            /** Amount of practice of the "trap" skill. */
            int practice = 0;
            /** Move points that are used when placing the trap. */
            int moves = 100;
            void load( const JsonObject &obj );
        };
        /** Whether one can place the trap when underwater. */
        bool allow_underwater = false;
        /** Whether one can place the trap directly under the character itself. */
        bool allow_under_player = false;
        /** Whether the trap needs solid neighbor squares (e.g. for trap wire). */
        bool needs_solid_neighbor = false;
        /**
         * Contains a terrain id of the terrain that must exist in a neighbor square to allow
         * placing this trap. If empty, it is ignored. This is for example for snare traps.
         */
        ter_str_id needs_neighbor_terrain;
        /** Data that applies to unburied traps and to traps that *can * not be buried. */
        data unburied_data;
        /**
         * Contains the question asked when the player can bury the trap. Something like "Bury the trap?"
         */
        translation bury_question;
        /** Data that applies to buried traps. */
        data buried_data;
        /**
         * The trap that makes up the outer layer of a multi-tile trap. This is not supported for buried traps!
         */
        trap_str_id outer_layer_trap;
        bool is_allowed( Character &p, const tripoint &pos, const std::string &name ) const;

        explicit place_trap_actor( const std::string &type = "place_trap" );
        ~place_trap_actor() override = default;
        void load( const JsonObject &obj ) override;
        std::optional<int> use( Character *, item &, const tripoint & ) const override;
        std::unique_ptr<iuse_actor> clone() const override;
};

class emit_actor : public iuse_actor
{
    public:
        std::set<emit_id> emits;
        /** If true multiplies the emits by number of charges on the item. */
        bool scale_qty = false;

        explicit emit_actor( const std::string &type = "emit_actor" ) : iuse_actor( type ) {}
        ~emit_actor() override = default;
        void load( const JsonObject &obj ) override;
        std::optional<int> use( Character *, item &, const tripoint & ) const override;
        std::unique_ptr<iuse_actor> clone() const override;
        void finalize( const itype_id &my_item_type ) override;
};

class saw_barrel_actor : public iuse_actor
{
    public:
        explicit saw_barrel_actor( const std::string &type = "saw_barrel" ) : iuse_actor( type ) {}

        void load( const JsonObject &jo ) override;
        std::optional<int> use( Character *p, item &it, const tripoint &pnt ) const override;
        std::unique_ptr<iuse_actor> clone() const override;

        ret_val<void> can_use_on( const Character &you, const item &it, const item &target ) const;
};

class saw_stock_actor : public iuse_actor
{
    public:
        explicit saw_stock_actor( const std::string &type = "saw_stock" ) : iuse_actor( type ) {}

        void load( const JsonObject &jo ) override;
        std::optional<int> use( Character *p, item &it, const tripoint &pnt ) const override;
        std::unique_ptr<iuse_actor> clone() const override;

        ret_val<void> can_use_on( const Character &you, const item &it, const item &target ) const;
};

// this adds a pocket to a molle item
class molle_attach_actor : public iuse_actor
{
    public:
        explicit molle_attach_actor( const std::string &type = "attach_molle" ) : iuse_actor( type ) {}

        int size;
        int moves;

        void load( const JsonObject &jo ) override;
        std::optional<int> use( Character *p, item &it, const tripoint &pnt ) const override;
        std::unique_ptr<iuse_actor> clone() const override;
};

// this removes a pocket from a molle item
class molle_detach_actor : public iuse_actor
{
    public:
        explicit molle_detach_actor( const std::string &type = "detach_molle" ) : iuse_actor( type ) {}

        int moves;

        void load( const JsonObject &jo ) override;
        std::optional<int> use( Character *p, item &it, const tripoint &pnt ) const override;
        std::unique_ptr<iuse_actor> clone() const override;
};

class install_bionic_actor : public iuse_actor
{
    public:
        explicit install_bionic_actor( const std::string &type = "install_bionic" ) : iuse_actor( type ) {}

        void load( const JsonObject & ) override {}
        std::optional<int> use( Character *p, item &it, const tripoint &pnt ) const override;
        ret_val<void> can_use( const Character &, const item &it, const tripoint & ) const override;
        std::unique_ptr<iuse_actor> clone() const override;
        void finalize( const itype_id &my_item_type ) override;
};

class detach_gunmods_actor : public iuse_actor
{
    public:
        explicit detach_gunmods_actor( const std::string &type = "detach_gunmods" ) : iuse_actor( type ) {}

        void load( const JsonObject & ) override {}
        std::optional<int> use( Character *p, item &it, const tripoint &pnt ) const override;
        ret_val<void> can_use( const Character &, const item &it, const tripoint & ) const override;
        std::unique_ptr<iuse_actor> clone() const override;
        void finalize( const itype_id &my_item_type ) override;
};

class modify_gunmods_actor : public iuse_actor
{
    public:
        explicit modify_gunmods_actor( const std::string &type = "modify_gunmods" ) : iuse_actor( type ) {}

        void load( const JsonObject & ) override {}
        std::optional<int> use( Character *p, item &it, const tripoint &pnt ) const override;
        ret_val<void> can_use( const Character &, const item &it, const tripoint & ) const override;
        std::unique_ptr<iuse_actor> clone() const override;
        void finalize( const itype_id &my_item_type ) override;
};

class link_up_actor : public iuse_actor
{
    public:
        /** Maximum length of the cable. At -1, will use the item type's max_charges. */
        int cable_length = -1;
        /** Charge rate in watts */
        units::power charge_rate = 0_W;
        /** (this) out of 1.0 chance to successfully add 1 charge every charge interval */
        float efficiency = 0.85f;
        /** (Optional) The move cost to attach the cable. */
        int move_cost = 5;
        /** (Optional) Text displayed in the activation screen, defaults to "Plug in / Manage cables". */
        translation menu_text;

        std::set<link_state> targets = { link_state::no_link, link_state::vehicle_port };
        std::set<std::string> can_extend = {};

        std::optional<int> link_to_veh_app( Character *p, item &it, bool to_ports ) const;
        std::optional<int> link_tow_cable( Character *p, item &it, bool to_towing ) const;
        std::optional<int> link_extend_cable( Character *p, item &it, const tripoint &pnt ) const;
        std::optional<int> remove_extensions( Character *p, item &it ) const;

        link_up_actor() : iuse_actor( "link_up" ) {}

        ~link_up_actor() override = default;
        void load( const JsonObject &jo ) override;
<<<<<<< HEAD
        std::optional<int> use( Character *p, item &it, const tripoint & ) const override;
=======
        std::optional<int> use( Character *p, item &it, bool t, const tripoint &pnt ) const override;
>>>>>>> fcb25b7a
        std::unique_ptr<iuse_actor> clone() const override;
        void info( const item &, std::vector<iteminfo> & ) const override;
        std::string get_name() const override;
};

class deploy_tent_actor : public iuse_actor
{
    public:
        string_id<furn_t> wall;
        string_id<furn_t> floor;
        std::optional<string_id<furn_t>> floor_center;
        string_id<furn_t> door_opened;
        string_id<furn_t> door_closed;
        int radius = 1;
        std::optional<itype_id> broken_type;

        deploy_tent_actor() : iuse_actor( "deploy_tent" ) {}

        ~deploy_tent_actor() override = default;
        void load( const JsonObject &obj ) override;
        std::optional<int> use( Character *, item &, const tripoint & ) const override;
        std::unique_ptr<iuse_actor> clone() const override;

        bool check_intact( const tripoint &center ) const;
};

/**
* Weigh yourself on a bathroom scale. or something.
*/
class weigh_self_actor : public iuse_actor
{
    public:
        // max weight this device can handle before showing "error"
        units::mass max_weight;

        explicit weigh_self_actor( const std::string &type = "weigh_self" ) : iuse_actor( type ) {}

        ~weigh_self_actor() override = default;
        void load( const JsonObject &jo ) override;
        std::optional<int> use( Character *p, item &, const tripoint & ) const override;
        std::unique_ptr<iuse_actor> clone() const override;
        void info( const item &, std::vector<iteminfo> & ) const override;
};

/**
 * Modify clothing
 */
class sew_advanced_actor : public iuse_actor
{
    public:
        /** Materials */
        std::set<material_id> materials;
        /** Clothing mods */
        std::vector<clothing_mod_id> clothing_mods;
        /** Skill used */
        skill_id used_skill;

        explicit sew_advanced_actor( const std::string &type = "sew_advanced" ) : iuse_actor( type ) {}

        ~sew_advanced_actor() override = default;
        void load( const JsonObject &obj ) override;
        std::optional<int> use( Character *, item &, const tripoint & ) const override;
        std::unique_ptr<iuse_actor> clone() const override;
};

/**
 * Activate an array of effect_on_conditions
 */
class effect_on_conditons_actor : public iuse_actor
{
    public:
        std::vector<effect_on_condition_id> eocs;
        translation description;
        translation menu_text;
        explicit effect_on_conditons_actor( const std::string &type = "effect_on_conditions" ) : iuse_actor(
                type ) {}

        ~effect_on_conditons_actor() override = default;
        void load( const JsonObject &obj ) override;
        std::optional<int> use( Character *p, item &it, const tripoint & ) const override;
        std::unique_ptr<iuse_actor> clone() const override;
        std::string get_name() const override;
        void info( const item &, std::vector<iteminfo> & ) const override;
};
#endif // CATA_SRC_IUSE_ACTOR_H<|MERGE_RESOLUTION|>--- conflicted
+++ resolved
@@ -1079,11 +1079,7 @@
 
         ~link_up_actor() override = default;
         void load( const JsonObject &jo ) override;
-<<<<<<< HEAD
-        std::optional<int> use( Character *p, item &it, const tripoint & ) const override;
-=======
-        std::optional<int> use( Character *p, item &it, bool t, const tripoint &pnt ) const override;
->>>>>>> fcb25b7a
+        std::optional<int> use( Character *p, item &it, const tripoint &pnt ) const override;
         std::unique_ptr<iuse_actor> clone() const override;
         void info( const item &, std::vector<iteminfo> & ) const override;
         std::string get_name() const override;
