--- conflicted
+++ resolved
@@ -1054,7 +1054,6 @@
         void finalize( const itype_id &my_item_type ) override;
 };
 
-<<<<<<< HEAD
 class modify_gunmods_actor : public iuse_actor
 {
     public:
@@ -1067,36 +1066,6 @@
         void finalize( const itype_id &my_item_type ) override;
 };
 
-class mutagen_actor : public iuse_actor
-{
-    public:
-        mutation_category_id mutation_category;
-        bool is_weak = false;
-        bool is_strong = false;
-
-        mutagen_actor() : iuse_actor( "mutagen" ) {}
-
-        ~mutagen_actor() override = default;
-        void load( const JsonObject &obj ) override;
-        cata::optional<int> use( Character &, item &, bool, const tripoint & ) const override;
-        std::unique_ptr<iuse_actor> clone() const override;
-};
-
-class mutagen_iv_actor : public iuse_actor
-{
-    public:
-        mutation_category_id mutation_category;
-
-        mutagen_iv_actor() : iuse_actor( "mutagen_iv" ) {}
-
-        ~mutagen_iv_actor() override = default;
-        void load( const JsonObject &obj ) override;
-        cata::optional<int> use( Character &, item &, bool, const tripoint & ) const override;
-        std::unique_ptr<iuse_actor> clone() const override;
-};
-
-=======
->>>>>>> 582984d4
 class deploy_tent_actor : public iuse_actor
 {
     public:
