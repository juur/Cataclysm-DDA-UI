#include "harvest.h"

#include <algorithm>
#include <cmath>
#include <iterator>
#include <string>

#include "assign.h"
#include "debug.h"
#include "generic_factory.h"
#include "item.h"
#include "item_group.h"
#include "json.h"
#include "output.h"
#include "string_formatter.h"
#include "string_id.h"
#include "text_snippets.h"

namespace
{
generic_factory<harvest_list> harvest_list_factory( "harvest_list" );
} //namespace

/** @relates string_id */
template<>
const harvest_list &string_id<harvest_list>::obj() const
{
    return harvest_list_factory.obj( *this );
}

/** @relates string_id */
template<>
bool string_id<harvest_list>::is_valid() const
{
    return harvest_list_factory.is_valid( *this );
}

harvest_list::harvest_list() : id( harvest_id::NULL_ID() ) {}

std::string harvest_list::message() const
{
    return SNIPPET.expand( message_.translated() );
}

bool harvest_list::is_null() const
{
    return id == harvest_id::NULL_ID();
}

<<<<<<< HEAD
void harvest_entry::load( const JsonObject &jo )
=======
bool harvest_list::has_entry_type( std::string type ) const
{
    for( const harvest_entry &entry : entries() ) {
        if( entry.type == type ) {
            return true;
        }
    }
    return false;
}

harvest_entry harvest_entry::load( const JsonObject &jo, const std::string &src )
>>>>>>> e7658fab
{
    mandatory( jo, was_loaded, "drop", drop );

    optional( jo, was_loaded, "type", type );
    optional( jo, was_loaded, "base_num", base_num, { 1.0f, 1.0f } );
    optional( jo, was_loaded, "scale_num", scale_num, { 0.0f, 0.0f } );
    optional( jo, was_loaded, "max", max, 1000 );
    optional( jo, was_loaded, "mass_ratio", mass_ratio, 0.00f );
    optional( jo, was_loaded, "flags", flags );
    optional( jo, was_loaded, "faults", faults );
}

void harvest_entry::deserialize( JsonIn &jsin )
{
    const JsonObject &jo = jsin.get_object();
    load( jo );
}

void harvest_list::finalize()
{
    std::transform( entries_.begin(), entries_.end(), std::inserter( names_, names_.begin() ),
    []( const harvest_entry & entry ) {
        return item::type_is_defined( itype_id( entry.drop ) ) ?
               item::nname( itype_id( entry.drop ) ) : "";
    } );
}

void harvest_list::finalize_all()
{
    for( const harvest_list &pr : get_all() ) {
        const_cast<harvest_list &>( pr ).finalize();
    }
}

void harvest_list::load( const JsonObject &obj, const std::string & )
{
    mandatory( obj, was_loaded, "id", id );
    mandatory( obj, was_loaded, "entries", entries_ );

    optional( obj, was_loaded, "butchery_requirements", butchery_requirements_,
              butchery_requirements_id( "default" ) );
    optional( obj, was_loaded, "message", message_ );
    optional( obj, was_loaded, "leftovers", leftovers, itype_id( "ruined_chunks" ) );
}

void harvest_list::load_harvest_list( const JsonObject &jo, const std::string &src )
{
    harvest_list_factory.load( jo, src );
}

const std::vector<harvest_list> &harvest_list::get_all()
{
    return harvest_list_factory.get_all();
}

void harvest_list::check_consistency()
{
    for( const harvest_list &hl : get_all() ) {
        const std::string hl_id = hl.id.c_str();
        auto error_func = [&]( const harvest_entry & entry ) {
            std::string errorlist;
            bool item_valid = true;
            if( !( item::type_is_defined( itype_id( entry.drop ) ) ||
                   ( entry.type == "bionic_group" &&
                     item_group::group_is_defined( item_group_id( entry.drop ) ) ) ) ) {
                item_valid = false;
                errorlist += entry.drop;
            }
            // non butchery harvests need to be excluded
            if( hl_id.substr( 0, 14 ) != "harvest_inline" ) {
                if( entry.type == "null" ) {
                    if( !item_valid ) {
                        errorlist += ", ";
                    }
                    errorlist += "null type";
                } else if( !( entry.type == "flesh" || entry.type == "bone" || entry.type == "skin" ||
                              entry.type == "offal" || entry.type == "bionic" || entry.type == "bionic_group" ) ) {
                    if( !item_valid ) {
                        errorlist += ", ";
                    }
                    errorlist += entry.type;
                }
            }
            return errorlist;
        };
        const std::string errors = enumerate_as_string( hl.entries_.begin(), hl.entries_.end(),
                                   error_func );
        if( !errors.empty() ) {
            debugmsg( "Harvest list %s has invalid entry: %s", hl_id, errors );
        }
        if( !hl.leftovers.is_valid() ) {
            debugmsg( "Harvest id %s has invalid leftovers: %s", hl.id.c_str(), hl.leftovers.c_str() );
        }
    }
}

std::list<harvest_entry>::const_iterator harvest_list::begin() const
{
    return entries().begin();
}

std::list<harvest_entry>::const_iterator harvest_list::end() const
{
    return entries().end();
}

std::list<harvest_entry>::const_reverse_iterator harvest_list::rbegin() const
{
    return entries().rbegin();
}

std::list<harvest_entry>::const_reverse_iterator harvest_list::rend() const
{
    return entries().rend();
}

std::string harvest_list::describe( int at_skill ) const
{
    if( empty() ) {
        return "";
    }

    return enumerate_as_string( entries().begin(), entries().end(),
    [at_skill]( const harvest_entry & en ) {
        float min_f = en.base_num.first;
        float max_f = en.base_num.second;
        if( at_skill >= 0 ) {
            min_f += en.scale_num.first * at_skill;
            max_f += en.scale_num.second * at_skill;
        } else {
            max_f = en.max;
        }
        // TODO: Avoid repetition here by making a common harvest drop function
        int max_drops = std::min<int>( en.max, std::round( std::max( 0.0f, max_f ) ) );
        int min_drops = std::max<int>( 0.0f, std::round( std::min( min_f, max_f ) ) );
        if( max_drops <= 0 ) {
            return std::string();
        }

        std::string ss;
        ss += "<bold>" + item::nname( itype_id( en.drop ), max_drops ) + "</bold>";
        // If the number is unspecified, just list the type
        if( max_drops >= 1000 && min_drops <= 0 ) {
            return ss;
        }
        ss += ": ";
        if( min_drops == max_drops ) {
            ss += string_format( "<stat>%d</stat>", min_drops );
        } else if( max_drops < 1000 ) {
            ss += string_format( "<stat>%d-%d</stat>", min_drops, max_drops );
        } else {
            ss += string_format( "<stat>%d+</stat>", min_drops );
        }

        return ss;
    } );
}<|MERGE_RESOLUTION|>--- conflicted
+++ resolved
@@ -47,9 +47,6 @@
     return id == harvest_id::NULL_ID();
 }
 
-<<<<<<< HEAD
-void harvest_entry::load( const JsonObject &jo )
-=======
 bool harvest_list::has_entry_type( std::string type ) const
 {
     for( const harvest_entry &entry : entries() ) {
@@ -60,8 +57,7 @@
     return false;
 }
 
-harvest_entry harvest_entry::load( const JsonObject &jo, const std::string &src )
->>>>>>> e7658fab
+void harvest_entry::load( const JsonObject &jo )
 {
     mandatory( jo, was_loaded, "drop", drop );
 
