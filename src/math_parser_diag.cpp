#include "math_parser_diag.h"

#include <functional>
#include <string>
#include <vector>

#include "calendar.h"
#include "condition.h"
#include "dialogue.h"
#include "enums.h"
#include "field.h"
#include "game.h"
#include "magic.h"
#include "map.h"
#include "math_parser_diag_value.h"
#include "mod_manager.h"
#include "mongroup.h"
#include "mtype.h"
#include "npc.h"
#include "options.h"
#include "string_input_popup.h"
#include "units.h"
#include "weather.h"
#include "worldfactory.h"

/*
General guidelines for writing dialogue functions

The typical parsing function takes the form:

math_eval_dbl_f myfunction_eval( char scope,
        std::vector<diag_value> const &params, diag_kwargs const &kwargs )
{
    diag_value myval = kwargs.kwarg_or( "mykwarg", "default-value" );

    ...parse-time code...

    return[effect_id = params[0], myval, beta = is_beta( scope )]( const_dialogue const & d ) {
        ...run-time code...
    };
}

- Don't validate the number of arguments (params). The math parser already does that
- Only use variadic functions if all arguments are treated the same way,
  regardless of how many there are (including zero)
- Use kwargs for optional arguments
- Prefer splitting functions instead of using mandatory kwargs
  ex: school_level() split from spell_level() instead of spell_level('school':blorg)
- Use parameter-less functions diag_value::str(), dbl(), and var() only at parse-time
- Use conversion functions diag_value::str( d ) and dbl( d ) only at run-time
- Always throw on errors at parse-time
- Never throw at run-time. Use a debugmsg() and recover gracefully
*/

static const json_character_flag json_flag_MUTATION_THRESHOLD( "MUTATION_THRESHOLD" );

namespace
{
bool is_beta( char scope )
{
    switch( scope ) {
        case 'n':
            return true;
        case 'u':
        default:
            return false;
    }
}

constexpr bool is_true( double dbl )
{
    return dbl >= 1 || float_equals( dbl, 1 );
}

template<typename T>
constexpr std::string_view _str_type_of()
{
    if constexpr( std::is_same_v<T, units::energy> ) {
        return "energy";
    } else if constexpr( std::is_same_v<T, time_duration> ) {
        return "time";
    }
    return "cookies";
}

template<typename T>
T _read_from_string( std::string_view s, const std::vector<std::pair<std::string, T>> &units )
{
    auto const error = [s]( char const * suffix, size_t /* offset */ ) {
        debugmsg( R"(Failed to convert "%s" to a %s value: %s)", s, _str_type_of<T>(), suffix );
    };
    return detail::read_from_json_string_common<T>( s, units, error );
}

diag_eval_dbl_f u_val( char scope, std::vector<diag_value> const &params,
                       diag_kwargs const & /* kwargs */ )
{
    return conditional_t::get_get_dbl( params[0].str(), scope );
}

diag_assign_dbl_f u_val_ass( char scope, std::vector<diag_value> const &params,
                             diag_kwargs const & /* kwargs */ )
{
    return conditional_t::get_set_dbl( params[0].str(), scope );
}

diag_eval_dbl_f option_eval( char /* scope */, std::vector<diag_value> const &params,
                             diag_kwargs const & /* kwargs */ )
{
    return[option = params[0]]( const_dialogue const & d ) {
        return get_option<float>( option.str( d ), true );
    };
}

diag_eval_dbl_f addiction_intensity_eval( char scope, std::vector<diag_value> const &params,
        diag_kwargs const & /* kwargs */ )
{
    return[ beta = is_beta( scope ), add_value = params[0]]( const_dialogue const & d ) {
        return d.const_actor( beta )->get_addiction_intensity( addiction_id( add_value.str( d ) ) );
    };
}

diag_eval_dbl_f addiction_turns_eval( char scope, std::vector<diag_value> const &params,
                                      diag_kwargs const & /* kwargs */ )
{
    return[ beta = is_beta( scope ), add_value = params[0]]( const_dialogue const & d ) {
        return d.const_actor( beta )->get_addiction_turns( addiction_id( add_value.str( d ) ) );
    };
}

diag_assign_dbl_f addiction_turns_ass( char scope, std::vector<diag_value> const &params,
                                       diag_kwargs const & /* kwargs */ )
{
    return[ beta = is_beta( scope ), add_value = params[0]]( dialogue const & d, double val ) {
        return d.actor( beta )->set_addiction_turns( addiction_id( add_value.str( d ) ), val );
    };
}

diag_eval_dbl_f armor_eval( char scope, std::vector<diag_value> const &params,
                            diag_kwargs const & /* kwargs */ )
{
    return[type = params[0], bpid = params[1], beta = is_beta( scope )]( const_dialogue const & d ) {
        damage_type_id dt( type.str( d ) );
        bodypart_id bp( bpid.str( d ) );
        return d.const_actor( beta )->armor_at( dt, bp );
    };
}

diag_eval_dbl_f charge_count_eval( char scope, std::vector<diag_value> const &params,
                                   diag_kwargs const & /* kwargs */ )
{
    return[beta = is_beta( scope ), item_value = params[0]]( const_dialogue const & d ) {
        return d.const_actor( beta )->charges_of( itype_id( item_value.str( d ) ) );
    };
}

diag_eval_dbl_f coverage_eval( char scope, std::vector<diag_value> const &params,
                               diag_kwargs const & /* kwargs */ )
{
    return[bpid = params[0], beta = is_beta( scope )]( const_dialogue const & d ) {
        bodypart_id bp( bpid.str( d ) );
        return d.const_actor( beta )->coverage_at( bp );
    };
}

diag_eval_dbl_f distance_eval( char scope, std::vector<diag_value> const &params,
                               diag_kwargs const & /* kwargs */ )
{
    return[params, beta = is_beta( scope )]( const_dialogue const & d ) {
        const auto get_pos = [&d]( std::string_view str ) {
            if( str == "u" ) {
                return d.const_actor( false )->global_pos();
            } else if( str == "npc" ) {
                return d.const_actor( true )->global_pos();
            }
            return tripoint_abs_ms( tripoint::from_string( str.data() ) );
        };
        return rl_dist( get_pos( params[0].str( d ) ), get_pos( params[1].str( d ) ) );
    };
}

diag_eval_dbl_f damage_level_eval( char scope, std::vector<diag_value> const &params,
                                   diag_kwargs const & /* kwargs */ )
{
    return[params, beta = is_beta( scope )]( const_dialogue const & d ) {
        item_location const *it = d.const_actor( beta )->get_const_item();
        if( !it ) {
            debugmsg( "subject of damage_level() must be an item" );
            return 0;
        }
        return ( *it )->damage_level();
    };
}

diag_eval_dbl_f effect_intensity_eval( char scope, std::vector<diag_value> const &params,
                                       diag_kwargs const &kwargs )
{
    diag_value bp_val = kwargs.kwarg_or( "bodypart" );
    return[effect_id = params[0], bp_val, beta = is_beta( scope )]( const_dialogue const & d ) {
        std::string const bp_str = bp_val.str( d );
        bodypart_id const bp = bp_str.empty() ? bodypart_str_id::NULL_ID() : bodypart_id( bp_str );
        effect target = d.const_actor( beta )->get_effect( efftype_id( effect_id.str( d ) ), bp );
        return target.is_null() ? -1 : target.get_intensity();
    };
}

diag_eval_dbl_f encumbrance_eval( char scope, std::vector<diag_value> const &params,
                                  diag_kwargs const & /* kwargs */ )
{
    return[bpid = params[0], beta = is_beta( scope )]( const_dialogue const & d ) {
        bodypart_id bp( bpid.str( d ) );
        return d.const_actor( beta )->encumbrance_at( bp );
    };
}

diag_eval_dbl_f faction_like_eval( char /* scope */, std::vector<diag_value> const &params,
                                   diag_kwargs const & /* kwargs */ )
{
    return [fac_val = params[0]]( const_dialogue const & d ) {
        faction *fac = g->faction_manager_ptr->get( faction_id( fac_val.str( d ) ) );
        return fac->likes_u;
    };
}

diag_assign_dbl_f faction_like_ass( char /* scope */, std::vector<diag_value> const &params,
                                    diag_kwargs const & /* kwargs */ )
{
    return [fac_val = params[0]]( dialogue const & d, double val ) {
        faction *fac = g->faction_manager_ptr->get( faction_id( fac_val.str( d ) ) );
        fac->likes_u = val;
    };
}

diag_eval_dbl_f faction_respect_eval( char /* scope */, std::vector<diag_value> const &params,
                                      diag_kwargs const & /* kwargs */ )
{
    return [fac_val = params[0]]( const_dialogue const & d ) {
        faction *fac = g->faction_manager_ptr->get( faction_id( fac_val.str( d ) ) );
        return fac->respects_u;
    };
}

diag_assign_dbl_f faction_respect_ass( char /* scope */, std::vector<diag_value> const &params,
                                       diag_kwargs const & /* kwargs */ )
{
    return [fac_val = params[0]]( dialogue const & d, double val ) {
        faction *fac = g->faction_manager_ptr->get( faction_id( fac_val.str( d ) ) );
        fac->respects_u = val;
    };
}

diag_eval_dbl_f faction_trust_eval( char /* scope */, std::vector<diag_value> const &params,
                                    diag_kwargs const & /* kwargs */ )
{
    return [fac_val = params[0]]( const_dialogue const & d ) {
        faction *fac = g->faction_manager_ptr->get( faction_id( fac_val.str( d ) ) );
        return fac->trusts_u;
    };
}

diag_assign_dbl_f faction_trust_ass( char /* scope */, std::vector<diag_value> const &params,
                                     diag_kwargs const & /* kwargs */ )
{
    return [fac_val = params[0]]( dialogue const & d, double val ) {
        faction *fac = g->faction_manager_ptr->get( faction_id( fac_val.str( d ) ) );
        fac->trusts_u = val;
    };
}

diag_eval_dbl_f faction_food_supply_eval( char /* scope */,
        std::vector<diag_value> const &params, diag_kwargs const &/* kwargs */ )
{
    return [fac_val = params[0]]( const_dialogue const & d ) {
        faction *fac = g->faction_manager_ptr->get( faction_id( fac_val.str( d ) ) );
        return static_cast<double>( fac->food_supply.calories );
    };
}

diag_assign_dbl_f faction_food_supply_ass( char /* scope */,
        std::vector<diag_value> const &params, diag_kwargs const &/* kwargs */ )
{
    return [fac_val = params[0]]( dialogue const & d, double val ) {
        faction *fac = g->faction_manager_ptr->get( faction_id( fac_val.str( d ) ) );
        fac->food_supply.calories = val;
    };
}

diag_eval_dbl_f faction_wealth_eval( char /* scope */, std::vector<diag_value> const &params,
                                     diag_kwargs const & /* kwargs */ )
{
    return [fac_val = params[0]]( const_dialogue const & d ) {
        faction *fac = g->faction_manager_ptr->get( faction_id( fac_val.str( d ) ) );
        return fac->wealth;
    };
}

diag_assign_dbl_f faction_wealth_ass( char /* scope */, std::vector<diag_value> const &params,
                                      diag_kwargs const & /* kwargs */ )
{
    return [fac_val = params[0]]( dialogue const & d, double val ) {
        faction *fac = g->faction_manager_ptr->get( faction_id( fac_val.str( d ) ) );
        fac->wealth = val;
    };
}

diag_eval_dbl_f faction_power_eval( char /* scope */, std::vector<diag_value> const &params,
                                    diag_kwargs const & /* kwargs */ )
{
    return [fac_val = params[0]]( const_dialogue const & d ) {
        faction *fac = g->faction_manager_ptr->get( faction_id( fac_val.str( d ) ) );
        return fac->power;
    };
}

diag_assign_dbl_f faction_power_ass( char /* scope */, std::vector<diag_value> const &params,
                                     diag_kwargs const & /* kwargs */ )
{
    return [fac_val = params[0]]( dialogue const & d, double val ) {
        faction *fac = g->faction_manager_ptr->get( faction_id( fac_val.str( d ) ) );
        fac->power = val;
    };
}

diag_eval_dbl_f faction_size_eval( char /* scope */, std::vector<diag_value> const &params,
                                   diag_kwargs const & /* kwargs */ )
{
    return [fac_val = params[0]]( const_dialogue const & d ) {
        faction *fac = g->faction_manager_ptr->get( faction_id( fac_val.str( d ) ) );
        return fac->size;
    };
}

diag_assign_dbl_f faction_size_ass( char /* scope */, std::vector<diag_value> const &params,
                                    diag_kwargs const & /* kwargs */ )
{
    return [fac_val = params[0]]( dialogue const & d, double val ) {
        faction *fac = g->faction_manager_ptr->get( faction_id( fac_val.str( d ) ) );
        fac->size = val;
    };
}

diag_eval_dbl_f field_strength_eval( char scope, std::vector<diag_value> const &params,
                                     diag_kwargs const &kwargs )
{
    std::optional<var_info> loc_var;
    diag_value loc_val = kwargs.kwarg_or( "location" );

    if( !loc_val.is_empty() ) {
        loc_var = loc_val.var();
    } else if( scope == 'g' ) {
        throw std::invalid_argument( string_format(
                                         R"("field_strength" needs either an actor scope (u/n) or a 'location' kwarg)" ) );
    }

    return [beta = is_beta( scope ), field_value = params[0], loc_var]( const_dialogue const & d ) {
        map &here = get_map();
        tripoint_abs_ms loc;
        if( loc_var.has_value() ) {
            loc = get_tripoint_from_var( loc_var, d, beta );
        } else {
            loc = d.const_actor( beta )->global_pos();
        }
        field_type_id ft = field_type_id( field_value.str( d ) );
        field_entry *fp = here.field_at( here.bub_from_abs( loc ) ).find_field( ft );
        return fp ? fp->get_field_intensity() :  0;
    };
}

diag_eval_dbl_f gun_damage_eval( char scope, std::vector<diag_value> const &params,
                                 diag_kwargs const & /* kwargs */ )
{

    return[dt_val = params[0], beta = is_beta( scope )]( const_dialogue const & d )-> double {
        item_location const *it = d.const_actor( beta )->get_const_item();
        if( it == nullptr )
        {
            debugmsg( "subject of gun_damage() must be an item" );
            return 0;
        }
        std::string const dt_str = dt_val.str( d );
        if( dt_str == "ALL" )
        {
            return ( *it )->gun_damage( true ).total_damage();
        }
        return ( *it )->gun_damage( true ).type_damage( damage_type_id( dt_str ) );
    };
}

diag_eval_dbl_f has_trait_eval( char scope, std::vector<diag_value> const &params,
                                diag_kwargs const & /* kwargs */ )
{
    return [beta = is_beta( scope ), tid = params[0] ]( const_dialogue const & d ) {
        return d.const_actor( beta )->has_trait( trait_id( tid.str( d ) ) );
    };
}

diag_eval_dbl_f sum_traits_of_category_eval( char scope, std::vector<diag_value> const &params,
        diag_kwargs const &kwargs )
{

    diag_value type = kwargs.kwarg_or( "type", "ALL" );

    return [beta = is_beta( scope ), category = params[0], type]( const_dialogue const & d ) {

        mutation_category_id cat = mutation_category_id( category.str() );
        std::string thing = type.str( d );
        mut_count_type count_type;

        if( thing == "POSITIVE" ) {
            count_type = mut_count_type::POSITIVE;
        } else if( thing == "NEGATIVE" ) {
            count_type = mut_count_type::NEGATIVE;
        } else if( thing == "ALL" ) {
            count_type = mut_count_type::ALL;
        } else {
            debugmsg( "Incorrect type '%s' in sum_traits_of_category", type.str() );
            return 0;
        }

        return d.const_actor( beta )->get_total_in_category( cat, count_type );
    };
}

diag_eval_dbl_f sum_traits_of_category_char_has_eval( char scope,
        std::vector<diag_value> const &params, diag_kwargs const &kwargs )
{

    diag_value type = kwargs.kwarg_or( "type", "ALL" );

    return [beta = is_beta( scope ), category = params[0], type]( const_dialogue const & d ) {

        mutation_category_id cat = mutation_category_id( category.str() );
        std::string thing = type.str( d );
        mut_count_type count_type;

        if( thing == "POSITIVE" ) {
            count_type = mut_count_type::POSITIVE;
        } else if( thing == "NEGATIVE" ) {
            count_type = mut_count_type::NEGATIVE;
        } else if( thing == "ALL" ) {
            count_type = mut_count_type::ALL;
        } else {
            debugmsg( "Incorrect type '%s' in sum_traits_of_category", type.str() );
            return 0;
        }

        return d.const_actor( beta )->get_total_in_category_char_has( cat, count_type );
    };
}

diag_eval_dbl_f has_flag_eval( char scope, std::vector<diag_value> const &params,
                               diag_kwargs const & /* kwargs */ )
{
    return [beta = is_beta( scope ), fid = params[0] ]( const_dialogue const & d ) -> double {
        const_talker const *actor = d.const_actor( beta );
        json_character_flag jcf( fid.str( d ) );
        if( jcf == json_flag_MUTATION_THRESHOLD )
        {
            return actor->crossed_threshold();
        }
        return actor->has_flag( jcf );
    };
}

diag_eval_dbl_f has_var_eval( char /* scope */, std::vector<diag_value> const &params,
                              diag_kwargs const & /* kwargs */ )
{
    return [var = params[0].var() ]( const_dialogue const & d ) {
        return maybe_read_var_value( var, d ).has_value();
    };
}

diag_eval_dbl_f knows_proficiency_eval( char scope, std::vector<diag_value> const &params,
                                        diag_kwargs const & /* kwargs */ )
{
    return [beta = is_beta( scope ), tid = params[0] ]( const_dialogue const & d ) {
        return d.const_actor( beta )->knows_proficiency( proficiency_id( tid.str( d ) ) );
    };
}

diag_eval_dbl_f hp_eval( char scope, std::vector<diag_value> const &params,
                         diag_kwargs const & /* kwargs */ )
{
    return[bp_val = params[0], beta = is_beta( scope )]( const_dialogue const & d ) {
        std::string const bp_str = bp_val.str( d );
        bool const major = bp_str == "ALL_MAJOR";
        bool const minor = bp_str == "ALL_MINOR";
        if( major || minor ) {
            get_body_part_flags const parts = major ? get_body_part_flags::only_main :
                                              get_body_part_flags::only_minor;
            int ret{};
            for( bodypart_id const &part : d.const_actor( beta )->get_all_body_parts( parts ) ) {
                ret += d.const_actor( beta )->get_cur_hp( part );
            }
            return ret;
        }
        bodypart_id const bp = bp_str == "ALL" ? bodypart_str_id::NULL_ID() : bodypart_id( bp_str );
        return d.const_actor( beta )->get_cur_hp( bp );
    };
}

diag_assign_dbl_f hp_ass( char scope, std::vector<diag_value> const &params,
                          diag_kwargs const & /* kwargs */ )
{
    return [bp_val = params[0], beta = is_beta( scope )]( dialogue const & d, double val ) {
        std::string const bp_str = bp_val.str( d );
        bool const major = bp_str == "ALL_MAJOR";
        bool const minor = bp_str == "ALL_MINOR";
        if( bp_str == "ALL" ) {
            d.actor( beta )->set_all_parts_hp_cur( val );
        } else if( major || minor ) {
            get_body_part_flags const parts = major ? get_body_part_flags::only_main :
                                              get_body_part_flags::only_minor;
            for( bodypart_id const &part : d.actor( beta )->get_all_body_parts( parts ) ) {
                d.actor( beta )->set_part_hp_cur( part, val );
            }
        } else {
            d.actor( beta )->set_part_hp_cur( bodypart_id( bp_str ), val );
        }
    };
}

diag_assign_dbl_f spellcasting_adjustment_ass( char scope, std::vector<diag_value> const &params,
        diag_kwargs const &kwargs )
{
    enum spell_scope {
        scope_all,
        scope_mod,
        scope_school,
        scope_spell
    };
    diag_value filter;
    spell_scope spellsearch_scope;
    if( filter = kwargs.kwarg_or( "mod" ); !filter.is_empty() ) {
        spellsearch_scope = scope_mod;
    } else if( filter = kwargs.kwarg_or( "school" ); !filter.is_empty() ) {
        spellsearch_scope = scope_school;
    } else if( filter = kwargs.kwarg_or( "spell" ); !filter.is_empty() ) {
        spellsearch_scope = scope_spell;
    } else {
        spellsearch_scope = scope_all;
    }

    diag_value whitelist = kwargs.kwarg_or( "flag_whitelist" );
    diag_value blacklist = kwargs.kwarg_or( "flag_blacklist" );

    return[beta = is_beta( scope ),
                spellcasting_property = params[0], whitelist, blacklist, spellsearch_scope,
         filter]( dialogue const & d, double val ) {
        std::string const filter_str = filter.str( d );
        switch( spellsearch_scope ) {
            case scope_spell:
                d.actor( beta )->get_character()->magic->get_spell( spell_id( filter_str ) ).set_temp_adjustment(
                    spellcasting_property.str( d ), val );
                break;
            case scope_school: {
                const trait_id school_id( filter_str );
                for( spell *spellIt : d.actor( beta )->get_character()->magic->get_spells() ) {
                    if( spellIt->spell_class() == school_id
                        && ( whitelist.str( d ).empty() || spellIt->has_flag( whitelist.str( d ) ) )
                        && ( blacklist.str( d ).empty() || !spellIt->has_flag( blacklist.str( d ) ) )
                      ) {
                        spellIt->set_temp_adjustment( spellcasting_property.str( d ), val );
                    }
                }
                break;
            }
            case scope_mod: {
                const mod_id target_mod_id( filter_str );
                for( spell *spellIt : d.actor( beta )->get_character()->magic->get_spells() ) {
                    if( get_mod_base_id_from_src( spellIt->get_src() ) == target_mod_id
                        && ( whitelist.str( d ).empty() || spellIt->has_flag( whitelist.str( d ) ) )
                        && ( blacklist.str( d ).empty() || !spellIt->has_flag( blacklist.str( d ) ) )
                      ) {
                        spellIt->set_temp_adjustment( spellcasting_property.str( d ), val );
                    }
                }
                break;
            }
            case scope_all:
                for( spell *spellIt : d.actor( beta )->get_character()->magic->get_spells() ) {
                    if( ( whitelist.str( d ).empty() || spellIt->has_flag( whitelist.str( d ) ) )
                        && ( blacklist.str( d ).empty() || !spellIt->has_flag( blacklist.str( d ) ) )
                      ) {
                        spellIt->set_temp_adjustment( spellcasting_property.str( d ), val );
                    }
                }
                break;
        }
    };
}

diag_eval_dbl_f hp_max_eval( char scope, std::vector<diag_value> const &params,
                             diag_kwargs const & /* kwargs */ )
{
    return[bpid = params[0], beta = is_beta( scope )]( const_dialogue const & d ) {
        bodypart_id bp( bpid.str( d ) );
        return d.const_actor( beta )->get_hp_max( bp );
    };
}

diag_eval_dbl_f item_count_eval( char scope,
                                 std::vector<diag_value> const &params, diag_kwargs const &/* kwargs */ )
{
    return[beta = is_beta( scope ), item_value = params[0]]( const_dialogue const & d ) {
        return d.const_actor( beta )->get_amount( itype_id( item_value.str( d ) ) );
    };
}

diag_eval_dbl_f item_rad_eval( char scope, std::vector<diag_value> const &params,
                               diag_kwargs const &kwargs )
{
    diag_value agg_val  = kwargs.kwarg_or( "aggregate", "min" );

    return [beta = is_beta( scope ), flag = params[0], agg_val]( const_dialogue const & d ) {
        std::optional<aggregate_type> const agg =
            io::string_to_enum_optional<aggregate_type>( agg_val.str( d ) );
        return d.const_actor( beta )->item_rads( flag_id( flag.str( d ) ),
                agg.value_or( aggregate_type::MIN ) );
    };
}

diag_eval_dbl_f num_input_eval( char /*scope*/, std::vector<diag_value> const &params,
                                diag_kwargs const & /* kwargs */ )
{
    return[prompt = params[0], default_val = params[1]]( const_dialogue const & d ) {
        string_input_popup popup;
        double dv = default_val.dbl( d );
        int popup_val = dv;
        popup
        .title( _( "Input a value:" ) )
        .width( 20 )
        .description( prompt.str( d ) )
        .edit( popup_val );
        if( popup.canceled() ) {
            return dv;
        }
        return static_cast<double>( popup_val );
    };
}

diag_eval_dbl_f attack_speed_eval( char scope, std::vector<diag_value> const & /* params */,
                                   diag_kwargs const & /* kwargs */ )
{
    return[beta = is_beta( scope )]( const_dialogue const & d ) {
        return d.const_actor( beta )->attack_speed();
    };
}

diag_eval_dbl_f melee_damage_eval( char scope, std::vector<diag_value> const &params,
                                   diag_kwargs const & /* kwargs */ )
{

    return[dt_val = params[0], beta = is_beta( scope )]( const_dialogue const & d ) {
        item_location const *it = d.const_actor( beta )->get_const_item();
        if( it == nullptr ) {
            debugmsg( "subject of melee_damage() must be an item" );
            return 0;
        }
        std::string const dt_str = dt_val.str( d );
        if( dt_str == "ALL" ) {
            std::vector<damage_type> const &dts = damage_type::get_all();
            return std::accumulate( dts.cbegin(), dts.cend(), 0, [&it]( int a, damage_type const & dt ) {
                return a + ( *it )->damage_melee( dt.id );
            } );
        }
        return ( *it )->damage_melee( damage_type_id( dt_str ) );
    };
}

diag_eval_dbl_f mod_order_eval( char /* scope */, std::vector<diag_value> const &params,
                                diag_kwargs const & /* kwargs */ )
{
    return[mod_val = params[0]]( const_dialogue const & d ) {
        int count = 0;
        mod_id our_mod_id( mod_val.str( d ) );
        for( const mod_id &mod : world_generator->active_world->active_mod_order ) {
            if( our_mod_id == mod ) {
                return count;
            }
            count++;
        }
        return -1;
    };
}

enum class character_filter : int {
    allies = 0,
    not_allies,
    hostile,
    any,
};

bool _friend_match_filter_character( Character const &beta, Character const &guy,
                                     character_filter filter )
{
    switch( filter ) {
        case character_filter::allies:
            return guy.is_ally( beta );
        case character_filter::not_allies:
            return !guy.is_ally( beta );
        case character_filter::hostile:
            return guy.attitude_to( beta ) == Creature::Attitude::HOSTILE ||
                   ( beta.is_avatar() && guy.is_npc() && guy.as_npc()->guaranteed_hostile() );
        case character_filter::any:
            return true;
    }
    return false;
}

bool _filter_character( Character const *beta, Character const &guy, int radius,
                        tripoint_abs_ms const &loc, character_filter filter, bool allow_hallucinations )
{
    if( ( !guy.is_hallucination() || allow_hallucinations ) &&
        ( beta == nullptr || beta->getID() != guy.getID() ) ) {
        return beta == nullptr ||
               ( _friend_match_filter_character( *beta, guy, filter ) &&
                 radius >= rl_dist( guy.get_location(), loc ) );
    }
    return false;
}

<<<<<<< HEAD
// TODO: some form of notation or sentinel value for referencing
// the reality bubble size (since it might change from 60, and
// hardcoding that is unfortunate)
std::function<double( dialogue & )> _characters_nearby_eval( char scope,
        std::vector<diag_value> const &params, diag_kwargs const &kwargs )
=======
diag_eval_dbl_f _characters_nearby_eval( char scope, std::vector<diag_value> const &params,
        diag_kwargs const &kwargs )
>>>>>>> dca38e58
{
    diag_value radius_val = kwargs.kwarg_or( "radius", 1000 );
    diag_value filter_val = kwargs.kwarg_or( "attitude", "any" );
    diag_value allow_hallucinations_val = kwargs.kwarg_or( "allow_hallucinations" );
    std::optional<var_info> loc_var;
    diag_value loc_val = kwargs.kwarg_or( "location" );

    if( !loc_val.is_empty() ) {
        loc_var = loc_val.var();
    } else if( scope == 'g' ) {
        throw std::invalid_argument( string_format(
                                         R"("characters_nearby" needs either an actor scope (u/n) or a 'location' kwarg)" ) );
    }

    return [beta = is_beta( scope ), params, loc_var, filter_val, radius_val,
         allow_hallucinations_val ]( const_dialogue const & d ) {
        tripoint_abs_ms loc;
        if( loc_var.has_value() ) {
            loc = get_tripoint_from_var( loc_var, d, beta );
        } else {
            loc = d.const_actor( beta )->global_pos();
        }

        int const radius = static_cast<int>( radius_val.dbl( d ) );
        std::string const filter_str = filter_val.str( d );
        character_filter filter = character_filter::any;
        if( filter_str == "allies" ) {
            filter = character_filter::allies;
        } else if( filter_str == "not_allies" ) {
            filter = character_filter::not_allies;
        } else if( filter_str == "hostile" ) {
            filter = character_filter::hostile;
        } else if( filter_str != "any" ) {
            debugmsg( R"(Unknown attitude filter "%s" for characters_nearby(), counting all characters)",
                      filter_str );
        }
        bool allow_hallucinations = false;
        int const hallucinations_int = static_cast<int>( allow_hallucinations_val.dbl( d ) );
        if( hallucinations_int != 0 ) {
            allow_hallucinations = true;
        }

        std::vector<Character *> const targets = g->get_characters_if( [ &beta, &d, &radius,
               &loc, filter, allow_hallucinations ]( const Character & guy ) {
            const_talker const *const tk = d.const_actor( beta );
            return _filter_character( tk->get_const_character(), guy, radius, loc, filter,
                                      allow_hallucinations );
        } );
        return static_cast<double>( targets.size() );
    };
}

diag_eval_dbl_f characters_nearby_eval( char scope, std::vector<diag_value> const &params,
                                        diag_kwargs const &kwargs )
{
    return _characters_nearby_eval( scope, params, kwargs );
}


template<class ID>
using f_monster_match = bool ( * )( Creature const &critter, ID const &id );

bool mon_check_id( Creature const &critter, mtype_id const &id )
{
    return id == critter.as_monster()->type->id;
}

bool mon_check_species( Creature const &critter, species_id const &id )
{
    return critter.as_monster()->in_species( id );
}

bool mon_check_group( Creature const &critter, mongroup_id const &id )
{
    return MonsterGroupManager::IsMonsterInGroup( id, critter.as_monster()->type->id );
}

enum class mon_filter : int {
    enemies = 0,
    friends,
    both,
};

bool _matches_attitude_filter( Creature const &critter, mon_filter filter )
{
    monster const *mon = critter.as_monster();
    switch( filter ) {
        case mon_filter::enemies:
            return mon->friendly == 0;
        case mon_filter::friends:
            return mon->friendly != 0;
        case mon_filter::both:
            return true;
    }
    return false;
}

template<class ID>
bool _filter_monster( Creature const &critter, std::vector<ID> const &ids, int radius,
                      tripoint_abs_ms const &loc, f_monster_match<ID> f, mon_filter filter )
{
    if( critter.is_monster() ) {
        bool const id_filter =
        ids.empty() || std::any_of( ids.begin(), ids.end(), [&critter, f]( ID const & id ) {
            return ( *f )( critter, id );
        } );

        return id_filter && _matches_attitude_filter( critter, filter ) &&
               radius >= rl_dist( critter.get_location(), loc );
    }
    return false;
}

<<<<<<< HEAD
// TODO: some form of notation or sentinel value for referencing
// the reality bubble size (since it might change from 60, and
// hardcoding that is unfortunate)
template<class ID>
std::function<double( dialogue & )> _monsters_nearby_eval( char scope,
        std::vector<diag_value> const &params, diag_kwargs const &kwargs, f_monster_match<ID> f )
=======
template <class ID>
diag_eval_dbl_f _monsters_nearby_eval( char scope, std::vector<diag_value> const &params,
                                       diag_kwargs const &kwargs, f_monster_match<ID> f )
>>>>>>> dca38e58
{
    diag_value radius_val = kwargs.kwarg_or( "radius", 1000 );
    diag_value filter_val = kwargs.kwarg_or( "attitude", "hostile" );
    diag_value loc_val =  kwargs.kwarg_or( "location" );
    std::optional<var_info> loc_var;

    if( !loc_val.is_empty() ) {
        loc_var = loc_val.var();
    } else if( scope == 'g' ) {
        throw std::invalid_argument( string_format(
                                         R"("monsters_nearby" needs either an actor scope (u/n) or a 'location' kwarg)" ) );
    }

    return [beta = is_beta( scope ), params, loc_var, radius_val, filter_val,
         f]( const_dialogue const & d ) {
        tripoint_abs_ms loc;
        if( loc_var.has_value() ) {
            loc = get_tripoint_from_var( loc_var, d, beta );
        } else {
            loc = d.const_actor( beta )->global_pos();
        }

        int const radius = static_cast<int>( radius_val.dbl( d ) );
        std::vector<ID> mids( params.size() );
        std::transform( params.begin(), params.end(), mids.begin(), [&d]( diag_value const & val ) {
            return ID( val.str( d ) );
        } );

        std::string const filter_str = filter_val.str( d );
        mon_filter filter = mon_filter::enemies;
        if( filter_str == "both" ) {
            filter = mon_filter::both;
        } else if( filter_str == "friendly" ) {
            filter = mon_filter::friends;
        } else if( filter_str != "hostile" ) {
            debugmsg( R"(Unknown attitude filter "%s" for monsters_nearby(), assuming "hostile")", filter_str );
        }

        std::vector<Creature *> const targets = g->get_creatures_if( [&mids, &radius,
               &loc, f, filter]( const Creature & critter ) {
            return _filter_monster( critter, mids, radius, loc, f, filter );
        } );
        return static_cast<double>( targets.size() );
    };
}

diag_eval_dbl_f monsters_nearby_eval( char scope, std::vector<diag_value> const &params,
                                      diag_kwargs const &kwargs )
{
    return _monsters_nearby_eval( scope, params, kwargs, mon_check_id );
}

diag_eval_dbl_f monster_species_nearby_eval( char scope, std::vector<diag_value> const &params,
        diag_kwargs const &kwargs )
{
    return _monsters_nearby_eval( scope, params, kwargs, mon_check_species );
}

diag_eval_dbl_f monster_groups_nearby_eval( char scope, std::vector<diag_value> const &params,
        diag_kwargs const &kwargs )
{
    return _monsters_nearby_eval( scope, params, kwargs, mon_check_group );
}

diag_eval_dbl_f moon_phase_eval( char /* scope */, std::vector<diag_value> const & /* params */,
                                 diag_kwargs const & /* kwargs */ )
{
    return []( const_dialogue const & /* d */ ) {
        return static_cast<int>( get_moon_phase( calendar::turn ) );
    };
}

diag_eval_dbl_f pain_eval( char scope, std::vector<diag_value> const & /* params */,
                           diag_kwargs const &kwargs )
{
    diag_value format_value = kwargs.kwarg_or( "type", "raw" );

    return [format_value, beta = is_beta( scope )]( const_dialogue const & d ) {
        std::string format = format_value.str( d );
        if( format == "perceived" ) {
            return d.const_actor( beta )->perceived_pain_cur();
        } else if( format == "raw" ) {
            return d.const_actor( beta )->pain_cur();
        } else {
            debugmsg( R"(Unknown type "%s" for pain())", format );
            return 0;
        }
    };
}

diag_assign_dbl_f pain_ass( char scope, std::vector<diag_value> const & /* params */,
                            diag_kwargs const &kwargs )
{
    diag_value format_value = kwargs.kwarg_or( "type", "raw" );

    return [beta = is_beta( scope ), format_value]( dialogue const & d, double val ) {

        std::string format = format_value.str( d );
        if( format == "perceived" ) {
            d.actor( beta )->mod_pain( val );
        } else if( format == "raw" ) {
            d.actor( beta )->set_pain( val );
        } else {
            debugmsg( R"(Unknown assigning type "%s" for pain())", format );
        }
    };
}

diag_eval_dbl_f energy_eval( char /* scope */, std::vector<diag_value> const &params,
                             diag_kwargs const & /* kwargs */ )
{
    return [val = params[0]]( const_dialogue const & d ) {
        return static_cast<double>( units::to_millijoule(
                                        _read_from_string<units::energy>( val.str( d ), units::energy_units ) ) );
    };
}

diag_eval_dbl_f school_level_eval( char scope, std::vector<diag_value> const &params,
                                   diag_kwargs const & /* kwargs */ )
{
    return[beta = is_beta( scope ), school_value = params[0]]( const_dialogue const & d ) {
        return d.const_actor( beta )->get_spell_level( trait_id( school_value.str( d ) ) );
    };
}

diag_eval_dbl_f school_level_adjustment_eval( char scope, std::vector<diag_value> const &params,
        diag_kwargs const & /* kwargs */ )
{
    return[beta = is_beta( scope ), school_value = params[0]]( const_dialogue const & d ) {
        const Character *ch = d.const_actor( beta )->get_const_character();
        if( ch ) {
            const trait_id school( school_value.str( d ) );
            auto it = ch->magic->caster_level_adjustment_by_school.find( school );
            if( it != ch->magic->caster_level_adjustment_by_school.end() ) {
                return it->second;
            } else {
                return 0.0;
            }
        }
        return 0.0;
    };
}

diag_assign_dbl_f school_level_adjustment_ass( char scope, std::vector<diag_value> const &params,
        diag_kwargs const & /* kwargs */ )
{
    return[beta = is_beta( scope ), school_value = params[0]]( dialogue const & d, double val ) {
        const Character *ch = d.actor( beta )->get_character();
        if( ch ) {
            const trait_id school( school_value.str( d ) );
            auto it = ch->magic->caster_level_adjustment_by_school.find( school );
            if( it != ch->magic->caster_level_adjustment_by_school.end() ) {
                it->second = val;
            } else {
                ch->magic->caster_level_adjustment_by_school.insert( { school, val } );
            }
        }
        return 0.0;
    };
}

diag_eval_dbl_f get_daily_calories( char scope, std::vector<diag_value> const & /* params */,
                                    diag_kwargs const &kwargs )
{
    diag_value type_val = kwargs.kwarg_or( "type", "total" );
    diag_value day_val = kwargs.kwarg_or( "day" );

    return[beta = is_beta( scope ), day_val, type_val ]( const_dialogue const & d ) {
        std::string type = type_val.str( d );
        int const day = day_val.dbl( d );
        if( day < 0 ) {
            debugmsg( "get_daily_calories(): cannot access calorie diary from the future (day < 0)" );
            return 0;
        }

        return d.const_actor( beta )->get_daily_calories( day, type );
    };
}

diag_eval_dbl_f skill_eval( char scope, std::vector<diag_value> const &params,
                            diag_kwargs const & /* kwargs */ )
{
    return [beta = is_beta( scope ), sid = params[0] ]( const_dialogue const & d ) {
        return d.const_actor( beta )->get_skill_level( skill_id( sid.str( d ) ) );
    };
}

diag_assign_dbl_f skill_ass( char scope, std::vector<diag_value> const &params,
                             diag_kwargs const & /* kwargs */ )
{
    return [beta = is_beta( scope ), sid = params[0] ]( dialogue const & d, double val ) {
        return d.actor( beta )->set_skill_level( skill_id( sid.str( d ) ), val );
    };
}

diag_eval_dbl_f skill_exp_eval( char scope, std::vector<diag_value> const &params,
                                diag_kwargs const &kwargs )
{
    diag_value format_value = kwargs.kwarg_or( "format", "percentage" );

    return[skill_value = params[0], format_value, beta = is_beta( scope )]( const_dialogue const & d ) {
        skill_id skill( skill_value.str( d ) );
        std::string format = format_value.str( d );
        if( format != "raw" && format != "percentage" ) {
            debugmsg( R"(Unknown format type "%s" for skill_exp, assumning "percentage")", format );
        }
        bool raw = format == "raw";
        return d.const_actor( beta )->get_skill_exp( skill, raw );
    };
}

diag_assign_dbl_f skill_exp_ass( char scope, std::vector<diag_value> const &params,
                                 diag_kwargs const &kwargs )
{
    diag_value format_value = kwargs.kwarg_or( "format", "percentage" );

    return [skill_value = params[0], format_value, beta = is_beta( scope ) ]( dialogue const & d,
    double val ) {
        skill_id skill( skill_value.str( d ) );
        std::string format = format_value.str( d );
        if( format != "raw" && format != "percentage" ) {
            debugmsg( R"(Unknown format type "%s" for skill_exp, assumning "percentage")", format );
        }
        bool raw = format == "raw";
        return d.actor( beta )->set_skill_exp( skill, val, raw );
    };
}

diag_eval_dbl_f spell_count_eval( char scope, std::vector<diag_value> const & /* params */,
                                  diag_kwargs const &kwargs )
{
    diag_value school_value = kwargs.kwarg_or( "school" );

    return[beta = is_beta( scope ), school_value]( const_dialogue const & d ) {
        std::string school_str = school_value.str( d );
        const trait_id scid = school_str.empty() ? trait_id::NULL_ID() : trait_id( school_str );
        return d.const_actor( beta )->get_spell_count( scid );
    };
}

diag_eval_dbl_f spell_sum_eval( char scope, std::vector<diag_value> const & /* params */,
                                diag_kwargs const &kwargs )
{
    diag_value school_value = kwargs.kwarg_or( "school" );
    diag_value min_level = kwargs.kwarg_or( "level" );

    return[beta = is_beta( scope ), school_value, min_level]( const_dialogue const & d ) {
        std::string school_str = school_value.str( d );
        int const min_spell_level = min_level.dbl( d );
        const trait_id scid = school_str.empty() ? trait_id::NULL_ID() : trait_id( school_str );
        return d.const_actor( beta )->get_spell_sum( scid, min_spell_level );
    };
}

diag_eval_dbl_f spell_exp_eval( char scope, std::vector<diag_value> const &params,
                                diag_kwargs const & /* kwargs */ )
{
    return[beta = is_beta( scope ), sid = params[0]]( const_dialogue const & d ) {
        return d.const_actor( beta )->get_spell_exp( spell_id( sid.str( d ) ) );
    };
}

diag_eval_dbl_f spell_exp_for_level_eval( char /* scope */,
        std::vector<diag_value> const &params, diag_kwargs const &/* kwargs */ )
{
    return[level = params[0]]( const_dialogue const & d ) -> double {
        return spell::exp_for_level( level.dbl( d ) );
    };
}

diag_assign_dbl_f spell_exp_ass( char scope, std::vector<diag_value> const &params,
                                 diag_kwargs const & /* kwargs */ )
{
    return[beta = is_beta( scope ), sid = params[0]]( dialogue const & d, double val ) {
        return d.actor( beta )->set_spell_exp( spell_id( sid.str( d ) ), val );
    };
}

diag_eval_dbl_f spell_level_eval( char scope, std::vector<diag_value> const &params,
                                  diag_kwargs const & /* kwargs */ )
{
    return[beta = is_beta( scope ), spell_value = params[0]]( const_dialogue const & d ) {
        const spell_id spell( spell_value.str( d ) );
        if( spell == spell_id::NULL_ID() ) {
            return d.const_actor( beta )->get_highest_spell_level();
        } else {
            return d.const_actor( beta )->get_spell_level( spell );
        }
    };
}

diag_assign_dbl_f spell_level_ass( char scope, std::vector<diag_value> const &params,
                                   diag_kwargs const & /* kwargs */ )
{
    return[beta = is_beta( scope ), spell_value = params[0]]( dialogue const & d, double val ) {
        const spell_id spell( spell_value.str( d ) );
        if( spell == spell_id::NULL_ID() ) {
            debugmsg( "Can't set spell level of %s", spell.str() );
        } else {
            d.actor( beta )->set_spell_level( spell, val );
        }
        return val;
    };
}

diag_eval_dbl_f spell_level_adjustment_eval( char scope, std::vector<diag_value> const &params,
        diag_kwargs const & /* kwargs */ )
{
    return[beta = is_beta( scope ), spell_value = params[0]]( const_dialogue const & d ) {
        const Character *ch = d.const_actor( beta )->get_const_character();
        if( ch ) {
            const spell_id spell( spell_value.str( d ) );
            if( spell == spell_id::NULL_ID() ) {
                return ch->magic->caster_level_adjustment;
            } else {
                std::map<spell_id, double>::iterator it = ch->magic->caster_level_adjustment_by_spell.find( spell );
                if( it != ch->magic->caster_level_adjustment_by_spell.end() ) {
                    return it->second;
                }
            }
        }
        return 0.0;
    };
}

diag_assign_dbl_f spell_level_adjustment_ass( char scope, std::vector<diag_value> const &params,
        diag_kwargs const & /* kwargs */ )
{
    return[beta = is_beta( scope ), spell_value = params[0]]( dialogue const & d, double val ) {
        const Character *ch = d.actor( beta )->get_character();
        if( ch ) {
            const spell_id spell( spell_value.str( d ) );
            if( spell == spell_id::NULL_ID() ) {
                ch->magic->caster_level_adjustment = val;
            } else {
                std::map<spell_id, double>::iterator it = ch->magic->caster_level_adjustment_by_spell.find( spell );
                if( it != ch->magic->caster_level_adjustment_by_spell.end() ) {
                    it->second = val;
                } else {
                    ch->magic->caster_level_adjustment_by_spell.insert( { spell, val } );
                }
            }
            return val;
        }
        return 0.0;
    };
}

double _time_in_unit( double time, std::string_view unit )
{
    if( !unit.empty() ) {
        auto const iter = std::find_if( time_duration::units.cbegin(), time_duration::units.cend(),
        [&unit]( std::pair<std::string, time_duration> const & u ) {
            return u.first == unit;
        } );

        if( iter == time_duration::units.end() ) {
            debugmsg( R"(Unknown time unit "%s", assuming turns )", unit );
        } else {
            return time / to_turns<double>( iter->second );
        }
    }

    return time;
}

diag_eval_dbl_f time_eval( char /* scope */, std::vector<diag_value> const &params,
                           diag_kwargs const &kwargs )
{
    diag_value unit_val = kwargs.kwarg_or( "unit" );

    return [val = params[0], unit_val]( const_dialogue const & d ) {
        std::string const val_str = val.str( d );
        double ret{};
        if( val_str == "now" ) {
            ret = to_turns<double>( calendar::turn - calendar::turn_zero );
        } else if( val_str == "cataclysm" ) {
            ret = to_turns<double>( calendar::start_of_cataclysm - calendar::turn_zero );
        } else {
            ret = to_turns<double>(
                      _read_from_string<time_duration>( val_str, time_duration::units ) );
        }

        return _time_in_unit( ret, unit_val.str( d ) );
    };
}

diag_assign_dbl_f time_ass( char /* scope */, std::vector<diag_value> const &params,
                            diag_kwargs const & /* kwargs */ )
{
    // intentionally duplicate check for str to avoid the `Expected str, got ...` error and get the nicer one below
    if( params[0].is_str() && params[0] == "now" ) {
        return []( dialogue const &/* d */, double val ) {
            calendar::turn = calendar::turn_zero + time_duration::from_turns<double>( val );
        };
    }

    throw std::invalid_argument(
        string_format( "Only time('now') is a valid time() assignment target" ) );
}

diag_eval_dbl_f time_since_eval( char /* scope */, std::vector<diag_value> const &params,
                                 diag_kwargs const &kwargs )
{
    diag_value unit_val = kwargs.kwarg_or( "unit" );

    return [val = params[0], unit_val]( const_dialogue const & d ) {
        double ret{};
        std::string const val_str = val.str( d );
        if( val_str == "cataclysm" ) {
            ret = to_turns<double>( calendar::turn - calendar::start_of_cataclysm );
        } else if( val_str == "midnight" ) {
            ret = to_turns<double>( time_past_midnight( calendar::turn ) );
        } else if( val_str == "noon" ) {
            ret = to_turns<double>( calendar::turn - noon( calendar::turn ) );
        } else if( val.is_var() && !maybe_read_var_value( val.var(), d ).has_value() ) {
            return -1.0;
        } else {
            ret = to_turn<double>( calendar::turn ) - val.dbl( d );
        }
        return _time_in_unit( ret, unit_val.str( d ) );
    };
}

diag_eval_dbl_f time_until_eval( char /* scope */, std::vector<diag_value> const &params,
                                 diag_kwargs const &kwargs )
{
    diag_value unit_val = kwargs.kwarg_or( "unit" );

    return [val = params[0], unit_val]( const_dialogue const & d ) {
        double ret{};
        std::string const val_str = val.str( d );
        if( val_str == "night_time" ) {
            ret = to_turns<double>( night_time( calendar::turn ) - calendar::turn );
        } else if( val_str == "daylight_time" ) {
            ret = to_turns<double>( daylight_time( calendar::turn ) - calendar::turn );
        } else if( val_str == "sunset" ) {
            ret = to_turns<double>( sunset( calendar::turn ) - calendar::turn );
        } else if( val_str == "sunrise" ) {
            ret = to_turns<double>( sunrise( calendar::turn ) - calendar::turn );
        } else if( val_str == "noon" ) {
            ret = to_turns<double>( calendar::turn - noon( calendar::turn ) ) ;
        } else if( val.is_var() && !maybe_read_var_value( val.var(), d ).has_value() ) {
            return -1.0;
        } else {
            ret = val.dbl( d ) - to_turn<double>( calendar::turn );
        }
        if( val_str == "night_time" || val_str == "daylight_time" || val_str == "sunset" ||
            val_str == "sunrise" ) {
            if( ret < 0 ) {
                ret += to_turns<double>( 1_days );
            }
        }
        return _time_in_unit( ret, unit_val.str( d ) );
    };
}

diag_eval_dbl_f time_until_eoc_eval( char /* scope */, std::vector<diag_value> const &params,
                                     diag_kwargs const &kwargs )
{
    diag_value unit_val = kwargs.kwarg_or( "unit" );

    return [eoc_val = params[0], unit_val]( const_dialogue const & d ) -> double {
        effect_on_condition_id eoc_id( eoc_val.str( d ) );
        auto const &list = g->queued_global_effect_on_conditions.list;
        auto const it = std::find_if( list.cbegin(), list.cend(), [&eoc_id]( queued_eoc const & eoc )
        {
            return eoc.eoc == eoc_id;
        } );

        return it != list.end() ? _time_in_unit( to_turn<double>( it->time ), unit_val.str( d ) ) : -1;
    };
}

diag_eval_dbl_f effect_duration_eval( char scope, std::vector<diag_value> const &params,
                                      diag_kwargs const &kwargs )
{
    diag_value bp_val = kwargs.kwarg_or( "bodypart" );
    diag_value unit_val = kwargs.kwarg_or( "unit" );

    return[effect_id = params[0], bp_val, unit_val,
              beta = is_beta( scope )]( const_dialogue const & d ) {
        std::string const bp_str = bp_val.str( d );
        bodypart_id const bp = bp_str.empty() ? bodypart_str_id::NULL_ID() : bodypart_id( bp_str );
        effect target = d.const_actor( beta )->get_effect( efftype_id( effect_id.str( d ) ), bp );
        return target.is_null() ? -1 : _time_in_unit( to_seconds<double>( target.get_duration() ),
                unit_val.str( d ) );
    };
}

diag_eval_dbl_f proficiency_eval( char scope, std::vector<diag_value> const &params,
                                  diag_kwargs const &kwargs )
{
    diag_value fmt_val = kwargs.kwarg_or( "format", "time_spent" );

    return [beta = is_beta( scope ), prof_value = params[0], fmt_val]( const_dialogue const & d ) {
        proficiency_id prof( prof_value.str( d ) );
        time_duration raw = d.const_actor( beta )->proficiency_practiced_time( prof );
        std::string const format = fmt_val.str( d );
        if( format == "percent" ) {
            return raw * 100.0  / prof->time_to_learn();
        } else if( format == "permille" ) {
            return static_cast<double>( raw * 1000  / prof->time_to_learn() );
        } else if( format == "total_time_required" ) {
            return to_turns<double>( prof->time_to_learn() );
        } else if( format == "time_left" ) {
            return to_turns<double>( prof->time_to_learn() - raw );
        } else {
            if( format != "time_spent" ) {
                debugmsg( R"(Unknown format type "%s" for proficiency, assumning "time_spent")", format );
            }
            return to_turns<double>( raw );
        }
    };
}

diag_assign_dbl_f proficiency_ass( char scope, std::vector<diag_value> const &params,
                                   diag_kwargs const &kwargs )
{
    diag_value fmt_val = kwargs.kwarg_or( "format", "time_spent" );
    diag_value direct_val = kwargs.kwarg_or( "direct" );

    return [prof_value = params[0], fmt_val, direct_val, beta = is_beta( scope )]( dialogue const & d,
    double val ) {
        proficiency_id prof( prof_value.str( d ) );
        std::string const format = fmt_val.str( d );
        bool const direct = is_true( direct_val.dbl( d ) );
        int to_write = 0;
        if( format == "percent" ) {
            to_write = to_turns<int>( prof->time_to_learn() * val ) / 100;
        } else if( format == "permille" ) {
            to_write = to_turns<int>( prof->time_to_learn() * val ) / 1000;
        } else if( format == "time_left" ) {
            to_write = to_turns<int>( prof->time_to_learn() ) - val;
        } else {
            if( format != "time_spent" ) {
                debugmsg( R"(Unknown format type "%s" for proficiency, assumning "time_spent")", format );
            }
            to_write = val;
        }
        int before = to_turns<int>( d.actor( beta )->proficiency_practiced_time( prof ) );
        int learned = to_write - before;
        // Due to rounding errors, -1 can occur in normal situations. When that happens, ignore it
        if( !direct && learned < 1 ) {
            if( learned < -1 ) {
                debugmsg( "For proficiency %s in dialogue, trying to learn negative without direct", prof.str() );
            }
            return 0;
        }
        if( !direct ) {
            d.actor( beta )->train_proficiency_for( prof, learned );
        } else {
            d.actor( beta )->set_proficiency_practiced_time( prof, to_write );
        }
        return 0;
    };
}

double _test_add( diag_value const &v, const_dialogue const &d )
{
    double ret{};
    if( v.is_array() ) {
        for( diag_value const &w : v.array() ) {
            ret += _test_add( w, d );
        }
    } else {
        ret += v.dbl( d );
    }
    return ret;
}
double _test_len( diag_value const &v, const_dialogue const &d )
{
    double ret{};
    for( diag_value const &w : v.array( d ) ) {
        ret += w.str( d ).length();
    }
    return ret;
}
diag_eval_dbl_f _test_func( std::vector<diag_value> const &params, diag_kwargs const &kwargs,
                            double ( *f )( diag_value const &v, const_dialogue const &d ) )
{
    std::vector<diag_value> all_params( params );
    for( diag_kwargs::impl_t::value_type const &v : kwargs.kwargs ) {
        if( v.first != "test_unused_kwarg" ) {
            all_params.emplace_back( *v.second );
        }
    }
    return [all_params, f]( const_dialogue const & d ) {
        double ret = 0;
        for( diag_value const &v : all_params ) {
            ret += f( v, d );
        }
        return ret;
    };
}

diag_eval_dbl_f test_diag( char /* scope */, std::vector<diag_value> const &params,
                           diag_kwargs const &kwargs )
{
    return _test_func( params, kwargs, _test_add );
}

diag_eval_dbl_f test_str_len( char /* scope */, std::vector<diag_value> const &params,
                              diag_kwargs const &kwargs )
{
    return _test_func( params, kwargs, _test_len );
}

diag_eval_dbl_f value_or_eval( char /* scope */, std::vector<diag_value> const &params,
                               diag_kwargs const & /* kwargs */ )
{
    return[var = params[0].var(),
        vor = params[1]]( const_dialogue const & d ) -> double {
        if( std::optional<std::string> has = maybe_read_var_value( var, d ); has )
        {
            return diag_value{ *has }.dbl( d );
        }
        return vor.dbl( d );
    };
}

diag_eval_dbl_f vision_range_eval( char scope, std::vector<diag_value> const & /* params */,
                                   diag_kwargs const & /* kwargs */ )
{
    return[beta = is_beta( scope )]( const_dialogue const & d ) {
        const_talker const *const actor = d.const_actor( beta );
        if( Character const *const chr = actor->get_const_character(); chr != nullptr ) {
            return chr->unimpaired_range();
        } else if( monster const *const mon = actor->get_const_monster(); mon != nullptr ) {
            map &here = get_map();
            tripoint_bub_ms tripoint = get_map().bub_from_abs( mon->get_location() );
            return mon->sight_range( here.ambient_light_at( tripoint ) );
        }
        debugmsg( "Tried to access vision range of a non-Character talker" );
        return 0;
    };
}

diag_eval_dbl_f npc_anger_eval( char scope, std::vector<diag_value> const & /* params */,
                                diag_kwargs const & /* kwargs */ )
{
    return[beta = is_beta( scope )]( const_dialogue const & d ) {
        if( d.const_actor( beta ) ) {
            return d.const_actor( beta )->get_npc_anger();
        } else {
            return 0;
        }
    };
}

diag_eval_dbl_f npc_fear_eval( char scope, std::vector<diag_value> const & /* params */,
                               diag_kwargs const & /* kwargs */ )
{
    return[beta = is_beta( scope )]( const_dialogue const & d ) {
        if( d.const_actor( beta ) ) {
            return d.const_actor( beta )->get_npc_fear();
        } else {
            return 0;
        }
    };
}

diag_eval_dbl_f npc_value_eval( char scope, std::vector<diag_value> const & /* params */,
                                diag_kwargs const & /* kwargs */ )
{
    return[beta = is_beta( scope )]( const_dialogue const & d ) {
        if( d.const_actor( beta ) ) {
            return d.const_actor( beta )->get_npc_value();
        } else {
            return 0;
        }
    };
}

diag_eval_dbl_f npc_trust_eval( char scope, std::vector<diag_value> const & /* params */,
                                diag_kwargs const & /* kwargs */ )
{
    return[beta = is_beta( scope )]( const_dialogue const & d ) {
        if( d.const_actor( beta ) ) {
            return d.const_actor( beta )->get_npc_trust();
        } else {
            return 0;
        }
    };
}

diag_assign_dbl_f npc_anger_ass( char scope, std::vector<diag_value> const & /* params */,
                                 diag_kwargs const & /* kwargs */ )
{
    return[beta = is_beta( scope )]( dialogue const & d, double val ) {
        return d.actor( beta )->set_npc_anger( val );
    };
}

diag_assign_dbl_f npc_fear_ass( char scope, std::vector<diag_value> const & /* params */,
                                diag_kwargs const & /* kwargs */ )
{
    return[beta = is_beta( scope )]( dialogue const & d, double val ) {
        return d.actor( beta )->set_npc_fear( val );
    };
}

diag_assign_dbl_f npc_value_ass( char scope, std::vector<diag_value> const & /* params */,
                                 diag_kwargs const & /* kwargs */ )
{
    return[beta = is_beta( scope )]( dialogue const & d, double val ) {
        return d.actor( beta )->set_npc_value( val );
    };
}

diag_assign_dbl_f npc_trust_ass( char scope, std::vector<diag_value> const & /* params */,
                                 diag_kwargs const & /* kwargs */ )
{
    return[beta = is_beta( scope )]( dialogue const & d, double val ) {
        return d.actor( beta )->set_npc_trust( val );
    };
}

diag_eval_dbl_f calories_eval( char scope, std::vector<diag_value> const & /* params */,
                               diag_kwargs const &kwargs )
{
    diag_value format_value = kwargs.kwarg_or( "format", "raw" );
    // dummy kwarg, intentionally discarded!
    diag_value ignore_weariness_val = kwargs.kwarg_or( "dont_affect_weariness" );

    return[format_value, beta = is_beta( scope )]( const_dialogue const & d ) -> double {
        std::string format = format_value.str( d );
        if( format != "raw" && format != "percent" )
        {
            debugmsg( R"(Unknown format type "%s" for calories, assumning "raw")", format );
            format = "raw";
        }

        if( format == "percent" )
        {
            if( d.const_actor( beta )->get_const_character() ) {
                double divisor = d.const_actor( beta )->get_healthy_kcal() / 100.0;
                //if no data, default to default height of 175cm
                if( divisor == 0 ) {
                    debugmsg( "Can't get healthy amount of calories, return raw calories instead" );
                    return d.const_actor( beta )->get_stored_kcal();
                }
                return d.const_actor( beta )->get_stored_kcal() / divisor;
            } else {
                debugmsg( "Percent can be used only with character" );
                return 0;
            }
        } else if( format == "raw" )
        {
            if( d.const_actor( beta )->get_const_character() ) {
                return d.const_actor( beta )->get_stored_kcal();
            }
            item_location const *it = d.const_actor( beta )->get_const_item();
            if( it && *it ) {
                return default_character_compute_effective_nutrients( *it->get_item() ).kcal();
            }
        }
        debugmsg( "For calories(), talker is not character nor item" );
        return 0;
    };
}

diag_assign_dbl_f calories_ass( char scope, std::vector<diag_value> const & /* params */,
                                diag_kwargs const &kwargs )
{
    diag_value ignore_weariness_val = kwargs.kwarg_or( "dont_affect_weariness" );

    return[ignore_weariness_val, beta = is_beta( scope ) ]( dialogue const & d, double val ) {
        const bool ignore_weariness = is_true( ignore_weariness_val.dbl( d ) );
        int current_kcal = d.actor( beta )->get_stored_kcal();
        int difference = val - current_kcal;
        d.actor( beta )->mod_stored_kcal( difference, ignore_weariness );
    };
}

diag_eval_dbl_f weight_eval( char scope, std::vector<diag_value> const & /* params */,
                             diag_kwargs const & /* kwargs */ )
{
    return[beta = is_beta( scope )]( const_dialogue const & d ) {
        if( d.const_actor( beta )->get_const_character() || d.const_actor( beta )->get_const_monster() ) {
            return d.const_actor( beta )->get_weight();
        }
        item_location const *it = d.const_actor( beta )->get_const_item();
        if( it && *it ) {
            return static_cast<int>( to_milligram( it->get_item()->weight() ) );
        }
        debugmsg( "For weight(), talker is not character nor item" );
        return 0;
    };
}

diag_eval_dbl_f volume_eval( char scope, std::vector<diag_value> const & /* params */,
                             diag_kwargs const & /* kwargs */ )
{
    return[beta = is_beta( scope )]( const_dialogue const & d ) {
        if( d.const_actor( beta )->get_const_character() || d.const_actor( beta )->get_const_monster() ) {
            return d.const_actor( beta )->get_volume();
        }
        item_location const *it = d.const_actor( beta )->get_const_item();
        if( it && *it ) {
            return to_milliliter( it->get_item()->volume() );
        }
        debugmsg( "For volume(), talker is not character nor item" );
        return 0;
    };
}

diag_eval_dbl_f vitamin_eval( char scope, std::vector<diag_value> const &params,
                              diag_kwargs const & /* kwargs */ )
{
    return[beta = is_beta( scope ), id = params[0]]( const_dialogue const & d ) {
        const_talker const *const actor = d.const_actor( beta );
        if( Character const *const chr = actor->get_const_character(); chr != nullptr ) {
            return chr->vitamin_get( vitamin_id( id.str( d ) ) );
        }
        if( item_location const *const itm = actor->get_const_item(); itm != nullptr ) {
            const nutrients &nutrient_data = default_character_compute_effective_nutrients( *itm->get_item() );
            return static_cast<int>( nutrient_data.vitamins().count( vitamin_id( id.str( d ) ) ) );
        }
        debugmsg( "Tried to access vitamins of a non-Character/non-item talker" );
        return 0;
    };
}

diag_assign_dbl_f vitamin_ass( char scope, std::vector<diag_value> const &params,
                               diag_kwargs const & /* kwargs */ )
{
    return[beta = is_beta( scope ), id = params[0]]( dialogue const & d, double val ) {
        if( d.actor( beta )->get_character() ) {
            d.actor( beta )->get_character()->vitamin_set( vitamin_id( id.str( d ) ), val );
        }
    };
}

diag_eval_dbl_f warmth_eval( char scope, std::vector<diag_value> const &params,
                             diag_kwargs const & /* kwargs */ )
{
    return[bpid = params[0], beta = is_beta( scope )]( const_dialogue const & d ) {
        bodypart_id bp( bpid.str( d ) );
        return units::to_legacy_bodypart_temp( d.const_actor( beta )->get_cur_part_temp( bp ) );
    };
}

diag_eval_dbl_f weather_eval( char /* scope */, std::vector<diag_value> const &params,
                              diag_kwargs const & /* kwargs */ )
{
    if( params[0] == "temperature" ) {
        return []( const_dialogue const & ) {
            return units::to_kelvin( get_weather().weather_precise->temperature );
        };
    }
    if( params[0] == "windpower" ) {
        return []( const_dialogue const & ) {
            return get_weather().weather_precise->windpower;
        };
    }
    if( params[0] == "humidity" ) {
        return []( const_dialogue const & ) {
            return get_weather().weather_precise->humidity;
        };
    }
    if( params[0] == "pressure" ) {
        return []( const_dialogue const & ) {
            return get_weather().weather_precise->pressure;
        };
    }
    if( params[0] == "precipitation" ) {
        return []( const_dialogue const & ) {
            return precip_mm_per_hour( get_weather().weather_id->precip );
        };
    }
    throw std::invalid_argument( string_format( "Unknown weather aspect %s", params[0].str() ) );
}

diag_assign_dbl_f weather_ass( char /* scope */, std::vector<diag_value> const &params,
                               diag_kwargs const & /* kwargs */ )
{
    if( params[0] == "temperature" ) {
        return []( dialogue const &, double val ) {
            get_weather().weather_precise->temperature = units::from_kelvin( val );
            get_weather().temperature = units::from_kelvin( val );
            get_weather().clear_temp_cache();
        };
    }
    if( params[0] == "windpower" ) {
        return []( dialogue const &, double val ) {
            get_weather().weather_precise->windpower = val;
            get_weather().clear_temp_cache();
        };
    }
    if( params[0] == "humidity" ) {
        return []( dialogue const &, double val ) {
            get_weather().weather_precise->humidity = val;
            get_weather().clear_temp_cache();
        };
    }
    if( params[0] == "pressure" ) {
        return []( dialogue const &, double val ) {
            get_weather().weather_precise->pressure = val;
            get_weather().clear_temp_cache();
        };
    }
    throw std::invalid_argument( string_format( "Unknown weather aspect %s", params[0].str() ) );
}

diag_eval_dbl_f climate_control_str_heat_eval( char scope,
        std::vector<diag_value> const &/* params */, diag_kwargs const &/* kwargs */ )
{
    return [beta = is_beta( scope )]( const_dialogue const & d ) {
        return d.const_actor( beta )->climate_control_str_heat();
    };
}

diag_eval_dbl_f climate_control_str_chill_eval( char scope,
        std::vector<diag_value> const &/* params */, diag_kwargs const &/* kwargs */ )
{
    return[beta = is_beta( scope )]( const_dialogue const & d ) {
        return d.const_actor( beta )->climate_control_str_chill();
    };
}

// { "name", { "scopes", num_args, function } }
// kwargs are not included in num_args
std::map<std::string_view, dialogue_func_eval> const dialogue_eval_f{
    { "_test_diag_", { "g", -1, test_diag } },
    { "_test_str_len_", { "g", -1, test_str_len } },
    { "addiction_intensity", { "un", 1, addiction_intensity_eval } },
    { "addiction_turns", { "un", 1, addiction_turns_eval } },
    { "armor", { "un", 2, armor_eval } },
    { "attack_speed", { "un", 0, attack_speed_eval } },
    { "characters_nearby", { "ung", 0, characters_nearby_eval } },
    { "charge_count", { "un", 1, charge_count_eval } },
    { "coverage", { "un", 1, coverage_eval } },
    { "damage_level", { "un", 0, damage_level_eval } },
    { "distance", { "g", 2, distance_eval } },
    { "effect_intensity", { "un", 1, effect_intensity_eval } },
    { "effect_duration", { "un", 1, effect_duration_eval } },
    { "encumbrance", { "un", 1, encumbrance_eval } },
    { "energy", { "g", 1, energy_eval } },
    { "faction_like", { "g", 1, faction_like_eval } },
    { "faction_respect", { "g", 1, faction_respect_eval } },
    { "faction_trust", { "g", 1, faction_trust_eval } },
    { "faction_food_supply", { "g", 1, faction_food_supply_eval } },
    { "faction_wealth", { "g", 1, faction_wealth_eval } },
    { "faction_power", { "g", 1, faction_power_eval } },
    { "faction_size", { "g", 1, faction_size_eval } },
    { "field_strength", { "ung", 1, field_strength_eval } },
    { "gun_damage", { "un", 1, gun_damage_eval } },
    { "game_option", { "g", 1, option_eval } },
    { "has_flag", { "un", 1, has_flag_eval } },
    { "has_trait", { "un", 1, has_trait_eval } },
    { "sum_traits_of_category", { "un", 1, sum_traits_of_category_eval } },
    { "sum_traits_of_category_char_has", { "un", 1, sum_traits_of_category_char_has_eval } },
    { "has_proficiency", { "un", 1, knows_proficiency_eval } },
    { "has_var", { "g", 1, has_var_eval } },
    { "hp", { "un", 1, hp_eval } },
    { "hp_max", { "un", 1, hp_max_eval } },
    { "item_count", { "un", 1, item_count_eval } },
    { "item_rad", { "un", 1, item_rad_eval } },
    { "melee_damage", { "un", 1, melee_damage_eval } },
    { "mod_load_order", { "g", 1, mod_order_eval } },
    { "monsters_nearby", { "ung", -1, monsters_nearby_eval } },
    { "mon_species_nearby", { "ung", -1, monster_species_nearby_eval } },
    { "mon_groups_nearby", { "ung", -1, monster_groups_nearby_eval } },
    { "moon_phase", { "g", 0, moon_phase_eval } },
    { "num_input", { "g", 2, num_input_eval } },
    { "pain", { "un", 0, pain_eval } },
    { "school_level", { "un", 1, school_level_eval}},
    { "school_level_adjustment", { "un", 1, school_level_adjustment_eval } },
    { "get_calories_daily", { "g", 0, get_daily_calories } },
    { "skill", { "un", 1, skill_eval } },
    { "skill_exp", { "un", 1, skill_exp_eval } },
    { "spell_count", { "un", 0, spell_count_eval}},
    { "spell_level_sum", { "un", 0, spell_sum_eval}},
    { "spell_exp", { "un", 1, spell_exp_eval}},
    { "spell_exp_for_level", { "g", 1, spell_exp_for_level_eval}},
    { "spell_level", { "un", 1, spell_level_eval}},
    { "spell_level_adjustment", { "un", 1, spell_level_adjustment_eval } },
    { "time", { "g", 1, time_eval } },
    { "time_since", { "g", 1, time_since_eval } },
    { "time_until", { "g", 1, time_until_eval } },
    { "time_until_eoc", { "g", 1, time_until_eoc_eval } },
    { "proficiency", { "un", 1, proficiency_eval } },
    { "val", { "un", 1, u_val } },
    { "npc_anger", { "un", 0, npc_anger_eval } },
    { "npc_fear", { "un", 0, npc_fear_eval } },
    { "npc_value", { "un", 0, npc_value_eval } },
    { "npc_trust", { "un", 0, npc_trust_eval } },
    { "value_or", { "g", 2, value_or_eval } },
    { "vision_range", { "un", 0, vision_range_eval } },
    { "vitamin", { "un", 1, vitamin_eval } },
    { "calories", { "un", 0, calories_eval } },
    { "weight", { "un", 0, weight_eval } },
    { "volume", { "un", 0, volume_eval } },
    { "warmth", { "un", 1, warmth_eval } },
    { "weather", { "g", 1, weather_eval } },
    { "climate_control_str_heat", { "un", 0, climate_control_str_heat_eval } },
    { "climate_control_str_chill", { "un", 0, climate_control_str_chill_eval } },
};

std::map<std::string_view, dialogue_func_ass> const dialogue_assign_f{
    { "addiction_turns", { "un", 1, addiction_turns_ass } },
    { "faction_like", { "g", 1, faction_like_ass } },
    { "faction_respect", { "g", 1, faction_respect_ass } },
    { "faction_trust", { "g", 1, faction_trust_ass } },
    { "faction_food_supply", { "g", 1, faction_food_supply_ass } },
    { "faction_wealth", { "g", 1, faction_wealth_ass } },
    { "faction_power", { "g", 1, faction_power_ass } },
    { "faction_size", { "g", 1, faction_size_ass } },
    { "hp", { "un", 1, hp_ass } },
    { "pain", { "un", 0, pain_ass } },
    { "school_level_adjustment", { "un", 1, school_level_adjustment_ass } },
    { "spellcasting_adjustment", { "u", 1, spellcasting_adjustment_ass } },
    { "skill", { "un", 1, skill_ass } },
    { "skill_exp", { "un", 1, skill_exp_ass } },
    { "spell_exp", { "un", 1, spell_exp_ass}},
    { "spell_level", { "un", 1, spell_level_ass}},
    { "spell_level_adjustment", { "un", 1, spell_level_adjustment_ass } },
    { "time", { "g", 1, time_ass } },
    { "proficiency", { "un", 1, proficiency_ass } },
    { "val", { "un", 1, u_val_ass } },
    { "npc_anger", { "un", 0, npc_anger_ass } },
    { "npc_fear", { "un", 0, npc_fear_ass } },
    { "npc_value", { "un", 0, npc_value_ass } },
    { "npc_trust", { "un", 0, npc_trust_ass } },
    { "calories", { "un", 0, calories_ass } },
    { "vitamin", { "un", 1, vitamin_ass } },
    { "weather", { "g", 1, weather_ass } },
};

} // namespace

std::map<std::string_view, dialogue_func_eval> const &get_all_diag_eval_funcs()
{
    return dialogue_eval_f;
}
std::map<std::string_view, dialogue_func_ass> const &get_all_diag_ass_funcs()
{
    return dialogue_assign_f;
}<|MERGE_RESOLUTION|>--- conflicted
+++ resolved
@@ -720,16 +720,11 @@
     return false;
 }
 
-<<<<<<< HEAD
 // TODO: some form of notation or sentinel value for referencing
 // the reality bubble size (since it might change from 60, and
 // hardcoding that is unfortunate)
-std::function<double( dialogue & )> _characters_nearby_eval( char scope,
-        std::vector<diag_value> const &params, diag_kwargs const &kwargs )
-=======
 diag_eval_dbl_f _characters_nearby_eval( char scope, std::vector<diag_value> const &params,
         diag_kwargs const &kwargs )
->>>>>>> dca38e58
 {
     diag_value radius_val = kwargs.kwarg_or( "radius", 1000 );
     diag_value filter_val = kwargs.kwarg_or( "attitude", "any" );
@@ -843,18 +838,12 @@
     return false;
 }
 
-<<<<<<< HEAD
 // TODO: some form of notation or sentinel value for referencing
 // the reality bubble size (since it might change from 60, and
 // hardcoding that is unfortunate)
-template<class ID>
-std::function<double( dialogue & )> _monsters_nearby_eval( char scope,
-        std::vector<diag_value> const &params, diag_kwargs const &kwargs, f_monster_match<ID> f )
-=======
 template <class ID>
 diag_eval_dbl_f _monsters_nearby_eval( char scope, std::vector<diag_value> const &params,
                                        diag_kwargs const &kwargs, f_monster_match<ID> f )
->>>>>>> dca38e58
 {
     diag_value radius_val = kwargs.kwarg_or( "radius", 1000 );
     diag_value filter_val = kwargs.kwarg_or( "attitude", "hostile" );
