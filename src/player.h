--- conflicted
+++ resolved
@@ -134,13 +134,10 @@
  bool has_trait(const std::string &flag) const;
  bool has_base_trait(const std::string &flag) const;
  bool has_conflicting_trait(const std::string &flag) const;
-<<<<<<< HEAD
  bool has_opposite_trait(const std::string &flag) const;
  bool has_lower_trait(const std::string &flag) const;
  bool has_higher_trait(const std::string &flag) const;
-=======
  bool crossed_threshold(); // Can only cross one Threshold
->>>>>>> 9e4177a8
  bool purifiable(const std::string &flag) const; // Purifier can/not touch this, defaults "true"
  void toggle_trait(const std::string &flag);
  void toggle_mutation(const std::string &flag);
