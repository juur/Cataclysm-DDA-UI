--- conflicted
+++ resolved
@@ -422,14 +422,10 @@
         /** Returns true if a gun misfires, jams, or has other problems, else returns false */
         bool handle_gun_damage( const itype &firing, const std::set<std::string> &curammo_effects );
         /** Handles gun firing effects and functions */
-<<<<<<< HEAD
-        void fire_gun(int targetx, int targety, bool burst);
-        /** Handles reach melee attacks */
-        void reach_attack( int targetx, int targety );
-=======
         void fire_gun( const tripoint &target, bool burst );
         void fire_gun( const tripoint &target, long burst_size );
->>>>>>> 032ec27b
+        /** Handles reach melee attacks */
+        void reach_attack( const tripoint &target );
 
         /** Activates any on-dodge effects and checks for dodge counter techniques */
         void dodge_hit(Creature *source, int hit_spread) override;
