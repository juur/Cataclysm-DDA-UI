cmake_minimum_required(VERSION 3.1.4)

add_subdirectory(${CMAKE_SOURCE_DIR}/src/third-party)

set(MAIN_CPP ${CMAKE_SOURCE_DIR}/src/main.cpp)
set(MESSAGES_CPP ${CMAKE_SOURCE_DIR}/src/messages.cpp)
set(RESOURCE_RC ${CMAKE_SOURCE_DIR}/src/resource.rc)

if (WIN32)
    set(RSRC_RC_DEP "${CMAKE_SOURCE_DIR}/data/cataicon.ico")
    set(RSRC_RC_DEP "${RSRC_RC_DEP};${CMAKE_SOURCE_DIR}/data/application_manifest.xml")
    set_source_files_properties(
            ${RESOURCE_RC}
            PROPERTIES
            OBJECT_DEPENDS "${RSRC_RC_DEP}")
endif ()

file(GLOB CATACLYSM_DDA_SOURCES ${CMAKE_SOURCE_DIR}/src/*.cpp)

list(REMOVE_ITEM CATACLYSM_DDA_SOURCES ${MAIN_CPP} ${MESSAGES_CPP})

file(GLOB CATACLYSM_DDA_HEADERS ${CMAKE_SOURCE_DIR}/src/*.h)

# Get GIT version strings
add_custom_target(
        get_version
        DEPENDS ${CMAKE_SOURCE_DIR}/src/version.h
        WORKING_DIRECTORY ${CMAKE_SOURCE_DIR})

add_custom_command(
        OUTPUT ${CMAKE_SOURCE_DIR}/src/version.h
        COMMAND ${CMAKE_COMMAND}
                -D SRC=${CMAKE_SOURCE_DIR}/src/version.h.in
                -D DST=${CMAKE_SOURCE_DIR}/src/version.h
                -D GIT_EXECUTABLE=${GIT_EXECUTABLE}
                -P ${CMAKE_SOURCE_DIR}/src/version.cmake
        WORKING_DIRECTORY ${CMAKE_SOURCE_DIR})

# Build tiles version if requested
if (TILES)
    add_library(
            cataclysm-tiles-common OBJECT
            ${CATACLYSM_DDA_SOURCES}
            ${CATACLYSM_DDA_HEADERS})
    target_include_directories(cataclysm-tiles-common INTERFACE ${CMAKE_SOURCE_DIR}/src)

    target_link_libraries(cataclysm-tiles-common third-party)

    if (WIN32)
        add_definitions(-DUSE_WINMAIN)
        add_executable(
                cataclysm-tiles WIN32
                ${MAIN_CPP}
                ${MESSAGES_CPP}
                ${RESOURCE_RC})
    else ()
        add_executable(cataclysm-tiles
                ${MAIN_CPP}
                ${MESSAGES_CPP})
    endif ()

    add_dependencies(cataclysm-tiles-common get_version)

    target_link_libraries(cataclysm-tiles cataclysm-tiles-common)
    target_compile_definitions(cataclysm-tiles-common PUBLIC TILES )

    if (LOCALIZE)
        target_include_directories(cataclysm-tiles-common PUBLIC
                ${LIBINTL_INCLUDE_DIR}
                ${ICONV_INCLUDE_DIR})
        target_link_libraries(cataclysm-tiles-common
                ${LIBINTL_LIBRARIES}
                ${ICONV_LIBRARIES})
    endif ()

    if (CMAKE_USE_PTHREADS_INIT)
        target_compile_options(cataclysm-tiles-common PUBLIC "-pthread")
    endif ()

    if (CMAKE_THREAD_LIBS_INIT)
        target_link_libraries(cataclysm-tiles-common ${CMAKE_THREAD_LIBS_INIT})
    endif ()

    if (NOT DYNAMIC_LINKING)
        # SDL, SDL_Image, SDL_ttf deps are required for static build
        target_include_directories(cataclysm-tiles-common PUBLIC
                ${FREETYPE_INCLUDE_DIRS}
                ${PNG_INCLUDE_DIRS}
                ${JPEG_INCLUDE_DIR}
                ${BZIP2_INCLUDE_DIR})
        target_link_libraries(cataclysm-tiles-common
                ${FREETYPE_LIBRARIES}
                ${PNG_LIBRARIES}
                ${JPEG_LIBRARIES}
                ${BZIP2_LIBRARIES})
    endif ()
    target_include_directories(cataclysm-tiles-common PUBLIC
            ${SDL2_INCLUDE_DIR}
            ${SDL2_IMAGE_INCLUDE_DIRS}
            ${SDL2_TTF_INCLUDE_DIRS}
            ${ZLIB_INCLUDE_DIRS})
    target_link_libraries(cataclysm-tiles-common
            ${SDL2_LIBRARY}
            ${SDL2_IMAGE_LIBRARIES}
            ${SDL2_TTF_LIBRARIES}
            ${ZLIB_LIBRARIES})

    if (SOUND)
        target_compile_definitions(cataclysm-tiles-common PUBLIC SDL_SOUND )
        target_include_directories(cataclysm-tiles-common PUBLIC ${OGGVORBIS_INCLUDE_DIR})
        target_link_libraries(cataclysm-tiles-common ${OGG_LIBRARY})
        target_link_libraries(cataclysm-tiles-common ${VORBIS_LIBRARY})
        target_link_libraries(cataclysm-tiles-common ${VORBISFILE_LIBRARY})
        target_include_directories(cataclysm-tiles-common PUBLIC ${SDL2_MIXER_INCLUDE_DIRS})
        target_link_libraries(cataclysm-tiles-common ${SDL2_MIXER_LIBRARIES})
    endif ()

    if (WIN32)
        # Global settings for Windows targets (at end)
        target_link_libraries(cataclysm-tiles-common gdi32.lib)
        target_link_libraries(cataclysm-tiles-common winmm.lib)
        target_link_libraries(cataclysm-tiles-common imm32.lib)
        target_link_libraries(cataclysm-tiles-common ole32.lib)
        target_link_libraries(cataclysm-tiles-common oleaut32.lib)
        target_link_libraries(cataclysm-tiles-common version.lib)
        if (BACKTRACE)
            target_link_libraries(cataclysm-tiles-common dbghelp.lib)
            if (LIBBACKTRACE)
                target_link_libraries(cataclysm-tiles-common backtrace)
            endif ()
        endif ()
    endif ()

    if (RELEASE)
        install(TARGETS cataclysm-tiles DESTINATION ${BIN_PREFIX})
    endif ()
endif ()

# Build curses version if requested
if (CURSES)
    add_library(cataclysm-common OBJECT
            ${CATACLYSM_DDA_SOURCES}
            ${CATACLYSM_DDA_HEADERS})
    target_include_directories(cataclysm-common INTERFACE ${CMAKE_SOURCE_DIR}/src)

    target_link_libraries(cataclysm-common third-party)

    if (WIN32)
        add_executable(cataclysm
                ${MAIN_CPP}
                ${MESSAGES_CPP}
                ${RESOURCE_RC})
    else ()
        add_executable(cataclysm
                ${MAIN_CPP}
                ${MESSAGES_CPP})
    endif ()

    add_dependencies(cataclysm-common get_version)
    target_link_libraries(cataclysm cataclysm-common)

    if (LOCALIZE)
        target_include_directories(cataclysm-common PUBLIC
                ${LIBINTL_INCLUDE_DIR}
                ${ICONV_INCLUDE_DIR})
        target_link_libraries(cataclysm-common
                ${LIBINTL_LIBRARIES}
                ${ICONV_LIBRARIES})
    endif ()

    target_include_directories(cataclysm-common PUBLIC ${CURSES_INCLUDE_DIR} ${ZLIB_INCLUDE_DIRS})
    target_link_libraries(cataclysm-common ${CURSES_LIBRARIES} ${ZLIB_LIBRARIES})

    if (CMAKE_USE_PTHREADS_INIT)
        target_compile_options(cataclysm-common PUBLIC "-pthread")
    endif ()

    if (CMAKE_THREAD_LIBS_INIT)
        target_link_libraries(cataclysm-common ${CMAKE_THREAD_LIBS_INIT})
    endif ()

    if (WIN32)
        # Global settings for Windows targets (at end)
        target_link_libraries(cataclysm-common gdi32.lib)
        target_link_libraries(cataclysm-common winmm.lib)
        target_link_libraries(cataclysm-common imm32.lib)
        target_link_libraries(cataclysm-common ole32.lib)
        target_link_libraries(cataclysm-common oleaut32.lib)
        target_link_libraries(cataclysm-common version.lib)
        if (BACKTRACE)
            target_link_libraries(cataclysm-common dbghelp.lib)
            if (LIBBACKTRACE)
                target_link_libraries(cataclysm-common backtrace)
            endif ()
        endif ()
    endif ()

    if (RELEASE)
        install(TARGETS cataclysm DESTINATION ${BIN_PREFIX})
    endif ()
endif ()

if (MINGW AND NOT RELEASE)
    # Try to Install shared libraries for dev builds
    # Note: It is specific to MSYS2 and uses hardcoded versions so
    # probably it will fail if you run it :)

    # GCC-specific libraries and zlib
    find_library(RuntimeLib_GCC_S_DW2_1  "gcc_s_dw2-1")
    find_library(RuntimeLib_STDC_PP_6    "stdc++-6")
    find_library(RuntimeLib_WINPTHREAD_1 "winpthread-1")
    find_library(RuntimeLib_zlib  "zlib1")

    set(RuntimeLib_GCC_ALL
            ${RuntimeLib_GCC_S_DW2_1}
            ${RuntimeLib_STDC_PP_6}
<<<<<<< HEAD
            ${RuntimeLib_WINPTHREAD_1}
            ${RuntimeLib_zlib})
    if (LOCALIZE)
        find_library(RuntimeLib_iconv  "libiconv-2")
        find_library(RuntimeLib_intl  "libintl-8")
        set(RuntimeLib_LOCALIZE
                ${RuntimeLib_iconv}
                ${RuntimeLib_intl})
    endif ()
=======
            ${RuntimeLib_WINPTHREAD_1})
>>>>>>> a24cb498
    if (TILES)
        # SDL2 can have a varius deps. Here you are the MSYS2 ones...
        find_library(RuntimeLib_SDL2  "SDL2")
        find_library(RuntimeLib_SDL2_IMG  "SDL2_image")
        find_library(RuntimeLib_png  "libpng16-16")
        find_library(RuntimeLib_jpeg  "libjpeg-8")
        find_library(RuntimeLib_jbig  "libjbig-0")
        find_library(RuntimeLib_tiff  "libtiff-5")
        find_library(RuntimeLib_webp  "libwebp-5")
        find_library(RuntimeLib_lzma  "liblzma-5")
        find_library(RuntimeLib_bz2  "libbz2-1")
        find_library(RuntimeLib_hb  "libharfbuzz-0")
        find_library(RuntimeLib_SDL2_TTF  "SDL2_ttf")
        find_library(RuntimeLib_ft  "libfreetype-6")
        find_library(RuntimeLib_glib  "libglib-2.0-0")
        set(RuntimeLib_SDL
                ${RuntimeLib_SDL2}
                ${RuntimeLib_SDL2_IMG}
                ${RuntimeLib_png}
                ${RuntimeLib_jpeg}
                ${RuntimeLib_jbig}
                ${RuntimeLib_tiff}
                ${RuntimeLib_webp}
                ${RuntimeLib_lzma}
                ${RuntimeLib_bz2}
                ${RuntimeLib_hb}
                ${RuntimeLib_SDL2_TTF}
                ${RuntimeLib_ft}
                ${RuntimeLib_glib})
        if (SOUND)
            find_library(RuntimeLib_SDL_SND  "SDL2_mixer")
            find_library(RuntimeLib_flac  "libFLAC-8")
            find_library(RuntimeLib_ogg  "libogg-0")
            find_library(RuntimeLib_flu  "libfluidsynth-1")
            find_library(RuntimeLib_port  "libportaudio-2")
            find_library(RuntimeLib_snd  "libsndfile-1")
            find_library(RuntimeLib_vorb  "libvorbis-0")
            find_library(RuntimeLib_vorb_enc  "libvorbisenc-2")
            find_library(RuntimeLib_vorb_f  "libvorbisfile-3")
            find_library(RuntimeLib_mod  "libmodplug-1")
            find_library(RuntimeLib_mpeg  "smpeg2")
            set(RuntimeLib_SDL_SOUND
                    ${RuntimeLib_SDL_SND}
                    ${RuntimeLib_flac}
                    ${RuntimeLib_ogg}
                    ${RuntimeLib_flu}
                    ${RuntimeLib_port}
                    ${RuntimeLib_snd}
                    ${RuntimeLib_vorb}
                    ${RuntimeLib_vorb_enc}
                    ${RuntimeLib_vorb_f}
                    ${RuntimeLib_mod}
                    ${RuntimeLib_mpeg})
        endif ()
    endif ()
    install(FILES ${RuntimeLib_GCC_ALL}
            ${RuntimeLib_LOCALIZE}
            ${RuntimeLib_SDL}
            ${RuntimeLib_SDL_SOUND}
            DESTINATION ${BIN_PREFIX})
endif ()<|MERGE_RESOLUTION|>--- conflicted
+++ resolved
@@ -214,19 +214,8 @@
     set(RuntimeLib_GCC_ALL
             ${RuntimeLib_GCC_S_DW2_1}
             ${RuntimeLib_STDC_PP_6}
-<<<<<<< HEAD
-            ${RuntimeLib_WINPTHREAD_1}
-            ${RuntimeLib_zlib})
-    if (LOCALIZE)
-        find_library(RuntimeLib_iconv  "libiconv-2")
-        find_library(RuntimeLib_intl  "libintl-8")
-        set(RuntimeLib_LOCALIZE
-                ${RuntimeLib_iconv}
-                ${RuntimeLib_intl})
-    endif ()
-=======
-            ${RuntimeLib_WINPTHREAD_1})
->>>>>>> a24cb498
+            ${RuntimeLib_WINPTHREAD_1
+            ${RuntimeLib_zlib})}
     if (TILES)
         # SDL2 can have a varius deps. Here you are the MSYS2 ones...
         find_library(RuntimeLib_SDL2  "SDL2")
