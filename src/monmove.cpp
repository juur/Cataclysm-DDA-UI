// Monster movement code; essentially, the AI

#include "monster.h" // IWYU pragma: associated

#include <cstdlib>
#include <cmath>
#include <algorithm>
#include <memory>
#include <ostream>
#include <list>

#include "avatar.h"
#include "bionics.h"
#include "debug.h"
#include "field.h"
#include "game.h"
#include "line.h"
#include "map.h"
#include "map_iterator.h"
#include "mapdata.h"
#include "messages.h"
#include "monfaction.h"
#include "mtype.h"
#include "npc.h"
#include "rng.h"
#include "scent_map.h"
#include "sounds.h"
#include "translations.h"
#include "trap.h"
#include "vpart_position.h"
#include "tileray.h"
#include "vehicle.h"
#include "cata_utility.h"
#include "game_constants.h"
#include "mattack_common.h"
#include "pathfinding.h"
#include "player.h"
#include "int_id.h"
#include "string_id.h"
#include "pimpl.h"
#include "string_formatter.h"

#define MONSTER_FOLLOW_DIST 8

const species_id FUNGUS( "FUNGUS" );
const species_id INSECT( "INSECT" );
const species_id SPIDER( "SPIDER" );

const efftype_id effect_bouldering( "bouldering" );
const efftype_id effect_countdown( "countdown" );
const efftype_id effect_docile( "docile" );
const efftype_id effect_downed( "downed" );
const efftype_id effect_dragging( "dragging" );
const efftype_id effect_grabbed( "grabbed" );
const efftype_id effect_narcosis( "narcosis" );
const efftype_id effect_no_sight( "no_sight" );
const efftype_id effect_operating( "operating" );
const efftype_id effect_pacified( "pacified" );
const efftype_id effect_pushed( "pushed" );
const efftype_id effect_stunned( "stunned" );
const efftype_id effect_harnessed( "harnessed" );

const species_id ZOMBIE( "ZOMBIE" );
const species_id BLOB( "BLOB" );
const species_id ROBOT( "ROBOT" );
const species_id WORM( "WORM" );

bool monster::wander()
{
    return ( goal == pos() );
}

bool monster::is_immune_field( const field_type_id fid ) const
{
    if( fid == fd_fungal_haze ) {
        return has_flag( MF_NO_BREATHE ) || type->in_species( FUNGUS );
    }
    if( fid == fd_fungicidal_gas ) {
        return !type->in_species( FUNGUS );
    }
    const field_type ft = fid.obj();
    if( ft.has_fume ) {
        return has_flag( MF_NO_BREATHE );
    }
    if( ft.has_acid ) {
        return has_flag( MF_ACIDPROOF ) || has_flag( MF_FLIES );
    }
    if( ft.has_fire ) {
        return has_flag( MF_FIREPROOF );
    }
    if( ft.has_elec ) {
        return has_flag( MF_ELECTRIC );
    }
<<<<<<< HEAD
    if( fid == fd_fungal_haze ) {
        return has_flag( MF_NO_BREATHE ) || type->in_species( FUNGUS );
    }
    if( fid == fd_fungicidal_gas ) {
        return !type->in_species( FUNGUS );
    }
    if( fid == fd_insecticidal_gas ) {
        return !type->in_species( INSECT ) && !type->in_species( SPIDER );
    }
=======
>>>>>>> 5f271695
    // No specific immunity was found, so fall upwards
    return Creature::is_immune_field( fid );
}

bool monster::can_move_to( const tripoint &p ) const
{
    const bool can_climb = has_flag( MF_CLIMBS ) || has_flag( MF_FLIES );
    if( g->m.impassable( p ) && !( can_climb && g->m.has_flag( "CLIMBABLE", p ) ) ) {
        return false;
    }

    if( ( !can_submerge() && !has_flag( MF_FLIES ) ) && g->m.has_flag( TFLAG_DEEP_WATER, p ) ) {
        return false;
    }
    if( has_flag( MF_DIGS ) && !g->m.has_flag( "DIGGABLE", p ) ) {
        return false;
    }
    if( has_flag( MF_AQUATIC ) && !g->m.has_flag( "SWIMMABLE", p ) ) {
        return false;
    }

    if( has_flag( MF_SUNDEATH ) && g->is_in_sunlight( p ) ) {
        return false;
    }

    // Various avoiding behaviors
    if( has_flag( MF_AVOID_DANGER_1 ) || has_flag( MF_AVOID_DANGER_2 ) ) {
        const ter_id target = g->m.ter( p );
        // Don't enter lava ever
        if( target == t_lava ) {
            return false;
        }
        // Don't ever throw ourselves off cliffs
        if( !g->m.has_floor( p ) && !has_flag( MF_FLIES ) ) {
            return false;
        }

        // Don't enter open pits ever unless tiny, can fly or climb well
        if( !( type->size == MS_TINY || can_climb ) &&
            ( target == t_pit || target == t_pit_spiked || target == t_pit_glass ) ) {
            return false;
        }

        // The following behaviors are overridden when attacking
        if( attitude( &( g->u ) ) != MATT_ATTACK ) {
            if( g->m.has_flag( "SHARP", p ) &&
                !( type->size == MS_TINY || has_flag( MF_FLIES ) ) ) {
                return false;
            }
        }

        const field &target_field = g->m.field_at( p );

        // Differently handled behaviors
        if( has_flag( MF_AVOID_DANGER_2 ) ) {
            const trap &target_trap = g->m.tr_at( p );
            // Don't enter any dangerous fields
            if( is_dangerous_fields( target_field ) ) {
                return false;
            }
            // Don't step on any traps (if we can see)
            if( has_flag( MF_SEES ) && !target_trap.is_benign() && g->m.has_floor( p ) ) {
                return false;
            }
        } else if( has_flag( MF_AVOID_DANGER_1 ) ) {
            // Don't enter fire or electricity ever (other dangerous fields are fine though)
            if( target_field.find_field( fd_fire ) || target_field.find_field( fd_electricity ) ) {
                return false;
            }
        }
    }

    return true;
}

void monster::set_dest( const tripoint &p )
{
    goal = p;
}

void monster::unset_dest()
{
    goal = pos();
    path.clear();
}

// Move towards p for f more turns--generally if we hear a sound there
// "Stupid" movement; "if (wander_pos.x < posx) posx--;" etc.
void monster::wander_to( const tripoint &p, int f )
{
    wander_pos = p;
    wandf = f;
}

float monster::rate_target( Creature &c, float best, bool smart ) const
{
    const int d = rl_dist( pos(), c.pos() );
    if( d <= 0 ) {
        return INT_MAX;
    }

    // Check a very common and cheap case first
    if( !smart && d >= best ) {
        return INT_MAX;
    }

    if( !sees( c ) ) {
        return INT_MAX;
    }

    if( !smart ) {
        return d;
    }

    float power = c.power_rating();
    monster *mon = dynamic_cast< monster * >( &c );
    // Their attitude to us and not ours to them, so that bobcats won't get gunned down
    if( mon != nullptr && mon->attitude_to( *this ) == Attitude::A_HOSTILE ) {
        power += 2;
    }

    if( power > 0 ) {
        return d / power;
    }

    return INT_MAX;
}

void monster::plan( const mfactions &factions )
{
    // Bots are more intelligent than most living stuff
    bool smart_planning = has_flag( MF_PRIORITIZE_TARGETS );
    Creature *target = nullptr;
    // 8.6f is rating for tank drone 60 tiles away, moose 16 or boomer 33
    float dist = !smart_planning ? 1000 : 8.6f;
    bool fleeing = false;
    bool docile = friendly != 0 && has_effect( effect_docile );

    const bool angers_hostile_weak = type->has_anger_trigger( mon_trigger::HOSTILE_WEAK );
    const int angers_hostile_near = type->has_anger_trigger( mon_trigger::HOSTILE_CLOSE ) ? 5 : 0;
    const int angers_mating_season = type->has_anger_trigger( mon_trigger::MATING_SEASON ) ? 3 : 0;
    const int angers_cub_threatened = type->has_anger_trigger( mon_trigger::PLAYER_NEAR_BABY ) ? 8 : 0;
    const int fears_hostile_near = type->has_fear_trigger( mon_trigger::HOSTILE_CLOSE ) ? 5 : 0;

    bool group_morale = has_flag( MF_GROUP_MORALE ) && morale < type->morale;
    bool swarms = has_flag( MF_SWARMS );
    auto mood = attitude();

    // If we can see the player, move toward them or flee, simpleminded animals are too dumb to follow the player.
    if( friendly == 0 && sees( g->u ) && !has_flag( MF_PET_WONT_FOLLOW ) ) {
        dist = rate_target( g->u, dist, smart_planning );
        fleeing = fleeing || is_fleeing( g->u );
        target = &g->u;
        if( dist <= 5 ) {
            anger += angers_hostile_near;
            morale -= fears_hostile_near;
            if( angers_mating_season > 0 ) {
                bool mating_angry = false;
                season_type season = season_of_year( calendar::turn );
                for( auto &elem : type->baby_flags ) {
                    if( ( season == SUMMER && elem == "SUMMER" ) ||
                        ( season == WINTER && elem == "WINTER" ) ||
                        ( season == SPRING && elem == "SPRING" ) ||
                        ( season == AUTUMN && elem == "AUTUMN" ) ) {
                        mating_angry = true;
                        break;
                    }
                }
                if( mating_angry ) {
                    anger += angers_mating_season;
                }
            }
        }
        if( angers_cub_threatened > 0 ) {
            for( monster &tmp : g->all_monsters() ) {
                if( type->baby_monster == tmp.type->id ) {
                    // baby nearby; is the player too close?
                    dist = tmp.rate_target( g->u, dist, smart_planning );
                    if( dist <= 3 ) {
                        //proximity to baby; monster gets furious and less likely to flee
                        anger += angers_cub_threatened;
                        morale += angers_cub_threatened / 2;
                    }
                }
            }
        }
    } else if( friendly != 0 && !docile ) {
        for( monster &tmp : g->all_monsters() ) {
            if( tmp.friendly == 0 ) {
                float rating = rate_target( tmp, dist, smart_planning );
                if( rating < dist ) {
                    target = &tmp;
                    dist = rating;
                }
            }
        }
    }

    if( docile ) {
        if( friendly != 0 && target != nullptr ) {
            set_dest( target->pos() );
        }

        return;
    }

    for( npc &who : g->all_npcs() ) {
        auto faction_att = faction.obj().attitude( who.get_monster_faction() );
        if( faction_att == MFA_NEUTRAL || faction_att == MFA_FRIENDLY ) {
            continue;
        }

        float rating = rate_target( who, dist, smart_planning );
        bool fleeing_from = is_fleeing( who );
        // Switch targets if closer and hostile or scarier than current target
        if( ( rating < dist && fleeing ) ||
            ( rating < dist && attitude( &who ) == MATT_ATTACK ) ||
            ( !fleeing && fleeing_from ) ) {
            target = &who;
            dist = rating;
        }
        fleeing = fleeing || fleeing_from;
        if( rating <= 5 ) {
            anger += angers_hostile_near;
            morale -= fears_hostile_near;
            if( angers_mating_season > 0 ) {
                bool mating_angry = false;
                season_type season = season_of_year( calendar::turn );
                for( auto &elem : type->baby_flags ) {
                    if( ( season == SUMMER && elem == "SUMMER" ) ||
                        ( season == WINTER && elem == "WINTER" ) ||
                        ( season == SPRING && elem == "SPRING" ) ||
                        ( season == AUTUMN && elem == "AUTUMN" ) ) {
                        mating_angry = true;
                        break;
                    }
                }
                if( mating_angry ) {
                    anger += angers_mating_season;
                }
            }
        }
    }

    fleeing = fleeing || ( mood == MATT_FLEE );
    if( friendly == 0 ) {
        for( const auto &fac : factions ) {
            auto faction_att = faction.obj().attitude( fac.first );
            if( faction_att == MFA_NEUTRAL || faction_att == MFA_FRIENDLY ) {
                continue;
            }

            for( monster *const mon_ptr : fac.second ) {
                monster &mon = *mon_ptr;
                float rating = rate_target( mon, dist, smart_planning );
                if( rating < dist ) {
                    target = &mon;
                    dist = rating;
                }
                if( rating <= 5 ) {
                    anger += angers_hostile_near;
                    morale -= fears_hostile_near;
                }
            }
        }
    }

    // Friendly monsters here
    // Avoid for hordes of same-faction stuff or it could get expensive
    const auto actual_faction = friendly == 0 ? faction : mfaction_str_id( "player" );
    const auto &myfaction_iter = factions.find( actual_faction );
    if( myfaction_iter == factions.end() ) {
        DebugLog( D_ERROR, D_GAME ) << disp_name() << " tried to find faction "
                                    << actual_faction.id().str()
                                    << " which wasn't loaded in game::monmove";
        swarms = false;
        group_morale = false;
    }
    swarms = swarms && target == nullptr; // Only swarm if we have no target
    if( group_morale || swarms ) {
        for( monster *const mon_ptr : myfaction_iter->second ) {
            monster &mon = *mon_ptr;
            float rating = rate_target( mon, dist, smart_planning );
            if( group_morale && rating <= 10 ) {
                morale += 10 - rating;
            }
            if( swarms ) {
                if( rating < 5 ) { // Too crowded here
                    wander_pos.x = posx() * rng( 1, 3 ) - mon.posx();
                    wander_pos.y = posy() * rng( 1, 3 ) - mon.posy();
                    wandf = 2;
                    target = nullptr;
                    // Swarm to the furthest ally you can see
                } else if( rating < INT_MAX && rating > dist && wandf <= 0 ) {
                    target = &mon;
                    dist = rating;
                }
            }
        }
    }

    // Operating monster keep you safe while they operate, how nice....
    if( type->has_special_attack( "OPERATE" ) ) {
        int prev_friendlyness = friendly;
        if( has_effect( effect_operating ) ) {
            friendly = 100;
            for( auto critter : g->m.get_creatures_in_radius( pos(), 6 ) ) {
                monster *mon = dynamic_cast<monster *>( critter );
                if( mon != nullptr && mon->type->in_species( ZOMBIE ) ) {
                    anger = 100;
                } else {
                    anger = 0;
                }
            }
        } else {
            friendly = prev_friendlyness;
        }
    }

    if( has_effect( effect_dragging ) ) {

        if( type->has_special_attack( "OPERATE" ) ) {

            bool found_path_to_couch = false;
            tripoint tmp( pos().x + 12, pos().y + 12, pos().z );
            tripoint couch_loc;
            for( const auto &couch_pos : g->m.find_furnitures_in_radius( pos(), 10,
                    furn_id( "f_autodoc_couch" ) ) ) {
                if( g->m.clear_path( pos(), couch_pos, 10, 0, 100 ) ) {
                    if( rl_dist( pos(), couch_pos ) < rl_dist( pos(), tmp ) ) {
                        tmp = couch_pos;
                        found_path_to_couch = true;
                        couch_loc = couch_pos;
                    }
                }
            }

            if( !found_path_to_couch ) {
                anger = 0;
                remove_effect( effect_dragging );
            } else {
                set_dest( couch_loc );
            }
        }

    } else if( target != nullptr ) {

        tripoint dest = target->pos();
        auto att_to_target = attitude_to( *target );
        if( att_to_target == Attitude::A_HOSTILE && !fleeing ) {
            set_dest( dest );
        } else if( fleeing ) {
            set_dest( tripoint( posx() * 2 - dest.x, posy() * 2 - dest.y, posz() ) );
        }
        if( angers_hostile_weak && att_to_target != Attitude::A_FRIENDLY ) {
            int hp_per = target->hp_percentage();
            if( hp_per <= 70 ) {
                anger += 10 - static_cast<int>( hp_per / 10 );
            }
        }
    } else if( friendly > 0 && one_in( 3 ) ) {
        // Grow restless with no targets
        friendly--;
    } else if( friendly < 0 && sees( g->u ) ) {
        if( rl_dist( pos(), g->u.pos() ) > 2 ) {
            set_dest( g->u.pos() );
        } else {
            unset_dest();
        }
    }
}

/**
 * Method to make monster movement speed consistent in the face of staggering behavior and
 * differing distance metrics.
 * It works by scaling the cost to take a step by
 * how much that step reduces the distance to your goal.
 * Since it incorporates the current distance metric,
 * it also scales for diagonal vs orthogonal movement.
 **/
static float get_stagger_adjust( const tripoint &source, const tripoint &destination,
                                 const tripoint &next_step )
{
    // TODO: push this down into rl_dist
    const float initial_dist =
        trigdist ? trig_dist( source, destination ) : rl_dist( source, destination );
    const float new_dist =
        trigdist ? trig_dist( next_step, destination ) : rl_dist( next_step, destination );
    // If we return 0, it wil cancel the action.
    return std::max( 0.01f, initial_dist - new_dist );
}

// General movement.
// Currently, priority goes:
// 1) Special Attack
// 2) Sight-based tracking
// 3) Scent-based tracking
// 4) Sound-based tracking
void monster::move()
{
    // We decrement wandf no matter what.  We'll save our wander_to plans until
    // after we finish out set_dest plans, UNLESS they time out first.
    if( wandf > 0 ) {
        wandf--;
    }

    //Hallucinations have a chance of disappearing each turn
    if( is_hallucination() && one_in( 25 ) ) {
        die( nullptr );
        return;
    }

    //The monster can consume objects it stands on. Check if there are any.
    //If there are. Consume them.
    if( !is_hallucination() && ( has_flag( MF_ABSORBS ) || has_flag( MF_ABSORBS_SPLITS ) ) &&
        !g->m.has_flag( TFLAG_SEALED, pos() ) && g->m.has_items( pos() ) ) {
        if( g->u.sees( *this ) ) {
            add_msg( _( "The %s flows around the objects on the floor and they are quickly dissolved!" ),
                     name() );
        }
        static const auto volume_per_hp = 250_ml;
        for( auto &elem : g->m.i_at( pos() ) ) {
            hp += elem.volume() / volume_per_hp; // Yeah this means it can get more HP than normal.
            if( has_flag( MF_ABSORBS_SPLITS ) && hp / 2 > type->hp ) {
                for( const tripoint &dest : g->m.points_in_radius( pos(), 1 ) ) {
                    if( g->is_empty( dest ) && hp / 2 > type->hp ) {
                        if( monster *const  spawn = g->summon_mon( type->id, dest ) ) {
                            hp -= type->hp;
                            //this is a new copy of the monster. Ideally we should copy the stats/effects that affect the parent
                            spawn->make_ally( *this );
                            if( g->u.sees( *this ) ) {
                                add_msg( _( "The %s splits in two!" ),
                                         name() );
                            }
                        }
                    }
                }
            }
        }
        g->m.i_clear( pos() );
    }
    // record position before moving to put the player there if we're dragging
    tripoint drag_to = pos();

    const bool pacified = has_effect( effect_pacified );

    // First, use the special attack, if we can!
    // The attack may change `monster::special_attacks` (e.g. by transforming
    // this into another monster type). Therefore we can not iterate over it
    // directly and instead iterate over the map from the monster type
    // (properties of monster types should never change).
    for( const auto &sp_type : type->special_attacks ) {
        const std::string &special_name = sp_type.first;
        const auto local_iter = special_attacks.find( special_name );
        if( local_iter == special_attacks.end() ) {
            continue;
        }
        mon_special_attack &local_attack_data = local_iter->second;
        if( !local_attack_data.enabled ) {
            continue;
        }

        // Cooldowns are decremented in monster::process_turn

        if( local_attack_data.cooldown == 0 && !pacified && !is_hallucination() ) {
            if( !sp_type.second->call( *this ) ) {
                continue;
            }

            // `special_attacks` might have changed at this point. Sadly `reset_special`
            // doesn't check the attack name, so we need to do it here.
            if( special_attacks.count( special_name ) == 0 ) {
                continue;
            }
            reset_special( special_name );
        }
    }

    // defective nursebot surgery code
    if( type->has_special_attack( "OPERATE" ) && has_effect( effect_dragging ) &&
        dragged_foe != nullptr ) {

        if( rl_dist( pos(), goal ) == 1 && g->m.furn( goal ) == furn_id( "f_autodoc_couch" ) &&
            !has_effect( effect_operating ) ) {
            if( dragged_foe->has_effect( effect_grabbed ) && !has_effect( effect_countdown ) &&
                ( g->critter_at( goal ) == nullptr || g->critter_at( goal ) == dragged_foe ) ) {
                add_msg( m_bad, _( "The %1$s slowly but firmly puts %2$s down onto the autodoc couch." ), name(),
                         dragged_foe->disp_name() );

                dragged_foe->setpos( goal );

                add_effect( effect_countdown, 2_turns );// there's still time to get away
                add_msg( m_bad, _( "The %s produces a syringe full of some translucent liquid." ), name() );
            } else if( g->critter_at( goal ) != nullptr && has_effect( effect_dragging ) ) {
                sounds::sound( pos(), 8, sounds::sound_t::speech,
                               string_format(
                                   _( "a soft robotic voice say, \"Please step away from the autodoc, this patient needs immediate care.\"" ) ) );
                // TODO: Make it able to push NPC/player
                push_to( goal, 4, 0 );
            }
        }
        if( get_effect_dur( effect_countdown ) == 1_turns && !has_effect( effect_operating ) ) {
            if( dragged_foe->has_effect( effect_grabbed ) ) {

                bionic_collection collec = *dragged_foe->my_bionics;
                int index = rng( 0, collec.size() - 1 );
                bionic target_cbm = collec[index];

                //8 intelligence*4 + 8 first aid*4 + 3 computer *3 + 4 electronic*1 = 77
                float adjusted_skill = static_cast<float>( 77 ) - std::min( static_cast<float>( 40 ),
                                       static_cast<float>( 77 ) - static_cast<float>( 77 ) / static_cast<float>( 10.0 ) );

                g->u.uninstall_bionic( target_cbm, *this, *dragged_foe, adjusted_skill );

                dragged_foe->remove_effect( effect_grabbed );
                remove_effect( effect_dragging );
                dragged_foe = nullptr;

            }
        }
    }

    // The monster can sometimes hang in air due to last fall being blocked
    const bool can_fly = has_flag( MF_FLIES );
    if( !can_fly && g->m.has_flag( TFLAG_NO_FLOOR, pos() ) ) {
        g->m.creature_on_trap( *this, false );
    }

    // The monster is in a deep water tile and has a chance to drown
    if( g->m.has_flag_ter( TFLAG_DEEP_WATER, pos() ) ) {
        if( g->m.has_flag( "LIQUID", pos() ) && can_drown() && one_in( 10 ) ) {
            die( nullptr );
            if( g->u.sees( pos() ) ) {
                add_msg( _( "The %s drowns!" ), name() );
            }
            return;
        }
    }

    if( moves < 0 ) {
        return;
    }

    // TODO: Move this to attack_at/move_to/etc. functions
    bool attacking = false;
    if( !move_effects( attacking ) ) {
        moves = 0;
        return;
    }
    if( has_flag( MF_IMMOBILE ) ) {
        moves = 0;
        return;
    }
    if( has_effect( effect_stunned ) ) {
        stumble();
        moves = 0;
        return;
    }
    if( friendly > 0 ) {
        --friendly;
    }

    // don't move if a passenger in a moving vehicle
    auto vp = g->m.veh_at( pos() );
    bool harness_part = static_cast<bool>( g->m.veh_at( pos() ).part_with_feature( "ANIMAL_CTRL",
                                           true ) );
    if( vp && vp->vehicle().is_moving() && vp->vehicle().get_pet( vp->part_index() ) ) {
        moves = 0;
        return;
        // Don't move if harnessed, even if vehicle is stationary
    } else if( vp && has_effect( effect_harnessed ) ) {
        moves = 0;
        return;
        // If harnessed monster finds itself moved from the harness point, the harness probably broke!
    } else if( !harness_part && has_effect( effect_harnessed ) ) {
        remove_effect( effect_harnessed );
    }
    // Set attitude to attitude to our current target
    monster_attitude current_attitude = attitude( nullptr );
    if( !wander() ) {
        if( goal == g->u.pos() ) {
            current_attitude = attitude( &( g->u ) );
        } else {
            for( const npc &guy : g->all_npcs() ) {
                if( goal == guy.pos() ) {
                    current_attitude = attitude( &guy );
                }
            }
        }
    }

    if( current_attitude == MATT_IGNORE ||
        ( current_attitude == MATT_FOLLOW && rl_dist( pos(), goal ) <= MONSTER_FOLLOW_DIST ) ) {
        moves -= 100;
        stumble();
        return;
    }

    bool moved = false;
    tripoint destination;

    // If true, don't try to greedily avoid locally bad paths
    bool pathed = false;
    if( !wander() ) {
        while( !path.empty() && path.front() == pos() ) {
            path.erase( path.begin() );
        }

        const auto &pf_settings = get_pathfinding_settings();
        if( pf_settings.max_dist >= rl_dist( pos(), goal ) &&
            ( path.empty() || rl_dist( pos(), path.front() ) >= 2 || path.back() != goal ) ) {
            // We need a new path
            path = g->m.route( pos(), goal, pf_settings, get_path_avoid() );
        }

        // Try to respect old paths, even if we can't pathfind at the moment
        if( !path.empty() && path.back() == goal ) {
            destination = path.front();
            moved = true;
            pathed = true;
        } else {
            // Straight line forward, probably because we can't pathfind (well enough)
            destination = goal;
            moved = true;
        }
    }
    if( !moved && has_flag( MF_SMELLS ) ) {
        // No sight... or our plans are invalid (e.g. moving through a transparent, but
        //  solid, square of terrain).  Fall back to smell if we have it.
        unset_dest();
        tripoint tmp = scent_move();
        if( tmp.x != -1 ) {
            destination = tmp;
            moved = true;
        }
    }
    if( wandf > 0 && !moved && friendly == 0 ) { // No LOS, no scent, so as a fall-back follow sound
        unset_dest();
        if( wander_pos != pos() ) {
            destination = wander_pos;
            moved = true;
        }
    }

    if( !g->m.has_zlevels() ) {
        // Otherwise weird things happen
        destination.z = posz();
    }

    int new_dx = destination.x - pos().x;
    int new_dy = destination.y - pos().y;

    // toggle facing direction for sdl flip
    if( ! tile_iso ) {
        if( new_dx < 0 ) {
            facing = FD_LEFT;
        } else if( new_dx > 0 ) {
            facing = FD_RIGHT;
        }
    } else {
        if( new_dy <= 0 && new_dx <= 0 ) {
            facing = FD_LEFT;
        }
        if( new_dx >= 0 && new_dy >= 0 ) {
            facing = FD_RIGHT;
        }
    }

    tripoint next_step;
    const bool staggers = has_flag( MF_STUMBLES );
    const bool can_climb = has_flag( MF_CLIMBS );
    if( moved ) {
        // Implement both avoiding obstacles and staggering.
        moved = false;
        float switch_chance = 0.0;
        const bool can_bash = bash_skill() > 0;
        // This is a float and using trig_dist() because that Does the Right Thing(tm)
        // in both circular and roguelike distance modes.
        const float distance_to_target = trig_dist( pos(), destination );
        for( const tripoint &candidate : squares_closer_to( pos(), destination ) ) {
            if( candidate.z != posz() ) {
                bool can_z_move = true;
                if( !g->m.valid_move( pos(), candidate, false, true ) ) {
                    // Can't phase through floor
                    can_z_move = false;
                }

                // If we're trying to go up but can't fly, check if we can climb. If we can't, then don't
                // This prevents non-climb/fly enemies running up walls
                if( candidate.z > posz() && !can_fly ) {
                    if( !can_climb || !g->m.has_floor_or_support( candidate ) ) {
                        // Can't "jump" up a whole z-level
                        can_z_move = false;
                    }
                }

                // Last chance - we can still do the z-level stair teleport bullshit that isn't removed yet
                // TODO: Remove z-level stair bullshit teleport after aligning all stairs
                if( !can_z_move &&
                    posx() / ( SEEX * 2 ) == candidate.x / ( SEEX * 2 ) &&
                    posy() / ( SEEY * 2 ) == candidate.y / ( SEEY * 2 ) ) {
                    const tripoint &upper = candidate.z > posz() ? candidate : pos();
                    const tripoint &lower = candidate.z > posz() ? pos() : candidate;
                    if( g->m.has_flag( TFLAG_GOES_DOWN, upper ) && g->m.has_flag( TFLAG_GOES_UP, lower ) ) {
                        can_z_move = true;
                    }
                }

                if( !can_z_move ) {
                    continue;
                }
            }

            // A flag to allow non-stumbling critters to stumble when the most direct choice is bad.
            bool bad_choice = false;

            const Creature *target = g->critter_at( candidate, is_hallucination() );
            if( target != nullptr ) {
                const Creature::Attitude att = attitude_to( *target );
                if( att == A_HOSTILE ) {
                    // When attacking an adjacent enemy, we're direct.
                    moved = true;
                    next_step = candidate;
                    break;
                } else if( att == A_FRIENDLY && ( target->is_player() || target->is_npc() ) ) {
                    continue; // Friendly firing the player or an NPC is illegal for gameplay reasons
                } else if( !has_flag( MF_ATTACKMON ) && !has_flag( MF_PUSH_MON ) ) {
                    // Bail out if there's a non-hostile monster in the way and we're not pushy.
                    continue;
                }
                // Friendly fire and pushing are always bad choices - they take a lot of time
                bad_choice = true;
            }

            // Try to shove vehicle out of the way
            shove_vehicle( destination, candidate );

            // Bail out if we can't move there and we can't bash.
            if( !pathed && !can_move_to( candidate ) ) {
                if( !can_bash ) {
                    continue;
                }

                const int estimate = g->m.bash_rating( bash_estimate(), candidate );
                if( estimate <= 0 ) {
                    continue;
                }

                if( estimate < 5 ) {
                    bad_choice = true;
                }
            }

            const float progress = distance_to_target - trig_dist( candidate, destination );
            // The x2 makes the first (and most direct) path twice as likely,
            // since the chance of switching is 1/1, 1/4, 1/6, 1/8
            switch_chance += progress * 2;
            // Randomly pick one of the viable squares to move to weighted by distance.
            if( !moved || x_in_y( progress, switch_chance ) ) {
                moved = true;
                next_step = candidate;
                // If we stumble, pick a random square, otherwise take the first one,
                // which is the most direct path.
                // Except if the direct path is bad, then check others
                // Or if the path is given by pathfinder
                if( !staggers && ( !bad_choice || pathed ) ) {
                    break;
                }
            }
        }
    }
    const bool can_open_doors = has_flag( MF_CAN_OPEN_DOORS );
    // Finished logic section.  By this point, we should have chosen a square to
    //  move to (moved = true).
    if( moved ) { // Actual effects of moving to the square we've chosen
        const bool did_something =
            ( !pacified && attack_at( next_step ) ) ||
            ( !pacified && can_open_doors && g->m.open_door( next_step, !g->m.is_outside( pos() ) ) ) ||
            ( !pacified && bash_at( next_step ) ) ||
            ( !pacified && push_to( next_step, 0, 0 ) ) ||
            move_to( next_step, false, get_stagger_adjust( pos(), destination, next_step ) );

        if( !did_something ) {
            moves -= 100; // If we don't do this, we'll get infinite loops.
        }
        if( has_effect( effect_dragging ) && dragged_foe != nullptr ) {

            if( !dragged_foe->has_effect( effect_grabbed ) ) {
                dragged_foe = nullptr;
                remove_effect( effect_dragging );
            } else if( drag_to != pos() && g->critter_at( drag_to ) == nullptr ) {
                dragged_foe->setpos( drag_to );
            }
        }
    } else {
        moves -= 100;
        stumble();
        path.clear();
    }
}

// footsteps will determine how loud a monster's normal movement is
// and create a sound in the monsters location when they move
void monster::footsteps( const tripoint &p )
{
    if( made_footstep ) {
        return;
    }
    made_footstep = true;
    int volume = 6; // same as player's footsteps
    if( has_flag( MF_FLIES ) ) {
        volume = 0;    // Flying monsters don't have footsteps!
    }
    if( digging() ) {
        volume = 10;
    }
    switch( type->size ) {
        case MS_TINY:
            volume = 0; // No sound for the tinies
            break;
        case MS_SMALL:
            volume /= 3;
            break;
        case MS_MEDIUM:
            break;
        case MS_LARGE:
            volume *= 1.5;
            break;
        case MS_HUGE:
            volume *= 2;
            break;
        default:
            break;
    }
    if( has_flag( MF_LOUDMOVES ) ) {
        volume += 6;
    }
    if( volume == 0 ) {
        return;
    }
    int dist = rl_dist( p, g->u.pos() );
    sounds::add_footstep( p, volume, dist, this, type->get_footsteps() );
    return;
}

tripoint monster::scent_move()
{
    // TODO: Remove when scentmap is 3D
    if( abs( posz() - g->get_levz() ) > SCENT_MAP_Z_REACH ) {
        return { -1, -1, INT_MIN };
    }

    std::vector<tripoint> smoves;

    int bestsmell = 10; // Squares with smell 0 are not eligible targets.
    int smell_threshold = 200; // Squares at or above this level are ineligible.
    if( has_flag( MF_KEENNOSE ) ) {
        bestsmell = 1;
        smell_threshold = 400;
    }

    const bool fleeing = is_fleeing( g->u );
    if( fleeing ) {
        bestsmell = g->scent.get( pos() );
    }

    tripoint next( -1, -1, posz() );
    if( ( !fleeing && g->scent.get( pos() ) > smell_threshold ) ||
        ( fleeing && bestsmell == 0 ) ) {
        return next;
    }
    const bool can_bash = bash_skill() > 0;
    for( const auto &dest : g->m.points_in_radius( pos(), 1, SCENT_MAP_Z_REACH ) ) {
        int smell = g->scent.get( dest );
        if( ( !fleeing && smell < bestsmell ) || ( fleeing && smell > bestsmell ) ) {
            continue;
        }
        if( g->m.valid_move( pos(), dest, can_bash, true ) &&
            ( can_move_to( dest ) || ( dest == g->u.pos() ) ||
              ( can_bash && g->m.bash_rating( bash_estimate(), dest ) > 0 ) ) ) {
            if( ( !fleeing && smell > bestsmell ) || ( fleeing && smell < bestsmell ) ) {
                smoves.clear();
                smoves.push_back( dest );
                bestsmell = smell;
            } else if( ( !fleeing && smell == bestsmell ) || ( fleeing && smell == bestsmell ) ) {
                smoves.push_back( dest );
            }
        }
    }

    return random_entry( smoves, next );
}

int monster::calc_movecost( const tripoint &f, const tripoint &t ) const
{
    int movecost = 0;

    const int source_cost = g->m.move_cost( f );
    const int dest_cost = g->m.move_cost( t );
    // Digging and flying monsters ignore terrain cost
    if( has_flag( MF_FLIES ) || ( digging() && g->m.has_flag( "DIGGABLE", t ) ) ) {
        movecost = 100;
        // Swimming monsters move super fast in water
    } else if( has_flag( MF_SWIMS ) ) {
        if( g->m.has_flag( "SWIMMABLE", f ) ) {
            movecost += 25;
        } else {
            movecost += 50 * g->m.move_cost( f );
        }
        if( g->m.has_flag( "SWIMMABLE", t ) ) {
            movecost += 25;
        } else {
            movecost += 50 * g->m.move_cost( t );
        }
    } else if( can_submerge() ) {
        // No-breathe monsters have to walk underwater slowly
        if( g->m.has_flag( "SWIMMABLE", f ) ) {
            movecost += 250;
        } else {
            movecost += 50 * g->m.move_cost( f );
        }
        if( g->m.has_flag( "SWIMMABLE", t ) ) {
            movecost += 250;
        } else {
            movecost += 50 * g->m.move_cost( t );
        }
        movecost /= 2;
    } else if( has_flag( MF_CLIMBS ) ) {
        if( g->m.has_flag( "CLIMBABLE", f ) ) {
            movecost += 150;
        } else {
            movecost += 50 * g->m.move_cost( f );
        }
        if( g->m.has_flag( "CLIMBABLE", t ) ) {
            movecost += 150;
        } else {
            movecost += 50 * g->m.move_cost( t );
        }
        movecost /= 2;
    } else {
        movecost = ( ( 50 * source_cost ) + ( 50 * dest_cost ) ) / 2.0;
    }

    return movecost;
}

int monster::calc_climb_cost( const tripoint &f, const tripoint &t ) const
{
    if( has_flag( MF_FLIES ) ) {
        return 100;
    }

    if( has_flag( MF_CLIMBS ) && !g->m.has_flag( TFLAG_NO_FLOOR, t ) ) {
        const int diff = g->m.climb_difficulty( f );
        if( diff <= 10 ) {
            return 150;
        }
    }

    return 0;
}

/*
 * Return points of an area extending 1 tile to either side and
 * (maxdepth) tiles behind basher.
 */
static std::vector<tripoint> get_bashing_zone( const tripoint &bashee, const tripoint &basher,
        int maxdepth )
{
    std::vector<tripoint> direction;
    direction.push_back( bashee );
    direction.push_back( basher );
    // Draw a line from the target through the attacker.
    std::vector<tripoint> path = continue_line( direction, maxdepth );
    // Remove the target.
    path.insert( path.begin(), basher );
    std::vector<tripoint> zone;
    // Go ahead and reserve enough room for all the points since
    // we know how many it will be.
    zone.reserve( 3 * maxdepth );
    tripoint previous = bashee;
    for( const tripoint &p : path ) {
        std::vector<point> swath = squares_in_direction( previous.x, previous.y, p.x, p.y );
        for( point q : swath ) {
            zone.push_back( tripoint( q, bashee.z ) );
        }

        previous = p;
    }
    return zone;
}

bool monster::bash_at( const tripoint &p )
{
    if( p.z != posz() ) {
        return false; // TODO: Remove this
    }

    //Hallucinations can't bash stuff.
    if( is_hallucination() ) {
        return false;
    }
    bool try_bash = !can_move_to( p ) || one_in( 3 );
    bool can_bash = g->m.is_bashable( p ) && bash_skill() > 0;

    if( try_bash && can_bash ) {
        int bashskill = group_bash_skill( p );
        g->m.bash( p, bashskill );
        moves -= 100;
        return true;
    }
    return false;
}

int monster::bash_estimate()
{
    int estimate = bash_skill();
    if( has_flag( MF_GROUP_BASH ) ) {
        // Right now just give them a boost so they try to bash a lot of stuff.
        // TODO: base it on number of nearby friendlies.
        estimate *= 2;
    }
    return estimate;
}

int monster::bash_skill()
{
    return type->bash_skill;
}

int monster::group_bash_skill( const tripoint &target )
{
    if( !has_flag( MF_GROUP_BASH ) ) {
        return bash_skill();
    }
    int bashskill = 0;

    // pileup = more bash skill, but only help bashing mob directly in front of target
    const int max_helper_depth = 5;
    const std::vector<tripoint> bzone = get_bashing_zone( target, pos(), max_helper_depth );

    for( const tripoint &candidate : bzone ) {
        // Drawing this line backwards excludes the target and includes the candidate.
        std::vector<tripoint> path_to_target = line_to( target, candidate, 0, 0 );
        bool connected = true;
        monster *mon = nullptr;
        for( const tripoint &in_path : path_to_target ) {
            // If any point in the line from zombie to target is not a cooperating zombie,
            // it can't contribute.
            mon = g->critter_at<monster>( in_path );
            if( !mon ) {
                connected = false;
                break;
            }
            monster &helpermon = *mon;
            if( !helpermon.has_flag( MF_GROUP_BASH ) || helpermon.is_hallucination() ) {
                connected = false;
                break;
            }
        }
        if( !connected || !mon ) {
            continue;
        }
        // If we made it here, the last monster checked was the candidate.
        monster &helpermon = *mon;
        // Contribution falls off rapidly with distance from target.
        bashskill += helpermon.bash_skill() / rl_dist( candidate, target );
    }

    return bashskill;
}

bool monster::attack_at( const tripoint &p )
{
    if( has_flag( MF_PACIFIST ) ) {
        return false;
    }
    if( p.z != posz() ) {
        return false; // TODO: Remove this
    }

    if( p == g->u.pos() ) {
        melee_attack( g->u );
        return true;
    }

    if( const auto mon_ = g->critter_at<monster>( p, is_hallucination() ) ) {
        monster &mon = *mon_;

        // Don't attack yourself.
        if( &mon == this ) {
            return false;
        }

        // With no melee dice, we can't attack, but we had to process until here
        // because hallucinations require no melee dice to destroy.
        if( type->melee_dice <= 0 ) {
            return false;
        }

        auto attitude = attitude_to( mon );
        // MF_ATTACKMON == hulk behavior, whack everything in your way
        if( attitude == A_HOSTILE || has_flag( MF_ATTACKMON ) ) {
            melee_attack( mon );
            return true;
        }

        return false;
    }

    npc *const guy = g->critter_at<npc>( p );
    if( guy && type->melee_dice > 0 ) {
        // For now we're always attacking NPCs that are getting into our
        // way. This is consistent with how it worked previously, but
        // later on not hitting allied NPCs would be cool.
        guy->on_attacked( *this ); // allow NPC hallucination to be one shot by monsters
        melee_attack( *guy );
        return true;
    }

    // Nothing to attack.
    return false;
}

bool monster::move_to( const tripoint &p, bool force, const float stagger_adjustment )
{
    const bool digs = digging();
    const bool flies = has_flag( MF_FLIES );
    const bool on_ground = !digs && !flies;
    const bool climbs = has_flag( MF_CLIMBS ) && g->m.has_flag( TFLAG_NO_FLOOR, p );
    // Allows climbing monsters to move on terrain with movecost <= 0
    Creature *critter = g->critter_at( p, is_hallucination() );
    if( g->m.has_flag( "CLIMBABLE", p ) ) {
        if( g->m.impassable( p ) && critter == nullptr ) {
            if( flies ) {
                moves -= 100;
                force = true;
                if( g->u.sees( *this ) ) {
                    add_msg( _( "The %1$s flies over the %2$s." ), name(),
                             g->m.has_flag_furn( "CLIMBABLE", p ) ? g->m.furnname( p ) :
                             g->m.tername( p ) );
                }
            } else if( has_flag( MF_CLIMBS ) ) {
                moves -= 150;
                force = true;
                if( g->u.sees( *this ) ) {
                    add_msg( _( "The %1$s climbs over the %2$s." ), name(),
                             g->m.has_flag_furn( "CLIMBABLE", p ) ? g->m.furnname( p ) :
                             g->m.tername( p ) );
                }
            }
        }
    }

    if( critter != nullptr && !force ) {
        return false;
    }

    // Make sure that we can move there, unless force is true.
    if( !force && !can_move_to( p ) ) {
        return false;
    }

    if( !force ) {
        // This adjustment is to make it so that monster movement speed relative to the player
        // is consistent even if the monster stumbles,
        // and the same regardless of the distance measurement mode.
        // Note: Keep this as float here or else it will cancel valid moves
        const float cost = stagger_adjustment *
                           static_cast<float>( climbs ? calc_climb_cost( pos(), p ) : calc_movecost( pos(), p ) );
        if( cost > 0.0f ) {
            moves -= static_cast<int>( ceil( cost ) );
        } else {
            return false;
        }
    }

    //Check for moving into/out of water
    bool was_water = g->m.is_divable( pos() );
    bool will_be_water = on_ground && can_submerge() && g->m.is_divable( p );

    //Birds and other flying creatures flying over the deep water terrain
    if( was_water && flies && g->u.sees( p ) ) {
        if( one_in( 4 ) ) {
            add_msg( m_warning, _( "A %1$s flies over the %2$s!" ), name(),
                     g->m.tername( pos() ) );
        }
    } else if( was_water && !will_be_water && g->u.sees( p ) ) {
        //Use more dramatic messages for swimming monsters
        add_msg( m_warning, _( "A %1$s %2$s from the %3$s!" ), name(),
                 has_flag( MF_SWIMS ) || has_flag( MF_AQUATIC ) ? _( "leaps" ) : _( "emerges" ),
                 g->m.tername( pos() ) );
    } else if( !was_water && will_be_water && g->u.sees( p ) ) {
        add_msg( m_warning, _( "A %1$s %2$s into the %3$s!" ), name(),
                 has_flag( MF_SWIMS ) || has_flag( MF_AQUATIC ) ? _( "dives" ) : _( "sinks" ),
                 g->m.tername( p ) );
    }

    setpos( p );
    footsteps( p );
    underwater = will_be_water;
    if( is_hallucination() ) {
        //Hallucinations don't do any of the stuff after this point
        return true;
    }
    // TODO: Make tanks stop taking damage from rubble, because it's just silly
    if( type->size != MS_TINY && on_ground ) {
        if( g->m.has_flag( "SHARP", pos() ) && !one_in( 4 ) ) {
            apply_damage( nullptr, bp_torso, rng( 1, 10 ) );
        }
        if( g->m.has_flag( "ROUGH", pos() ) && one_in( 6 ) ) {
            apply_damage( nullptr, bp_torso, rng( 1, 2 ) );
        }

    }

    if( g->m.has_flag( "UNSTABLE", p ) && on_ground ) {
        add_effect( effect_bouldering, 1_turns, num_bp, true );
    } else if( has_effect( effect_bouldering ) ) {
        remove_effect( effect_bouldering );
    }

    if( g->m.has_flag_ter_or_furn( TFLAG_NO_SIGHT, p ) && on_ground ) {
        add_effect( effect_no_sight, 1_turns, num_bp, true );
    } else if( has_effect( effect_no_sight ) ) {
        remove_effect( effect_no_sight );
    }

    g->m.creature_on_trap( *this );
    if( !will_be_water && ( has_flag( MF_DIGS ) || has_flag( MF_CAN_DIG ) ) ) {
        underwater = g->m.has_flag( "DIGGABLE", pos() );
    }
    // Diggers turn the dirt into dirtmound
    if( digging() ) {
        int factor = 0;
        switch( type->size ) {
            case MS_TINY:
                factor = 100;
                break;
            case MS_SMALL:
                factor = 30;
                break;
            case MS_MEDIUM:
                factor = 6;
                break;
            case MS_LARGE:
                factor = 3;
                break;
            case MS_HUGE:
                factor = 1;
                break;
        }
        if( one_in( factor ) ) {
            g->m.ter_set( pos(), t_dirtmound );
        }
    }
    // Acid trail monsters leave... a trail of acid
    if( has_flag( MF_ACIDTRAIL ) ) {
        g->m.add_field( pos(), fd_acid, 3 );
    }

    // Not all acid trail monsters leave as much acid. Every time this monster takes a step, there is a 1/5 chance it will drop a puddle.
    if( has_flag( MF_SHORTACIDTRAIL ) ) {
        if( one_in( 5 ) ) {
            g->m.add_field( pos(), fd_acid, 3 );
        }
    }

    if( has_flag( MF_SLUDGETRAIL ) ) {
        for( const tripoint &sludge_p : g->m.points_in_radius( pos(), 1 ) ) {
            const int fstr = 3 - ( abs( sludge_p.x - posx() ) + abs( sludge_p.y - posy() ) );
            if( fstr >= 2 ) {
                g->m.add_field( sludge_p, fd_sludge, fstr );
            }
        }
    }

    if( has_flag( MF_DRIPS_NAPALM ) ) {
        if( one_in( 10 ) ) {
            g->m.add_item_or_charges( pos(), item( "napalm" ) );
        }
    }
    if( has_flag( MF_DRIPS_GASOLINE ) ) {
        if( one_in( 5 ) ) {
            g->m.add_item_or_charges( pos(), item( "gasoline" ) );
        }
    }
    return true;
}

bool monster::push_to( const tripoint &p, const int boost, const size_t depth )
{
    if( is_hallucination() ) {
        // Don't let hallucinations push, not even other hallucinations
        return false;
    }

    if( !has_flag( MF_PUSH_MON ) || depth > 2 || has_effect( effect_pushed ) ) {
        return false;
    }

    // TODO: Generalize this to Creature
    monster *const critter = g->critter_at<monster>( p );
    if( critter == nullptr || critter == this || p == pos() ) {
        return false;
    }

    if( !can_move_to( p ) ) {
        return false;
    }

    if( critter->is_hallucination() ) {
        // Kill the hallu, but return false so that the regular move_to is uses instead
        critter->die( nullptr );
        return false;
    }

    // Stability roll of the pushed critter
    const int defend = critter->stability_roll();
    // Stability roll of the pushing zed
    const int attack = stability_roll() + boost;
    if( defend > attack ) {
        return false;
    }

    const int movecost_from = 50 * g->m.move_cost( p );
    const int movecost_attacker = std::max( movecost_from, 200 - 10 * ( attack - defend ) );
    const tripoint dir = p - pos();

    // Mark self as pushed to simplify recursive pushing
    add_effect( effect_pushed, 1_turns );

    for( size_t i = 0; i < 6; i++ ) {
        const int dx = rng( -1, 1 );
        const int dy = rng( -1, 1 );
        if( dx == 0 && dy == 0 ) {
            continue;
        }

        // Pushing forward is easier than pushing aside
        const int direction_penalty = abs( dx - dir.x ) + abs( dy - dir.y );
        if( direction_penalty > 2 ) {
            continue;
        }

        tripoint dest( p.x + dx, p.y + dy, p.z );

        // Pushing into cars/windows etc. is harder
        const int movecost_penalty = g->m.move_cost( dest ) - 2;
        if( movecost_penalty <= -2 ) {
            // Can't push into unpassable terrain
            continue;
        }

        int roll = attack - ( defend + direction_penalty + movecost_penalty );
        if( roll < 0 ) {
            continue;
        }

        Creature *critter_recur = g->critter_at( dest );
        if( critter_recur == nullptr || critter_recur->is_hallucination() ) {
            // Try to push recursively
            monster *mon_recur = dynamic_cast< monster * >( critter_recur );
            if( mon_recur == nullptr ) {
                continue;
            }

            if( critter->push_to( dest, roll, depth + 1 ) ) {
                // The tile isn't necessarily free, need to check
                if( !g->critter_at( p ) ) {
                    move_to( p );
                }

                moves -= movecost_attacker;
                if( movecost_from > 100 ) {
                    critter->add_effect( effect_downed, time_duration::from_turns( movecost_from / 100 + 1 ) );
                } else {
                    critter->moves -= movecost_from;
                }

                return true;
            } else {
                continue;
            }
        }

        critter_recur = g->critter_at( dest );
        if( critter_recur != nullptr ) {
            if( critter_recur->is_hallucination() ) {
                critter_recur->die( nullptr );
            } else {
                return false;
            }
        }

        critter->setpos( dest );
        move_to( p );
        moves -= movecost_attacker;
        if( movecost_from > 100 ) {
            critter->add_effect( effect_downed, time_duration::from_turns( movecost_from / 100 + 1 ) );
        } else {
            critter->moves -= movecost_from;
        }

        return true;
    }

    // Try to trample over a much weaker zed (or one with worse rolls)
    // Don't allow trampling with boost
    if( boost > 0 || attack < 2 * defend ) {
        return false;
    }

    g->swap_critters( *critter, *this );
    critter->add_effect( effect_stunned, rng( 0_turns, 2_turns ) );
    // Only print the message when near player or it can get spammy
    if( rl_dist( g->u.pos(), pos() ) < 4 && g->u.sees( *critter ) ) {
        add_msg( m_warning, _( "The %1$s tramples %2$s" ),
                 name(), critter->disp_name() );
    }

    moves -= movecost_attacker;
    if( movecost_from > 100 ) {
        critter->add_effect( effect_downed, time_duration::from_turns( movecost_from / 100 + 1 ) );
    } else {
        critter->moves -= movecost_from;
    }

    return true;
}

/**
 * Stumble in a random direction, but with some caveats.
 */
void monster::stumble()
{
    // Only move every 10 turns.
    if( !one_in( 10 ) ) {
        return;
    }

    std::vector<tripoint> valid_stumbles;
    valid_stumbles.reserve( 11 );
    const bool avoid_water = has_flag( MF_NO_BREATHE ) &&
                             !has_flag( MF_SWIMS ) && !has_flag( MF_AQUATIC );
    for( const tripoint &dest : g->m.points_in_radius( pos(), 1 ) ) {
        if( dest != pos() ) {
            valid_stumbles.push_back( dest );
        }
    }

    if( g->m.has_zlevels() ) {
        tripoint below( posx(), posy(), posz() - 1 );
        tripoint above( posx(), posy(), posz() + 1 );
        if( g->m.valid_move( pos(), below, false, true ) ) {
            valid_stumbles.push_back( below );
        }
        // More restrictions for moving up
        if( has_flag( MF_FLIES ) && one_in( 5 ) &&
            g->m.valid_move( pos(), above, false, true ) ) {
            valid_stumbles.push_back( above );
        }
    }
    while( !valid_stumbles.empty() ) {
        const tripoint dest = random_entry_removed( valid_stumbles );
        if( can_move_to( dest ) &&
            //Stop zombies and other non-breathing monsters wandering INTO water
            //(Unless they can swim/are aquatic)
            //But let them wander OUT of water if they are there.
            !( avoid_water &&
               g->m.has_flag( TFLAG_SWIMMABLE, dest ) &&
               !g->m.has_flag( TFLAG_SWIMMABLE, pos() ) ) &&
            ( g->critter_at( dest, is_hallucination() ) == nullptr ) ) {
            move_to( dest, true );
        }
    }
}

void monster::knock_back_to( const tripoint &to )
{
    if( to == pos() ) {
        return; // No effect
    }

    if( is_hallucination() ) {
        die( nullptr );
        return;
    }

    bool u_see = g->u.sees( to );

    // First, see if we hit another monster
    if( monster *const z = g->critter_at<monster>( to ) ) {
        apply_damage( z, bp_torso, z->type->size );
        add_effect( effect_stunned, 1_turns );
        if( type->size > 1 + z->type->size ) {
            z->knock_back_from( pos() ); // Chain reaction!
            z->apply_damage( this, bp_torso, type->size );
            z->add_effect( effect_stunned, 1_turns );
        } else if( type->size > z->type->size ) {
            z->apply_damage( this, bp_torso, type->size );
            z->add_effect( effect_stunned, 1_turns );
        }
        z->check_dead_state();

        if( u_see ) {
            add_msg( _( "The %1$s bounces off a %2$s!" ), name(), z->name() );
        }

        return;
    }

    if( npc *const p = g->critter_at<npc>( to ) ) {
        apply_damage( p, bp_torso, 3 );
        add_effect( effect_stunned, 1_turns );
        p->deal_damage( this, bp_torso, damage_instance( DT_BASH, type->size ) );
        if( u_see ) {
            add_msg( _( "The %1$s bounces off %2$s!" ), name(), p->name );
        }

        p->check_dead_state();
        return;
    }

    // If we're still in the function at this point, we're actually moving a tile!
    if( g->m.has_flag_ter( TFLAG_DEEP_WATER, to ) ) {
        if( g->m.has_flag( "LIQUID", to ) && can_drown() ) {
            die( nullptr );
            if( u_see ) {
                add_msg( _( "The %s drowns!" ), name() );
            }

        } else if( has_flag( MF_AQUATIC ) ) { // We swim but we're NOT in water
            die( nullptr );
            if( u_see ) {
                add_msg( _( "The %s flops around and dies!" ), name() );
            }
        }
    }

    if( g->m.impassable( to ) ) {

        // It's some kind of wall.
        apply_damage( nullptr, bp_torso, type->size );
        add_effect( effect_stunned, 2_turns );
        if( u_see ) {
            add_msg( _( "The %1$s bounces off a %2$s." ), name(),
                     g->m.obstacle_name( to ) );
        }

    } else { // It's no wall
        setpos( to );
    }
    check_dead_state();
}

/* will_reach() is used for determining whether we'll get to stairs (and
 * potentially other locations of interest).  It is generally permissive.
 * TODO: Pathfinding;
         Make sure that non-smashing monsters won't "teleport" through windows
         Injure monsters if they're gonna be walking through pits or whatever
 */
bool monster::will_reach( int x, int y )
{
    monster_attitude att = attitude( &( g->u ) );
    if( att != MATT_FOLLOW && att != MATT_ATTACK && att != MATT_FRIEND && att != MATT_ZLAVE ) {
        return false;
    }

    if( has_flag( MF_DIGS ) || has_flag( MF_AQUATIC ) ) {
        return false;
    }

    if( has_flag( MF_IMMOBILE ) && ( posx() != x || posy() != y ) ) {
        return false;
    }

    auto path = g->m.route( pos(), tripoint( x, y, posz() ), get_pathfinding_settings() );
    if( path.empty() ) {
        return false;
    }

    if( has_flag( MF_SMELLS ) && g->scent.get( pos() ) > 0 &&
        g->scent.get( { x, y, posz() } ) > g->scent.get( pos() ) ) {
        return true;
    }

    if( can_hear() && wandf > 0 && rl_dist( wander_pos.x, wander_pos.y, x, y ) <= 2 &&
        rl_dist( posx(), posy(), wander_pos.x, wander_pos.y ) <= wandf ) {
        return true;
    }

    if( can_see() && sees( tripoint( x, y, posz() ) ) ) {
        return true;
    }

    return false;
}

int monster::turns_to_reach( int x, int y )
{
    // This function is a(n old) temporary hack that should soon be removed
    auto path = g->m.route( pos(), tripoint( x, y, posz() ), get_pathfinding_settings() );
    if( path.empty() ) {
        return 999;
    }

    double turns = 0.;
    for( size_t i = 0; i < path.size(); i++ ) {
        const tripoint &next = path[i];
        if( g->m.impassable( next ) ) {
            // No bashing through, it looks stupid when you go back and find
            // the doors intact.
            return 999;
        } else if( i == 0 ) {
            turns += static_cast<double>( calc_movecost( pos(), next ) ) / get_speed();
        } else {
            turns += static_cast<double>( calc_movecost( path[i - 1], next ) ) / get_speed();
        }
    }

    return static_cast<int>( turns + .9 ); // Halve (to get turns) and round up
}

void monster::shove_vehicle( const tripoint &remote_destination,
                             const tripoint &nearby_destination )
{
    if( this->has_flag( MF_PUSH_VEH ) ) {
        auto vp = g->m.veh_at( nearby_destination );
        if( vp ) {
            vehicle &veh = vp->vehicle();
            const units::mass veh_mass = veh.total_mass();
            int shove_moves_minimal = 0;
            int shove_veh_mass_moves_factor = 0;
            int shove_velocity = 0;
            float shove_damage_min = 0.00F;
            float shove_damage_max = 0.00F;
            switch( this->get_size() ) {
                case MS_TINY:
                case MS_SMALL:
                    break;
                case MS_MEDIUM:
                    if( veh_mass < 500_kilogram ) {
                        shove_moves_minimal = 150;
                        shove_veh_mass_moves_factor = 20;
                        shove_velocity = 500;
                        shove_damage_min = 0.00F;
                        shove_damage_max = 0.01F;
                    }
                    break;
                case MS_LARGE:
                    if( veh_mass < 1000_kilogram ) {
                        shove_moves_minimal = 100;
                        shove_veh_mass_moves_factor = 8;
                        shove_velocity = 1000;
                        shove_damage_min = 0.00F;
                        shove_damage_max = 0.03F;
                    }
                    break;
                case MS_HUGE:
                    if( veh_mass < 1500_kilogram ) {
                        shove_moves_minimal = 50;
                        shove_veh_mass_moves_factor = 4;
                        shove_velocity = 1500;
                        shove_damage_min = 0.00F;
                        shove_damage_max = 0.05F;
                    }
                    break;
                default:
                    break;
            }
            if( shove_velocity > 0 ) {
                //~ %1$s - monster name, %2$s - vehicle name
                if( g->u.sees( this->pos() ) ) {
                    g->u.add_msg_if_player( m_bad, _( "%1$s shoves %2$s out of their way!" ), this->disp_name(),
                                            veh.disp_name() );
                }
                int shove_moves = shove_veh_mass_moves_factor * veh_mass / 10_kilogram;
                shove_moves = std::max( shove_moves, shove_moves_minimal );
                this->mod_moves( -shove_moves );
                const int destination_delta_x = remote_destination.x - nearby_destination.x;
                const int destination_delta_y = remote_destination.y - nearby_destination.y;
                const int destination_delta_z = remote_destination.z - nearby_destination.z;
                const tripoint shove_destination( clamp( destination_delta_x, -1, 1 ),
                                                  clamp( destination_delta_y, -1, 1 ),
                                                  clamp( destination_delta_z, -1, 1 ) );
                veh.skidding = true;
                veh.velocity = shove_velocity;
                if( shove_destination != tripoint_zero ) {
                    g->m.move_vehicle( veh, shove_destination, veh.face );
                }
                veh.move = tileray( destination_delta_x, destination_delta_y );
                veh.smash( shove_damage_min, shove_damage_max, 0.10F );
            }
        }
    }
}<|MERGE_RESOLUTION|>--- conflicted
+++ resolved
@@ -78,6 +78,9 @@
     if( fid == fd_fungicidal_gas ) {
         return !type->in_species( FUNGUS );
     }
+    if( fid == fd_insecticidal_gas ) {
+        return !type->in_species( INSECT ) && !type->in_species( SPIDER );
+    }
     const field_type ft = fid.obj();
     if( ft.has_fume ) {
         return has_flag( MF_NO_BREATHE );
@@ -91,18 +94,6 @@
     if( ft.has_elec ) {
         return has_flag( MF_ELECTRIC );
     }
-<<<<<<< HEAD
-    if( fid == fd_fungal_haze ) {
-        return has_flag( MF_NO_BREATHE ) || type->in_species( FUNGUS );
-    }
-    if( fid == fd_fungicidal_gas ) {
-        return !type->in_species( FUNGUS );
-    }
-    if( fid == fd_insecticidal_gas ) {
-        return !type->in_species( INSECT ) && !type->in_species( SPIDER );
-    }
-=======
->>>>>>> 5f271695
     // No specific immunity was found, so fall upwards
     return Creature::is_immune_field( fid );
 }
