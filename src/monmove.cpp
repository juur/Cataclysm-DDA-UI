// Monster movement code; essentially, the AI

#include "monster.h"
#include "map.h"
#include "map_iterator.h"
#include "debug.h"
#include "game.h"
#include "line.h"
#include "rng.h"
#include "pldata.h"
#include "messages.h"
#include "cursesdef.h"
#include "sounds.h"
#include "monattack.h"
#include "monfaction.h"
#include "translations.h"
#include "npc.h"
#include "mapdata.h"
#include "mtype.h"
#include "field.h"
#include "scent_map.h"

#include <stdlib.h>
//Used for e^(x) functions
#include <stdio.h>
#include <math.h>

#define MONSTER_FOLLOW_DIST 8

const species_id FUNGUS( "FUNGUS" );

const efftype_id effect_bouldering( "bouldering" );
const efftype_id effect_docile( "docile" );
const efftype_id effect_downed( "downed" );
const efftype_id effect_pacified( "pacified" );
const efftype_id effect_pushed( "pushed" );
const efftype_id effect_stunned( "stunned" );

bool monster::wander()
{
    return ( goal == pos() );
}

bool monster::is_immune_field( const field_id fid ) const
{
    switch( fid ) {
        case fd_smoke:
        case fd_tear_gas:
        case fd_toxic_gas:
        case fd_relax_gas:
        case fd_nuke_gas:
            return has_flag( MF_NO_BREATHE );
        case fd_acid:
            return has_flag( MF_ACIDPROOF ) || has_flag( MF_FLIES );
        case fd_fire:
            return has_flag( MF_FIREPROOF );
        case fd_electricity:
            return has_flag( MF_ELECTRIC );
        case fd_fungal_haze:
            return has_flag( MF_NO_BREATHE ) || type->in_species( FUNGUS );
        case fd_fungicidal_gas:
            return !type->in_species( FUNGUS );
        default:
            // Suppress warning
            break;
    }
    // No specific immunity was found, so fall upwards
    return Creature::is_immune_field( fid );
}

bool monster::can_move_to( const tripoint &p ) const
{
    const bool can_climb = has_flag( MF_CLIMBS ) || has_flag( MF_FLIES );
    if( g->m.impassable( p ) && !( can_climb && g->m.has_flag( "CLIMBABLE", p ) ) ) {
        return false;
    }

    if( !can_submerge() && g->m.has_flag( TFLAG_DEEP_WATER, p ) ) {
        return false;
    }
    if( has_flag( MF_DIGS ) && !g->m.has_flag( "DIGGABLE", p ) ) {
        return false;
    }
    if( has_flag( MF_AQUATIC ) && !g->m.has_flag( "SWIMMABLE", p ) ) {
        return false;
    }

    if( has_flag( MF_SUNDEATH ) && g->is_in_sunlight( p ) ) {
        return false;
    }

    // Various avoiding behaviors
    if( has_flag( MF_AVOID_DANGER_1 ) || has_flag( MF_AVOID_DANGER_2 ) ) {
        const ter_id target = g->m.ter( p );
        // Don't enter lava ever
        if( target == t_lava ) {
            return false;
        }
        // Don't ever throw ourselves off cliffs
        if( !g->m.has_floor( p ) && !has_flag( MF_FLIES ) ) {
            return false;
        }

        // Don't enter open pits ever unless tiny, can fly or climb well
        if( !( type->size == MS_TINY || can_climb ) &&
            ( target == t_pit || target == t_pit_spiked || target == t_pit_glass ) ) {
            return false;
        }

        // The following behaviors are overridden when attacking
        if( attitude( &( g->u ) ) != MATT_ATTACK ) {
            if( g->m.has_flag( "SHARP", p ) &&
                !( type->size == MS_TINY || has_flag( MF_FLIES ) ) ) {
                return false;
            }
        }

        const field &target_field = g->m.field_at( p );

        // Differently handled behaviors
        if( has_flag( MF_AVOID_DANGER_2 ) ) {
            const trap &target_trap = g->m.tr_at( p );
            // Don't enter any dangerous fields
            if( is_dangerous_fields( target_field ) ) {
                return false;
            }
            // Don't step on any traps (if we can see)
            if( has_flag( MF_SEES ) && !target_trap.is_benign() && g->m.has_floor( p ) ) {
                return false;
            }
        } else if( has_flag( MF_AVOID_DANGER_1 ) ) {
            // Don't enter fire or electricity ever (other dangerous fields are fine though)
            if( target_field.findField( fd_fire ) || target_field.findField( fd_electricity ) ) {
                return false;
            }
        }
    }

    return true;
}

void monster::set_dest( const tripoint &p )
{
    goal = p;
}

void monster::unset_dest()
{
    goal = pos();
    path.clear();
}

// Move towards p for f more turns--generally if we hear a sound there
// "Stupid" movement; "if (wander_pos.x < posx) posx--;" etc.
void monster::wander_to( const tripoint &p, int f )
{
    wander_pos = p;
    wandf = f;
}

float monster::rate_target( Creature &c, float best, bool smart ) const
{
    const int d = rl_dist( pos(), c.pos() );
    if( d <= 0 ) {
        return INT_MAX;
    }

    // Check a very common and cheap case first
    if( !smart && d >= best ) {
        return INT_MAX;
    }

    if( !sees( c ) ) {
        return INT_MAX;
    }

    if( !smart ) {
        return d;
    }

    float power = c.power_rating();
    monster *mon = dynamic_cast< monster * >( &c );
    // Their attitude to us and not ours to them, so that bobcats won't get gunned down
    if( mon != nullptr && mon->attitude_to( *this ) == Attitude::A_HOSTILE ) {
        power += 2;
    }

    if( power > 0 ) {
        return d / power;
    }

    return INT_MAX;
}

void monster::plan( const mfactions &factions )
{
    // Bots are more intelligent than most living stuff
    bool smart_planning = has_flag( MF_PRIORITIZE_TARGETS );
    Creature *target = nullptr;
    // 8.6f is rating for tank drone 60 tiles away, moose 16 or boomer 33
    float dist = !smart_planning ? 1000 : 8.6f;
    bool fleeing = false;
    bool docile = friendly != 0 && has_effect( effect_docile );
    bool angers_hostile_weak = type->anger.find( MTRIG_HOSTILE_WEAK ) != type->anger.end();
    int angers_hostile_near =
        ( type->anger.find( MTRIG_HOSTILE_CLOSE ) != type->anger.end() ) ? 5 : 0;
    int fears_hostile_near = ( type->fear.find( MTRIG_HOSTILE_CLOSE ) != type->fear.end() ) ? 5 : 0;
    bool group_morale = has_flag( MF_GROUP_MORALE ) && morale < type->morale;
    bool swarms = has_flag( MF_SWARMS );
    auto mood = attitude();

    // If we can see the player, move toward them or flee.
    if( friendly == 0 && sees( g->u ) ) {
        dist = rate_target( g->u, dist, smart_planning );
        fleeing = fleeing || is_fleeing( g->u );
        target = &g->u;
        if( dist <= 5 ) {
            anger += angers_hostile_near;
            morale -= fears_hostile_near;
        }
    } else if( friendly != 0 && !docile ) {
        // Target unfriendly monsters, only if we aren't interacting with the player.
        for( int i = 0, numz = g->num_zombies(); i < numz; i++ ) {
            monster &tmp = g->zombie( i );
            if( tmp.friendly == 0 ) {
                float rating = rate_target( tmp, dist, smart_planning );
                if( rating < dist ) {
                    target = &tmp;
                    dist = rating;
                }
            }
        }
    }

    if( docile ) {
        if( friendly != 0 && target != nullptr ) {
            set_dest( target->pos() );
        }

        return;
    }

    for( size_t i = 0; i < g->active_npc.size(); i++ ) {
        npc &who = *g->active_npc[i];
        auto faction_att = faction.obj().attitude( who.get_monster_faction() );
        if( faction_att == MFA_NEUTRAL || faction_att == MFA_FRIENDLY ) {
            continue;
        }

        float rating = rate_target( who, dist, smart_planning );
        bool fleeing_from = is_fleeing( who );
        // Switch targets if closer and hostile or scarier than current target
        if( ( rating < dist && fleeing ) ||
            ( rating < dist && attitude( &who ) == MATT_ATTACK ) ||
            ( !fleeing && fleeing_from ) ) {
            target = &who;
            dist = rating;
        }
        fleeing = fleeing || fleeing_from;
        if( rating <= 5 ) {
            anger += angers_hostile_near;
            morale -= fears_hostile_near;
        }
    }

    fleeing = fleeing || ( mood == MATT_FLEE );
    if( friendly == 0 ) {
        for( const auto &fac : factions ) {
            auto faction_att = faction.obj().attitude( fac.first );
            if( faction_att == MFA_NEUTRAL || faction_att == MFA_FRIENDLY ) {
                continue;
            }

            for( int i : fac.second ) { // mon indices
                monster &mon = g->zombie( i );
                float rating = rate_target( mon, dist, smart_planning );
                if( rating < dist ) {
                    target = &mon;
                    dist = rating;
                }
                if( rating <= 5 ) {
                    anger += angers_hostile_near;
                    morale -= fears_hostile_near;
                }
            }
        }
    }

    // Friendly monsters here
    // Avoid for hordes of same-faction stuff or it could get expensive
    const auto actual_faction = friendly == 0 ? faction : mfaction_str_id( "player" );
    auto const &myfaction_iter = factions.find( actual_faction );
    if( myfaction_iter == factions.end() ) {
        DebugLog( D_ERROR, D_GAME ) << disp_name() << " tried to find faction "
                                    << actual_faction.id().str()
                                    << " which wasn't loaded in game::monmove";
        swarms = false;
        group_morale = false;
    }
    swarms = swarms && target == nullptr; // Only swarm if we have no target
    if( group_morale || swarms ) {
        for( const int i : myfaction_iter->second ) {
            monster &mon = g->zombie( i );
            float rating = rate_target( mon, dist, smart_planning );
            if( group_morale && rating <= 10 ) {
                morale += 10 - rating;
            }
            if( swarms ) {
                if( rating < 5 ) { // Too crowded here
                    wander_pos.x = posx() * rng( 1, 3 ) - mon.posx();
                    wander_pos.y = posy() * rng( 1, 3 ) - mon.posy();
                    wandf = 2;
                    target = nullptr;
                    // Swarm to the furthest ally you can see
                } else if( rating < INT_MAX && rating > dist && wandf <= 0 ) {
                    target = &mon;
                    dist = rating;
                }
            }
        }
    }

    if( target != nullptr ) {

        tripoint dest = target->pos();
        auto att_to_target = attitude_to( *target );
        if( att_to_target == Attitude::A_HOSTILE && !fleeing ) {
            set_dest( dest );
        } else if( fleeing ) {
            set_dest( tripoint( posx() * 2 - dest.x, posy() * 2 - dest.y, posz() ) );
        }
        if( angers_hostile_weak && att_to_target != Attitude::A_FRIENDLY ) {
            int hp_per = target->hp_percentage();
            if( hp_per <= 70 ) {
                anger += 10 - int( hp_per / 10 );
            }
        }
    } else if( friendly > 0 && one_in( 3 ) ) {
        // Grow restless with no targets
        friendly--;
    } else if( friendly < 0 && sees( g->u ) ) {
        if( rl_dist( pos(), g->u.pos() ) > 2 ) {
            set_dest( g->u.pos() );
        } else {
            unset_dest();
        }
    }
}

/**
 * Method to make monster movement speed consistent in the face of staggering behavior and
 * differing distance metrics.
 * It works by scaling the cost to take a step by
 * how much that step reduces the distance to your goal.
 * Since it incorporates the current distance metric,
 * it also scales for diagonal vs orthoganal movement.
 **/
static float get_stagger_adjust( const tripoint &source, const tripoint &destination,
                                 const tripoint &next_step )
{
    // TODO: push this down into rl_dist
    const float initial_dist =
        trigdist ? trig_dist( source, destination ) : rl_dist( source, destination );
    const float new_dist =
        trigdist ? trig_dist( next_step, destination ) : rl_dist( next_step, destination );
    // If we return 0, it wil cancel the action.
    return std::max( 0.01f, initial_dist - new_dist );
}

// General movement.
// Currently, priority goes:
// 1) Special Attack
// 2) Sight-based tracking
// 3) Scent-based tracking
// 4) Sound-based tracking
void monster::move()
{
    // We decrement wandf no matter what.  We'll save our wander_to plans until
    // after we finish out set_dest plans, UNLESS they time out first.
    if( wandf > 0 ) {
        wandf--;
    }

    //Hallucinations have a chance of disappearing each turn
    if( is_hallucination() && one_in( 25 ) ) {
        die( nullptr );
        return;
    }

    //The monster can consume objects it stands on. Check if there are any.
    //If there are. Consume them.
    if( !is_hallucination() && has_flag( MF_ABSORBS ) && !g->m.has_flag( TFLAG_SEALED, pos() ) &&
        g->m.has_items( pos() ) ) {
        if( g->u.sees( *this ) ) {
            add_msg( _( "The %s flows around the objects on the floor and they are quickly dissolved!" ),
                     name().c_str() );
        }
        static const auto volume_per_hp = units::from_milliliter( 250 );
        for( auto &elem : g->m.i_at( pos() ) ) {
            hp += elem.volume() / volume_per_hp; // Yeah this means it can get more HP than normal.
        }
        g->m.i_clear( pos() );
    }

    const bool pacified = has_effect( effect_pacified );

    // First, use the special attack, if we can!
    // The attack may change `monster::special_attacks` (e.g. by transforming
    // this into another monster type). Therefor we can not iterate over it
    // directly and instead iterate over the map from the monster type
    // (properties of monster types should never change).
    for( const auto &sp_type : type->special_attacks ) {
        const std::string &special_name = sp_type.first;
        const auto local_iter = special_attacks.find( special_name );
        if( local_iter == special_attacks.end() ) {
            continue;
        }
        mon_special_attack &local_attack_data = local_iter->second;
        if( !local_attack_data.enabled ) {
            continue;
        }

        if( local_attack_data.cooldown > 0 ) {
            local_attack_data.cooldown--;
        }

        if( local_attack_data.cooldown == 0 && !pacified && !is_hallucination() ) {
            if( !sp_type.second->call( *this ) ) {
                continue;
            }

            // `special_attacks` might have changed at this point. Sadly `reset_special`
            // doesn't check the attack name, so we need to do it here.
            if( special_attacks.count( special_name ) == 0 ) {
                continue;
            }
            reset_special( special_name );
        }
    }

    // The monster can sometimes hang in air due to last fall being blocked
    const bool can_fly = has_flag( MF_FLIES );
    if( !can_fly && g->m.has_flag( TFLAG_NO_FLOOR, pos() ) ) {
        g->m.creature_on_trap( *this, false );
    }

    if( moves < 0 ) {
        return;
    }

    // TODO: Move this to attack_at/move_to/etc. functions
    bool attacking = false;
    if( !move_effects( attacking ) ) {
        moves = 0;
        return;
    }
    if( has_flag( MF_IMMOBILE ) ) {
        moves = 0;
        return;
    }
    if( has_effect( effect_stunned ) ) {
        stumble();
        moves = 0;
        return;
    }
    if( friendly > 0 ) {
        --friendly;
    }

    // Set attitude to attitude to our current target
    monster_attitude current_attitude = attitude( nullptr );
    if( !wander() ) {
        if( goal == g->u.pos() ) {
            current_attitude = attitude( &( g->u ) );
        } else {
            for( auto &i : g->active_npc ) {
                if( goal == i->pos() ) {
                    current_attitude = attitude( i );
                }
            }
        }
    }

    if( current_attitude == MATT_IGNORE ||
        ( current_attitude == MATT_FOLLOW && rl_dist( pos(), goal ) <= MONSTER_FOLLOW_DIST ) ) {
        moves -= 100;
        stumble();
        return;
    }

    bool moved = false;
    tripoint destination;

    // If true, don't try to greedily avoid locally bad paths
    bool pathed = false;
    if( !wander() ) {
        while( !path.empty() && path.front() == pos() ) {
            path.erase( path.begin() );
        }

        const auto &pf_settings = get_pathfinding_settings();
        if( pf_settings.max_dist >= rl_dist( pos(), goal ) &&
            ( path.empty() || rl_dist( pos(), path.front() ) >= 2 || path.back() != goal ) ) {
            // We need a new path
            path = g->m.route( pos(), goal, pf_settings, get_path_avoid() );
        }

        // Try to respect old paths, even if we can't pathfind at the moment
        if( !path.empty() && path.back() == goal ) {
            destination = path.front();
            moved = true;
            pathed = true;
        } else {
            // Straight line forward, probably because we can't pathfind (well enough)
            destination = goal;
            moved = true;
        }
    }
    if( !moved && has_flag( MF_SMELLS ) ) {
        // No sight... or our plans are invalid (e.g. moving through a transparent, but
        //  solid, square of terrain).  Fall back to smell if we have it.
        unset_dest();
        tripoint tmp = scent_move();
        if( tmp.x != -1 ) {
            destination = tmp;
            moved = true;
        }
    }
    if( wandf > 0 && !moved ) { // No LOS, no scent, so as a fall-back follow sound
        unset_dest();
        if( wander_pos != pos() ) {
            destination = wander_pos;
            moved = true;
        }
    }

    if( !g->m.has_zlevels() ) {
        // Otherwise weird things happen
        destination.z = posz();
    }

    tripoint next_step;
    const bool staggers = has_flag( MF_STUMBLES );
    if( moved ) {
        // Implement both avoiding obstacles and staggering.
        moved = false;
        float switch_chance = 0.0;
        const bool can_bash = bash_skill() > 0;
        // This is a float and using trig_dist() because that Does the Right Thing(tm)
        // in both circular and roguelike distance modes.
        const float distance_to_target = trig_dist( pos(), destination );
        for( const tripoint &candidate : squares_closer_to( pos(), destination ) ) {
            if( candidate.z != posz() ) {
                bool can_z_move = true;
                if( !g->m.valid_move( pos(), candidate, false, true ) ) {
                    // Can't phase through floor
                    can_z_move = false;
                }

                if( can_z_move && !can_fly && candidate.z > posz() && !g->m.has_floor_or_support( candidate ) ) {
                    // Can't "jump" up a whole z-level
                    can_z_move = false;
                }

                // Last chance - we can still do the z-level stair teleport bullshit that isn't removed yet
                // @todo Remove z-level stair bullshit teleport after aligning all stairs
                if( !can_z_move &&
                    posx() / ( SEEX * 2 ) == candidate.x / ( SEEX * 2 ) &&
                    posy() / ( SEEY * 2 ) == candidate.y / ( SEEY * 2 ) ) {
                    const tripoint &upper = candidate.z > posz() ? candidate : pos();
                    const tripoint &lower = candidate.z > posz() ? pos() : candidate;
                    if( g->m.has_flag( TFLAG_GOES_DOWN, upper ) && g->m.has_flag( TFLAG_GOES_UP, lower ) ) {
                        can_z_move = true;
                    }
                }

                if( !can_z_move ) {
                    continue;
                }
            }

            // A flag to allow non-stumbling critters to stumble when the most direct choice is bad.
            bool bad_choice = false;

            const Creature *target = g->critter_at( candidate, is_hallucination() );
            if( target != nullptr ) {
                const Creature::Attitude att = attitude_to( *target );
                if( att == A_HOSTILE ) {
                    // When attacking an adjacent enemy, we're direct.
                    moved = true;
                    next_step = candidate;
                    break;
                } else if( att == A_FRIENDLY && ( target->is_player() || target->is_npc() ) ) {
                    continue; // Friendly firing the player or an NPC is illegal for gameplay reasons
                } else if( !has_flag( MF_ATTACKMON ) && !has_flag( MF_PUSH_MON ) ) {
                    // Bail out if there's a non-hostile monster in the way and we're not pushy.
                    continue;
                }
                // Friendly fire and pushing are always bad choices - they take a lot of time
                bad_choice = true;
            }

            // Bail out if we can't move there and we can't bash.
            if( !pathed && !can_move_to( candidate ) ) {
                if( !can_bash ) {
                    continue;
                }

                const int estimate = g->m.bash_rating( bash_estimate(), candidate );
                if( estimate <= 0 ) {
                    continue;
                }

                if( estimate < 5 ) {
                    bad_choice = true;
                }
            }

            const float progress = distance_to_target - trig_dist( candidate, destination );
            // The x2 makes the first (and most direct) path twice as likely,
            // since the chance of switching is 1/1, 1/4, 1/6, 1/8
            switch_chance += progress * 2;
            // Randomly pick one of the viable squares to move to weighted by distance.
            if( moved == false || x_in_y( progress, switch_chance ) ) {
                moved = true;
                next_step = candidate;
                // If we stumble, pick a random square, otherwise take the first one,
                // which is the most direct path.
                // Except if the direct path is bad, then check others
                // Or if the path is given by pathfinder
                if( !staggers && ( !bad_choice || pathed ) ) {
                    break;
                }
            }
        }
    }
    // Finished logic section.  By this point, we should have chosen a square to
    //  move to (moved = true).
    if( moved ) { // Actual effects of moving to the square we've chosen
        const bool did_something =
            ( !pacified && attack_at( next_step ) ) ||
            ( !pacified && bash_at( next_step ) ) ||
            ( !pacified && push_to( next_step, 0, 0 ) ) ||
            move_to( next_step, false, get_stagger_adjust( pos(), destination, next_step ) );

        if( !did_something ) {
            moves -= 100; // If we don't do this, we'll get infinite loops.
        }
    } else {
        moves -= 100;
        stumble();
        path.clear();
    }
}

// footsteps will determine how loud a monster's normal movement is
// and create a sound in the monsters location when they move
void monster::footsteps( const tripoint &p )
{
    if( made_footstep ) {
        return;
    }
    if( has_flag( MF_FLIES ) ) {
        return;    // Flying monsters don't have footsteps!
    }
    made_footstep = true;
    int volume = 6; // same as player's footsteps
    if( digging() ) {
        volume = 10;
    }
    switch( type->size ) {
        case MS_TINY:
            return; // No sound for the tinies
        case MS_SMALL:
            volume /= 3;
            break;
        case MS_MEDIUM:
            break;
        case MS_LARGE:
            volume *= 1.5;
            break;
        case MS_HUGE:
            volume *= 2;
            break;
        default:
            break;
    }
    int dist = rl_dist( p, g->u.pos() );
    sounds::add_footstep( p, volume, dist, this );
    return;
}

tripoint monster::scent_move()
{
    // @todo Remove when scentmap is 3D
    if( abs( posz() - g->get_levz() ) > 1 ) {
        return { -1, -1, INT_MIN };
    }

    std::vector<tripoint> smoves;

    int bestsmell = 10; // Squares with smell 0 are not eligible targets.
    int smell_threshold = 200; // Squares at or above this level are ineligible.
    if( has_flag( MF_KEENNOSE ) ) {
        bestsmell = 1;
        smell_threshold = 400;
    }

    const bool fleeing = is_fleeing( g->u );
    if( fleeing ) {
        bestsmell = g->scent.get( pos() );
    }

    tripoint next( -1, -1, posz() );
    if( ( !fleeing && g->scent.get( pos() ) > smell_threshold ) ||
        ( fleeing && bestsmell == 0 ) ) {
        return next;
    }
    const bool can_bash = bash_skill() > 0;
    for( const auto &dest : g->m.points_in_radius( pos(), 1, 1 ) ) {
        int smell = g->scent.get( dest );
        if( g->m.valid_move( pos(), dest, can_bash, true ) &&
            ( can_move_to( dest ) || ( dest == g->u.pos() ) ||
              ( can_bash && g->m.bash_rating( bash_estimate(), dest ) > 0 ) ) ) {
            if( ( !fleeing && smell > bestsmell ) || ( fleeing && smell < bestsmell ) ) {
                smoves.clear();
                smoves.push_back( dest );
                bestsmell = smell;
            } else if( ( !fleeing && smell == bestsmell ) || ( fleeing && smell == bestsmell ) ) {
                smoves.push_back( dest );
            }
        }
    }

    return random_entry( smoves, next );
}

int monster::calc_movecost( const tripoint &f, const tripoint &t ) const
{
    int movecost = 0;

    const int source_cost = g->m.move_cost( f );
    const int dest_cost = g->m.move_cost( t );
    // Digging and flying monsters ignore terrain cost
    if( has_flag( MF_FLIES ) || ( digging() && g->m.has_flag( "DIGGABLE", t ) ) ) {
        movecost = 100;
        // Swimming monsters move super fast in water
    } else if( has_flag( MF_SWIMS ) ) {
        if( g->m.has_flag( "SWIMMABLE", f ) ) {
            movecost += 25;
        } else {
            movecost += 50 * g->m.move_cost( f );
        }
        if( g->m.has_flag( "SWIMMABLE", t ) ) {
            movecost += 25;
        } else {
            movecost += 50 * g->m.move_cost( t );
        }
    } else if( can_submerge() ) {
        // No-breathe monsters have to walk underwater slowly
        if( g->m.has_flag( "SWIMMABLE", f ) ) {
            movecost += 150;
        } else {
            movecost += 50 * g->m.move_cost( f );
        }
        if( g->m.has_flag( "SWIMMABLE", t ) ) {
            movecost += 150;
        } else {
            movecost += 50 * g->m.move_cost( t );
        }
        movecost /= 2;
    } else if( has_flag( MF_CLIMBS ) ) {
        if( g->m.has_flag( "CLIMBABLE", f ) ) {
            movecost += 150;
        } else {
            movecost += 50 * g->m.move_cost( f );
        }
        if( g->m.has_flag( "CLIMBABLE", t ) ) {
            movecost += 150;
        } else {
            movecost += 50 * g->m.move_cost( t );
        }
        movecost /= 2;
    } else {
        movecost = ( ( 50 * source_cost ) + ( 50 * dest_cost ) ) / 2.0;
    }

    return movecost;
}

int monster::calc_climb_cost( const tripoint &f, const tripoint &t ) const
{
    if( has_flag( MF_FLIES ) ) {
        return 100;
    }

    if( has_flag( MF_CLIMBS ) && !g->m.has_flag( TFLAG_NO_FLOOR, t ) ) {
        const int diff = g->m.climb_difficulty( f );
        if( diff <= 10 ) {
            return 150;
        }
    }

    return 0;
}

/*
 * Return points of an area extending 1 tile to either side and
 * (maxdepth) tiles behind basher.
 */
std::vector<tripoint> get_bashing_zone( const tripoint &bashee, const tripoint &basher,
                                        int maxdepth )
{
    std::vector<tripoint> direction;
    direction.push_back( bashee );
    direction.push_back( basher );
    // Draw a line from the target through the attacker.
    std::vector<tripoint> path = continue_line( direction, maxdepth );
    // Remove the target.
    path.insert( path.begin(), basher );
    std::vector<tripoint> zone;
    // Go ahead and reserve enough room for all the points since
    // we know how many it will be.
    zone.reserve( 3 * maxdepth );
    tripoint previous = bashee;
    for( const tripoint &p : path ) {
        std::vector<point> swath = squares_in_direction( previous.x, previous.y, p.x, p.y );
        for( point q : swath ) {
            zone.push_back( tripoint( q, bashee.z ) );
        }

        previous = p;
    }
    return zone;
}

bool monster::bash_at( const tripoint &p )
{
    if( p.z != posz() ) {
        return false; // TODO: Remove this
    }

    //Hallucinations can't bash stuff.
    if( is_hallucination() ) {
        return false;
    }
    bool try_bash = !can_move_to( p ) || one_in( 3 );
    bool can_bash = g->m.is_bashable( p ) && bash_skill() > 0;

    if( try_bash && can_bash ) {
        int bashskill = group_bash_skill( p );
        g->m.bash( p, bashskill );
        moves -= 100;
        return true;
    }
    return false;
}

int monster::bash_estimate()
{
    int estimate = bash_skill();
    if( has_flag( MF_GROUP_BASH ) ) {
        // Right now just give them a boost so they try to bash a lot of stuff.
        // TODO: base it on number of nearby friendlies.
        estimate *= 2;
    }
    return estimate;
}

int monster::bash_skill()
{
    return type->bash_skill;
}

int monster::group_bash_skill( const tripoint &target )
{
    if( !has_flag( MF_GROUP_BASH ) ) {
        return bash_skill();
    }
    int bashskill = 0;

    // pileup = more bashskill, but only help bashing mob directly infront of target
    const int max_helper_depth = 5;
    const std::vector<tripoint> bzone = get_bashing_zone( target, pos(), max_helper_depth );

    for( const tripoint &candidate : bzone ) {
        // Drawing this line backwards excludes the target and includes the candidate.
        std::vector<tripoint> path_to_target = line_to( target, candidate, 0, 0 );
        bool connected = true;
        int mondex = -1;
        for( const tripoint &in_path : path_to_target ) {
            // If any point in the line from zombie to target is not a cooperating zombie,
            // it can't contribute.
            mondex = g->mon_at( in_path );
            if( mondex == -1 ) {
                connected = false;
                break;
            }
            monster &helpermon = g->zombie( mondex );
            if( !helpermon.has_flag( MF_GROUP_BASH ) || helpermon.is_hallucination() ) {
                connected = false;
                break;
            }
        }
        if( !connected || mondex == -1 ) {
            continue;
        }
        // If we made it here, the last monster checked was the candidate.
        monster &helpermon = g->zombie( mondex );
        // Contribution falls off rapidly with distance from target.
        bashskill += helpermon.bash_skill() / rl_dist( candidate, target );
    }

    return bashskill;
}

bool monster::attack_at( const tripoint &p )
{
    if( p.z != posz() ) {
        return false; // TODO: Remove this
    }

    if( p == g->u.pos() ) {
        melee_attack( g->u, true );
        return true;
    }

    if( const auto mon_ = g->critter_at<monster>( p, is_hallucination() ) ) {
        monster &mon = *mon_;

        // Don't attack yourself.
        if( &mon == this ) {
            return false;
        }

        // With no melee dice, we can't attack, but we had to process until here
        // because hallucinations require no melee dice to destroy.
        if( type->melee_dice <= 0 ) {
            return false;
        }

        auto attitude = attitude_to( mon );
        // MF_ATTACKMON == hulk behavior, whack everything in your way
        if( attitude == A_HOSTILE || has_flag( MF_ATTACKMON ) ) {
            melee_attack( mon, true );
            return true;
        }

        return false;
    }

    npc *const guy = g->critter_at<npc>( p );
    if( guy && type->melee_dice > 0 ) {
        // For now we're always attacking NPCs that are getting into our
        // way. This is consistent with how it worked previously, but
        // later on not hitting allied NPCs would be cool.
        melee_attack( *guy, true );
        return true;
    }

    // Nothing to attack.
    return false;
}

bool monster::move_to( const tripoint &p, bool force, const float stagger_adjustment )
{
    const bool digs = digging();
    const bool flies = has_flag( MF_FLIES );
    const bool on_ground = !digs && !flies;
    const bool climbs = has_flag( MF_CLIMBS ) && g->m.has_flag( TFLAG_NO_FLOOR, p );
    // Allows climbing monsters to move on terrain with movecost <= 0
    Creature *critter = g->critter_at( p, is_hallucination() );
    if( g->m.has_flag( "CLIMBABLE", p ) ) {
        if( g->m.impassable( p ) && critter == nullptr ) {
            if( flies ) {
                moves -= 100;
                force = true;
<<<<<<< HEAD
                if (g->u.sees( *this )){
                    add_msg(_("The %1$s flies over the %2$s."), name().c_str(),
                    g->m.has_flag_furn("CLIMBABLE", p) ? g->m.furnname(p).c_str() : g->m.tername(p).c_str());
=======
                if( g->u.sees( *this ) ) {
                    add_msg( _( "The %1$s flies over the %2$s." ), name().c_str(),
                             g->m.has_flag_furn( "CLIMBABLE", p ) ? g->m.furnname( p ).c_str() :
                             g->m.tername( p ).c_str() );
>>>>>>> 0523448f
                }
            } else if( has_flag( MF_CLIMBS ) ) {
                moves -= 150;
                force = true;
<<<<<<< HEAD
                if (g->u.sees( *this )){
                    add_msg(_("The %1$s climbs over the %2$s."), name().c_str(),
                    g->m.has_flag_furn("CLIMBABLE", p) ? g->m.furnname(p).c_str() : g->m.tername(p).c_str());
=======
                if( g->u.sees( *this ) ) {
                    add_msg( _( "The %1$s climbs over the %2$s." ), name().c_str(),
                             g->m.has_flag_furn( "CLIMBABLE", p ) ? g->m.furnname( p ).c_str() :
                             g->m.tername( p ).c_str() );
>>>>>>> 0523448f
                }
            }
        }
    }

    if( critter != nullptr && !force ) {
        return false;
    }

    // Make sure that we can move there, unless force is true.
    if( !force && !can_move_to( p ) ) {
        return false;
    }

    if( !force ) {
        // This adjustment is to make it so that monster movement speed relative to the player
        // is consistent even if the monster stumbles,
        // and the same regardless of the distance measurement mode.
        const int cost = stagger_adjustment *
                         ( float )( climbs ? calc_climb_cost( pos(), p ) :
                                    calc_movecost( pos(), p ) );

        if( cost > 0 ) {
            moves -= cost;
        } else {
            return false;
        }
    }

    //Check for moving into/out of water
    bool was_water = g->m.is_divable( pos() );
    bool will_be_water = on_ground && can_submerge() && g->m.is_divable( p );

    if( was_water && !will_be_water && g->u.sees( p ) ) {
        //Use more dramatic messages for swimming monsters
        add_msg( m_warning, _( "A %1$s %2$s from the %3$s!" ), name().c_str(),
                 has_flag( MF_SWIMS ) || has_flag( MF_AQUATIC ) ? _( "leaps" ) : _( "emerges" ),
                 g->m.tername( pos() ).c_str() );
    } else if( !was_water && will_be_water && g->u.sees( p ) ) {
        add_msg( m_warning, _( "A %1$s %2$s into the %3$s!" ), name().c_str(),
                 has_flag( MF_SWIMS ) || has_flag( MF_AQUATIC ) ? _( "dives" ) : _( "sinks" ),
                 g->m.tername( p ).c_str() );
    }

    setpos( p );
    footsteps( p );
    underwater = will_be_water;
    if( is_hallucination() ) {
        //Hallucinations don't do any of the stuff after this point
        return true;
    }
    // TODO: Make tanks stop taking damage from rubble, because it's just silly
    if( type->size != MS_TINY && on_ground ) {
        if( g->m.has_flag( "SHARP", pos() ) && !one_in( 4 ) ) {
            apply_damage( nullptr, bp_torso, rng( 1, 10 ) );
        }
        if( g->m.has_flag( "ROUGH", pos() ) && one_in( 6 ) ) {
            apply_damage( nullptr, bp_torso, rng( 1, 2 ) );
        }

    }

    if( g->m.has_flag( "UNSTABLE", p ) && on_ground ) {
        add_effect( effect_bouldering, 1, num_bp, true );
    } else if( has_effect( effect_bouldering ) ) {
        remove_effect( effect_bouldering );
    }
    g->m.creature_on_trap( *this );
    if( !will_be_water && ( has_flag( MF_DIGS ) || has_flag( MF_CAN_DIG ) ) ) {
        underwater = g->m.has_flag( "DIGGABLE", pos() );
    }
    // Diggers turn the dirt into dirtmound
    if( digging() ) {
        int factor = 0;
        switch( type->size ) {
            case MS_TINY:
                factor = 100;
                break;
            case MS_SMALL:
                factor = 30;
                break;
            case MS_MEDIUM:
                factor = 6;
                break;
            case MS_LARGE:
                factor = 3;
                break;
            case MS_HUGE:
                factor = 1;
                break;
        }
        if( one_in( factor ) ) {
            g->m.ter_set( pos(), t_dirtmound );
        }
    }
    // Acid trail monsters leave... a trail of acid
    if( has_flag( MF_ACIDTRAIL ) ) {
        g->m.add_field( pos(), fd_acid, 3, 0 );
    }

    if( has_flag( MF_SLUDGETRAIL ) ) {
        for( const tripoint &sludge_p : g->m.points_in_radius( pos(), 1 ) ) {
            const int fstr = 3 - ( abs( sludge_p.x - posx() ) + abs( sludge_p.y - posy() ) );
            if( fstr >= 2 ) {
                g->m.add_field( sludge_p, fd_sludge, fstr, 0 );
            }
        }
    }

    return true;
}

bool monster::push_to( const tripoint &p, const int boost, const size_t depth )
{
    if( is_hallucination() ) {
        // Don't let hallucinations push, not even other hallucinations
        return false;
    }

    if( !has_flag( MF_PUSH_MON ) || depth > 2 || has_effect( effect_pushed ) ) {
        return false;
    }

    // TODO: Generalize this to Creature
    monster *const critter = g->critter_at<monster>( p );
    if( critter == nullptr || critter == this || p == pos() ) {
        return false;
    }

    if( !can_move_to( p ) ) {
        return false;
    }

    if( critter->is_hallucination() ) {
        // Kill the hallu, but return false so that the regular move_to is uses instead
        critter->die( nullptr );
        return false;
    }

    // Stability roll of the pushed critter
    const int defend = critter->stability_roll();
    // Stability roll of the pushing zed
    const int attack = stability_roll() + boost;
    if( defend > attack ) {
        return false;
    }

    const int movecost_from = 50 * g->m.move_cost( p );
    const int movecost_attacker = std::max( movecost_from, 200 - 10 * ( attack - defend ) );
    const tripoint dir = p - pos();

    // Mark self as pushed to simplify recursive pushing
    add_effect( effect_pushed, 1 );

    for( size_t i = 0; i < 6; i++ ) {
        const int dx = rng( -1, 1 );
        const int dy = rng( -1, 1 );
        if( dx == 0 && dy == 0 ) {
            continue;
        }

        // Pushing forward is easier than pushing aside
        const int direction_penalty = abs( dx - dir.x ) + abs( dy - dir.y );
        if( direction_penalty > 2 ) {
            continue;
        }

        tripoint dest( p.x + dx, p.y + dy, p.z );

        // Pushing into cars/windows etc. is harder
        const int movecost_penalty = g->m.move_cost( dest ) - 2;
        if( movecost_penalty <= -2 ) {
            // Can't push into unpassable terrain
            continue;
        }

        int roll = attack - ( defend + direction_penalty + movecost_penalty );
        if( roll < 0 ) {
            continue;
        }

        Creature *critter_recur = g->critter_at( dest );
        if( critter_recur == nullptr || critter_recur->is_hallucination() ) {
            // Try to push recursively
            monster *mon_recur = dynamic_cast< monster * >( critter_recur );
            if( mon_recur == nullptr ) {
                continue;
            }

            if( critter->push_to( dest, roll, depth + 1 ) ) {
                // The tile isn't necessarily free, need to check
                if( g->mon_at( p ) == -1 ) {
                    move_to( p );
                }

                moves -= movecost_attacker;
                if( movecost_from > 100 ) {
                    critter->add_effect( effect_downed, movecost_from / 100 + 1 );
                } else {
                    critter->moves -= movecost_from;
                }

                return true;
            } else {
                continue;
            }
        }

        critter_recur = g->critter_at( dest );
        if( critter_recur != nullptr ) {
            if( critter_recur->is_hallucination() ) {
                critter_recur->die( nullptr );
            } else {
                return false;
            }
        }

        critter->setpos( dest );
        move_to( p );
        moves -= movecost_attacker;
        if( movecost_from > 100 ) {
            critter->add_effect( effect_downed, movecost_from / 100 + 1 );
        } else {
            critter->moves -= movecost_from;
        }

        return true;
    }

    // Try to trample over a much weaker zed (or one with worse rolls)
    // Don't allow trampling with boost
    if( boost > 0 || attack < 2 * defend ) {
        return false;
    }

    g->swap_critters( *critter, *this );
    critter->add_effect( effect_stunned, rng( 0, 2 ) );
    // Only print the message when near player or it can get spammy
    if( rl_dist( g->u.pos(), pos() ) < 4 && g->u.sees( *critter ) ) {
<<<<<<< HEAD
        add_msg( m_warning, _("The %1$s tramples %2$s"),
=======
        add_msg( m_warning, _( "The %1$s tramples %2$s" ),
>>>>>>> 0523448f
                 name().c_str(), critter->disp_name().c_str() );
    }

    moves -= movecost_attacker;
    if( movecost_from > 100 ) {
        critter->add_effect( effect_downed, movecost_from / 100 + 1 );
    } else {
        critter->moves -= movecost_from;
    }

    return true;
}

/**
 * Stumble in a random direction, but with some caveats.
 */
void monster::stumble()
{
    // Only move every 3rd turn.
    if( !one_in( 3 ) ) {
        return;
    }

    std::vector<tripoint> valid_stumbles;
    valid_stumbles.reserve( 11 );
    const bool avoid_water = has_flag( MF_NO_BREATHE ) &&
                             !has_flag( MF_SWIMS ) && !has_flag( MF_AQUATIC );
    for( const tripoint &dest : g->m.points_in_radius( pos(), 1 ) ) {
        if( dest != pos() && can_move_to( dest ) &&
            //Stop zombies and other non-breathing monsters wandering INTO water
            //(Unless they can swim/are aquatic)
            //But let them wander OUT of water if they are there.
            !( avoid_water &&
               g->m.has_flag( TFLAG_SWIMMABLE, dest ) &&
               !g->m.has_flag( TFLAG_SWIMMABLE, pos() ) ) &&
            ( g->critter_at( dest, is_hallucination() ) == nullptr ) ) {
            valid_stumbles.push_back( dest );
        }
    }

    if( g->m.has_zlevels() ) {
        tripoint below( posx(), posy(), posz() - 1 );
        tripoint above( posx(), posy(), posz() + 1 );
        if( g->m.valid_move( pos(), below, false, true ) && can_move_to( below ) ) {
            valid_stumbles.push_back( below );
        }
        // More restrictions for moving up
        if( has_flag( MF_FLIES ) && one_in( 5 ) &&
            g->m.valid_move( pos(), above, false, true ) && can_move_to( above ) ) {
            valid_stumbles.push_back( above );
        }
    }

    if( valid_stumbles.empty() ) { //nowhere to stumble?
        return;
    }

    move_to( random_entry( valid_stumbles ), false );
}

void monster::knock_back_from( const tripoint &p )
{
    if( p == pos() ) {
        return; // No effect
    }
    if( is_hallucination() ) {
        die( nullptr );
        return;
    }
    tripoint to = pos();;
    if( p.x < posx() ) {
        to.x++;
    }
    if( p.x > posx() ) {
        to.x--;
    }
    if( p.y < posy() ) {
        to.y++;
    }
    if( p.y > posy() ) {
        to.y--;
    }

    bool u_see = g->u.sees( to );

    // First, see if we hit another monster
    if( monster *const z = g->critter_at<monster>( to ) ) {
        apply_damage( z, bp_torso, z->type->size );
        add_effect( effect_stunned, 1 );
        if( type->size > 1 + z->type->size ) {
            z->knock_back_from( pos() ); // Chain reaction!
            z->apply_damage( this, bp_torso, type->size );
            z->add_effect( effect_stunned, 1 );
        } else if( type->size > z->type->size ) {
            z->apply_damage( this, bp_torso, type->size );
            z->add_effect( effect_stunned, 1 );
        }
        z->check_dead_state();

        if( u_see ) {
            add_msg( _( "The %1$s bounces off a %2$s!" ), name().c_str(), z->name().c_str() );
        }

        return;
    }

    if( npc *const p = g->critter_at<npc>( to ) ) {
        apply_damage( p, bp_torso, 3 );
        add_effect( effect_stunned, 1 );
        p->deal_damage( this, bp_torso, damage_instance( DT_BASH, type->size ) );
        if( u_see ) {
            add_msg( _( "The %1$s bounces off %2$s!" ), name().c_str(), p->name.c_str() );
        }

        p->check_dead_state();
        return;
    }

    // If we're still in the function at this point, we're actually moving a tile!
    if( g->m.has_flag_ter( TFLAG_DEEP_WATER, to ) ) {
        if( g->m.has_flag( "LIQUID", to ) && can_drown() ) {
            die( nullptr );
            if( u_see ) {
                add_msg( _( "The %s drowns!" ), name().c_str() );
            }

        } else if( has_flag( MF_AQUATIC ) ) { // We swim but we're NOT in water
            die( nullptr );
            if( u_see ) {
                add_msg( _( "The %s flops around and dies!" ), name().c_str() );
            }
        }
    }

    if( g->m.impassable( to ) ) {

        // It's some kind of wall.
        apply_damage( nullptr, bp_torso, type->size );
        add_effect( effect_stunned, 2 );
        if( u_see ) {
            add_msg( _( "The %1$s bounces off a %2$s." ), name().c_str(),
<<<<<<< HEAD
                     g->m.tername( to ).c_str() );
=======
                     g->m.obstacle_name( to ).c_str() );
>>>>>>> 0523448f
        }

    } else { // It's no wall
        setpos( to );
    }
    check_dead_state();
}


/* will_reach() is used for determining whether we'll get to stairs (and
 * potentially other locations of interest).  It is generally permissive.
 * TODO: Pathfinding;
         Make sure that non-smashing monsters won't "teleport" through windows
         Injure monsters if they're gonna be walking through pits or whatevs
 */
bool monster::will_reach( int x, int y )
{
    monster_attitude att = attitude( &( g->u ) );
    if( att != MATT_FOLLOW && att != MATT_ATTACK && att != MATT_FRIEND && att != MATT_ZLAVE ) {
        return false;
    }

    if( has_flag( MF_DIGS ) || has_flag( MF_AQUATIC ) ) {
        return false;
    }

    if( has_flag( MF_IMMOBILE ) && ( posx() != x || posy() != y ) ) {
        return false;
    }

    auto path = g->m.route( pos(), tripoint( x, y, posz() ), get_pathfinding_settings() );
    if( path.empty() ) {
        return false;
    }

    if( has_flag( MF_SMELLS ) && g->scent.get( pos() ) > 0 &&
        g->scent.get( { x, y, posz() } ) > g->scent.get( pos() ) ) {
        return true;
    }

    if( can_hear() && wandf > 0 && rl_dist( wander_pos.x, wander_pos.y, x, y ) <= 2 &&
        rl_dist( posx(), posy(), wander_pos.x, wander_pos.y ) <= wandf ) {
        return true;
    }

    if( can_see() && sees( tripoint( x, y, posz() ) ) ) {
        return true;
    }

    return false;
}

int monster::turns_to_reach( int x, int y )
{
    // This function is a(n old) temporary hack that should soon be removed
    auto path = g->m.route( pos(), tripoint( x, y, posz() ), get_pathfinding_settings() );
    if( path.empty() ) {
        return 999;
    }

    double turns = 0.;
    for( size_t i = 0; i < path.size(); i++ ) {
        const tripoint &next = path[i];
        if( g->m.impassable( next ) ) {
            // No bashing through, it looks stupid when you go back and find
            // the doors intact.
            return 999;
        } else if( i == 0 ) {
            turns += double( calc_movecost( pos(), next ) ) / get_speed();
        } else {
            turns += double( calc_movecost( path[i - 1], next ) ) / get_speed();
        }
    }

    return int( turns + .9 ); // Halve (to get turns) and round up
}<|MERGE_RESOLUTION|>--- conflicted
+++ resolved
@@ -975,30 +975,18 @@
             if( flies ) {
                 moves -= 100;
                 force = true;
-<<<<<<< HEAD
-                if (g->u.sees( *this )){
-                    add_msg(_("The %1$s flies over the %2$s."), name().c_str(),
-                    g->m.has_flag_furn("CLIMBABLE", p) ? g->m.furnname(p).c_str() : g->m.tername(p).c_str());
-=======
                 if( g->u.sees( *this ) ) {
                     add_msg( _( "The %1$s flies over the %2$s." ), name().c_str(),
                              g->m.has_flag_furn( "CLIMBABLE", p ) ? g->m.furnname( p ).c_str() :
                              g->m.tername( p ).c_str() );
->>>>>>> 0523448f
                 }
             } else if( has_flag( MF_CLIMBS ) ) {
                 moves -= 150;
                 force = true;
-<<<<<<< HEAD
-                if (g->u.sees( *this )){
-                    add_msg(_("The %1$s climbs over the %2$s."), name().c_str(),
-                    g->m.has_flag_furn("CLIMBABLE", p) ? g->m.furnname(p).c_str() : g->m.tername(p).c_str());
-=======
                 if( g->u.sees( *this ) ) {
                     add_msg( _( "The %1$s climbs over the %2$s." ), name().c_str(),
                              g->m.has_flag_furn( "CLIMBABLE", p ) ? g->m.furnname( p ).c_str() :
                              g->m.tername( p ).c_str() );
->>>>>>> 0523448f
                 }
             }
         }
@@ -1238,11 +1226,7 @@
     critter->add_effect( effect_stunned, rng( 0, 2 ) );
     // Only print the message when near player or it can get spammy
     if( rl_dist( g->u.pos(), pos() ) < 4 && g->u.sees( *critter ) ) {
-<<<<<<< HEAD
-        add_msg( m_warning, _("The %1$s tramples %2$s"),
-=======
         add_msg( m_warning, _( "The %1$s tramples %2$s" ),
->>>>>>> 0523448f
                  name().c_str(), critter->disp_name().c_str() );
     }
 
@@ -1384,11 +1368,7 @@
         add_effect( effect_stunned, 2 );
         if( u_see ) {
             add_msg( _( "The %1$s bounces off a %2$s." ), name().c_str(),
-<<<<<<< HEAD
-                     g->m.tername( to ).c_str() );
-=======
                      g->m.obstacle_name( to ).c_str() );
->>>>>>> 0523448f
         }
 
     } else { // It's no wall
