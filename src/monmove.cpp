--- conflicted
+++ resolved
@@ -178,12 +178,8 @@
         auto cargo_parts = veh.get_parts_at( p, "CARGO", part_status_flag::any );
         for( vehicle_part *&part : cargo_parts ) {
             vehicle_stack contents = veh.get_items( *part );
-<<<<<<< HEAD
-            if( !vp.part_with_feature( "CARGO_PASSABLE", false ) ) {
-=======
             if( !vp.part_with_feature( "CARGO_PASSABLE", false ) &&
                 !vp.part_with_feature( "APPLIANCE", false ) && !vp.part_with_feature( "OBSTACLE", false ) ) {
->>>>>>> bef30a5b
                 capacity += contents.max_volume();
                 free_cargo += contents.free_volume();
             }
