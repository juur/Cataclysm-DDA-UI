#include "game.h"
#include "handle_liquid.h"
#include "inventory.h"
#include "itype.h"
#include "map_iterator.h"
#include "output.h"
#include "overmapbuffer.h"
#include "player_activity.h"
#include "skill.h"
#include "string_input_popup.h"
#include "ui.h"
#include "ui_manager.h"
#include "units.h"
#include "veh_appliance.h"
#include "veh_type.h"
#include "veh_utils.h"
#include "vehicle.h"
#include "vpart_range.h"

static const activity_id ACT_VEHICLE( "ACT_VEHICLE" );

static const itype_id fuel_type_battery( "battery" );

static const quality_id qual_HOSE( "HOSE" );

static const trait_id trait_DEBUG_HS( "DEBUG_HS" );

static const vpart_id vpart_ap_standing_lamp( "ap_standing_lamp" );

static const vproto_id vehicle_prototype_none( "none" );

static const std::string flag_APPLIANCE( "APPLIANCE" );
static const std::string flag_WIRING( "WIRING" );


// Width of the entire set of windows. 60 is sufficient for
// all tested cases while remaining within the 80x24 limit.
// TODO: make this dynamic in the future.
static const int win_width = 60;

vpart_id vpart_appliance_from_item( const itype_id &item_id )
{
    for( const std::pair<const vpart_id, vpart_info> &e : vpart_info::all() ) {
        const vpart_info &vp = e.second;
        if( vp.base_item == item_id && vp.has_flag( flag_APPLIANCE ) ) {
            return vp.get_id();
        }
    }
    debugmsg( "item %s is not base item of any appliance!", item_id.c_str() );
    return vpart_ap_standing_lamp;
}

void place_appliance( const tripoint &p, const vpart_id &vpart, const cata::optional<item> &base )
{
    map &here = get_map();
    vehicle *veh = here.add_vehicle( vehicle_prototype_none, p, 0_degrees, 0, 0 );

    if( !veh ) {
        debugmsg( "error constructing vehicle" );
        return;
    }

    veh->add_tag( flag_APPLIANCE );

    if( base ) {
        item copied = *base;
        veh->install_part( point_zero, vpart, std::move( copied ) );
    } else {
        veh->install_part( point_zero, vpart );
    }
    veh->name = vpart->name();

    // Update the vehicle cache immediately,
    // or the appliance will be invisible for the first couple of turns.
    here.add_vehicle_to_cache( veh );

    // Connect to any neighbouring appliances or wires once
    std::unordered_set<const vehicle *> connected_vehicles;
    for( const tripoint &trip : here.points_in_radius( p, 1 ) ) {
        const optional_vpart_position vp = here.veh_at( trip );
        if( !vp ) {
            continue;
        }
        const vehicle &veh_target = vp->vehicle();
        if( veh_target.has_tag( flag_APPLIANCE ) || veh_target.has_tag( flag_WIRING ) ) {
            if( connected_vehicles.find( &veh_target ) == connected_vehicles.end() ) {
                veh->connect( p, trip );
                connected_vehicles.insert( &veh_target );
            }
        }
    }
}

// uilist_callback whose sole responsibility is to draw the
// connecting borders between the uilist and the info window.
class app_uilist_handler : public uilist_callback
{
        void refresh( uilist *imenu ) override {
            //NOLINTNEXTLINE(cata-use-named-point-constants)
            mvwputch( imenu->window, point( 0, 0 ), c_white, LINE_XXXO );
            mvwputch( imenu->window, point( win_width - 1, 0 ), c_white, LINE_XOXX );
            wnoutrefresh( imenu->window );
        }
};

static app_uilist_handler app_callback;

player_activity veh_app_interact::run( vehicle &veh, const point &p )
{
    veh_app_interact ap( veh, p );
    ap.app_loop();
    return ap.act;
}

// Registers general appliance actions from keybindings
veh_app_interact::veh_app_interact( vehicle &veh, const point &p )
    : a_point( p ), veh( &veh ), ctxt( "APP_INTERACT", keyboard_mode::keycode )
{
    ctxt.register_directions();
    ctxt.register_action( "REFILL" );
    ctxt.register_action( "SIPHON" );
    ctxt.register_action( "RENAME" );
    ctxt.register_action( "REMOVE" );
    ctxt.register_action( "UNPLUG" );
}

void veh_app_interact::init_ui_windows()
{
    int height_info = veh->get_printable_fuel_types().size() + 2;
    if( !veh->batteries.empty() ) {
        height_info++;
    }
    if( !veh->reactors.empty() ) {
        height_info++;
    }
    if( !veh->wind_turbines.empty() ) {
        height_info++;
    }
    if( !veh->solar_panels.empty() ) {
        height_info++;
    }
    if( !veh->water_wheels.empty() ) {
        height_info++;
    }
    if( !veh->alternators.empty() ) {
        height_info++;
    }
    if( !veh->accessories.empty() ) {
        height_info++;
    }
    const int width_info = win_width - 2;
    const int height_input = app_actions.size();
    const int width_input = win_width;
    const int height = height_info + height_input + 2;

    // Center the UI
    point topleft( TERMX / 2 - win_width / 2, TERMY / 2 - height / 2 );
    w_border = catacurses::newwin( height, win_width, topleft );
    //NOLINTNEXTLINE(cata-use-named-point-constants)
    w_info = catacurses::newwin( height_info, width_info, topleft + point( 1, 1 ) );

    // Setup modifications to the uilist to integrate it into the UI
    imenu.w_width_setup = width_input;
    imenu.w_x_setup = topleft.x;
    imenu.w_y_setup = topleft.y + height_info;
    imenu.allow_cancel = true;
    imenu.border_color = c_white;
    imenu.callback = &app_callback;
    imenu.setup();
}

void veh_app_interact::draw_info()
{
    werase( w_info );

    int row = 0;
    // Fuel indicators
    veh->print_fuel_indicators( w_info, point( 0, row ), 0, true, true, true, true );
    row += veh->get_printable_fuel_types().size();

    // Onboard battery power
    if( !veh->batteries.empty() ) {
        std::pair<int, int> battery = veh->battery_power_level();
        nc_color batt_col = c_yellow;
        if( battery.second > 0 ) {
            batt_col = battery.first == 0 ? c_light_red :
                       battery.first == battery.second ? c_light_green : c_yellow;
        }
        mvwprintz( w_info, point( 0, row ), c_white, _( "Onboard battery power: " ) );
        wprintz( w_info, batt_col, string_format( "%d/%d", battery.first, battery.second ) );
        row++;
    }

    auto print_charge = [this]( const std::string & lbl, units::energy rate, int row ) {
        std::string rstr;
        if( rate > 10_kJ || rate < -10_kJ ) {
            //~ Power in killoWatts. %+4.1f is a 4 digit number with 1 decimal point (ex: 2198.3 kW)
            rstr = string_format( _( "%+4.1f kW" ), units::to_joule( rate ) / 1000.f );
        } else {
            //~ Power in Watts. %+4.1f is a 4 digit number with 1 decimal point (ex: 4737.3 W)
            rstr = string_format( _( "%+4.1f W" ), units::to_millijoule( rate ) / 1000.f );
        }
        nc_color rcol = rate < 0_J ? c_light_red :
                        rate > 0_J ? c_light_green : c_yellow;
        mvwprintz( w_info, point( 0, row ), c_white, lbl );
        wprintz( w_info, rcol, rstr );
    };

    // Battery power output
<<<<<<< HEAD
    units::energy charge_rate = veh->net_battery_charge_rate();
    print_charge( _( "Battery power output: " ), charge_rate, row );
=======
    int charge_rate = veh->net_battery_charge_rate_w( true, true );
    print_charge( _( "Grid battery power flow: " ), charge_rate, row );
>>>>>>> 579e201e
    row++;

    // Reactor power output
    if( !veh->reactors.empty() ) {
        units::energy rate = veh->active_reactor_epower( true );
        print_charge( _( "Reactor power output: " ), rate, row );
        row++;
    }

    // Wind power output
    if( !veh->wind_turbines.empty() ) {
        units::energy rate = veh->total_wind_epower();
        print_charge( _( "Wind power output: " ), rate, row );
        row++;
    }

    // Solar power output
    if( !veh->solar_panels.empty() ) {
        units::energy rate = veh->total_solar_epower();
        print_charge( _( "Solar power output: " ), rate, row );
        row++;
    }

    // Water power output
    if( !veh->water_wheels.empty() ) {
        units::energy rate = veh->total_water_wheel_epower();
        print_charge( _( "Water power output: " ), rate, row );
        row++;
    }

    // Alternator power output
    if( !veh->alternators.empty() ) {
        units::energy rate = veh->total_alternator_epower();
        print_charge( _( "Alternator power output: " ), rate, row );
        row++;
    }

    // Other power output
    if( !veh->accessories.empty() ) {
<<<<<<< HEAD
        units::energy rate = veh->total_accessory_epower();
        print_charge( _( "Total power consumption: " ), rate, row );
=======
        int rate = veh->total_accessory_epower_w();
        print_charge( _( "Appliance power consumption: " ), rate, row );
>>>>>>> 579e201e
        row++;
    }

    wnoutrefresh( w_info );
}

bool veh_app_interact::can_refill()
{
    for( const vpart_reference &vpr : veh->get_all_parts() ) {
        if( vpr.part().can_reload() ) {
            return true;
        }
    }
    return false;
}

bool veh_app_interact::can_siphon()
{
    for( const vpart_reference &vpr : veh->get_any_parts( VPFLAG_FLUIDTANK ) ) {
        if( vpr.part().get_base().has_item_with( []( const item & it ) {
        return it.made_of( phase_id::LIQUID );
        } ) ) {
            return get_player_character().has_quality( qual_HOSE );
        }
    }
    return false;
}

bool veh_app_interact::can_unplug()
{
    vehicle_part_range vpr = veh->get_all_parts();
    return std::any_of( vpr.begin(), vpr.end(), []( const vpart_reference & ref ) {
        return ref.vehicle().part_flag( static_cast<int>( ref.part_index() ), "POWER_TRANSFER" );
    } );
}

// Helper function for selecting a part in the parts list.
// If only one part is available, don't prompt the player.
static vehicle_part *pick_part( const std::vector<vehicle_part *> &parts,
                                const std::string &query_msg )
{
    if( parts.empty() ) {
        return nullptr;
    }
    vehicle_part *pt = parts.front();
    if( parts.size() > 1 ) {
        uilist pt_sel( query_msg, {} );
        for( const vehicle_part *vpr : parts ) {
            std::string enttxt;
            std::string vname = vpr->name();
            if( !vpr->ammo_current().is_null() && vpr->ammo_current() != fuel_type_battery &&
                !vpr->get_base().empty() ) {
                units::volume mult = units::legacy_volume_factor / item::find_type(
                                         vpr->ammo_current() )->stack_size;
                double vcur = to_liter( vpr->ammo_remaining() * mult );
                double vmax = to_liter( vpr->ammo_capacity( vpr->get_base().only_item().ammo_type() ) * mult );
                //~ Vehicle part name, capacity (current/max L) and name of contents
                enttxt = string_format( _( "%1$s (%2$.1f/%3$.1fL %4$s)" ), vname, round_up( vcur, 1 ),
                                        round_up( vmax, 1 ), item::nname( vpr->ammo_current() ) );
            } else {
                enttxt = vname;
            }
            pt_sel.addentry( enttxt );
        }
        pt_sel.query();
        int sel = pt_sel.ret;
        if( sel < 0 || static_cast<size_t>( sel ) >= parts.size() ) {
            return nullptr;
        }
        pt = parts[sel];
    }
    return pt;
}

void veh_app_interact::refill()
{
    std::vector<vehicle_part *> ptlist;
    for( const vpart_reference &vpr : veh->get_all_parts() ) {
        if( vpr.part().can_reload() ) {
            ptlist.emplace_back( &vpr.part() );
        }
    }
    vehicle_part *pt = pick_part( ptlist, _( "Which part to refill?" ) );
    if( pt == nullptr ) {
        return;
    }

    auto validate = [&pt]( const item & obj ) {
        if( pt->is_tank() ) {
            if( obj.is_watertight_container() && obj.num_item_stacks() == 1 ) {
                // we are assuming only one pocket here, and it's a liquid so only one item
                return pt->can_reload( obj.only_item() );
            }
        } else if( pt->is_fuel_store() ) {
            bool can_reload = pt->can_reload( obj );
            //check base item for fuel_stores that can take multiple types of ammunition (like the fuel_bunker)
            if( pt->get_base().can_reload_with( obj, true ) ) {
                return true;
            }
            return can_reload;
        }
        return false;
    };

    // Setup the refill activity
    item_location target = g->inv_map_splice( validate, string_format( _( "Refill %s" ), pt->name() ),
                           1 );
    if( target ) {
        act = player_activity( ACT_VEHICLE, 1000, static_cast<int>( 'f' ) );
        act.targets.push_back( target );
        act.str_values.push_back( pt->info().get_id().str() );
        const point q = veh->coord_translate( pt->mount );
        map &here = get_map();
        for( const tripoint &p : veh->get_points( true ) ) {
            act.coord_set.insert( here.getabs( p ) );
        }
        act.values.push_back( here.getabs( veh->global_pos3() ).x + q.x );
        act.values.push_back( here.getabs( veh->global_pos3() ).y + q.y );
        act.values.push_back( a_point.x );
        act.values.push_back( a_point.y );
        act.values.push_back( -a_point.x );
        act.values.push_back( -a_point.y );
        act.values.push_back( veh->index_of_part( pt ) );
    }
}

void veh_app_interact::siphon()
{
    std::vector<vehicle_part *> ptlist;
    for( const vpart_reference &vpr : veh->get_any_parts( VPFLAG_FLUIDTANK ) ) {
        if( vpr.part().get_base().has_item_with( []( const item & it ) {
        return it.made_of( phase_id::LIQUID );
        } ) ) {
            ptlist.emplace_back( &vpr.part() );
        }
    }
    vehicle_part *pt = pick_part( ptlist, _( "Which part to siphon from?" ) );
    if( pt == nullptr ) {
        return;
    }

    // Setup liquid handling activity
    const item &base = pt->get_base();
    const int idx = veh->find_part( base );
    item liquid( base.legacy_front() );
    const int liq_charges = liquid.charges;
    if( liquid_handler::handle_liquid( liquid, nullptr, 1, nullptr, veh, idx ) ) {
        veh->drain( idx, liq_charges - liquid.charges );
    }
}

void veh_app_interact::rename()
{
    std::string name = string_input_popup()
                       .title( _( "Enter new appliance name:" ) )
                       .width( 20 )
                       .query_string();
    if( !name.empty() ) {
        veh->name = name;
        if( veh->tracking_on ) {
            overmap_buffer.remove_vehicle( veh );
            // Add the vehicle again, this time with the new name
            overmap_buffer.add_vehicle( veh );
        }
    }
}

void veh_app_interact::remove()
{
    int const part = veh->part_at( a_point );
    vehicle_part &vp = veh->part( part >= 0 ? part : 0 );
    const vpart_info &vpinfo = vp.info();
    const requirement_data reqs = vpinfo.removal_requirements();
    Character &you = get_player_character();
    const inventory &inv = you.crafting_inventory();
    std::string msg;
    bool can_remove = reqs.can_make_with_inventory( inv, is_crafting_component );
    if( !can_remove ) {
        msg += _( "Insufficient components/tools!\n" );
        msg += reqs.list_missing();
    }

    int time = vpinfo.removal_time( you );
    if( you.has_trait( trait_DEBUG_HS ) ) {
        can_remove = true;
        time = 1;
    }

    if( !can_remove ) {
        popup( msg );
        //~ Prompt the player if they want to remove the appliance. %s = appliance name.
    } else if( query_yn( _( "Are you sure you want to take down the %s?" ), veh->name ) ) {
        act = player_activity( ACT_VEHICLE, time, static_cast<int>( 'O' ) );
        act.str_values.push_back( vpinfo.get_id().str() );
        const point q = veh->coord_translate( vp.mount );
        map &here = get_map();
        for( const tripoint &p : veh->get_points( true ) ) {
            act.coord_set.insert( here.getabs( p ) );
        }
        act.values.push_back( here.getabs( veh->global_pos3() ).x + q.x );
        act.values.push_back( here.getabs( veh->global_pos3() ).y + q.y );
        act.values.push_back( a_point.x );
        act.values.push_back( a_point.y );
        act.values.push_back( -a_point.x );
        act.values.push_back( -a_point.y );
        act.values.push_back( veh->index_of_part( &vp ) );
    }
}

void veh_app_interact::plug()
{
    const int part = veh->part_at( a_point );
    const tripoint pos = veh->global_part_pos3( part );
    veh->plug_in( get_map().getabs( pos ) );
}

void veh_app_interact::unplug()
{
    veh->shed_loose_parts();
    int const part = veh->part_at( a_point );
    vehicle_part &vp = veh->part( part >= 0 ? part : 0 );
    act = player_activity( ACT_VEHICLE, 1, static_cast<int>( 'u' ) );
    act.str_values.push_back( vp.info().get_id().str() );
    const point q = veh->coord_translate( vp.mount );
    map &here = get_map();
    for( const tripoint &p : veh->get_points( true ) ) {
        act.coord_set.insert( here.getabs( p ) );
    }
    act.values.push_back( here.getabs( veh->global_pos3() ).x + q.x );
    act.values.push_back( here.getabs( veh->global_pos3() ).y + q.y );
    act.values.push_back( a_point.x );
    act.values.push_back( a_point.y );
    act.values.push_back( -a_point.x );
    act.values.push_back( -a_point.y );
    act.values.push_back( veh->index_of_part( &vp ) );
}

void veh_app_interact::populate_app_actions()
{
    const std::string ctxt_letters = ctxt.get_available_single_char_hotkeys();
    imenu.entries.clear();
    app_actions.clear();

    /******************** General actions ********************/
    // Refill
    app_actions.emplace_back( [this]() {
        refill();
    } );
    imenu.addentry( -1, can_refill(), ctxt.keys_bound_to( "REFILL" ).front(),
                    ctxt.get_action_name( "REFILL" ) );
    // Siphon
    app_actions.emplace_back( [this]() {
        siphon();
    } );
    imenu.addentry( -1, can_siphon(), ctxt.keys_bound_to( "SIPHON" ).front(),
                    ctxt.get_action_name( "SIPHON" ) );
    // Rename
    app_actions.emplace_back( [this]() {
        rename();
    } );
    imenu.addentry( -1, true, ctxt.keys_bound_to( "RENAME" ).front(),
                    ctxt.get_action_name( "RENAME" ) );
    // Remove
    app_actions.emplace_back( [this]() {
        remove();
    } );
    imenu.addentry( -1, true, ctxt.keys_bound_to( "REMOVE" ).front(),
                    ctxt.get_action_name( "REMOVE" ) );
    // Plug
    app_actions.emplace_back( [this]() {
        plug();
    } );
    imenu.addentry( -1, true, ctxt.keys_bound_to( "PLUG" ).front(),
                    ctxt.get_action_name( "PLUG" ) );

    // Unplug
    app_actions.emplace_back( [this]() {
        unplug();
    } );
    imenu.addentry( -1, can_unplug(), ctxt.keys_bound_to( "UNPLUG" ).front(),
                    ctxt.get_action_name( "UNPLUG" ) );

    /*************** Get part-specific actions ***************/
    veh_menu menu( veh, "IF YOU SEE THIS IT IS A BUG" );
    veh->build_interact_menu( menu, veh->mount_to_tripoint( a_point ), false );
    const std::vector<veh_menu_item> items = menu.get_items();
    for( size_t i = 0; i < items.size(); i++ ) {
        const veh_menu_item &it = items[i];
        const char hotkey = i < ctxt_letters.size() ? ctxt_letters[i] : 0;
        imenu.addentry( -1, it._enabled, hotkey, it._text );
        app_actions.emplace_back( it._on_submit );
    }
    imenu.setup();
}

shared_ptr_fast<ui_adaptor> veh_app_interact::create_or_get_ui_adaptor()
{
    shared_ptr_fast<ui_adaptor> current_ui = ui.lock();
    if( !current_ui ) {
        populate_app_actions();
        ui = current_ui = make_shared_fast<ui_adaptor>();
        current_ui->on_screen_resize( [this]( ui_adaptor & cui ) {
            init_ui_windows();
            cui.position_from_window( catacurses::stdscr );
        } );
        current_ui->mark_resize();
        current_ui->on_redraw( [this]( const ui_adaptor & ) {
            draw_border( w_border, c_white, veh->name, c_white );
            wnoutrefresh( w_border );
            draw_info();
        } );
    }
    return current_ui;
}

void veh_app_interact::app_loop()
{
    bool done = false;
    bool repop_actions = false;
    while( !done ) {
        if( repop_actions ) {
            populate_app_actions();
            repop_actions = false;
        }

        // scope this tighter so that this ui is hidden when app_actions[ret]() triggers
        {
            shared_ptr_fast<ui_adaptor> current_ui = create_or_get_ui_adaptor();
            ui_manager::redraw();
            shared_ptr_fast<ui_adaptor> input_ui = imenu.create_or_get_ui_adaptor();
            imenu.query();
        }

        int ret = imenu.ret;
        if( ret < 0 || static_cast<size_t>( ret ) >= imenu.entries.size() ) {
            done = true;
        } else if( imenu.entries[ret].enabled ) {
            app_actions[ret]();
            repop_actions = true;
        }
        // Player activity queued up, close interaction menu
        if( !act.is_null() || !get_player_character().activity.is_null() ) {
            done = true;
        }
    }
}<|MERGE_RESOLUTION|>--- conflicted
+++ resolved
@@ -207,13 +207,8 @@
     };
 
     // Battery power output
-<<<<<<< HEAD
-    units::energy charge_rate = veh->net_battery_charge_rate();
-    print_charge( _( "Battery power output: " ), charge_rate, row );
-=======
-    int charge_rate = veh->net_battery_charge_rate_w( true, true );
+    units::energy charge_rate = veh->net_battery_charge_rate( true, true );
     print_charge( _( "Grid battery power flow: " ), charge_rate, row );
->>>>>>> 579e201e
     row++;
 
     // Reactor power output
@@ -253,13 +248,10 @@
 
     // Other power output
     if( !veh->accessories.empty() ) {
-<<<<<<< HEAD
         units::energy rate = veh->total_accessory_epower();
         print_charge( _( "Total power consumption: " ), rate, row );
-=======
-        int rate = veh->total_accessory_epower_w();
+        units::energy rate = veh->total_accessory_epower();
         print_charge( _( "Appliance power consumption: " ), rate, row );
->>>>>>> 579e201e
         row++;
     }
 
