#include "creature.h"
#include "item.h"
#include "output.h"
#include "game.h"
#include "map.h"
#include "messages.h"
#include "rng.h"
#include "translations.h"
#include "monster.h"
#include "effect.h"
#include "mtype.h"
#include "npc.h"
#include "itype.h"
#include "vehicle.h"
#include "debug.h"
#include "field.h"
#include "projectile.h"
#include "anatomy.h"

#include <algorithm>
#include <numeric>
#include <cmath>
#include <map>

const efftype_id effect_blind( "blind" );
const efftype_id effect_bounced( "bounced" );
const efftype_id effect_downed( "downed" );
const efftype_id effect_onfire( "onfire" );
const efftype_id effect_sap( "sap" );
const efftype_id effect_sleep( "sleep" );
const efftype_id effect_stunned( "stunned" );
const efftype_id effect_zapped( "zapped" );
const efftype_id effect_lying_down( "lying_down" );

const std::map<std::string, m_size> Creature::size_map = {
    {"TINY", MS_TINY}, {"SMALL", MS_SMALL}, {"MEDIUM", MS_MEDIUM},
    {"LARGE", MS_LARGE}, {"HUGE", MS_HUGE} };

Creature::Creature()
{
    moves = 0;
    pain = 0;
    killer = NULL;
    speed_base = 100;
    underwater = false;

    reset_bonuses();

    fake = false;
}

Creature::~Creature() = default;

void Creature::normalize()
{
}

void Creature::reset()
{
    reset_bonuses();
    reset_stats();
}

void Creature::bleed() const
{
    g->m.add_splatter( bloodType(), pos() );
}

void Creature::reset_bonuses()
{
    num_blocks = 1;
    num_dodges = 1;
    num_blocks_bonus = 0;
    num_dodges_bonus = 0;

    armor_bash_bonus = 0;
    armor_cut_bonus = 0;

    speed_bonus = 0;
    dodge_bonus = 0;
    block_bonus = 0;
    hit_bonus = 0;
    bash_bonus = 0;
    cut_bonus = 0;

    bash_mult = 1.0f;
    cut_mult = 1.0f;

    melee_quiet = false;
    grab_resist = 0;
    throw_resist = 0;
}

void Creature::process_turn()
{
    if(is_dead_state()) {
        return;
    }
    reset_bonuses();

    process_effects();

    // Call this in case any effects have changed our stats
    reset_stats();

    // add an appropriate number of moves
    moves += get_speed();
}

// MF_DIGS or MF_CAN_DIG and diggable terrain
bool Creature::digging() const
{
    return false;
}


bool Creature::is_dangerous_fields( const field &fld ) const
{
    // Else check each field to see if it's dangerous to us
    for( auto &dfield : fld ) {
        if( is_dangerous_field( dfield.second ) ) {
            return true;
        }
    }
    // No fields were found to be dangerous, so the field set isn't dangerous
    return false;
}

bool Creature::is_dangerous_field( const field_entry &entry ) const
{
    // If it's dangerous and we're not immune return true, else return false
    return entry.is_dangerous() && !is_immune_field(entry.getFieldType());
}

bool Creature::sees( const Creature &critter ) const
{
    if( critter.is_hallucination() ) {
        // hallucinations are imaginations of the player character, npcs or monsters don't hallucinate.
        // Invisible hallucinations would be pretty useless (nobody would see them at all), therefor
        // the player will see them always.
        return is_player();
    }

    const auto p = dynamic_cast< const player* >( &critter );
    if( p != nullptr && p->is_invisible() ) {
        // Let invisible players see themselves (simplifies drawing)
        return p == this;
    }

    if( !fov_3d && !debug_mode && posz() != critter.posz() ) {
        return false;
    }

    const int wanted_range = rl_dist( pos(), critter.pos() );
    if( wanted_range <= 1 &&
        ( posz() == critter.posz() || g->m.valid_move( pos(), critter.pos(), false, true ) ) ) {
        return true;
    } else if( ( wanted_range > 1 && critter.digging() ) ||
        (critter.has_flag(MF_NIGHT_INVISIBILITY) && g->m.light_at(critter.pos()) <= LL_LOW ) ||
        ( critter.is_underwater() && !is_underwater() && g->m.is_divable( critter.pos() ) ) ) {
        return false;
    }

    return sees( critter.pos(), critter.is_player() );
}

bool Creature::sees( const tripoint &t, bool is_player ) const
{
    if( !fov_3d && posz() != t.z ) {
        return false;
    }

    const int range_cur = sight_range( g->m.ambient_light_at( t ) );
    const int range_day = sight_range( DAYLIGHT_LEVEL );
    const int range_night = sight_range( 0 );
    const int range_max = std::max( range_day, range_night );
    const int range_min = std::min( range_cur, range_max );
    const int wanted_range = rl_dist( pos(), t );
    if( wanted_range <= range_min ||
        ( wanted_range <= range_max &&
          g->m.ambient_light_at( t ) > g->natural_light_level( t.z ) ) ) {
        int range = 0;
        if( g->m.ambient_light_at( t ) > g->natural_light_level( t.z ) ) {
            range = wanted_range;
        } else {
            range = range_min;
        }
        if( is_player ) {
            // Special case monster -> player visibility, forcing it to be symmetric with player vision.
            return range >= wanted_range &&
                g->m.get_cache_ref(pos().z).seen_cache[pos().x][pos().y] > LIGHT_TRANSPARENCY_SOLID;
        } else {
            return g->m.sees( pos(), t, range );
        }
    } else {
        return false;
    }
}

// Helper function to check if potential area of effect of a weapon overlaps vehicle
// Maybe TODO: If this is too slow, precalculate a bounding box and clip the tested area to it
bool overlaps_vehicle( const std::set<tripoint> &veh_area, const tripoint &pos, const int area )
{
    tripoint tmp = pos;
    int &x = tmp.x;
    int &y = tmp.y;
    for( x = pos.x - area; x < pos.x + area; x++ ) {
        for( y = pos.y - area; y < pos.y + area; y++ ) {
            if( veh_area.count( tmp ) > 0 ) {
                return true;
            }
        }
    }

    return false;
}

Creature *Creature::auto_find_hostile_target( int range, int &boo_hoo, int area )
{
    Creature *target = nullptr;
    player &u = g->u; // Could easily protect something that isn't the player
    constexpr int hostile_adj = 2; // Priority bonus for hostile targets
    const int iff_dist = ( range + area ) * 3 / 2 + 6; // iff check triggers at this distance
    int iff_hangle = 15 + area; // iff safety margin (degrees). less accuracy, more paranoia
    float best_target_rating = -1.0f; // bigger is better
    int u_angle = 0;         // player angle relative to turret
    boo_hoo = 0;         // how many targets were passed due to IFF. Tragically.
    bool self_area_iff = false; // Need to check if the target is near the vehicle we're a part of
    bool area_iff = false;      // Need to check distance from target to player
    bool angle_iff = true;      // Need to check if player is in a cone between us and target
    int pldist = rl_dist( pos(), g->u.pos() );
    int part;
    vehicle *in_veh = is_fake() ? g->m.veh_at( pos(), part ) : nullptr;
    if( pldist < iff_dist && sees( g->u ) ) {
        area_iff = area > 0;
        angle_iff = true;
        // Player inside vehicle won't be hit by shots from the roof,
        // so we can fire "through" them just fine.
        if( in_veh && g->m.veh_at( u.pos(), part ) == in_veh && in_veh->is_inside( part ) ) {
            angle_iff = false; // No angle IFF, but possibly area IFF
        } else if( pldist < 3 ) {
            iff_hangle = (pldist == 2 ? 30 : 60);    // granularity increases with proximity
        }
        u_angle = g->m.coord_to_angle(posx(), posy(), u.posx(), u.posy());
    }

    if( area > 0 && in_veh != nullptr ) {
        self_area_iff = true;
    }

    std::vector<Creature*> targets = g->get_creatures_if( [&]( const Creature &critter ) {
        if( const monster *const mon_ptr = dynamic_cast<const monster*>( &critter ) ) {
            // friendly to the player, not a target for us
            return mon_ptr->friendly == 0;
        }
        if( const npc *const npc_ptr = dynamic_cast<const npc*>( &critter ) ) {
            // friendly to the player, not a target for us
            return npc_ptr->get_attitude() == NPCATT_KILL;
        }
        //@todo: what about g->u?
        return false;
    } );
    for( auto &m : targets ) {
        if( !sees( *m ) ) {
            // can't see nor sense it
            continue;
        }
        int dist = rl_dist( pos(), m->pos() ) + 1; // rl_dist can be 0
        if( dist > range + 1 || dist < area ) {
            // Too near or too far
            continue;
        }
        // Prioritize big, armed and hostile stuff
        float mon_rating = m->power_rating();
        float target_rating = mon_rating / dist;
        if( mon_rating + hostile_adj <= 0 ) {
            // We wouldn't attack it even if it was hostile
            continue;
        }

        if( in_veh != nullptr && g->m.veh_at( m->pos(), part ) == in_veh ) {
            // No shooting stuff on vehicle we're a part of
            continue;
        }
        if( area_iff && rl_dist( u.pos(), m->pos() ) <= area ) {
            // Player in AoE
            boo_hoo++;
            continue;
        }
        // Hostility check can be expensive, but we need to inform the player of boo_hoo
        // only when the target is actually "hostile enough"
        bool maybe_boo = false;
        if( angle_iff ) {
            int tangle = g->m.coord_to_angle(posx(), posy(), m->posx(), m->posy());
            int diff = abs(u_angle - tangle);
            // Player is in the angle and not too far behind the target
            if( ( diff + iff_hangle > 360 || diff < iff_hangle ) &&
                ( dist * 3 / 2 + 6 > pldist ) ) {
                maybe_boo = true;
            }
        }
        if( !maybe_boo && ( ( mon_rating + hostile_adj ) / dist <= best_target_rating ) ) {
            // "Would we skip the target even if it was hostile?"
            // Helps avoid (possibly expensive) attitude calculation
            continue;
        }
        if( m->attitude_to( u ) == A_HOSTILE ) {
            target_rating = ( mon_rating + hostile_adj ) / dist;
            if( maybe_boo ) {
                boo_hoo++;
                continue;
            }
        }
        if( target_rating <= best_target_rating || target_rating <= 0 ) {
            continue; // Handle this late so that boo_hoo++ can happen
        }
        // Expensive check for proximity to vehicle
        if( self_area_iff && overlaps_vehicle( in_veh->get_points(), m->pos(), area ) ) {
            continue;
        }

        target = m;
        best_target_rating = target_rating;
    }
    return target;
}

/*
 * Damage-related functions
 */

int size_melee_penalty( m_size target_size )
{
    switch( target_size ) {
        case MS_TINY:
            return 30;
        case MS_SMALL:
            return 15;
        case MS_MEDIUM:
            return 0;
        case MS_LARGE:
            return -10;
        case MS_HUGE:
            return -20;
    }

    debugmsg( "Invalid target size %d", target_size );
    return 0;
}

int Creature::deal_melee_attack( Creature *source, int hitroll )
{
    int hit_spread = hitroll - dodge_roll() - size_melee_penalty( get_size() );

    // If attacker missed call targets on_dodge event
    if( hit_spread <= 0 && !source->is_hallucination() ) {
        on_dodge( source, source->get_melee() );
    }

    return hit_spread;
}

void Creature::deal_melee_hit(Creature *source, int hit_spread, bool critical_hit,
                              const damage_instance &dam, dealt_damage_instance &dealt_dam)
{
    damage_instance d = dam; // copy, since we will mutate in block_hit

    body_part bp_hit = select_body_part(source, hit_spread);
    block_hit(source, bp_hit, d);

    // Bashing critical
    if( critical_hit && !is_immune_effect( effect_stunned ) ) {
        if( d.type_damage(DT_BASH) * hit_spread > get_hp_max() ) {
            add_effect( effect_stunned, 1_turns ); // 1 turn is enough
        }
    }

    // Stabbing effects
    int stab_moves = rng( double( d.type_damage( DT_STAB ) / 2 ), 
                                  d.type_damage( DT_STAB ) * 1.5 );
    if (critical_hit) {
        stab_moves *= 1.5;
    }
    if( stab_moves >= 150 && !is_immune_effect( effect_downed ) ) {
        if( is_player() ) {
            source->add_msg_if_npc( m_bad, _("<npcname> forces you to the ground!"));
        } else {
            source->add_msg_player_or_npc( m_good, _("You force %s to the ground!"),
                                           _("<npcname> forces %s to the ground!"),
                                           disp_name().c_str() );
        }

        add_effect( effect_downed, 1_turns );
        mod_moves(-stab_moves / 2);
    } else {
        mod_moves(-stab_moves);
    }

    on_hit( source, bp_hit ); // trigger on-gethit events
    dealt_dam = deal_damage(source, bp_hit, d);
    dealt_dam.bp_hit = bp_hit;
}

/**
 * Attempts to harm a creature with a projectile.
 *
 * @param source Pointer to the creature who shot the projectile.
 * @param attack A structure describing the attack and its results.
 */
void Creature::deal_projectile_attack( Creature *source, dealt_projectile_attack &attack )
{
    const double missed_by = attack.missed_by;
    if( missed_by >= 1.0 ) {
        // Total miss
        return;
    }

    const projectile &proj = attack.proj;
    dealt_damage_instance &dealt_dam = attack.dealt_dam;
    const auto &proj_effects = proj.proj_effects;

    const bool u_see_this = g->u.sees(*this);

    const int avoid_roll = dodge_roll();
    // Do dice(10, speed) instead of dice(speed, 10) because speed could potentially be > 10000
    const int diff_roll = dice( 10, proj.speed );
    // Partial dodge, capped at [0.0, 1.0], added to missed_by
    const double dodge_rescaled = avoid_roll / static_cast<double>( diff_roll );
    const double goodhit = missed_by + std::max( 0.0, std::min( 1.0, dodge_rescaled ) ) ;

    if( goodhit >= 1.0 ) {
        // "Avoid" rather than "dodge", because it includes removing self from the line of fire
        //  rather than just Matrix-style bullet dodging
        if( source != nullptr && g->u.sees( *source ) ) {
            add_msg_player_or_npc(
                m_warning,
                _("You avoid %s projectile!"),
                _("<npcname> avoids %s projectile."),
                source->disp_name(true).c_str() );
        } else {
            add_msg_player_or_npc(
                m_warning,
                _("You avoid an incoming projectile!"),
                _("<npcname> avoids an incoming projectile.") );
        }

        attack.missed_by = 1.0; // Arbitrary value
        return;
    }

    // Bounce applies whether it does damage or not.
    if( proj.proj_effects.count( "BOUNCE" ) ) {
        add_effect( effect_bounced, 1_turns );
    }

    body_part bp_hit;
    double hit_value = missed_by + rng( -0.5, 0.5 );
    // Headshots considered elsewhere
    if( hit_value <= 0.4 ) {
        bp_hit = bp_torso;
    } else if (one_in(4)) {
        if( one_in(2)) {
            bp_hit = bp_leg_l;
        } else {
            bp_hit = bp_leg_r;
        }
    } else {
        if( one_in(2)) {
            bp_hit = bp_arm_l;
        } else {
            bp_hit = bp_arm_r;
        }
    }

    double damage_mult = 1.0;

    std::string message = "";
    game_message_type gmtSCTcolor = m_neutral;

    if( goodhit < accuracy_headshot ) {
        message = _("Headshot!");
        gmtSCTcolor = m_headshot;
        damage_mult *= rng( 1.95, 2.05 );
        bp_hit = bp_head; // headshot hits the head, of course

    } else if( goodhit < accuracy_critical ) {
        message = _("Critical!");
        gmtSCTcolor = m_critical;
        damage_mult *= rng( 1.5, 2.0 );

    } else if( goodhit < accuracy_goodhit ) {
        message = _("Good hit!");
        gmtSCTcolor = m_good;
        damage_mult *= rng( 1.0, 1.5 );

    } else if( goodhit < accuracy_standard ) {
        damage_mult *= rng( 0.5, 1.0 );

    } else if( goodhit < accuracy_grazing ) {
        message = _("Grazing hit.");
        gmtSCTcolor = m_grazing;
        damage_mult *= rng( 0.0, 0.25 );
    }

    if( source != nullptr && !message.empty() ) {
        source->add_msg_if_player(m_good, message.c_str());
    }

    attack.missed_by = goodhit;

    // copy it, since we're mutating
    damage_instance impact = proj.impact;
    if( damage_mult > 0.0f && proj_effects.count( "NO_DAMAGE_SCALING" ) ) {
        damage_mult = 1.0f;
    }

    impact.mult_damage(damage_mult);

    if( proj_effects.count( "NOGIB" ) > 0 ) {
        float dmg_ratio = (float)impact.total_damage() / get_hp_max( player::bp_to_hp( bp_hit ) );
        if( dmg_ratio > 1.25f ) {
            impact.mult_damage( 1.0f / dmg_ratio );
        }
    }

    dealt_dam = deal_damage(source, bp_hit, impact);
    dealt_dam.bp_hit = bp_hit;

    // Apply ammo effects to target.
    if (proj.proj_effects.count("FLAME")) {
        if (made_of( material_id( "veggy" ) ) || made_of( material_id( "cotton" ) ) ||
            made_of( material_id( "wool" ) ) || made_of( material_id( "paper" ) ) ||
            made_of( material_id( "wood" ) ) ) {
<<<<<<< HEAD
            add_effect( effect_onfire, rng( 8, 20 ), bp_hit );
        } else if (made_of( material_id( "flesh" ) ) || made_of( material_id( "iflesh" ) ) ) {
            add_effect( effect_onfire, rng( 5, 10 ), bp_hit );
=======
            add_effect( effect_onfire, rng( 8_turns, 20_turns ), bp_hit );
        } else if (made_of( material_id( "flesh" ) ) || made_of( material_id( "iflesh" ) ) ) {
            add_effect( effect_onfire, rng( 5_turns, 10_turns ), bp_hit );
>>>>>>> 848d5a96
        }
    } else if (proj.proj_effects.count("INCENDIARY") ) {
        if (made_of( material_id( "veggy" ) ) || made_of( material_id( "cotton" ) ) ||
            made_of( material_id( "wool" ) ) || made_of( material_id( "paper" ) ) ||
            made_of( material_id( "wood" ) ) ) {
<<<<<<< HEAD
            add_effect( effect_onfire, rng( 2, 6 ), bp_hit );
        } else if ( (made_of( material_id( "flesh" ) ) || made_of( material_id( "iflesh" ) ) ) &&
                    one_in(4) ) {
            add_effect( effect_onfire, rng( 1, 4 ), bp_hit );
=======
            add_effect( effect_onfire, rng( 2_turns, 6_turns ), bp_hit );
        } else if ( (made_of( material_id( "flesh" ) ) || made_of( material_id( "iflesh" ) ) ) &&
                    one_in(4) ) {
            add_effect( effect_onfire, rng( 1_turns, 4_turns ), bp_hit );
>>>>>>> 848d5a96
        }
    } else if (proj.proj_effects.count("IGNITE")) {
        if (made_of( material_id( "veggy" ) ) || made_of( material_id( "cotton" ) ) ||
            made_of( material_id( "wool" ) ) || made_of( material_id( "paper" ) ) ||
            made_of( material_id( "wood" ) ) ) {
<<<<<<< HEAD
            add_effect( effect_onfire, rng( 6, 6 ), bp_hit );
        } else if (made_of( material_id( "flesh" ) ) || made_of( material_id( "iflesh" ) ) ) {
            add_effect( effect_onfire, rng( 10, 10 ), bp_hit );
=======
            add_effect( effect_onfire, 6_turns, bp_hit );
        } else if (made_of( material_id( "flesh" ) ) || made_of( material_id( "iflesh" ) ) ) {
            add_effect( effect_onfire, 10_turns, bp_hit );
>>>>>>> 848d5a96
        }
    }

    if( bp_hit == bp_head && proj_effects.count( "BLINDS_EYES" ) ) {
        // TODO: Change this to require bp_eyes
        add_env_effect( effect_blind, bp_eyes, 5, rng( 3_turns, 10_turns ) );
    }

    if( proj_effects.count( "APPLY_SAP" ) ) {
        add_effect( effect_sap, 1_turns * dealt_dam.total_damage() );
    }

    int stun_strength = 0;
    if (proj.proj_effects.count("BEANBAG")) {
        stun_strength = 4;
    }
    if (proj.proj_effects.count("LARGE_BEANBAG")) {
        stun_strength = 16;
    }
    if( stun_strength > 0 ) {
        switch( get_size() ) {
        case MS_TINY:
            stun_strength *= 4;
            break;
        case MS_SMALL:
            stun_strength *= 2;
            break;
        case MS_MEDIUM:
        default:
            break;
        case MS_LARGE:
            stun_strength /= 2;
            break;
        case MS_HUGE:
            stun_strength /= 4;
            break;
        }
<<<<<<< HEAD
        add_effect( effect_stunned, rng( stun_strength / 2, stun_strength ) );
=======
        add_effect( effect_stunned, 1_turns * rng( stun_strength / 2, stun_strength ) );
>>>>>>> 848d5a96
    }

    if(u_see_this) {
        if( damage_mult == 0 ) {
            if( source != nullptr ) {
                add_msg( source->is_player() ? _("You miss!") : _("The shot misses!") );
            }
        } else if( dealt_dam.total_damage() == 0 ) {
            //~ 1$ - monster name, 2$ - character's bodypart or monster's skin/armor
            add_msg( _("The shot reflects off %1$s %2$s!"), disp_name(true).c_str(),
                     is_monster() ?
                        skin_name().c_str() :
                        body_part_name_accusative(bp_hit).c_str() );
        } else if( is_player() ) {
                //monster hits player ranged
                //~ Hit message. 1$s is bodypart name in accusative. 2$d is damage value.
                add_msg_if_player(m_bad, _( "You were hit in the %1$s for %2$d damage." ),
                                  body_part_name_accusative(bp_hit).c_str(),
                                  dealt_dam.total_damage());
        } else if( source != nullptr ) {
            if( source->is_player() ) {
                //player hits monster ranged
                SCT.add(posx(), posy(),
                        direction_from(0, 0, posx() - source->posx(), posy() - source->posy()),
                        get_hp_bar(dealt_dam.total_damage(), get_hp_max(), true).first,
                        m_good, message, gmtSCTcolor);

                if (get_hp() > 0) {
                    SCT.add(posx(), posy(),
                            direction_from(0, 0, posx() - source->posx(), posy() - source->posy()),
                            get_hp_bar(get_hp(), get_hp_max(), true).first, m_good,
                            //~ "hit points", used in scrolling combat text
                            _("hp"), m_neutral, "hp");
                } else {
                    SCT.removeCreatureHP();
                }

                add_msg(m_good, _("You hit %s for %d damage."),
                        disp_name().c_str(), dealt_dam.total_damage());
            } else if( u_see_this ) {
                //~ 1$ - shooter, 2$ - target
                add_msg(_("%1$s shoots %2$s."),
                        source->disp_name().c_str(), disp_name().c_str());
            }
        }
    }

    check_dead_state();
    attack.hit_critter = this;
    attack.missed_by = goodhit;
}

dealt_damage_instance Creature::deal_damage(Creature *source, body_part bp,
        const damage_instance &dam)
{
    if( is_dead_state() ) {
        return dealt_damage_instance();
    }
    int total_damage = 0;
    int total_pain = 0;
    damage_instance d = dam; // copy, since we will mutate in absorb_hit

    dealt_damage_instance dealt_dams;

    absorb_hit(bp, d);

    // Add up all the damage units dealt
    for( const auto &it : d.damage_units ) {
        int cur_damage = 0;
        deal_damage_handle_type( it, bp, cur_damage, total_pain );
        if( cur_damage > 0 ) {
            dealt_dams.dealt_dams[ it.type ] += cur_damage;
            total_damage += cur_damage;
        }
    }

    mod_pain(total_pain);

    apply_damage( source, bp, total_damage );
    return dealt_dams;
}
void Creature::deal_damage_handle_type(const damage_unit &du, body_part bp, int &damage, int &pain)
{
    // Handles ACIDPROOF, electric immunity etc.
    if( is_immune_damage( du.type ) ) {
        return;
    }

    // Apply damage multiplier from skill, critical hits or grazes after all other modifications.
    const int adjusted_damage = du.amount * du.damage_multiplier;
    if( adjusted_damage <= 0 ) {
        return;
    }

    float div = 4.0f;

    switch( du.type ) {
        case DT_BASH:
            // Bashing damage is less painful
            div = 5.0f;
            break;

        case DT_HEAT:
            // heat damage sets us on fire sometimes
            if( rng( 0, 100 ) < adjusted_damage ) {
                add_effect( effect_onfire, rng( 1_turns, 3_turns ), bp );
            }
            break;

        case DT_ELECTRIC:
            // Electrical damage adds a major speed/dex debuff
            add_effect( effect_zapped, 1_turns * std::max( adjusted_damage, 2 ) );
            break;

        case DT_ACID:
            // Acid damage and acid burns are more painful
            div = 3.0f;
            break;

        default:
            break;
    }

    damage += adjusted_damage;
    pain += roll_remainder( adjusted_damage / div );
}

/*
 * State check functions
 */

bool Creature::is_warm() const
{
    return true;
}

bool Creature::is_fake() const
{
    return fake;
}

void Creature::set_fake(const bool fake_value)
{
    fake = fake_value;
}

void Creature::add_effect( const efftype_id &eff_id, const time_duration dur, body_part bp,
                           bool permanent, int intensity, bool force )
{
    // Check our innate immunity
    if( !force && is_immune_effect( eff_id ) ) {
        return;
    }

    if( !eff_id.is_valid() ) {
        debugmsg( "Invalid effect, ID: %s", eff_id.c_str() );
        return;
    }
    const effect_type &type = eff_id.obj();

    // Mutate to a main (HP'd) body_part if necessary.
    if (type.get_main_parts()) {
        bp = mutate_to_main_part(bp);
    }

    bool found = false;
    // Check if we already have it
    auto matching_map = effects->find(eff_id);
    if (matching_map != effects->end()) {
        auto &bodyparts = matching_map->second;
        auto found_effect = bodyparts.find(bp);
        if (found_effect != bodyparts.end()) {
            found = true;
            effect &e = found_effect->second;
            const int prev_int = e.get_intensity();
            // If we do, mod the duration, factoring in the mod value
            e.mod_duration( dur * e.get_dur_add_perc() / 100);
            // Limit to max duration
            if( e.get_max_duration() > 0_turns && e.get_duration() > e.get_max_duration() ) {
                e.set_duration( e.get_max_duration() );
            }
            // Adding a permanent effect makes it permanent
            if( e.is_permanent() ) {
                e.pause_effect();
            }
            // int_dur_factor overrides all other intensity settings
            // ...but it's handled in set_duration, so explicitly do nothing here
            if( e.get_int_dur_factor() > 0_turns ) {
                // Set intensity if value is given
            } else if (intensity > 0) {
                e.set_intensity(intensity);
                // Else intensity uses the type'd step size if it already exists
            } else if (e.get_int_add_val() != 0) {
                e.mod_intensity(e.get_int_add_val());
            }

            // Bound intensity by [1, max intensity]
            if (e.get_intensity() < 1) {
                add_msg( m_debug, "Bad intensity, ID: %s", e.get_id().c_str() );
                e.set_intensity(1);
            } else if (e.get_intensity() > e.get_max_intensity()) {
                e.set_intensity(e.get_max_intensity());
            }
            if( e.get_intensity() != prev_int ) {
                on_effect_int_change( eff_id, e.get_intensity(), bp );
            }
        }
    }

    if( found == false ) {
        // If we don't already have it then add a new one

        // Then check if the effect is blocked by another
        for( auto &elem : *effects ) {
            for( auto &_effect_it : elem.second ) {
                for( const auto blocked_effect : _effect_it.second.get_blocks_effects() ) {
                    if (blocked_effect == eff_id) {
                        // The effect is blocked by another, return
                        return;
                    }
                }
            }
        }

        // Now we can make the new effect for application
        effect e( &type, dur, bp, permanent, intensity, calendar::turn );
        // Bound to max duration
        if( e.get_max_duration() > 0_turns && e.get_duration() > e.get_max_duration() ) {
            e.set_duration( e.get_max_duration() );
        }

        // Force intensity if it is duration based
        if( e.get_int_dur_factor() != 0_turns ) {
            // + 1 here so that the lowest is intensity 1, not 0
             e.set_intensity( e.get_duration() / e.get_int_dur_factor() + 1 );
        }
        // Bound new effect intensity by [1, max intensity]
        if (e.get_intensity() < 1) {
            add_msg( m_debug, "Bad intensity, ID: %s", e.get_id().c_str() );
            e.set_intensity(1);
        } else if (e.get_intensity() > e.get_max_intensity()) {
            e.set_intensity(e.get_max_intensity());
        }
        ( *effects )[eff_id][bp] = e;
        if (is_player()) {
            // Only print the message if we didn't already have it
            if( !type.get_apply_message().empty() ) {
                     add_msg(type.gain_game_message_type(),
                             _(type.get_apply_message().c_str()));
            }
            add_memorial_log(pgettext("memorial_male",
                                           type.get_apply_memorial_log().c_str()),
                                  pgettext("memorial_female",
                                           type.get_apply_memorial_log().c_str()));
        }
        on_effect_int_change( eff_id, e.get_intensity(), bp );
        // Perform any effect addition effects.
        process_one_effect( e, true );
    }
}
bool Creature::add_env_effect( const efftype_id &eff_id, body_part vector, int strength,
                               const time_duration dur, body_part bp, bool permanent, int intensity, bool force )
{
    if( !force && is_immune_effect( eff_id ) ) {
        return false;
    }

    if (dice(strength, 3) > dice(get_env_resist(vector), 3)) {
        // Only add the effect if we fail the resist roll
        // Don't check immunity (force == true), because we did check above
        add_effect( eff_id, dur, bp, permanent, intensity, true );
        return true;
    } else {
        return false;
    }
}
void Creature::clear_effects()
{
    for( auto &elem : *effects ) {
        for( auto &_effect_it : elem.second ) {
            const effect &e = _effect_it.second;
            on_effect_int_change( e.get_id(), 0, e.get_bp() );
        }
    }
    effects->clear();
}
bool Creature::remove_effect( const efftype_id &eff_id, body_part bp )
{
    if (!has_effect(eff_id, bp)) {
        //Effect doesn't exist, so do nothing
        return false;
    }
    const effect_type &type = eff_id.obj();

    if (is_player()) {
        // Print the removal message and add the memorial log if needed
        if( !type.get_remove_message().empty() ) {
            add_msg(type.lose_game_message_type(),
                         _(type.get_remove_message().c_str()));
        }
        add_memorial_log(pgettext("memorial_male",
                                       type.get_remove_memorial_log().c_str()),
                              pgettext("memorial_female",
                                       type.get_remove_memorial_log().c_str()));
    }

    // num_bp means remove all of a given effect id
    if (bp == num_bp) {
        for( auto &it : ( *effects )[eff_id] ) {
            on_effect_int_change( eff_id, 0, it.first );
        }
        effects->erase(eff_id);
    } else {
        ( *effects )[eff_id].erase(bp);
        on_effect_int_change( eff_id, 0, bp );
        // If there are no more effects of a given type remove the type map
        if (( *effects )[eff_id].empty()) {
            effects->erase(eff_id);
        }
    }
    return true;
}
bool Creature::has_effect( const efftype_id &eff_id, body_part bp ) const
{
    // num_bp means anything targeted or not
    if (bp == num_bp) {
        return effects->find( eff_id ) != effects->end();
    } else {
        auto got_outer = effects->find(eff_id);
        if(got_outer != effects->end()) {
            auto got_inner = got_outer->second.find(bp);
            if (got_inner != got_outer->second.end()) {
                return true;
            }
        }
        return false;
    }
}

effect &Creature::get_effect( const efftype_id &eff_id, body_part bp )
{
    return const_cast<effect &>( const_cast<const Creature*>(this)->get_effect( eff_id, bp ) );
}

const effect &Creature::get_effect( const efftype_id &eff_id, body_part bp ) const
{
    auto got_outer = effects->find(eff_id);
    if(got_outer != effects->end()) {
        auto got_inner = got_outer->second.find(bp);
        if (got_inner != got_outer->second.end()) {
            return got_inner->second;
        }
    }
    return effect::null_effect;
}
time_duration Creature::get_effect_dur( const efftype_id &eff_id, body_part bp ) const
{
    const effect &eff = get_effect(eff_id, bp);
    if( !eff.is_null() ) {
        return eff.get_duration();
    }

    return 0_turns;
}
int Creature::get_effect_int( const efftype_id &eff_id, body_part bp ) const
{
    const effect &eff = get_effect(eff_id, bp);
    if( !eff.is_null() ) {
        return eff.get_intensity();
    }

    return 0;
}
void Creature::process_effects()
{
    // id's and body_part's of all effects to be removed. If we ever get player or
    // monster specific removals these will need to be moved down to that level and then
    // passed in to this function.
    std::vector<efftype_id> rem_ids;
    std::vector<body_part> rem_bps;

    // Decay/removal of effects
    for( auto &elem : *effects ) {
        for( auto &_it : elem.second ) {
            // Add any effects that others remove to the removal list
            for( const auto removed_effect : _it.second.get_removes_effects() ) {
                rem_ids.push_back( removed_effect );
                rem_bps.push_back(num_bp);
            }
            effect &e = _it.second;
            const int prev_int = e.get_intensity();
            // Run decay effects, marking effects for removal as necessary.
            e.decay( rem_ids, rem_bps, calendar::turn, is_player() );

            if( e.get_intensity() != prev_int && e.get_duration() > 0_turns ) {
                on_effect_int_change( e.get_id(), e.get_intensity(), e.get_bp() );
            }
        }
    }

    // Actually remove effects. This should be the last thing done in process_effects().
    for (size_t i = 0; i < rem_ids.size(); ++i) {
        remove_effect( rem_ids[i], rem_bps[i] );
    }
}

bool Creature::resists_effect(effect e)
{
    for (auto &i : e.get_resist_effects()) {
        if (has_effect(i)) {
            return true;
        }
    }
    for (auto &i : e.get_resist_traits()) {
        if (has_trait(i)) {
            return true;
        }
    }
    return false;
}

bool Creature::has_trait( const trait_id &flag ) const
{
    (void)flag;
    return false;
}

// Methods for setting/getting misc key/value pairs.
void Creature::set_value( const std::string key, const std::string value )
{
    values[ key ] = value;
}

void Creature::remove_value( const std::string key )
{
    values.erase( key );
}

std::string Creature::get_value( const std::string key ) const
{
    auto it = values.find( key );
    return ( it == values.end() ) ? "" : it->second;
}

void Creature::mod_pain(int npain)
{
    mod_pain_noresist( npain );
}

void Creature::mod_pain_noresist(int npain)
{
    set_pain( pain + npain );
}

void Creature::set_pain(int npain)
{
    npain = std::max( npain, 0 );
    if( pain != npain ) {
        pain = npain;
        on_stat_change( "pain", pain );
    }
}

int Creature::get_pain() const
{
    return pain;
}

int Creature::get_perceived_pain() const
{
    return get_pain();
}

int Creature::get_moves() const
{
    return moves;
}
void Creature::mod_moves(int nmoves)
{
    moves += nmoves;
}
void Creature::set_moves(int nmoves)
{
    moves = nmoves;
}

bool Creature::in_sleep_state() const
{
    return has_effect( effect_sleep ) || has_effect( effect_lying_down );
}

/*
 * Killer-related things
 */
Creature *Creature::get_killer() const
{
    return killer;
}

void Creature::set_killer( Creature * const killer )
{
    // Only the first killer will be stored, calling set_killer again with a different
    // killer would mean it's called on a dead creature and therefore ignored.
    if( killer != nullptr && !killer->is_fake() && this->killer == nullptr ) {
        this->killer = killer;
    }
}

int Creature::get_num_blocks() const
{
    return num_blocks + num_blocks_bonus;
}
int Creature::get_num_dodges() const
{
    return num_dodges + num_dodges_bonus;
}
int Creature::get_num_blocks_bonus() const
{
    return num_blocks_bonus;
}
int Creature::get_num_dodges_bonus() const
{
    return num_dodges_bonus;
}

// currently this is expected to be overridden to actually have use
int Creature::get_env_resist(body_part) const
{
    return 0;
}
int Creature::get_armor_bash(body_part) const
{
    return armor_bash_bonus;
}
int Creature::get_armor_cut(body_part) const
{
    return armor_cut_bonus;
}
int Creature::get_armor_bash_base(body_part) const
{
    return armor_bash_bonus;
}
int Creature::get_armor_cut_base(body_part) const
{
    return armor_cut_bonus;
}
int Creature::get_armor_bash_bonus() const
{
    return armor_bash_bonus;
}
int Creature::get_armor_cut_bonus() const
{
    return armor_cut_bonus;
}

int Creature::get_speed() const
{
    return get_speed_base() + get_speed_bonus();
}
float Creature::get_dodge() const
{
    return get_dodge_base() + get_dodge_bonus();
}
float Creature::get_hit() const
{
    return get_hit_base() + get_hit_bonus();
}

int Creature::get_speed_base() const
{
    return speed_base;
}
int Creature::get_speed_bonus() const
{
    return speed_bonus;
}
float Creature::get_dodge_bonus() const
{
    return dodge_bonus;
}
int Creature::get_block_bonus() const
{
    return block_bonus; //base is 0
}
float Creature::get_hit_bonus() const
{
    return hit_bonus; //base is 0
}
int Creature::get_bash_bonus() const
{
    return bash_bonus;
}
int Creature::get_cut_bonus() const
{
    return cut_bonus;
}

float Creature::get_bash_mult() const
{
    return bash_mult;
}
float Creature::get_cut_mult() const
{
    return cut_mult;
}

bool Creature::get_melee_quiet() const
{
    return melee_quiet;
}
int Creature::get_grab_resist() const
{
    return grab_resist;
}

int Creature::get_throw_resist() const
{
    return throw_resist;
}

void Creature::mod_stat( const std::string &stat, float modifier )
{
    if( stat == "speed" ) {
        mod_speed_bonus( modifier );
    } else if( stat == "dodge" ) {
        mod_dodge_bonus( modifier );
    } else if( stat == "block" ) {
        mod_block_bonus( modifier );
    } else if( stat == "hit" ) {
        mod_hit_bonus( modifier );
    } else if( stat == "bash" ) {
        mod_bash_bonus( modifier );
    } else if( stat == "cut" ) {
        mod_cut_bonus( modifier );
    } else if( stat == "pain" ) {
        mod_pain( modifier );
    } else if( stat == "moves" ) {
        mod_moves( modifier );
    } else {
        add_msg( "Tried to modify a nonexistent stat %s.", stat.c_str() );
    }
}


void Creature::set_num_blocks_bonus(int nblocks)
{
    num_blocks_bonus = nblocks;
}
void Creature::set_num_dodges_bonus(int ndodges)
{
    num_dodges_bonus = ndodges;
}

void Creature::set_armor_bash_bonus(int nbasharm)
{
    armor_bash_bonus = nbasharm;
}
void Creature::set_armor_cut_bonus(int ncutarm)
{
    armor_cut_bonus = ncutarm;
}

void Creature::set_speed_base(int nspeed)
{
    speed_base = nspeed;
}
void Creature::set_speed_bonus(int nspeed)
{
    speed_bonus = nspeed;
}
void Creature::set_dodge_bonus( float ndodge )
{
    dodge_bonus = ndodge;
}
void Creature::set_block_bonus(int nblock)
{
    block_bonus = nblock;
}
void Creature::set_hit_bonus( float nhit )
{
    hit_bonus = nhit;
}
void Creature::set_bash_bonus(int nbash)
{
    bash_bonus = nbash;
}
void Creature::set_cut_bonus(int ncut)
{
    cut_bonus = ncut;
}
void Creature::mod_speed_bonus(int nspeed)
{
    speed_bonus += nspeed;
}
void Creature::mod_dodge_bonus( float ndodge )
{
    dodge_bonus += ndodge;
}
void Creature::mod_block_bonus(int nblock)
{
    block_bonus += nblock;
}
void Creature::mod_hit_bonus( float nhit )
{
    hit_bonus += nhit;
}
void Creature::mod_bash_bonus(int nbash)
{
    bash_bonus += nbash;
}
void Creature::mod_cut_bonus(int ncut)
{
    cut_bonus += ncut;
}

void Creature::set_bash_mult(float nbashmult)
{
    bash_mult = nbashmult;
}
void Creature::set_cut_mult(float ncutmult)
{
    cut_mult = ncutmult;
}

void Creature::set_melee_quiet(bool nquiet)
{
    melee_quiet = nquiet;
}
void Creature::set_grab_resist(int ngrabres)
{
    grab_resist = ngrabres;
}
void Creature::set_throw_resist(int nthrowres)
{
    throw_resist = nthrowres;
}

units::mass Creature::weight_capacity() const
{
    units::mass base_carry = 13_kilogram;
    switch( get_size() ) {
    case MS_TINY:
        base_carry /= 4;
        break;
    case MS_SMALL:
        base_carry /= 2;
        break;
    case MS_MEDIUM:
    default:
        break;
    case MS_LARGE:
        base_carry *= 2;
        break;
    case MS_HUGE:
        base_carry *= 4;
        break;
    }

    return base_carry;
}

units::mass Creature::get_weight() const
{
    switch( get_size() ) {
        case MS_TINY:
            return 1000_gram;
        case MS_SMALL:
            return 40750_gram;
        case MS_MEDIUM:
            return 81500_gram;
        case MS_LARGE:
            return 120_kilogram;
        case MS_HUGE:
            return 200_kilogram;
    }

    return 0;
}

/*
 * Drawing-related functions
 */
void Creature::draw( const catacurses::window &w, int player_x, int player_y, bool inverted ) const
{
    draw( w, tripoint( player_x, player_y, posz() ), inverted );
}

void Creature::draw( const catacurses::window &w, const tripoint &p, bool inverted ) const
{
    if (is_draw_tiles_mode()) {
        return;
    }

    int draw_x = getmaxx(w) / 2 + posx() - p.x;
    int draw_y = getmaxy(w) / 2 + posy() - p.y;
    if(inverted) {
        mvwputch_inv(w, draw_y, draw_x, basic_symbol_color(), symbol());
    } else if(is_symbol_highlighted()) {
        mvwputch_hi(w, draw_y, draw_x, basic_symbol_color(), symbol());
    } else {
        mvwputch(w, draw_y, draw_x, symbol_color(), symbol() );
    }
}

bool Creature::is_symbol_highlighted() const
{
    return false;
}

body_part Creature::select_body_part(Creature *source, int hit_roll) const
{
    int szdif = source->get_size() - get_size();

    add_msg( m_debug, "hit roll = %d", hit_roll );
    add_msg( m_debug, "source size = %d", source->get_size() );
    add_msg( m_debug, "target size = %d", get_size() );
    add_msg( m_debug, "difference = %d", szdif );

    return human_anatomy->select_body_part( szdif, hit_roll )->token;
}

void Creature::check_dead_state() {
    if( is_dead_state() ) {
        die( nullptr );
    }
}

std::pair<std::string, nc_color> const &Creature::get_attitude_ui_data( Attitude att )
{
    using pair_t = std::pair<std::string, nc_color>;
    static std::array<pair_t, 5> const strings {
        {
            pair_t {_( "Hostile" ), c_red},
            pair_t {_( "Neutral" ), h_white},
            pair_t {_( "Friendly" ), c_green},
            pair_t {_( "Any" ), c_yellow},
            pair_t {_( "BUG: Behavior unnamed. (Creature::get_attitude_ui_data)" ), h_red}
        }
    };

    if( ( int ) att < 0 || ( int ) att >= ( int ) strings.size() ) {
        return strings.back();
    }

    return strings[att];
}

std::string Creature::replace_with_npc_name( std::string input ) const
{
    replace_substring( input, "<npcname>", disp_name(), true );
    return input;
}<|MERGE_RESOLUTION|>--- conflicted
+++ resolved
@@ -531,45 +531,27 @@
         if (made_of( material_id( "veggy" ) ) || made_of( material_id( "cotton" ) ) ||
             made_of( material_id( "wool" ) ) || made_of( material_id( "paper" ) ) ||
             made_of( material_id( "wood" ) ) ) {
-<<<<<<< HEAD
-            add_effect( effect_onfire, rng( 8, 20 ), bp_hit );
-        } else if (made_of( material_id( "flesh" ) ) || made_of( material_id( "iflesh" ) ) ) {
-            add_effect( effect_onfire, rng( 5, 10 ), bp_hit );
-=======
+
             add_effect( effect_onfire, rng( 8_turns, 20_turns ), bp_hit );
         } else if (made_of( material_id( "flesh" ) ) || made_of( material_id( "iflesh" ) ) ) {
             add_effect( effect_onfire, rng( 5_turns, 10_turns ), bp_hit );
->>>>>>> 848d5a96
         }
     } else if (proj.proj_effects.count("INCENDIARY") ) {
         if (made_of( material_id( "veggy" ) ) || made_of( material_id( "cotton" ) ) ||
             made_of( material_id( "wool" ) ) || made_of( material_id( "paper" ) ) ||
             made_of( material_id( "wood" ) ) ) {
-<<<<<<< HEAD
-            add_effect( effect_onfire, rng( 2, 6 ), bp_hit );
-        } else if ( (made_of( material_id( "flesh" ) ) || made_of( material_id( "iflesh" ) ) ) &&
-                    one_in(4) ) {
-            add_effect( effect_onfire, rng( 1, 4 ), bp_hit );
-=======
             add_effect( effect_onfire, rng( 2_turns, 6_turns ), bp_hit );
         } else if ( (made_of( material_id( "flesh" ) ) || made_of( material_id( "iflesh" ) ) ) &&
                     one_in(4) ) {
             add_effect( effect_onfire, rng( 1_turns, 4_turns ), bp_hit );
->>>>>>> 848d5a96
         }
     } else if (proj.proj_effects.count("IGNITE")) {
         if (made_of( material_id( "veggy" ) ) || made_of( material_id( "cotton" ) ) ||
             made_of( material_id( "wool" ) ) || made_of( material_id( "paper" ) ) ||
             made_of( material_id( "wood" ) ) ) {
-<<<<<<< HEAD
-            add_effect( effect_onfire, rng( 6, 6 ), bp_hit );
-        } else if (made_of( material_id( "flesh" ) ) || made_of( material_id( "iflesh" ) ) ) {
-            add_effect( effect_onfire, rng( 10, 10 ), bp_hit );
-=======
             add_effect( effect_onfire, 6_turns, bp_hit );
         } else if (made_of( material_id( "flesh" ) ) || made_of( material_id( "iflesh" ) ) ) {
             add_effect( effect_onfire, 10_turns, bp_hit );
->>>>>>> 848d5a96
         }
     }
 
@@ -607,11 +589,7 @@
             stun_strength /= 4;
             break;
         }
-<<<<<<< HEAD
-        add_effect( effect_stunned, rng( stun_strength / 2, stun_strength ) );
-=======
         add_effect( effect_stunned, 1_turns * rng( stun_strength / 2, stun_strength ) );
->>>>>>> 848d5a96
     }
 
     if(u_see_this) {
