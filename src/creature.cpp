--- conflicted
+++ resolved
@@ -486,7 +486,7 @@
         return;
     }
     if( has_effect( effect_ridden ) ) {
-<<<<<<< HEAD
+        <<< <<< < HEAD
         if( !has_flag( MF_MECH_DEFENSIVE ) ) {
             // If carrying a rider, there is a chance the hits may hit rider instead.
             // big mounts and small player = big shield for player.
@@ -496,17 +496,17 @@
             }
         }
         //otherwise it would thoroughly protect the rider(or pilot actually)
-=======
-		if(!has_flag(MF_MECH_DEFENSIVE)){
-		// If carrying a rider, there is a chance the hits may hit rider instead.
-        // big mounts and small player = big shield for player.
-			if( one_in( std::max( 2, get_size() - g->u.get_size() ) ) ) {
-				g->u.deal_melee_hit( source, hit_spread, critical_hit, dam, dealt_dam );
-				return;
-			}
-		}
-		//otherwise it would thoroughly protect the rider(or pilot actually)
->>>>>>> 4c44c554
+        == == == =
+        if( !has_flag( MF_MECH_DEFENSIVE ) ) {
+            // If carrying a rider, there is a chance the hits may hit rider instead.
+            // big mounts and small player = big shield for player.
+            if( one_in( std::max( 2, get_size() - g->u.get_size() ) ) ) {
+                g->u.deal_melee_hit( source, hit_spread, critical_hit, dam, dealt_dam );
+                return;
+            }
+        }
+        //otherwise it would thoroughly protect the rider(or pilot actually)
+        >>> >>> > 4c44c554b12c581c736c40a169134dfb63ab928d
     }
     damage_instance d = dam; // copy, since we will mutate in block_hit
     body_part bp_hit = select_body_part( source, hit_spread );
@@ -562,7 +562,7 @@
         return;
     }
     if( has_effect( effect_ridden ) ) {
-<<<<<<< HEAD
+        <<< <<< < HEAD
         if( !has_flag( MF_MECH_DEFENSIVE ) ) {
             // If carrying a rider, there is a chance the hits may hit rider instead.
             // big mounts and small player = big shield for player.
@@ -571,16 +571,16 @@
                 return;
             }
         }
-=======
-		if(!has_flag(MF_MECH_DEFENSIVE)){
-		// If carrying a rider, there is a chance the hits may hit rider instead.
-        // big mounts and small player = big shield for player.
-			if( one_in( std::max( 2, get_size() - g->u.get_size() ) ) ) {
-				g->u.deal_projectile_attack( source, attack, print_messages );
-				return;
-			}
-		}
->>>>>>> 4c44c554
+        == == == =
+        if( !has_flag( MF_MECH_DEFENSIVE ) ) {
+            // If carrying a rider, there is a chance the hits may hit rider instead.
+            // big mounts and small player = big shield for player.
+            if( one_in( std::max( 2, get_size() - g->u.get_size() ) ) ) {
+                g->u.deal_projectile_attack( source, attack, print_messages );
+                return;
+            }
+        }
+        >>> >>> > 4c44c554b12c581c736c40a169134dfb63ab928d
     }
     const projectile &proj = attack.proj;
     dealt_damage_instance &dealt_dam = attack.dealt_dam;
