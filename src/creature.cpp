--- conflicted
+++ resolved
@@ -297,14 +297,7 @@
 // Detects whether a target is sapient or not (or barely sapient, since ferals count)
 bool Creature::has_mind() const
 {
-<<<<<<< HEAD
     return true;
-=======
-    if( is_npc() ) {
-        return true;
-    }
-    return false;
->>>>>>> ef670668
 }
 
 bool Creature::is_ranged_attacker() const
