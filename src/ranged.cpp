#include "ranged.h"

#include <algorithm>
#include <cmath>
#include <cstdio>
#include <cstdlib>
#include <iterator>
#include <memory>
#include <set>
#include <string>
#include <tuple>
#include <utility>
#include <vector>

#include "avatar.h"
#include "ballistics.h"
#include "bodypart.h"
#include "calendar.h"
#include "cata_utility.h"
#include "catacharset.h"
#include "character.h"
#include "color.h"
#include "creature.h"
#include "cursesdef.h"
#include "damage.h"
#include "debug.h"
#include "dispersion.h"
#include "enums.h"
#include "event.h"
#include "event_bus.h"
#include "game.h"
#include "game_constants.h"
#include "gun_mode.h"
#include "input.h"
#include "item.h"
#include "item_location.h"
#include "itype.h"
#include "line.h"
#include "magic.h"
#include "map.h"
#include "material.h"
#include "math_defines.h"
#include "messages.h"
#include "memory_fast.h"
#include "monster.h"
#include "morale_types.h"
#include "mtype.h"
#include "npc.h"
#include "optional.h"
#include "options.h"
#include "output.h"
#include "panels.h"
#include "player.h"
#include "player_activity.h"
#include "point.h"
#include "projectile.h"
#include "rng.h"
#include "skill.h"
#include "sounds.h"
#include "string_formatter.h"
#include "string_id.h"
#include "translations.h"
#include "trap.h"
#include "type_id.h"
#include "ui_manager.h"
#include "units.h"
#include "value_ptr.h"
#include "vehicle.h"
#include "vpart_position.h"

static const efftype_id effect_downed( "downed" );
static const efftype_id effect_hit_by_player( "hit_by_player" );
static const efftype_id effect_on_roof( "on_roof" );

static const itype_id itype_12mm( "12mm" );
static const itype_id itype_40x46mm( "40x46mm" );
static const itype_id itype_40x53mm( "40x53mm" );
static const itype_id itype_66mm( "66mm" );
static const itype_id itype_84x246mm( "84x246mm" );
static const itype_id itype_arrow( "arrow" );
static const itype_id itype_bolt( "bolt" );
static const itype_id itype_brass_catcher( "brass_catcher" );
static const itype_id itype_flammable( "flammable" );
static const itype_id itype_m235( "m235" );
static const itype_id itype_metal_rail( "metal_rail" );
static const itype_id itype_UPS( "UPS" );

static const trap_str_id tr_practice_target( "tr_practice_target" );

static const fault_id fault_gun_blackpowder( "fault_gun_blackpowder" );
static const fault_id fault_gun_chamber_spent( "fault_gun_chamber_spent" );
static const fault_id fault_gun_dirt( "fault_gun_dirt" );
static const fault_id fault_gun_unlubricated( "fault_gun_unlubricated" );

static const skill_id skill_dodge( "dodge" );
static const skill_id skill_driving( "driving" );
static const skill_id skill_gun( "gun" );
static const skill_id skill_launcher( "launcher" );
static const skill_id skill_throw( "throw" );

static const bionic_id bio_railgun( "bio_railgun" );
static const bionic_id bio_targeting( "bio_targeting" );

static const std::string flag_CONSUMABLE( "CONSUMABLE" );
static const std::string flag_NEVER_JAMS( "NEVER_JAMS" );
static const std::string flag_NON_FOULING( "NON-FOULING" );
static const std::string flag_PRIMITIVE_RANGED_WEAPON( "PRIMITIVE_RANGED_WEAPON" );
static const std::string flag_RELOAD_AND_SHOOT( "RELOAD_AND_SHOOT" );
static const std::string flag_UNDERWATER_GUN( "UNDERWATER_GUN" );
static const std::string flag_VEHICLE( "VEHICLE" );

static const trait_id trait_PYROMANIA( "PYROMANIA" );

static projectile make_gun_projectile( const item &gun );
int time_to_attack( const Character &p, const itype &firing );
static void cycle_action( item &weap, const tripoint &pos );
void make_gun_sound_effect( const player &p, bool burst, item *weapon );

class target_ui
{
    public:
        /* None of the public members (except ammo and range) should be modified during execution */

        enum class TargetMode : int {
            Fire,
            Throw,
            ThrowBlind,
            Turrets,
            TurretManual,
            Reach,
            Spell
        };

        // Avatar
        avatar *you;
        // Interface mode
        TargetMode mode = TargetMode::Fire;
        // Weapon being fired/thrown
        item *relevant = nullptr;
        // Cached selection range from player's position
        int range = 0;
        // Cached current ammo to display
        const itype *ammo = nullptr;
        // Turret being manually fired
        turret_data *turret = nullptr;
        // Turrets being fired (via vehicle controls)
        const std::vector<vehicle_part *> *vturrets = nullptr;
        // Vehicle that turrets belong to
        vehicle *veh = nullptr;
        // Spell being cast
        spell *casting = nullptr;
        // Spell cannot fail
        bool no_fail = false;
        // Spell does not require mana
        bool no_mana = false;
        // Relevant activity
        aim_activity_actor *activity = nullptr;

        enum class ExitCode : int {
            Abort,
            Fire,
            Timeout,
            Reload
        };

        // Initialize UI and run the event loop
        target_handler::trajectory run();

    private:
        enum class Status : int {
            Good, // All UI elements are enabled
            BadTarget, // Bad 'dst' selected; forbid aiming/firing
            OutOfAmmo, // Selected gun mode is out of ammo; forbid moving cursor,aiming and firing
            OutOfRange // Selected target is out of range of current gun mode; forbid aiming/firing
        };

        // Ui status (affects which UI controls are temporarily disabled)
        Status status = Status::Good;

        // Current trajectory
        std::vector<tripoint> traj;
        // Aiming source (player's position)
        tripoint src;
        // Aiming destination (cursor position)
        // Use set_cursor_pos() to modify
        tripoint dst;
        // Creature currently under cursor. nullptr if aiming at empty tile,
        // yourself or a creature you cannot see
        Creature *dst_critter = nullptr;
        // List of visible hostile targets
        std::vector<Creature *> targets;

        // 'true' if map has z levels and 3D fov is on
        bool allow_zlevel_shift = false;
        // Snap camera to cursor. Can be permanently toggled in settings
        // or temporarily in this window
        bool snap_to_target = false;
        // If true, LEVEL_UP, LEVEL_DOWN and directional keys
        // responsible for moving cursor will shift view instead.
        bool shifting_view = false;

        // Compact layout
        bool compact = false;
        // Tiny layout - when extremely short on space
        bool tiny = false;
        // Narrow layout - to keep in theme with
        // "compact" and "labels-narrow" sidebar styles.
        bool narrow = false;
        // Window
        catacurses::window w_target;
        // Input context
        input_context ctxt;

        /* These members are relevant for TargetMode::Fire */
        // Weapon sight dispersion
        int sight_dispersion = 0;
        // List of available weapon aim types
        std::vector<aim_type> aim_types;
        // Currently selected aim mode
        std::vector<aim_type>::iterator aim_mode;
        // 'Recoil' value the player will reach if they
        // start aiming at cursor position. Equals player's
        // 'recoil' while they are actively spending moves to aim,
        // but increases the further away the new aim point will be
        // relative to the current one.
        double predicted_recoil = 0;

        // For AOE spells, list of tiles affected by the spell
        // relevant for TargetMode::Spell
        std::set<tripoint> spell_aoe;

        // Represents a turret and a straight line from that turret to target
        struct turret_with_lof {
            vehicle_part *turret;
            std::vector<tripoint> line;
        };

        // List of vehicle turrets in range (out of those listed in 'vturrets')
        std::vector<turret_with_lof> turrets_in_range;

        // If true, draws turret lines
        // relevant for TargetMode::Turrets
        bool draw_turret_lines = false;

        // Create window and set up input context
        void init_window_and_input();

        // Handle input related to cursor movement.
        // Returns 'true' if action was recognized and processed.
        // 'skip_redraw' is set to 'true' if there is no need to redraw the UI.
        bool handle_cursor_movement( const std::string &action, bool &skip_redraw );

        // Set cursor position. If new position is out of range,
        // selects closest position in range.
        // Returns 'false' if cursor position did not change
        bool set_cursor_pos( const tripoint &new_pos );

        // Called when range/ammo changes (or may have changed)
        void on_range_ammo_changed();

        // Updates 'targets' for current range
        void update_target_list();

        // Tries to find something to aim at.
        // reentered - true if UI was re-entered (e.g. during multi-turn aiming)
        // Validates pc.last_target and pc.last_target_pos.
        // Sets 'new_dst' as the initial aiming point.
        // Returns 'true' if we can proceed with aim-and-shoot.
        bool choose_initial_target( bool reentered, tripoint &new_dst );

        // Update 'status' variable
        void update_status();

        // Calculates distance from 'src'. For consistency, prefer using this over rl_dist.
        int dist_fn( const tripoint &p );

        // Checks if player can see target. For consistency, prefer using this over pc.sees()
        bool pl_can_target( const Creature *cr );

        // Set creature (or tile) under cursor as player's last target
        void set_last_target();

        // Prompts player to confirm attack on neutral NPC
        bool confirm_non_enemy_target();

        // Toggle snap-to-target
        void toggle_snap_to_target();

        // Cycle targets. 'direction' is either 1 or -1
        void cycle_targets( int direction );

        // Set new view offset. Updates map cache if necessary
        void set_view_offset( const tripoint &new_offset );

        // Updates 'turrets_in_range'
        void update_turrets_in_range();

        // Recalculate 'recoil' penalty. This should be called if
        // avatar's 'recoil' value has been modified
        // Relevant for TargetMode::Fire
        void recalc_aim_turning_penalty();

        // Apply penalty to avatar's 'recoil' value based on
        // how much they moved their aim point.
        // Relevant for TargetMode::Fire
        void apply_aim_turning_penalty();

        // Switch firing mode.
        void action_switch_mode();

        // Switch ammo. Returns 'false' if requires a reloading UI.
        bool action_switch_ammo();

        // Aim for 10 turns. Returns 'false' if ran out of moves
        bool action_aim();

        // Aim and shoot. Returns 'false' if ran out of moves
        bool action_aim_and_shoot( const std::string &action );

        // Draw UI-specific terrain overlays
        void draw_terrain_overlay();

        // Draw aiming window
        void draw_ui_window();

        // Generate ui window title
        std::string uitext_title();

        // Generate flavor text for 'Fire!' key
        std::string uitext_fire();

        void draw_window_title();
        void draw_help_notice();

        // Draw list of available controls at the bottom of the window.
        // text_y - first free line counting from the top
        void draw_controls_list( int text_y );

        void panel_cursor_info( int &text_y );
        void panel_gun_info( int &text_y );
        void panel_recoil( int &text_y );
        void panel_spell_info( int &text_y );
        void panel_target_info( int &text_y, bool fill_with_blank_if_no_target );
        void panel_fire_mode_aim( int &text_y );
        void panel_turret_list( int &text_y );

        // On-selected-as-target checks that act as if they are on-hit checks.
        // `harmful` is `false` if using a non-damaging spell
        void on_target_accepted( bool harmful );
};

target_handler::trajectory target_handler::mode_fire( avatar &you, aim_activity_actor &activity )
{
    target_ui ui = target_ui();
    ui.you = &you;
    ui.mode = target_ui::TargetMode::Fire;
    ui.activity = &activity;
    ui.relevant = activity.get_weapon();
    gun_mode gun = ui.relevant->gun_current_mode();
    ui.range = gun.target->gun_range( &you );
    ui.ammo = gun->ammo_data();

    return ui.run();
}

target_handler::trajectory target_handler::mode_throw( avatar &you, item &relevant,
        bool blind_throwing )
{
    target_ui ui = target_ui();
    ui.you = &you;
    ui.mode = blind_throwing ? target_ui::TargetMode::ThrowBlind : target_ui::TargetMode::Throw;
    ui.relevant = &relevant;
    ui.range = you.throw_range( relevant );

    return ui.run();
}

target_handler::trajectory target_handler::mode_reach( avatar &you, item &weapon )
{
    target_ui ui = target_ui();
    ui.you = &you;
    ui.mode = target_ui::TargetMode::Reach;
    ui.relevant = &weapon;
    ui.range = weapon.current_reach_range( you );

    return ui.run();
}

target_handler::trajectory target_handler::mode_turret_manual( avatar &you, turret_data &turret )
{
    target_ui ui = target_ui();
    ui.you = &you;
    ui.mode = target_ui::TargetMode::TurretManual;
    ui.turret = &turret;
    ui.relevant = &*turret.base();
    ui.range = turret.range();
    ui.ammo = turret.ammo_data();

    return ui.run();
}

target_handler::trajectory target_handler::mode_turrets( avatar &you, vehicle &veh,
        const std::vector<vehicle_part *> &turrets )
{
    // Find radius of a circle centered at u encompassing all points turrets can aim at
    // FIXME: this calculation is fine for square distances, but results in an underestimation
    //        when used with real circles
    int range_total = 0;
    for( vehicle_part *t : turrets ) {
        int range = veh.turret_query( *t ).range();
        tripoint pos = veh.global_part_pos3( *t );

        int res = 0;
        res = std::max( res, rl_dist( you.pos(), pos + point( range, 0 ) ) );
        res = std::max( res, rl_dist( you.pos(), pos + point( -range, 0 ) ) );
        res = std::max( res, rl_dist( you.pos(), pos + point( 0, range ) ) );
        res = std::max( res, rl_dist( you.pos(), pos + point( 0, -range ) ) );
        range_total = std::max( range_total, res );
    }

    target_ui ui = target_ui();
    ui.you = &you;
    ui.mode = target_ui::TargetMode::Turrets;
    ui.veh = &veh;
    ui.vturrets = &turrets;
    ui.range = range_total;

    return ui.run();
}

target_handler::trajectory target_handler::mode_spell( avatar &you, spell &casting, bool no_fail,
        bool no_mana )
{
    target_ui ui = target_ui();
    ui.you = &you;
    ui.mode = target_ui::TargetMode::Spell;
    ui.casting = &casting;
    ui.range = casting.range();
    ui.no_fail = no_fail;
    ui.no_mana = no_mana;

    return ui.run();
}

target_handler::trajectory target_handler::mode_spell( avatar &you, const spell_id &sp,
        bool no_fail, bool no_mana )
{
    return mode_spell( you, you.magic.get_spell( sp ), no_fail, no_mana );
}

static double occupied_tile_fraction( creature_size target_size )
{
    switch( target_size ) {
        case creature_size::tiny:
            return 0.1;
        case creature_size::small:
            return 0.25;
        case creature_size::medium:
            return 0.5;
        case creature_size::large:
            return 0.75;
        case creature_size::huge:
            return 1.0;
    }

    return 0.5;
}

double Creature::ranged_target_size() const
{
    if( has_flag( MF_HARDTOSHOOT ) ) {
        switch( get_size() ) {
            case creature_size::tiny:
            case creature_size::small:
                return occupied_tile_fraction( creature_size::tiny );
            case creature_size::medium:
                return occupied_tile_fraction( creature_size::small );
            case creature_size::large:
                return occupied_tile_fraction( creature_size::medium );
            case creature_size::huge:
                return occupied_tile_fraction( creature_size::large );
        }
    }
    return occupied_tile_fraction( get_size() );
}

int range_with_even_chance_of_good_hit( int dispersion )
{
    int even_chance_range = 0;
    while( static_cast<unsigned>( even_chance_range ) <
           Creature::dispersion_for_even_chance_of_good_hit.size() &&
           dispersion < Creature::dispersion_for_even_chance_of_good_hit[ even_chance_range ] ) {
        even_chance_range++;
    }
    return even_chance_range;
}

int player::gun_engagement_moves( const item &gun, int target, int start ) const
{
    int mv = 0;
    double penalty = start;

    while( penalty > target ) {
        double adj = aim_per_move( gun, penalty );
        if( adj <= 0 ) {
            break;
        }
        penalty -= adj;
        mv++;
    }

    return mv;
}

bool player::handle_gun_damage( item &it )
{
    // Below item (maximum dirt possible) should be greater than or equal to dirt range in item_group.cpp. Also keep in mind that monster drops can have specific ranges and these should be below the max!
    const double dirt_max_dbl = 10000;
    if( !it.is_gun() ) {
        debugmsg( "Tried to handle_gun_damage of a non-gun %s", it.tname() );
        return false;
    }

    int dirt = it.get_var( "dirt", 0 );
    int dirtadder = 0;
    double dirt_dbl = static_cast<double>( dirt );
    if( it.faults.count( fault_gun_chamber_spent ) ) {
        return false;
    }

    const auto &curammo_effects = it.ammo_effects();
    const islot_gun &firing = *it.type->gun;
    // misfire chance based on dirt accumulation. Formula is designed to make chance of jam highly unlikely at low dirt levels, but levels increase geometrically as the dirt level reaches max (10,000). The number used is just a figure I found reasonable after plugging the number into excel and changing it until the probability made sense at high, medium, and low levels of dirt.
    if( !it.has_flag( flag_NEVER_JAMS ) &&
        x_in_y( dirt_dbl * dirt_dbl * dirt_dbl,
                1000000000000.0 ) ) {
        add_msg_player_or_npc(
            _( "Your %s misfires with a muffled click!" ),
            _( "<npcname>'s %s misfires with a muffled click!" ),
            it.tname() );
        // at high dirt levels the chance to misfire gets to significant levels. 10,000 is max and 7800 is quite high so above that the player gets some relief in the form of exchanging time for some dirt reduction. Basically jiggling the parts loose to remove some dirt and get a few more shots out.
        if( dirt_dbl >
            7800 ) {
            add_msg_player_or_npc(
                _( "Perhaps taking the ammo out of your %s and reloading will help." ),
                _( "Perhaps taking the ammo out of <npcname>'s %s and reloading will help." ),
                it.tname() );
        }
        return false;
    }

    // Here we check if we're underwater and whether we should misfire.
    // As a result this causes no damage to the firearm, note that some guns are waterproof
    // and so are immune to this effect, note also that WATERPROOF_GUN status does not
    // mean the gun will actually be accurate underwater.
    int effective_durability = firing.durability;
    if( is_underwater() && !it.has_flag( "WATERPROOF_GUN" ) && one_in( effective_durability ) ) {
        add_msg_player_or_npc( _( "Your %s misfires with a wet click!" ),
                               _( "<npcname>'s %s misfires with a wet click!" ),
                               it.tname() );
        return false;
        // Here we check for a chance for the weapon to suffer a mechanical malfunction.
        // Note that some weapons never jam up 'NEVER_JAMS' and thus are immune to this
        // effect as current guns have a durability between 5 and 9 this results in
        // a chance of mechanical failure between 1/(64*3) and 1/(1024*3) on any given shot.
        // the malfunction can't cause damage
    } else if( one_in( ( 2 << effective_durability ) * 3 ) && !it.has_flag( flag_NEVER_JAMS ) ) {
        add_msg_player_or_npc( _( "Your %s malfunctions!" ),
                               _( "<npcname>'s %s malfunctions!" ),
                               it.tname() );
        return false;
        // Here we check for a chance for the weapon to suffer a misfire due to
        // using player-made 'RECYCLED' bullets. Note that not all forms of
        // player-made ammunition have this effect.
    } else if( curammo_effects.count( "RECYCLED" ) && one_in( 256 ) ) {
        add_msg_player_or_npc( _( "Your %s misfires with a muffled click!" ),
                               _( "<npcname>'s %s misfires with a muffled click!" ),
                               it.tname() );
        return false;
        // Here we check for a chance for attached mods to get damaged if they are flagged as 'CONSUMABLE'.
        // This is mostly for crappy handmade expedient stuff  or things that rarely receive damage during normal usage.
        // Default chance is 1/10000 unless set via json, damage is proportional to caliber(see below).
        // Can be toned down with 'consume_divisor.'

    } else if( it.has_flag( flag_CONSUMABLE ) && !curammo_effects.count( "LASER" ) &&
               !curammo_effects.count( "PLASMA" ) && !curammo_effects.count( "EMP" ) ) {
        int uncork = ( ( 10 * it.ammo_data()->ammo->loudness )
                       + ( it.ammo_data()->ammo->recoil / 2 ) ) / 100;
        uncork = std::pow( uncork, 3 ) * 6.5;
        for( auto mod : it.gunmods() ) {
            if( mod->has_flag( flag_CONSUMABLE ) ) {
                int dmgamt = uncork / mod->type->gunmod->consume_divisor;
                int modconsume = mod->type->gunmod->consume_chance;
                int initstate = it.damage();
                // fuzz damage if it's small
                if( dmgamt < 1000 ) {
                    dmgamt = rng( dmgamt, dmgamt + 200 );
                    // ignore damage if inconsequential.
                }
                if( dmgamt < 800 ) {
                    dmgamt = 0;
                }
                if( one_in( modconsume ) ) {
                    if( mod->mod_damage( dmgamt ) ) {
                        add_msg_player_or_npc( m_bad, _( "Your attached %s is destroyed by your shot!" ),
                                               _( "<npcname>'s attached %s is destroyed by their shot!" ),
                                               mod->tname() );
                        i_rem( mod );
                    } else if( it.damage() > initstate ) {
                        add_msg_player_or_npc( m_bad, _( "Your attached %s is damaged by your shot!" ),
                                               _( "<npcname>'s %s is damaged by their shot!" ),
                                               mod->tname() );
                    }
                }
            }
        }
    }
    if( it.has_fault( fault_gun_unlubricated ) &&
        x_in_y( dirt_dbl, dirt_max_dbl ) ) {
        add_msg_player_or_npc( m_bad, _( "Your %s emits a grimace-inducing screech!" ),
                               _( "<npcname>'s %s emits a grimace-inducing screech!" ),
                               it.tname() );
        it.inc_damage();
    }
    if( ( ( !curammo_effects.count( "NON-FOULING" ) && !it.has_flag( flag_NON_FOULING ) ) ||
          ( it.has_fault( fault_gun_unlubricated ) ) ) &&
        !it.has_flag( flag_PRIMITIVE_RANGED_WEAPON ) ) {
        if( curammo_effects.count( "BLACKPOWDER" ) ||
            it.has_fault( fault_gun_unlubricated ) ) {
            if( ( ( it.ammo_data()->ammo->recoil < firing.min_cycle_recoil ) ||
                  ( it.has_fault( fault_gun_unlubricated ) && one_in( 16 ) ) ) &&
                it.faults_potential().count( fault_gun_chamber_spent ) ) {
                add_msg_player_or_npc( m_bad, _( "Your %s fails to cycle!" ),
                                       _( "<npcname>'s %s fails to cycle!" ),
                                       it.tname() );
                it.faults.insert( fault_gun_chamber_spent );
                // Don't return false in this case; this shot happens, follow-up ones won't.
            }
        }
        // These are the dirtying/fouling mechanics
        if( !curammo_effects.count( "NON-FOULING" ) && !it.has_flag( flag_NON_FOULING ) ) {
            if( dirt < static_cast<int>( dirt_max_dbl ) ) {
                dirtadder = curammo_effects.count( "BLACKPOWDER" ) * ( 200 - ( firing.blackpowder_tolerance *
                            2 ) );
                // dirtadder is the dirt-increasing number for shots fired with gunpowder-based ammo. Usually dirt level increases by 1, unless it's blackpowder, in which case it increases by a higher number, but there is a reduction for blackpowder resistance of a weapon.
                if( dirtadder < 0 ) {
                    dirtadder = 0;
                }
                // in addition to increasing dirt level faster, regular gunpowder fouling is also capped at 7,150, not 10,000. So firing with regular gunpowder can never make the gun quite as bad as firing it with black gunpowder. At 7,150 the chance to jam is significantly lower (though still significant) than it is at 10,000, the absolute cap.
                if( curammo_effects.count( "BLACKPOWDER" ) ||
                    dirt < 7150 ) {
                    it.set_var( "dirt", std::min( static_cast<int>( dirt_max_dbl ), dirt + dirtadder + 1 ) );
                }
            }
            dirt = it.get_var( "dirt", 0 );
            dirt_dbl = static_cast<double>( dirt );
            if( dirt > 0 && !it.faults.count( fault_gun_blackpowder ) ) {
                it.faults.insert( fault_gun_dirt );
            }
            if( dirt > 0 && curammo_effects.count( "BLACKPOWDER" ) ) {
                it.faults.erase( fault_gun_dirt );
                it.faults.insert( fault_gun_blackpowder );
            }
            // end fouling mechanics
        }
    }
    // chance to damage gun due to high levels of dirt. Very unlikely, especially at lower levels and impossible below 5,000. Lower than the chance of a jam at the same levels. 555555... is an arbitrary number that I came up with after playing with the formula in excel. It makes sense at low, medium, and high levels of dirt.
    if( dirt_dbl > 5000 &&
        x_in_y( dirt_dbl * dirt_dbl * dirt_dbl,
                5555555555555 ) ) {
        add_msg_player_or_npc( m_bad, _( "Your %s is damaged by the high pressure!" ),
                               _( "<npcname>'s %s is damaged by the high pressure!" ),
                               it.tname() );
        // Don't increment until after the message
        it.inc_damage();
    }
    return true;
}

void npc::pretend_fire( npc *source, int shots, item &gun )
{
    int curshot = 0;
    if( g->u.sees( *source ) && one_in( 50 ) ) {
        add_msg( m_info, _( "%s shoots something." ), source->disp_name() );
    }
    while( curshot != shots ) {
        if( gun.ammo_consume( gun.ammo_required(), pos() ) != gun.ammo_required() ) {
            debugmsg( "Unexpected shortage of ammo whilst firing %s", gun.tname().c_str() );
            break;
        }

        item *weapon = &gun;
        const auto data = weapon->gun_noise( shots > 1 );

        if( g->u.sees( *source ) ) {
            add_msg( m_warning, _( "You hear %s." ), data.sound );
        }
        curshot++;
        moves -= 100;
    }
}

int player::fire_gun( const tripoint &target, int shots )
{
    return fire_gun( target, shots, weapon );
}

int player::fire_gun( const tripoint &target, int shots, item &gun )
{
    if( !gun.is_gun() ) {
        debugmsg( "%s tried to fire non-gun (%s).", name, gun.tname() );
        return 0;
    }
    bool is_mech_weapon = false;
    if( is_mounted() &&
        mounted_creature->has_flag( MF_RIDEABLE_MECH ) ) {
        is_mech_weapon = true;
    }
    // Number of shots to fire is limited by the amount of remaining ammo
    if( gun.ammo_required() ) {
        shots = std::min( shots, static_cast<int>( gun.ammo_remaining() / gun.ammo_required() ) );
    }

    // cap our maximum burst size by the amount of UPS power left
    if( !gun.has_flag( flag_VEHICLE ) && gun.get_gun_ups_drain() > 0 ) {
        shots = std::min( shots, static_cast<int>( charges_of( itype_UPS ) / gun.get_gun_ups_drain() ) );
    }

    if( shots <= 0 ) {
        debugmsg( "Attempted to fire zero or negative shots using %s", gun.tname() );
    }

    // usage of any attached bipod is dependent upon terrain
    bool bipod = g->m.has_flag_ter_or_furn( "MOUNTABLE", pos() );
    if( !bipod ) {
        if( const optional_vpart_position vp = g->m.veh_at( pos() ) ) {
            bipod = vp->vehicle().has_part( pos(), "MOUNTABLE" );
        }
    }

    // Up to 50% of recoil can be delayed until end of burst dependent upon relevant skill
    /** @EFFECT_PISTOL delays effects of recoil during automatic fire */
    /** @EFFECT_SMG delays effects of recoil during automatic fire */
    /** @EFFECT_RIFLE delays effects of recoil during automatic fire */
    /** @EFFECT_SHOTGUN delays effects of recoil during automatic fire */
    double absorb = std::min( get_skill_level( gun.gun_skill() ),
                              MAX_SKILL ) / static_cast<double>( MAX_SKILL * 2 );

    tripoint aim = target;
    int curshot = 0;
    int hits = 0; // total shots on target
    int delay = 0; // delayed recoil that has yet to be applied
    while( curshot != shots ) {
        if( gun.faults.count( fault_gun_chamber_spent ) && curshot == 0 ) {
            moves -= 50;
            gun.faults.erase( fault_gun_chamber_spent );
            add_msg_if_player( _( "You cycle your %s manually." ), gun.tname() );
        }

        if( !handle_gun_damage( gun ) ) {
            break;
        }

        dispersion_sources dispersion = get_weapon_dispersion( gun );
        dispersion.add_range( recoil_total() );

        // If this is a vehicle mounted turret, which vehicle is it mounted on?
        const vehicle *in_veh = has_effect( effect_on_roof ) ? veh_pointer_or_null( g->m.veh_at(
                                    pos() ) ) : nullptr;

        auto shot = projectile_attack( make_gun_projectile( gun ), pos(), aim, dispersion, this, in_veh );
        curshot++;

        int qty = gun.gun_recoil( *this, bipod );
        delay  += qty * absorb;
        // Temporarily scale by 5x as we adjust MAX_RECOIL.
        recoil += 5.0 * ( qty * ( 1.0 - absorb ) );

        make_gun_sound_effect( *this, shots > 1, &gun );
        sfx::generate_gun_sound( *this, gun );

        cycle_action( gun, pos() );

        if( has_trait( trait_PYROMANIA ) && !has_morale( MORALE_PYROMANIA_STARTFIRE ) ) {
            if( gun.ammo_current() == itype_flammable || gun.ammo_current() == itype_66mm ||
                gun.ammo_current() == itype_84x246mm || gun.ammo_current() == itype_m235 ) {
                add_msg_if_player( m_good, _( "You feel a surge of euphoria as flames roar out of the %s!" ),
                                   gun.tname() );
                add_morale( MORALE_PYROMANIA_STARTFIRE, 15, 15, 8_hours, 6_hours );
                rem_morale( MORALE_PYROMANIA_NOFIRE );
            }
        }

        if( gun.ammo_consume( gun.ammo_required(), pos() ) != gun.ammo_required() ) {
            debugmsg( "Unexpected shortage of ammo whilst firing %s", gun.tname() );
            break;
        }

        if( !gun.has_flag( flag_VEHICLE ) ) {
            use_charges( itype_UPS, gun.get_gun_ups_drain() );
        }

        if( shot.missed_by <= .1 ) {
            // TODO: check head existence for headshot
            g->events().send<event_type::character_gets_headshot>( getID() );
        }

        if( shot.hit_critter ) {
            hits++;
        }

        if( gun.gun_skill() == skill_launcher ) {
            continue; // skip retargeting for launchers
        }
    }
    // apply shot counter to gun and its mods.
    gun.set_var( "shot_counter", gun.get_var( "shot_counter", 0 ) + curshot );
    for( item *mod : gun.gunmods() ) {
        mod->set_var( "shot_counter", mod->get_var( "shot_counter", 0 ) + curshot );
    }
    if( gun.has_flag( flag_RELOAD_AND_SHOOT ) ) {
        // Reset aim for bows and other reload-and-shoot weapons.
        recoil = MAX_RECOIL;
    } else {
        // apply delayed recoil
        recoil += delay;
        if( is_mech_weapon ) {
            // mechs can handle recoil far better. they are built around their main gun.
            // TODO: shouldn't this affect only recoil accumulated during this function?
            recoil = recoil / 2;
        }
        // Cap
        recoil = std::min( MAX_RECOIL, recoil );
    }

    // Use different amounts of time depending on the type of gun and our skill
    moves -= time_to_attack( *this, *gun.type );

    // Practice the base gun skill proportionally to number of hits, but always by one.
    practice( skill_gun, ( hits + 1 ) * 5 );
    // launchers train weapon skill for both hits and misses.
    int practice_units = gun.gun_skill() == skill_launcher ? curshot : hits;
    practice( gun.gun_skill(), ( practice_units + 1 ) * 5 );

    return curshot;
}

// TODO: Method
// Silence warning about missing prototype.
int throw_cost( const player &c, const item &to_throw );
int throw_cost( const player &c, const item &to_throw )
{
    // Very similar to player::attack_speed
    // TODO: Extract into a function?
    // Differences:
    // Dex is more (2x) important for throwing speed
    // At 10 skill, the cost is down to 0.75%, not 0.66%
    const int base_move_cost = to_throw.attack_time() / 2;
    const int throw_skill = std::min( MAX_SKILL, c.get_skill_level( skill_throw ) );
    ///\EFFECT_THROW increases throwing speed
    const int skill_cost = static_cast<int>( ( base_move_cost * ( 20 - throw_skill ) / 20 ) );
    ///\EFFECT_DEX increases throwing speed
    const int dexbonus = c.get_dex();
    const int encumbrance_penalty = c.encumb( bp_torso ) +
                                    ( c.encumb( bp_hand_l ) + c.encumb( bp_hand_r ) ) / 2;
    const float stamina_ratio = static_cast<float>( c.get_stamina() ) / c.get_stamina_max();
    const float stamina_penalty = 1.0 + std::max( ( 0.25f - stamina_ratio ) * 4.0f, 0.0f );

    int move_cost = base_move_cost;
    // Stamina penalty only affects base/2 and encumbrance parts of the cost
    move_cost += encumbrance_penalty;
    move_cost *= stamina_penalty;
    move_cost += skill_cost;
    move_cost -= dexbonus;
    move_cost *= c.mutation_value( "attackcost_modifier" );

    return std::max( 25, move_cost );
}

int Character::throw_dispersion_per_dodge( bool add_encumbrance ) const
{
    // +200 per dodge point at 0 dexterity
    // +100 at 8, +80 at 12, +66.6 at 16, +57 at 20, +50 at 24
    // Each 10 encumbrance on either hand is like -1 dex (can bring penalty to +400 per dodge)
    // Maybe TODO: Only use one hand
    const int encumbrance = add_encumbrance ? encumb( bp_hand_l ) + encumb( bp_hand_r ) : 0;
    ///\EFFECT_DEX increases throwing accuracy against targets with good dodge stat
    float effective_dex = 2 + get_dex() / 4.0f - ( encumbrance ) / 40.0f;
    return static_cast<int>( 100.0f / std::max( 1.0f, effective_dex ) );
}

// Perfect situation gives us 1000 dispersion at lvl 0
// This goes down linearly to 250  dispersion at lvl 10
int Character::throwing_dispersion( const item &to_throw, Creature *critter,
                                    bool is_blind_throw ) const
{
    units::mass weight = to_throw.weight();
    units::volume volume = to_throw.volume();
    if( to_throw.count_by_charges() && to_throw.charges > 1 ) {
        weight /= to_throw.charges;
        volume /= to_throw.charges;
    }

    int throw_difficulty = 1000;
    // 1000 penalty for every liter after the first
    // TODO: Except javelin type items
    throw_difficulty += std::max<int>( 0, units::to_milliliter( volume - 1_liter ) );
    // 1 penalty for gram above str*100 grams (at 0 skill)
    ///\EFFECT_STR decreases throwing dispersion when throwing heavy objects
    const int weight_in_gram = units::to_gram( weight );
    throw_difficulty += std::max( 0, weight_in_gram - get_str() * 100 );

    // Dispersion from difficult throws goes from 100% at lvl 0 to 25% at lvl 10
    ///\EFFECT_THROW increases throwing accuracy
    const int throw_skill = std::min( MAX_SKILL, get_skill_level( skill_throw ) );
    int dispersion = 10 * throw_difficulty / ( 8 * throw_skill + 4 );
    // If the target is a creature, it moves around and ruins aim
    // TODO: Inform projectile functions if the attacker actually aims for the critter or just the tile
    if( critter != nullptr ) {
        // It's easier to dodge at close range (thrower needs to adjust more)
        // Dodge x10 at point blank, x5 at 1 dist, then flat
        float effective_dodge = critter->get_dodge() * std::max( 1, 10 - 5 * rl_dist( pos(),
                                critter->pos() ) );
        dispersion += throw_dispersion_per_dodge( true ) * effective_dodge;
    }
    // 1 perception per 1 eye encumbrance
    ///\EFFECT_PER decreases throwing accuracy penalty from eye encumbrance
    dispersion += std::max( 0, ( encumb( bp_eyes ) - get_per() ) * 10 );

    // If throwing blind, we're assuming they mechanically can't achieve the
    // accuracy of a normal throw.
    if( is_blind_throw ) {
        dispersion *= 4;
    }

    return std::max( 0, dispersion );
}

dealt_projectile_attack player::throw_item( const tripoint &target, const item &to_throw,
        const cata::optional<tripoint> &blind_throw_from_pos )
{
    // Copy the item, we may alter it before throwing
    item thrown = to_throw;

    const int move_cost = throw_cost( *this, to_throw );
    mod_moves( -move_cost );

    const int throwing_skill = get_skill_level( skill_throw );
    units::volume volume = to_throw.volume();
    units::mass weight = to_throw.weight();

    bool throw_assist = false;
    int throw_assist_str = 0;
    if( is_mounted() ) {
        auto mons = mounted_creature.get();
        if( mons->mech_str_addition() != 0 ) {
            throw_assist = true;
            throw_assist_str = mons->mech_str_addition();
            mons->use_mech_power( -3 );
        }
    }
    if( !throw_assist ) {
        const int stamina_cost = get_standard_stamina_cost( &thrown );
        mod_stamina( stamina_cost + throwing_skill );
    }

    const skill_id &skill_used = skill_throw;
    int skill_level = std::min( MAX_SKILL, get_skill_level( skill_throw ) );
    // if you are lying on the floor, you can't really throw that well
    if( has_effect( effect_downed ) ) {
        skill_level = std::max( 0, skill_level - 5 );
    }
    // We'll be constructing a projectile
    projectile proj;
    proj.impact = thrown.base_damage_thrown();
    proj.speed = 10 + skill_level;
    auto &impact = proj.impact;
    auto &proj_effects = proj.proj_effects;

    static const std::set<material_id> ferric = { material_id( "iron" ), material_id( "steel" ) };

    bool do_railgun = has_active_bionic( bio_railgun ) && thrown.made_of_any( ferric ) &&
                      !throw_assist;

    // The damage dealt due to item's weight, player's strength, and skill level
    // Up to str/2 or weight/100g (lower), so 10 str is 5 damage before multipliers
    // Railgun doubles the effective strength
    ///\EFFECT_STR increases throwing damage
    double stats_mod = do_railgun ? get_str() : ( get_str() / 2.0 );
    stats_mod = throw_assist ? throw_assist_str / 2.0 : stats_mod;
    // modify strength impact based on skill level, clamped to [0.15 - 1]
    // mod = mod * [ ( ( skill / max_skill ) * 0.85 ) + 0.15 ]
    stats_mod *= ( std::min( MAX_SKILL,
                             get_skill_level( skill_throw ) ) /
                   static_cast<double>( MAX_SKILL ) ) * 0.85 + 0.15;
    impact.add_damage( DT_BASH, std::min( weight / 100.0_gram, stats_mod ) );

    if( thrown.has_flag( "ACT_ON_RANGED_HIT" ) ) {
        proj_effects.insert( "ACT_ON_RANGED_HIT" );
        thrown.active = true;
    }

    // Item will shatter upon landing, destroying the item, dealing damage, and making noise
    /** @EFFECT_STR increases chance of shattering thrown glass items (NEGATIVE) */
    const bool shatter = !thrown.active && thrown.made_of( material_id( "glass" ) ) &&
                         rng( 0, units::to_milliliter( 2_liter - volume ) ) < get_str() * 100;

    // Item will burst upon landing, destroying the item, and spilling its contents
    const bool burst = thrown.has_property( "burst_when_filled" ) && thrown.is_container() &&
                       thrown.get_property_int64_t( "burst_when_filled" ) <= static_cast<double>
                       ( thrown.contents.total_contained_volume().value() ) / thrown.get_total_capacity().value() *
                       100;

    // Add some flags to the projectile
    if( weight > 500_gram ) {
        proj_effects.insert( "HEAVY_HIT" );
    }

    proj_effects.insert( "NO_ITEM_DAMAGE" );

    if( thrown.active ) {
        // Can't have Molotovs embed into monsters
        // Monsters don't have inventory processing
        proj_effects.insert( "NO_EMBED" );
    }

    if( do_railgun ) {
        proj_effects.insert( "LIGHTNING" );
    }

    if( volume > 500_ml ) {
        proj_effects.insert( "WIDE" );
    }

    // Deal extra cut damage if the item breaks
    if( shatter ) {
        impact.add_damage( DT_CUT, units::to_milliliter( volume ) / 500.0f );
        proj_effects.insert( "SHATTER_SELF" );
    }

    // TODO: Add wet effect if other things care about that
    if( burst ) {
        proj_effects.insert( "BURST" );
    }

    // Some minor (skill/2) armor piercing for skillful throws
    // Not as much as in melee, though
    for( damage_unit &du : impact.damage_units ) {
        du.res_pen += skill_level / 2.0f;
    }
    // handling for tangling thrown items
    if( thrown.has_flag( "TANGLE" ) ) {
        proj_effects.insert( "TANGLE" );
    }

    Creature *critter = g->critter_at( target, true );
    const dispersion_sources dispersion( throwing_dispersion( thrown, critter,
                                         blind_throw_from_pos.has_value() ) );
    const itype *thrown_type = thrown.type;

    // Put the item into the projectile
    proj.set_drop( std::move( thrown ) );
    if( thrown_type->item_tags.count( "CUSTOM_EXPLOSION" ) ) {
        proj.set_custom_explosion( thrown_type->explosion );
    }

    // Throw from the player's position, unless we're blind throwing, in which case
    // throw from the the blind throw position instead.
    const tripoint throw_from = blind_throw_from_pos ? *blind_throw_from_pos : pos();

    float range = rl_dist( throw_from, target );
    proj.range = range;
    int skill_lvl = get_skill_level( skill_used );
    // Avoid awarding tons of xp for lucky throws against hard to hit targets
    const float range_factor = std::min<float>( range, skill_lvl + 3 );
    // We're aiming to get a damaging hit, not just an accurate one - reward proper weapons
    const float damage_factor = 5.0f * std::sqrt( proj.impact.total_damage() / 5.0f );
    // This should generally have values below ~20*sqrt(skill_lvl)
    const float final_xp_mult = range_factor * damage_factor;

    auto dealt_attack = projectile_attack( proj, throw_from, target, dispersion, this );

    const double missed_by = dealt_attack.missed_by;
    if( missed_by <= 0.1 && dealt_attack.hit_critter != nullptr ) {
        practice( skill_used, final_xp_mult, MAX_SKILL );
        // TODO: Check target for existence of head
        g->events().send<event_type::character_gets_headshot>( getID() );
    } else if( dealt_attack.hit_critter != nullptr && missed_by > 0.0f ) {
        practice( skill_used, final_xp_mult / ( 1.0f + missed_by ), MAX_SKILL );
    } else {
        // Pure grindy practice - cap gain at lvl 2
        practice( skill_used, 5, 2 );
    }
    // Reset last target pos
    last_target_pos = cata::nullopt;
    recoil = MAX_RECOIL;

    return dealt_attack;
}

static void do_aim( player &p, const item &relevant, const double min_recoil )
{
    const double aim_amount = p.aim_per_move( relevant, p.recoil );
    if( aim_amount > 0 && p.recoil > min_recoil ) {
        // Increase aim at the cost of moves
        p.mod_moves( -1 );
        p.recoil = std::max( min_recoil, p.recoil - aim_amount );
    } else {
        // If aim is already maxed, we're just waiting, so pass the turn.
        p.set_moves( 0 );
    }
}

struct confidence_rating {
    double aim_level;
    char symbol;
    std::string color;
    std::string label;
};

static int print_steadiness( const catacurses::window &w, int line_number, double steadiness )
{
    const int window_width = getmaxx( w ) - 2; // Window width minus borders.

    if( get_option<std::string>( "ACCURACY_DISPLAY" ) == "numbers" ) {
        std::string steadiness_s = string_format( "%s: %d%%", _( "Steadiness" ),
                                   static_cast<int>( 100.0 * steadiness ) );
        mvwprintw( w, point( 1, line_number++ ), steadiness_s );
    } else {
        const std::string &steadiness_bar = get_labeled_bar( steadiness, window_width,
                                            _( "Steadiness" ), '*' );
        mvwprintw( w, point( 1, line_number++ ), steadiness_bar );
    }

    return line_number;
}

static double confidence_estimate( int range, double target_size,
                                   const dispersion_sources &dispersion )
{
    // This is a rough estimate of accuracy based on a linear distribution across min and max
    // dispersion.  It is highly inaccurate probability-wise, but this is intentional, the player
    // is not doing Gaussian integration in their head while aiming.  The result gives the player
    // correct relative measures of chance to hit, and corresponds with the actual distribution at
    // min, max, and mean.
    if( range == 0 ) {
        return 2 * target_size;
    }
    const double max_lateral_offset = iso_tangent( range, dispersion.max() );
    return 1 / ( max_lateral_offset / target_size );
}

static std::vector<aim_type> get_default_aim_type()
{
    std::vector<aim_type> aim_types;
    aim_types.push_back( aim_type { "", "", "", false, 0 } ); // dummy aim type for unaimed shots
    return aim_types;
}

using RatingVector = std::vector<std::tuple<double, char, std::string>>;
static std::string get_colored_bar( const double val, const int width, const std::string &label,
                                    RatingVector::iterator begin, RatingVector::iterator end )
{
    std::string result;

    result.reserve( width );
    if( !label.empty() ) {
        result += label;
        result += ' ';
    }
    const int bar_width = width - utf8_width( result ) - 2; // - 2 for the brackets

    result += '[';
    if( bar_width > 0 ) {
        int used_width = 0;
        for( auto it( begin ); it != end; ++it ) {
            const double factor = std::min( 1.0, std::max( 0.0, std::get<0>( *it ) * val ) );
            const int seg_width = static_cast<int>( factor * bar_width ) - used_width;

            if( seg_width <= 0 ) {
                continue;
            }
            used_width += seg_width;
            result += string_format( "<color_%s>", std::get<2>( *it ) );
            result.insert( result.end(), seg_width, std::get<1>( *it ) );
            result += "</color>";
        }
        result.insert( result.end(), bar_width - used_width, ' ' );
    }
    result += ']';

    return result;
}

static int print_ranged_chance( const player &p, const catacurses::window &w, int line_number,
                                target_ui::TargetMode mode, input_context &ctxt, const item &ranged_weapon,
                                const dispersion_sources &dispersion, const std::vector<confidence_rating> &confidence_config,
                                double range, double target_size, int recoil = 0 )
{
    int window_width = getmaxx( w ) - 2; // Window width minus borders.
    std::string display_type = get_option<std::string>( "ACCURACY_DISPLAY" );
    std::string panel_type = panel_manager::get_manager().get_current_layout_id();
    const int bars_pad = 3; // Padding for "bars" to fit moves_to_fire value.
    if( ( panel_type == "compact" || panel_type == "labels-narrow" ) && display_type != "numbers" ) {
        window_width -= bars_pad;
    }

    std::string label_m = _( "Moves" );
    std::vector<std::string> t_aims( 4 ), t_confidence( 16 );
    int aim_iter = 0, conf_iter = 0;

    nc_color col = c_dark_gray;

    std::vector<aim_type> aim_types;
    if( mode == target_ui::TargetMode::Throw || mode == target_ui::TargetMode::ThrowBlind ) {
        aim_types = get_default_aim_type();
    } else {
        aim_types = p.get_aim_types( ranged_weapon );
    }

    if( display_type != "numbers" ) {
        std::string symbols;
        int column_number = 1;
        if( !( panel_type == "compact" || panel_type == "labels-narrow" ) ) {
            std::string label = _( "Symbols:" );
            mvwprintw( w, point( column_number, line_number ), label );
            column_number += utf8_width( label ) + 1; // 1 for whitespace after 'Symbols:'
        }
        for( const confidence_rating &cr : confidence_config ) {
            std::string label = pgettext( "aim_confidence", cr.label.c_str() );
            std::string symbols = string_format( "<color_%s>%s</color> = %s", cr.color, cr.symbol,
                                                 label );
            int line_len = utf8_width( label ) + 5; // 5 for '# = ' and whitespace at end
            if( ( window_width + bars_pad - column_number ) < line_len ) {
                column_number = 1;
                line_number++;
            }
            print_colored_text( w, point( column_number, line_number ), col, col, symbols );
            column_number += line_len;
        }
        line_number++;
    }
    if( ( panel_type == "compact" || panel_type == "labels-narrow" ) && display_type == "numbers" ) {
        std::string symbols = _( " <color_green>Great</color> - <color_light_gray>Normal</color>"
                                 " - <color_magenta>Graze</color> - <color_light_blue>Moves</color>" );
        fold_and_print( w, point( 1, line_number++ ), window_width + bars_pad,
                        c_dark_gray, symbols );
        int len = utf8_width( symbols ) - 96; // 96 to subtract color codes
        if( len > window_width + bars_pad ) {
            line_number++;
        }
        for( int i = 0; i < window_width; i++ ) {
            mvwprintw( w, point( i + 1, line_number ), "-" );
        }
    }

    const auto front_or = [&]( const std::string & s, const char fallback ) {
        const auto keys = ctxt.keys_bound_to( s );
        return keys.empty() ? fallback : keys.front();
    };

    for( const aim_type &type : aim_types ) {
        dispersion_sources current_dispersion = dispersion;
        int threshold = MAX_RECOIL;
        std::string label = _( "Current" );
        std::string aim_l = _( "Aim" );
        if( type.has_threshold ) {
            label = type.name;
            threshold = type.threshold;
            current_dispersion.add_range( threshold );
        } else {
            current_dispersion.add_range( recoil );
        }

        int moves_to_fire;
        if( mode == target_ui::TargetMode::Throw || mode == target_ui::TargetMode::ThrowBlind ) {
            moves_to_fire = throw_cost( p, ranged_weapon );
        } else {
            moves_to_fire = p.gun_engagement_moves( ranged_weapon, threshold, recoil ) + time_to_attack( p,
                            *ranged_weapon.type );
        }

        auto hotkey = front_or( type.action.empty() ? "FIRE" : type.action, ' ' );
        if( ( panel_type == "compact" || panel_type == "labels-narrow" ) ) {
            if( display_type == "numbers" ) {
                t_aims[aim_iter] = string_format( "<color_dark_gray>%s:</color>", label );
                t_confidence[( aim_iter * 4 ) + 3] = string_format( "<color_light_blue>%d</color>", moves_to_fire );
            } else {
                print_colored_text( w, point( 1, line_number ), col, col, string_format( _( "%s %s:" ), label,
                                    aim_l ) );
                right_print( w, line_number++, 1, c_light_blue, _( "Moves" ) );
                right_print( w, line_number, 1, c_light_blue, string_format( "%d", moves_to_fire ) );
            }
        } else {
            print_colored_text( w, point( 1, line_number++ ), col, col,
                                string_format( _( "<color_white>[%s]</color> %s %s: Moves to fire: "
                                                  "<color_light_blue>%d</color>" ),
                                               hotkey, label, aim_l, moves_to_fire ) );
        }

        double confidence = confidence_estimate( range, target_size, current_dispersion );

        if( display_type == "numbers" ) {
            if( panel_type == "compact" || panel_type == "labels-narrow" ) {
                int last_chance = 0;
                for( const confidence_rating &cr : confidence_config ) {
                    int chance = std::min<int>( 100, 100.0 * ( cr.aim_level ) * confidence ) - last_chance;
                    last_chance += chance;
                    t_confidence[conf_iter] = string_format( "<color_%s>%3d%%</color>", cr.color, chance );
                    conf_iter++;
                    if( conf_iter == ( aim_iter * 4 ) + 3 ) {
                        conf_iter++;
                    }
                }
                aim_iter++;
            } else {
                int last_chance = 0;
                std::string confidence_s = enumerate_as_string( confidence_config.begin(), confidence_config.end(),
                [&]( const confidence_rating & config ) {
                    // TODO: Consider not printing 0 chances, but only if you can print something (at least miss 100% or so)
                    int chance = std::min<int>( 100, 100.0 * ( config.aim_level * confidence ) ) - last_chance;
                    last_chance += chance;
                    return string_format( "%s: <color_%s>%3d%%</color>", pgettext( "aim_confidence",
                                          config.label.c_str() ), config.color, chance );
                }, enumeration_conjunction::none );
                line_number += fold_and_print_from( w, point( 1, line_number ), window_width, 0,
                                                    c_dark_gray, confidence_s );
            }
        } else {
            std::vector<std::tuple<double, char, std::string>> confidence_ratings;
            std::transform( confidence_config.begin(), confidence_config.end(),
                            std::back_inserter( confidence_ratings ),
            [&]( const confidence_rating & config ) {
                return std::make_tuple( config.aim_level, config.symbol, config.color );
            }
                          );
            const std::string &confidence_bar = get_colored_bar( confidence, window_width, "",
                                                confidence_ratings.begin(),
                                                confidence_ratings.end() );

            print_colored_text( w, point( 1, line_number++ ), col, col, confidence_bar );
        }
    }

    // Draw tables for compact Numbers display
    if( ( panel_type == "compact" || panel_type == "labels-narrow" )
        && display_type == "numbers" ) {
        const std::string divider = "|";
        int left_pad = 10, columns = 4;
        insert_table( w, left_pad, ++line_number, columns, c_light_gray, divider, true, t_confidence );
        insert_table( w, 0, line_number, 1, c_light_gray, "", false, t_aims );
        line_number = line_number + 4; // 4 to account for the tables
    }
    return line_number;
}

// Handle capping aim level when the player cannot see the target tile or there is nothing to aim at.
static double calculate_aim_cap( const player &p, const tripoint &target )
{
    double min_recoil = 0.0;
    const Creature *victim = g->critter_at( target, true );
    if( victim == nullptr || ( !p.sees( *victim ) && !p.sees_with_infrared( *victim ) ) ) {
        const int range = rl_dist( p.pos(), target );
        // Get angle of triangle that spans the target square.
        const double angle = atan2( 1, range );
        // Convert from radians to arcmin.
        min_recoil = 60 * 180 * angle / M_PI;
    }
    return min_recoil;
}

static int print_aim( const player &p, const catacurses::window &w, int line_number,
                      input_context &ctxt, item *weapon,
                      const double target_size, const tripoint &pos, double predicted_recoil )
{
    // This is absolute accuracy for the player.
    // TODO: push the calculations duplicated from Creature::deal_projectile_attack() and
    // Creature::projectile_attack() into shared methods.
    // Dodge doesn't affect gun attacks

    dispersion_sources dispersion = p.get_weapon_dispersion( *weapon );
    dispersion.add_range( p.recoil_vehicle() );

    const double min_recoil = calculate_aim_cap( p, pos );
    const double effective_recoil = p.effective_dispersion( p.weapon.sight_dispersion() );
    const double min_dispersion = std::max( min_recoil, effective_recoil );
    const double steadiness_range = MAX_RECOIL - min_dispersion;
    // This is a relative measure of how steady the player's aim is,
    // 0 is the best the player can do.
    const double steady_score = std::max( 0.0, predicted_recoil - min_dispersion );
    // Fairly arbitrary cap on steadiness...
    const double steadiness = 1.0 - ( steady_score / steadiness_range );

    // This could be extracted, to allow more/less verbose displays
    static const std::vector<confidence_rating> confidence_config = {{
            { accuracy_critical, '*', "green", translate_marker_context( "aim_confidence", "Great" ) },
            { accuracy_standard, '+', "light_gray", translate_marker_context( "aim_confidence", "Normal" ) },
            { accuracy_grazing, '|', "magenta", translate_marker_context( "aim_confidence", "Graze" ) }
        }
    };

    const double range = rl_dist( p.pos(), pos );
    line_number = print_steadiness( w, line_number, steadiness );
    return print_ranged_chance( p, w, line_number, target_ui::TargetMode::Fire, ctxt, *weapon,
                                dispersion,
                                confidence_config,
                                range, target_size, predicted_recoil );
}

static void draw_throw_aim( const player &p, const catacurses::window &w, int &text_y,
                            input_context &ctxt,
                            const item &weapon, const tripoint &target_pos, bool is_blind_throw )
{
    Creature *target = g->critter_at( target_pos, true );
    if( target != nullptr && !p.sees( *target ) ) {
        target = nullptr;
    }

    const dispersion_sources dispersion( p.throwing_dispersion( weapon, target, is_blind_throw ) );
    const double range = rl_dist( p.pos(), target_pos );

    const double target_size = target != nullptr ? target->ranged_target_size() : 1.0f;

    static const std::vector<confidence_rating> confidence_config_critter = {{
            { accuracy_critical, '*', "green", translate_marker_context( "aim_confidence", "Great" ) },
            { accuracy_standard, '+', "light_gray", translate_marker_context( "aim_confidence", "Normal" ) },
            { accuracy_grazing, '|', "magenta", translate_marker_context( "aim_confidence", "Graze" ) }
        }
    };
    static const std::vector<confidence_rating> confidence_config_object = {{
            { accuracy_grazing, '*', "white", translate_marker_context( "aim_confidence", "Hit" ) }
        }
    };
    const auto &confidence_config = target != nullptr ?
                                    confidence_config_critter : confidence_config_object;

    const target_ui::TargetMode throwing_target_mode = is_blind_throw ?
            target_ui::TargetMode::ThrowBlind :
            target_ui::TargetMode::Throw;
    text_y = print_ranged_chance( p, w, text_y, throwing_target_mode, ctxt, weapon, dispersion,
                                  confidence_config,
                                  range, target_size );
}

std::vector<aim_type> Character::get_aim_types( const item &gun ) const
{
    std::vector<aim_type> aim_types = get_default_aim_type();
    if( !gun.is_gun() ) {
        return aim_types;
    }
    int sight_dispersion = effective_dispersion( gun.sight_dispersion() );
    // Aiming thresholds are dependent on weapon sight dispersion, attempting to place thresholds
    // at 10%, 5% and 0% of the difference between MAX_RECOIL and sight dispersion.
    std::vector<int> thresholds = {
        static_cast<int>( ( ( MAX_RECOIL - sight_dispersion ) / 10.0 ) + sight_dispersion ),
        static_cast<int>( ( ( MAX_RECOIL - sight_dispersion ) / 20.0 ) + sight_dispersion ),
        static_cast<int>( sight_dispersion )
    };
    // Remove duplicate thresholds.
    std::vector<int>::iterator thresholds_it = std::adjacent_find( thresholds.begin(),
            thresholds.end() );
    while( thresholds_it != thresholds.end() ) {
        thresholds.erase( thresholds_it );
        thresholds_it = std::adjacent_find( thresholds.begin(), thresholds.end() );
    }
    thresholds_it = thresholds.begin();
    aim_types.push_back( aim_type { _( "Regular" ), "AIMED_SHOT", _( "[%c] to aim and fire." ),
                                    true, *thresholds_it } );
    thresholds_it++;
    if( thresholds_it != thresholds.end() ) {
        aim_types.push_back( aim_type { _( "Careful" ), "CAREFUL_SHOT",
                                        _( "[%c] to take careful aim and fire." ), true,
                                        *thresholds_it } );
        thresholds_it++;
    }
    if( thresholds_it != thresholds.end() ) {
        aim_types.push_back( aim_type { _( "Precise" ), "PRECISE_SHOT",
                                        _( "[%c] to take precise aim and fire." ), true,
                                        *thresholds_it } );
    }
    return aim_types;
}

static projectile make_gun_projectile( const item &gun )
{
    projectile proj;
    proj.speed  = 1000;
    proj.impact = gun.gun_damage();
    proj.range = gun.gun_range();
    proj.proj_effects = gun.ammo_effects();

    auto &fx = proj.proj_effects;

    if( ( gun.ammo_data() && gun.ammo_data()->phase == phase_id::LIQUID ) ||
        fx.count( "SHOT" ) || fx.count( "BOUNCE" ) ) {
        fx.insert( "WIDE" );
    }

    if( gun.ammo_data() ) {
        // Some projectiles have a chance of being recoverable
        bool recover = std::any_of( fx.begin(), fx.end(), []( const std::string & e ) {
            int n;
            return sscanf( e.c_str(), "RECOVER_%i", &n ) == 1 && !one_in( n );
        } );

        if( recover && !fx.count( "IGNITE" ) && !fx.count( "EXPLOSIVE" ) ) {
            item drop( gun.ammo_current(), calendar::turn, 1 );
            drop.active = fx.count( "ACT_ON_RANGED_HIT" );
            proj.set_drop( drop );
        }

        const auto &ammo = gun.ammo_data()->ammo;
        proj.critical_multiplier = ammo->critical_multiplier;
        if( !ammo->drop.is_null() && x_in_y( ammo->drop_chance, 1.0 ) ) {
            item drop( ammo->drop );
            if( ammo->drop_active ) {
                drop.activate();
            }
            proj.set_drop( drop );
        }

        if( fx.count( "CUSTOM_EXPLOSION" ) > 0 ) {
            proj.set_custom_explosion( gun.ammo_data()->explosion );
        }
    }

    return proj;
}

int time_to_attack( const Character &p, const itype &firing )
{
    const skill_id &skill_used = firing.gun->skill_used;
    const time_info_t &info = skill_used->time_to_attack();
    return std::max( info.min_time,
                     info.base_time - info.time_reduction_per_level * p.get_skill_level( skill_used ) );
}

static void cycle_action( item &weap, const tripoint &pos )
{
    // eject casings and linkages in random direction avoiding walls using player position as fallback
    std::vector<tripoint> tiles = closest_tripoints_first( pos, 1 );
    tiles.erase( tiles.begin() );
    tiles.erase( std::remove_if( tiles.begin(), tiles.end(), [&]( const tripoint & e ) {
        return !g->m.passable( e );
    } ), tiles.end() );
    tripoint eject = tiles.empty() ? pos : random_entry( tiles );

    // for turrets try and drop casings or linkages directly to any CARGO part on the same tile
    const optional_vpart_position vp = g->m.veh_at( pos );
    std::vector<vehicle_part *> cargo;
    if( vp && weap.has_flag( "VEHICLE" ) ) {
        cargo = vp->vehicle().get_parts_at( pos, "CARGO", part_status_flag::any );
    }

    if( weap.ammo_data() && weap.ammo_data()->ammo->casing ) {
        const itype_id casing = *weap.ammo_data()->ammo->casing;
        if( weap.has_flag( "RELOAD_EJECT" ) || weap.gunmod_find( itype_brass_catcher ) ) {
            weap.put_in( item( casing ).set_flag( "CASING" ), item_pocket::pocket_type::CONTAINER );
        } else {
            if( cargo.empty() ) {
                g->m.add_item_or_charges( eject, item( casing ) );
            } else {
                vp->vehicle().add_item( *cargo.front(), item( casing ) );
            }

            sfx::play_variant_sound( "fire_gun", "brass_eject", sfx::get_heard_volume( eject ),
                                     sfx::get_heard_angle( eject ) );
        }
    }

    // some magazines also eject disintegrating linkages
    const auto mag = weap.magazine_current();
    if( mag && mag->type->magazine->linkage ) {
        item linkage( *mag->type->magazine->linkage, calendar::turn, 1 );
        if( weap.gunmod_find( itype_brass_catcher ) ) {
            linkage.set_flag( "CASING" );
            weap.put_in( linkage, item_pocket::pocket_type::CONTAINER );
        } else if( cargo.empty() ) {
            g->m.add_item_or_charges( eject, linkage );
        } else {
            vp->vehicle().add_item( *cargo.front(), linkage );
        }
    }
}

void make_gun_sound_effect( const player &p, bool burst, item *weapon )
{
    const auto data = weapon->gun_noise( burst );
    if( data.volume > 0 ) {
        sounds::sound( p.pos(), data.volume, sounds::sound_t::combat,
                       data.sound.empty() ? _( "Bang!" ) : data.sound );
    }
}

item::sound_data item::gun_noise( const bool burst ) const
{
    if( !is_gun() ) {
        return { 0, "" };
    }

    int noise = type->gun->loudness;
    for( const auto mod : gunmods() ) {
        noise += mod->type->gunmod->loudness;
    }
    if( ammo_data() ) {
        noise += ammo_data()->ammo->loudness;
    }

    noise = std::max( noise, 0 );

    if( ammo_current() == itype_40x46mm || ammo_current() == itype_40x53mm ) {
        // Grenade launchers
        return { 8, _( "Thunk!" ) };

    } else if( ammo_current() == itype_12mm || ammo_current() == itype_metal_rail ) {
        // Railguns
        return { 24, _( "tz-CRACKck!" ) };

    } else if( ammo_current() == itype_flammable || ammo_current() == itype_66mm ||
               ammo_current() == itype_84x246mm || ammo_current() == itype_m235 ) {
        // Rocket launchers and flamethrowers
        return { 4, _( "Fwoosh!" ) };
    } else if( ammo_current() == itype_arrow ) {
        return { noise, _( "whizz!" ) };
    } else if( ammo_current() == itype_bolt ) {
        return { noise, _( "thonk!" ) };
    }

    auto fx = ammo_effects();

    if( fx.count( "LASER" ) || fx.count( "PLASMA" ) ) {
        if( noise < 20 ) {
            return { noise, _( "Fzzt!" ) };
        } else if( noise < 40 ) {
            return { noise, _( "Pew!" ) };
        } else if( noise < 60 ) {
            return { noise, _( "Tsewww!" ) };
        } else {
            return { noise, _( "Kra-kow!" ) };
        }

    } else if( fx.count( "LIGHTNING" ) ) {
        if( noise < 20 ) {
            return { noise, _( "Bzzt!" ) };
        } else if( noise < 40 ) {
            return { noise, _( "Bzap!" ) };
        } else if( noise < 60 ) {
            return { noise, _( "Bzaapp!" ) };
        } else {
            return { noise, _( "Kra-koom!" ) };
        }

    } else if( fx.count( "WHIP" ) ) {
        return { noise, _( "Crack!" ) };

    } else if( noise > 0 ) {
        if( noise < 10 ) {
            return { noise, burst ? _( "Brrrip!" ) : _( "plink!" ) };
        } else if( noise < 150 ) {
            return { noise, burst ? _( "Brrrap!" ) : _( "bang!" ) };
        } else if( noise < 175 ) {
            return { noise, burst ? _( "P-p-p-pow!" ) : _( "blam!" ) };
        } else {
            return { noise, burst ? _( "Kaboom!" ) : _( "kerblam!" ) };
        }
    }

    return { 0, "" }; // silent weapons
}

static bool is_driving( const player &p )
{
    const optional_vpart_position vp = g->m.veh_at( p.pos() );
    return vp && vp->vehicle().is_moving() && vp->vehicle().player_in_control( p );
}

static double dispersion_from_skill( double skill, double weapon_dispersion )
{
    if( skill >= MAX_SKILL ) {
        return 0.0;
    }
    double skill_shortfall = static_cast<double>( MAX_SKILL ) - skill;
    double dispersion_penalty = 3 * skill_shortfall;
    double skill_threshold = 5;
    if( skill >= skill_threshold ) {
        double post_threshold_skill_shortfall = static_cast<double>( MAX_SKILL ) - skill;
        // Lack of mastery multiplies the dispersion of the weapon.
        return dispersion_penalty + ( weapon_dispersion * post_threshold_skill_shortfall * 1.25 ) /
               ( static_cast<double>( MAX_SKILL ) - skill_threshold );
    }
    // Unskilled shooters suffer greater penalties, still scaling with weapon penalties.
    double pre_threshold_skill_shortfall = skill_threshold - skill;
    dispersion_penalty += weapon_dispersion *
                          ( 1.25 + pre_threshold_skill_shortfall * 3.75 / skill_threshold );

    return dispersion_penalty;
}

// utility functions for projectile_attack
dispersion_sources player::get_weapon_dispersion( const item &obj ) const
{
    int weapon_dispersion = obj.gun_dispersion();
    dispersion_sources dispersion( weapon_dispersion );
    dispersion.add_range( ranged_dex_mod() );

    dispersion.add_range( ( encumb( bp_arm_l ) + encumb( bp_arm_r ) ) / 5.0 );

    if( is_driving( *this ) ) {
        // get volume of gun (or for auxiliary gunmods the parent gun)
        const item *parent = has_item( obj ) ? find_parent( obj ) : nullptr;
        const int vol = ( parent ? parent->volume() : obj.volume() ) / 250_ml;

        /** @EFFECT_DRIVING reduces the inaccuracy penalty when using guns whilst driving */
        dispersion.add_range( std::max( vol - get_skill_level( skill_driving ), 1 ) * 20 );
    }

    /** @EFFECT_GUN improves usage of accurate weapons and sights */
    double avgSkill = static_cast<double>( get_skill_level( skill_gun ) +
                                           get_skill_level( obj.gun_skill() ) ) / 2.0;
    avgSkill = std::min( avgSkill, static_cast<double>( MAX_SKILL ) );

    dispersion.add_range( dispersion_from_skill( avgSkill, weapon_dispersion ) );

    if( has_bionic( bio_targeting ) ) {
        dispersion.add_multiplier( 0.75 );
    }

    // Range is effectively four times longer when shooting unflagged/flagged guns underwater/out of water.
    if( is_underwater() != obj.has_flag( flag_UNDERWATER_GUN ) ) {
        // Adding dispersion for additional debuff
        dispersion.add_range( 150 );
        dispersion.add_multiplier( 4 );
    }

    return dispersion;
}

double player::gun_value( const item &weap, int ammo ) const
{
    // TODO: Mods
    // TODO: Allow using a specified type of ammo rather than default or current
    if( !weap.type->gun ) {
        return 0.0;
    }

    if( ammo <= 0 ) {
        return 0.0;
    }

    const islot_gun &gun = *weap.type->gun;
    itype_id ammo_type = itype_id::NULL_ID();
    if( !weap.ammo_current().is_null() ) {
        ammo_type = weap.ammo_current();
    } else if( weap.magazine_current() ) {
        ammo_type = weap.common_ammo_default();
    } else if( weap.is_magazine() ) {
        ammo_type = weap.ammo_default();
    } else if( !weap.magazine_default().is_null() ) {
        ammo_type = item( weap.magazine_default() ).ammo_default();
    }
    const itype *def_ammo_i = !ammo_type.is_null() ?
                              item::find_type( ammo_type ) :
                              nullptr;

    damage_instance gun_damage = weap.gun_damage();
    item tmp = weap;
    if( tmp.is_magazine() ) {
        tmp.ammo_set( ammo_type );
    } else if( tmp.contents.has_pocket_type( item_pocket::pocket_type::MAGAZINE_WELL ) ) {
        item mag;
        if( weap.magazine_current() ) {
            mag = item( *weap.magazine_current() );
        } else {
            mag = item( weap.magazine_default() );
        }
        mag.ammo_set( ammo_type );
        tmp.put_in( mag, item_pocket::pocket_type::MAGAZINE_WELL );
    }
    int total_dispersion = get_weapon_dispersion( tmp ).max() +
                           effective_dispersion( tmp.sight_dispersion() );

    if( def_ammo_i != nullptr && def_ammo_i->ammo ) {
        const islot_ammo &def_ammo = *def_ammo_i->ammo;
        gun_damage.add( def_ammo.damage );
        total_dispersion += def_ammo.dispersion;
    }

    float damage_factor = gun_damage.total_damage();
    if( damage_factor > 0 ) {
        // TODO: Multiple damage types
        damage_factor += 0.5f * gun_damage.damage_units.front().res_pen;
    }

    int move_cost = time_to_attack( *this, *weap.type );
    if( gun.clip != 0 && gun.clip < 10 ) {
        // TODO: RELOAD_ONE should get a penalty here
        int reload_cost = gun.reload_time + encumb( bp_hand_l ) + encumb( bp_hand_r );
        reload_cost /= gun.clip;
        move_cost += reload_cost;
    }

    // "Medium range" below means 9 tiles, "short range" means 4
    // Those are guarantees (assuming maximum time spent aiming)
    static const std::vector<std::pair<float, float>> dispersion_thresholds = {{
            // Headshots all the time
            { 0.0f, 5.0f },
            // Critical at medium range
            { 100.0f, 4.5f },
            // Critical at short range or good hit at medium
            { 200.0f, 3.5f },
            // OK hits at medium
            { 300.0f, 3.0f },
            // Point blank headshots
            { 450.0f, 2.5f },
            // OK hits at short
            { 700.0f, 1.5f },
            // Glances at medium, criticals at point blank
            { 1000.0f, 1.0f },
            // Nothing guaranteed, pure gamble
            { 2000.0f, 0.1f },
        }
    };

    static const std::vector<std::pair<float, float>> move_cost_thresholds = {{
            { 10.0f, 4.0f },
            { 25.0f, 3.0f },
            { 100.0f, 1.0f },
            { 500.0f, 5.0f },
        }
    };

    float move_cost_factor = multi_lerp( move_cost_thresholds, move_cost );

    // Penalty for dodging in melee makes the gun unusable in melee
    // Until NPCs get proper kiting, at least
    int melee_penalty = weapon.volume() / 250_ml - get_skill_level( skill_dodge );
    if( melee_penalty <= 0 ) {
        // Dispersion matters less if you can just use the gun in melee
        total_dispersion = std::min<int>( total_dispersion / move_cost_factor, total_dispersion );
    }

    float dispersion_factor = multi_lerp( dispersion_thresholds, total_dispersion );

    float damage_and_accuracy = damage_factor * dispersion_factor;

    // TODO: Some better approximation of the ability to keep on shooting
    static const std::vector<std::pair<float, float>> capacity_thresholds = {{
            { 1.0f, 0.5f },
            { 5.0f, 1.0f },
            { 10.0f, 1.5f },
            { 20.0f, 2.0f },
            { 50.0f, 3.0f },
        }
    };

    // How much until reload
    float capacity = gun.clip > 0 ? std::min<float>( gun.clip, ammo ) : ammo;
    // How much until dry and a new weapon is needed
    capacity += std::min<float>( 1.0, ammo / 20.0 );
    double capacity_factor = multi_lerp( capacity_thresholds, capacity );

    double gun_value = damage_and_accuracy * capacity_factor;

    add_msg( m_debug, "%s as gun: %.1f total, %.1f dispersion, %.1f damage, %.1f capacity",
             weap.type->get_id().str(), gun_value, dispersion_factor, damage_factor,
             capacity_factor );
    return std::max( 0.0, gun_value );
}

target_handler::trajectory target_ui::run()
{
    if( mode == TargetMode::Spell && !no_mana && !casting->can_cast( *you ) ) {
        you->add_msg_if_player( m_bad, _( "You don't have enough %s to cast this spell" ),
                                casting->energy_string() );
    } else if( mode == TargetMode::Fire ) {
        sight_dispersion = you->effective_dispersion( relevant->sight_dispersion() );
    }

    // Load settings
    allow_zlevel_shift = g->m.has_zlevels() && get_option<bool>( "FOV_3D" );
    snap_to_target = get_option<bool>( "SNAP_TO_TARGET" );
    if( mode == TargetMode::Turrets ) {
        // Due to how cluttered the display would become, disable it by default
        // unless aiming a single turret.
        draw_turret_lines = vturrets->size() == 1;
    }

    on_out_of_scope cleanup( []() {
        g->m.invalidate_map_cache( g->u.pos().z + g->u.view_offset.z );
    } );
    restore_on_out_of_scope<tripoint> view_offset_prev( g->u.view_offset );

    shared_ptr_fast<game::draw_callback_t> target_ui_cb = make_shared_fast<game::draw_callback_t>(
    [&]() {
        draw_terrain_overlay();
    } );
    g->add_draw_callback( target_ui_cb );

    ui_adaptor ui;
    ui.on_screen_resize( [&]( ui_adaptor & ui ) {
        init_window_and_input();
        ui.position_from_window( w_target );
    } );
    ui.mark_resize();

    ui.on_redraw( [&]( const ui_adaptor & ) {
        draw_ui_window();
    } );

    // Handle multi-turn aiming
    std::string action;
    bool attack_was_confirmed = false;
    bool reentered = false;
    if( mode == TargetMode::Fire && !activity->first_turn ) {
        // We were in this UI during previous turn...
        reentered = true;
        std::string act_data = activity->action;
        if( act_data == "AIM" ) {
            // ...and ran out of moves while aiming.
        } else {
            // ...and selected 'aim and shoot', but ran out of moves.
            // So, skip retrieving input and go straight to the action.
            action = act_data;
            attack_was_confirmed = true;
        }
        // Load state to keep the ui consistent across turns
        snap_to_target = activity->snap_to_target;
        shifting_view = activity->shifting_view;
    }

    // Initialize cursor position
    src = you->pos();
    tripoint initial_dst = src;
    update_target_list();
    if( !choose_initial_target( reentered, initial_dst ) ) {
        // We've lost our target from previous turn
        action.clear();
        attack_was_confirmed = false;
        you->last_target.reset();
    }
    set_cursor_pos( initial_dst );
    if( dst != initial_dst ) {
        // Our target moved out of range
        action.clear();
        attack_was_confirmed = false;
        you->last_target.reset();
    }

    // Event loop!
    ExitCode loop_exit_code;
    std::string timed_out_action;
    bool skip_redraw = false;
    for( ;; action.clear() ) {
        if( !skip_redraw ) {
            g->invalidate_main_ui_adaptor();
            ui_manager::redraw();
        }
        skip_redraw = false;

        // Wait for user input (or use value retrieved from activity)
        if( action.empty() ) {
            int timeout = get_option<int>( "EDGE_SCROLL" );
            action = ctxt.handle_input( timeout );
        }

        // If an aiming mode is selected, use "*_SHOT" instead of "FIRE"
        if( mode == TargetMode::Fire && action == "FIRE" && aim_mode->has_threshold ) {
            action = aim_mode->action;
        }

        // Handle received input
        if( handle_cursor_movement( action, skip_redraw ) ) {
            continue;
        } else if( action == "TOGGLE_SNAP_TO_TARGET" ) {
            toggle_snap_to_target();
        } else if( action == "TOGGLE_TURRET_LINES" ) {
            draw_turret_lines = !draw_turret_lines;
        } else if( action == "TOGGLE_MOVE_CURSOR_VIEW" ) {
            if( snap_to_target ) {
                toggle_snap_to_target();
            }
            shifting_view = !shifting_view;
        } else if( action == "zoom_in" ) {
            g->zoom_in();
        } else if( action == "zoom_out" ) {
            g->zoom_out();
        } else if( action == "QUIT" ) {
            loop_exit_code = ExitCode::Abort;
            break;
        } else if( action == "SWITCH_MODE" ) {
            action_switch_mode();
        } else if( action == "SWITCH_AMMO" ) {
            if( !action_switch_ammo() ) {
                loop_exit_code = ExitCode::Reload;
                break;
            }
        } else if( action == "SWITCH_AIM" ) {
            if( status != Status::Good ) {
                continue;
            }
            aim_mode++;
            if( aim_mode == aim_types.end() ) {
                aim_mode = aim_types.begin();
            }
        } else if( action == "FIRE" ) {
            if( status != Status::Good ) {
                continue;
            }
            bool can_skip_confirm = ( mode == TargetMode::Spell && casting->damage() <= 0 );
            if( !can_skip_confirm && !confirm_non_enemy_target() ) {
                continue;
            }
            set_last_target();
            loop_exit_code = ExitCode::Fire;
            break;
        } else if( action == "AIM" ) {
            if( status != Status::Good ) {
                continue;
            }

            // No confirm_non_enemy_target here because we have not initiated the firing.
            // Aiming can be stopped / aborted at any time.

            if( !action_aim() ) {
                timed_out_action = "AIM";
                loop_exit_code = ExitCode::Timeout;
                break;
            }
        } else if( action == "AIMED_SHOT" || action == "CAREFUL_SHOT" || action == "PRECISE_SHOT" ) {
            if( status != Status::Good ) {
                continue;
            }

            // This action basically means "Fire" as well; the actual firing may be delayed
            // through aiming, but there is usually no means to abort it. Therefore we query now
            if( !attack_was_confirmed && !confirm_non_enemy_target() ) {
                continue;
            }

            if( action_aim_and_shoot( action ) ) {
                loop_exit_code = ExitCode::Fire;
            } else {
                timed_out_action = action;
                loop_exit_code = ExitCode::Timeout;
            }
            break;
        }
    } // for(;;)

    switch( loop_exit_code ) {
        case ExitCode::Abort: {
            traj.clear();
            if( mode == TargetMode::Fire ) {
                activity->aborted = true;
            }
            break;
        }
        case ExitCode::Fire: {
            bool harmful = !( mode == TargetMode::Spell && casting->damage() <= 0 );
            on_target_accepted( harmful );
            break;
        }
        case ExitCode::Timeout: {
            // We've ran out of moves, save UI state
            traj.clear();
            activity->action = timed_out_action;
            activity->snap_to_target = snap_to_target;
            activity->shifting_view = shifting_view;
            break;
        }
        case ExitCode::Reload: {
            traj.clear();
            activity->aborted = true;
            activity->reload_requested = true;
            break;
        }
    }

    return traj;
}

void target_ui::init_window_and_input()
{
    std::string display_type = get_option<std::string>( "ACCURACY_DISPLAY" );
    std::string panel_type = panel_manager::get_manager().get_current_layout_id();
    narrow = ( panel_type == "compact" || panel_type == "labels-narrow" );

    int top = 0;
    int width;
    int height;
    if( narrow ) {
        // Narrow layout removes the list of controls. This allows us
        // to have small window size and not suffer from it.
        width = 34;
        height = 24;
        compact = true;
    } else {
        width = 55;
        compact = TERMY < 41;
        tiny = TERMY < 28;
        bool use_whole_sidebar = TERMY < 32;
        if( use_whole_sidebar ) {
            // If we're extremely short on space, use the whole sidebar.
            height = TERMY;
        } else if( compact ) {
            // Cover up more low-value ui elements if we're tight on space.
            height = 28;
        } else {
            // Go all out
            height = 32;
        }
    }

    w_target = catacurses::newwin( height, width, point( TERMX - width, top ) );

    ctxt = input_context( "TARGET" );
    ctxt.set_iso( true );
    // "ANY_INPUT" should be added before any real help strings
    // Or strings will be written on window border.
    ctxt.register_action( "ANY_INPUT" );
    ctxt.register_directions();
    ctxt.register_action( "COORDINATE" );
    ctxt.register_action( "SELECT" );
    ctxt.register_action( "FIRE" );
    ctxt.register_action( "NEXT_TARGET" );
    ctxt.register_action( "PREV_TARGET" );
    ctxt.register_action( "CENTER" );
    ctxt.register_action( "TOGGLE_SNAP_TO_TARGET" );
    ctxt.register_action( "HELP_KEYBINDINGS" );
    ctxt.register_action( "QUIT" );
    ctxt.register_action( "MOUSE_MOVE" );
    ctxt.register_action( "zoom_out" );
    ctxt.register_action( "zoom_in" );
    ctxt.register_action( "TOGGLE_MOVE_CURSOR_VIEW" );
    if( allow_zlevel_shift ) {
        ctxt.register_action( "LEVEL_UP" );
        ctxt.register_action( "LEVEL_DOWN" );
    }
    if( mode == TargetMode::Fire || mode == TargetMode::TurretManual ) {
        ctxt.register_action( "SWITCH_MODE" );
        ctxt.register_action( "SWITCH_AMMO" );
    }
    if( mode == TargetMode::Fire ) {
        ctxt.register_action( "AIM" );
        ctxt.register_action( "SWITCH_AIM" );

        aim_types = you->get_aim_types( *relevant );
        for( aim_type &type : aim_types ) {
            if( type.has_threshold ) {
                ctxt.register_action( type.action );
            }
        }
        aim_mode = aim_types.begin();
    }
    if( mode == TargetMode::Turrets ) {
        ctxt.register_action( "TOGGLE_TURRET_LINES" );
    }
}

bool target_ui::handle_cursor_movement( const std::string &action, bool &skip_redraw )
{
    cata::optional<tripoint> mouse_pos;
    const auto shift_view_or_cursor = [this]( const tripoint & delta ) {
        if( this->shifting_view ) {
            this->set_view_offset( this->you->view_offset + delta );
        } else {
            this->set_cursor_pos( dst + delta );
        }
    };

    if( action == "MOUSE_MOVE" || action == "TIMEOUT" ) {
        // Shift pos and/or view via edge scrolling
        tripoint edge_scroll = g->mouse_edge_scrolling_terrain( ctxt );
        if( edge_scroll == tripoint_zero ) {
            skip_redraw = true;
        } else {
            if( action == "MOUSE_MOVE" ) {
                edge_scroll *= 2;
            }
            if( snap_to_target ) {
                set_cursor_pos( dst + edge_scroll );
            } else {
                set_view_offset( you->view_offset + edge_scroll );
            }
        }
    } else if( const cata::optional<tripoint> delta = ctxt.get_direction( action ) ) {
        // Shift view/cursor with directional keys
        shift_view_or_cursor( *delta );
    } else if( action == "SELECT" && ( mouse_pos = ctxt.get_coordinates( g->w_terrain ) ) ) {
        // Set pos by clicking with mouse
        mouse_pos->z = you->pos().z + you->view_offset.z;
        set_cursor_pos( *mouse_pos );
    } else if( action == "LEVEL_UP" || action == "LEVEL_DOWN" ) {
        // Shift view/cursor up/down one z level
        tripoint delta = tripoint(
                             0,
                             0,
                             action == "LEVEL_UP" ? 1 : -1
                         );
        shift_view_or_cursor( delta );
    } else if( action == "NEXT_TARGET" ) {
        cycle_targets( 1 );
    } else if( action == "PREV_TARGET" ) {
        cycle_targets( -1 );
    } else if( action == "CENTER" ) {
        if( shifting_view ) {
            set_view_offset( tripoint_zero );
        } else {
            set_cursor_pos( src );
        }
    } else {
        return false;
    }

    return true;
}

bool target_ui::set_cursor_pos( const tripoint &new_pos )
{
    if( dst == new_pos ) {
        return false;
    }
    if( status == Status::OutOfAmmo && new_pos != src ) {
        // range == 0, no sense in moving cursor
        return false;
    }

    // Make sure new position is valid or find a closest valid position
    std::vector<tripoint> new_traj;
    tripoint valid_pos = new_pos;
    if( new_pos != src ) {
        // On Z axis, make sure we do not exceed map boundaries
        valid_pos.z = clamp( valid_pos.z, -OVERMAP_DEPTH, OVERMAP_HEIGHT );
        // Or current view range
        valid_pos.z = clamp( valid_pos.z - src.z, -fov_3d_z_range, fov_3d_z_range ) + src.z;

        new_traj = g->m.find_clear_path( src, valid_pos );
        if( range == 1 ) {
            // We should always be able to hit adjacent squares
            if( square_dist( src, valid_pos ) > 1 ) {
                valid_pos = new_traj[0];
            }
        } else if( trigdist ) {
            if( dist_fn( valid_pos ) > range ) {
                // Find the farthest point that is still in range
                for( size_t i = new_traj.size(); i > 0; i-- ) {
                    if( dist_fn( new_traj[i - 1] ) <= range ) {
                        valid_pos = new_traj[i - 1];
                        break;
                    }
                }

                // FIXME: due to a bug in map::find_clear_path (#39693),
                //        returned trajectory is invalid in some cases.
                //        This bandaid stops us from exceeding range,
                //        but does not fix the issue.
                if( dist_fn( valid_pos ) > range ) {
                    debugmsg( "Exceeded allowed range!" );
                    valid_pos = src;
                }
            }
        } else {
            tripoint delta = valid_pos - src;
            valid_pos = src + tripoint(
                            clamp( delta.x, -range, range ),
                            clamp( delta.y, -range, range ),
                            clamp( delta.z, -range, range )
                        );
        }
    } else {
        new_traj.push_back( src );
    }

    if( valid_pos == dst ) {
        // We don't need to move the cursor after all
        return false;
    } else if( new_pos == valid_pos ) {
        // We can reuse new_traj
        dst = valid_pos;
        traj = new_traj;
    } else {
        dst = valid_pos;
        traj = g->m.find_clear_path( src, dst );
    }

    if( snap_to_target ) {
        set_view_offset( dst - src );
    }

    // Make player's sprite flip to face the current target
    point d( dst.xy() - src.xy() );
    if( !tile_iso ) {
<<<<<<< HEAD
        if( d.x > 0 ) {
            you->facing = FD_RIGHT;
        } else if( d.x < 0 ) {
            you->facing = FD_LEFT;
        }
    } else {
        if( d.x >= 0 && d.y >= 0 ) {
            you->facing = FD_RIGHT;
        }
        if( d.y <= 0 && d.x <= 0 ) {
            you->facing = FD_LEFT;
=======
        if( dx > 0 ) {
            you->facing = FacingDirection::RIGHT;
        } else if( dx < 0 ) {
            you->facing = FacingDirection::LEFT;
        }
    } else {
        if( dx >= 0 && dy >= 0 ) {
            you->facing = FacingDirection::RIGHT;
        }
        if( dy <= 0 && dx <= 0 ) {
            you->facing = FacingDirection::LEFT;
>>>>>>> 20df2d22
        }
    }

    // Cache creature under cursor
    if( src != dst ) {
        Creature *cr = g->critter_at( dst, true );
        if( cr && pl_can_target( cr ) ) {
            dst_critter = cr;
        } else {
            dst_critter = nullptr;
        }
    } else {
        dst_critter = nullptr;
    }

    // Update mode-specific stuff
    if( mode == TargetMode::Fire ) {
        recalc_aim_turning_penalty();
    } else if( mode == TargetMode::Spell ) {
        const std::string fx = casting->effect();
        if( fx == "target_attack" || fx == "projectile_attack" || fx == "ter_transform" ) {
            spell_aoe = spell_effect::spell_effect_blast( *casting, src, dst, casting->aoe(), true );
        } else if( fx == "cone_attack" ) {
            spell_aoe = spell_effect::spell_effect_cone( *casting, src, dst, casting->aoe(), true );
        } else if( fx == "line_attack" ) {
            spell_aoe = spell_effect::spell_effect_line( *casting, src, dst, casting->aoe(), true );
        } else {
            spell_aoe.clear();
        }
    } else if( mode == TargetMode::Turrets ) {
        update_turrets_in_range();
    }

    // Update UI controls & colors
    update_status();

    return true;
}

void target_ui::on_range_ammo_changed()
{
    update_status();
    update_target_list();
}

void target_ui::update_target_list()
{
    if( range == 0 ) {
        targets.clear();
        return;
    }

    // Get targets in range and sort them by distance (targets[0] is the closest)
    targets = you->get_targetable_creatures( range, mode == TargetMode::Reach );
    std::sort( targets.begin(), targets.end(), [&]( const Creature * lhs, const Creature * rhs ) {
        return rl_dist_exact( lhs->pos(), you->pos() ) < rl_dist_exact( rhs->pos(), you->pos() );
    } );
}

bool target_ui::choose_initial_target( bool reentered, tripoint &new_dst )
{
    // Determine if we had a target and it is still visible
    if( !you->last_target.expired() ) {
        Creature *cr = you->last_target.lock().get();
        if( pl_can_target( cr ) ) {
            // There it is!
            new_dst = cr->pos();
            you->last_target_pos = g->m.getabs( new_dst );
            return true;
        }
    }

    // Check if we were aiming at a tile or a (now missing) creature in a tile
    // and still can aim at that tile.
    cata::optional<tripoint> local_last_tgt_pos = cata::nullopt;
    if( you->last_target_pos ) {
        tripoint local = g->m.getlocal( *you->last_target_pos );
        if( dist_fn( local ) > range ) {
            // No luck
            you->last_target_pos = cata::nullopt;
        } else if( reentered ) {
            local_last_tgt_pos = local;
        }
    }
    if( mode == TargetMode::Fire && you->recoil == MAX_RECOIL ) {
        // We've either moved away, used a bow or a gun with MASSIVE recoil. It doesn't really matter
        // where we were aiming at, might as well start from scratch.
        you->last_target_pos = cata::nullopt;
        local_last_tgt_pos = cata::nullopt;
    }
    if( local_last_tgt_pos ) {
        new_dst = *local_last_tgt_pos;
        return false;
    }

    // Try to find at least something
    if( targets.empty() ) {
        // The closest practice target
        const std::vector<tripoint> nearby = closest_tripoints_first( src, range );
        const auto target_spot = std::find_if( nearby.begin(), nearby.end(),
        [this]( const tripoint & pt ) {
            return g->m.tr_at( pt ).id == tr_practice_target && this->you->sees( pt );
        } );

        if( target_spot != nearby.end() ) {
            new_dst = *target_spot;
            return false;
        }
    } else {
        // The closest living target
        new_dst = targets[0]->pos();
        return false;
    }

    // We've got nothing.
    new_dst = src;
    return false;
}

void target_ui::update_status()
{
    if( mode == TargetMode::Turrets && turrets_in_range.empty() ) {
        // None of the turrets are in range
        status = Status::OutOfRange;
    } else if( ( mode == TargetMode::Fire || mode == TargetMode::TurretManual ) && range == 0 ) {
        // Selected gun mode is empty
        status = Status::OutOfAmmo;
    } else if( ( src == dst ) && !( mode == TargetMode::Spell &&
                                    casting->is_valid_target( spell_target::self ) ) ) {
        // TODO: consider allowing targeting yourself with turrets
        status = Status::BadTarget;
    } else if( dist_fn( dst ) > range ) {
        // We're out of range. This can happen if we switch from long-ranged
        // gun mode to short-ranged. We can, of course, move the cursor into range automatically,
        // but that would be rude. Instead, wait for directional keys/etc. and *then* move the cursor.
        status = Status::OutOfRange;
    } else {
        status = Status::Good;
    }
}

int target_ui::dist_fn( const tripoint &p )
{
    return static_cast<int>( std::round( rl_dist_exact( src, p ) ) );
}

bool target_ui::pl_can_target( const Creature *cr )
{
    return you->sees( *cr ) || you->sees_with_infrared( *cr );
}

void target_ui::set_last_target()
{
    you->last_target_pos = g->m.getabs( dst );
    if( dst_critter ) {
        you->last_target = g->shared_from( *dst_critter );
    } else {
        you->last_target.reset();
    }
}

bool target_ui::confirm_non_enemy_target()
{
    npc *const who = dynamic_cast<npc *>( dst_critter );
    if( who && !who->guaranteed_hostile() ) {
        return query_yn( _( "Really attack %s?" ), who->name.c_str() );
    }
    return true;
}

void target_ui::toggle_snap_to_target()
{
    shifting_view = false;
    if( snap_to_target ) {
        // Keep current view offset
    } else {
        set_view_offset( dst - src );
    }
    snap_to_target = !snap_to_target;
}

void target_ui::cycle_targets( int direction )
{
    if( targets.empty() ) {
        // Nothing to cycle
        return;
    }

    if( dst_critter ) {
        auto t = std::find( targets.begin(), targets.end(), dst_critter );
        size_t new_target = 0;
        if( t != targets.end() ) {
            size_t idx = std::distance( targets.begin(), t );
            new_target = ( idx + targets.size() + direction ) % targets.size();
            set_cursor_pos( targets[new_target]->pos() );
            return;
        }
    }

    // There is either no creature under the cursor or the player can't see it.
    // Use the closest/farthest target in this case
    if( direction == 1 ) {
        set_cursor_pos( targets.front()->pos() );
    } else {
        set_cursor_pos( targets.back()->pos() );
    }
}

void target_ui::set_view_offset( const tripoint &new_offset )
{
    tripoint new_( new_offset.xy(), clamp( new_offset.z, -fov_3d_z_range, fov_3d_z_range ) );
    new_.z = clamp( new_.z + src.z, -OVERMAP_DEPTH, OVERMAP_HEIGHT ) - src.z;

    bool changed_z = you->view_offset.z != new_.z;
    you->view_offset = new_;
    if( changed_z ) {
        // We need to do a bunch of cache updates since we're
        // looking at a different z-level.
        g->m.invalidate_map_cache( new_.z );
    }
}

void target_ui::update_turrets_in_range()
{
    turrets_in_range.clear();
    for( vehicle_part *t : *vturrets ) {
        turret_data td = veh->turret_query( *t );
        if( td.in_range( dst ) ) {
            tripoint src = veh->global_part_pos3( *t );
            turrets_in_range.push_back( {t, line_to( src, dst )} );
        }
    }
}

void target_ui::recalc_aim_turning_penalty()
{
    if( status != Status::Good ) {
        // We don't care about invalid situations
        predicted_recoil = MAX_RECOIL;
        return;
    }

    double curr_recoil = you->recoil;
    tripoint curr_recoil_pos;
    const Creature *lt_ptr = you->last_target.lock().get();
    if( lt_ptr ) {
        curr_recoil_pos = lt_ptr->pos();
    } else if( you->last_target_pos ) {
        curr_recoil_pos = g->m.getlocal( *you->last_target_pos );
    } else {
        curr_recoil_pos = src;
    }

    if( curr_recoil_pos == dst ) {
        // We're aiming at that point right now, no penalty
        predicted_recoil = curr_recoil;
    } else if( curr_recoil_pos == src ) {
        // The player wasn't aiming anywhere, max it out
        predicted_recoil = MAX_RECOIL;
    } else {
        // Raise it proportionally to how much
        // the player has to turn from previous aiming point
        const double recoil_per_degree = MAX_RECOIL / 180.0;
        const double angle_curr = coord_to_angle( src, curr_recoil_pos );
        const double angle_desired = coord_to_angle( src, dst );
        const double phi = std::fmod( std::abs( angle_curr - angle_desired ), 360.0 );
        const double angle = phi > 180.0 ? 360.0 - phi : phi;
        predicted_recoil = std::min( MAX_RECOIL, curr_recoil + angle * recoil_per_degree );
    }
}

void target_ui::apply_aim_turning_penalty()
{
    you->recoil = predicted_recoil;
}

void target_ui::action_switch_mode()
{
    relevant->gun_cycle_mode();
    if( relevant->gun_current_mode().flags.count( "REACH_ATTACK" ) ) {
        relevant->gun_cycle_mode();
    }
    if( mode == TargetMode::TurretManual ) {
        itype_id ammo_current = turret->ammo_current();
        if( ammo_current.is_null() ) {
            ammo = nullptr;
            range = 0;
        } else {
            ammo = item::find_type( ammo_current );
            range = turret->range();
        }
    } else {
        ammo = relevant->gun_current_mode().target->ammo_data();
        range = relevant->gun_current_mode().target->gun_range( you );
    }
    on_range_ammo_changed();
}

bool target_ui::action_switch_ammo()
{
    if( mode == TargetMode::TurretManual ) {
        // For turrets that use vehicle tanks & can fire multiple liquids
        if( turret->ammo_options().size() > 1 ) {
            const auto opts = turret->ammo_options();
            auto iter = opts.find( turret->ammo_current() );
            turret->ammo_select( ++iter != opts.end() ? *iter : *opts.begin() );
            ammo = item::find_type( turret->ammo_current() );
            range = turret->range();
        }
    } else {
        // Leave aiming UI and open reloading UI since
        // reloading annihilates our aim anyway
        return false;
    }
    on_range_ammo_changed();
    return true;
}

bool target_ui::action_aim()
{
    set_last_target();
    apply_aim_turning_penalty();
    const double min_recoil = calculate_aim_cap( *you, dst );
    for( int i = 0; i < 10; ++i ) {
        do_aim( *you, *relevant, min_recoil );
    }

    // We've changed pc.recoil, update penalty
    recalc_aim_turning_penalty();

    return you->moves > 0;
}

bool target_ui::action_aim_and_shoot( const std::string &action )
{
    std::vector<aim_type>::iterator it;
    for( it = aim_types.begin(); it != aim_types.end(); it++ ) {
        if( action == it->action ) {
            break;
        }
    }
    if( it == aim_types.end() ) {
        debugmsg( "Could not find a valid aim_type for %s", action.c_str() );
        aim_mode = aim_types.begin();
    }
    int aim_threshold = it->threshold;
    set_last_target();
    apply_aim_turning_penalty();
    const double min_recoil = calculate_aim_cap( *you, dst );
    do {
        do_aim( *you, relevant ? *relevant : null_item_reference(), min_recoil );
    } while( you->moves > 0 && you->recoil > aim_threshold &&
             you->recoil - sight_dispersion > min_recoil );

    // If we made it under the aim threshold, go ahead and fire.
    // Also fire if we're at our best aim level already.
    // If no critter is at dst then sight dispersion does not apply,
    // so it would lock into an infinite loop.
    bool done_aiming = you->recoil <= aim_threshold || you->recoil - sight_dispersion == min_recoil ||
                       ( !g->critter_at( dst ) && you->recoil == min_recoil );
    return done_aiming;
}

void target_ui::draw_terrain_overlay()
{
    tripoint center = you->pos() + you->view_offset;

    // Removes parts that don't belong to currently visible Z level
    const auto filter_this_z = [&center]( const std::vector<tripoint> &traj ) {
        std::vector<tripoint> this_z = traj;
        this_z.erase( std::remove_if( this_z.begin(), this_z.end(),
        [&center]( const tripoint & p ) {
            return p.z != center.z;
        } ), this_z.end() );
        return this_z;
    };

    // FIXME: TILES version of g->draw_line helpfully draws a cursor at last point.
    //        This creates a fake cursor if 'dst' is on a z-level we cannot see.

    // Draw approximate line of fire for each turret in range
    if( mode == TargetMode::Turrets && draw_turret_lines ) {
        // TODO: TILES version doesn't know how to draw more than 1 line at a time.
        //       We merge all lines together and draw them as a big malformed one
        std::set<tripoint> points;
        for( const turret_with_lof &it : turrets_in_range ) {
            std::vector<tripoint> this_z = filter_this_z( it.line );
            for( const tripoint &p : this_z ) {
                points.insert( p );
            }
        }
        // Since "trajectory" for each turret is just a straight line,
        // we can draw it even if the player can't see some parts
        points.erase( dst ); // Workaround for fake cursor on TILES
        std::vector<tripoint> l( points.begin(), points.end() );
        if( dst.z == center.z ) {
            // Workaround for fake cursor bug on TILES
            l.push_back( dst );
        }
        g->draw_line( src, center, l, true );
    }

    // Draw trajectory
    if( mode != TargetMode::Turrets && dst != src ) {
        std::vector<tripoint> this_z = filter_this_z( traj );

        // Draw a highlighted trajectory only if we can see the endpoint.
        // Provides feedback to the player, but avoids leaking information
        // about tiles they can't see.
        g->draw_line( dst, center, this_z );
    }

    // Since draw_line does nothing if destination is not visible,
    // cursor also disappears. Draw it explicitly.
    if( dst.z == center.z ) {
        g->draw_cursor( dst );
    }

    // Draw spell AOE
    if( mode == TargetMode::Spell ) {
        for( const tripoint &tile : spell_aoe ) {
            if( tile.z != center.z ) {
                continue;
            }
#ifdef TILES
            if( use_tiles ) {
                g->draw_highlight( tile );
            } else {
#endif
                g->m.drawsq( g->w_terrain, *you, tile, true, true, center );
#ifdef TILES
            }
#endif
        }
    }
}

void target_ui::draw_ui_window()
{
    // Clear target window and make it non-transparent.
    int width = getmaxx( w_target );
    int height = getmaxy( w_target );
    for( int y = 0; y < height; y++ ) {
        for( int x = 0; x < width; x++ ) {
            mvwputch( w_target, point( x, y ), c_white, ' ' );
        }
    }

    draw_border( w_target );
    draw_window_title();
    draw_help_notice();

    int text_y = 1; // Skip top border

    panel_cursor_info( text_y );
    text_y += compact ? 0 : 1;

    if( mode == TargetMode::Fire || mode == TargetMode::TurretManual ) {
        panel_gun_info( text_y );
        panel_recoil( text_y );
        text_y += compact ? 0 : 1;
    } else if( mode == TargetMode::Spell ) {
        panel_spell_info( text_y );
        text_y += compact ? 0 : 1;
    }

    bool fill_with_blank_if_no_target = !tiny;
    panel_target_info( text_y, fill_with_blank_if_no_target );
    text_y += compact ? 0 : 1;

    if( mode == TargetMode::Turrets ) {
        panel_turret_list( text_y );
    } else if( status == Status::Good ) {
        // TODO: these are old, consider refactoring
        if( mode == TargetMode::Fire ) {
            panel_fire_mode_aim( text_y );
        } else if( mode == TargetMode::Throw || mode == TargetMode::ThrowBlind ) {
            bool blind = ( mode == TargetMode::ThrowBlind );
            draw_throw_aim( *you, w_target, text_y, ctxt, *relevant, dst, blind );
        }
    }

    if( !narrow ) {
        draw_controls_list( text_y );
    }

    wnoutrefresh( w_target );
}

std::string target_ui::uitext_title()
{
    switch( mode ) {
        case TargetMode::Fire:
        case TargetMode::TurretManual:
            return string_format( _( "Firing %s" ), relevant->tname() );
        case TargetMode::Throw:
            return string_format( _( "Throwing %s" ), relevant->tname() );
        case TargetMode::ThrowBlind:
            return string_format( _( "Blind throwing %s" ), relevant->tname() );
        default:
            return _( "Set target" );
    }
}

std::string target_ui::uitext_fire()
{
    if( mode == TargetMode::Throw || mode == TargetMode::ThrowBlind ) {
        return to_translation( "[Hotkey] to throw", "to throw" ).translated();
    } else if( mode == TargetMode::Reach ) {
        return to_translation( "[Hotkey] to attack", "to attack" ).translated();
    } else if( mode == TargetMode::Spell ) {
        return to_translation( "[Hotkey] to cast the spell", "to cast" ).translated();
    } else {
        return to_translation( "[Hotkey] to fire", "to fire" ).translated();
    }
}

void target_ui::draw_window_title()
{
    mvwprintz( w_target, point( 2, 0 ), c_white, "< " );
    trim_and_print( w_target, point( 4, 0 ), getmaxx( w_target ) - 7, c_red, uitext_title() );
    wprintz( w_target, c_white, " >" );
}

void target_ui::draw_help_notice()
{
    int text_y = getmaxy( w_target ) - 1;
    int width = getmaxx( w_target );
    const std::string label_help = narrow ? _( "[?] show help" ) : _( "[?] show all controls" );
    int label_width = std::min( utf8_width( label_help ), width - 6 ); // 6 for borders and "< " + " >"
    int text_x = width - label_width - 6;
    mvwprintz( w_target, point( text_x + 1, text_y ), c_white, "< " );
    trim_and_print( w_target, point( text_x + 3, text_y ), label_width, c_white, label_help );
    wprintz( w_target, c_white, " >" );
}

void target_ui::draw_controls_list( int text_y )
{
    // Change UI colors for visual feedback
    // TODO: Colorize keys inside brackets to be consistent with other UI windows
    nc_color col_enabled = c_white;
    nc_color col_disabled = c_light_gray;
    nc_color col_move = ( status != Status::OutOfAmmo ? col_enabled : col_disabled );
    nc_color col_fire = ( status == Status::Good ? col_enabled : col_disabled );

    // Get first key bound to given action OR ' ' if there are none.
    const auto bound_key = [this]( const std::string & s ) {
        const std::vector<char> keys = this->ctxt.keys_bound_to( s );
        return keys.empty() ? ' ' : keys.front();
    };
    const auto colored = [col_enabled]( nc_color color, const std::string & s ) {
        if( color == col_enabled ) {
            // col_enabled is the default one when printing
            return s;
        } else {
            return colorize( s, color );
        }
    };

    struct line {
        size_t order; // Lines with highest 'order' are removed first
        std::string str;
    };
    std::vector<line> lines;

    // Compile full list
    if( shifting_view ) {
        lines.push_back( {8, colored( col_move, _( "Shift view with directional keys" ) )} );
    } else {
        lines.push_back( {8, colored( col_move, _( "Move cursor with directional keys" ) )} );
    }
    if( is_mouse_enabled() ) {
        std::string move = _( "Mouse: LMB: Target, Wheel: Cycle," );
        std::string fire = _( "RMB: Fire" );
        lines.push_back( {7, colored( col_move, move ) + " " + colored( col_fire, fire )} );
    }
    {
        std::string cycle = string_format( _( "[%s] Cycle targets;" ), ctxt.get_desc( "NEXT_TARGET", 1 ) );
        std::string fire = string_format( _( "[%c] %s." ), bound_key( "FIRE" ), uitext_fire() );
        lines.push_back( {0, colored( col_move, cycle ) + " " + colored( col_fire, fire )} );
    }
    {
        std::string text = string_format( _( "[%c] target self; [%c] toggle snap-to-target" ),
                                          bound_key( "CENTER" ), bound_key( "TOGGLE_SNAP_TO_TARGET" ) );
        lines.push_back( {3, colored( col_enabled, text )} );
    }
    if( mode == TargetMode::Fire ) {
        std::string aim_and_fire;
        for( const auto &e : aim_types ) {
            if( e.has_threshold ) {
                aim_and_fire += string_format( "[%c] ", bound_key( e.action ) );
            }
        }
        aim_and_fire += _( "to aim and fire." );

        std::string aim = string_format( _( "[%c] to steady your aim.  (10 moves)" ),
                                         bound_key( "AIM" ) );
        std::string sw_aim = string_format( _( "[%c] to switch aiming modes." ),
                                            bound_key( "SWITCH_AIM" ) );

        lines.push_back( {2, colored( col_fire, aim )} );
        lines.push_back( {1, colored( col_fire, sw_aim )} );
        lines.push_back( {4, colored( col_fire, aim_and_fire )} );
    }
    if( mode == TargetMode::Fire || mode == TargetMode::TurretManual ) {
        lines.push_back( {5, colored( col_enabled, string_format( _( "[%c] to switch firing modes." ),
                                      bound_key( "SWITCH_MODE" ) ) )} );
        lines.push_back( {6, colored( col_enabled, string_format( _( "[%c] to reload/switch ammo." ),
                                      bound_key( "SWITCH_AMMO" ) ) )} );
    }
    if( mode == TargetMode::Turrets ) {
        const std::string label = to_translation( "[Hotkey] Show/Hide turrets' lines of fire",
                                  "[%c] %s lines of fire" ).translated();
        const std::string showhide = draw_turret_lines ? "Hide" : "Show";
        lines.push_back( {1, colored( col_enabled, string_format( label, bound_key( "TOGGLE_TURRET_LINES" ), showhide ) )} );
    }

    // Shrink the list until it fits
    int height = getmaxy( w_target );
    int available_lines = height - text_y - 1; // 1 for bottom border
    if( available_lines <= 0 ) {
        return;
    }
    while( lines.size() > static_cast<size_t>( available_lines ) ) {
        lines.erase( std::max_element( lines.begin(), lines.end(), []( const line & l1, const line & l2 ) {
            return l1.order < l2.order;
        } ) );
    }

    text_y = height - lines.size() - 1;
    for( const line &l : lines ) {
        nc_color col = col_enabled;
        print_colored_text( w_target, point( 1, text_y++ ), col, col, l.str );
    }
}

void target_ui::panel_cursor_info( int &text_y )
{
    std::string label_range;
    if( src == dst ) {
        label_range = string_format( "Range: %d", range );
    } else {
        label_range = string_format( "Range: %d/%d", dist_fn( dst ), range );
    }
    if( status == Status::OutOfRange && mode != TargetMode::Turrets ) {
        // Since each turret has its own range, highlighting cursor
        // range with red would be misleading
        label_range = colorize( label_range, c_red );
    }

    std::vector<std::string> labels;
    labels.push_back( label_range );
    if( allow_zlevel_shift ) {
        labels.push_back( string_format( _( "Elevation: %d" ), dst.z - src.z ) );
    }
    labels.push_back( string_format( _( "Targets: %d" ), targets.size() ) );

    nc_color col = c_light_gray;
    int width = getmaxx( w_target );
    int text_x = 1;
    for( const std::string &s : labels ) {
        int x_left = width - text_x - 1;
        int len = utf8_width( s, true );
        if( len > x_left ) {
            text_x = 1;
            text_y++;
        }
        print_colored_text( w_target, point( text_x, text_y ), col, col, s );
        text_x += len + 1; // 1 for space
    }
    text_y++;
}

void target_ui::panel_gun_info( int &text_y )
{
    gun_mode m = relevant->gun_current_mode();
    std::string mode_name = m.tname();
    std::string gunmod_name;
    if( m.target != relevant ) {
        // Gun mode comes from a gunmod, not base gun. Add gunmod's name
        gunmod_name = m->tname() + " ";
    }
    std::string str = string_format( _( "Firing mode: <color_cyan>%s%s (%d)</color>" ),
                                     gunmod_name, mode_name, m.qty
                                   );
    nc_color clr = c_light_gray;
    print_colored_text( w_target, point( 1, text_y++ ), clr, clr, str );

    if( status == Status::OutOfAmmo ) {
        mvwprintz( w_target, point( 1, text_y++ ), c_red, _( "OUT OF AMMO" ) );
    } else if( ammo ) {
        str = string_format( m->ammo_remaining() ? _( "Ammo: %s (%d/%d)" ) : _( "Ammo: %s" ),
                             colorize( ammo->nname( std::max( m->ammo_remaining(), 1 ) ), ammo->color ), m->ammo_remaining(),
                             m->ammo_capacity( ammo->ammo->type ) );
        print_colored_text( w_target, point( 1, text_y++ ), clr, clr, str );
    } else {
        // Weapon doesn't use ammunition
        text_y++;
    }
}

void target_ui::panel_recoil( int &text_y )
{
    const int val = you->recoil_total();
    const int min_recoil = you->effective_dispersion( relevant->sight_dispersion() );
    const int recoil_range = MAX_RECOIL - min_recoil;
    std::string str;
    if( val >= min_recoil + ( recoil_range * 2 / 3 ) ) {
        str = pgettext( "amount of backward momentum", "<color_red>High</color>" );
    } else if( val >= min_recoil + ( recoil_range / 2 ) ) {
        str = pgettext( "amount of backward momentum", "<color_yellow>Medium</color>" );
    } else if( val >= min_recoil + ( recoil_range / 4 ) ) {
        str = pgettext( "amount of backward momentum", "<color_light_green>Low</color>" );
    } else {
        str = pgettext( "amount of backward momentum", "<color_cyan>None</color>" );
    }
    str = string_format( _( "Recoil: %s" ), str );
    nc_color clr = c_light_gray;
    print_colored_text( w_target, point( 1, text_y++ ), clr, clr, str );
}

void target_ui::panel_spell_info( int &text_y )
{
    nc_color clr = c_light_gray;

    mvwprintz( w_target, point( 1, text_y++ ), c_light_green, _( "Casting: %s (Level %u)" ),
               casting->name(),
               casting->get_level() );
    if( !no_mana || casting->energy_source() == magic_energy_type::none ) {
        if( casting->energy_source() == magic_energy_type::hp ) {
            text_y += fold_and_print( w_target, point( 1, text_y ), getmaxx( w_target ) - 2,
                                      clr,
                                      _( "Cost: %s %s" ), casting->energy_cost_string( *you ), casting->energy_string() );
        } else {
            text_y += fold_and_print( w_target, point( 1, text_y ), getmaxx( w_target ) - 2,
                                      clr,
                                      _( "Cost: %s %s (Current: %s)" ), casting->energy_cost_string( *you ), casting->energy_string(),
                                      casting->energy_cur_string( *you ) );
        }
    }

    std::string fail_str;
    if( no_fail ) {
        fail_str = colorize( _( "0.0 % Failure Chance" ), c_light_green );
    } else {
        fail_str = casting->colorized_fail_percent( *you );
    }
    print_colored_text( w_target, point( 1, text_y++ ), clr, clr, fail_str );

    if( casting->aoe() > 0 ) {
        nc_color color = c_light_gray;
        const std::string fx = casting->effect();
        const std::string aoes = casting->aoe_string();
        if( fx == "projectile_attack" || fx == "target_attack" ||
            fx == "area_pull" || fx == "area_push" ||
            fx == "ter_transform" ) {
            text_y += fold_and_print( w_target, point( 1, text_y ), getmaxx( w_target ) - 2, color,
                                      _( "Effective Spell Radius: %s%s" ), aoes,
                                      casting->in_aoe( src, dst ) ? colorize( _( " WARNING!  IN RANGE" ), c_red ) : "" );
        } else if( fx == "cone_attack" ) {
            text_y += fold_and_print( w_target, point( 1, text_y ), getmaxx( w_target ) - 2, color,
                                      _( "Cone Arc: %s degrees" ), aoes );
        } else if( fx == "line_attack" ) {
            text_y += fold_and_print( w_target, point( 1, text_y ), getmaxx( w_target ) - 2, color,
                                      _( "Line width: %s" ), aoes );
        }
    }

    mvwprintz( w_target, point( 1, text_y++ ), c_light_red, _( "Damage: %s" ),
               casting->damage_string() );

    text_y += fold_and_print( w_target, point( 1, text_y ), getmaxx( w_target ) - 2, clr,
                              casting->description() );
}

void target_ui::panel_target_info( int &text_y, bool fill_with_blank_if_no_target )
{
    int max_lines = 4;
    if( dst_critter ) {
        // FIXME: print_info doesn't really care about line limit
        //        and can always occupy up to 4 of them (or even more?).
        //        To make things consistent, we ask it for 2 lines
        //        and somewhat reliably get 4.
        int fix_for_print_info = max_lines - 2;
        dst_critter->print_info( w_target, text_y, fix_for_print_info, 1 );
        text_y += max_lines;
    } else if( fill_with_blank_if_no_target ) {
        // Fill with blank lines to prevent other panels from jumping around
        // when the cursor moves.
        text_y += max_lines;
        // TODO: print info about tile?
    }
}

void target_ui::panel_fire_mode_aim( int &text_y )
{
    // TODO: saving & restoring pc.recoil may actually be unnecessary
    double saved_pc_recoil = you->recoil;
    you->recoil = predicted_recoil;

    double predicted_recoil = you->recoil;
    int predicted_delay = 0;
    if( aim_mode->has_threshold && aim_mode->threshold < you->recoil ) {
        do {
            const double aim_amount = you->aim_per_move( *relevant, predicted_recoil );
            if( aim_amount > 0 ) {
                predicted_delay++;
                predicted_recoil = std::max( predicted_recoil - aim_amount, 0.0 );
            }
        } while( predicted_recoil > aim_mode->threshold &&
                 predicted_recoil - sight_dispersion > 0 );
    } else {
        predicted_recoil = you->recoil;
    }

    const double target_size = dst_critter ? dst_critter->ranged_target_size() :
                               occupied_tile_fraction( creature_size::medium );

    text_y = print_aim( *you, w_target, text_y, ctxt, &*relevant->gun_current_mode(),
                        target_size, dst, predicted_recoil );

    if( aim_mode->has_threshold ) {
        mvwprintw( w_target, point( 1, text_y++ ), _( "%s Delay: %i" ), aim_mode->name,
                   predicted_delay );
    }

    you->recoil = saved_pc_recoil;
}

void target_ui::panel_turret_list( int &text_y )
{
    mvwprintw( w_target, point( 1, text_y++ ), _( "Turrets in range: %d/%d" ), turrets_in_range.size(),
               vturrets->size() );

    for( const turret_with_lof &it : turrets_in_range ) {
        std::string str = string_format( "* %s", it.turret->name() );
        nc_color clr = c_white;
        print_colored_text( w_target, point( 1, text_y++ ), clr, clr, str );
    }
}

void target_ui::on_target_accepted( bool harmful )
{
    // TODO: all of this should be moved into on-hit code
    const auto lt_ptr = you->last_target.lock();
    if( npc *const guy = dynamic_cast<npc *>( lt_ptr.get() ) ) {
        if( harmful ) {
            if( !guy->guaranteed_hostile() ) {
                // TODO: get rid of this. Or combine it with effect_hit_by_player
                guy->hit_by_player = true; // used for morale penalty
            }
            guy->make_angry();
        }
    } else if( monster *const mon = dynamic_cast<monster *>( lt_ptr.get() ) ) {
        mon->add_effect( effect_hit_by_player, 10_minutes );
    }
}<|MERGE_RESOLUTION|>--- conflicted
+++ resolved
@@ -2290,31 +2290,18 @@
     // Make player's sprite flip to face the current target
     point d( dst.xy() - src.xy() );
     if( !tile_iso ) {
-<<<<<<< HEAD
+
         if( d.x > 0 ) {
-            you->facing = FD_RIGHT;
+            you->facing = FacingDirection::RIGHT;
         } else if( d.x < 0 ) {
-            you->facing = FD_LEFT;
+            you->facing = FacingDirection::LEFT;
         }
     } else {
         if( d.x >= 0 && d.y >= 0 ) {
-            you->facing = FD_RIGHT;
+            you->facing = FacingDirection::RIGHT;
         }
         if( d.y <= 0 && d.x <= 0 ) {
-            you->facing = FD_LEFT;
-=======
-        if( dx > 0 ) {
-            you->facing = FacingDirection::RIGHT;
-        } else if( dx < 0 ) {
             you->facing = FacingDirection::LEFT;
-        }
-    } else {
-        if( dx >= 0 && dy >= 0 ) {
-            you->facing = FacingDirection::RIGHT;
-        }
-        if( dy <= 0 && dx <= 0 ) {
-            you->facing = FacingDirection::LEFT;
->>>>>>> 20df2d22
         }
     }
 
