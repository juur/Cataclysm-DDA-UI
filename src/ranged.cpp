--- conflicted
+++ resolved
@@ -500,11 +500,6 @@
 
         sfx::generate_gun_sound( *this, *used_weapon );
 
-<<<<<<< HEAD
-        // experience gain is limited by range and penalised proportional to inaccuracy
-        int exp = std::min(range, 3 * ( skillLevel( skill_used ) + 1 ) ) * 20;
-        int penalty = sqrt( missed_by * 36 );
-=======
         eject_casing( *this, *used_weapon );
 
         if( used_weapon->has_flag( "BIO_WEAPON" ) ) {
@@ -530,26 +525,9 @@
             charge_power( -1 * bio_power_drain );
         }
 
-        int range_multiplier = std::min( range, 3 * ( skillLevel( skill_used ) + 1 ) );
-        int damage_factor = 21;
-        //debugmsg("Rangemult: %d, missed_by: %f, total_damage: %f", rangemult, missed_by, proj.impact.total_damage());
-
-
-
-        if (!train_skill) {
-            practice( skill_used, 0 ); // practice, but do not train
-        } else if (missed_by <= .1) {
-            practice( skill_used, damage_factor * range_multiplier );
-        } else if (missed_by <= .2) {
-            practice( skill_used, damage_factor * range_multiplier / 2 );
-        } else if (missed_by <= .4) {
-            practice( skill_used, damage_factor * range_multiplier / 3 );
-        } else if (missed_by <= .6) {
-            practice( skill_used, damage_factor * range_multiplier / 4 );
-        } else if (missed_by <= 1.0) {
-            practice( skill_used, damage_factor * range_multiplier / 5 );
-        }
->>>>>>> f7e52842
+        // experience gain is limited by range and penalised proportional to inaccuracy
+        int exp = std::min(range, 3 * ( skillLevel( skill_used ) + 1 ) ) * 20;
+        int penalty = sqrt( missed_by * 36 );
 
         // even if we are not training we practice the skill to prevent rust
         practice( skill_used, train_skill ? exp / penalty : 0 );
