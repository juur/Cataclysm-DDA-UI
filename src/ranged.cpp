--- conflicted
+++ resolved
@@ -1093,22 +1093,13 @@
     }
     double dispersion = 0.; // Measured in quarter-degrees.
     // Up to 0.75 degrees for each skill point < 8.
-<<<<<<< HEAD
-    if (p.skillLevel(firing->skill_used) < 8) {
-        deviation += rng(0, 3 * (8 - (p.skillLevel(firing->skill_used) + weapon->skill_mod())));
-=======
     if (weapon_skill_level < 8) {
-        dispersion += rng(0, 3 * (8 - weapon_skill_level));
->>>>>>> 5c53948d
+        dispersion += rng(0, 3 * (8 - (weapon_skill_level + weapon->skill_mod())));
     }
     // Up to 0.25 deg per each skill point < 9.
-<<<<<<< HEAD
-    if (p.skillLevel("gun") < 9) { deviation += rng(0, 9 - (p.skillLevel("gun") + weapon->skill_mod()) ); }
-=======
     if (skillLevel("gun") < 9) {
-        dispersion += rng(0, 9 - skillLevel("gun"));
-    }
->>>>>>> 5c53948d
+        dispersion += rng(0, 9 - (skillLevel("gun") + weapon->skill_mod()));
+    }
 
     dispersion += rng(0, ranged_dex_mod());
     dispersion += rng(0, ranged_per_mod());
