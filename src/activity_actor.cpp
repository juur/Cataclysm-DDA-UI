#include "activity_actor.h"

#include <algorithm>
#include <array>
#include <cmath>
#include <cstddef>
#include <cstdint>
#include <functional>
#include <initializer_list>
#include <iterator>
#include <list>
#include <map>
#include <optional>
#include <set>
#include <sstream>
#include <string>
#include <string_view>
#include <type_traits>
#include <unordered_set>
#include <utility>
#include <vector>

#include "action.h"
#include "activity_actor_definitions.h"
#include "activity_handlers.h"
#include "advanced_inv.h"
#include "avatar.h"
#include "avatar_action.h"
#include "bodypart.h"
#include "calendar.h"
#include "cata_assert.h"
#include "cata_utility.h"
#include "character.h"
#include "character_id.h"
#include "clzones.h"
#include "contents_change_handler.h"
#include "coordinates.h"
#include "craft_command.h"
#include "crafting_gui.h"
#include "creature.h"
#include "creature_tracker.h"
#include "debug.h"
#include "enums.h"
#include "event.h"
#include "event_bus.h"
#include "faction.h"
#include "fault.h"
#include "field_type.h"
#include "flag.h"
#include "flexbuffer_json-inl.h"
#include "flexbuffer_json.h"
#include "game.h"
#include "game_constants.h"
#include "game_inventory.h"
#include "gates.h"
#include "gun_mode.h"
#include "handle_liquid.h"
#include "harvest.h"
#include "iexamine.h"
#include "inventory.h"
#include "item.h"
#include "item_components.h"
#include "item_contents.h"
#include "item_location.h"
#include "itype.h"
#include "iuse.h"
#include "iuse_actor.h"
#include "json.h"
#include "json_error.h"
#include "line.h"
#include "magic_enchantment.h"
#include "map.h"
#include "map_iterator.h"
#include "map_selector.h"
#include "mapdata.h"
#include "martialarts.h"
#include "messages.h"
#include "monster.h"
#include "morale_types.h"
#include "mtype.h"
#include "npc.h"
#include "options.h"
#include "output.h"
#include "pickup.h"
#include "pimpl.h"
#include "player_activity.h"
#include "pocket_type.h"
#include "point.h"
#include "ranged.h"
#include "recipe.h"
#include "recipe_dictionary.h"
#include "requirements.h"
#include "ret_val.h"
#include "rng.h"
#include "shearing.h"
#include "skill.h"
#include "sounds.h"
#include "string_formatter.h"
#include "translation.h"
#include "translations.h"
#include "trap.h"
#include "try_parse_integer.h"
#include "ui.h"
#include "uistate.h"
#include "units.h"
#include "value_ptr.h"
#include "veh_type.h"
#include "vehicle.h"
#include "vpart_position.h"
#include "vpart_range.h"

static const activity_id ACT_AIM( "ACT_AIM" );
static const activity_id ACT_AUTODRIVE( "ACT_AUTODRIVE" );
static const activity_id ACT_BASH( "ACT_BASH" );
static const activity_id ACT_BIKERACK_RACKING( "ACT_BIKERACK_RACKING" );
static const activity_id ACT_BIKERACK_UNRACKING( "ACT_BIKERACK_UNRACKING" );
static const activity_id ACT_BINDER_COPY_RECIPE( "ACT_BINDER_COPY_RECIPE" );
static const activity_id ACT_BOLTCUTTING( "ACT_BOLTCUTTING" );
static const activity_id ACT_CHOP_LOGS( "ACT_CHOP_LOGS" );
static const activity_id ACT_CHOP_PLANKS( "ACT_CHOP_PLANKS" );
static const activity_id ACT_CHOP_TREE( "ACT_CHOP_TREE" );
static const activity_id ACT_CHURN( "ACT_CHURN" );
static const activity_id ACT_CLEAR_RUBBLE( "ACT_CLEAR_RUBBLE" );
static const activity_id ACT_CONSUME( "ACT_CONSUME" );
static const activity_id ACT_CONSUME_MEDS_MENU( "ACT_CONSUME_MEDS_MENU" );
static const activity_id ACT_CRACKING( "ACT_CRACKING" );
static const activity_id ACT_CRAFT( "ACT_CRAFT" );
static const activity_id ACT_DATA_HANDLING( "ACT_DATA_HANDLING" );
static const activity_id ACT_DISABLE( "ACT_DISABLE" );
static const activity_id ACT_DISASSEMBLE( "ACT_DISASSEMBLE" );
static const activity_id ACT_DROP( "ACT_DROP" );
static const activity_id ACT_EAT_MENU( "ACT_EAT_MENU" );
static const activity_id ACT_EBOOKSAVE( "ACT_EBOOKSAVE" );
static const activity_id ACT_FIRSTAID( "ACT_FIRSTAID" );
static const activity_id ACT_FORAGE( "ACT_FORAGE" );
static const activity_id ACT_FURNITURE_MOVE( "ACT_FURNITURE_MOVE" );
static const activity_id ACT_GLIDE( "ACT_GLIDE" );
static const activity_id ACT_GUNMOD_ADD( "ACT_GUNMOD_ADD" );
static const activity_id ACT_GUNMOD_REMOVE( "ACT_GUNMOD_REMOVE" );
static const activity_id ACT_HACKING( "ACT_HACKING" );
static const activity_id ACT_HACKSAW( "ACT_HACKSAW" );
static const activity_id ACT_HAIRCUT( "ACT_HAIRCUT" );
static const activity_id ACT_HARVEST( "ACT_HARVEST" );
static const activity_id ACT_HEATING( "ACT_HEATING" );
static const activity_id ACT_HOTWIRE_CAR( "ACT_HOTWIRE_CAR" );
static const activity_id ACT_INSERT_ITEM( "ACT_INSERT_ITEM" );
static const activity_id ACT_INVOKE_ITEM( "ACT_INVOKE_ITEM" );
static const activity_id ACT_LOCKPICK( "ACT_LOCKPICK" );
static const activity_id ACT_LONGSALVAGE( "ACT_LONGSALVAGE" );
static const activity_id ACT_MEDITATE( "ACT_MEDITATE" );
static const activity_id ACT_MIGRATION_CANCEL( "ACT_MIGRATION_CANCEL" );
static const activity_id ACT_MILK( "ACT_MILK" );
static const activity_id ACT_MOP( "ACT_MOP" );
static const activity_id ACT_MOVE_ITEMS( "ACT_MOVE_ITEMS" );
static const activity_id ACT_MULTIPLE_CHOP_TREES( "ACT_MULTIPLE_CHOP_TREES" );
static const activity_id ACT_OPEN_GATE( "ACT_OPEN_GATE" );
static const activity_id ACT_OXYTORCH( "ACT_OXYTORCH" );
static const activity_id ACT_PICKUP( "ACT_PICKUP" );
static const activity_id ACT_PLAY_WITH_PET( "ACT_PLAY_WITH_PET" );
static const activity_id ACT_PRYING( "ACT_PRYING" );
static const activity_id ACT_PULP( "ACT_PULP" );
static const activity_id ACT_READ( "ACT_READ" );
static const activity_id ACT_REEL_CABLE( "ACT_REEL_CABLE" );
static const activity_id ACT_RELOAD( "ACT_RELOAD" );
static const activity_id ACT_SHAVE( "ACT_SHAVE" );
static const activity_id ACT_SHEARING( "ACT_SHEARING" );
static const activity_id ACT_STASH( "ACT_STASH" );
static const activity_id ACT_TENT_DECONSTRUCT( "ACT_TENT_DECONSTRUCT" );
static const activity_id ACT_TENT_PLACE( "ACT_TENT_PLACE" );
static const activity_id ACT_TRY_SLEEP( "ACT_TRY_SLEEP" );
static const activity_id ACT_UNLOAD( "ACT_UNLOAD" );
static const activity_id ACT_UNLOAD_LOOT( "ACT_UNLOAD_LOOT" );
static const activity_id ACT_VEHICLE_FOLD( "ACT_VEHICLE_FOLD" );
static const activity_id ACT_VEHICLE_UNFOLD( "ACT_VEHICLE_UNFOLD" );
static const activity_id ACT_WAIT_STAMINA( "ACT_WAIT_STAMINA" );
static const activity_id ACT_WASH( "ACT_WASH" );
static const activity_id ACT_WEAR( "ACT_WEAR" );
static const activity_id ACT_WIELD( "ACT_WIELD" );
static const activity_id ACT_WORKOUT_ACTIVE( "ACT_WORKOUT_ACTIVE" );
static const activity_id ACT_WORKOUT_HARD( "ACT_WORKOUT_HARD" );
static const activity_id ACT_WORKOUT_LIGHT( "ACT_WORKOUT_LIGHT" );
static const activity_id ACT_WORKOUT_MODERATE( "ACT_WORKOUT_MODERATE" );

static const ammotype ammo_plutonium( "plutonium" );

static const damage_type_id damage_acid( "acid" );
static const damage_type_id damage_bash( "bash" );
static const damage_type_id damage_cut( "cut" );
static const damage_type_id damage_stab( "stab" );

static const efftype_id effect_docile( "docile" );
static const efftype_id effect_downed( "downed" );
static const efftype_id effect_gliding( "gliding" );
static const efftype_id effect_paid( "paid" );
static const efftype_id effect_pet( "pet" );
static const efftype_id effect_sensor_stun( "sensor_stun" );
static const efftype_id effect_sheared( "sheared" );
static const efftype_id effect_sleep( "sleep" );
static const efftype_id effect_tied( "tied" );
static const efftype_id effect_took_thorazine( "took_thorazine" );
static const efftype_id effect_worked_on( "worked_on" );

static const faction_id faction_your_followers( "your_followers" );

static const field_type_str_id field_fd_acid( "fd_acid" );
static const field_type_str_id field_fd_fire( "fd_fire" );

static const flag_id json_flag_ALWAYS_AIMED( "ALWAYS_AIMED" );
static const flag_id json_flag_NO_RELOAD( "NO_RELOAD" );

static const furn_str_id furn_f_gunsafe_mj( "f_gunsafe_mj" );
static const furn_str_id furn_f_gunsafe_ml( "f_gunsafe_ml" );
static const furn_str_id furn_f_safe_c( "f_safe_c" );
static const furn_str_id furn_f_safe_o( "f_safe_o" );

static const gun_mode_id gun_mode_DEFAULT( "DEFAULT" );

static const item_group_id Item_spawn_data_forage_autumn( "forage_autumn" );
static const item_group_id Item_spawn_data_forage_spring( "forage_spring" );
static const item_group_id Item_spawn_data_forage_summer( "forage_summer" );
static const item_group_id Item_spawn_data_forage_winter( "forage_winter" );
static const item_group_id Item_spawn_data_trash_forest( "trash_forest" );

static const itype_id itype_2x4( "2x4" );
static const itype_id itype_detergent( "detergent" );
static const itype_id itype_disassembly( "disassembly" );
static const itype_id itype_liquid_soap( "liquid_soap" );
static const itype_id itype_log( "log" );
static const itype_id itype_paper( "paper" );
static const itype_id itype_pseudo_bio_picklock( "pseudo_bio_picklock" );
static const itype_id
itype_robofac_yrax_trifacet_deactivation_manual( "robofac_yrax_trifacet_deactivation_manual" );
static const itype_id itype_soap( "soap" );
static const itype_id itype_splinter( "splinter" );
static const itype_id itype_stick_long( "stick_long" );
static const itype_id itype_water( "water" );
static const itype_id itype_water_clean( "water_clean" );

static const json_character_flag json_flag_READ_IN_DARKNESS( "READ_IN_DARKNESS" );
static const json_character_flag json_flag_SAFECRACK_NO_TOOL( "SAFECRACK_NO_TOOL" );

static const morale_type morale_book( "morale_book" );
static const morale_type morale_feeling_good( "morale_feeling_good" );
static const morale_type morale_haircut( "morale_haircut" );
static const morale_type morale_play_with_pet( "morale_play_with_pet" );
static const morale_type morale_shave( "morale_shave" );

static const move_mode_id move_mode_prone( "prone" );
static const move_mode_id move_mode_walk( "walk" );

static const mtype_id mon_yrax_trifacet( "mon_yrax_trifacet" );

static const proficiency_id proficiency_prof_lockpicking( "prof_lockpicking" );
static const proficiency_id proficiency_prof_lockpicking_expert( "prof_lockpicking_expert" );
static const proficiency_id proficiency_prof_safecracking( "prof_safecracking" );

static const quality_id qual_CUT( "CUT" );
static const quality_id qual_HACK( "HACK" );
static const quality_id qual_LOCKPICK( "LOCKPICK" );
static const quality_id qual_PRY( "PRY" );
static const quality_id qual_PRYING_NAIL( "PRYING_NAIL" );
static const quality_id qual_SAW_M( "SAW_M" );
static const quality_id qual_SHEAR( "SHEAR" );

static const skill_id skill_computer( "computer" );
static const skill_id skill_electronics( "electronics" );
static const skill_id skill_fabrication( "fabrication" );
static const skill_id skill_gun( "gun" );
static const skill_id skill_mechanics( "mechanics" );
static const skill_id skill_survival( "survival" );
static const skill_id skill_traps( "traps" );

static const species_id species_ZOMBIE( "ZOMBIE" );

static const ter_str_id ter_t_card_reader_broken( "t_card_reader_broken" );
static const ter_str_id ter_t_dirt( "t_dirt" );
static const ter_str_id ter_t_dirtmound( "t_dirtmound" );
static const ter_str_id ter_t_door_c( "t_door_c" );
static const ter_str_id ter_t_door_locked_alarm( "t_door_locked_alarm" );
static const ter_str_id ter_t_door_metal_c( "t_door_metal_c" );
static const ter_str_id ter_t_door_metal_locked( "t_door_metal_locked" );
static const ter_str_id ter_t_stump( "t_stump" );
static const ter_str_id ter_t_trunk( "t_trunk" );
static const ter_str_id ter_t_underbrush_harvested_autumn( "t_underbrush_harvested_autumn" );
static const ter_str_id ter_t_underbrush_harvested_spring( "t_underbrush_harvested_spring" );
static const ter_str_id ter_t_underbrush_harvested_summer( "t_underbrush_harvested_summer" );
static const ter_str_id ter_t_underbrush_harvested_winter( "t_underbrush_harvested_winter" );

static const trait_id trait_SCHIZOPHRENIC( "SCHIZOPHRENIC" );

static const trap_str_id tr_ledge( "tr_ledge" );

static const vproto_id vehicle_prototype_none( "none" );

static const zone_type_id zone_type_LOOT_IGNORE( "LOOT_IGNORE" );
static const zone_type_id zone_type_LOOT_IGNORE_FAVORITES( "LOOT_IGNORE_FAVORITES" );
static const zone_type_id zone_type_STRIP_CORPSES( "STRIP_CORPSES" );
static const zone_type_id zone_type_UNLOAD_ALL( "UNLOAD_ALL" );

static const std::string gun_mechanical_simple( "gun_mechanical_simple" );

std::string activity_actor::get_progress_message( const player_activity &act ) const
{
    if( act.moves_total > 0 ) {
        const int pct = ( ( act.moves_total - act.moves_left ) * 100 ) / act.moves_total;
        return string_format( "%d%%", pct );
    } else {
        return std::string();
    }
}

aim_activity_actor::aim_activity_actor()
{
    initial_view_offset = get_avatar().view_offset;
}

aim_activity_actor aim_activity_actor::use_wielded()
{
    return aim_activity_actor();
}

aim_activity_actor aim_activity_actor::use_bionic( const item &fake_gun )
{
    aim_activity_actor act = aim_activity_actor();
    act.fake_weapon = fake_gun;
    return act;
}

aim_activity_actor aim_activity_actor::use_mutation( const item &fake_gun )
{
    aim_activity_actor act = aim_activity_actor();
    act.fake_weapon = fake_gun;
    return act;
}

void aim_activity_actor::start( player_activity &act, Character &who )
{
    item_location weapon = get_weapon();
    item &it = *weapon.get_item();

    if( !check_gun_ability_to_shoot( who, it ) ) {
        aborted = true;
        finish( act, who );
    }

    // Time spent on aiming is determined on the go by the player
    act.moves_total = 1;
    act.moves_left = 1;
}

bool aim_activity_actor::check_gun_ability_to_shoot( Character &who, item &it )
{

    if( it.has_fault_flag( "RUINED_GUN" ) ) {
        who.add_msg_if_player( m_bad, _( "Your %s is little more than an awkward club now." ), it.tname() );
        return false;
    }

    // if it's a simple fault, character can try to fix it on the fly
    if( faults::random_of_type_item_has( it, gun_mechanical_simple ) != fault_id::NULL_ID() ) {
        // fixing fault should cost more than 1 second
        // but until game running the next activity actor without ever verifying
        // was the previous one successful or not will be resolved,
        // it would be safer to limit it somewhat
        who.mod_moves( -who.get_speed() );
        who.recoil = MAX_RECOIL;
        if( one_in( std::max( 7.0f, ( 15.0f - ( 4.0f * who.get_skill_level( skill_gun ) ) ) ) ) ) {
            who.add_msg_if_player( m_good,
                                   _( "Your %s has some mechanical malfunction.  You tried to quickly fix it, and it works now!" ),
                                   it.tname() );
            it.faults.erase( faults::random_of_type_item_has( it, gun_mechanical_simple ) );
            it.set_var( "u_know_round_in_chamber", true );
        } else {
            who.add_msg_if_player( m_bad,
                                   _( "Your %s has some mechanical malfunction.  You tried to quickly fix it, but failed!" ),
                                   it.tname() );
            return false;
        }
    }

    if( it.has_fault_flag( "OVERHEATED_GUN" ) ) {
        who.add_msg_if_player( m_warning,
                               _( "Your %s is too hot, and little screen signalizes the gun is inoperable." ), it.tname() );
        return false;
    }

    return true;
}

void aim_activity_actor::do_turn( player_activity &act, Character &who )
{
    if( !who.is_avatar() ) {
        debugmsg( "ACT_AIM not implemented for NPCs" );
        aborted = true;
        act.moves_left = 0;
        return;
    }
    avatar &you = get_avatar();

    item_location weapon = get_weapon();
    if( !weapon || !avatar_action::can_fire_weapon( you, get_map(), *weapon ) ) {
        aborted = true;
        act.moves_left = 0;
        return;
    }

    gun_mode gun = weapon->gun_current_mode();
    // We need to make sure RAS weapon is loaded/reloaded in case the aim activity was temp. suspended
    // therefore the order of evaluation matters here
    if( gun->has_flag( flag_RELOAD_AND_SHOOT ) && !gun->ammo_remaining() && !reload_loc ) {
        if( !load_RAS_weapon() ) {
            aborted = true;
            act.moves_left = 0;
            return;
        }
    }

    if( gun->has_flag( json_flag_ALWAYS_AIMED ) ) {
        you.recoil = 0;
    }

    g->temp_exit_fullscreen();
    target_handler::trajectory trajectory = target_handler::mode_fire( you, *this );
    g->reenter_fullscreen();

    if( aborted ) {
        act.moves_left = 0;
    } else {
        if( !trajectory.empty() ) {
            fin_trajectory = trajectory;
            act.moves_left = 0;
        }

        // Allow interrupting activity only during 'aim and fire'.
        // Prevents '.' key for 'aim for 10 turns' from conflicting with '.' key for 'interrupt activity'
        // in case of high input lag (curses, sdl sometimes...), but allows to interrupt aiming
        // if a bug happens / stars align to cause an endless aiming loop.
        act.interruptable_with_kb = action != "AIM";
    }
}

void aim_activity_actor::finish( player_activity &act, Character &who )
{
    act.set_to_null();
    item_location weapon = get_weapon();
    if( !weapon ) {
        restore_view();
        return;
    }
    if( aborted ) {
        unload_RAS_weapon();
        if( reload_requested ) {
            // Reload the gun / select different arrows
            // May assign ACT_RELOAD
            g->reload_wielded( true );
        }
        restore_view();
        return;
    }

    gun_mode gun = weapon->gun_current_mode();
    who.fire_gun( fin_trajectory.back(), gun.qty, *gun, reload_loc );

    if( !get_option<bool>( "AIM_AFTER_FIRING" ) ) {
        restore_view();
        return;
    }

    // re-enter aiming UI with same parameters
    aim_activity_actor aim_actor;
    aim_actor.abort_if_no_targets = true;
    aim_actor.fake_weapon = this->fake_weapon;
    aim_actor.initial_view_offset = this->initial_view_offset;

    // if invalid target or it's dead - reset it so a new one is acquired
    shared_ptr_fast<Creature> last_target = who.last_target.lock();
    if( !last_target || last_target->is_dead_state() ) {
        who.last_target.reset();
    }
    who.assign_activity( aim_actor );
}

void aim_activity_actor::canceled( player_activity &/*act*/, Character &/*who*/ )
{
    unload_RAS_weapon();
    restore_view();
}

void aim_activity_actor::serialize( JsonOut &jsout ) const
{
    jsout.start_object();

    jsout.member( "fake_weapon", fake_weapon );
    jsout.member( "fin_trajectory", fin_trajectory );
    jsout.member( "action", action );
    jsout.member( "aif_duration", aif_duration );
    jsout.member( "aiming_at_critter", aiming_at_critter );
    jsout.member( "snap_to_target", snap_to_target );
    jsout.member( "reload_loc", reload_loc );
    jsout.member( "shifting_view", shifting_view );
    jsout.member( "initial_view_offset", initial_view_offset );
    jsout.member( "aborted", aborted );
    jsout.member( "reload_requested", reload_requested );
    jsout.member( "abort_if_no_targets", abort_if_no_targets );
    jsout.member( "should_unload_RAS", should_unload_RAS );

    jsout.end_object();
}

std::unique_ptr<activity_actor> aim_activity_actor::deserialize( JsonValue &jsin )
{
    aim_activity_actor actor = aim_activity_actor();

    JsonObject data = jsin.get_object();

    data.read( "fake_weapon", actor.fake_weapon );
    data.read( "fin_trajectory", actor.fin_trajectory );
    data.read( "action", actor.action );
    data.read( "aif_duration", actor.aif_duration );
    data.read( "aiming_at_critter", actor.aiming_at_critter );
    data.read( "snap_to_target", actor.snap_to_target );
    data.read( "reload_loc", actor.reload_loc );
    data.read( "shifting_view", actor.shifting_view );
    data.read( "initial_view_offset", actor.initial_view_offset );
    data.read( "aborted", actor.aborted );
    data.read( "reload_requested", actor.reload_requested );
    data.read( "abort_if_no_targets", actor.abort_if_no_targets );
    data.read( "should_unload_RAS", actor.should_unload_RAS );

    return actor.clone();
}

item_location aim_activity_actor::get_weapon()
{
    if( fake_weapon.has_value() ) {
        // TODO: check if the player lost relevant bionic/mutation
        return item_location( get_player_character(), &fake_weapon.value() );
    } else {
        // Check for lost gun (e.g. yanked by zombie technician)
        // TODO: check that this is the same gun that was used to start aiming
        return get_player_character().get_wielded_item();

    }
}

void aim_activity_actor::restore_view() const
{
    avatar &player_character = get_avatar();
    bool changed_z = player_character.view_offset.z() != initial_view_offset.z();
    player_character.view_offset = initial_view_offset;
    if( changed_z ) {
        get_map().invalidate_map_cache( player_character.view_offset.z() );
        g->invalidate_main_ui_adaptor();
    }
}

bool aim_activity_actor::load_RAS_weapon()
{
    // TODO: use activity for fetching ammo and loading weapon
    Character &you = get_avatar();
    item_location weapon = get_weapon();
    gun_mode gun = weapon->gun_current_mode();
    // selected gun_mode might come from a gunmod
    item_location used_gun = &*gun != &*weapon ? item_location( weapon, &*gun ) : weapon;
    const auto ammo_location_is_valid = [&]() -> bool {
        if( !you.ammo_location )
        {
            return false;
        }
        if( !gun->can_reload_with( *you.ammo_location.get_item(), false ) )
        {
            return false;
        }
        if( square_dist( you.pos_bub(), you.ammo_location.pos_bub() ) > 1 )
        {
            return false;
        }
        return true;
    };
    item::reload_option opt = ammo_location_is_valid() ? item::reload_option( &you, weapon,
                              you.ammo_location ) : you.select_ammo( used_gun );
    if( !opt ) {
        // Menu canceled
        return false;
    }


    reload_loc = opt.ammo;
    return true;
}

void aim_activity_actor::unload_RAS_weapon()
{
    avatar &you = get_avatar();
    item_location weapon = get_weapon();
    if( !weapon || !should_unload_RAS ) {
        return;
    }

    gun_mode gun = weapon->gun_current_mode();
    if( gun->has_flag( flag_RELOAD_AND_SHOOT ) ) {
        if( gun->ammo_remaining() ) {
            item_location loc = item_location( you, gun.target );
            you.unload( loc, true );
        }
    }
}

void autodrive_activity_actor::update_player_vehicle( Character &who )
{
    const bool in_vehicle = who.in_vehicle && who.controlling_vehicle;
    const optional_vpart_position vp = get_map().veh_at( who.pos_bub() );
    if( !( vp && in_vehicle ) ) {
        player_vehicle = nullptr;
    } else {
        player_vehicle = &vp->vehicle();
    }
}

void autodrive_activity_actor::start( player_activity &, Character &who )
{
    update_player_vehicle( who );
    if( player_vehicle == nullptr ) {
        who.cancel_activity();
    } else {
        player_vehicle->is_autodriving = true;
    }
}

void autodrive_activity_actor::do_turn( player_activity &act, Character &who )
{
    if( who.in_vehicle && who.controlling_vehicle && player_vehicle ) {
        if( who.get_moves() <= 0 ) {
            // out of moves? the driver's not doing anything this turn
            // (but the vehicle will continue moving)
            return;
        }
        switch( player_vehicle->do_autodrive( who ) ) {
            case autodrive_result::ok:
                if( who.get_moves() > 0 ) {
                    // if do_autodrive() didn't eat up all our moves, end the turn
                    // equivalent to player pressing the "pause" button
                    who.set_moves( 0 );
                }
                sounds::reset_markers();
                break;
            case autodrive_result::abort:
                who.cancel_activity();
                break;
            case autodrive_result::finished:
                act.moves_left = 0;
                break;
        }
    } else {
        who.cancel_activity();
    }
}

void autodrive_activity_actor::canceled( player_activity &act, Character &who )
{
    // The activity might be canceled because the driver got unboarded, in which case we may not have a valid pointer anymore (e.g. summoned vehicle).
    update_player_vehicle( who );

    who.add_msg_if_player( m_info, _( "Auto drive canceled." ) );
    if( player_vehicle ) {
        player_vehicle->stop_autodriving( false );
    }
    ui::omap::force_quit();
    act.set_to_null();
}

void autodrive_activity_actor::finish( player_activity &act, Character &who )
{
    who.add_msg_if_player( m_info, _( "You have reached your destination." ) );
    player_vehicle->stop_autodriving( false );
    ui::omap::force_quit();
    act.set_to_null();
}

void autodrive_activity_actor::serialize( JsonOut &jsout ) const
{
    // Activity is not being saved but still provide some valid json if called.
    jsout.write_null();
}

std::unique_ptr<activity_actor> autodrive_activity_actor::deserialize( JsonValue & )
{
    return autodrive_activity_actor().clone();
}

void bash_activity_actor::do_turn( player_activity &, Character &who )
{
    avatar *player = who.as_avatar();
    if( player == nullptr ) {
        debugmsg( "An NPC (%s) has been assigned ACT_BASH", who.get_name() );
        who.cancel_activity();
        return;
    }
    while( who.get_moves() > 0 ) {
        avatar::smash_result res = player->smash( target );
        if( !res.did_smash ) {
            add_msg( m_info, _( "Something got in the way of smashing." ) );
            who.cancel_activity();
            return;
        }
        if( res.success ) {
            who.cancel_activity();
            return;
        }
        if( res.resistance < 0 || res.skill < res.resistance ) {
            add_msg( m_info, _( "You're no longer able to make progress smashing here." ) );
            who.cancel_activity();
            return;
        }
    }
}

void bash_activity_actor::serialize( JsonOut &jsout ) const
{
    jsout.start_object();
    jsout.member( "target", target );
    jsout.end_object();
}

std::unique_ptr<activity_actor> bash_activity_actor::deserialize( JsonValue &jsin )
{
    bash_activity_actor actor( tripoint_bub_ms::zero );

    JsonObject data = jsin.get_object();
    data.read( "target", actor.target );

    return actor.clone();
}

void gunmod_remove_activity_actor::start( player_activity &act, Character & )
{
    act.moves_total = moves_total;
    act.moves_left = moves_total;
}

void gunmod_remove_activity_actor::finish( player_activity &act, Character &who )
{
    item *it_gun = gun.get_item();
    if( !it_gun ) {
        debugmsg( "ACT_GUNMOD_REMOVE lost target gun" );
        act.set_to_null();
        return;
    }
    item *it_mod = nullptr;
    std::vector<item *> mods = it_gun->gunmods();
    if( gunmod_idx >= 0 && mods.size() > static_cast<size_t>( gunmod_idx ) ) {
        it_mod = mods[gunmod_idx];
    } else {
        debugmsg( "ACT_GUNMOD_REMOVE lost target gunmod" );
        act.set_to_null();
        return;
    }
    act.set_to_null();
    gunmod_remove( who, *it_gun, *it_mod );
    it_gun->on_contents_changed();
}

bool gunmod_remove_activity_actor::gunmod_unload( Character &who, item &gunmod )
{
    if( gunmod.has_flag( flag_BRASS_CATCHER ) ) {
        // Exclude brass catchers so that removing them wouldn't spill the casings
        return true;
    }
    // TODO: unloading gunmods happens instantaneously in some cases, but should take time
    // Also note, gunmod_unload is called twice, once in
    // gunmod_remove_activity_actor::gunmod_remove
    // and once in
    // Character::gunmod_remove
    // Remove one of them before making gunmod_unload take time
    item_location loc = item_location( who, &gunmod );
    return !( gunmod.ammo_remaining() && !who.unload( loc, true ) );
}

void gunmod_remove_activity_actor::gunmod_remove( Character &who, item &gun, item &mod )
{
    if( !gunmod_unload( who, mod ) ) {
        return;
    }

    gun.gun_set_mode( gun_mode_DEFAULT );
    const itype *modtype = mod.type;

    who.i_add_or_drop( mod );
    gun.remove_item( mod );

    //~ %1$s - gunmod, %2$s - gun.
    who.add_msg_if_player( _( "You remove your %1$s from your %2$s." ), modtype->nname( 1 ),
                           gun.tname() );
}

void gunmod_remove_activity_actor::serialize( JsonOut &jsout ) const
{
    jsout.start_object();

    jsout.member( "moves_total", moves_total );
    jsout.member( "gun", gun );
    jsout.member( "gunmod", gunmod_idx );

    jsout.end_object();
}

std::unique_ptr<activity_actor> gunmod_remove_activity_actor::deserialize( JsonValue &jsin )
{
    gunmod_remove_activity_actor actor( 0, item_location(), -1 );

    JsonObject data = jsin.get_object();

    data.read( "moves_total", actor.moves_total );
    data.read( "gun", actor.gun );
    data.read( "gunmod", actor.gunmod_idx );

    return actor.clone();
}

void hacking_activity_actor::start( player_activity &act, Character & )
{
    act.moves_total = to_moves<int>( 5_minutes );
    act.moves_left = to_moves<int>( 5_minutes );
}

enum class hack_result : int {
    UNABLE,
    FAIL,
    NOTHING,
    SUCCESS
};

enum class hack_type : int {
    SAFE,
    DOOR,
    GAS,
    NONE
};

static int hack_level( const Character &who, item_location &tool )
{
    // Quality of 2 is a base electrohack, which results in no modifier
    int tool_quality_modifier = tool->get_quality( qual_HACK ) - 2;
    ///\EFFECT_COMPUTER increases success chance of hacking
    // odds go up with int>8, down with int<8
    // 4 int stat is worth 1 computer skill here
    ///\EFFECT_INT increases success chance of hacking
    // tool_quality_modifier may increase or reduce the success chance of hacking
    return round( who.get_greater_skill_or_knowledge_level( skill_computer ) + tool_quality_modifier +
                  static_cast<float>
                  ( who.int_cur ) / 2.0f - 8 );
}

static hack_result hack_attempt( Character &who, item_location &tool )
{
    // TODO: Remove this once player -> Character migration is complete
    {
        who.practice( skill_computer, 20 );
    }

    // only skilled supergenius never cause short circuits, but the odds are low for people
    // with moderate skills
    const int hack_stddev = 5;
    int success = std::ceil( normal_roll( hack_level( who, tool ), hack_stddev ) );
    if( success < 0 ) {
        who.add_msg_if_player( _( "You cause a short circuit!" ) );
        tool->ammo_consume( tool->ammo_required(), tool.pos_bub(), &who );

        if( success <= -5 ) {
            tool->ammo_consume( ( tool->ammo_required() * 2 ), tool.pos_bub(), &who );
        }
        return hack_result::FAIL;
    } else if( success < 6 ) {
        return hack_result::NOTHING;
    } else {
        return hack_result::SUCCESS;
    }
}

static hack_type get_hack_type( const tripoint_bub_ms &examp )
{
    hack_type type = hack_type::NONE;
    map &here = get_map();
    const furn_t &xfurn_t = here.furn( examp ).obj();
    const ter_t &xter_t = here.ter( examp ).obj();
    if( xter_t.has_examine( iexamine::pay_gas ) || xfurn_t.has_examine( iexamine::pay_gas ) ) {
        type = hack_type::GAS;
    } else if( xter_t.has_examine( "cardreader" ) ||
               xfurn_t.has_examine( "cardreader" ) ) {
        type = hack_type::DOOR;
    } else if( xter_t.has_examine( iexamine::gunsafe_el ) ||
               xfurn_t.has_examine( iexamine::gunsafe_el ) ) {
        type = hack_type::SAFE;
    }
    return type;
}

void hacking_activity_actor::finish( player_activity &act, Character &who )
{
    tripoint_bub_ms examp = get_map().bub_from_abs( act.placement );
    hack_type type = get_hack_type( examp );
    switch( hack_attempt( who, tool ) ) {
        case hack_result::UNABLE:
            who.add_msg_if_player( _( "You cannot hack this." ) );
            break;
        case hack_result::FAIL:
            // currently all things that can be hacked have equivalent alarm failure states.
            // this may not always be the case with new hackable things.
            get_event_bus().send<event_type::triggers_alarm>( who.getID() );
            sounds::sound( who.pos_bub(), 60, sounds::sound_t::music, _( "an alarm sound!" ), true,
                           "environment",
                           "alarm" );
            break;
        case hack_result::NOTHING:
            who.add_msg_if_player( _( "You fail the hack, but no alarms are triggered." ) );
            break;
        case hack_result::SUCCESS:
            map &here = get_map();
            if( type == hack_type::GAS ) {
                int tankUnits;
                fuel_station_fuel_type fuelType;
                const std::optional<tripoint_bub_ms> pTank_ = iexamine::getNearFilledGasTank( examp, tankUnits,
                        fuelType );
                if( !pTank_ ) {
                    break;
                }
                const tripoint_bub_ms pTank = *pTank_;
                const std::optional<tripoint_bub_ms> pGasPump = iexamine::getGasPumpByNumber( examp,
                        uistate.ags_pay_gas_selected_pump );
                if( pGasPump && iexamine::toPumpFuel( pTank, *pGasPump, tankUnits ) ) {
                    who.add_msg_if_player( _( "You hack the terminal and route all available fuel to your pump!" ) );
                    sounds::sound( examp, 6, sounds::sound_t::activity,
                                   _( "Glug Glug Glug Glug Glug Glug Glug Glug Glug" ), true, "tool", "gaspump" );
                } else {
                    who.add_msg_if_player( _( "Nothing happens." ) );
                }
            } else if( type == hack_type::SAFE ) {
                who.add_msg_if_player( m_good, _( "The door on the safe swings open." ) );
                here.furn_set( examp, furn_f_safe_o );
            } else if( type == hack_type::DOOR ) {
                who.add_msg_if_player( _( "You activate the panel!" ) );
                who.add_msg_if_player( m_good, _( "The nearby doors unlock." ) );
                here.ter_set( examp, ter_t_card_reader_broken );
                for( const tripoint_bub_ms &tmp : here.points_in_radius( examp, 3 ) ) {
                    if( here.ter( tmp ) == ter_t_door_metal_locked ) {
                        here.ter_set( tmp, ter_t_door_metal_c );
                    }
                }
            }
            break;
    }
    act.set_to_null();
}

void hacking_activity_actor::serialize( JsonOut &jsout ) const
{
    jsout.write_null();
}

std::unique_ptr<activity_actor> hacking_activity_actor::deserialize( JsonValue &jsin )
{
    hacking_activity_actor actor( {} );
    JsonObject data = jsin.get_object();
    data.read( "tool", actor.tool );
    return actor.clone();
}

void bookbinder_copy_activity_actor::start( player_activity &act, Character & )
{
    pages = bookbinder_copy_activity_actor::pages_for_recipe( *rec_id );
    act.moves_total = to_moves<int>( pages * 10_minutes );
    act.moves_left = to_moves<int>( pages * 10_minutes );
}

void bookbinder_copy_activity_actor::do_turn( player_activity &, Character &p )
{
    if( p.fine_detail_vision_mod() > 4.0f ) {
        p.cancel_activity();
        p.add_msg_if_player( m_info, _( "It's too dark to write!" ) );
        return;
    }
}

void bookbinder_copy_activity_actor::finish( player_activity &act, Character &p )
{
    if( !book_binder->can_contain( item( itype_paper, calendar::turn, pages ) ).success() ) {
        debugmsg( "Book binder can not contain '%s' recipe when it should.", rec_id.str() );
        act.set_to_null();
        return;
    }

    std::set<recipe_id> recipes = book_binder->get_saved_recipes();

    if( recipes.emplace( rec_id ).second ) { // if .second is true then recipe was inserted
        book_binder->set_saved_recipes( recipes );
        p.add_msg_if_player( m_good, _( "You copy the recipe for %1$s into your recipe book." ),
                             rec_id->result_name() );

        p.use_charges( itype_paper, pages );

        const std::vector<const item *> writing_tools_filter =
        p.crafting_inventory().items_with( [&]( const item & it ) {
            return it.has_flag( flag_WRITE_MESSAGE ) && it.ammo_remaining() >= it.ammo_required() ;
        } );

        std::vector<tool_comp> writing_tools;
        writing_tools.reserve( writing_tools_filter.size() );
        for( const item *tool : writing_tools_filter ) {
            writing_tools.emplace_back( tool->typeId(), 1 );
        }

        p.consume_tools( writing_tools, pages );
        book_binder->put_in( item( itype_paper, calendar::turn, pages ),
                             pocket_type::MAGAZINE );
    } else {
        debugmsg( "Recipe book already has '%s' recipe when it should not.", rec_id.str() );
    }

    act.set_to_null();
}

void bookbinder_copy_activity_actor::serialize( JsonOut &jsout ) const
{
    jsout.start_object();
    jsout.member( "book_binder", book_binder );
    jsout.member( "rec_id", rec_id );
    jsout.member( "pages", pages );
    jsout.end_object();
}

std::unique_ptr<activity_actor> bookbinder_copy_activity_actor::deserialize( JsonValue &jsin )
{
    bookbinder_copy_activity_actor actor;

    JsonObject jsobj = jsin.get_object();
    jsobj.read( "book_binder", actor.book_binder );
    jsobj.read( "rec_id", actor.rec_id );
    jsobj.read( "pages", actor.pages );

    return actor.clone();
}

data_handling_activity_actor::data_handling_activity_actor(
    const item_location &recorder, const std::vector<item_location> &targets )
    : recorder( recorder ), targets( targets ) {}

static int get_quality_from_string( const std::string_view s )
{
    const ret_val<int> try_quality = try_parse_integer<int>( s, false );
    if( try_quality.success() ) {
        return try_quality.value();
    } else {
        debugmsg( "Error parsing photo quality: %s", try_quality.str() );
        return 0;
    }
}

void data_handling_activity_actor::start( player_activity &act, Character & )
{
    act.moves_left = act.moves_total = targets.size() * to_moves<int>( time_per_card );
}

void data_handling_activity_actor::do_turn( player_activity &act, Character &p )
{
    if( !recorder || !recorder->ammo_sufficient( &p ) ) {
        p.cancel_activity();
        p.add_msg_if_player( m_warning, _( "%s appears to have no energy." ), recorder->display_name() );
        return;
    }
    if( calendar::once_every( 5_minutes ) ) {
        recorder->ammo_consume( recorder->type->charges_to_use(), p.pos_bub(), &p );
    }
    time_until_next_card -= 1_seconds;
    if( time_until_next_card > 0_seconds ) {
        return; // not yet
    }
    item &eink = *recorder;
    item &mc = *targets.back();
    targets.pop_back();
    if( targets.empty() ) {
        act.moves_left = 0;
    }
    time_until_next_card = time_per_card;
    handled_cards++;

    if( mc.has_var( "MC_EXTENDED_PHOTOS" ) ) {
        std::vector<item::extended_photo_def> extended_photos;
        try {
            mc.read_extended_photos( extended_photos, "MC_EXTENDED_PHOTOS", false );
            eink.read_extended_photos( extended_photos, "EIPC_EXTENDED_PHOTOS", true );
            eink.write_extended_photos( extended_photos, "EIPC_EXTENDED_PHOTOS" );
            downloaded_extended_photos++;
        } catch( const JsonError &e ) {
            debugmsg( "Error card reading photos (loaded photos = %i) : %s", extended_photos.size(),
                      e.c_str() );
        }
    }

    const std::string monster_photos = mc.get_var( "MC_MONSTER_PHOTOS" );
    if( !monster_photos.empty() ) {
        downloaded_monster_photos++;
        std::string photos = eink.get_var( "EINK_MONSTER_PHOTOS" );
        if( photos.empty() ) {
            eink.set_var( "EINK_MONSTER_PHOTOS", monster_photos );
        } else {
            std::istringstream f( monster_photos );
            std::string s;
            while( getline( f, s, ',' ) ) {
                if( s.empty() ) {
                    continue;
                }
                const std::string mtype = s;
                getline( f, s, ',' );
                const int quality = get_quality_from_string( s );

                const size_t eink_strpos = photos.find( "," + mtype + "," );

                if( eink_strpos == std::string::npos ) {
                    photos += mtype + "," + string_format( "%d", quality ) + ",";
                } else {
                    const size_t strqpos = eink_strpos + mtype.size() + 2;
                    const size_t next_comma = photos.find( ',', strqpos );
                    const int old_quality =
                        get_quality_from_string( photos.substr( strqpos, next_comma ) );

                    if( quality > old_quality ) {
                        const std::string quality_s = string_format( "%d", quality );
                        cata_assert( quality_s.size() == 1 );
                        photos[strqpos] = quality_s.front();
                    }
                }

            }
            eink.set_var( "EINK_MONSTER_PHOTOS", photos );
        }
    }
    const memory_card_info *mmd = mc.type->memory_card_data ? &*mc.type->memory_card_data : nullptr;
    const bool failed_encrypted = mmd && mmd->data_chance < rng_float( 0.0, 1.0 );
    if( mmd && mmd->on_read_convert_to.is_valid() ) {
        mc.clear_vars();
        mc.unset_flags();
        mc.convert( mmd->on_read_convert_to );
    } // mc is invalid past this point
    if( !mmd || failed_encrypted ) {
        encrypted_cards += failed_encrypted ? 1 : 0;
        return;
    }
    if( mmd->photos_chance >= rng_float( 0.0, 1.0 ) ) {
        const int new_photos = rng( 1, mmd->photos_amount );
        eink.set_var( "EIPC_PHOTOS", eink.get_var( "EIPC_PHOTOS", 0 ) + new_photos );
        downloaded_photos += new_photos;
    }
    if( mmd->songs_chance >= rng_float( 0.0, 1.0 ) ) {
        const int new_songs = rng( 1, mmd->songs_amount );
        eink.set_var( "EIPC_MUSIC", eink.get_var( "EIPC_MUSIC", 0 ) + new_songs );
        downloaded_songs += new_songs;
    }
    if( mmd->recipes_chance >= rng_float( 0.0, 1.0 ) ) {
        std::set<recipe_id> saved_recipes = eink.get_saved_recipes();
        std::set<recipe_id> candidates;
        for( const auto& [rid, r] : recipe_dict ) {
            if( r.never_learn || r.obsolete || mmd->recipes_categories.count( r.category ) == 0 ||
                saved_recipes.count( rid ) ||
                r.difficulty > mmd->recipes_level_max || r.difficulty < mmd->recipes_level_min ||
                ( r.has_flag( "SECRET" ) && !mmd->secret_recipes ) ) {
                continue;
            }
            candidates.emplace( rid );
        }

        const int recipe_num = rng( 1, mmd->recipes_amount );
        for( int i = 0; i < recipe_num && !candidates.empty(); i++ ) {
            const recipe_id rid = random_entry_removed( candidates );
            if( saved_recipes.emplace( rid ).second ) {
                downloaded_recipes.emplace_back( rid );
            } else {
                debugmsg( "failed saving '%s' to '%s'", rid.str(), eink.display_name() );
            }
        }
        eink.set_saved_recipes( saved_recipes );
    }
}

static void print_data_handling_tally( Character &who, int encrypted_cards, int photos, int songs,
                                       const std::vector<recipe_id> &recipes, int extended_photos, int monster_photos )
{
    if( !recipes.empty() ) {
        who.add_msg_if_player( m_good, _( "Downloaded %d %s: %s." ), recipes.size(),
                               n_gettext( "recipe", "recipes", recipes.size() ),
        enumerate_as_string( recipes, []( const recipe_id & rid ) {
            return rid->result_name();
        } ) );
    }
    if( monster_photos > 0 ) {
        who.add_msg_if_player( m_good, _( "You have updated your monster collection." ) );
    }
    if( extended_photos > 0 ) {
        who.add_msg_if_player( m_good, _( "You have downloaded your photos." ) );
    }
    if( encrypted_cards > 0 ) {
        who.add_msg_if_player( m_bad, _( "%d %s appeared to be encrypted or corrupted." ),
                               encrypted_cards, n_gettext( "card", "cards", encrypted_cards ) );
    }
    if( photos > 0 && who.is_avatar() ) {
        who.add_msg_if_player( m_good, _( "Downloaded %d new %s." ),
                               photos, n_gettext( "photo", "photos", photos ) );
    }
    if( songs > 0 && who.is_avatar() ) {
        who.add_msg_if_player( m_good, _( "Downloaded %d new %s." ),
                               songs, n_gettext( "song", "songs", songs ) );
    }
    if( !( photos || songs || monster_photos || extended_photos || !recipes.empty() ) ) {
        who.add_msg_if_player( m_warning, _( "No new data has been discovered." ) );
    }
}

void data_handling_activity_actor::canceled( player_activity &act, Character &p )
{
    print_data_handling_tally( p, encrypted_cards, downloaded_photos, downloaded_songs,
                               downloaded_recipes, downloaded_extended_photos, downloaded_monster_photos );
    p.add_msg_if_player( m_info, _( "You stop downloading data after %d %s." ),
                         handled_cards, n_gettext( "card", "cards", handled_cards ) );
    act.set_to_null();
}

void data_handling_activity_actor::finish( player_activity &act, Character &p )
{
    print_data_handling_tally( p, encrypted_cards, downloaded_photos, downloaded_songs,
                               downloaded_recipes, downloaded_extended_photos, downloaded_monster_photos );
    p.add_msg_if_player( m_info, _( "You finish downloading data from %d %s." ),
                         handled_cards, n_gettext( "card", "cards", handled_cards ) );
    act.set_to_null();
}

void data_handling_activity_actor::serialize( JsonOut &jsout ) const
{
    jsout.start_object();
    jsout.member( "recorder", recorder );
    jsout.member( "targets", targets );
    jsout.member( "time_until_next_action", time_until_next_card );
    jsout.member( "handled_cards", handled_cards );
    jsout.member( "encrypted_cards", encrypted_cards );
    jsout.member( "downloaded_photos", downloaded_photos );
    jsout.member( "downloaded_songs", downloaded_songs );
    jsout.member( "downloaded_recipes", downloaded_recipes );
    jsout.member( "downloaded_extended_photos", downloaded_extended_photos );
    jsout.member( "downloaded_monster_photos", downloaded_monster_photos );
    jsout.end_object();
}

std::unique_ptr<activity_actor> data_handling_activity_actor::deserialize( JsonValue &jsin )
{
    data_handling_activity_actor actor;
    JsonObject jsobj = jsin.get_object();
    jsobj.read( "recorder", actor.recorder );
    jsobj.read( "targets", actor.targets );
    jsobj.read( "time_until_next_action", actor.time_until_next_card );
    jsobj.read( "handled_cards", actor.handled_cards );
    jsobj.read( "encrypted_cards", actor.encrypted_cards );
    jsobj.read( "downloaded_photos", actor.downloaded_photos );
    jsobj.read( "downloaded_songs", actor.downloaded_songs );
    jsobj.read( "downloaded_recipes", actor.downloaded_recipes );
    jsobj.read( "downloaded_extended_photos", actor.downloaded_extended_photos );
    jsobj.read( "downloaded_monster_photos", actor.downloaded_monster_photos );
    return actor.clone();
}

void hotwire_car_activity_actor::start( player_activity &act, Character & )
{
    act.moves_total = moves_total;
    act.moves_left = moves_total;
}

void hotwire_car_activity_actor::do_turn( player_activity &act, Character &who )
{
    map &here = get_map();
    if( calendar::once_every( 1_minutes ) ) {
        bool lost = !here.veh_at( here.bub_from_abs( target ) ).has_value();
        if( lost ) {
            act.set_to_null();
            debugmsg( "Lost ACT_HOTWIRE_CAR target vehicle" );
        }
        if( calendar::once_every( 5_minutes ) ) {
            who.practice( skill_mechanics, 1, 2, true );
        }
    }
}

void hotwire_car_activity_actor::finish( player_activity &act, Character &who )
{
    act.set_to_null();

    map &here = get_map();
    const optional_vpart_position vp = here.veh_at( here.bub_from_abs( target ) );
    if( !vp ) {
        debugmsg( "Lost ACT_HOTWIRE_CAR target vehicle" );
        return;
    }
    vehicle &veh = vp->vehicle();

    int skill = round( who.get_average_skill_level( skill_mechanics ) );
    if( skill > rng( 1, 6 ) ) {
        // Success
        who.add_msg_if_player( _( "You found the wire that starts the engine." ) );
        veh.is_locked = false;
    } else if( skill > rng( 0, 4 ) ) {
        // Soft fail
        who.add_msg_if_player( _( "You found a wire that looks like the right one." ) );
        veh.is_alarm_on = veh.has_security_working();
        veh.is_locked = false;
    } else if( !veh.is_alarm_on ) {
        // Hard fail
        who.add_msg_if_player( _( "The red wire always starts the engine, doesn't it?" ) );
        veh.is_alarm_on = veh.has_security_working();
    } else {
        // Already failed
        who.add_msg_if_player(
            _( "By process of elimination, you found the wire that starts the engine." ) );
        veh.is_locked = false;
    }
}

void hotwire_car_activity_actor::serialize( JsonOut &jsout ) const
{
    jsout.start_object();

    jsout.member( "target", target );
    jsout.member( "moves_total", moves_total );

    jsout.end_object();
}

std::unique_ptr<activity_actor> hotwire_car_activity_actor::deserialize( JsonValue &jsin )
{
    hotwire_car_activity_actor actor( 0, tripoint_abs_ms::zero );

    JsonObject data = jsin.get_object();

    data.read( "target", actor.target );
    data.read( "moves_total", actor.moves_total );

    return actor.clone();
}

void hacksaw_activity_actor::start( player_activity &act, Character &/*who*/ )
{
    const map &here = get_map();
    int moves_before_quality;

    if( here.has_furn( target ) ) {
        const furn_id &furn_type = here.furn( target );
        if( !furn_type->hacksaw->valid() ) {
            if( !testing ) {
                debugmsg( "%s hacksaw is invalid", furn_type.id().str() );
            }
            act.set_to_null();
            return;
        }

        moves_before_quality = to_moves<int>( furn_type->hacksaw->duration() );
    } else if( const ter_id &ter_type = here.ter( target ); !ter_type->is_null() ) {
        if( !ter_type->hacksaw->valid() ) {
            if( !testing ) {
                debugmsg( "%s hacksaw is invalid", ter_type.id().str() );
            }
            act.set_to_null();
            return;
        }
        moves_before_quality = to_moves<int>( ter_type->hacksaw->duration() );
    } else {
        if( !testing ) {
            debugmsg( "hacksaw activity called on invalid terrain" );
        }
        act.set_to_null();
        return;
    }

    int qual = 0;
    if( type.has_value() ) {
        item veh_tool = item( type.value(), calendar::turn );
        for( const std::pair<const quality_id, int> &quality : type.value()->qualities ) {
            if( quality.first == qual_SAW_M ) {
                qual = quality.second;
            }
        }
        for( const std::pair<const quality_id, int> &quality : type.value()->charged_qualities ) {
            if( quality.first == qual_SAW_M ) {
                qual = std::max( qual, quality.second );
            }
        }
    } else {
        qual = tool->get_quality( qual_SAW_M );
    }
    if( qual < 2 ) {
        if( !testing ) {
            debugmsg( "Item %s with 'HACKSAW' use action requires SAW_M quality of at least 2.",
                      tool->typeId().c_str() );
        }
        act.set_to_null();
        return;
    }

    //Speed of hacksaw action is the SAW_M quality over 2, 2 being the hacksaw level.
    //3 makes the speed one-and-a-half times, and the total moves 66% of hacksaw. 4 is twice the speed, 50% the moves, etc, 5 is 2.5 times the speed, 40% the original time
    //done because it's easy to code, and diminising returns on cutting speed make sense as the limiting factor becomes aligning the tool and controlling it instead of the actual cutting
    act.moves_total = moves_before_quality / ( qual / 2 );
    add_msg_debug( debugmode::DF_ACTIVITY, "%s moves_total: %d", act.id().str(), act.moves_total );
    act.moves_left = act.moves_total;
}

void hacksaw_activity_actor::do_turn( player_activity &/*act*/, Character &who )
{
    std::string method = "HACKSAW";

    if( !veh_pos.has_value() ) {
        if( tool->ammo_sufficient( &who, method ) ) {
            int ammo_consumed = tool->ammo_required();
            std::map<std::string, int>::const_iterator iter = tool->type->ammo_scale.find( method );
            if( iter != tool->type->ammo_scale.end() ) {
                ammo_consumed *= iter->second;
            }

            tool->ammo_consume( ammo_consumed, tool.pos_bub(), &who );
            sfx::play_activity_sound( "tool", "hacksaw", sfx::get_heard_volume( target ) );
            if( calendar::once_every( 1_minutes ) ) {
                //~ Sound of a metal sawing tool at work!
                sounds::sound( target, 15, sounds::sound_t::destructive_activity, _( "grnd grnd grnd" ) );
            }
        } else {
            if( who.is_avatar() ) {
                who.add_msg_if_player( m_bad, _( "Your %1$s ran out of charges." ), tool->tname() );
            } else { // who.is_npc()
                add_msg_if_player_sees( who.pos_bub(), _( "%1$s %2$s ran out of charges." ), who.disp_name( false,
                                        true ), tool->tname() );
            }
            who.cancel_activity();
        }
    } else {
        map &here = get_map();
        const optional_vpart_position vp = here.veh_at( veh_pos.value() );
        if( !vp ) {
            debugmsg( "Lost ACT_HACKSAW vehicle tool" );
            return;
        }
        vehicle &veh = vp->vehicle();
        if( vehicle::use_vehicle_tool( veh, veh_pos.value(), type.value(), true ) ) {
            sfx::play_activity_sound( "tool", "hacksaw", sfx::get_heard_volume( target ) );
            if( calendar::once_every( 1_minutes ) ) {
                //~ Sound of a metal sawing tool at work!
                sounds::sound( target, 15, sounds::sound_t::destructive_activity, _( "grnd grnd grnd" ) );
            }
        } else {
            if( who.is_avatar() ) {
                who.add_msg_if_player( m_bad, _( "Your %1$s ran out of charges." ), type.value()->nname( 1 ) );
            } else { // who.is_npc()
                add_msg_if_player_sees( who.pos_bub(), _( "%1$s %2$s ran out of charges." ), who.disp_name( false,
                                        true ), type.value()->nname( 1 ) );
            }
            who.cancel_activity();
        }
    }
}

void hacksaw_activity_actor::finish( player_activity &act, Character &who )
{
    map &here = get_map();
    const activity_data_common *data;

    if( here.has_furn( target ) ) {
        const furn_id &furn_type = here.furn( target );
        if( !furn_type->hacksaw->valid() ) {
            if( !testing ) {
                debugmsg( "%s hacksaw is invalid", furn_type.id().str() );
            }
            act.set_to_null();
            return;
        }

        const furn_str_id new_furn = furn_type->hacksaw->result();
        if( !new_furn.is_valid() ) {
            if( !testing ) {
                debugmsg( "hacksaw furniture: %s invalid furniture", new_furn.str() );
            }
            act.set_to_null();
            return;
        }

        data = static_cast<const activity_data_common *>( &*furn_type->hacksaw );
        here.furn_set( target, new_furn );
    } else if( const ter_id &ter_type = here.ter( target ); !ter_type->is_null() ) {
        if( !ter_type->hacksaw->valid() ) {
            if( !testing ) {
                debugmsg( "%s hacksaw is invalid", ter_type.id().str() );
            }
            act.set_to_null();
            return;
        }

        const ter_str_id new_ter = ter_type->hacksaw->result();
        if( !new_ter.is_valid() ) {
            if( !testing ) {
                debugmsg( "hacksaw terrain: %s invalid terrain", new_ter.str() );
            }
            act.set_to_null();
            return;
        }

        data = static_cast<const activity_data_common *>( &*ter_type->hacksaw );
        here.ter_set( target, new_ter );
    } else {
        if( !testing ) {
            debugmsg( "hacksaw activity finished on invalid terrain" );
        }
        act.set_to_null();
        return;
    }

    for( const activity_byproduct &byproduct : data->byproducts() ) {
        const int amount = byproduct.roll();
        if( byproduct.item->count_by_charges() ) {
            item byproduct_item( byproduct.item, calendar::turn, amount );
            here.add_item_or_charges( target, byproduct_item );
        } else {
            item byproduct_item( byproduct.item, calendar::turn );
            for( int i = 0; i < amount; ++i ) {
                here.add_item_or_charges( target, byproduct_item );
            }
        }
    }

    if( !data->message().empty() ) {
        who.add_msg_if_player( m_info, data->message().translated() );
    }

    act.set_to_null();
}

//TODO: Make hacksawing resumable with different tools with the same SAW_M quality.
//Potentially make it possible to resume with different SAW_M quality and recalculate time to completion partway through.
//This is really not a big deal, and will cost a few minutes of in game time and part of a medium battery charge at worst as someone accidentally cancels the activity_actor and has to start again
//If a few minutes are life and death, sawing metal may not be the wise choice in the first place.
bool hacksaw_activity_actor::can_resume_with_internal( const activity_actor &other,
        const Character &/*who*/ ) const
{
    const hacksaw_activity_actor &actor = static_cast<const hacksaw_activity_actor &>
                                          ( other );
    return actor.target == target && ( ( veh_pos.has_value() &&
                                         veh_pos.value() == actor.veh_pos.value_or( tripoint_bub_ms::max ) ) ||
                                       actor.tool.operator == ( tool ) );
}

void hacksaw_activity_actor::serialize( JsonOut &jsout ) const
{
    jsout.start_object();
    jsout.member( "target", target );
    jsout.member( "tool", tool );
    jsout.member( "type", type );
    jsout.member( "veh_pos", veh_pos );
    jsout.end_object();
}

std::unique_ptr<activity_actor> hacksaw_activity_actor::deserialize( JsonValue &jsin )
{
    hacksaw_activity_actor actor( {}, {} );
    JsonObject data = jsin.get_object();
    data.read( "target", actor.target );
    data.read( "tool", actor.tool );
    data.read( "type", actor.type );
    data.read( "veh_pos", actor.veh_pos );
    return actor.clone();
}

static std::string enumerate_ints_to_string( const std::vector<int> &vec )
{
    return enumerate_as_string( vec, []( const int &it ) {
        return std::to_string( it );
    } );
}

bikerack_racking_activity_actor::bikerack_racking_activity_actor( const vehicle &parent_vehicle,
        const vehicle &racked_vehicle, const std::vector<int> &racks )
    : racks( racks )
{
    parent_vehicle_pos = parent_vehicle.bub_part_pos( 0 );
    racked_vehicle_pos = racked_vehicle.bub_part_pos( 0 );
}

void bikerack_racking_activity_actor::start( player_activity &act, Character & )
{
    act.moves_total = moves_total;
    act.moves_left = moves_total;
}

void bikerack_racking_activity_actor::finish( player_activity &act, Character & )
{
    map &here = get_map();

    const optional_vpart_position ovp_parent = here.veh_at( parent_vehicle_pos );
    if( !ovp_parent ) {
        debugmsg( "racking actor lost parent vehicle at %s", parent_vehicle_pos.to_string() );
        act.set_to_null();
        return;
    }

    const optional_vpart_position ovp_racked = here.veh_at( racked_vehicle_pos );
    if( !ovp_racked ) {
        debugmsg( "racking actor lost racked vehicle at %s", racked_vehicle_pos.to_string() );
        act.set_to_null();
        return;
    }

    vehicle &parent_veh = ovp_parent->vehicle();
    vehicle &racked_veh = ovp_racked->vehicle();

    if( !parent_veh.merge_rackable_vehicle( &racked_veh, racks ) ) {
        debugmsg( "racking actor failed: failed racking %s on %s, racks: [%s].",
                  racked_veh.name, parent_veh.name, enumerate_ints_to_string( racks ) );
    }
    act.set_to_null();
}

void bikerack_racking_activity_actor::serialize( JsonOut &jsout ) const
{
    jsout.start_object();
    jsout.member( "moves_total", moves_total );
    jsout.member( "parent_vehicle_pos", parent_vehicle_pos );
    jsout.member( "racked_vehicle_pos", racked_vehicle_pos );
    jsout.member( "racks", racks );
    jsout.end_object();
}

std::unique_ptr<activity_actor> bikerack_racking_activity_actor::deserialize( JsonValue &jsin )
{
    bikerack_racking_activity_actor actor;
    JsonObject data = jsin.get_object();
    data.read( "moves_total", actor.moves_total );
    data.read( "parent_vehicle_pos", actor.parent_vehicle_pos );
    data.read( "racked_vehicle_pos", actor.racked_vehicle_pos );
    data.read( "racks", actor.racks );

    return actor.clone();
}

void glide_activity_actor::do_turn( player_activity &act, Character &you )
{
    tripoint_rel_ms heading;
    if( jump_direction == 0 ) {
        heading = tripoint_rel_ms::south;
    }
    if( jump_direction == 1 ) {
        heading = tripoint_rel_ms::south_west;
    }
    if( jump_direction == 2 ) {
        heading = tripoint_rel_ms::west;
    }
    if( jump_direction == 3 ) {
        heading = tripoint_rel_ms::north_west;
    }
    if( jump_direction == 4 ) {
        heading = tripoint_rel_ms::north;
    }
    if( jump_direction == 5 ) {
        heading = tripoint_rel_ms::north_east;
    }
    if( jump_direction == 6 ) {
        heading = tripoint_rel_ms::east;
    }
    if( jump_direction == 7 ) {
        heading = tripoint_rel_ms::south_east;
    }
    const tripoint_abs_ms newpos = you.get_location() + heading;
    const tripoint_bub_ms checknewpos = you.pos_bub() + heading;
    if( get_map().tr_at( you.pos_bub() ) != tr_ledge || heading == tripoint_rel_ms::zero ) {
        you.add_msg_player_or_npc( m_good,
                                   _( "You come to a gentle landing." ),
                                   _( "<npcname> comes to a gentle landing." ) );
        you.remove_effect( effect_gliding );
        you.gravity_check();
        act.set_to_null();
        return;
    }   // Have we crashed into a wall?
    if( get_map().impassable( checknewpos ) ) {
        you.add_msg_player_or_npc( m_bad,
                                   _( "You collide with %s, bringing an abrupt halt to your glide." ),
                                   _( "<npcname> collides with %s, bringing an abrupt halt to their glide." ),
                                   get_map().tername( checknewpos ) );
        you.remove_effect( effect_gliding );
        you.gravity_check();
        act.set_to_null();
        return;
    }
    if( !you.can_fly() ) {
        you.remove_effect( effect_gliding );
        you.gravity_check();
        act.set_to_null();
        return;
    }
    Creature *creature_ahead = get_creature_tracker().creature_at( newpos );
    if( creature_ahead && creature_ahead->get_size() >= creature_size::medium &&
        you.get_size() >= creature_size::medium ) {
        // Zombies are too stupid to avoid midair collision
        if( !you.dodge_check( 15, true ) || ( !creature_ahead->in_species( species_ZOMBIE ) &&
                                              !creature_ahead->dodge_check( 15, true ) ) ) {
            you.add_msg_player_or_npc( m_bad,
                                       _( "You collide with %s, bringing an abrupt halt to your glide." ),
                                       _( "<npcname> collides with %s, bringing an abrupt halt to their glide." ),
                                       creature_ahead->disp_name() );
            if( creature_ahead->get_size() < creature_size::huge ) {
                creature_ahead->add_effect( effect_downed, 2_turns, false );
            }
            you.remove_effect( effect_gliding );
            you.gravity_check();
            act.set_to_null();
            return;
        }
        you.add_msg_player_or_npc( m_good,
                                   _( "You deftly maneuver around %s." ),
                                   _( "<npcname> deftly maneuvers around %s." ), creature_ahead->disp_name() );
    }
    you.move_to( newpos );
    moved_tiles ++;
    if( moved_tiles >= glide_distance ) {
        g->vertical_move( -1, false, false );
        moved_tiles = 0;
    }
    you.mod_moves( -you.get_speed() * 0.5 );
    get_map().update_visibility_cache( you.pos_bub().z() );
    get_map().update_visibility_cache( you.pos_bub().x() );
    get_map().update_visibility_cache( you.pos_bub().y() );
    if( you.is_avatar() ) {
        g->update_map( you );
    }
}

glide_activity_actor::glide_activity_actor( Character *you, int jump_direction, int glide_distance )
    : jump_direction( jump_direction ), glide_distance( glide_distance )
{
    you->add_effect( effect_gliding, 1_turns, true );
    // What's the purpose of assigning a variable that isn't used? Is some code AWOL?
    tripoint_rel_ms heading;
    if( jump_direction == 0 ) {
        heading = tripoint_rel_ms::south;
    }
    if( jump_direction == 1 ) {
        heading = tripoint_rel_ms::south_west;
    }
    if( jump_direction == 2 ) {
        heading = tripoint_rel_ms::west;
    }
    if( jump_direction == 3 ) {
        heading = tripoint_rel_ms::north_west;
    }
    if( jump_direction == 4 ) {
        heading = tripoint_rel_ms::north;
    }
    if( jump_direction == 5 ) {
        heading = tripoint_rel_ms::north_east;
    }
    if( jump_direction == 6 ) {
        heading = tripoint_rel_ms::east;
    }
    if( jump_direction == 7 ) {
        heading = tripoint_rel_ms::south_west;
    }
}

void glide_activity_actor::serialize( JsonOut &jsout ) const
{
    jsout.start_object();

    jsout.member( "moved_tiles", moved_tiles );
    jsout.member( "moves_total", moves_total );
    jsout.member( "jump_direction", jump_direction );
    jsout.member( "glide_distance", glide_distance );

    jsout.end_object();
}

std::unique_ptr<activity_actor> glide_activity_actor::deserialize( JsonValue &jsin )
{
    glide_activity_actor actor;
    JsonObject data = jsin.get_object();
    data.read( "moved_tiles", actor.moved_tiles );
    data.read( "moves_total", actor.moves_total );
    data.read( "jump_direction", actor.jump_direction );
    data.read( "glide_distance", actor.glide_distance );
    return actor.clone();
}
void glide_activity_actor::start( player_activity &act, Character & )
{
    act.moves_total = moves_total;
    act.moves_left = moves_total;
}

void glide_activity_actor::finish( player_activity &act, Character &you )
{
    g->update_map( you );
    you.add_msg_player_or_npc( m_good,
                               _( "You come to a gentle landing." ),
                               _( "<npcname> comes to a gentle landing." ) );
    you.remove_effect( effect_gliding );
    you.gravity_check();
    act.set_to_null();
}

bikerack_unracking_activity_actor::bikerack_unracking_activity_actor( const vehicle &parent_vehicle,
        const std::vector<int> &parts, const std::vector<int> &racks )
    : parts( parts ), racks( racks )
{
    parent_vehicle_pos = parent_vehicle.bub_part_pos( 0 );
}

void bikerack_unracking_activity_actor::start( player_activity &act, Character & )
{
    act.moves_total = moves_total;
    act.moves_left = moves_total;
}

void bikerack_unracking_activity_actor::finish( player_activity &act, Character & )
{
    const optional_vpart_position ovp = get_map().veh_at( parent_vehicle_pos );
    if( !ovp ) {
        debugmsg( "unracking actor lost vehicle." );
        act.set_to_null();
        return;
    }

    vehicle &parent_vehicle = ovp->vehicle();

    if( !parent_vehicle.remove_carried_vehicle( parts, racks ) ) {
        debugmsg( "unracking actor failed on %s, parts: [%s], racks: [%s]", parent_vehicle.name,
                  enumerate_ints_to_string( parts ), enumerate_ints_to_string( racks ) );
    }
    act.set_to_null();
}

void bikerack_unracking_activity_actor::serialize( JsonOut &jsout ) const
{
    jsout.start_object();
    jsout.member( "moves_total", moves_total );
    jsout.member( "parent_vehicle_pos", parent_vehicle_pos );
    jsout.member( "parts", parts );
    jsout.member( "racks", racks );
    jsout.end_object();
}

std::unique_ptr<activity_actor> bikerack_unracking_activity_actor::deserialize( JsonValue &jsin )
{
    bikerack_unracking_activity_actor actor;
    JsonObject data = jsin.get_object();
    data.read( "moves_total", actor.moves_total );
    data.read( "parent_vehicle_pos", actor.parent_vehicle_pos );
    data.read( "parts", actor.parts );
    data.read( "racks", actor.racks );

    return actor.clone();
}

static bool is_valid_book( const item_location &book )
{
    // If book is invalid, perhaps we lost it during the activity
    // If book is valid but not a book, it's probably due to a bug where
    // `item_location` points to the wrong item after a save/load cycle.
    // In both cases cancel activity to avoid segfault.
    return book && book->is_book();
}

static bool cancel_if_book_invalid(
    player_activity &act, const item_location &book, const Character &who )
{
    if( !is_valid_book( book ) ) {
        who.add_msg_player_or_npc(
            _( "You no longer have the book!" ),
            _( "<npcname> no longer has the book!" ) );
        act.set_to_null();
        return true;
    }
    return false;
}

void read_activity_actor::start( player_activity &act, Character &who )
{
    if( cancel_if_book_invalid( act, book, who ) ) {
        return;
    }

    // book item_location must be of type character
    // or else there will be item_location errors while loading
    if( book.where() != item_location::type::character ) {
        book = item_location( who, book.get_item() );
    }

    using_ereader = !!ereader;

    bktype = book->type->use_methods.count( "MA_MANUAL" ) ?
             book_type::martial_art : book_type::normal;

    // push copy of book for focus calculation
    // avatar::update_mental_focus and avatar::calc_focus_equilibrium
    act.targets.push_back( book );

    add_msg_debug( debugmode::DF_ACT_READ, "reading time = %s",
                   to_string_writable( time_duration::from_moves( moves_total ) ) );

    // starting the activity should cost a charge to boot up the ebook app
    if( using_ereader ) {
        ereader->ammo_consume( ereader->ammo_required(), who.pos_bub(), &who );
    }

    act.moves_total = moves_total;
    act.moves_left = moves_total;
}

void read_activity_actor::do_turn( player_activity &act, Character &who )
{
    if( cancel_if_book_invalid( act, book, who ) ) {
        return;
    }

    if( !bktype.has_value() ) {
        bktype = book->type->use_methods.count( "MA_MANUAL" ) ?
                 book_type::martial_art : book_type::normal;
    }

    if( who.fine_detail_vision_mod() > 4 && !who.has_flag( json_flag_READ_IN_DARKNESS ) ) {
        // It got too dark during the process of reading, bail out.
        act.set_to_null();
        who.add_msg_if_player( m_bad, _( "It's too dark to read!" ) );
        return;
    }

    if( bktype.value() == book_type::martial_art && one_in( 3 ) ) {
        who.burn_energy_all( -1 );
    }

    // do not spam the message log
    if( calendar::once_every( 5_minutes ) ) {
        add_msg_debug( debugmode::DF_ACT_READ, "%s reading time = %s",
                       who.name, to_string_writable( time_duration::from_moves( act.moves_left ) ) );
    }

    if( using_ereader && !ereader ) {
        who.add_msg_player_or_npc(
            _( "You no longer have the e-book!" ),
            _( "<npcname> no longer has the e-book!" ) );
        who.cancel_activity();
        return;
    }

    if( using_ereader && !ereader->ammo_sufficient( &who ) ) {
        add_msg_if_player_sees(
            who,
            _( "%1$s %2$s ran out of batteries." ),
            who.disp_name( true, true ),
            item::nname( ereader->typeId() ) );
        who.cancel_activity();
        return;
    }

    if( using_ereader && calendar::once_every( 5_minutes ) ) {
        /** Expected battery life while reading with common ereaders:
                integrated_ar       - implant                                         = potentially infinite
                ar_glasses_advanced - max 300 charges from disposable light battery   = 25 hours of reading
                eink_tablet_pc      - max 300 charges from disposable light battery   = 25 hours of reading
                laptop              - max 1200 charges from disposable medium battery = 100 hours of reading
                smart_phone         - 120 UPS charges                                 = 10 hours of reading
        */
        ereader->ammo_consume( ereader->ammo_required(), who.pos_bub(), &who );
    }
}

void read_activity_actor::read_book( Character &learner,
                                     const cata::value_ptr<islot_book> &islotbook,
                                     SkillLevel &skill_level, double penalty )
{
    const int originalSkillLevel = skill_level.knowledgeLevel();

    // Calculate experience gained
    /** @EFFECT_INT increases reading comprehension */
    // Enhanced Memory Banks modestly boosts experience
    int min_ex = std::max( 1, to_minutes<int>( islotbook->time ) / 10 + learner.get_int() / 4 );
    int max_ex = to_minutes<int>( islotbook->time ) / 5 + learner.get_int() / 2 - originalSkillLevel;

    min_ex = learner.enchantment_cache->modify_value( enchant_vals::mod::READING_EXP, min_ex );

    min_ex = std::lround( learner.adjust_for_focus( min_ex ) );
    max_ex = std::lround( learner.adjust_for_focus( max_ex ) );

    max_ex = clamp( max_ex, 2, 10 );
    max_ex = std::max( min_ex, max_ex );

    min_ex *= ( originalSkillLevel + 1 ) * penalty;
    min_ex = std::max( min_ex, 1 );

    max_ex *= ( originalSkillLevel + 1 ) * penalty;
    max_ex = std::max( min_ex, max_ex );

    add_msg_debug( debugmode::DF_ACT_READ, "%s read exp: min_ex %d; max_ex %d",
                   learner.disp_name(), min_ex, max_ex );
    skill_level.readBook( min_ex, max_ex, islotbook->level );
}

bool read_activity_actor::player_read( avatar &you )
{
    if( !you.has_identified( book->typeId() ) ) {
        you.identify( *book );
        return true;
    }

    std::vector<std::string> fail_messages;
    const Character *reader = you.get_book_reader( *book, fail_messages );
    if( reader == nullptr ) {
        // We can't read, and neither can our followers
        for( const std::string &reason : fail_messages ) {
            add_msg( m_bad, reason );
        }
        return true;
    }

    const cata::value_ptr<islot_book> &islotbook = book->type->book;
    const skill_id &skill = islotbook->skill;

    std::vector<std::string> little_learned;
    std::vector<std::string> cant_learn;

    std::vector<Character *> learners;
    for( Character *learner : you.get_crafting_helpers() ) {
        const book_mastery mastery = learner->get_book_mastery( *book );
        const bool morale_req = learner->fun_to_read( *book ) || learner->has_morale_to_read();

        if( learner->is_deaf() && learner != reader ) {
            continue;
        }

        if( // fun readers
            ( mastery == book_mastery::MASTERED && learner->fun_to_read( *book ) )
            // reading for experience
            || ( mastery == book_mastery::LEARNING && morale_req )
        ) {
            learners.push_back( learner );
        }
    }

    // caller should check if player
    // can understand the book
    learners.push_back( you.as_character() );

    // Characters can move while learning from a book
    // Check ID of all learners to avoid
    // getting stuck in an infinite loop
    bool learner_left = true;
    for( Character *learner : learners ) {

        double penalty = 1.0;

        const bool reading_for_skill =
            learner->get_book_mastery( *book ) == book_mastery::LEARNING;

        const int book_fun = learner->book_fun_for( *book, *learner );
        if( book_fun != 0 ) {
            // Fun bonus is no longer calculated here.
            learner->add_morale( morale_book,
                                 book_fun * 5, book_fun * 15,
                                 1_hours, 30_minutes, true,
                                 book->type );
        }

        book->mark_chapter_as_read( *learner );
        if( reading_for_skill ) {
            if( !learner->is_avatar() ) {
                const time_duration read_time = you.time_to_read( *book, *reader, learner );
                penalty = static_cast<double>( moves_total ) / to_moves<int>( read_time );
            }
        } else {
            continue;   // reading for fun
        }

        if( skill &&
            learner->get_knowledge_level( skill ) < islotbook->level &&
            learner->get_skill_level_object( skill ).can_train() ) {

            SkillLevel &skill_level = learner->get_skill_level_object( skill );
            std::string skill_name = skill.obj().name();
            const int originalSkillLevel = skill_level.knowledgeLevel();

            read_book( *learner, islotbook, skill_level, penalty );
            const int newSkillLevel = skill_level.knowledgeLevel();

            // levels up the skill
            if( newSkillLevel != originalSkillLevel ) {
                get_event_bus().send<event_type::gains_skill_level>(
                    learner->getID(), skill, skill_level.knowledgeLevel() );

                if( learner->is_avatar() ) {
                    add_msg( m_good, _( "Your theoretical knowledge of %s increases to level %d." ), skill.obj().name(),
                             originalSkillLevel + 1 );
                } else {
                    add_msg( m_good, _( "%s increases their %s knowledge." ), learner->disp_name(),
                             skill.obj().name() );
                }

                if( learner->getID().get_value() == learner_id ) {
                    continuous = false;
                }

            } else {
                if( learner->is_avatar() ) {
                    add_msg( m_info, _( "You learn a little about %s!  (%d%%)" ), skill_name,
                             skill_level.knowledgeExperience() );
                } else {
                    little_learned.push_back( learner->disp_name() );
                }
            }

            if( ( skill_level == islotbook->level || !skill_level.can_train() ) ||
                ( learner->has_trait( trait_SCHIZOPHRENIC ) && !learner->has_effect( effect_took_thorazine ) &&
                  one_in( 25 ) ) ) {
                if( learner->is_avatar() ) {
                    add_msg( m_info, _( "You can no longer learn from %s." ), book->type_name() );
                } else {
                    cant_learn.push_back( learner->disp_name() );
                }
            }
        }

        if( learner_left && learner->getID().get_value() == learner_id ) {
            learner_left = false;
        }
    }   // end for all learners

    if( little_learned.size() == 1 ) {
        add_msg( m_info, _( "%s learns a little about %s!" ), little_learned.begin()->c_str(),
                 skill.obj().name() );

    } else if( !little_learned.empty() ) {
        const std::string little_learned_msg = enumerate_as_string( little_learned );
        add_msg( m_info, _( "%s learn a little about %s!" ), little_learned_msg, skill.obj().name() );
    }

    if( !cant_learn.empty() ) {
        const std::string names = enumerate_as_string( cant_learn );
        add_msg( m_info, _( "%s can no longer learn from %s." ), names, book->type_name() );
    }

    // read non-skill books only once
    if( learner_left || !skill ) {
        continuous = false;
    }

    return false;
}

bool read_activity_actor::player_readma( avatar &you )
{
    // NPCs can't learn martial arts from manuals (yet).

    if( !you.has_identified( book->typeId() ) ) {
        you.identify( *book );
        return true;
    }

    // std::map<std::string, use_function>::const_iterator
    auto mart_iter = book->type->use_methods.find( "MA_MANUAL" );
    if( mart_iter == book->type->use_methods.end() ) {
        debugmsg( "ACT_READ MARTIAL ARTS BOOK HAS NO MARTIAL ART" );
        return true;
    }

    const matype_id style_to_learn = martial_art_learned_from( *book->type );
    skill_id skill_used = style_to_learn->primary_skill;

    int difficulty = std::max( 1, style_to_learn->learn_difficulty );
    difficulty = std::max( 1, 20 + difficulty * 2 - you.get_knowledge_level( skill_used ) * 2 );
    add_msg_debug( debugmode::DF_ACT_READ, "Chance to learn one in: %d", difficulty );

    if( one_in( difficulty ) ) {
        // learn martial art
        mart_iter->second.call( &you, *book, you.pos_bub() );
        return true;
    } else if( continuous ) {
        switch( rng( 1, 5 ) ) {
            case 1:
                add_msg( m_info,
                         _( "You train the moves according to the book, but can't get a grasp of the style, so you start from the beginning." ) );
                break;
            case 2:
                add_msg( m_info,
                         _( "This martial art is not easy to grasp.  You start training the moves from the beginning." ) );
                break;
            case 3:
                add_msg( m_info,
                         _( "You decide to read the manual and train even more.  In martial arts, patience leads to mastery." ) );
                break;
            case 4: // intentionally empty
            case 5:
                add_msg( m_info, _( "You try again.  This training will finally pay off." ) );
                break;
        }
    } else {
        add_msg( m_info, _( "You train for a while." ) );
    }
    return false;
}

bool read_activity_actor::npc_read( npc &learner )
{
    const cata::value_ptr<islot_book> &islotbook = book->type->book;
    const skill_id &skill = islotbook->skill;

    // NPCs don't need to identify the book or learn recipes yet.
    // NPCs don't read to other NPCs yet.
    const bool display_messages = learner.get_fac_id() == faction_your_followers &&
                                  get_player_character().sees( learner );

    const int book_fun = learner.book_fun_for( *book, learner );
    if( book_fun != 0 ) {
        // Fun bonus is no longer calculated here.
        learner.add_morale( morale_book,
                            book_fun * 5, book_fun * 15,
                            1_hours, 30_minutes, true,
                            book->type );
    }

    book->mark_chapter_as_read( learner );

    if( skill &&
        learner.get_knowledge_level( skill ) < islotbook->level &&
        learner.get_skill_level_object( skill ).can_train() ) {

        SkillLevel &skill_level = learner.get_skill_level_object( skill );
        std::string skill_name = skill.obj().name();
        const int originalSkillLevel = skill_level.knowledgeLevel();

        read_book( learner, islotbook, skill_level, 1.0 );

        const int newSkillLevel = skill_level.knowledgeLevel();
        if( newSkillLevel != originalSkillLevel ) {
            get_event_bus().send<event_type::gains_skill_level>(
                learner.getID(), skill, skill_level.knowledgeLevel() );

            if( display_messages ) {
                add_msg( m_good, _( "%s increases their %s level." ), learner.disp_name(),
                         skill_name );
            }

            continuous = false;

        } else if( display_messages ) {
            add_msg( m_info, _( "%s learns a little about %s!" ), learner.disp_name(),
                     skill_name );
        }

        if( display_messages &&
            ( ( skill_level == islotbook->level || !skill_level.can_train() ) ||
              ( learner.has_trait( trait_SCHIZOPHRENIC ) && !learner.has_effect( effect_took_thorazine ) &&
                one_in( 25 ) ) ) ) {
            add_msg( m_info, _( "%s can no longer learn from %s." ), learner.disp_name(),
                     book->type_name() );
        }

    } else if( display_messages && skill ) {
        add_msg( m_info, _( "%s can no longer learn from %s." ), learner.disp_name(),
                 book->type_name() );
        continuous = false;
        // read non-skill books only once
    } else if( !skill ) {
        continuous = false;
    }

    return false;
}

void read_activity_actor::finish( player_activity &act, Character &who )
{
    if( cancel_if_book_invalid( act, book, who ) ) {
        return;
    }

    const bool is_mabook = bktype.value() == book_type::martial_art;
    if( who.is_avatar() ) {
        get_event_bus().send<event_type::reads_book>( who.getID(), book->typeId() );

        const bool should_null = is_mabook ?
                                 player_readma( *who.as_avatar() ) : player_read( *who.as_avatar() );

        if( should_null ) {
            act.set_to_null();
            return;
        }
    } else { // who.is_npc()

        // npcs can't read martial arts books yet
        if( is_mabook ) {
            act.set_to_null();
            return;
        }

        if( npc_read( static_cast<npc &>( who ) ) ) {
            act.set_to_null();
            return;
        }
    }

    if( continuous ) {
        time_duration time_taken;

        // caller should check if npc can read first
        if( who.is_npc() ) {
            npc &n = static_cast<npc &>( who );
            time_taken = n.time_to_read( *book, n );

        } else {    // who.is_avatar()

            // check if there can still be a reader before restarting
            // because npcs can move while reading for the player
            std::vector<std::string> fail_messages;
            const Character *reader = who.as_avatar()->get_book_reader( *book, fail_messages );
            if( reader == nullptr ) {
                // We can't read, and neither can our followers
                for( const std::string &reason : fail_messages ) {
                    add_msg( m_bad, reason );
                }
                act.set_to_null();
                return;
            }

            time_taken = who.as_avatar()->time_to_read( *book, *reader );
            add_msg_debug( debugmode::DF_ACT_READ, "reading time = %s",
                           to_string_writable( time_taken ) );
        }

        // restart the activity
        moves_total = to_moves<int>( time_taken );
        act.moves_total = to_moves<int>( time_taken );
        act.moves_left = to_moves<int>( time_taken );
        return;
    } else  {
        who.add_msg_if_player( m_info, _( "You finish reading." ) );
    }

    act.set_to_null();
}

bool read_activity_actor::can_resume_with_internal( const activity_actor &other,
        const Character & ) const
{
    const read_activity_actor &actor = static_cast<const read_activity_actor &>( other );

    // The ereader gets transformed into the _on version
    // which means the item_location of the book changes
    // this check is to prevent a segmentation fault
    if( !is_valid_book( book ) || !is_valid_book( actor.book ) ) {
        return false;
    }

    return continuous == actor.continuous &&
           learner_id == actor.learner_id &&
           book->typeId() == actor.book->typeId();
}

std::string read_activity_actor::get_progress_message( const player_activity & ) const
{
    if( !is_valid_book( book ) ) {
        return std::string();
    }

    Character &you = get_player_character();
    const cata::value_ptr<islot_book> &islotbook = book->type->book;
    const skill_id &skill = islotbook->skill;

    if( skill &&
        you.get_knowledge_level( skill ) < islotbook->level &&
        you.get_skill_level_object( skill ).can_train() &&
        you.has_identified( book->typeId() ) ) {
        const SkillLevel &skill_level = you.get_skill_level_object( skill );
        //~ skill_name current_skill_level -> next_skill_level (% to next level)
        return string_format( pgettext( "reading progress", "%1$s %2$d -> %3$d (%4$d%%)" ),
                              skill.obj().name(),
                              skill_level.knowledgeLevel(),
                              skill_level.knowledgeLevel() + 1,
                              skill_level.knowledgeExperience() );
    }

    return std::string();
}

void read_activity_actor::serialize( JsonOut &jsout ) const
{
    jsout.start_object();

    jsout.member( "moves_total", moves_total );
    if( is_valid_book( book ) ) {
        jsout.member( "book", book );
    }
    if( ereader ) {
        jsout.member( "ereader", ereader );
    }
    jsout.member( "using_ereader", using_ereader );
    jsout.member( "continuous", continuous );
    jsout.member( "learner_id", learner_id );

    jsout.end_object();
}

std::unique_ptr<activity_actor> read_activity_actor::deserialize( JsonValue &jsin )
{
    read_activity_actor actor;
    JsonObject data = jsin.get_object();

    data.read( "moves_total", actor.moves_total );
    data.read( "book", actor.book );
    data.read( "ereader", actor.ereader );
    data.read( "using_ereader", actor.using_ereader );
    data.read( "continuous", actor.continuous );
    data.read( "learner_id", actor.learner_id );

    return actor.clone();
}

void move_items_activity_actor::do_turn( player_activity &act, Character &who )
{
    const tripoint_bub_ms dest = relative_destination + who.pos_bub();

    while( who.get_moves() > 0 && !target_items.empty() ) {
        item_location target = std::move( target_items.back() );
        const int quantity = quantities.back();
        target_items.pop_back();
        quantities.pop_back();

        if( !target ) {
            debugmsg( "Lost target item of ACT_MOVE_ITEMS" );
            continue;
        }

        // Check that we can pick it up.
        if( !target->made_of_from_type( phase_id::SOLID ) ) {
            continue;
        }
        // Spill out any invalid contents first
        target.overflow();

        item &leftovers = *target;
        // Make a copy to be put in the destination location
        item newit = leftovers;

        if( newit.is_owned_by( who, true ) ) {
            newit.set_owner( who );
        } else {
            continue;
        }

        // Handle charges, quantity == 0 means move all
        if( quantity != 0 && newit.count_by_charges() ) {
            newit.charges = std::min( newit.charges, quantity );
            leftovers.charges -= quantity;
        } else {
            leftovers.charges = 0;
        }

        // This is for hauling across zlevels, remove when going up and down stairs
        // is no longer teleportation
        const tripoint_bub_ms src = target.pos_bub();
        const int distance = src.z() == dest.z() ? std::max( rl_dist( src, dest ), 1 ) : 1;
        // Yuck, I'm sticking weariness scaling based on activity level here
        const float weary_mult = who.exertion_adjusted_move_multiplier( exertion_level() );
        who.mod_moves( -Pickup::cost_to_move_item( who, newit ) * distance / weary_mult );
        if( to_vehicle ) {
            put_into_vehicle_or_drop( who, item_drop_reason::deliberate, { newit }, dest );
        } else {
            std::vector<item_location> dropped_items = drop_on_map( who, item_drop_reason::deliberate, { newit },
                    dest );
            if( hauling_mode ) {
                who.haul_list.insert( who.haul_list.end(), dropped_items.begin(), dropped_items.end() );
            }
        }
        // If we picked up a whole stack, remove the leftover item
        if( leftovers.charges <= 0 ) {
            target.remove_item();
        }
    }

    if( target_items.empty() ) {
        // Nuke the current activity, leaving the backlog alone.
        act.set_to_null();
        if( hauling_mode ) {
            std::vector<item_location> haulable_items = get_map().get_haulable_items( who.pos_bub() );
            bool overflow = who.trim_haul_list( haulable_items );
            if( who.is_hauling() && haulable_items.empty() ) {
                who.stop_hauling();
            }

            if( overflow ) {
                add_msg( m_warning,
                         _( "You lose track of some hauled items as they didn't fit on the current tile." ) );
            }
        }
    }
}

void move_items_activity_actor::serialize( JsonOut &jsout ) const
{
    jsout.start_object();

    jsout.member( "target_items", target_items );
    jsout.member( "quantities", quantities );
    jsout.member( "to_vehicle", to_vehicle );
    jsout.member( "relative_destination", relative_destination );
    jsout.member( "hauling_mode", hauling_mode );

    jsout.end_object();
}

std::unique_ptr<activity_actor> move_items_activity_actor::deserialize( JsonValue &jsin )
{
    move_items_activity_actor actor( {}, {}, false, tripoint_rel_ms::zero );

    JsonObject data = jsin.get_object();

    data.read( "target_items", actor.target_items );
    data.read( "quantities", actor.quantities );
    data.read( "to_vehicle", actor.to_vehicle );
    data.read( "relative_destination", actor.relative_destination );
    data.read( "hauling_mode", actor.hauling_mode );

    return actor.clone();
}

static void cancel_pickup( Character &who )
{
    who.cancel_activity();
    if( who.is_hauling() && !get_map().has_haulable_items( who.pos_bub() ) ) {
        who.stop_hauling();
    }
    who.drop_invalid_inventory();
}

void pickup_activity_actor::do_turn( player_activity &, Character &who )
{
    // If we don't have target items bail out
    if( target_items.empty() ) {
        cancel_pickup( who );
        return;
    }

    // If the player moves while picking up (i.e.: in a moving vehicle) cancel
    // the activity, only populate starting_pos when grabbing from the ground
    if( starting_pos && *starting_pos != who.pos_bub() ) {
        who.add_msg_if_player( _( "Moving canceled auto-pickup." ) );
        cancel_pickup( who );
        return;
    }

    // False indicates that the player canceled pickup when met with some prompt
    const bool keep_going = Pickup::do_pickup( target_items, quantities, autopickup,
                            stash_successful, info );

    // If there are items left we ran out of moves, so continue the activity
    // Otherwise, we are done.
    if( !keep_going || target_items.empty() ) {
        if( !stash_successful && !autopickup ) {
            add_msg( m_bad, _( "Some items were not picked up!" ) );
        }

        cancel_pickup( who );

        if( who.get_value( "THIEF_MODE_KEEP" ) != "YES" ) {
            who.set_value( "THIEF_MODE", "THIEF_ASK" );
        }

        if( !keep_going ) {
            // The user canceled the activity, so we're done
            // AIM might have more pickup activities pending, also cancel them.
            // TODO: Move this to advanced inventory instead of hacking it in here
            cancel_aim_processing();
        }
    }
}

void pickup_activity_actor::serialize( JsonOut &jsout ) const
{
    jsout.start_object();

    jsout.member( "target_items", target_items );
    jsout.member( "quantities", quantities );
    jsout.member( "starting_pos", starting_pos );
    jsout.member( "stash_successful", stash_successful );
    jsout.member( "autopickup", autopickup );
    jsout.member( "info", info );

    jsout.end_object();
}

std::unique_ptr<activity_actor> pickup_activity_actor::deserialize( JsonValue &jsin )
{
    pickup_activity_actor actor( {}, {}, std::nullopt, false );

    JsonObject data = jsin.get_object();

    data.read( "target_items", actor.target_items );
    data.read( "quantities", actor.quantities );
    data.read( "starting_pos", actor.starting_pos );
    data.read( "stash_successful", actor.stash_successful );
    data.read( "autopickup", actor.autopickup );
    data.read( "info", actor.info );

    return actor.clone();
}

void boltcutting_activity_actor::start( player_activity &act, Character &/*who*/ )
{
    const map &here = get_map();

    if( here.has_furn( target ) ) {
        const furn_id &furn_type = here.furn( target );
        if( !furn_type->boltcut->valid() ) {
            if( !testing ) {
                debugmsg( "%s boltcut is invalid", furn_type.id().str() );
            }
            act.set_to_null();
            return;
        }

        act.moves_total = to_moves<int>( furn_type->boltcut->duration() );
    } else if( const ter_id &ter_type = here.ter( target ); !ter_type->is_null() ) {
        if( !ter_type->boltcut->valid() ) {
            if( !testing ) {
                debugmsg( "%s boltcut is invalid", ter_type.id().str() );
            }
            act.set_to_null();
            return;
        }
        act.moves_total = to_moves<int>( ter_type->boltcut->duration() );
    } else {
        if( !testing ) {
            debugmsg( "boltcut activity called on invalid terrain" );
        }
        act.set_to_null();
        return;
    }

    add_msg_debug( debugmode::DF_ACTIVITY, "%s moves_total: %d", act.id().str(), act.moves_total );
    act.moves_left = act.moves_total;
}

void boltcutting_activity_actor::do_turn( player_activity &/*act*/, Character &who )
{
    if( tool->ammo_sufficient( &who ) ) {
        tool->ammo_consume( tool->ammo_required(), tool.pos_bub(), &who );
    } else {
        if( who.is_avatar() ) {
            who.add_msg_if_player( m_bad, _( "Your %1$s ran out of charges." ), tool->tname() );
        } else { // who.is_npc()
            add_msg_if_player_sees( who.pos_bub(), _( "%1$s %2$s ran out of charges." ), who.disp_name( false,
                                    true ), tool->tname() );
        }
        who.cancel_activity();
    }
}

void boltcutting_activity_actor::finish( player_activity &act, Character &who )
{
    map &here = get_map();
    const activity_data_common *data;

    if( here.has_furn( target ) ) {
        const furn_id &furn_type = here.furn( target );
        if( !furn_type->boltcut->valid() ) {
            if( !testing ) {
                debugmsg( "%s boltcut is invalid", furn_type.id().str() );
            }
            act.set_to_null();
            return;
        }

        const furn_str_id new_furn = furn_type->boltcut->result();
        if( !new_furn.is_valid() ) {
            if( !testing ) {
                debugmsg( "boltcut furniture: %s invalid furniture", new_furn.str() );
            }
            act.set_to_null();
            return;
        }

        data = static_cast<const activity_data_common *>( &*furn_type->boltcut );
        here.furn_set( target, new_furn );
    } else if( const ter_id &ter_type = here.ter( target ); !ter_type->is_null() ) {
        if( !ter_type->boltcut->valid() ) {
            if( !testing ) {
                debugmsg( "%s boltcut is invalid", ter_type.id().str() );
            }
            act.set_to_null();
            return;
        }

        const ter_str_id new_ter = ter_type->boltcut->result();
        if( !new_ter.is_valid() ) {
            if( !testing ) {
                debugmsg( "boltcut terrain: %s invalid terrain", new_ter.str() );
            }
            act.set_to_null();
            return;
        }

        data = static_cast<const activity_data_common *>( &*ter_type->boltcut );
        here.ter_set( target, new_ter );
    } else {
        if( !testing ) {
            debugmsg( "boltcut activity finished on invalid terrain" );
        }
        act.set_to_null();
        return;
    }

    if( data->sound().empty() ) {
        sounds::sound( target, 5, sounds::sound_t::combat, _( "Snick, snick, gachunk!" ),
                       true, "tool", "boltcutters" );
    } else {
        sounds::sound( target, 5, sounds::sound_t::combat, data->sound().translated(),
                       true, "tool", "boltcutters" );
    }

    for( const activity_byproduct &byproduct : data->byproducts() ) {
        const int amount = byproduct.roll();
        if( byproduct.item->count_by_charges() ) {
            item byproduct_item( byproduct.item, calendar::turn, amount );
            here.add_item_or_charges( target, byproduct_item );
        } else {
            item byproduct_item( byproduct.item, calendar::turn );
            for( int i = 0; i < amount; ++i ) {
                here.add_item_or_charges( target, byproduct_item );
            }
        }
    }

    if( !data->message().empty() ) {
        who.add_msg_if_player( m_info, data->message().translated() );
    }

    act.set_to_null();
}

void boltcutting_activity_actor::serialize( JsonOut &jsout ) const
{
    jsout.start_object();
    jsout.member( "target", target );
    jsout.member( "tool", tool );
    jsout.end_object();
}

std::unique_ptr<activity_actor> boltcutting_activity_actor::deserialize( JsonValue &jsin )
{
    boltcutting_activity_actor actor( {}, {} );
    JsonObject data = jsin.get_object();
    data.read( "target", actor.target );
    data.read( "tool", actor.tool );
    return actor.clone();
}

lockpick_activity_actor lockpick_activity_actor::use_item(
    int moves_total,
    const item_location &lockpick,
    const tripoint_abs_ms &target
)
{
    return lockpick_activity_actor {
        moves_total,
        lockpick,
        std::nullopt,
        target
    };
}

lockpick_activity_actor lockpick_activity_actor::use_bionic(
    const tripoint_abs_ms &target
)
{
    return lockpick_activity_actor {
        to_moves<int>( 4_seconds ),
        std::nullopt,
        item( itype_pseudo_bio_picklock ),
        target
    };
}

void lockpick_activity_actor::start( player_activity &act, Character & )
{
    act.moves_left = moves_total;
    act.moves_total = moves_total;

    const time_duration lockpicking_time = time_duration::from_moves( moves_total );
    add_msg_debug( debugmode::DF_ACT_LOCKPICK, "lockpicking time = %s",
                   to_string_writable( lockpicking_time ) );
}

void lockpick_activity_actor::finish( player_activity &act, Character &who )
{
    act.set_to_null();

    item *it;
    if( lockpick.has_value() ) {
        it = ( *lockpick ).get_item();
    } else {
        it = &*fake_lockpick;
    }

    if( !it ) {
        debugmsg( "Lost ACT_LOCKPICK item" );
        return;
    }

    map &here = get_map();
    const tripoint_bub_ms target = here.bub_from_abs( this->target );
    const ter_id &ter_type = here.ter( target );
    const furn_id &furn_type = here.furn( target );
    optional_vpart_position const veh = here.veh_at( target );
    int locked_part = -1;
    ter_id new_ter_type;
    furn_id new_furn_type;
    std::string open_message = _( "The lock opens…" );

    if( veh ) {
        std::vector<vehicle_part *> parts_at_target = veh->vehicle().get_parts_at(
                    target, "LOCKABLE_DOOR", part_status_flag::available );
        if( !parts_at_target.empty() ) {
            locked_part = veh->vehicle().next_part_to_unlock(
                              veh->vehicle().index_of_part( parts_at_target.front() ) );
        }
    }

    if( here.has_furn( target ) ) {
        if( furn_type->lockpick_result.is_null() ) {
            who.add_msg_if_player( m_bad, _( "You can't open this lock." ) );
            return;
        }

        new_furn_type = furn_type->lockpick_result;
        if( !furn_type->lockpick_message.empty() ) {
            open_message = furn_type->lockpick_message.translated();
        }
    } else if( locked_part >= 0 ) {
        // no-op.
    } else {
        if( ter_type->lockpick_result.is_null() ) {
            who.add_msg_if_player( m_bad, _( "You can't open this lock." ) );
            return;
        }

        new_ter_type = ter_type->lockpick_result;
        if( !ter_type->lockpick_message.empty() ) {
            open_message = ter_type->lockpick_message.translated();
        }
    }

    bool perfect = it->has_flag( flag_PERFECT_LOCKPICK );
    bool destroy = false;

    // Your devices skill is the primary skill that applies to your roll. Your mechanics skill has a little input.
    const float weighted_skill_average = ( 3.0f * who.get_skill_level(
            skill_traps ) + who.get_skill_level( skill_mechanics ) ) / 4.0f;

    // Your dexterity determines most of your stat contribution, but your intelligence and perception combined are about half as much.
    const float weighted_stat_average = ( 6.0f * who.dex_cur + 2.0f * who.per_cur +
                                          who.int_cur ) / 9.0f;

    // Get a bonus from your lockpick quality if the quality is higher than 3, or a penalty if it is lower. For a bobby pin this puts you at -2, for a locksmith kit, +2.
    const float tool_effect = ( it->get_quality( qual_LOCKPICK ) - 3 ) - ( it->damage() / 2000.0 );

    // Without at least a basic lockpick proficiency, your skill level is effectively 6 levels lower.
    int proficiency_effect = -3;
    int duration_proficiency_factor = 10;
    if( who.has_proficiency( proficiency_prof_lockpicking ) ) {
        // If you have the basic lockpick prof, negate the above penalty
        proficiency_effect = 0;
        duration_proficiency_factor = 5;
    }
    if( who.has_proficiency( proficiency_prof_lockpicking_expert ) ) {
        // If you have the locksmith proficiency, your skill level is effectively 4 levels higher.
        proficiency_effect = 3;
        duration_proficiency_factor = 1;
    }

    // We get our average roll by adding the above factors together. For a person with no skill, average stats, no proficiencies, and an improvised lockpick, mean_roll will be 2.
    const float mean_roll = weighted_skill_average + ( weighted_stat_average / 4 ) + proficiency_effect
                            + tool_effect;

    // A standard deviation of 2 means that about 2/3 of rolls will come within 2 points of your mean_roll. Lockpicking
    int pick_roll = std::round( normal_roll( mean_roll, 2 ) );

    // Lock_roll should be replaced with a flat value defined by the door, soon.
    // In the meantime, let's roll 3d5-3, giving us a range of 0-12.
    int lock_roll = rng( 0, 4 ) + rng( 0, 4 ) + rng( 0, 4 );

    add_msg_debug( debugmode::DF_ACT_LOCKPICK, "Rolled %i. Mean_roll %g. Difficulty %i.",
                   pick_roll, mean_roll, lock_roll );

    // Your base skill XP gain is derived from the lock difficulty (which is currently random but shouldn't be).
    int xp_gain = 3 * lock_roll;
    if( perfect || ( pick_roll >= lock_roll ) ) {
        if( !perfect ) {
            // Increase your XP if you successfully pick the lock, unless you were using a Perfect Lockpick.
            xp_gain = xp_gain * 2;
        }
        if( here.has_furn( target ) ) {
            here.furn_set( target, new_furn_type );
        } else if( locked_part >= 0 ) {
            veh->vehicle().unlock( locked_part );
        } else {
            here.ter_set( target, new_ter_type );
        }
        who.add_msg_if_player( m_good, open_message );
    } else if( furn_type == furn_f_gunsafe_ml && lock_roll > ( 3 * pick_roll ) ) {
        who.add_msg_if_player( m_bad, _( "Your clumsy attempt jams the lock!" ) );
        here.furn_set( target, furn_f_gunsafe_mj );
    } else if( lock_roll > ( 1.5 * pick_roll ) ) {
        if( it->inc_damage() ) {
            who.add_msg_if_player( m_bad,
                                   _( "The lock stumps your efforts to pick it, and you destroy your tool." ) );
            destroy = true;
        } else {
            who.add_msg_if_player( m_bad,
                                   _( "The lock stumps your efforts to pick it, and you damage your tool." ) );
        }
    } else {
        who.add_msg_if_player( m_bad, _( "The lock stumps your efforts to pick it." ) );
    }

    if( avatar *you = dynamic_cast<avatar *>( &who ) ) {
        // Gives another boost to XP, reduced by your skill level.
        // Higher skill levels require more difficult locks to gain a meaningful amount of xp.
        // Again, we're using randomized lock_roll until a defined lock difficulty is implemented.
        if( lock_roll > round( you->get_skill_level( skill_traps ) ) ) {
            xp_gain += lock_roll + ( xp_gain / ( you->get_skill_level( skill_traps ) + 1 ) );
        } else {
            xp_gain += xp_gain / ( you->get_skill_level( skill_traps ) + 1 );
        }
        you->practice( skill_traps, xp_gain );
    }

    if( !perfect && ter_type == ter_t_door_locked_alarm && ( lock_roll + dice( 1, 30 ) ) > pick_roll ) {
        sounds::sound( who.pos_bub(), 40, sounds::sound_t::alarm, _( "an alarm sound!" ), true,
                       "environment",
                       "alarm" );
    }

    if( destroy && lockpick.has_value() ) {
        ( *lockpick ).remove_item();
    }

    who.practice_proficiency( proficiency_prof_lockpicking,
                              time_duration::from_moves( act.moves_total ) / duration_proficiency_factor );
    who.practice_proficiency( proficiency_prof_lockpicking_expert,
                              time_duration::from_moves( act.moves_total ) / duration_proficiency_factor );
}

std::optional<tripoint_bub_ms> lockpick_activity_actor::select_location( avatar &you )
{
    if( you.cant_do_mounted() ) {
        return std::nullopt;
    }

    const std::function<bool( const tripoint_bub_ms & )> is_pickable = [&you](
    const tripoint_bub_ms & p ) {
        const map &here = get_map();
        const optional_vpart_position vpart = here.veh_at( p );
        if( p == you.pos_bub() ) {
            return false;
        }
        return here.has_flag( ter_furn_flag::TFLAG_PICKABLE, p ) ||
               ( vpart && vpart->vehicle().next_part_to_unlock( vpart->part_index() ) >= 0 );
    };

    std::optional<tripoint_bub_ms> target = choose_adjacent_highlight(
            _( "Use your lockpick where?" ), _( "There is nothing to lockpick nearby." ), is_pickable, false );
    if( !target ) {
        return std::nullopt;
    }

    if( is_pickable( *target ) ) {
        return target;
    }

    const ter_id &terr_type = get_map().ter( *target );
    if( *target == you.pos_bub() ) {
        you.add_msg_if_player( m_info, _( "You pick your nose and your sinuses swing open." ) );
    } else if( get_creature_tracker().creature_at<npc>( *target ) ) {
        you.add_msg_if_player( m_info,
                               _( "You can pick your friends, and you can\npick your nose, but you can't pick\nyour friend's nose." ) );
    } else if( terr_type == ter_t_door_c ) {
        you.add_msg_if_player( m_info, _( "That door isn't locked." ) );
    } else {
        you.add_msg_if_player( m_info, _( "That cannot be picked." ) );
    }
    return std::nullopt;
}

void lockpick_activity_actor::serialize( JsonOut &jsout ) const
{
    jsout.start_object();

    jsout.member( "moves_total", moves_total );
    jsout.member( "lockpick", lockpick );
    jsout.member( "fake_lockpick", fake_lockpick );
    jsout.member( "target", target );

    jsout.end_object();
}

std::unique_ptr<activity_actor> lockpick_activity_actor::deserialize( JsonValue &jsin )
{
    lockpick_activity_actor actor( 0, std::nullopt, std::nullopt, tripoint_abs_ms::zero );

    JsonObject data = jsin.get_object();

    data.read( "moves_total", actor.moves_total );
    data.read( "lockpick", actor.lockpick );
    data.read( "fake_lockpick", actor.fake_lockpick );
    data.read( "target", actor.target );

    return actor.clone();
}

int ebooksave_activity_actor::total_pages(
    const std::vector<item_location> &books )
{
    int pages = 0;
    for( const item_location &book : books ) {
        pages += pages_in_book( book->typeId() );
    }
    return pages;
}

time_duration ebooksave_activity_actor::required_time(
    const std::vector<item_location> &books )
{
    return total_pages( books ) * time_per_page;
}

int ebooksave_activity_actor::required_charges(
    const std::vector<item_location> &books,
    const item_location &ereader )
{
    const int charges = total_pages( books ) / pages_per_charge;
    return charges * ereader->ammo_required();
}

void ebooksave_activity_actor::start_scanning_next_book( player_activity &act )
{
    while( !books.empty() && !books.back() ) {
        add_msg_debug( debugmode::DF_ACT_EBOOK, "Skipping unavailable book at %s",
                       books.back().describe() );
        books.pop_back();
    }
    if( books.empty() ) {
        act.moves_left = 0;
        return;
    }
    const item_location &current_book = books.back();
    const int pages_in_current_book = pages_in_book( current_book->typeId() );
    turns_left_on_current_book = to_turns<int>( pages_in_current_book * time_per_page );
    act.moves_left = to_moves<int>( required_time( books ) );
}

void ebooksave_activity_actor::start( player_activity &act, Character &/*who*/ )
{
    const time_duration scanning_time = required_time( books );
    add_msg_debug( debugmode::DF_ACT_EBOOK, "scanning_time time = %s",
                   to_string_writable( scanning_time ) );
    act.moves_total = to_moves<int>( scanning_time );
    start_scanning_next_book( act );
}

void ebooksave_activity_actor::do_turn( player_activity &act, Character &who )
{
    // only consume charges every 25 pages
    if( calendar::once_every( pages_per_charge * time_per_page ) ) {
        if( !ereader->ammo_sufficient( &who ) ) {
            add_msg_if_player_sees(
                who,
                _( "%1$s %2$s ran out of batteries." ),
                who.disp_name( true, true ),
                item::nname( ereader->typeId() ) );
            who.cancel_activity();
            return;
        }

        ereader->ammo_consume( ereader->ammo_required(), who.pos_bub(), &who );
    }

    turns_left_on_current_book--;
    if( turns_left_on_current_book > 0 ) {
        return; // not fully scanned yet
    }

    // We have now spent enough time to fully scan current book
    completed_scanning_current_book( act, who );
}

void ebooksave_activity_actor::completed_scanning_current_book( player_activity &act,
        Character &who )
{
    item_location scanned_book = books.back();
    books.pop_back();
    if( scanned_book ) {
        ereader->put_in( *scanned_book, pocket_type::EBOOK );
        if( who.is_avatar() ) {
            if( !who.has_identified( scanned_book->typeId() ) ) {
                who.identify( *scanned_book );
            }
        }
        handled_books++;
    } else {
        add_msg_debug( debugmode::DF_ACT_EBOOK,
                       "Spent time to scan book at %s, but it is no longer available?",
                       scanned_book.describe() );
    }
    start_scanning_next_book( act );
}

void ebooksave_activity_actor::finish( player_activity &act, Character &who )
{
    while( !books.empty() ) {
        // We can end up here with books left if the player has speed>100
        completed_scanning_current_book( act, who );
    }
    if( who.is_avatar() ) {
        add_msg( m_info, _( "You scan %d %s into your device." ), handled_books,
                 n_gettext( "book", "books", handled_books ) );
    } else { // who.is_npc()
        add_msg_if_player_sees( who, _( "%s scans %d %s into their device." ),
                                who.disp_name( false, true ), handled_books, n_gettext( "book", "books", handled_books ) );
    }
    act.set_to_null();
}

void ebooksave_activity_actor::canceled( player_activity &act, Character &who )
{
    if( who.is_avatar() ) {
        add_msg( m_info, _( "You stop scanning the remaining books." ) );
    } else { // who.is_npc()
        add_msg_if_player_sees( who, _( "%s stops scanning books." ),
                                who.disp_name( false, true ) );
    }
    act.set_to_null();
}

void ebooksave_activity_actor::serialize( JsonOut &jsout ) const
{
    jsout.start_object();
    jsout.member( "books", books );
    jsout.member( "ereader", ereader );
    jsout.member( "handled_books", handled_books );
    jsout.member( "turns_left_on_current_book", turns_left_on_current_book );
    jsout.end_object();
}

std::unique_ptr<activity_actor> ebooksave_activity_actor::deserialize( JsonValue &jsin )
{
    ebooksave_activity_actor actor = ebooksave_activity_actor( {}, {} );

    JsonObject data = jsin.get_object();
    data.read( "books", actor.books );
    if( data.has_member( "book" ) ) {
        // legacy compatibility: in 0.G, this activity only handled one book each
        item_location book;
        data.read( "book", book );
        actor.books.push_back( book );
    }
    data.read( "ereader", actor.ereader );
    data.read( "handled_books", actor.handled_books );
    data.read( "turns_left_on_current_book", actor.turns_left_on_current_book );
    return actor.clone();
}

void migration_cancel_activity_actor::do_turn( player_activity &act, Character &who )
{
    // Stop the activity
    act.set_to_null();

    // Ensure that neither avatars nor npcs end up in an invalid state
    if( who.is_npc() ) {
        npc &npc_who = dynamic_cast<npc &>( who );
        npc_who.revert_after_activity();
    } else {
        avatar &avatar_who = dynamic_cast<avatar &>( who );
        avatar_who.clear_destination();
        avatar_who.backlog.clear();
    }
}

void migration_cancel_activity_actor::serialize( JsonOut &jsout ) const
{
    // This will probably never be called, but write null to avoid invalid json in
    // the case that it is
    jsout.write_null();
}

std::unique_ptr<activity_actor> migration_cancel_activity_actor::deserialize( JsonValue & )
{
    return migration_cancel_activity_actor().clone();
}

void open_gate_activity_actor::start( player_activity &act, Character & )
{
    act.moves_total = moves_total;
    act.moves_left = moves_total;
}

void open_gate_activity_actor::finish( player_activity &act, Character & )
{
    gates::open_gate( placement );
    act.set_to_null();
}

void open_gate_activity_actor::serialize( JsonOut &jsout ) const
{
    jsout.start_object();

    jsout.member( "moves", moves_total );
    jsout.member( "placement", placement );

    jsout.end_object();
}

std::unique_ptr<activity_actor> open_gate_activity_actor::deserialize( JsonValue &jsin )
{
    open_gate_activity_actor actor( 0, tripoint_bub_ms::zero );

    JsonObject data = jsin.get_object();

    data.read( "moves", actor.moves_total );
    data.read( "placement", actor.placement );

    return actor.clone();
}

void consume_activity_actor::start( player_activity &act, Character &guy )
{
    int moves = 0;
    Character &player_character = get_player_character();
    if( consume_location ) {
        ret_val<edible_rating> ret = player_character.will_eat( *consume_location, true );
        if( !ret.success() ) {
            canceled = true;
            consume_menu_selections = std::vector<int>();
            consume_menu_selected_items.clear();
            consume_menu_filter.clear();
        } else {
            moves = to_moves<int>( guy.get_consume_time( *consume_location ) );
        }
    } else if( !consume_item.is_null() ) {
        ret_val<edible_rating> ret = player_character.will_eat( consume_item, true );
        if( !ret.success() ) {
            canceled = true;
            consume_menu_selections = std::vector<int>();
            consume_menu_selected_items.clear();
            consume_menu_filter.clear();
        } else {
            moves = to_moves<int>( guy.get_consume_time( consume_item ) );
        }
    } else {
        debugmsg( "Item/location to be consumed should not be null." );
        canceled = true;
    }

    act.moves_total = moves;
    act.moves_left = moves;
}

void consume_activity_actor::finish( player_activity &act, Character & )
{
    // Prevent interruptions from this point onwards, so that e.g. pain from
    // injecting serum doesn't pop up messages about cancelling consuming (it's
    // too late; we've already consumed).
    act.interruptable = false;

    // Consuming an item may cause various effects, including cancelling our activity.
    // Back up these values since this activity actor might be destroyed.
    std::vector<int> temp_selections = consume_menu_selections;
    const std::vector<item_location> temp_selected_items = consume_menu_selected_items;
    const std::string temp_filter = consume_menu_filter;
    item_location consume_loc = consume_location;
    activity_id new_act = type;

    avatar &player_character = get_avatar();
    if( !canceled ) {
        if( consume_loc ) {
            player_character.consume( consume_loc, /*force=*/true );
        } else if( !consume_item.is_null() ) {
            player_character.consume( consume_item, /*force=*/true );
        } else {
            debugmsg( "Item location/name to be consumed should not be null." );
        }
        if( player_character.get_value( "THIEF_MODE_KEEP" ) != "YES" ) {
            player_character.set_value( "THIEF_MODE", "THIEF_ASK" );
        }
    }

    if( act.id() == ACT_CONSUME ) {
        act.set_to_null();
    }

    if( act.id() == ACT_FIRSTAID && consume_loc ) {
        act.targets.clear();
        act.targets.push_back( consume_loc );
    }

    if( !temp_selections.empty() || !temp_selected_items.empty() || !temp_filter.empty() ) {
        if( act.is_null() ) {
            player_character.assign_activity( new_act );
            player_character.activity.values = temp_selections;
            player_character.activity.targets = temp_selected_items;
            player_character.activity.str_values = { temp_filter, "true" };
        } else {
            // Warning: this can add a redundant menu activity to the backlog.
            // It will prevent deleting the smart pointer of the selected item_location
            // if the backlog is not sanitized.
            player_activity eat_menu( new_act );
            eat_menu.values = temp_selections;
            eat_menu.targets = temp_selected_items;
            eat_menu.str_values = { temp_filter, "true" };
            player_character.backlog.push_back( eat_menu );
        }
    }
}

void consume_activity_actor::serialize( JsonOut &jsout ) const
{
    jsout.start_object();

    jsout.member( "consume_location", consume_location );
    jsout.member( "consume_item", consume_item );
    jsout.member( "consume_menu_selections", consume_menu_selections );
    jsout.member( "consume_menu_selected_items", consume_menu_selected_items );
    jsout.member( "consume_menu_filter", consume_menu_filter );
    jsout.member( "canceled", canceled );
    jsout.member( "type", type );

    jsout.end_object();
}

std::unique_ptr<activity_actor> consume_activity_actor::deserialize( JsonValue &jsin )
{
    item_location null;
    consume_activity_actor actor( null );

    JsonObject data = jsin.get_object();

    data.read( "consume_location", actor.consume_location );
    data.read( "consume_item", actor.consume_item );
    data.read( "consume_menu_selections", actor.consume_menu_selections );
    data.read( "consume_menu_selected_items", actor.consume_menu_selected_items );
    data.read( "consume_menu_filter", actor.consume_menu_filter );
    data.read( "canceled", actor.canceled );
    data.read( "type", actor.type );

    return actor.clone();
}

void try_sleep_activity_actor::start( player_activity &act, Character &who )
{
    act.moves_total = to_moves<int>( duration );
    act.moves_left = act.moves_total;
    get_event_bus().send<event_type::character_attempt_to_fall_asleep>( who.getID() );
    who.set_movement_mode( move_mode_prone );
    who.add_msg_if_player( _( "You lie down preparing to fall asleep." ) );
}

void try_sleep_activity_actor::do_turn( player_activity &act, Character &who )
{
    if( who.has_effect( effect_sleep ) ) {
        return;
    }
    if( who.can_sleep() ) {
        who.fall_asleep(); // calls act.set_to_null()
        if( !who.has_effect( effect_sleep ) ) {
            // Character can potentially have immunity for 'effect_sleep'
            who.add_msg_if_player(
                _( "You feel you should've fallen asleep by now, but somehow you're still awake." ) );
        }
        return;
    }
    if( one_in( 1000 ) ) {
        who.add_msg_if_player( _( "You toss and turn…" ) );
    }
    if( calendar::once_every( 30_minutes ) ) {
        query_keep_trying( act, who );
    }
}

void try_sleep_activity_actor::finish( player_activity &act, Character &who )
{
    act.set_to_null();
    if( !who.has_effect( effect_sleep ) ) {
        who.add_msg_if_player( _( "You try to sleep, but can't." ) );
    }
    who.set_movement_mode( move_mode_walk );
}

void try_sleep_activity_actor::canceled( player_activity &, Character &who )
{
    if( who.movement_mode_is( move_mode_prone ) ) {
        who.set_movement_mode( move_mode_walk );
    }
}

void try_sleep_activity_actor::query_keep_trying( player_activity &act, Character &who )
{
    if( disable_query || !who.is_avatar() ) {
        return;
    }

    uilist sleep_query;
    sleep_query.text = _( "You have trouble sleeping, keep trying?" );
    sleep_query.addentry( 1, true, 'S', _( "Stop trying to fall asleep and get up." ) );
    sleep_query.addentry( 2, true, 'c', _( "Continue trying to fall asleep." ) );
    sleep_query.addentry( 3, true, 'C',
                          _( "Continue trying to fall asleep and don't ask again." ) );
    sleep_query.query();
    switch( sleep_query.ret ) {
        case UILIST_CANCEL:
        case 1:
            act.set_to_null();
            who.set_movement_mode( move_mode_walk );
            break;
        case 3:
            disable_query = true;
            break;
        case 2:
        default:
            break;
    }
}

void try_sleep_activity_actor::serialize( JsonOut &jsout ) const
{
    jsout.start_object();

    jsout.member( "disable_query", disable_query );
    jsout.member( "duration", duration );

    jsout.end_object();
}

std::unique_ptr<activity_actor> try_sleep_activity_actor::deserialize( JsonValue &jsin )
{
    try_sleep_activity_actor actor = try_sleep_activity_actor( 0_seconds );

    JsonObject data = jsin.get_object();

    data.read( "disable_query", actor.disable_query );
    data.read( "duration", actor.duration );

    return actor.clone();
}

time_duration safecracking_activity_actor::safecracking_time( const Character &who )
{
    time_duration cracking_time = 150_minutes;
    /** @EFFECT_DEVICES decreases time needed for safe cracking */
    cracking_time -= 20_minutes * ( who.get_skill_level( skill_traps ) - 3 ) ;
    /** @EFFECT_PER decreases time needed for safe cracking */
    cracking_time -= 10_minutes * ( who.get_per() - 8 );
    cracking_time = std::max( 30_minutes, cracking_time );

    if( !who.has_proficiency( proficiency_prof_safecracking ) ) {
        cracking_time *= 3;
    }

    return cracking_time;
}

void safecracking_activity_actor::start( player_activity &act, Character &who )
{
    time_duration cracking_time = safecracking_time( who );

    if( who.is_avatar() ) {
        add_msg( m_info, _( "You start cracking the safe." ) );
    } else { // who.is_npc
        // npcs can't crack safes yet, this is for when they are able to
        add_msg_if_player_sees( who, _( "%1$s starts cracking the safe." ), who.disp_name() );
    }

    add_msg_debug( debugmode::DF_ACT_SAFECRACKING, "safecracking time = %s",
                   to_string_writable( cracking_time ) );

    act.moves_total = to_moves<int>( cracking_time );
    act.moves_left = act.moves_total;
}

void safecracking_activity_actor::do_turn( player_activity &act, Character &who )
{
    bool can_crack = who.has_flag( json_flag_SAFECRACK_NO_TOOL );
    // short-circuit to avoid the more expensive iteration over items
    can_crack = can_crack || who.cache_has_item_with( flag_SAFECRACK );

    if( !can_crack ) {
        // We lost our cracking tool somehow, bail out.
        act.set_to_null();
        return;
    }

    if( calendar::once_every( 5_minutes ) ) {
        add_msg_debug( debugmode::DF_ACT_SAFECRACKING, "safecracking time left = %s",
                       to_string_writable( time_duration::from_moves( act.moves_left ) ) );
    }

    /* Split experience gain in 20 parts, each giving 5% of the total*/
    const int current_step =
        ( 100 * ( act.moves_total - act.moves_left ) / act.moves_total ) / 5;
    const int difference = current_step - exp_step ;
    if( difference > 0 ) {
        exp_step += difference;
        if( !who.has_proficiency( proficiency_prof_safecracking ) ) {
            who.practice_proficiency( proficiency_prof_safecracking, 3_minutes * difference );
            // player gained the proficiency mid-way through cracking
            if( who.has_proficiency( proficiency_prof_safecracking ) ) {
                int new_time = to_moves<int>( safecracking_time( who ) );
                act.moves_total = act.moves_total > new_time ? new_time : act.moves_total;
                act.moves_left = act.moves_left > new_time ? new_time : act.moves_left;
            }
        }

        const float skill_level = who.get_skill_level( skill_traps );
        who.practice( skill_traps, std::max( 1.0f,  skill_level / 2 ) );
        if( who.get_skill_level( skill_traps ) > skill_level ) {
            int new_time = to_moves<int>( safecracking_time( who ) );
            act.moves_total = act.moves_total > new_time ? new_time : act.moves_total;
            act.moves_left = act.moves_left > new_time ? new_time : act.moves_left;
        }
    }
}

void safecracking_activity_actor::finish( player_activity &act, Character &who )
{
    who.add_msg_if_player( m_good, _( "With a satisfying click, the lock on the safe opens!" ) );
    get_map().furn_set( safe, furn_f_safe_c );
    act.set_to_null();
}

void safecracking_activity_actor::serialize( JsonOut &jsout ) const
{
    jsout.start_object();
    jsout.member( "safe", safe );
    jsout.member( "exp_step", exp_step );
    jsout.end_object();
}

std::unique_ptr<activity_actor> safecracking_activity_actor::deserialize( JsonValue &jsin )
{
    safecracking_activity_actor actor = safecracking_activity_actor( {} );

    JsonObject data = jsin.get_object();
    data.read( "safe", actor.safe );
    data.read( "exp_step", actor.exp_step );
    return actor.clone();
}

void unload_activity_actor::start( player_activity &act, Character & )
{
    act.moves_left = moves_total;
    act.moves_total = moves_total;
}

void unload_activity_actor::finish( player_activity &act, Character &who )
{
    // Need to copy `target` here because `::unload` is static and `this` might be invalidated
    // after `act.set_to_null()` has been called (so `this.target` might also be invalidated)
    item_location target_copy = target;
    act.set_to_null();
    unload( who, target_copy );
}

void unload_activity_actor::unload( Character &who, item_location &target )
{
    int qty = 0;
    item &it = *target.get_item();
    bool actually_unloaded = false;

    if( it.is_container() ) {
        contents_change_handler handler;
        bool changed = false;

        for( pocket_type ptype : {
                 pocket_type::CONTAINER,
                 pocket_type::MAGAZINE_WELL,
                 pocket_type::MAGAZINE
             } ) {

            for( item *contained : it.all_items_top( ptype, true ) ) {
                int old_charges = contained->charges;
                const bool consumed = who.add_or_drop_with_msg( *contained, true, &it, contained );
                if( consumed || contained->charges != old_charges ) {
                    changed = true;
                    handler.unseal_pocket_containing( item_location( target, contained ) );
                }
                if( consumed ) {
                    it.remove_item( *contained );
                }
            }

            if( changed ) {
                it.on_contents_changed();
                who.invalidate_weight_carried_cache();
                handler.handle_by( who );
                // Warning: the above call to `contents_change_handler::handle_by` will
                // call `Character::handle_contents_changed`, which might invalidate items
                // and item_locations. See description for `::handle_contents_changed`
                // in character.h .
                // Therefore, it is important that we don't use `target` or `it` after here.
                break;
            }
        }

        return;
    }

    std::vector<item *> remove_contained;
    for( item *contained : it.all_items_top() ) {
        if( contained->ammo_type() == ammo_plutonium ) {
            contained->charges /= PLUTONIUM_CHARGES;
        }
        if( who.add_or_drop_with_msg( *contained, true, &it, contained ) ) {
            qty += contained->charges;
            remove_contained.push_back( contained );
            actually_unloaded = true;
        }
    }
    // remove the ammo leads in the belt
    for( item *remove : remove_contained ) {
        it.remove_item( *remove );
        actually_unloaded = true;
    }

    // remove the belt linkage
    if( it.is_ammo_belt() ) {
        if( it.type->magazine->linkage ) {
            item link( *it.type->magazine->linkage, calendar::turn, qty );
            if( who.add_or_drop_with_msg( link, true ) ) {
                actually_unloaded = true;
            }
        }
        if( actually_unloaded ) {
            who.add_msg_if_player( _( "You disassemble your %s." ), it.tname() );
        }
    } else if( actually_unloaded ) {
        who.add_msg_if_player( _( "You unload your %s." ), it.tname() );
    }

    if( it.has_flag( flag_MAG_DESTROY ) && it.ammo_remaining() == 0 ) {
        target.remove_item();
    }

    who.recoil = MAX_RECOIL;
}

void unload_activity_actor::serialize( JsonOut &jsout ) const
{
    jsout.start_object();

    jsout.member( "moves_total", moves_total );
    jsout.member( "target", target );

    jsout.end_object();
}

std::unique_ptr<activity_actor> unload_activity_actor::deserialize( JsonValue &jsin )
{
    unload_activity_actor actor = unload_activity_actor( 0, item_location::nowhere );

    JsonObject data = jsin.get_object();

    data.read( "moves_total", actor.moves_total );
    data.read( "target", actor.target );

    return actor.clone();
}

craft_activity_actor::craft_activity_actor( item_location &it, const bool is_long ) :
    craft_item( it ), is_long( is_long )
{
    cached_crafting_speed = 0;
    cached_assistants = 0;
    cached_base_total_moves = 1;
    cached_cur_total_moves = 1;
    cached_workbench_multiplier = 0;
    use_cached_workbench_multiplier = false;
}

bool craft_activity_actor::check_if_craft_okay( item_location &craft_item, Character &crafter )
{
    item *craft = craft_item.get_item();

    // item_location::get_item() will return nullptr if the item is lost
    if( !craft || square_dist( craft_item.pos_bub(), crafter.pos_bub() ) > 1 ) {
        crafter.add_msg_player_or_npc(
            _( "You no longer have the in progress craft in your possession.  "
               "You stop crafting.  "
               "Reactivate the in progress craft to continue crafting." ),
            _( "<npcname> no longer has the in progress craft in their possession.  "
               "<npcname> stops crafting." ) );
        return false;
    }

    if( !craft->is_craft() ) {
        debugmsg( "ACT_CRAFT target '%s' is not a craft.  Aborting ACT_CRAFT.", craft->tname() );
        return false;
    }

    if( !cached_continuation_requirements ) {
        cached_continuation_requirements = craft->get_continue_reqs();
    }
    return crafter.can_continue_craft( *craft, *cached_continuation_requirements );
}

void craft_activity_actor::start( player_activity &act, Character &crafter )
{
    if( !check_if_craft_okay( craft_item, crafter ) ) {
        act.set_to_null();
    }
    activity_override = craft_item.get_item()->get_making().exertion_level();
    cached_crafting_speed = 0;
    cached_workbench_multiplier = 0;
    use_cached_workbench_multiplier = false;
    act.targets.clear();
    act.targets.push_back( craft_item );
}

void craft_activity_actor::do_turn( player_activity &act, Character &crafter )
{
    if( !check_if_craft_okay( craft_item, crafter ) ) {
        act.set_to_null();
        return;
    }

    // We already checked if this is nullptr above
    item &craft = *craft_item.get_item();

    const std::optional<tripoint_bub_ms> location = craft_item.where() == item_location::type::character
            ? std::optional<tripoint_bub_ms>() : std::optional<tripoint_bub_ms>( craft_item.pos_bub() );
    const recipe &rec = craft.get_making();
    if( !use_cached_workbench_multiplier ) {
        cached_workbench_multiplier = crafter.workbench_crafting_speed_multiplier( craft, location );
        use_cached_workbench_multiplier = true;
    }
    const float crafting_speed = crafter.crafting_speed_multiplier( craft, location,
                                 use_cached_workbench_multiplier,
                                 cached_workbench_multiplier );
    const int assistants = crafter.available_assistant_count( craft.get_making() );

    if( crafting_speed <= 0.0f ) {
        craft.erase_var( "crafter" );
        crafter.cancel_activity();
        return;
    }

    if( cached_crafting_speed != crafting_speed || cached_assistants != assistants ) {
        cached_crafting_speed = crafting_speed;
        cached_assistants = assistants;

        // Base moves for batch size with no speed modifier or assistants
        // Must ensure >= 1 so we don't divide by 0;
        cached_base_total_moves = std::max( static_cast<int64_t>( 1 ),
                                            rec.batch_time( crafter, craft.get_making_batch_size(), 1.0f, 0 ) );
        // Current expected total moves, includes crafting speed modifiers and assistants
        cached_cur_total_moves = std::max( static_cast<int64_t>( 1 ),
                                           rec.batch_time( crafter, craft.get_making_batch_size(), crafting_speed,
                                                   assistants ) );
    }
    const double base_total_moves = cached_base_total_moves;
    const double cur_total_moves = cached_cur_total_moves;

    // item_counter represents the percent progress relative to the base batch time
    // stored precise to 5 decimal places ( e.g. 67.32 percent would be stored as 6732000 )
    const int old_counter = craft.item_counter;

    // Delta progress in moves adjusted for current crafting speed /
    //crafter.exertion_adjusted_move_multiplier( exertion_level() )
    int spent_moves = crafter.get_moves() * crafter.exertion_adjusted_move_multiplier(
                          exertion_level() );
    const double delta_progress = spent_moves * base_total_moves / cur_total_moves;
    // Current progress in moves
    const double current_progress = craft.item_counter * base_total_moves / 10000000.0 +
                                    delta_progress;
    // Current progress as a percent of base_total_moves to 2 decimal places
    craft.item_counter = std::round( current_progress / base_total_moves * 10000000.0 );
    crafter.set_moves( 0 );

    // This is to ensure we don't over count skill steps
    craft.item_counter = std::min( craft.item_counter, 10000000 );

    // This nominal craft time is also how many practice ticks to perform
    // spread out evenly across the actual duration.
    const double total_practice_ticks = rec.time_to_craft_moves( crafter,
                                        recipe_time_flag::ignore_proficiencies ) / 100.0;

    const int ticks_per_practice = 10000000.0 / total_practice_ticks;
    int num_practice_ticks = craft.item_counter / ticks_per_practice -
                             old_counter / ticks_per_practice;
    bool level_up = false;
    if( num_practice_ticks > 0 ) {
        level_up |= crafter.craft_skill_gain( craft, num_practice_ticks );
    }
    // Proficiencies and tools are gained/consumed after every 5% progress
    int five_percent_steps = craft.item_counter / 500000 - old_counter / 500000;
    if( five_percent_steps > 0 ) {
        // Divide by 100 for seconds, 20 for 5%
        const time_duration pct_time = time_duration::from_seconds( base_total_moves / 2000 );
        level_up |= crafter.craft_proficiency_gain( craft, pct_time * five_percent_steps );
        // Invalidate the crafting time cache because proficiencies may have changed
        cached_crafting_speed = 0;
        // Also reset the multiplier
        use_cached_workbench_multiplier = false;
    }

    // Unlike skill, tools are consumed once at the start and should not be consumed at the end
    if( craft.item_counter >= 10000000 ) {
        --five_percent_steps;
    }

    if( five_percent_steps > 0 ) {
        if( !crafter.craft_consume_tools( craft, five_percent_steps, false ) ) {
            // So we don't skip over any tool comsuption
            craft.item_counter -= craft.item_counter % 500000 + 1;
            craft.erase_var( "crafter" );
            crafter.cancel_activity();
            return;
        }
    }

    // if item_counter has reached 100% or more
    if( craft.item_counter >= 10000000 ) {
        if( rec.is_practice() && !is_long && craft.get_making_batch_size() == 1 ) {
            if( query_yn( _( "Keep practicing until proficiency increases?" ) ) ) {
                is_long = true;
                // TODO: Remove when craft_command is typed
                std::optional<tripoint> tmp;
                if( location.has_value() ) {
                    tmp = location.value().raw();
                }
                *( crafter.last_craft ) = craft_command( &craft.get_making(), 1, is_long, &crafter, tmp );
            }
        }
        item craft_copy = craft;
        craft_item.remove_item();
        // We need to cache this before we cancel the activity else we risk Use After Free
        const bool will_continue = is_long;
        crafter.cancel_activity();
        crafter.complete_craft( craft_copy, location );
        if( will_continue ) {
            if( crafter.making_would_work( crafter.lastrecipe, craft_copy.get_making_batch_size() ) ) {
                crafter.last_craft->execute( location );
            }
        }
    } else {
        if( level_up && craft.get_making().is_practice() &&
            query_yn( _( "Your proficiency has increased.  Stop practicing?" ) ) ) {
            crafter.cancel_activity();
        } else if( craft.item_counter >= craft.get_next_failure_point() ) {
            bool destroy = craft.handle_craft_failure( crafter );
            // If the craft needs to be destroyed, do it and stop crafting.
            if( destroy ) {
                crafter.add_msg_player_or_npc( _( "There is nothing left of the %s to craft from." ),
                                               _( "There is nothing left of the %s <npcname> was crafting." ), craft.tname() );
                craft_item.remove_item();
                crafter.cancel_activity();
            }
        }
    }
}

void craft_activity_actor::finish( player_activity &act, Character & )
{
    act.set_to_null();
}

void craft_activity_actor::canceled( player_activity &/*act*/, Character &/*who*/ )
{
    item *craft = craft_item.get_item();
    // item_location::get_item() will return nullptr if the item is lost
    if( !craft ) {
        return;
    }
    const recipe item_recipe = craft->get_making();
    // practice recipe items with no components can be safely removed
    if( item_recipe.category->is_practice && craft->components.empty() ) {
        craft_item.remove_item();
    }
}

std::string craft_activity_actor::get_progress_message( const player_activity & ) const
{
    if( !craft_item ) {
        //We have somehow lost the craft item.  This will be handled in do_turn in the check_if_craft_is_ok call.
        return "";
    }
    return craft_item.get_item()->tname();
}

float craft_activity_actor::exertion_level() const
{
    return activity_override;
}

void craft_activity_actor::serialize( JsonOut &jsout ) const
{
    jsout.start_object();

    jsout.member( "craft_loc", craft_item );
    jsout.member( "long", is_long );
    jsout.member( "activity_override", activity_override );

    jsout.end_object();
}

std::unique_ptr<activity_actor> craft_activity_actor::deserialize( JsonValue &jsin )
{
    JsonObject data = jsin.get_object();

    craft_activity_actor actor = craft_activity_actor();

    data.read( "craft_loc", actor.craft_item );
    data.read( "long", actor.is_long );
    data.read( "activity_override", actor.activity_override );

    return actor.clone();
}

void workout_activity_actor::start( player_activity &act, Character &who )
{
    if( who.get_sleepiness() > sleepiness_levels::DEAD_TIRED ) {
        who.add_msg_if_player( _( "You are too tired to exercise." ) );
        act_id = activity_id::NULL_ID();
        act.set_to_null();
        return;
    }
    if( who.get_thirst() > 240 ) {
        who.add_msg_if_player( _( "You are too dehydrated to exercise." ) );
        act_id = activity_id::NULL_ID();
        act.set_to_null();
        return;
    }
    if( who.is_armed() ) {
        who.add_msg_if_player( _( "Empty your hands first." ) );
        act_id = activity_id::NULL_ID();
        act.set_to_null();
        return;
    }
    map &here = get_map();
    // free training requires all limbs intact, but specialized workout machines
    // train upper or lower parts of body only and may permit workout with
    // broken limbs as long as they are not involved by the machine
    bool hand_equipment = here.has_flag_furn( ter_furn_flag::TFLAG_WORKOUT_ARMS, location );
    bool leg_equipment = here.has_flag_furn( ter_furn_flag::TFLAG_WORKOUT_LEGS, location );

    if( hand_equipment && ( who.is_limb_broken( body_part_arm_l ) ||
                            who.is_limb_broken( body_part_arm_r ) ) ) {
        who.add_msg_if_player( _( "You cannot train here with a broken arm." ) );
        act_id = activity_id::NULL_ID();
        act.set_to_null();
        return;
    }
    if( leg_equipment && ( who.is_limb_broken( body_part_leg_l ) ||
                           who.is_limb_broken( body_part_leg_r ) ) ) {
        who.add_msg_if_player( _( "You cannot train here with a broken leg." ) );
        act_id = activity_id::NULL_ID();
        act.set_to_null();
        return;
    }
    if( !hand_equipment && !leg_equipment &&
        ( who.is_limb_broken( body_part_arm_l ) ||
          who.is_limb_broken( body_part_arm_r ) ||
          who.is_limb_broken( body_part_leg_l ) ||
          who.is_limb_broken( body_part_leg_r ) ) ) {
        who.add_msg_if_player( _( "You cannot train freely with a broken limb." ) );
        act_id = activity_id::NULL_ID();
        act.set_to_null();
        return;
    }
    uilist workout_query;
    workout_query.desc_enabled = true;
    workout_query.text =
        _( "Physical effort determines workout efficiency, but also rate of exhaustion." );
    workout_query.title = _( "Choose training intensity:" );
    workout_query.addentry_desc( 1, true, 'l', pgettext( "training intensity", "Light" ),
                                 _( "Light exercise comparable in intensity to walking, but more focused and methodical." ) );
    workout_query.addentry_desc( 2, true, 'm', pgettext( "training intensity", "Moderate" ),
                                 _( "Moderate exercise without excessive exertion, but with enough effort to break a sweat." ) );
    workout_query.addentry_desc( 3, true, 'a', pgettext( "training intensity", "Active" ),
                                 _( "Active exercise with full involvement.  Strenuous, but in a controlled manner." ) );
    workout_query.addentry_desc( 4, true, 'h', pgettext( "training intensity", "High" ),
                                 _( "High intensity exercise with maximum effort and full power.  Exhausting in the long run." ) );
    workout_query.query();
    switch( workout_query.ret ) {
        case UILIST_CANCEL:
            act.set_to_null();
            act_id = activity_id::NULL_ID();
            return;
        case 4:
            act_id = ACT_WORKOUT_HARD;
            intensity_modifier = 4;
            break;
        case 3:
            act_id = ACT_WORKOUT_ACTIVE;
            intensity_modifier = 3;
            break;
        case 2:
            act_id = ACT_WORKOUT_MODERATE;
            intensity_modifier = 2;
            break;
        case 1:
        default:
            act_id = ACT_WORKOUT_LIGHT;
            intensity_modifier = 1;
            break;
    }
    int length;
    query_int( length, _( "Train for how long (minutes): " ) );
    if( length > 0 ) {
        duration = length * 1_minutes;
    } else {
        act_id = activity_id::NULL_ID();
        act.set_to_null();
        return;
    }
    act.moves_total = to_moves<int>( duration );
    act.moves_left = act.moves_total;
    if( who.male ) {
        sfx::play_activity_sound( "plmove", "sleepiness_m_med", sfx::get_heard_volume( location ) );
    } else {
        sfx::play_activity_sound( "plmove", "sleepiness_f_med", sfx::get_heard_volume( location ) );
    }
    who.add_msg_if_player( _( "You start your workout session." ) );
}

void workout_activity_actor::do_turn( player_activity &act, Character &who )
{
    if( who.get_sleepiness() > sleepiness_levels::DEAD_TIRED ) {
        who.add_msg_if_player( _( "You are exhausted so you finish your workout early." ) );
        act.set_to_null();
        return;
    }
    if( who.get_thirst() > 240 ) {
        who.add_msg_if_player( _( "You are dehydrated so you finish your workout early." ) );
        act.set_to_null();
        return;
    }
    if( !rest_mode && who.get_stamina() > who.get_stamina_max() / 3 ) {
        who.mod_stamina( -25 - intensity_modifier );
        if( one_in( 180 / intensity_modifier ) ) {
            who.mod_sleepiness( 1 );
            who.mod_thirst( 1 );
        }
        if( calendar::once_every( 16_minutes / intensity_modifier ) ) {
            //~ heavy breathing when exercising
            std::string huff = _( "yourself huffing and puffing!" );
            sounds::sound( location + tripoint::east, 2 * intensity_modifier, sounds::sound_t::speech, huff,
                           true );
        }
        // morale bonus kicks in gradually after 5 minutes of exercise
        if( calendar::once_every( 2_minutes ) &&
            ( ( elapsed + act.moves_total - act.moves_left ) * 1_turns / 100 ) > 5_minutes ) {
            who.add_morale( morale_feeling_good, intensity_modifier, 20, 6_hours, 30_minutes );
        }
        if( calendar::once_every( 2_minutes ) ) {
            add_msg_debug_if( who.is_avatar(), debugmode::DF_ACT_WORKOUT, who.activity_level_str() );
            add_msg_debug_if( who.is_avatar(), debugmode::DF_ACT_WORKOUT, act.id().c_str() );
        }
    } else if( !rest_mode ) {
        rest_mode = true;
        who.add_msg_if_player( _( "You catch your breath for few moments." ) );
    } else if( who.get_stamina() >= who.get_stamina_max() ) {
        rest_mode = false;
        who.add_msg_if_player( _( "You get back to your training." ) );
    }
}

void workout_activity_actor::finish( player_activity &act, Character &who )
{
    if( !query_keep_training( act, who ) ) {
        act.set_to_null();
        who.add_msg_if_player( _( "You finish your workout session." ) );
    }
}

void workout_activity_actor::canceled( player_activity &/*act*/, Character &/*who*/ )
{
    stop_time = calendar::turn;
}

bool workout_activity_actor::query_keep_training( player_activity &act, Character &who )
{
    if( disable_query || !who.is_avatar() ) {
        elapsed += act.moves_total - act.moves_left;
        act.moves_total = to_moves<int>( 60_minutes );
        act.moves_left = act.moves_total;
        return true;
    }
    int length;
    uilist workout_query;
    workout_query.text = _( "You have finished your training cycle, keep training?" );
    workout_query.addentry( 1, true, 'S', _( "Stop training." ) );
    workout_query.addentry( 2, true, 'c', _( "Continue training." ) );
    workout_query.addentry( 3, true, 'C', _( "Continue training and don't ask again." ) );
    workout_query.query();
    switch( workout_query.ret ) {
        case UILIST_CANCEL:
        case 1:
            act_id = activity_id::NULL_ID();
            act.set_to_null();
            return false;
        case 3:
            disable_query = true;
            elapsed += act.moves_total - act.moves_left;
            act.moves_total = to_moves<int>( 60_minutes );
            act.moves_left = act.moves_total;
            return true;
        case 2:
        default:
            query_int( length, _( "Train for how long (minutes): " ) );
            elapsed += act.moves_total - act.moves_left;
            duration = 0_minutes;
            if( length > 0 ) {
                duration = length * 1_minutes;
            }
            act.moves_total = to_moves<int>( duration );
            act.moves_left = act.moves_total;
            return true;
    }
}

void workout_activity_actor::serialize( JsonOut &jsout ) const
{
    jsout.start_object();

    jsout.member( "disable_query", disable_query );
    jsout.member( "act_id", act_id );
    jsout.member( "duration", duration );
    jsout.member( "location", location );
    jsout.member( "stop_time", stop_time );
    jsout.member( "elapsed", elapsed );
    jsout.member( "intensity_modifier", intensity_modifier );
    jsout.member( "rest_mode", rest_mode );

    jsout.end_object();
}

std::unique_ptr<activity_actor> workout_activity_actor::deserialize( JsonValue &jsin )
{
    workout_activity_actor actor{ tripoint_bub_ms::invalid };

    JsonObject data = jsin.get_object();

    data.read( "disable_query", actor.disable_query );
    data.read( "act_id", actor.act_id );
    data.read( "duration", actor.duration );
    data.read( "location", actor.location );
    data.read( "stop_time", actor.stop_time );
    data.read( "elapsed", actor.elapsed );
    data.read( "intensity_modifier", actor.intensity_modifier );
    data.read( "rest_mode", actor.rest_mode );

    return actor.clone();
}

// TODO: Display costs in the multidrop menu
static void debug_drop_list( const std::vector<drop_or_stash_item_info> &items )
{
    if( !debug_mode ) {
        return;
    }

    std::string res( "Items ordered to drop:\n" );
    for( const drop_or_stash_item_info &it : items ) {
        item_location loc = it.loc();
        if( !loc ) {
            // some items could have been destroyed by e.g. monster attack
            continue;
        }
        res += string_format( "Drop %d %s\n", it.count(), loc->display_name( it.count() ) );
    }
    popup( res, PF_GET_KEY );
}

static bool is_bulk_unload( const item_location &lhs, const item_location &rhs )
{
    if( lhs.where() == item_location::type::container &&
        rhs.where() == item_location::type::container && lhs.parent_item() == rhs.parent_item() ) {
        return true;
    }
    return false;
}

// Return a list of items to be dropped by the given item-dropping activity in the current turn.
static std::list<item> obtain_activity_items( std::vector<drop_or_stash_item_info> &items,
        contents_change_handler &handler, Character &who, bool &bulk_unload )
{
    std::list<item> res;

    debug_drop_list( items );

    auto it = items.begin();
    for( ; it != items.end(); ++it ) {
        item_location loc = it->loc();
        if( !loc ) {
            // some items could have been destroyed by e.g. monster attack
            continue;
        }

        int consumed_moves;
        if( !bulk_unload ) {
            // Cost to take an item from a container or map
            consumed_moves = loc.obtain_cost( who, it->count() );
        } else {
            // Pure cost to handling item excluding overhead.
            consumed_moves = std::max( who.item_handling_cost( *loc, true, 0, it->count(), true ), 1 );
        }
        if( !who.is_npc() && who.get_moves() <= 0 && consumed_moves > 0 ) {
            break;
        }

        // Check if next is bulk unload before moving item.
        auto it_next = std::next( it );
        if( it_next != items.end() && it_next->loc() ) {
            bulk_unload = is_bulk_unload( loc, it_next->loc() );
        }

        who.mod_moves( -consumed_moves );

        // If item is inside another (container/pocket), unseal it, and update encumbrance
        if( loc.has_parent() ) {
            // Save parent items to be handled when finishing or canceling activity,
            // in case there are still other items to drop from the same container.
            // This assumes that an item and any of its parents/ancestors are not
            // dropped at the same time.
            handler.unseal_pocket_containing( loc );
        } else {
            // when parent's encumbrance cannot be marked as dirty,
            // mark character's encumbrance as dirty instead (correctness over performance)
            who.set_check_encumbrance( true );
        }

        // Take off the item or remove it from where it's been
        if( loc.where_recursive() == item_location::type::map ||
            loc.where_recursive() == item_location::type::vehicle ) {
            item copy( *loc );
            if( loc->count_by_charges() && loc->count() > it->count() ) {
                copy.charges -= it->count();
            }
            loc.remove_item();
            res.push_back( copy );
        } else if( who.is_worn( *loc ) ) {
            who.takeoff( loc, &res );
        } else if( loc->count_by_charges() ) {
            res.push_back( who.reduce_charges( &*loc, it->count() ) );
        } else {
            res.push_back( who.i_rem( &*loc ) );
        }
    }

    // Remove handled items from activity
    items.erase( items.begin(), it );
    return res;
}

void drop_or_stash_item_info::serialize( JsonOut &jsout ) const
{
    jsout.start_object();
    jsout.member( "loc", _loc );
    jsout.member( "count", _count );
    jsout.end_object();
}

void drop_or_stash_item_info::deserialize( const JsonObject &jsobj )
{
    jsobj.read( "loc", _loc );
    jsobj.read( "count", _count );
}

void drop_activity_actor::do_turn( player_activity &, Character &who )
{
    const tripoint_bub_ms pos = placement + who.pos_bub();
    put_into_vehicle_or_drop( who, item_drop_reason::deliberate,
                              obtain_activity_items( items, handler, who, current_bulk_unload ),
                              pos, force_ground );
    // Cancel activity if items is empty. Otherwise, we modified in place and we will continue
    // to resolve the drop next turn. This is different from the pickup logic which creates
    // a brand new activity every turn and cancels the old activity
    if( items.empty() ) {
        who.cancel_activity();
    }
}

void drop_activity_actor::canceled( player_activity &, Character &who )
{
    handler.handle_by( who );
}

void drop_activity_actor::serialize( JsonOut &jsout ) const
{
    jsout.start_object();
    jsout.member( "items", items );
    jsout.member( "unhandled_containers", handler );
    jsout.member( "placement", placement );
    jsout.member( "force_ground", force_ground );
    jsout.member( "current_bulk_unload", current_bulk_unload );
    jsout.end_object();
}

std::unique_ptr<activity_actor> drop_activity_actor::deserialize( JsonValue &jsin )
{
    drop_activity_actor actor;

    JsonObject jsobj = jsin.get_object();
    jsobj.read( "items", actor.items );
    jsobj.read( "unhandled_containers", actor.handler );
    jsobj.read( "placement", actor.placement );
    jsobj.read( "force_ground", actor.force_ground );
    jsobj.read( "current_bulk_unload", actor.current_bulk_unload );

    return actor.clone();
}

void harvest_activity_actor::start( player_activity &act, Character &who )
{
    map &here = get_map();

    if( here.has_furn( target ) ) {
        const furn_id &furn = here.furn( target );

        if( furn->has_examine( iexamine::harvest_furn ) ) {
            // TODO: Should be generified as a harvest field
            if( furn->has_flag( ter_furn_flag::TFLAG_HARVEST_REQ_CUT1 ) && who.max_quality( qual_CUT ) < 1 ) {
                if( !auto_forage ) {
                    who.add_msg_if_player( m_info,
                                           _( "You'll need a cutting tool to harvest this." ) );
                }
                act.set_to_null();
                return;
            }
            exam_furn = true;
        } else if( furn->has_examine( iexamine::harvest_furn_nectar ) )  {
            exam_furn = true;
            nectar = true;
        }
    }

    const harvest_id harvest = here.get_harvest( target );
    if( harvest.is_null() || harvest->empty() ) {
        if( !auto_forage ) {
            who.add_msg_if_player( m_info,
                                   _( "Nothing can be harvested from this plant in the current season." ) );
        }

        if( who.manual_examine ) {
            iexamine::none( who, target );
        }

        act.set_to_null();
        return;
    }

    const time_duration forage_time = rng( 5_seconds, 15_seconds );
    add_msg_debug( debugmode::DF_ACT_HARVEST, "harvest time: %s", to_string_writable( forage_time ) );
    act.moves_total = to_moves<int>( forage_time );
    act.moves_left = act.moves_total;
}

void harvest_activity_actor::finish( player_activity &act, Character &who )
{
    act.set_to_null();

    map &here = get_map();

    // If nothing can be harvested, neither can nectar
    // Incredibly low priority TODO: Allow separating nectar seasons
    if( nectar && iexamine_helper::drink_nectar( who ) ) {
        return;
    }

    const float survival_skill = who.get_skill_level( skill_survival );
    bool got_anything = false;
    for( const harvest_entry &entry : here.get_harvest( target ).obj() ) {
        const float min_num = entry.scale_num.first * survival_skill + entry.base_num.first;
        const float max_num = entry.scale_num.second * survival_skill + entry.base_num.second;
        const int roll = std::min<int>( entry.max, std::round( rng_float( min_num, max_num ) ) );
        got_anything = roll > 0;
        for( int i = 0; i < roll; i++ ) {
            iexamine_helper::handle_harvest( who, entry.drop, false );
        }
    }

    if( !got_anything ) {
        who.add_msg_if_player( m_bad, _( "You couldn't harvest anything." ) );
    }

    if( exam_furn ) {
        here.furn_set( target, furn_str_id::NULL_ID() );
    } else {
        here.ter_set( target, here.get_ter_transforms_into( target ) );
    }

    iexamine::practice_survival_while_foraging( who );
}

void harvest_activity_actor::serialize( JsonOut &jsout ) const
{
    jsout.start_object();
    jsout.member( "target", target );
    jsout.member( "exam_furn", exam_furn );
    jsout.member( "nectar", nectar );
    jsout.member( "auto_forage", auto_forage );
    jsout.end_object();
}

std::unique_ptr<activity_actor> harvest_activity_actor::deserialize( JsonValue &jsin )
{
    harvest_activity_actor actor{ tripoint_bub_ms::invalid };

    JsonObject jsobj = jsin.get_object();
    jsobj.read( "target", actor.target );
    jsobj.read( "exam_furn", actor.exam_furn );
    jsobj.read( "nectar", actor.nectar );
    jsobj.read( "auto_forage", actor.auto_forage );
    return actor.clone();
}

static void stash_on_pet( const std::list<item> &items, monster &pet, Character &who )
{
    units::volume remaining_volume = pet.storage_item->get_total_capacity() - pet.get_carried_volume();
    units::mass remaining_weight = pet.weight_capacity() - pet.get_carried_weight();
    map &here = get_map();

    for( const item &it : items ) {
        if( it.volume() > remaining_volume ) {
            add_msg( m_bad, _( "%1$s did not fit and fell to the %2$s." ), it.display_name(),
                     here.name( pet.pos_bub() ) );
            here.add_item_or_charges( pet.pos_bub(), it );
        } else if( it.weight() > remaining_weight ) {
            add_msg( m_bad, _( "%1$s is too heavy and fell to the %2$s." ), it.display_name(),
                     here.name( pet.pos_bub() ) );
            here.add_item_or_charges( pet.pos_bub(), it );
        } else {
            pet.add_item( it );
            remaining_volume -= it.volume();
            remaining_weight -= it.weight();
        }
        // TODO: if NPCs can have pets or move items onto pets
        item( it ).handle_pickup_ownership( who );
    }
}

void stash_activity_actor::do_turn( player_activity &, Character &who )
{
    const tripoint_bub_ms pos = placement + who.pos_bub();

    monster *pet = get_creature_tracker().creature_at<monster>( pos );
    if( pet != nullptr && pet->has_effect( effect_pet ) ) {
        stash_on_pet( obtain_activity_items( items, handler, who, current_bulk_unload ),
                      *pet, who );
        if( items.empty() ) {
            who.cancel_activity();
        }
    } else {
        who.add_msg_if_player( _( "The pet has moved somewhere else." ) );
        who.cancel_activity();
    }
}

void stash_activity_actor::canceled( player_activity &, Character &who )
{
    handler.handle_by( who );
}

void stash_activity_actor::serialize( JsonOut &jsout ) const
{
    jsout.start_object();
    jsout.member( "items", items );
    jsout.member( "unhandled_containers", handler );
    jsout.member( "placement", placement );
    jsout.member( "current_bulk_unload", current_bulk_unload );
    jsout.end_object();
}

std::unique_ptr<activity_actor> stash_activity_actor::deserialize( JsonValue &jsin )
{
    stash_activity_actor actor;

    JsonObject jsobj = jsin.get_object();
    jsobj.read( "items", actor.items );
    jsobj.read( "unhandled_containers", actor.handler );
    jsobj.read( "placement", actor.placement );
    jsobj.read( "current_bulk_unload", actor.current_bulk_unload );

    return actor.clone();
}

void disable_activity_actor::start( player_activity &act, Character &/*who*/ )
{
    act.moves_total = moves_total;
    act.moves_left = moves_total;
    monster &critter = *get_creature_tracker().creature_at<monster>( target );
    critter.add_effect( effect_worked_on, 1_turns );
}

void disable_activity_actor::do_turn( player_activity &, Character &who )
{
    monster *const mon_ptr = get_creature_tracker().creature_at<monster>( target );
    if( !mon_ptr ) {
        who.add_msg_if_player( _( "The robot has moved somewhere else." ) );
        who.cancel_activity();
        return;
    }

    monster &critter = *mon_ptr;
    if( !can_disable_or_reprogram( critter ) ) {
        // I think recovery from stunned is the only reason this could happen
        who.add_msg_if_player( _( "The %s recovers before you can finish." ), critter.name() );
        who.cancel_activity();
        return;
    }

    critter.add_effect( effect_worked_on, 1_turns );
}

void disable_activity_actor::finish( player_activity &act, Character &/*who*/ )
{
    // Should never be null as we just checked in do_turn
    monster &critter = *get_creature_tracker().creature_at<monster>( target );

    if( reprogram ) {
        if( critter.has_effect( effect_docile ) ) {
            critter.remove_effect( effect_docile );
            if( one_in( 3 ) ) {
                add_msg( _( "The %s hovers momentarily as it surveys the area." ),
                         critter.name() );
            }
        } else {
            critter.add_effect( effect_docile, 1_turns, true );
            if( one_in( 3 ) ) {
                add_msg( _( "The %s lets out a whirring noise and starts to follow you." ),
                         critter.name() );
            }
        }
    } else {
        get_map().add_item_or_charges( target, critter.to_item() );
        if( !critter.has_flag( mon_flag_INTERIOR_AMMO ) ) {
            for( std::pair<const itype_id, int> &ammodef : critter.ammo ) {
                if( ammodef.second > 0 ) {
                    get_map().spawn_item( target.xy(), ammodef.first, 1, ammodef.second, calendar::turn );
                }
            }
        }
        g->remove_zombie( critter );
    }

    act.set_to_null();
}

bool disable_activity_actor::can_disable_or_reprogram( const monster &monster )
{
    if( get_avatar().get_knowledge_level( skill_electronics ) + get_avatar().get_knowledge_level(
            skill_mechanics ) <= 0 ) {
        return false;
    }

    return ( ( monster.friendly != 0 || monster.has_effect( effect_sensor_stun ) ) &&
             !monster.has_flag( mon_flag_RIDEABLE_MECH ) &&
             !( monster.has_flag( mon_flag_PAY_BOT ) && monster.has_effect( effect_paid ) ) ) &&
           ( !monster.type->revert_to_itype.is_empty() ) &&
           ( get_avatar().has_identified( itype_robofac_yrax_trifacet_deactivation_manual ) ||
             monster.type->id != mon_yrax_trifacet );
}

int disable_activity_actor::get_disable_turns()
{
    const float elec_skill = get_avatar().get_skill_level( skill_electronics );
    const float mech_skill = get_avatar().get_skill_level( skill_mechanics );
    const float time_scale = std::max( elec_skill + mech_skill, 1.0f );
    return 2000 / time_scale;
}

void disable_activity_actor::serialize( JsonOut &jsout ) const
{
    jsout.start_object();
    jsout.member( "target", target );
    jsout.member( "reprogram", reprogram );
    jsout.member( "moves_total", moves_total );
    jsout.end_object();
}

std::unique_ptr<activity_actor> disable_activity_actor::deserialize( JsonValue &jsin )
{
    disable_activity_actor actor = disable_activity_actor();

    JsonObject data = jsin.get_object();

    data.read( "target", actor.target );
    data.read( "reprogram", actor.reprogram );
    data.read( "moves_total", actor.moves_total );

    return actor.clone();
}

void move_furniture_activity_actor::start( player_activity &act, Character & )
{
    int moves = g->grabbed_furn_move_time( dp );
    act.moves_left = moves;
    act.moves_total = moves;
}

void move_furniture_activity_actor::finish( player_activity &act, Character &who )
{
    if( !g->grabbed_furn_move( dp ) ) {
        g->walk_move( who.pos_bub() + dp, via_ramp, true );
    }
    act.set_to_null();
}

void move_furniture_activity_actor::canceled( player_activity &, Character & )
{
    add_msg( m_warning, _( "You let go of the grabbed object." ) );
    get_avatar().grab( object_type::NONE );
}

void move_furniture_activity_actor::serialize( JsonOut &jsout ) const
{
    jsout.start_object();
    jsout.member( "dp", dp );
    jsout.member( "via_ramp", via_ramp );
    jsout.end_object();
}

std::unique_ptr<activity_actor> move_furniture_activity_actor::deserialize( JsonValue &jsin )
{
    move_furniture_activity_actor actor = move_furniture_activity_actor( tripoint_rel_ms::zero, false );

    JsonObject data = jsin.get_object();

    data.read( "dp", actor.dp );
    data.read( "via_ramp", actor.via_ramp );

    return actor.clone();
}

static int item_move_cost( Character &who, item_location &item, bool bulk_cost )
{
    if( !bulk_cost ) {
        // Cost to take an item from a container or map
        const int obtain_cost = item.obtain_cost( who );
        // Cost to move an item to a container, vehicle or the ground
        const int move_cost = Pickup::cost_to_move_item( who, *item );
        return obtain_cost + move_cost;
    } else {
        // Pure cost to handling item excluding overhead.
        return std::max( who.item_handling_cost( *item, true, 0, -1, true ), 1 );
    }
}

static bool is_bulk_load( const item_location &lhs, const item_location &rhs )
{
    if( lhs.where() == rhs.where() && lhs->stacks_with( *rhs ) ) {
        switch( lhs.where() ) {
            case item_location::type::container:
                return lhs.parent_item() == rhs.parent_item();
                break;
            case item_location::type::map:
            case item_location::type::vehicle:
                return lhs.position() == rhs.position();
                break;
            default:
                break;
        }
    }
    return false;
}

void insert_item_activity_actor::start( player_activity &act, Character &who )
{
    if( items.empty() ) {
        debugmsg( "ACT_INSERT_ITEM was passed an empty list" );
        act.set_to_null();
    }

    all_pockets_rigid = holster->all_pockets_rigid();

    const int total_moves = item_move_cost( who, items.front().first, false );
    act.moves_left = total_moves;
    act.moves_total = total_moves;
}

static ret_val<void> try_insert( item_location &holster, drop_location &holstered_item,
                                 int *charges_added, Character *carrier )
{
    item &it = *holstered_item.first;
    ret_val<void> ret = ret_val<void>::make_failure( _( "item can't be stored there" ) );

    if( holster.get_item()->has_flag( json_flag_NO_RELOAD ) ) {
        return ret_val<void>::make_failure( _( "destination can't be reloaded" ) );
    }

    if( charges_added == nullptr ) {
        if( it.is_bucket_nonempty() ) {
            debugmsg( "ACT_INSERT_ITEM tried to stash a spillable container without spilling its contents first" );
            return ret_val<void>::make_failure( _( "item would spill" ) );
        }
        ret = holster->can_contain_directly( it );
        if( !ret.success() ) {
            return ret;
        }
        ret = holster.parents_can_contain_recursive( &it );
        if( !ret.success() ) {
            return ret;
        }

        return holster->put_in( it, pocket_type::CONTAINER, /*unseal_pockets=*/true, carrier );
    }

    ret = holster->can_contain_partial_directly( it );
    if( !ret.success() ) {
        return ret;
    }
    ret_val<int> max_parent_charges = holster.max_charges_by_parent_recursive( it );
    if( !max_parent_charges.success() ) {
        return ret_val<void>::make_failure( max_parent_charges.str() );
    }
    int charges_to_insert = std::min( holstered_item.second, max_parent_charges.value() );
    *charges_added = holster->fill_with( it, charges_to_insert, /*unseal_pockets=*/true,
                                         /*allow_sealed=*/true, /*ignore_settings*/true, /*into_bottom*/true, carrier );
    if( *charges_added <= 0 ) {
        return ret_val<void>::make_failure( _( "item can't be stored there" ) );
    }

    return ret;
}

void insert_item_activity_actor::finish( player_activity &act, Character &who )
{
    bool success = false;
    bool bulk_load = false;
    Character *carrier = holster.carrier();
    drop_location &holstered_item = items.front();
    if( holstered_item.first ) {
        success = true;
        item &it = *holstered_item.first;
        // Check if next is bulk load before moving item.
        auto itr = std::next( items.begin() );
        if( itr != items.end() && itr->first ) {
            bulk_load = is_bulk_load( holstered_item.first, itr->first );
        }
        ret_val<void> ret = ret_val<void>::make_failure( _( "item can't be stored there" ) );

        if( !it.count_by_charges() ) {
            ret = try_insert( holster, holstered_item, nullptr, carrier );

            if( ret.success() ) {
                //~ %1$s: item to put in the container, %2$s: container to put item in
                who.add_msg_if_player( string_format( _( "You put your %1$s into the %2$s." ),
                                                      holstered_item.first->display_name(), holster->type->nname( 1 ) ) );
                handler.add_unsealed( holster );
                handler.unseal_pocket_containing( holstered_item.first );
                holstered_item.first.remove_item();
            }
        } else {
            int charges_added = 0;
            ret = try_insert( holster, holstered_item, &charges_added, carrier );

            if( ret.success() ) {
                item copy( it );
                copy.charges = charges_added;
                //~ %1$s: item to put in the container, %2$s: container to put item in
                who.add_msg_if_player( string_format( _( "You put your %1$s into the %2$s." ),
                                                      copy.display_name(), holster->type->nname( 1 ) ) );
                handler.add_unsealed( holster );
                handler.unseal_pocket_containing( holstered_item.first );
                it.charges -= charges_added;
                if( it.charges == 0 ) {
                    holstered_item.first.remove_item();
                }
            }
        }

        if( !ret.success() ) {
            success = false;
            std::string error = ret.str().empty() ?
                                //~ %1$s: item we failed to put in the container, %2$s: container to put item in
                                string_format( _( "Could not put %1$s into %2$s." ),
                                               it.tname(), holster->tname() ) :
                                //~ %1$s: item we failed to put in the container, %2$s: container to put item in, %3$s: reason it failed
                                string_format( _( "Could not put %1$s into %2$s, %3$s." ),
                                               it.tname(), holster->tname(), ret.str() );
            who.add_msg_if_player( error );
        }
    } else {
        // item was lost, so just go to next item
        success = true;
    }

    drop_locations items_remain;
    if( who.is_avatar() && reopen_menu && !success ) {
        items_remain.insert( items_remain.end(), items.begin(), items.end() );
    }

    items.pop_front();
    if( items.empty() || !success || items.front().first == item_location::nowhere ) {
        holster.make_active();
        handler.handle_by( who );
        act.set_to_null();
        if( !items_remain.empty() ) {
            g->insert_item( items_remain );
        }
        return;
    }

    // Restart the activity
    const int total_moves = item_move_cost( who, items.front().first, bulk_load );
    act.moves_left = total_moves;
    act.moves_total = total_moves;
}

void insert_item_activity_actor::canceled( player_activity &/*act*/, Character &who )
{
    handler.handle_by( who );
}

void insert_item_activity_actor::serialize( JsonOut &jsout ) const
{
    jsout.start_object();

    jsout.member( "holster", holster );
    jsout.member( "items", items );
    jsout.member( "handler", handler );
    jsout.member( "all_pockets_rigid", all_pockets_rigid );
    jsout.member( "reopen_menu", reopen_menu );

    jsout.end_object();
}

std::unique_ptr<activity_actor> insert_item_activity_actor::deserialize( JsonValue &jsin )
{
    insert_item_activity_actor actor;

    JsonObject data = jsin.get_object();

    data.read( "holster", actor.holster );
    data.read( "items", actor.items );
    data.read( "handler", actor.handler );
    data.read( "all_pockets_rigid", actor.all_pockets_rigid );
    data.read( "reopen_menu", actor.reopen_menu );

    return actor.clone();
}

reload_activity_actor::reload_activity_actor( item::reload_option &&opt, int extra_moves )
{
    moves_total = opt.moves() + extra_moves;
    quantity = opt.qty();
    target_loc = std::move( opt.target );
    ammo_loc = std::move( opt.ammo );
}

bool reload_activity_actor::can_reload() const
{
    if( quantity <= 0 ) {
        debugmsg( "invalid arguments to ACT_RELOAD" );
        return false;
    }

    if( !target_loc ) {
        debugmsg( "reload target is null, failed to reload" );
        return false;
    }

    if( !ammo_loc ) {
        debugmsg( "ammo target is null, failed to reload" );
        return false;
    }

    return true;
}

void reload_activity_actor::start( player_activity &act, Character &/*who*/ )
{
    act.moves_total = moves_total;
    act.moves_left = moves_total;
}

void reload_activity_actor::make_reload_sound( Character &who, item &reloadable )
{
    if( reloadable.type->gun->reload_noise_volume > 0 ) {
        sfx::play_variant_sound( "reload", reloadable.typeId().str(),
                                 sfx::get_heard_volume( who.pos_bub() ) );
        sounds::ambient_sound( who.pos_bub(), reloadable.type->gun->reload_noise_volume,
                               sounds::sound_t::activity, reloadable.type->gun->reload_noise.translated() );
    }
}

void reload_activity_actor::finish( player_activity &act, Character &who )
{
    act.set_to_null();
    if( !can_reload() ) {
        return;
    }

    item &reloadable = *target_loc;
    item &ammo = *ammo_loc;
    const std::string reloadable_name = reloadable.tname();
    // cache check results because reloading deletes the ammo item
    const std::string ammo_name = ammo.tname();
    const bool ammo_is_filthy = ammo.is_filthy();
    const bool ammo_uses_speedloader = ammo.has_flag( flag_SPEEDLOADER );
    const bool ammo_uses_speedloader_clip = ammo.has_flag( flag_SPEEDLOADER_CLIP );

    if( !reloadable.reload( who, std::move( ammo_loc ), quantity ) ) {
        add_msg( m_info, _( "Can't reload the %s." ), reloadable_name );
        return;
    }

    if( ammo_is_filthy ) {
        reloadable.set_flag( flag_FILTHY );
    }

    if( reloadable.get_var( "dirt", 0 ) > 7800 ) {
        add_msg( m_neutral, _( "You manage to loosen some debris and make your %s somewhat operational." ),
                 reloadable_name );
        reloadable.set_var( "dirt", ( reloadable.get_var( "dirt", 0 ) - rng( 790, 2750 ) ) );
    }

    if( reloadable.is_gun() ) {
        if( reloadable.has_flag( flag_RELOAD_ONE ) && !ammo_uses_speedloader &&
            !ammo_uses_speedloader_clip ) {
            add_msg( m_neutral, _( "You insert %dx %s into the %s." ), quantity, ammo_name, reloadable_name );
        }
        make_reload_sound( who, reloadable );
    } else if( reloadable.is_watertight_container() ) {
        add_msg( m_neutral, _( "You refill the %s." ), reloadable_name );
    } else {
        add_msg( m_neutral, _( "You reload the %1$s with %2$s." ), reloadable_name, ammo_name );
    }

    who.recoil = MAX_RECOIL;

    item_location loc = target_loc;
    // Reload may have caused the item to increase in size more than the pocket/location can contain.
    // We want to avoid this because items will be deleted on a save/load.
    if( loc.check_parent_capacity_recursive() ) {
        return;
    }

    // Attempt to put item in another pocket before prompting
    if( who.try_add( reloadable, nullptr, nullptr, false ) != item_location::nowhere ) {
        // try_add copied the old item, so remove it now.
        loc.remove_item();
        return;
    }

    // Build prompt
    uilist reload_query;
    const bool wield_check = who.can_wield( reloadable ).success();
    reload_query.text = string_format( _( "The %s no longer fits in your inventory" ),
                                       reloadable_name );
    if( who.has_wield_conflicts( reloadable ) ) {
        reload_query.addentry( 1, wield_check, 'w',
                               _( "Dispose of %s and wield %s" ), who.get_wielded_item()->display_name(),
                               reloadable_name );
    } else {
        reload_query.addentry( 1, wield_check, 'w', _( "Wield %s" ), reloadable_name );
    }
    reload_query.addentry( 2, true, 'd', _( "Drop %s" ), reloadable_name );
    reload_query.query();

    switch( reload_query.ret ) {
        case 1:
            // This case is only reachable if wield_check is true
            who.wield( reloadable );
            add_msg( m_neutral, _( "The %s no longer fits in your inventory so you wield it instead." ),
                     reloadable_name );
            break;
        case 2:
        default:
            // In player inventory and player is wielding something.
            if( loc.carrier() ) {
                loc.carrier()->add_msg_if_player( m_neutral,
                                                  _( "The %s no longer fits in your inventory so you drop it instead." ),
                                                  reloadable_name );
            }
            get_map().add_item_or_charges( loc.pos_bub(), reloadable );
            loc.remove_item();
            break;
    }
}

void reload_activity_actor::canceled( player_activity &act, Character &/*who*/ )
{
    act.moves_total = 0;
    act.moves_left = 0;
}

void reload_activity_actor::serialize( JsonOut &jsout ) const
{
    jsout.start_object();

    jsout.member( "moves_total", moves_total );
    jsout.member( "qty", quantity );
    jsout.member( "target_loc", target_loc );
    jsout.member( "ammo_loc", ammo_loc );

    jsout.end_object();
}

std::unique_ptr<activity_actor> reload_activity_actor::deserialize( JsonValue &jsin )
{
    reload_activity_actor actor;

    JsonObject data = jsin.get_object();

    data.read( "moves_total", actor.moves_total );
    data.read( "qty", actor.quantity );
    data.read( "target_loc", actor.target_loc );
    data.read( "ammo_loc", actor.ammo_loc );
    return actor.clone();
}

void milk_activity_actor::start( player_activity &act, Character &/*who*/ )
{
    act.moves_total = total_moves;
    act.moves_left = total_moves;
}

void milk_activity_actor::do_turn( player_activity &act, Character &who )
{
    if( monster_coords.empty() ) {
        debugmsg( "milking activity with no position of monster stored" );
        act.set_to_null();
        return;
    }
    map &here = get_map();
    const tripoint_bub_ms source_pos = here.bub_from_abs( tripoint_abs_ms( monster_coords.at( 0 ) ) );
    monster *source_mon = get_creature_tracker().creature_at<monster>( source_pos );
    if( source_mon == nullptr ) {
        // We might end up here if the creature dies while being milked
        who.add_msg_if_player( m_bad, _( "The udders slip out of your hands." ) );
        act.set_to_null();
    }
}

void milk_activity_actor::finish( player_activity &act, Character &who )
{
    act.set_to_null();
    if( monster_coords.empty() ) {
        debugmsg( "milking activity with no position of monster stored" );
        return;
    }
    map &here = get_map();
    const tripoint_bub_ms source_pos = here.bub_from_abs( tripoint_abs_ms( monster_coords.at( 0 ) ) );
    monster *source_mon = get_creature_tracker().creature_at<monster>( source_pos );
    if( source_mon == nullptr ) {
        debugmsg( "could not find source creature for liquid transfer" );
        return;
    }
    auto milked_item = source_mon->ammo.find( source_mon->type->starting_ammo.begin()->first );
    if( milked_item == source_mon->ammo.end() ) {
        debugmsg( "animal has no milkable ammo type" );
        return;
    }
    if( milked_item->second <= 0 ) {
        debugmsg( "started milking but udders are now empty before milking finishes" );
        return;
    }
    item milk( milked_item->first, calendar::turn, milked_item->second );
    milk.set_item_temperature( units::from_celsius( 38.6 ) );
    if( liquid_handler::handle_liquid( milk, nullptr, 1, nullptr, nullptr, -1, source_mon ) ) {
        milked_item->second = 0;
        if( milk.charges > 0 ) {
            milked_item->second = milk.charges;
        } else {
            who.add_msg_if_player( _( "The %s's udders run dry." ), source_mon->get_name() );
        }
    }
    // if the monster was not manually tied up, but needed to be fixed in place temporarily then
    // remove that now.
    if( !string_values.empty() && string_values[0] == "temp_tie" ) {
        source_mon->remove_effect( effect_tied );
    }
}

void milk_activity_actor::serialize( JsonOut &jsout ) const
{
    jsout.start_object();

    jsout.member( "total_moves", total_moves );
    jsout.member( "monster_coords", monster_coords );
    jsout.member( "string_values", string_values );

    jsout.end_object();
}

std::unique_ptr<activity_actor> milk_activity_actor::deserialize( JsonValue &jsin )
{
    milk_activity_actor actor;
    JsonObject data = jsin.get_object();

    data.read( "moves_total", actor.total_moves );
    data.read( "monster_coords", actor.monster_coords );
    data.read( "string_values", actor.string_values );

    return actor.clone();
}

void shearing_activity_actor::start( player_activity &act, Character &who )
{
    monster *mon = get_creature_tracker().creature_at<monster>( mon_coords );
    if( !mon ) {
        debugmsg( "shearing lost monster when starting" );
        act.set_to_null();
        return;
    }

    std::string pet_name_capitalized = mon->unique_name.empty() ? mon->disp_name( false,
                                       true ) : mon->unique_name;

    if( !mon->shearable() ) {
        add_msg( _( "%1$s has nothing %2$s could shear." ), pet_name_capitalized, who.disp_name() );
        if( shearing_tie ) {
            mon->remove_effect( effect_tied );
        }
        act.set_to_null();
        return;
    }

    const int shearing_quality = who.max_quality( qual_SHEAR );
    if( !( shearing_quality > 0 ) ) {
        if( who.is_avatar() ) {
            add_msg( m_info, _( "%1$s don't have a shearing tool." ), who.disp_name( false, true ) );
        } else { // who.is_npc
            // npcs can't shear monsters yet, this is for when they are able to
            add_msg_if_player_sees( who, _( "%1$s doesn't have a shearing tool." ), who.disp_name(),
                                    mon->disp_name() );
        }
        if( shearing_tie ) {
            mon->remove_effect( effect_tied );
        }
        act.set_to_null();
        return;
    }

    const time_duration shearing_time = 30_minutes / shearing_quality;
    add_msg_debug( debugmode::DF_ACT_SHEARING, "shearing_time time = %s",
                   to_string_writable( shearing_time ) );

    if( who.is_avatar() ) {
        add_msg( m_info,
                 _( "%1$s start shearing %2$s." ), who.disp_name( false, true ), mon->disp_name() );
    } else { // who.is_npc
        // npcs can't shear monsters yet, this is for when they are able to
        add_msg_if_player_sees( who, _( "%1$s starts shearing %2$s." ), who.disp_name(),
                                mon->disp_name() );
    }

    act.moves_total = to_moves<int>( shearing_time );
    act.moves_left = act.moves_total;
}

void shearing_activity_actor::do_turn( player_activity &, Character &who )
{
    if( !who.has_quality( qual_SHEAR ) ) {
        if( who.is_avatar() ) {
            add_msg(
                m_bad,
                _( "%1$s don't have a shearing tool anymore." ),
                who.disp_name( false, true ) );
        } else {
            add_msg_if_player_sees(
                who,
                _( "%1$s doesn't have a shearing tool anymore." ),
                who.disp_name() );
        }
        who.cancel_activity();
    }
}

void shearing_activity_actor::finish( player_activity &act, Character &who )
{
    monster *mon = get_creature_tracker().creature_at<monster>( mon_coords );
    if( !mon ) {
        debugmsg( "shearing monster at position disappeared" );
        act.set_to_null();
        return;
    }

    const shearing_data &shear_data = mon->type->shearing;
    if( !shear_data.valid() ) {
        debugmsg( "shearing monster does not have shearing_data" );
        if( shearing_tie ) {
            mon->remove_effect( effect_tied );
        }
        act.set_to_null();
        return;
    }

    map &mp = get_map();

    add_msg_if_player_sees( who,
                            string_format(
                                _( "%1$s finished shearing %2$s and got:" ),
                                who.disp_name( false, true ),
                                mon->unique_name.empty() ? mon->disp_name() : mon->unique_name ) );

    const std::vector<shearing_roll> shear_roll = shear_data.roll_all( *mon );
    for( const shearing_roll &roll : shear_roll ) {
        if( roll.result->count_by_charges() ) {
            item shear_item( roll.result, calendar::turn, roll.amount );
            mp.add_item_or_charges( who.pos_bub(), shear_item );
            add_msg_if_player_sees( who, shear_item.display_name() );
        } else {
            item shear_item( roll.result, calendar::turn );
            for( int i = 0; i < roll.amount; ++i ) {
                mp.add_item_or_charges( who.pos_bub(), shear_item );
            }
            add_msg_if_player_sees( who,
                                    //~ %1$s - item, %2$d - amount
                                    string_format( _( "%1$s x%2$d" ),
                                                   shear_item.display_name(), roll.amount ) );
        }
    }

    mon->add_effect( effect_sheared, calendar::season_length() );
    if( shearing_tie ) {
        mon->remove_effect( effect_tied );
    }

    act.set_to_null();
}

void shearing_activity_actor::canceled( player_activity &, Character & )
{
    monster *mon = get_creature_tracker().creature_at<monster>( mon_coords );
    if( !mon ) {
        return;
    }

    if( shearing_tie ) {
        // free the poor critter
        mon->remove_effect( effect_tied );
    }
}

void shearing_activity_actor::serialize( JsonOut &jsout ) const
{
    jsout.start_object();
    jsout.member( "mon_coords", mon_coords );
    jsout.member( "shearing_tie", shearing_tie );
    jsout.end_object();
}

std::unique_ptr<activity_actor> shearing_activity_actor::deserialize( JsonValue &jsin )
{
    shearing_activity_actor actor = shearing_activity_actor( {} );

    JsonObject data = jsin.get_object();
    data.read( "mon_coords", actor.mon_coords );
    data.read( "shearing_tie", actor.shearing_tie );
    return actor.clone();
}

static bool check_if_disassemble_okay( item_location target, Character &who )
{
    item *disassembly = target.get_item();

    // item_location::get_item() will return nullptr if the item is lost
    if( !disassembly ) {
        who.add_msg_player_or_npc(
            _( "You no longer have the in progress disassembly in your possession.  "
               "You stop disassembling.  "
               "Reactivate the in progress disassembly to continue disassembling." ),
            _( "<npcname> no longer has the in progress disassembly in their possession.  "
               "<npcname> stops disassembling." ) );
        return false;
    }
    return true;
}

void disassemble_activity_actor::start( player_activity &act, Character &who )
{
    if( act.targets.empty() ) {
        act.set_to_null();
        return;
    }
    if( act.targets.back()->typeId() == itype_disassembly ) {
        act.position = act.targets.back()->get_making_batch_size();
    }
    target = who.create_in_progress_disassembly( act.targets.back() );
    act.targets.pop_back();

    if( !check_if_disassemble_okay( target, who ) ) {
        act.set_to_null();
        return;
    }

    // Mark the item, not available for other characters
    target->set_var( "activity_var", who.name );

    activity_override = target->get_making().exertion_level();

    cached_workbench_multiplier = 0;
    use_cached_workbench_multiplier = false;
}

void disassemble_activity_actor::do_turn( player_activity &act, Character &who )
{
    if( !check_if_disassemble_okay( target, who ) ) {
        act.set_to_null();
        return;
    }

    // We already checked if this is nullptr above
    item &craft = *target;

    const std::optional<tripoint_bub_ms> location = target.where() == item_location::type::character
            ? std::optional<tripoint_bub_ms>() : std::optional<tripoint_bub_ms>( target.pos_bub() );
    if( !use_cached_workbench_multiplier ) {
        cached_workbench_multiplier = who.workbench_crafting_speed_multiplier( craft, location );
        use_cached_workbench_multiplier = true;
    }
    const float crafting_speed = who.crafting_speed_multiplier( craft, location,
                                 use_cached_workbench_multiplier, cached_workbench_multiplier );

    if( crafting_speed <= 0.0f ) {
        who.cancel_activity();
        return;
    }

    if( moves_total == 0 ) {
        craft.item_counter = 10000000;
    } else {
        const int spent_moves = who.get_moves() * who.exertion_adjusted_move_multiplier( exertion_level() );
        craft.item_counter += std::round( spent_moves * crafting_speed * 10000000.0 / moves_total );
        craft.item_counter = std::min( craft.item_counter, 10000000 );
        who.set_moves( 0 );
    }

    if( craft.item_counter >= 10000000 ) {
        who.complete_disassemble( target );
    }
}

void disassemble_activity_actor::finish( player_activity &act, Character & )
{
    act.set_to_null();
}

void disassemble_activity_actor::canceled( player_activity &, Character & )
{
    if( target.get_item() ) {
        target->erase_var( "activity_var" );
    }
}

float disassemble_activity_actor::exertion_level() const
{
    return activity_override;
}

std::string disassemble_activity_actor::get_progress_message( const player_activity & ) const
{
    if( !target ) {
        // We have somehow lost the disassembly item.  This will be handled in do_turn in the check_if_disassemble_okay call.
        return "";
    }
    return target->tname();
}

void disassemble_activity_actor::serialize( JsonOut &jsout ) const
{
    jsout.start_object();

    jsout.member( "moves_total", moves_total );
    jsout.member( "target", target );
    jsout.member( "activity_override", activity_override );

    jsout.end_object();
}

std::unique_ptr<activity_actor> disassemble_activity_actor::deserialize( JsonValue &jsin )
{
    disassemble_activity_actor actor = disassemble_activity_actor( 0 );

    JsonObject data = jsin.get_object();

    data.read( "target", actor.target );
    data.read( "moves_total", actor.moves_total );
    data.read( "activity_override", actor.activity_override );

    return actor.clone();
}

void oxytorch_activity_actor::start( player_activity &act, Character &/*who*/ )
{
    const map &here = get_map();

    if( here.has_furn( target ) ) {
        const furn_id &furn_type = here.furn( target );
        if( !furn_type->oxytorch->valid() ) {
            if( !testing ) {
                debugmsg( "%s oxytorch is invalid", furn_type.id().str() );
            }
            act.set_to_null();
            return;
        }

        act.moves_total = to_moves<int>( furn_type->oxytorch->duration() );
    } else if( const ter_id &ter_type = here.ter( target ); !ter_type->is_null() ) {
        if( !ter_type->oxytorch->valid() ) {
            if( !testing ) {
                debugmsg( "%s oxytorch is invalid", ter_type.id().str() );
            }
            act.set_to_null();
            return;
        }
        act.moves_total = to_moves<int>( ter_type->oxytorch->duration() );
    } else {
        if( !testing ) {
            debugmsg( "oxytorch activity called on invalid terrain" );
        }
        act.set_to_null();
        return;
    }

    add_msg_debug( debugmode::DF_ACTIVITY, "%s moves_total: %d", act.id().str(), act.moves_total );
    act.moves_left = act.moves_total;
}

void oxytorch_activity_actor::do_turn( player_activity &/*act*/, Character &who )
{
    if( tool->ammo_sufficient( &who ) ) {
        tool->ammo_consume( tool->ammo_required(), tool.pos_bub(), &who );
        sfx::play_activity_sound( "tool", "oxytorch", sfx::get_heard_volume( target ) );
        if( calendar::once_every( 2_turns ) ) {
            sounds::sound( target, 10, sounds::sound_t::destructive_activity, _( "hissssssssss!" ) );
        }
    } else {
        if( who.is_avatar() ) {
            who.add_msg_if_player( m_bad, _( "Your %1$s ran out of charges." ), tool->tname() );
        } else { // who.is_npc()
            add_msg_if_player_sees( who.pos_bub(), _( "%1$s %2$s ran out of charges." ), who.disp_name( false,
                                    true ), tool->tname() );
        }
        who.cancel_activity();
    }
}

void oxytorch_activity_actor::finish( player_activity &act, Character &who )
{
    map &here = get_map();
    const activity_data_common *data;

    if( here.has_furn( target ) ) {
        const furn_id &furn_type = here.furn( target );
        if( !furn_type->oxytorch->valid() ) {
            if( !testing ) {
                debugmsg( "%s oxytorch is invalid", furn_type.id().str() );
            }
            act.set_to_null();
            return;
        }

        const furn_str_id new_furn = furn_type->oxytorch->result();
        if( !new_furn.is_valid() ) {
            if( !testing ) {
                debugmsg( "oxytorch furniture: %s invalid furniture", new_furn.str() );
            }
            act.set_to_null();
            return;
        }

        data = static_cast<const activity_data_common *>( &*furn_type->oxytorch );
        here.furn_set( target, new_furn );
    } else if( const ter_id &ter_type = here.ter( target ); !ter_type->is_null() ) {
        if( !ter_type->oxytorch->valid() ) {
            if( !testing ) {
                debugmsg( "%s oxytorch is invalid", ter_type.id().str() );
            }
            act.set_to_null();
            return;
        }

        const ter_str_id new_ter = ter_type->oxytorch->result();
        if( !new_ter.is_valid() ) {
            if( !testing ) {
                debugmsg( "oxytorch terrain: %s invalid terrain", new_ter.str() );
            }
            act.set_to_null();
            return;
        }

        data = static_cast<const activity_data_common *>( &*ter_type->oxytorch );
        here.ter_set( target, new_ter );
    } else {
        if( !testing ) {
            debugmsg( "oxytorch activity finished on invalid terrain" );
        }
        act.set_to_null();
        return;
    }

    for( const activity_byproduct &byproduct : data->byproducts() ) {
        const int amount = byproduct.roll();
        if( byproduct.item->count_by_charges() ) {
            item byproduct_item( byproduct.item, calendar::turn, amount );
            here.add_item_or_charges( target, byproduct_item );
        } else {
            item byproduct_item( byproduct.item, calendar::turn );
            for( int i = 0; i < amount; ++i ) {
                here.add_item_or_charges( target, byproduct_item );
            }
        }
    }

    // 50% chance of starting a fire.
    if( one_in( 2 ) && here.flammable_items_at( target ) ) {
        here.add_field( target, field_fd_fire, 1, 10_minutes );
    }

    if( !data->message().empty() ) {
        who.add_msg_if_player( m_info, data->message().translated() );
    }

    act.set_to_null();
}

void oxytorch_activity_actor::serialize( JsonOut &jsout ) const
{
    jsout.start_object();
    jsout.member( "target", target );
    jsout.member( "tool", tool );
    jsout.end_object();
}

std::unique_ptr<activity_actor> oxytorch_activity_actor::deserialize( JsonValue &jsin )
{
    oxytorch_activity_actor actor( {}, {} );
    JsonObject data = jsin.get_object();
    data.read( "target", actor.target );
    data.read( "tool", actor.tool );
    return actor.clone();
}

void tent_placement_activity_actor::start( player_activity &act, Character & )
{
    act.moves_total = moves_total;
    act.moves_left = moves_total;
}

void tent_placement_activity_actor::finish( player_activity &act, Character &p )
{
    map &here = get_map();
    const tripoint_bub_ms center = p.pos_bub() + point( ( radius + 1 ) * target.x(),
                                   ( radius + 1 ) * target.y() );

    // Make a square of floor surrounded by wall.
    for( const tripoint_bub_ms &dest : here.points_in_radius( center, radius ) ) {
        here.furn_set( dest, wall );
    }
    for( const tripoint_bub_ms &dest : here.points_in_radius( center, radius - 1 ) ) {
        here.furn_set( dest, floor );
    }
    // Place the center floor and the door.
    if( floor_center ) {
        here.furn_set( center, *floor_center );
    }
    here.furn_set( p.pos_bub() + target, door_closed );

    add_msg( m_info, _( "You set up the %s on the ground." ), it.tname() );
    add_msg( m_info, _( "Examine the center square to pack it up again." ) );
    act.set_to_null();
}

void tent_placement_activity_actor::canceled( player_activity &, Character &p )
{
    map &here = get_map();
    here.add_item_or_charges( p.pos_bub() + target, it, true );
}

void tent_placement_activity_actor::serialize( JsonOut &jsout ) const
{
    jsout.start_object();
    jsout.member( "moves_total", moves_total );
    jsout.member( "wall", wall );
    jsout.member( "floor", floor );
    jsout.member( "floor_center", floor_center );
    jsout.member( "door_closed", door_closed );
    jsout.member( "radius", radius );
    jsout.member( "it", it );
    jsout.member( "target", target );
    jsout.end_object();
}

std::unique_ptr<activity_actor> tent_placement_activity_actor::deserialize( JsonValue &jsin )
{
    item it;
    tent_placement_activity_actor actor( 0, {}, 0, it, {}, {}, {}, {} );
    JsonObject data = jsin.get_object();
    data.read( "moves_total", actor.moves_total );
    data.read( "wall", actor.wall );
    data.read( "floor", actor.floor );
    data.read( "floor_center", actor.floor_center );
    data.read( "door_closed", actor.door_closed );
    data.read( "radius", actor.radius );
    data.read( "it", actor.it );
    data.read( "target", actor.target );
    return actor.clone();
}

void tent_deconstruct_activity_actor::start( player_activity &act, Character & )
{
    act.moves_total = moves_total;
    act.moves_left = moves_total;
}

void tent_deconstruct_activity_actor::finish( player_activity &act, Character & )
{
    map &here = get_map();
    for( const tripoint_bub_ms &pt : here.points_in_radius( target, radius ) ) {
        here.furn_set( pt, furn_str_id::NULL_ID() );
    }
    here.add_item_or_charges( target, item( tent, calendar::turn ) );
    act.set_to_null();
}

void tent_deconstruct_activity_actor::serialize( JsonOut &jsout ) const
{
    jsout.start_object();
    jsout.member( "moves_total", moves_total );
    jsout.member( "radius", radius );
    jsout.member( "target", target );
    jsout.member( "tent", tent );
    jsout.end_object();
}

std::unique_ptr<activity_actor> tent_deconstruct_activity_actor::deserialize( JsonValue &jsin )
{
    tent_deconstruct_activity_actor actor( 0, 0, {}, {} );
    JsonObject data = jsin.get_object();
    data.read( "moves_total", actor.moves_total );
    data.read( "radius", actor.radius );
    data.read( "target", actor.target );
    data.read( "tent", actor.tent );

    return actor.clone();
}

void reel_cable_activity_actor::start( player_activity &act, Character & )
{
    act.moves_total = moves_total;
    act.moves_left = moves_total;
}

void reel_cable_activity_actor::finish( player_activity &act, Character &who )
{
    cable->reset_link( false, &who, -2 );
    who.add_msg_if_player( m_info, _( "You reel in the %s and wind it up." ), cable->link_name() );
    if( cable->has_flag( flag_NO_DROP ) ) {
        cable.remove_item();
    }
    act.set_to_null();
}

void reel_cable_activity_actor::serialize( JsonOut &jsout ) const
{
    jsout.start_object();
    jsout.member( "moves_total", moves_total );
    jsout.member( "cable", cable );
    jsout.end_object();
}

std::unique_ptr<activity_actor> reel_cable_activity_actor::deserialize( JsonValue &jsin )
{
    reel_cable_activity_actor actor( 0, {} );
    JsonObject data = jsin.get_object();
    data.read( "moves_total", actor.moves_total );
    data.read( "cable", actor.cable );

    return actor.clone();
}

void outfit_swap_actor::start( player_activity &act, Character &who )
{
    if( !who.is_wielding( *outfit_item ) && !who.wield( *outfit_item ) ) {
        who.add_msg_if_player( m_warning,
                               _( "You'll need the outfit in your hands before you can change outfits." ) );
        act.set_to_null();
        return;
    }
    if( !outfit_item ) { // if we wielded it in the last if, it's invalidated and reacquired here
        outfit_item = who.get_wielded_item();
    }
    item fake_storage( outfit_item->typeId() );
    for( const item_location &worn_item : who.get_visible_worn_items() ) {
        act.moves_total += who.item_handling_cost( *worn_item ); // Cost of taking it off
        act.moves_total += who.item_store_cost( *worn_item, fake_storage ); // And putting it away
    }
    for( const item *clothing : outfit_item->all_items_top() ) {
        auto ret = who.can_wear( *clothing );
        // Note this is checking if we can put something new on, but it might conflict with our current clothing, causing a
        // spurious failure. Maybe we should strip the player first?
        if( ret.success() ) {
            act.moves_total += who.item_wear_cost( *clothing );
        } else {
            act.moves_total += who.item_retrieve_cost( *clothing, *outfit_item );
            // Dropping takes no time? So I guess that's all we need
        }
    }
    act.moves_left = act.moves_total;
}

void outfit_swap_actor::finish( player_activity &act, Character &who )
{
    map &here = get_map();
    // First, make a new outfit and shove all our existing clothes into it.
    item new_outfit( outfit_item->typeId() );
    item_location ground = here.add_item_ret_loc( who.pos_bub(), new_outfit, true );
    if( !ground ) {
        debugmsg( "Failed to swap outfits during outfit_swap_actor::finish" );
        act.set_to_null();
        return;
    }
    // Taken-off items are put in this temporary list, then naturally deleted from the world when the function returns.
    std::list<item> it_list;
    for( item_location &worn_item : who.get_visible_worn_items() ) {
        item outfit_component( *worn_item );
        if( who.takeoff( worn_item, &it_list ) ) {
            ground->force_insert_item( outfit_component, pocket_type::CONTAINER );
        }
    }

    // Now we have to take clothes out of the one we activated
    for( item *component : outfit_item->all_items_top() ) {
        auto ret = who.can_wear( *component );
        if( ret.success() ) {
            item_location new_clothes( who, component );
            who.wear( new_clothes );
        } else {
            // For some reason we couldn't wear this item. Maybe the player mutated in the meanwhile, but
            // drop the item instead of deleting it.
            here.add_item( who.pos_bub(), *component );
        }
    }

    who.i_rem( outfit_item.get_item() );

    // Now we just did a whole bunch of wearing and taking off at once, but we had already paid that movecost by doing the activity
    // So we reset our moves
    who.set_moves( 0 );
    // TODO: Granularize this and allow resumable swapping if you were interrupted during the activity

    act.set_to_null();
}

void outfit_swap_actor::serialize( JsonOut &jsout ) const
{
    jsout.start_object();
    jsout.member( "outfit_item", outfit_item );
    jsout.end_object();
}

std::unique_ptr<activity_actor> outfit_swap_actor::deserialize( JsonValue &jsin )
{
    outfit_swap_actor actor( {} );

    JsonObject data = jsin.get_object();

    data.read( "outfit_item", actor.outfit_item );
    return actor.clone();
}

void meditate_activity_actor::start( player_activity &act, Character & )
{
    act.moves_total = to_moves<int>( 20_minutes );
    act.moves_left = act.moves_total;
}

void meditate_activity_actor::finish( player_activity &act, Character &who )
{
    who.add_msg_if_player( m_good, _( "You pause to engage in spiritual contemplation." ) );
    who.add_morale( morale_feeling_good, 5, 10 );
    act.set_to_null();
}

void meditate_activity_actor::serialize( JsonOut &jsout ) const
{
    jsout.write_null();
}

std::unique_ptr<activity_actor> meditate_activity_actor::deserialize( JsonValue & )
{
    return meditate_activity_actor().clone();
}

void play_with_pet_activity_actor::start( player_activity &act, Character & )
{
    act.moves_total = rng( 50, 125 ) * 100;
    act.moves_left = act.moves_total;
}

void play_with_pet_activity_actor::finish( player_activity &act, Character &who )
{
    who.add_morale( morale_play_with_pet, rng( 3, 10 ), 10, 5_hours, 25_minutes );

    if( !playstr.empty() ) {
        who.add_msg_if_player( m_good, playstr, pet_name );
    }

    who.add_msg_if_player( m_good, _( "Playing with your %s has lifted your spirits a bit." ),
                           pet_name );
    act.set_to_null();
}

void play_with_pet_activity_actor::serialize( JsonOut &jsout ) const
{
    jsout.start_object();
    jsout.member( "pet_name", pet_name );
    jsout.member( "playstr", playstr );
    jsout.end_object();
}

std::unique_ptr<activity_actor> play_with_pet_activity_actor::deserialize( JsonValue &jsin )
{
    play_with_pet_activity_actor actor = play_with_pet_activity_actor();
    JsonObject data = jsin.get_object();
    data.read( "pet_name", actor.pet_name );
    data.read( "playstr", actor.playstr );
    return actor.clone();
}

time_duration prying_activity_actor::prying_time( const activity_data_common &data,
        const item_location &tool, const Character &who )
{
    const pry_data &pdata = data.prying_data();
    if( data.duration() > 1_seconds ) {
        return data.duration();
    }

    int difficulty = pdata.difficulty;
    difficulty -= tool->get_quality( qual_PRY ) - pdata.prying_level;
    return time_duration::from_seconds(
               /** @ARM_STR speeds up crowbar prying attempts */
               std::max( 5, 2 * ( 4 * difficulty - who.get_arm_str() ) ) );
}

void prying_activity_actor::start( player_activity &act, Character &who )
{
    const map &here = get_map();

    if( here.has_furn( target ) ) {
        const furn_id &furn_type = here.furn( target );
        if( !furn_type->prying->valid() ) {
            if( !testing ) {
                debugmsg( "%s prying is invalid", furn_type.id().str() );
            }
            act.set_to_null();
            return;
        }

        prying_nails = furn_type->prying->prying_data().prying_nails;
        act.moves_total = to_moves<int>(
                              prying_time( *furn_type->prying, tool, who ) );
    } else if( const ter_id &ter_type = here.ter( target ); !ter_type->is_null() ) {
        if( !ter_type->prying->valid() ) {
            if( !testing ) {
                debugmsg( "%s prying is invalid", ter_type.id().str() );
            }
            act.set_to_null();
            return;
        }

        prying_nails = ter_type->prying->prying_data().prying_nails;
        act.moves_total = to_moves<int>(
                              prying_time( *ter_type->prying, tool, who ) );
    } else {
        if( !testing ) {
            debugmsg( "prying activity called on invalid terrain" );
        }
        act.set_to_null();
        return;
    }

    if( prying_nails && !tool->has_quality( qual_PRYING_NAIL ) ) {
        who.add_msg_if_player( _( "You can't use your %1$s to pry up the nails." ), tool->tname() );
        act.set_to_null();
        return;
    }

    add_msg_debug( debugmode::DF_ACTIVITY, "%s moves_total: %d", act.id().str(), act.moves_total );
    act.moves_left = act.moves_total;
}

void prying_activity_actor::do_turn( player_activity &/*act*/, Character &who )
{
    std::string method = "CROWBAR";

    if( tool->ammo_sufficient( &who, method ) ) {
        int ammo_consumed = tool->ammo_required();
        std::map<std::string, int>::const_iterator iter = tool->type->ammo_scale.find( method );
        if( iter != tool->type->ammo_scale.end() ) {
            ammo_consumed *= iter->second;
        }
        tool->ammo_consume( ammo_consumed, tool.pos_bub(), &who );
        if( prying_nails ) {
            sfx::play_activity_sound( "tool", "hammer", sfx::get_heard_volume( target ) );
        }
    } else {
        if( who.is_avatar() ) {
            who.add_msg_if_player( m_bad, _( "Your %1$s ran out of charges." ), tool->tname() );
        } else { // who.is_npc()
            add_msg_if_player_sees( who.pos_bub(), _( "%1$s %2$s ran out of charges." ), who.disp_name( false,
                                    true ), tool->tname() );
        }
        who.cancel_activity();
    }
}

void prying_activity_actor::handle_prying( Character &who )
{
    map &here = get_map();
    const activity_data_common *data;

    // check if Character passed the difficulty check
    auto difficulty_check = [&]( const activity_data_common & data ) -> bool {
        const pry_data &pdata = data.prying_data();

        int difficulty = pdata.difficulty;
        difficulty -= tool->get_quality( qual_PRY ) - pdata.prying_level;

        /** @ARM_STR increases chance of prying success */
        const int dice_str = dice( 4, who.get_arm_str() );

        return dice( 4, difficulty ) < dice_str;
    };

    auto handle_failure = [&]( const pry_data & pdata ) -> void {
        if( pdata.breakable )
        {
            int difficulty = pdata.difficulty;
            difficulty -= tool->get_quality( qual_PRY ) - pdata.prying_level;

            /** @EFFECT_MECHANICS reduces chance of breaking when prying */
            const int dice_mech = dice( 2,
                                        static_cast<int>( round( who.get_skill_level( skill_mechanics ) ) ) );
            /** @ARM_STR reduces chance of breaking when prying */
            const int dice_str = dice( 2, who.get_arm_str() );

            if( dice( 4, difficulty ) > dice_mech + dice_str ) {
                // bash will always succeed
                here.bash( target, 0, false, true );
            }
        }

        if( !data->prying_data().failure.empty() )
        {
            who.add_msg_if_player( m_info, data->prying_data().failure.translated() );
        }
    };

    if( here.has_furn( target ) ) {
        const furn_id &furn_type = here.furn( target );
        if( !furn_type->prying->valid() ) {
            if( !testing ) {
                debugmsg( "%s prying is invalid", furn_type.id().str() );
            }
            return;
        }

        data = static_cast<const activity_data_common *>( &*furn_type->prying );
        if( !difficulty_check( *furn_type->prying ) ) {
            handle_failure( furn_type->prying->prying_data() );
            return;
        }

        const furn_str_id new_furn = furn_type->prying->result();
        if( !new_furn.is_valid() ) {
            if( !testing ) {
                debugmsg( "prying furniture: %s invalid furniture", new_furn.str() );
            }
            return;
        }

        here.furn_set( target, new_furn );
    } else if( const ter_id &ter_type = here.ter( target ); !ter_type->is_null() ) {
        if( !ter_type->prying->valid() ) {
            if( !testing ) {
                debugmsg( "%s prying is invalid", ter_type.id().str() );
            }
            return;
        }

        data = static_cast<const activity_data_common *>( &*ter_type->prying );
        if( !difficulty_check( *ter_type->prying ) ) {
            handle_failure( ter_type->prying->prying_data() );
            return;
        }

        const ter_str_id new_ter = ter_type->prying->result();
        if( !new_ter.is_valid() ) {
            if( !testing ) {
                debugmsg( "prying terrain: %s invalid terrain", new_ter.str() );
            }
            return;
        }

        here.ter_set( target, new_ter );
    } else {
        if( !testing ) {
            debugmsg( "prying activity finished on invalid terrain" );
        }
        return;
    }

    for( const activity_byproduct &byproduct : data->byproducts() ) {
        const int amount = byproduct.roll();
        if( byproduct.item->count_by_charges() ) {
            item byproduct_item( byproduct.item, calendar::turn, amount );
            here.add_item_or_charges( target, byproduct_item );
        } else {
            item byproduct_item( byproduct.item, calendar::turn );
            for( int i = 0; i < amount; ++i ) {
                here.add_item_or_charges( target, byproduct_item );
            }
        }
    }

    const pry_data &pdata = data->prying_data();
    if( pdata.noisy ) {
        sounds::sound( target, 12, sounds::sound_t::combat, _( "crunch!" ), true, "tool", "crowbar" );
    }

    if( pdata.alarm ) {
        get_event_bus().send<event_type::triggers_alarm>( who.getID() );
        sounds::sound( who.pos_bub(), 40, sounds::sound_t::alarm, _( "an alarm sound!" ), true,
                       "environment",
                       "alarm" );
    }

    if( !data->message().empty() ) {
        who.add_msg_if_player( m_info, data->message().translated() );
    }
}

void prying_activity_actor::handle_prying_nails( Character &who )
{
    map &here = get_map();
    const activity_data_common *data;

    if( here.has_furn( target ) ) {
        const furn_id &furn_type = here.furn( target );
        if( !furn_type->prying->valid() ) {
            if( !testing ) {
                debugmsg( "%s prying is invalid", furn_type.id().str() );
            }
            return;
        }

        const furn_str_id new_furn = furn_type->prying->result();
        if( !new_furn.is_valid() ) {
            if( !testing ) {
                debugmsg( "prying furniture: %s invalid furniture", new_furn.str() );
            }
            return;
        }

        data = static_cast<const activity_data_common *>( &*furn_type->prying );
        here.furn_set( target, new_furn );
    } else if( const ter_id &ter_type = here.ter( target ); !ter_type->is_null() ) {
        if( !ter_type->prying->valid() ) {
            if( !testing ) {
                debugmsg( "%s prying is invalid", ter_type.id().str() );
            }
            return;
        }

        const ter_str_id new_ter = ter_type->prying->result();
        if( !new_ter.is_valid() ) {
            if( !testing ) {
                debugmsg( "prying terrain: %s invalid terrain", new_ter.str() );
            }
            return;
        }

        data = static_cast<const activity_data_common *>( &*ter_type->prying );
        here.ter_set( target, new_ter );
    } else {
        if( !testing ) {
            debugmsg( "prying nails activity finished on invalid terrain" );
        }
        return;
    }

    for( const activity_byproduct &byproduct : data->byproducts() ) {
        const int amount = byproduct.roll();
        if( byproduct.item->count_by_charges() ) {
            item byproduct_item( byproduct.item, calendar::turn, amount );
            here.add_item_or_charges( target, byproduct_item );
        } else {
            item byproduct_item( byproduct.item, calendar::turn );
            for( int i = 0; i < amount; ++i ) {
                here.add_item_or_charges( target, byproduct_item );
            }
        }
    }

    if( !data->message().empty() ) {
        who.add_msg_if_player( m_info, data->message().translated() );
    }

    who.practice( skill_fabrication, 1, 1 );
}

void prying_activity_actor::finish( player_activity &act, Character &who )
{
    act.set_to_null();

    if( prying_nails ) {
        handle_prying_nails( who );
    } else {
        handle_prying( who );
    }
}

void prying_activity_actor::serialize( JsonOut &jsout ) const
{
    jsout.start_object();
    jsout.member( "target", target );
    jsout.member( "tool", tool );
    jsout.member( "prying_nails", prying_nails );
    jsout.end_object();
}

std::unique_ptr<activity_actor> prying_activity_actor::deserialize( JsonValue &jsin )
{
    prying_activity_actor actor( {}, {} );
    JsonObject data = jsin.get_object();
    data.read( "target", actor.target );
    data.read( "tool", actor.tool );
    data.read( "prying_nails", actor.prying_nails );
    return actor.clone();
}

void shave_activity_actor::start( player_activity &act, Character & )
{
    act.moves_total = to_moves<int>( 5_minutes );
    act.moves_left = act.moves_total;
}

void shave_activity_actor::finish( player_activity &act, Character &who )
{
    who.add_msg_if_player( _( "You open up your kit and shave." ) );
    who.add_morale( morale_shave, 8, 8, 240_minutes, 3_minutes );
    act.set_to_null();
}

void shave_activity_actor::serialize( JsonOut &jsout ) const
{
    jsout.write_null();
}

std::unique_ptr<activity_actor> shave_activity_actor::deserialize( JsonValue & )
{
    return shave_activity_actor().clone();
}

void haircut_activity_actor::start( player_activity &act, Character & )
{
    act.moves_total = to_moves<int>( 30_minutes );
    act.moves_left = act.moves_total;
}

void haircut_activity_actor::finish( player_activity &act, Character &who )
{
    who.add_msg_if_player( _( "You give your hair a trim." ) );
    who.add_morale( morale_haircut, 3, 3, 480_minutes, 3_minutes );
    if( who.is_avatar() ) {
        uilist amenu;
        amenu.title = _( "Change what?" );
        amenu.addentry( 0, true, MENU_AUTOASSIGN, _( "Change hairstyle" ) );
        amenu.addentry( 1, true, MENU_AUTOASSIGN, _( "Change facial hairstyle" ) );

        amenu.query();
        if( amenu.ret == 0 ) {
            who.customize_appearance( customize_appearance_choice::HAIR );
        } else if( amenu.ret == 1 ) {
            who.customize_appearance( customize_appearance_choice::HAIR_F );
        }
    }
    act.set_to_null();
}

void haircut_activity_actor::serialize( JsonOut &jsout ) const
{
    jsout.write_null();
}

std::unique_ptr<activity_actor> haircut_activity_actor::deserialize( JsonValue & )
{
    return haircut_activity_actor().clone();
}

static bool check_stealing( Character &who, item &it )
{
    if( !it.is_owned_by( who, true ) ) {
        // Has the player given input on if stealing is ok?
        if( who.get_value( "THIEF_MODE" ) == "THIEF_ASK" ) {
            Pickup::query_thief();
        }
        if( who.get_value( "THIEF_MODE" ) == "THIEF_HONEST" ) {
            if( who.get_value( "THIEF_MODE_KEEP" ) != "YES" ) {
                who.set_value( "THIEF_MODE", "THIEF_ASK" );
            }
            return false;
        }
    }

    return true;
}

bool avatar_action::check_stealing( Character &who, item &weapon )
{
    return ::check_stealing( who, weapon );
}

void wield_activity_actor::do_turn( player_activity &, Character &who )
{
    if( who.get_moves() > 0 ) {
        if( target_item ) {
            // Make copies so the original remains untouched if wielding fails
            item newit = *target_item;
            item leftovers = newit;

            // Handle charges, quantity == 0 means move all
            if( quantity != 0 && newit.count_by_charges() ) {
                leftovers.charges = newit.charges - quantity;
                if( leftovers.charges > 0 ) {
                    newit.charges = quantity;
                }
            } else {
                leftovers.charges = 0;
            }

            if( check_stealing( who, newit ) ) {
                handler.unseal_pocket_containing( target_item );
                if( who.wield( newit ) ) {
                    // If we wielded up a whole stack, remove the original item
                    // Otherwise, replace the item with the leftovers
                    if( leftovers.charges > 0 ) {
                        *target_item = std::move( leftovers );
                    } else {
                        target_item.remove_item();
                    }
                }
                handler.handle_by( who );
            }
        }

        who.cancel_activity();
    }
}

void wield_activity_actor::serialize( JsonOut &jsout ) const
{
    jsout.start_object();

    jsout.member( "target_items", target_item );
    jsout.member( "quantities", quantity );
    jsout.member( "handler", handler );

    jsout.end_object();
}

std::unique_ptr<activity_actor> wield_activity_actor::deserialize( JsonValue &jsin )
{
    wield_activity_actor actor( {}, {} );

    JsonObject data = jsin.get_object();

    data.read( "target_items", actor.target_item );
    data.read( "quantities", actor.quantity );
    data.read( "handler", actor.handler );

    return actor.clone();
}

void wear_activity_actor::do_turn( player_activity &, Character &who )
{
    // ACT_WEAR has item_location targets, and int quantities
    while( who.get_moves() > 0 && !target_items.empty() ) {
        item_location target = std::move( target_items.back() );
        int quantity = quantities.back();
        target_items.pop_back();
        quantities.pop_back();

        if( !target ) {
            debugmsg( "Lost target item of ACT_WEAR" );
            continue;
        }

        // Make copies so the original remains untouched if wearing fails
        item newit = *target;
        item leftovers = newit;

        // Handle charges, quantity == 0 means move all
        if( quantity != 0 && newit.count_by_charges() ) {
            leftovers.charges = newit.charges - quantity;
            if( leftovers.charges > 0 ) {
                newit.charges = quantity;
            }
        } else {
            leftovers.charges = 0;
        }

        if( check_stealing( who, newit ) ) {
            handler.unseal_pocket_containing( target );
            if( who.wear_item( newit ) ) {
                // If we wore up a whole stack, remove the original item
                // Otherwise, replace the item with the leftovers
                if( leftovers.charges > 0 ) {
                    *target = std::move( leftovers );
                } else {
                    target.remove_item();
                }
            }
        }
    }

    // If there are no items left we are done
    if( target_items.empty() ) {
        handler.handle_by( who );
        who.cancel_activity();
    }
}

void wear_activity_actor::serialize( JsonOut &jsout ) const
{
    jsout.start_object();

    jsout.member( "target_items", target_items );
    jsout.member( "quantities", quantities );
    jsout.member( "handler", handler );

    jsout.end_object();
}

std::unique_ptr<activity_actor> wear_activity_actor::deserialize( JsonValue &jsin )
{
    wear_activity_actor actor( {}, {} );

    JsonObject data = jsin.get_object();

    data.read( "target_items", actor.target_items );
    data.read( "quantities", actor.quantities );
    data.read( "handler", actor.handler );

    return actor.clone();
}

void invoke_item_activity_actor::do_turn( player_activity &, Character &who )
{
    item_location _item = item;
    std::string _method = method;
    if( method.empty() ) {
        who.cancel_activity();
        who.invoke_item( _item.get_item() );
        return;
    }
    who.cancel_activity();
    who.invoke_item( _item.get_item(), _method );
}

void invoke_item_activity_actor::serialize( JsonOut &jsout ) const
{
    jsout.start_object();

    jsout.member( "item", item );
    jsout.member( "method", method );

    jsout.end_object();
}

std::unique_ptr<activity_actor> invoke_item_activity_actor::deserialize( JsonValue &jsin )
{
    invoke_item_activity_actor actor( {}, {} );

    JsonObject data = jsin.get_object();

    data.read( "item", actor.item );
    data.read( "method", actor.method );

    return actor.clone();
}

static void chop_single_do_turn( player_activity &act )
{
    const map &here = get_map();
    sfx::play_activity_sound( "tool", "axe",
                              sfx::get_heard_volume( here.bub_from_abs( act.placement ) ) );
    if( calendar::once_every( 1_minutes ) ) {
        //~ Sound of a wood chopping tool at work!
        sounds::sound( here.bub_from_abs( act.placement ), 15, sounds::sound_t::activity, _( "CHK!" ) );
    }
}

void chop_logs_activity_actor::start( player_activity &act, Character & )
{
    act.moves_total = moves;
    act.moves_left = moves;
}

void chop_logs_activity_actor::do_turn( player_activity &act, Character & )
{
    chop_single_do_turn( act );
}

void chop_logs_activity_actor::finish( player_activity &act, Character &who )
{
    map &here = get_map();
    const tripoint_bub_ms &pos = here.bub_from_abs( act.placement );
    int log_quan;
    int stick_quan;
    int splint_quan;
    const ter_id &t = here.ter( pos );
    if( t == ter_t_trunk ) {
        log_quan = rng( 2, 3 );
        stick_quan = rng( 0, 3 );
        splint_quan = 0;
    } else if( t == ter_t_stump ) {
        log_quan = rng( 0, 2 );
        stick_quan = 0;
        splint_quan = rng( 5, 15 );
    } else {
        log_quan = 0;
        stick_quan = 0;
        splint_quan = 0;
    }
    for( int i = 0; i != log_quan; ++i ) {
        item obj( itype_log, calendar::turn );
        obj.set_var( "activity_var", who.name );
        here.add_item_or_charges( pos, obj );
    }
    for( int i = 0; i != stick_quan; ++i ) {
        item obj( itype_stick_long, calendar::turn );
        obj.set_var( "activity_var", who.name );
        here.add_item_or_charges( pos, obj );
    }
    for( int i = 0; i != splint_quan; ++i ) {
        item obj( itype_splinter, calendar::turn );
        obj.set_var( "activity_var", who.name );
        here.add_item_or_charges( pos, obj );
    }
    here.ter_set( pos, ter_t_dirt );
    who.add_msg_if_player( m_good, _( "You finish chopping wood." ) );

    act.set_to_null();
    activity_handlers::resume_for_multi_activities( who );
}

void chop_logs_activity_actor::serialize( JsonOut &jsout ) const
{
    jsout.start_object();

    jsout.member( "moves", moves );
    jsout.member( "tool", tool );

    jsout.end_object();
}

std::unique_ptr<activity_actor> chop_logs_activity_actor::deserialize( JsonValue &jsin )
{
    chop_logs_activity_actor actor( {}, {} );

    JsonObject data = jsin.get_object();

    data.read( "moves", actor.moves );
    data.read( "tool", actor.tool );

    return actor.clone();
}

void chop_planks_activity_actor::start( player_activity &act, Character & )
{
    act.moves_total = moves;
    act.moves_left = moves;
}

void chop_planks_activity_actor::do_turn( player_activity &act, Character & )
{
    chop_single_do_turn( act );
}

void chop_planks_activity_actor::finish( player_activity &act, Character &who )
{
    const int max_planks = 10;
    /** @EFFECT_FABRICATION increases number of planks cut from a log */
    int planks = normal_roll( 2 + who.get_skill_level( skill_fabrication ), 1 );
    int wasted_planks = max_planks - planks;
    int scraps = rng( wasted_planks, wasted_planks * 3 );
    planks = std::min( planks, max_planks );

    map &here = get_map();
    if( planks > 0 ) {
        here.spawn_item( here.bub_from_abs( act.placement ), itype_2x4, planks, 0, calendar::turn );
        who.add_msg_if_player( m_good, n_gettext( "You produce %d plank.", "You produce %d planks.",
                               planks ), planks );
    }
    if( scraps > 0 ) {
        here.spawn_item( here.bub_from_abs( act.placement ), itype_splinter, scraps, 0, calendar::turn );
        who.add_msg_if_player( m_good, n_gettext( "You produce %d splinter.", "You produce %d splinters.",
                               scraps ), scraps );
    }
    if( planks < max_planks / 2 ) {
        who.add_msg_if_player( m_bad, _( "You waste a lot of the wood." ) );
    }
    act.set_to_null();
    activity_handlers::resume_for_multi_activities( who );
}

void chop_planks_activity_actor::serialize( JsonOut &jsout ) const
{
    jsout.start_object();

    jsout.member( "moves", moves );

    jsout.end_object();
}

std::unique_ptr<activity_actor> chop_planks_activity_actor::deserialize( JsonValue &jsin )
{
    chop_planks_activity_actor actor( {} );

    JsonObject data = jsin.get_object();

    data.read( "moves", actor.moves );

    return actor.clone();
}

void chop_tree_activity_actor::start( player_activity &act, Character & )
{
    act.moves_total = moves;
    act.moves_left = moves;
}

void chop_tree_activity_actor::do_turn( player_activity &act, Character & )
{
    chop_single_do_turn( act );
}

void chop_tree_activity_actor::finish( player_activity &act, Character &who )
{
    map &here = get_map();
    const tripoint_bub_ms &pos = here.bub_from_abs( act.placement );

    tripoint_rel_ms direction;
    if( !who.is_npc() &&
        ( who.backlog.empty() || who.backlog.front().id() != ACT_MULTIPLE_CHOP_TREES ) ) {
        while( true ) {
            if( const std::optional<tripoint_rel_ms> dir = choose_direction_rel_ms(
                        _( "Select a direction for the tree to fall in." ) ) ) {
                direction = *dir;
                break;
            }
            // try again
        }
    } else {
        creature_tracker &creatures = get_creature_tracker();
        const point_rel_ms main_dir = pos.xy() - who.pos_bub().xy();
        static const int circle_size = 8;
        static constexpr const std::array<point, circle_size> circle = {
            point::east, point::south_east, point::south, point::south_west, point::west,
            point::north_west, point::north, point::north_east
        };
        int circle_center = 0;  //  Initialized as the compiler complained
        for( int i = 0; i < circle_size; i++ ) {
            if( main_dir.raw() == circle[i] ) {
                circle_center = i;
                break;
            }
        }
        std::vector<point> candidates;
        candidates = { main_dir.raw(),                                  // Fall straight away
                       circle[( circle_center + circle_size - 1 ) % circle_size], // Fall away to the left. Adding the full circle to ensure modulo gives a non negative result
                       circle[( circle_center + 1 ) % circle_size],              // Fall away to the right
                       circle[( circle_center + circle_size - 2 ) % circle_size], // Fall to the left
                       circle[( circle_center + 2 ) % circle_size],              // Fall to the right
                       circle[( circle_center + circle_size - 3 ) % circle_size], // Fall towards to the left
                       circle[( circle_center + 3 ) % circle_size]
                     };              // Fall towards to the right
        for( const point &direc : candidates ) {
            bool cantuse = false;
            tripoint_bub_ms proposed_to = pos + point( 3 * direc.x, 3 * direc.y );
            std::vector<tripoint_bub_ms> rough_tree_line = line_to( pos, proposed_to );
            for( const tripoint_bub_ms &elem : rough_tree_line ) {
                if( creatures.creature_at( elem ) ) {
                    cantuse = true;
                    break;
                }
            }
            if( !cantuse ) {
                direction = tripoint_rel_ms( { direc, pos.z() } );
                break;
            }
        }
    }

    here.cut_down_tree( pos, direction.xy().raw() );

    who.add_msg_if_player( m_good, _( "You finish chopping down a tree." ) );
    // sound of falling tree
    here.collapse_at( pos, false, true, false );
    sfx::play_variant_sound( "misc", "timber",
                             sfx::get_heard_volume( here.bub_from_abs( act.placement ) ) );
    get_event_bus().send<event_type::cuts_tree>( who.getID() );
    act.set_to_null();
    activity_handlers::resume_for_multi_activities( who );
}

void chop_tree_activity_actor::serialize( JsonOut &jsout ) const
{
    jsout.start_object();

    jsout.member( "moves", moves );
    jsout.member( "tool", tool );

    jsout.end_object();
}

std::unique_ptr<activity_actor> chop_tree_activity_actor::deserialize( JsonValue &jsin )
{
    chop_tree_activity_actor actor( {}, {} );

    JsonObject data = jsin.get_object();

    data.read( "moves", actor.moves );
    data.read( "tool", actor.tool );

    return actor.clone();
}

void churn_activity_actor::start( player_activity &act, Character & )
{
    act.moves_total = moves;
    act.moves_left = moves;
}

void churn_activity_actor::finish( player_activity &act, Character &who )
{
    map &here = get_map();
    who.add_msg_if_player( _( "You finish churning up the earth here." ) );
    here.ter_set( here.bub_from_abs( act.placement ), ter_t_dirtmound );
    // Go back to what we were doing before
    // could be player zone activity, or could be NPC multi-farming
    act.set_to_null();
    activity_handlers::resume_for_multi_activities( who );
}

void churn_activity_actor::serialize( JsonOut &jsout ) const
{
    jsout.start_object();

    jsout.member( "moves", moves );
    jsout.member( "tool", tool );

    jsout.end_object();
}

std::unique_ptr<activity_actor> churn_activity_actor::deserialize( JsonValue &jsin )
{
    churn_activity_actor actor( {}, {} );

    JsonObject data = jsin.get_object();

    data.read( "moves", actor.moves );
    data.read( "tool", actor.tool );

    return actor.clone();
}

void clear_rubble_activity_actor::start( player_activity &act, Character & )
{
    act.moves_total = moves;
    act.moves_left = moves;
}

void clear_rubble_activity_actor::finish( player_activity &act, Character &who )
{
    map &here = get_map();
    const tripoint_bub_ms &pos = here.bub_from_abs( act.placement );
    who.add_msg_if_player( m_info, _( "You clear up the %s." ), here.furnname( pos ) );
    here.furn_set( pos, furn_str_id::NULL_ID() );

    act.set_to_null();

    here.maybe_trigger_trap( pos, who, true );
}

void clear_rubble_activity_actor::serialize( JsonOut &jsout ) const
{
    jsout.start_object();

    jsout.member( "moves", moves );

    jsout.end_object();
}

std::unique_ptr<activity_actor> clear_rubble_activity_actor::deserialize( JsonValue &jsin )
{
    clear_rubble_activity_actor actor( {} );

    JsonObject data = jsin.get_object();

    data.read( "moves", actor.moves );

    return actor.clone();
}

void firstaid_activity_actor::start( player_activity &act, Character & )
{
    act.moves_total = moves;
    act.moves_left = moves;
    act.name = name;
}

void firstaid_activity_actor::finish( player_activity &act, Character &who )
{
    static const std::string iuse_name_string( "heal" );

    item_location it = act.targets.front();
    if( !it ) {
        debugmsg( "Lost tool used for healing" );
        act.set_to_null();
        return;
    }
    item *used_tool = it->get_usable_item( iuse_name_string );
    if( used_tool == nullptr ) {
        debugmsg( "Lost tool used for healing" );
        act.set_to_null();
        return;
    }

    const use_function *use_fun = used_tool->get_use( iuse_name_string );
    const heal_actor *actor = dynamic_cast<const heal_actor *>( use_fun->get_actor_ptr() );
    if( actor == nullptr ) {
        debugmsg( "iuse_actor type descriptor and actual type mismatch" );
        act.set_to_null();
        return;
    }

    Character *patient = patientID == get_avatar().getID() ? &get_avatar() :
                         dynamic_cast<Character *>( g->find_npc( patientID ) );
    if( !patient ) {
        debugmsg( "Your patient can no longer be found so you stop using the %s.", name );
        act.set_to_null();
        act.values.clear();
        return;
    }
    const bodypart_id healed = bodypart_id( act.str_values[0] );
    int charges_consumed = actor->finish_using( who, *patient,
                           *used_tool, healed );
    std::list<item>used;
    if( used_tool->has_flag( flag_SINGLE_USE ) ) {
        it.remove_item();
    } else if( used_tool->is_medication() ) {
        if( !it->count_by_charges() ||
            it->use_charges( it->typeId(), charges_consumed, used, it.pos_bub() ) ) {
            it.remove_item();
        }
    } else if( used_tool->is_tool() ) {
        if( used_tool->type->charges_to_use() ) {
            it->activation_consume( charges_consumed, it.pos_bub(), &who );
        }
    }

    // Erase activity and values.
    act.set_to_null();
    act.values.clear();

    // Return to first eat or consume meds menu activity in the backlog.
    for( player_activity &backlog_act : who.backlog ) {
        if( backlog_act.id() == ACT_EAT_MENU ||
            backlog_act.id() == ACT_CONSUME_MEDS_MENU ) {
            backlog_act.auto_resume = true;
            break;
        }
    }
    // Clear the backlog of any activities that will not auto resume.
    for( auto iter = who.backlog.begin(); iter != who.backlog.end(); ) {
        if( !iter->auto_resume ) {
            iter = who.backlog.erase( iter );
        } else {
            ++iter;
        }
    }
}

void firstaid_activity_actor::serialize( JsonOut &jsout ) const
{
    jsout.start_object();

    jsout.member( "moves", moves );
    jsout.member( "name", name );
    jsout.member( "patientID", patientID );

    jsout.end_object();
}

std::unique_ptr<activity_actor> firstaid_activity_actor::deserialize( JsonValue &jsin )
{
    firstaid_activity_actor actor( {},  {}, {} );

    JsonObject data = jsin.get_object();

    data.read( "moves", actor.moves );
    data.read( "name", actor.name );
    data.read( "patientID", actor.patientID );

    return actor.clone();
}

void forage_activity_actor::start( player_activity &act, Character & )
{
    act.moves_total = moves;
    act.moves_left = moves;
}

void forage_activity_actor::finish( player_activity &act, Character &who )
{
    // Don't forage if we aren't next to the bush - otherwise we get weird bugs
    bool next_to_bush = false;
    map &here = get_map();
    for( const tripoint_bub_ms &pnt : here.points_in_radius( who.pos_bub(), 1 ) ) {
        // TODO: fix point types
        if( here.getglobal( pnt ) == act.placement ) {
            next_to_bush = true;
            break;
        }
    }

    if( !next_to_bush ) {
        act.set_to_null();
        return;
    }

    const int veggy_chance = rng( 1, 100 );
    bool found_something = false;

    item_group_id group_id;
    ter_str_id next_ter;

    switch( season_of_year( calendar::turn ) ) {
        case SPRING:
            group_id = Item_spawn_data_forage_spring;
            next_ter = ter_t_underbrush_harvested_spring;
            break;
        case SUMMER:
            group_id = Item_spawn_data_forage_summer;
            next_ter = ter_t_underbrush_harvested_summer;
            break;
        case AUTUMN:
            group_id = Item_spawn_data_forage_autumn;
            next_ter = ter_t_underbrush_harvested_autumn;
            break;
        case WINTER:
            group_id = Item_spawn_data_forage_winter;
            next_ter = ter_t_underbrush_harvested_winter;
            break;
        default:
            debugmsg( "Invalid season" );
    }

    const tripoint_bub_ms bush_pos = here.bub_from_abs( act.placement );
    here.ter_set( bush_pos, next_ter );

    // Survival gives a bigger boost, and Perception is leveled a bit.
    // Both survival and perception affect time to forage

    ///\EFFECT_PER slightly increases forage success chance
    ///\EFFECT_SURVIVAL increases forage success chance
    if( veggy_chance < round( who.get_skill_level( skill_survival ) * 3 + who.per_cur - 2 ) ) {
        const std::vector<item *> dropped =
            here.put_items_from_loc( group_id, who.pos_bub(), calendar::turn );
        // map::put_items_from_loc can create multiple items and merge them into one stack.
        // That stack will then appear multiple times in the vector.
        // Remember and check the already handled items to prevent rolling
        // poison/hallucinogen multiple times and print misleading messages.
        std::vector<item *> handled;
        for( item *it : dropped ) {
            if( std::find( handled.rbegin(), handled.rend(), it ) != handled.rend() )  {
                continue;
            }
            handled.push_back( it );
            found_something = true;
            if( it->has_flag( flag_FORAGE_POISON ) && one_in( 10 ) ) {
                it->set_flag( flag_HIDDEN_POISON );
                it->poison = rng( 2, 7 );
            } else if( it->has_flag( flag_FORAGE_HALLU ) && one_in( 10 ) ) {
                it->set_flag( flag_HIDDEN_HALLU );
            }
            add_msg( m_good, _( "You found: %s!" ), it->display_name() );
        }
    }
    // 10% to drop a item/items from this group.
    if( one_in( 10 ) ) {
        const std::vector<item *> dropped =
            here.put_items_from_loc( Item_spawn_data_trash_forest, who.pos_bub(), calendar::turn );
        // same as above
        std::vector<item *> handled;
        for( item * const &it : dropped ) {
            if( std::find( handled.rbegin(), handled.rend(), it ) != handled.rend() ) {
                continue;
            }
            handled.push_back( it );
            add_msg( m_good, _( "You found: %s!" ), it->display_name() );
            found_something = true;
        }
    }

    if( !found_something ) {
        add_msg( _( "You didn't find anything." ) );
    }

    iexamine::practice_survival_while_foraging( who );

    act.set_to_null();

    here.maybe_trigger_trap( bush_pos, who, true );
}

void forage_activity_actor::serialize( JsonOut &jsout ) const
{
    jsout.start_object();

    jsout.member( "moves", moves );

    jsout.end_object();
}

std::unique_ptr<activity_actor> forage_activity_actor::deserialize( JsonValue &jsin )
{
    forage_activity_actor actor( {} );

    JsonObject data = jsin.get_object();

    data.read( "moves", actor.moves );

    return actor.clone();
}

void gunmod_add_activity_actor::start( player_activity &act, Character & )
{
    act.moves_total = moves;
    act.moves_left = moves;
    act.name = name;
}

void gunmod_add_activity_actor::finish( player_activity &act, Character &who )
{
    act.set_to_null();
    // first unpack all of our arguments
    if( act.values.size() != 4 ) {
        debugmsg( "Insufficient arguments to ACT_GUNMOD_ADD" );
        return;
    }

    item &gun = *act.targets.at( 0 );
    item &mod = *act.targets.at( 1 );

    // chance of success (%)
    const int roll = act.values[1];
    // chance of damage (%)
    const int risk = act.values[2];

    // any tool charges used during installation
    const itype_id tool( act.name );
    const int qty = act.values[3];

    if( !gun.is_gunmod_compatible( mod ).success() ) {
        debugmsg( "Invalid arguments in ACT_GUNMOD_ADD" );
        return;
    }

    if( !tool.is_empty() && qty > 0 ) {
        who.use_charges( tool, qty );
    }

    if( rng( 0, 100 ) <= roll ) {
        add_msg( m_good, _( "You successfully attached the %1$s to your %2$s." ), mod.tname(),
                 gun.tname() );
        gun.put_in( who.i_rem( &mod ), pocket_type::MOD );
        gun.on_contents_changed();

    } else if( rng( 0, 100 ) <= risk ) {
        if( gun.inc_damage() ) {
            // Remove irremovable mods prior to destroying the gun
            for( item *mod : gun.gunmods() ) {
                if( mod->is_irremovable() ) {
                    who.remove_item( *mod );
                }
            }
            add_msg( m_bad, _( "You failed at installing the %s and destroyed your %s!" ), mod.tname(),
                     gun.tname() );
            who.i_rem( &gun );
        } else {
            add_msg( m_bad, _( "You failed at installing the %s and damaged your %s!" ), mod.tname(),
                     gun.tname() );
        }

    } else {
        add_msg( m_info, _( "You failed at installing the %s." ), mod.tname() );
    }
}

void gunmod_add_activity_actor::serialize( JsonOut &jsout ) const
{
    jsout.start_object();

    jsout.member( "moves", moves );
    jsout.member( "name", name );

    jsout.end_object();
}

std::unique_ptr<activity_actor> gunmod_add_activity_actor::deserialize( JsonValue &jsin )
{
    gunmod_add_activity_actor actor( {}, {} );

    JsonObject data = jsin.get_object();

    data.read( "moves", actor.moves );
    data.read( "name", actor.name );

    return actor.clone();
}

void longsalvage_activity_actor::start( player_activity &act, Character & )
{
    act.index = index;

    //todo: refactor the actor to process items in ::do_turn, then remove setting the moves to 0
    //this currently still can't get interrupted before you get attacked
    act.moves_left = 0;
}

void longsalvage_activity_actor::finish( player_activity &act, Character &who )
{
    static const std::string salvage_string = "salvage";
    item &main_tool = who.i_at( act.index );
    map &here = get_map();
    map_stack items = here.i_at( who.pos_bub() );
    item *salvage_tool = main_tool.get_usable_item( salvage_string );
    if( salvage_tool == nullptr ) {
        debugmsg( "Lost tool used for long salvage" );
        act.set_to_null();
        return;
    }

    const use_function *use_fun = salvage_tool->get_use( salvage_string );
    const salvage_actor *actor = dynamic_cast<const salvage_actor *>( use_fun->get_actor_ptr() );
    if( actor == nullptr ) {
        debugmsg( "iuse_actor type descriptor and actual type mismatch" );
        act.set_to_null();
        return;
    }

    for( item &it : items ) {
        // Check first and only if possible attempt it with player char
        // This suppresses warnings unless it is an item the player wears
        if( actor->valid_to_cut_up( nullptr, it ) ) {
            item_location item_loc( map_cursor( who.get_location() ), &it );
            actor->try_to_cut_up( who, *salvage_tool, item_loc );
            return;
        }
    }

    add_msg( _( "You finish salvaging." ) );
    act.set_to_null();
}

void longsalvage_activity_actor::serialize( JsonOut &jsout ) const
{
    jsout.start_object();

    jsout.member( "index", index );

    jsout.end_object();
}

std::unique_ptr<activity_actor> longsalvage_activity_actor::deserialize( JsonValue &jsin )
{
    longsalvage_activity_actor actor( {} );

    JsonObject data = jsin.get_object();

    data.read( "index", actor.index );

    return actor.clone();
}

void mop_activity_actor::start( player_activity &act, Character & )
{
    act.moves_total = moves;
    act.moves_left = moves;
}

void mop_activity_actor::finish( player_activity &act, Character &who )
{
    // Blind character have a 1/3 chance of actually mopping.
    const bool will_mop = one_in( who.is_blind() ? 1 : 3 );
    if( will_mop ) {
        map &here = get_map();
        here.mop_spills( here.bub_from_abs( act.placement ) );
    }
    activity_handlers::resume_for_multi_activities( who );
}

void mop_activity_actor::serialize( JsonOut &jsout ) const
{
    jsout.start_object();

    jsout.member( "moves", moves );

    jsout.end_object();
}

std::unique_ptr<activity_actor> mop_activity_actor::deserialize( JsonValue &jsin )
{
    mop_activity_actor actor( {} );

    JsonObject data = jsin.get_object();

    data.read( "moves", actor.moves );

    return actor.clone();
}

void unload_loot_activity_actor::serialize( JsonOut &jsout ) const
{
    jsout.start_object();

    jsout.member( "moves", moves );
    jsout.member( "num_processed", num_processed );
    jsout.member( "stage", stage );
    jsout.member( "coord_set", coord_set );
    jsout.member( "placement", placement );

    jsout.end_object();
}

std::unique_ptr<activity_actor> unload_loot_activity_actor::deserialize( JsonValue &jsin )
{
    unload_loot_activity_actor actor( {} );

    JsonObject data = jsin.get_object();

    data.read( "moves", actor.moves );
    data.read( "num_processed", actor.num_processed );
    data.read( "stage", actor.stage );
    data.read( "coord_set", actor.coord_set );
    data.read( "placement", actor.placement );

    return actor.clone();
}

void unload_loot_activity_actor::start( player_activity &act, Character & )
{
    act.moves_total = moves;
    act.moves_left = moves;
}

static void move_item( Character &you, item &it, const int quantity, const tripoint_bub_ms &src,
                       const tripoint_bub_ms &dest, vehicle *src_veh, int src_part )
{
    item leftovers = it;

    if( quantity != 0 && it.count_by_charges() ) {
        // Reinserting leftovers happens after item removal to avoid stacking issues.
        leftovers.charges = it.charges - quantity;
        if( leftovers.charges > 0 ) {
            it.charges = quantity;
        }
    } else {
        leftovers.charges = 0;
    }

    map &here = get_map();
    // Check that we can pick it up.
    if( it.made_of_from_type( phase_id::SOLID ) ) {
        you.mod_moves( -activity_handlers::move_cost( it, src, dest ) );

        put_into_vehicle_or_drop( you, item_drop_reason::deliberate, { it }, dest );
        // Remove from map or vehicle.
        if( src_veh ) {
            vehicle_part &vp_src = src_veh->part( src_part );
            src_veh->remove_item( vp_src, &it );
        } else {
            here.i_rem( src, &it );
        }
    }

    // If we didn't pick up a whole stack, put the remainder back where it came from.
    if( leftovers.charges > 0 ) {
        if( src_veh ) {
            vehicle_part &vp_src = src_veh->part( src_part );
            if( !src_veh->add_item( vp_src, leftovers ) ) {
                debugmsg( "SortLoot: Source vehicle failed to receive leftover charges." );
            }
        } else {
            here.add_item_or_charges( src, leftovers );
        }
    }
}

void unload_loot_activity_actor::do_turn( player_activity &act, Character &you )
{
    enum activity_stage : int {
        //Initial stage
        INIT = 0,
        //Think about what to do first: choose destination
        THINK,
        //Do activity
        DO,
    };

    faction const *fac = you.get_faction();
    faction_id fac_id = fac == nullptr ? faction_id() : fac->id;

    map &here = get_map();
    const tripoint_abs_ms abspos = you.get_location();
    zone_manager &mgr = zone_manager::get_manager();
    if( here.check_vehicle_zones( here.get_abs_sub().z() ) ) {
        mgr.cache_vzones();
    }

    if( stage == INIT ) {
        coord_set.clear();
        for( const tripoint_abs_ms &p :
             mgr.get_near( zone_type_UNLOAD_ALL, abspos, ACTIVITY_SEARCH_DISTANCE, nullptr,
                           fac_id ) ) {
            coord_set.insert( p );
        }

        for( const tripoint_abs_ms &p :
             mgr.get_near( zone_type_STRIP_CORPSES, abspos, ACTIVITY_SEARCH_DISTANCE, nullptr,
                           fac_id ) ) {
            coord_set.insert( p );
        }
        stage = THINK;
    }

    if( stage == THINK ) {
        // initialize num_processed
        num_processed = 0;
        std::vector<tripoint_abs_ms> src_set;
        src_set.reserve( coord_set.size() );
        for( const tripoint_abs_ms &p : coord_set ) {
            src_set.emplace_back( p );
        }
        // sort source tiles by distance
        const auto &src_sorted = get_sorted_tiles_by_distance( abspos, src_set );

        for( const tripoint_abs_ms &src : src_sorted ) {
            placement = src;
            coord_set.erase( src );

            const tripoint_bub_ms &src_loc = here.bub_from_abs( src );
            if( !here.inbounds( src_loc ) ) {
                if( !here.inbounds( you.pos_bub() ) ) {
                    // p is implicitly an NPC that has been moved off the map, so reset the activity
                    // and unload them
                    you.cancel_activity();
                    you.assign_activity( ACT_UNLOAD_LOOT );
                    you.set_moves( 0 );
                    g->reload_npcs();
                    return;
                }
                std::vector<tripoint_bub_ms> route;
                route = here.route( you.pos_bub(), src_loc, you.get_pathfinding_settings(),
                                    you.get_path_avoid() );
                if( route.empty() ) {
                    // can't get there, can't do anything, skip it
                    continue;
                }
                stage = DO;
                you.set_destination( route, act );
                you.activity.set_to_null();
                return;
            }

            // skip tiles in IGNORE zone and tiles on fire
            // (to prevent taking out wood off the lit brazier)
            // and inaccessible furniture, like filled charcoal kiln
            if( mgr.has( zone_type_LOOT_IGNORE, src, fac_id ) ||
<<<<<<< HEAD
                here.get_field( src_loc, field_fd_fire ) != nullptr ||
                !here.can_put_items_ter_furn( src_loc ) ) {
=======
                here.get_field( src_loc, fd_fire ) != nullptr ||
                !here.can_put_items_ter_furn( src_loc ) || here.impassable_field_at( src_loc ) ) {
>>>>>>> 651881e3
                continue;
            }

            //nothing to sort?
            const std::optional<vpart_reference> ovp = here.veh_at( src_loc ).cargo();
            if( ( !ovp || ovp->items().empty() ) && here.i_at( src_loc ).empty() ) {
                continue;
            }

            bool is_adjacent_or_closer = square_dist( you.pos_bub(), src_loc ) <= 1;
            // before we unload any item, check if player is at or
            // adjacent to the loot source tile
            if( !is_adjacent_or_closer ) {
                std::vector<tripoint_bub_ms> route;
                bool adjacent = false;

                // get either direct route or route to nearest adjacent tile if
                // source tile is impassable
                if( here.passable( src_loc ) ) {
                    route = here.route( you.pos_bub(), src_loc, you.get_pathfinding_settings(),
                                        you.get_path_avoid() );
                } else {
                    // impassable source tile (locker etc.),
                    // get route to nearest adjacent tile instead
                    route = route_adjacent( you, src_loc );
                    adjacent = true;
                }

                // check if we found path to source / adjacent tile
                if( route.empty() ) {
                    add_msg( m_info, _( "%s can't reach the source tile." ),
                             you.disp_name() );
                    continue;
                }

                // shorten the route to adjacent tile, if necessary
                if( !adjacent ) {
                    route.pop_back();
                }

                // set the destination and restart activity after player arrives there
                // we don't need to check for safe mode,
                // activity will be restarted only if
                // player arrives on destination tile
                stage = DO;
                you.set_destination( route, act );
                you.activity.set_to_null();
                return;
            }
            stage = DO;
            break;
        }
    }
    if( stage == DO ) {
        // TODO: fix point types
        const tripoint_abs_ms src( placement );
        const tripoint_bub_ms src_loc = here.bub_from_abs( src );

        bool is_adjacent_or_closer = square_dist( you.pos_bub(), src_loc ) <= 1;
        // before we move any item, check if player is at or
        // adjacent to the loot source tile
        if( !is_adjacent_or_closer ) {
            stage = THINK;
            return;
        }

        // the boolean in this pair being true indicates the item is from a vehicle storage space
        auto items = std::vector<std::pair<item *, bool>>();
        vehicle *src_veh;
        int src_part;

        //Check source for cargo part
        //map_stack and vehicle_stack are different types but inherit from item_stack
        // TODO: use one for loop
        if( const std::optional<vpart_reference> ovp = here.veh_at( src_loc ).cargo() ) {
            src_veh = &ovp->vehicle();
            src_part = ovp->part_index();
            vehicle_stack vp_items = ovp->items();
            items.reserve( vp_items.size() );
            for( item &it : vp_items ) {
                items.emplace_back( &it, true );
            }
        } else {
            src_veh = nullptr;
            src_part = -1;
        }
        map_stack map_items = here.i_at( src_loc );
        items.reserve( items.size() + map_items.size() );
        for( item &it : map_items ) {
            items.emplace_back( &it, false );
        }

        bool unload_mods = false;
        bool unload_molle = false;
        bool unload_sparse_only = false;
        int unload_sparse_threshold = 20;

        std::vector<zone_data const *> const zones = mgr.get_zones_at( src, zone_type_UNLOAD_ALL,
                fac_id );

        // get most open rules out of all stacked zones
        for( zone_data const *zone : zones ) {
            unload_options const &options = dynamic_cast<const unload_options &>( zone->get_options() );
            unload_molle |= options.unload_molle();
            unload_mods |= options.unload_mods();
            unload_sparse_only |= options.unload_sparse_only();
            unload_sparse_threshold |= options.unload_sparse_threshold();
        }

        //Skip items that have already been processed
        for( auto it = items.begin() + num_processed; it < items.end(); ++it ) {

            item &thisitem = *it->first;

            // skip unpickable liquid
            if( thisitem.made_of_from_type( phase_id::LIQUID ) ) {
                ++num_processed;
                continue;
            }

            // skip favorite items in ignore favorite zones
            if( thisitem.is_favorite && mgr.has( zone_type_LOOT_IGNORE_FAVORITES, src, fac_id ) ) {
                ++num_processed;
                continue;
            }

            // Only if it's from a vehicle do we use the vehicle source location information.
            vehicle *this_veh = it->second ? src_veh : nullptr;
            const int this_part = it->second ? src_part : -1;

            // if this item isn't going anywhere and its not sealed
            // check if it is in a unload zone or a strip corpse zone
            // then we should unload it and see what is inside
            if( mgr.has_near( zone_type_UNLOAD_ALL, abspos, 1, fac_id ) ||
                ( mgr.has_near( zone_type_STRIP_CORPSES, abspos, 1, fac_id ) && it->first->is_corpse() ) ) {
                if( you.rate_action_unload( *it->first ) == hint_rating::good &&
                    !it->first->any_pockets_sealed() ) {
                    std::unordered_map<itype_id, int> item_counts;
                    if( unload_sparse_only ) {
                        for( item *contained : it->first->all_items_top( pocket_type::CONTAINER ) ) {
                            if( !contained->made_of( phase_id::LIQUID ) && !contained->made_of( phase_id::GAS ) ) {
                                item_counts[contained->typeId()]++;
                            }
                        }
                    }
                    for( item *contained : it->first->all_items_top( pocket_type::CONTAINER ) ) {
                        // no liquids don't want to spill stuff
                        if( !contained->made_of( phase_id::LIQUID ) && !contained->made_of( phase_id::GAS ) ) {
                            if( unload_sparse_only &&
                                item_counts[contained->typeId()] > unload_sparse_threshold ) {
                                continue;
                            }
                            move_item( you, *contained, contained->count(), src_loc, src_loc, this_veh, this_part );
                            it->first->remove_item( *contained );
                        }
                        if( you.get_moves() <= 0 ) {
                            return;
                        }
                    }
                    for( item *contained : it->first->all_items_top( pocket_type::MAGAZINE ) ) {
                        // no liquids don't want to spill stuff
                        if( !contained->made_of( phase_id::LIQUID ) && !contained->made_of( phase_id::GAS ) ) {
                            if( it->first->is_ammo_belt() ) {
                                if( it->first->type->magazine->linkage ) {
                                    item link( *it->first->type->magazine->linkage, calendar::turn, contained->count() );
                                    if( this_veh != nullptr ) {
                                        vehicle_part &vp_this = this_veh->part( this_part );
                                        this_veh->add_item( vp_this, link );
                                    } else {
                                        here.add_item_or_charges( src_loc, link );
                                    }
                                }
                            }
                            move_item( you, *contained, contained->count(), src_loc, src_loc, this_veh, this_part );
                            it->first->remove_item( *contained );

                            if( it->first->has_flag( flag_MAG_DESTROY ) && it->first->ammo_remaining() == 0 ) {
                                if( this_veh != nullptr ) {
                                    vehicle_part &vp_this = this_veh->part( this_part );
                                    this_veh->remove_item( vp_this, it->first );
                                } else {
                                    here.i_rem( src_loc, it->first );
                                }
                            }
                        }
                        if( you.get_moves() <= 0 ) {
                            return;
                        }
                    }
                    for( item *contained : it->first->all_items_top( pocket_type::MAGAZINE_WELL ) ) {
                        // no liquids don't want to spill stuff
                        if( !contained->made_of( phase_id::LIQUID ) && !contained->made_of( phase_id::GAS ) ) {
                            move_item( you, *contained, contained->count(), src_loc, src_loc, this_veh, this_part );
                            it->first->remove_item( *contained );
                        }
                        if( you.get_moves() <= 0 ) {
                            return;
                        }
                    }
                }
                // if unloading mods
                if( unload_mods ) {
                    // remove each mod, skip irremovable
                    for( item *mod : it->first->gunmods() ) {
                        if( mod->is_irremovable() ) {
                            continue;
                        }
                        you.gunmod_remove( *it->first, *mod );
                        if( you.get_moves() <= 0 ) {
                            return;
                        }
                    }
                }

                // if unloading molle
                if( unload_molle ) {
                    while( !it->first->get_contents().get_added_pockets().empty() ) {
                        item removed = it->first->get_contents().remove_pocket( 0 );
                        move_item( you, removed, 1, src_loc, src_loc, this_veh, this_part );
                        if( you.get_moves() <= 0 ) {
                            return;
                        }
                    }
                }

                // after dumping items go back to start of activity loop
                // so that can re-assess the items in the tile
                ++num_processed;
                return;
            }

            if( you.get_moves() <= 0 ) {
                return;
            }
        }

        //this location is sorted
        stage = THINK;
        return;
    }

    // If we got here without restarting the activity, it means we're done
    add_msg( m_info, _( "%s sorted out every item possible." ), you.disp_name( false, true ) );
    if( you.is_npc() ) {
        npc *guy = dynamic_cast<npc *>( &you );
        guy->revert_after_activity();
    }
    act.set_to_null();
}

bool vehicle_folding_activity_actor::fold_vehicle( Character &p, bool check_only ) const
{
    map &here = get_map();
    const optional_vpart_position vp = here.veh_at( target_pos );
    if( !vp ) {
        debugmsg( "Lost ACT_VEHICLE_FOLD target vehicle" );
        return false;
    }
    vehicle &veh = vp->vehicle();

    if( !veh.is_foldable() ) {
        p.add_msg_if_player( m_warning, _( "%s cannot be folded." ), veh.name );
        return false;
    }

    const inventory &inv = p.crafting_inventory();
    for( const vpart_reference &vp : veh.get_all_parts() ) {
        for( const itype_id &tool : vp.info().get_folding_tools() ) {
            if( !inv.has_tools( tool, 1 ) ) {
                p.add_msg_if_player( _( "You need %s to do it!" ), item::nname( tool ) );
                return false;
            }
        }
    }

    if( veh.velocity != 0 ) {
        p.add_msg_if_player( m_warning, _( "You can't fold the %s while it's in motion." ), veh.name );
        return false;
    }

    if( check_only ) {
        return true; // bail out early if we're just checking
    }

    // Drop cargo to ground
    // TODO: make cargo shuffling add time to activity
    for( const vpart_reference &vpr : veh.get_any_parts( VPFLAG_CARGO ) ) {
        vehicle_stack cargo = vpr.items();
        for( const item &elem : cargo ) {
            here.add_item_or_charges( veh.pos_bub(), elem );
        }
        cargo.clear();
    }

    veh.unboard_all();
    p.add_msg_if_player( _( "You fold the %s." ), veh.name );
    here.add_item_or_charges( veh.pos_bub(), veh.get_folded_item() );
    here.destroy_vehicle( &veh );

    return true;
}

vehicle_folding_activity_actor::vehicle_folding_activity_actor( const vehicle &target )
{
    folding_time = target.folding_time();
    target_pos = target.bub_part_pos( 0 );
}

void vehicle_folding_activity_actor::start( player_activity &act, Character &p )
{
    avatar *pc = p.as_avatar();
    if( pc && pc->get_grab_type() == object_type::VEHICLE ) {
        optional_vpart_position grabbed_veh = get_map().veh_at( pc->pos_bub() + pc->grab_point );
        optional_vpart_position target_veh = get_map().veh_at( target_pos );
        if( grabbed_veh && target_veh && ( &grabbed_veh->vehicle() == &target_veh->vehicle() ) ) {
            pc->grab( object_type::NONE );
            pc->add_msg_if_player( _( "You let go of %s." ), grabbed_veh->vehicle().name );
        }
    }

    act.moves_total = to_moves<int>( folding_time );
    act.moves_left = to_moves<int>( folding_time );

    if( !fold_vehicle( p, /* check_only = */ true ) ) {
        act.set_to_null();
    }
}

void vehicle_folding_activity_actor::do_turn( player_activity &act, Character &p )
{
    if( calendar::once_every( 30_seconds ) ) {
        if( !fold_vehicle( p, /* check_only = */ true ) ) {
            act.set_to_null();
        }
    }
}

void vehicle_folding_activity_actor::finish( player_activity &act, Character &p )
{
    fold_vehicle( p, /* check_only = */ false );
    act.set_to_null();
}

void vehicle_folding_activity_actor::serialize( JsonOut &jsout ) const
{
    jsout.start_object();
    jsout.member( "target_pos", target_pos );
    jsout.member( "folding_time", folding_time );
    jsout.end_object();
}

std::unique_ptr<activity_actor> vehicle_folding_activity_actor::deserialize( JsonValue &jsin )
{
    vehicle_folding_activity_actor actor;
    JsonObject data = jsin.get_object();
    data.read( "target_pos", actor.target_pos );
    data.read( "folding_time", actor.folding_time );
    return actor.clone();
}

bool vehicle_unfolding_activity_actor::unfold_vehicle( Character &p, bool check_only ) const
{
    if( p.cant_do_underwater() ) {
        return false;
    }
    if( p.cant_do_mounted() ) {
        return false;
    }
    map &here = get_map();
    vehicle *veh = here.add_vehicle( vehicle_prototype_none, p.pos_bub(), 0_degrees, 0, 0, false );
    if( veh == nullptr ) {
        p.add_msg_if_player( m_info, _( "There's no room to unfold the %s." ), it.tname() );
        return false;
    }
    if( !veh->restore_folded_parts( it ) ) {
        here.destroy_vehicle( veh );
        return false;
    }
    const bool cant_float = !veh->can_float();
    const auto invalid_pos = [&here, &cant_float]( const tripoint_bub_ms & p ) {
        return ( cant_float && here.has_flag_ter( ter_furn_flag::TFLAG_DEEP_WATER, p ) )
               || here.veh_at( p )
               || here.impassable( p );
    };

    const inventory &inv = p.crafting_inventory();
    for( const vpart_reference &vp : veh->get_all_parts() ) {
        if( vp.info().location != "structure" ) {
            continue;
        }
        if( invalid_pos( vp.pos_bub() ) ) {
            p.add_msg_if_player( m_info, _( "There's no room to unfold the %s." ), it.tname() );
            here.destroy_vehicle( veh );
            return false;
        }
        for( const itype_id &tool : vp.info().get_unfolding_tools() ) {
            if( !inv.has_tools( tool, 1 ) ) {
                p.add_msg_if_player( _( "You need %s to do it!" ), item::nname( tool ) );
                here.destroy_vehicle( veh );
                return false;
            }
        }
    }
    if( check_only ) { // if we're just checking bail out at this point - this is a valid location.
        here.destroy_vehicle( veh );
        return true;
    }
    veh->name = it.get_var( "vehicle_name" );
    veh->set_owner( p );
    here.add_vehicle_to_cache( veh );
    if( here.veh_at( p.pos_bub() ).part_with_feature( "BOARDABLE", true ) ) {
        here.board_vehicle( p.pos_bub(), &p ); // if boardable unbroken part is present -> get on it
    }
    if( p.is_avatar() && it.get_var( "tracking", 0 ) == 1 ) {
        veh->toggle_tracking(); // restore position tracking state
    }

    std::string unfold_msg = it.get_var( "unfold_msg" );
    if( unfold_msg.empty() ) {
        unfold_msg = _( "You unfold the %s." );
    } else {
        unfold_msg = _( unfold_msg );
    }
    p.add_msg_if_player( m_neutral, unfold_msg, veh->name );

    return true;
}

vehicle_unfolding_activity_actor::vehicle_unfolding_activity_actor( const item &it )
    : it( it )
{
    constexpr int legacy_unfold_moves = 500;
    unfolding_time = time_duration::from_moves( it.get_var( "unfolding_time", legacy_unfold_moves ) );
}

void vehicle_unfolding_activity_actor::start( player_activity &act, Character &p )
{
    act.moves_total = to_moves<int>( unfolding_time );
    act.moves_left = to_moves<int>( unfolding_time );
    if( !unfold_vehicle( p, /* check_only = */ true ) ) {
        act.canceled( p );
    }
}

void vehicle_unfolding_activity_actor::do_turn( player_activity &act, Character &p )
{
    if( calendar::once_every( 30_seconds ) ) {
        if( !unfold_vehicle( p, /* check_only = */ true ) ) {
            act.canceled( p );
        }
    }
}

void vehicle_unfolding_activity_actor::finish( player_activity &act, Character &p )
{
    if( !unfold_vehicle( p, /* check_only = */ false ) ) {
        debugmsg( "failed unfolding %s", it.display_name() );
        act.canceled( p );
    }
    act.set_to_null();
}

void vehicle_unfolding_activity_actor::canceled( player_activity &act, Character &p )
{
    get_map().add_item_or_charges( p.pos_bub(), it, true );
    act.set_to_null();
}

void vehicle_unfolding_activity_actor::serialize( JsonOut &jsout ) const
{
    jsout.start_object();
    jsout.member( "it", it );
    jsout.member( "unfolding_time", unfolding_time );
    jsout.end_object();
}

std::unique_ptr<activity_actor> vehicle_unfolding_activity_actor::deserialize( JsonValue &jsin )
{
    vehicle_unfolding_activity_actor actor;
    JsonObject data = jsin.get_object();
    data.read( "it", actor.it );
    data.read( "unfolding_time", actor.unfolding_time );
    return actor.clone();
}

int heat_activity_actor::get_available_heater( Character &p, item_location &loc ) const
{
    int available_heater = 0;
    if( !loc->has_no_links() ) {
        available_heater = loc->link().t_veh->connected_battery_power_level().first;
    } else if( !loc->has_flag( flag_USE_UPS ) ) {
        available_heater = loc->ammo_remaining();
    } else if( loc->has_flag( flag_USE_UPS ) ) {
        available_heater = units::to_kilojoule( p.available_ups() );
    }
    return available_heater;
}

void heat_activity_actor::start( player_activity &act, Character & )
{
    act.moves_total = requirements.time;
    act.moves_left = requirements.time;
}

void heat_activity_actor::do_turn( player_activity &act, Character &p )
{
    // use a hack in use_vehicle_tool vehicle_use.cpp
    if( !act.coords.empty() ) {
        h.vpt = get_map().getglobal( act.coords[0] );
    }
    std::optional<vpart_position> vp = get_map().veh_at( h.vpt );
    if( h.pseudo_flag ) {
        if( !vp ) {
            p.add_msg_if_player( _( "You can't find the appliance any more." ) );
            act.set_to_null();
            return;
        }
        if( vp.value().vehicle().connected_battery_power_level().first < requirements.ammo *
            h.heating_effect ) {
            p.add_msg_if_player( _( "You need more energy to heat these items." ) );
            act.set_to_null();
            return;
        }
    } else {
        if( !h.loc ) {
            p.add_msg_if_player( _( "You can't find the heater any more." ) );
            act.set_to_null();
            return;
        }
        if( get_available_heater( p, h.loc ) < requirements.ammo * h.heating_effect ) {
            p.add_msg_if_player( _( "You need more energy to heat these items." ) );
            act.set_to_null();
            return;
        }
    }
    for( drop_location &ait : to_heat ) {
        if( !ait.first ) {
            p.add_msg_if_player( _( "Some of the food you selected is gone." ) );
            act.set_to_null();
            return;
        }
    }
}

void heat_activity_actor::finish( player_activity &act, Character &p )
{
    for( drop_location &ait : to_heat ) {
        item_location cold_item = ait.first;
        if( cold_item->count_by_charges() ) {
            item copy( *cold_item );
            copy.charges = ait.second;
            copy.unset_flag( flag_FROZEN );
            copy.set_flag( flag_HOT );
            cold_item->charges -= ait.second;
            if( cold_item->charges <= 0 ) {
                cold_item.remove_item();
            }
            if( copy.made_of( phase_id::LIQUID ) ) {
                liquid_handler::handle_all_liquid( copy, PICKUP_RANGE );
            } else {
                p.i_add_or_drop( copy );
            }
        } else {
            cold_item->unset_flag( flag_FROZEN );
            cold_item->set_flag( flag_HOT );
            if( cold_item.get_item()->made_of( phase_id::LIQUID ) ) {
                liquid_handler::handle_all_liquid( *cold_item, PICKUP_RANGE );
            } else {
                p.i_add_or_drop( *cold_item );
                cold_item.remove_item();
            }
        }
    }
    if( h.consume_flag ) {
        if( h.pseudo_flag ) {
            get_map().veh_at( h.vpt ).value().vehicle().discharge_battery( requirements.ammo *
                    h.heating_effect );
        } else {
            h.loc->activation_consume( requirements.ammo, h.loc.pos_bub(), &p );
        }
    }
    p.add_msg_if_player( m_good, _( "You heated your items." ) );

    p.invalidate_crafting_inventory();

    act.set_to_null();
}

void heat_activity_actor::serialize( JsonOut &jsout ) const
{
    jsout.start_object();
    jsout.member( "to_heat", to_heat );
    jsout.member( "heating_effect", h.heating_effect );
    jsout.member( "loc", h.loc );
    jsout.member( "consume_flag", h.consume_flag );
    jsout.member( "pseudo_flag", h.pseudo_flag );
    jsout.member( "time", requirements.time );
    jsout.member( "ammo", requirements.ammo );
    jsout.member( "vpt", h.vpt );
    jsout.end_object();
}

std::unique_ptr<activity_actor> heat_activity_actor::deserialize( JsonValue &jsin )
{
    heat_activity_actor actor;
    JsonObject data = jsin.get_object();
    data.read( "to_heat", actor.to_heat );
    data.read( "heating_effect", actor.h.heating_effect );
    data.read( "loc", actor.h.loc );
    data.read( "consume_flag", actor.h.consume_flag );
    data.read( "pseudo_flag", actor.h.pseudo_flag );
    data.read( "time", actor.requirements.time );
    data.read( "ammo", actor.requirements.ammo );
    data.read( "vpt", actor.h.vpt );
    return actor.clone();
}

void wash_activity_actor::start( player_activity &act, Character & )
{
    act.moves_total = requirements.time;
    act.moves_left = requirements.time;
}

void wash_activity_actor::finish( player_activity &act, Character &p )
{
    const auto is_liquid_crafting_component = []( const item & it ) {
        return is_crafting_component( it ) && ( !it.count_by_charges() || it.made_of( phase_id::LIQUID ) );
    };
    const inventory &crafting_inv = p.crafting_inventory();
    if( !crafting_inv.has_charges( itype_water, requirements.water, is_liquid_crafting_component ) &&
        !crafting_inv.has_charges( itype_water_clean, requirements.water, is_liquid_crafting_component ) ) {
        p.add_msg_if_player( _( "You need %1$i charges of water or clean water to wash these items." ),
                             requirements.water );
        act.set_to_null();
        return;
    } else if( !crafting_inv.has_charges( itype_soap, requirements.cleanser ) &&
               !crafting_inv.has_charges( itype_detergent, requirements.cleanser ) &&
               !crafting_inv.has_charges( itype_liquid_soap, requirements.cleanser,
                                          is_liquid_crafting_component ) ) {
        p.add_msg_if_player( _( "You need %1$i charges of cleansing agent to wash these items." ),
                             requirements.cleanser );
        act.set_to_null();
        return;
    }

    for( drop_location &ait : to_wash ) {
        item_location filthy_item = ait.first;
        if( filthy_item->count_by_charges() ) {
            item copy( *filthy_item );
            copy.charges = ait.second;
            copy.unset_flag( flag_FILTHY );
            filthy_item->charges -= ait.second;
            if( filthy_item->charges <= 0 ) {
                filthy_item.remove_item();
            }
            p.i_add_or_drop( copy );
        } else {
            filthy_item->unset_flag( flag_FILTHY );
            p.on_worn_item_washed( *filthy_item );
        }
    }

    std::vector<item_comp> comps;
    comps.reserve( 2 );
    comps.emplace_back( itype_water, requirements.water );
    comps.emplace_back( itype_water_clean, requirements.water );
    p.consume_items( comps, 1, is_liquid_crafting_component );

    std::vector<item_comp> comps1;
    comps1.reserve( 3 );
    comps1.emplace_back( itype_soap, requirements.cleanser );
    comps1.emplace_back( itype_detergent, requirements.cleanser );
    comps1.emplace_back( itype_liquid_soap, requirements.cleanser );
    p.consume_items( comps1 );

    p.add_msg_if_player( m_good, _( "You washed your items." ) );

    // Make sure newly washed components show up as available if player attempts to craft immediately
    p.invalidate_crafting_inventory();

    act.set_to_null();
}

void wash_activity_actor::serialize( JsonOut &jsout ) const
{
    jsout.start_object();
    jsout.member( "to_wash", to_wash );
    jsout.member( "time", requirements.time );
    jsout.member( "water", requirements.water );
    jsout.member( "cleanser", requirements.cleanser );
    jsout.end_object();
}

std::unique_ptr<activity_actor> wash_activity_actor::deserialize( JsonValue &jsin )
{
    wash_activity_actor actor;
    JsonObject data = jsin.get_object();
    data.read( "to_wash", actor.to_wash );
    data.read( "time", actor.requirements.time );
    data.read( "water", actor.requirements.water );
    data.read( "cleanser", actor.requirements.cleanser );
    return actor.clone();
}

void pulp_activity_actor::start( player_activity &act, Character & )
{
    act.moves_total = calendar::INDEFINITELY_LONG;
    act.moves_left = calendar::INDEFINITELY_LONG;
}

void pulp_activity_actor::do_turn( player_activity &act, Character &you )
{
    map &here = get_map();

    const item_location weapon = you.get_wielded_item();
    int weap_cut = 0;
    int weap_stab = 0;
    int weap_bash = 0;
    int mess_radius = 1;

    if( weapon ) {
        // FIXME: Hardcoded damage types
        weap_cut = weapon->damage_melee( damage_cut );
        weap_stab = weapon->damage_melee( damage_stab );
        weap_bash = weapon->damage_melee( damage_bash );
        if( weapon->has_flag( flag_MESSY ) ) {
            mess_radius = 2;
        }
    }

    // Stabbing weapons are a lot less effective at pulping
    const int cut_power = std::max( weap_cut, weap_stab / 2 );

    ///\EFFECT_STR increases pulping power, with diminishing returns
    float pulp_power = std::sqrt( ( you.get_arm_str() + weap_bash ) * ( cut_power + 1.0f ) );
    float pulp_effort = you.str_cur + weap_bash;

    // Multiplier to get the chance right + some bonus for survival skill
    pulp_power *= 40 + you.get_skill_level( skill_survival ) * 5;

    int moves = 0;
    for( auto pos_iter = placement.cbegin(); pos_iter != placement.end();/*left - out*/ ) {
        const tripoint_bub_ms &pos = here.bub_from_abs( *pos_iter );
        map_stack corpse_pile = here.i_at( pos );
        for( item &corpse : corpse_pile ) {
            if( !corpse.is_corpse() || !corpse.can_revive() ) {
                // Don't smash non-rezing corpses
                continue;
            }

            const mtype *corpse_mtype = corpse.get_mtype();
            const bool acid_immune = you.is_immune_damage( damage_acid ) ||
                                     you.is_immune_field( field_fd_acid );
            if( !pulp_acid && corpse_mtype->bloodType().obj().has_acid  && !acid_immune ) {
                //don't smash acid zombies when auto pulping unprotected
                continue;
            }
            while( corpse.damage() < corpse.max_damage() ) {
                // Increase damage as we keep smashing ensuring we eventually smash the target.
                if( x_in_y( pulp_power, corpse.volume() / units::legacy_volume_factor ) ) {
                    corpse.inc_damage();
                    if( corpse.damage() == corpse.max_damage() ) {
                        num_corpses++;
                    }
                }

                if( x_in_y( pulp_power, corpse.volume() / units::legacy_volume_factor ) ) {
                    // Splatter some blood around
                    // Splatter a bit more randomly, so that it looks cooler
                    const int radius = mess_radius + x_in_y( pulp_power, 500 ) + x_in_y( pulp_power, 1000 );
                    const tripoint_bub_ms dest( pos + point( rng( -radius, radius ), rng( -radius, radius ) ) );
                    const field_type_id type_blood = ( mess_radius > 1 && x_in_y( pulp_power, 10000 ) ) ?
                                                     corpse.get_mtype()->gibType() :
                                                     corpse.get_mtype()->bloodType();
                    here.add_splatter_trail( type_blood, pos, dest );
                }

                // mixture of isaac clarke stomps and swinging your weapon
                you.burn_energy_all( -pulp_effort );
                you.recoil = MAX_RECOIL;

                if( one_in( 4 ) ) {
                    // Smashing may not be butchery, but it involves some zombie anatomy
                    you.practice( skill_survival, 2, 2 );
                }

                float stamina_ratio = static_cast<float>( you.get_stamina() ) / you.get_stamina_max();
                moves += 100 / std::max( 0.25f,
                                         stamina_ratio ) * you.exertion_adjusted_move_multiplier( act.exertion_level() );
                if( stamina_ratio < 0.33 || you.is_npc() ) {
                    you.set_moves( std::min( 0, you.get_moves() - moves ) );
                    return;
                }
                if( moves >= you.get_moves() ) {
                    // Enough for this turn;
                    you.set_moves( you.get_moves() - moves );
                    return;
                }
            }
            corpse.set_flag( flag_PULPED );
        }
        //Upon reach here, we have cleared one maptile
        pos_iter = placement.erase( pos_iter );
    }

    // If we reach this, all corpses have been pulped, finish the activity
    act.moves_left = 0;
    if( num_corpses == 0 ) {
        you.add_msg_if_player( m_bad, _( "The corpse moved before you could finish smashing it!" ) );
        return;
    }
    // TODO: Factor in how long it took to do the smashing.
    you.add_msg_player_or_npc( n_gettext( "The corpse is thoroughly pulped.",
                                          "The corpses are thoroughly pulped.", num_corpses ),
                               n_gettext( "<npcname> finished pulping the corpse.",
                                          "<npcname> finished pulping the corpses.", num_corpses ) );
}

void pulp_activity_actor::finish( player_activity &act, Character &you )
{
    if( you.is_npc() ) {
        you.as_npc()->revert_after_activity();
        you.as_npc()->pulp_location.reset();
    } else {
        act.set_to_null();
    }
}

void pulp_activity_actor::serialize( JsonOut &jsout ) const
{
    jsout.start_object();

    jsout.member( "num_corpses", num_corpses );
    jsout.member( "placement", placement );
    jsout.member( "pulp_acid", pulp_acid );

    jsout.end_object();
}

std::unique_ptr<activity_actor> pulp_activity_actor::deserialize( JsonValue &jsin )
{
    pulp_activity_actor actor;

    JsonObject data = jsin.get_object();

    data.read( "num_corpses", actor.num_corpses );
    data.read( "placement", actor.placement );
    data.read( "pulp_acid", actor.pulp_acid );

    return actor.clone();
}


void wait_stamina_activity_actor::start( player_activity &act, Character & )
{
    act.moves_total = calendar::INDEFINITELY_LONG;
    act.moves_left = calendar::INDEFINITELY_LONG;
}

void wait_stamina_activity_actor::do_turn( player_activity &act, Character &you )
{
    if( stamina_threshold != -1 ) {
        // Record intial stamina only when waiting until a given threshold.
        initial_stamina = you.get_stamina();
    }

    int stamina_max = stamina_threshold == -1 ? you.get_stamina_max() : stamina_threshold;
    if( you.get_stamina() >= stamina_max ) {
        finish( act, you );
    }
}

void wait_stamina_activity_actor::finish( player_activity &act, Character &you )
{
    if( stamina_threshold != -1 ) {
        const int stamina_initial = initial_stamina != -1 ? initial_stamina : you.get_stamina();
        if( you.get_stamina() < stamina_threshold && you.get_stamina() <= stamina_initial ) {
            debugmsg( "Failed to wait until stamina threshold %d reached, only at %d. You may not be regaining stamina.",
                      act.values.front(), you.get_stamina() );
        }
    } else if( you.get_stamina() < you.get_stamina_max() ) {
        you.add_msg_if_player( _( "You are bored of waiting, so you stop." ) );
    } else {
        you.add_msg_if_player( _( "You finish waiting and feel refreshed." ) );
    }
    act.set_to_null();
}

void wait_stamina_activity_actor::serialize( JsonOut &jsout ) const
{
    jsout.write_null();
}

std::unique_ptr<activity_actor> wait_stamina_activity_actor::deserialize( JsonValue & )
{
    return wait_stamina_activity_actor().clone();
}


namespace activity_actors
{

// Please keep this alphabetically sorted
const std::unordered_map<activity_id, std::unique_ptr<activity_actor>( * )( JsonValue & )>
deserialize_functions = {
    { ACT_AIM, &aim_activity_actor::deserialize },
    { ACT_AUTODRIVE, &autodrive_activity_actor::deserialize },
    { ACT_BASH, &bash_activity_actor::deserialize },
    { ACT_BIKERACK_RACKING, &bikerack_racking_activity_actor::deserialize },
    { ACT_BIKERACK_UNRACKING, &bikerack_unracking_activity_actor::deserialize },
    { ACT_BINDER_COPY_RECIPE, &bookbinder_copy_activity_actor::deserialize },
    { ACT_BOLTCUTTING, &boltcutting_activity_actor::deserialize },
    { ACT_CHOP_LOGS, &chop_logs_activity_actor::deserialize },
    { ACT_CHOP_PLANKS, &chop_planks_activity_actor::deserialize },
    { ACT_CHOP_TREE, &chop_tree_activity_actor::deserialize },
    { ACT_CHURN, &churn_activity_actor::deserialize },
    { ACT_CLEAR_RUBBLE, &clear_rubble_activity_actor::deserialize },
    { ACT_CONSUME, &consume_activity_actor::deserialize },
    { ACT_CRACKING, &safecracking_activity_actor::deserialize },
    { ACT_CRAFT, &craft_activity_actor::deserialize },
    { ACT_DATA_HANDLING, &data_handling_activity_actor::deserialize },
    { ACT_DISABLE, &disable_activity_actor::deserialize },
    { ACT_DISASSEMBLE, &disassemble_activity_actor::deserialize },
    { ACT_DROP, &drop_activity_actor::deserialize },
    { ACT_EBOOKSAVE, &ebooksave_activity_actor::deserialize },
    { ACT_FIRSTAID, &firstaid_activity_actor::deserialize },
    { ACT_FORAGE, &forage_activity_actor::deserialize },
    { ACT_FURNITURE_MOVE, &move_furniture_activity_actor::deserialize },
    { ACT_GLIDE, &glide_activity_actor::deserialize },
    { ACT_GUNMOD_ADD, &gunmod_add_activity_actor::deserialize },
    { ACT_GUNMOD_REMOVE, &gunmod_remove_activity_actor::deserialize },
    { ACT_HACKING, &hacking_activity_actor::deserialize },
    { ACT_HACKSAW, &hacksaw_activity_actor::deserialize },
    { ACT_HAIRCUT, &haircut_activity_actor::deserialize },
    { ACT_HARVEST, &harvest_activity_actor::deserialize},
    { ACT_HEATING, &heat_activity_actor::deserialize },
    { ACT_HOTWIRE_CAR, &hotwire_car_activity_actor::deserialize },
    { ACT_INSERT_ITEM, &insert_item_activity_actor::deserialize },
    { ACT_INVOKE_ITEM, &invoke_item_activity_actor::deserialize },
    { ACT_LOCKPICK, &lockpick_activity_actor::deserialize },
    { ACT_LONGSALVAGE, &longsalvage_activity_actor::deserialize },
    { ACT_MEDITATE, &meditate_activity_actor::deserialize },
    { ACT_MIGRATION_CANCEL, &migration_cancel_activity_actor::deserialize },
    { ACT_MILK, &milk_activity_actor::deserialize },
    { ACT_MOP, &mop_activity_actor::deserialize },
    { ACT_MOVE_ITEMS, &move_items_activity_actor::deserialize },
    { ACT_OPEN_GATE, &open_gate_activity_actor::deserialize },
    { ACT_OXYTORCH, &oxytorch_activity_actor::deserialize },
    { ACT_PICKUP, &pickup_activity_actor::deserialize },
    { ACT_PLAY_WITH_PET, &play_with_pet_activity_actor::deserialize },
    { ACT_PRYING, &prying_activity_actor::deserialize },
    { ACT_PULP, &pulp_activity_actor::deserialize },
    { ACT_READ, &read_activity_actor::deserialize },
    { ACT_REEL_CABLE, &reel_cable_activity_actor::deserialize },
    { ACT_RELOAD, &reload_activity_actor::deserialize },
    { ACT_SHAVE, &shave_activity_actor::deserialize },
    { ACT_SHEARING, &shearing_activity_actor::deserialize },
    { ACT_STASH, &stash_activity_actor::deserialize },
    { ACT_TENT_DECONSTRUCT, &tent_deconstruct_activity_actor::deserialize },
    { ACT_TENT_PLACE, &tent_placement_activity_actor::deserialize },
    { ACT_TRY_SLEEP, &try_sleep_activity_actor::deserialize },
    { ACT_UNLOAD, &unload_activity_actor::deserialize },
    { ACT_UNLOAD_LOOT, &unload_loot_activity_actor::deserialize },
    { ACT_VEHICLE_FOLD, &vehicle_folding_activity_actor::deserialize },
    { ACT_WAIT_STAMINA, &wait_stamina_activity_actor::deserialize },
    { ACT_VEHICLE_UNFOLD, &vehicle_unfolding_activity_actor::deserialize },
    { ACT_WASH, &wash_activity_actor::deserialize },
    { ACT_WEAR, &wear_activity_actor::deserialize },
    { ACT_WIELD, &wield_activity_actor::deserialize},
    { ACT_WORKOUT_ACTIVE, &workout_activity_actor::deserialize },
    { ACT_WORKOUT_HARD, &workout_activity_actor::deserialize },
    { ACT_WORKOUT_LIGHT, &workout_activity_actor::deserialize },
    { ACT_WORKOUT_MODERATE, &workout_activity_actor::deserialize },
};
} // namespace activity_actors

void serialize( const cata::clone_ptr<activity_actor> &actor, JsonOut &jsout )
{
    if( !actor ) {
        jsout.write_null();
    } else {
        jsout.start_object();

        jsout.member( "actor_type", actor->get_type() );
        jsout.member( "actor_data", *actor );

        jsout.end_object();
    }
}

void deserialize( cata::clone_ptr<activity_actor> &actor, const JsonValue &jsin )
{
    if( jsin.test_null() ) {
        actor = nullptr;
    } else {
        JsonObject data = jsin.get_object();
        if( data.has_member( "actor_data" ) ) {
            activity_id actor_type;
            data.read( "actor_type", actor_type );
            auto deserializer = activity_actors::deserialize_functions.find( actor_type );
            if( deserializer != activity_actors::deserialize_functions.end() ) {
                JsonValue jv = data.get_member( "actor_data" );
                actor = deserializer->second( jv );
            } else {
                debugmsg( "Failed to find activity actor deserializer for type \"%s\"", actor_type.c_str() );
                actor = nullptr;
            }
        } else {
            debugmsg( "Failed to load activity actor" );
            actor = nullptr;
        }
    }
}<|MERGE_RESOLUTION|>--- conflicted
+++ resolved
@@ -7294,13 +7294,8 @@
             // (to prevent taking out wood off the lit brazier)
             // and inaccessible furniture, like filled charcoal kiln
             if( mgr.has( zone_type_LOOT_IGNORE, src, fac_id ) ||
-<<<<<<< HEAD
                 here.get_field( src_loc, field_fd_fire ) != nullptr ||
-                !here.can_put_items_ter_furn( src_loc ) ) {
-=======
-                here.get_field( src_loc, fd_fire ) != nullptr ||
                 !here.can_put_items_ter_furn( src_loc ) || here.impassable_field_at( src_loc ) ) {
->>>>>>> 651881e3
                 continue;
             }
 
