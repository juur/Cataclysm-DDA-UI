--- conflicted
+++ resolved
@@ -1299,7 +1299,6 @@
         debugmsg( "Lost target item of ACT_PURIFY_WATER" );
     }
 
-<<<<<<< HEAD
     act.set_to_null();
 }
 
@@ -1325,7 +1324,7 @@
     return actor.clone();
 }
   
-=======
+
 void unload_mag_activity_actor::start( player_activity &act, Character & )
 {
     act.moves_left = moves_total;
@@ -1630,7 +1629,6 @@
     return actor.clone();
 }
 
->>>>>>> 4e2d1da5
 namespace activity_actors
 {
 
