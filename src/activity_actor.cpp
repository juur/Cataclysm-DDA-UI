#include "activity_actor.h"

#include <array>
#include <cmath>
#include <functional>
#include <list>
#include <utility>

#include "action.h"
#include "activity_handlers.h" // put_into_vehicle_or_drop and drop_on_map
#include "advanced_inv.h"
#include "avatar.h"
#include "avatar_action.h"
#include "bodypart.h"
#include "character.h"
#include "debug.h"
#include "enums.h"
#include "event.h"
#include "event_bus.h"
#include "flat_set.h"
#include "game.h"
#include "gates.h"
#include "gun_mode.h"
#include "iexamine.h"
#include "int_id.h"
#include "item.h"
#include "item_contents.h"
#include "item_group.h"
#include "item_location.h"
#include "itype.h"
#include "json.h"
#include "line.h"
#include "map.h"
#include "map_iterator.h"
#include "mapdata.h"
#include "messages.h"
#include "morale_types.h"
#include "npc.h"
#include "optional.h"
#include "options.h"
#include "output.h"
#include "pickup.h"
#include "player.h"
#include "player_activity.h"
#include "point.h"
#include "ranged.h"
#include "ret_val.h"
#include "rng.h"
#include "sounds.h"
#include "timed_event.h"
#include "translations.h"
#include "ui.h"
#include "uistate.h"
#include "value_ptr.h"
#include "vehicle.h"
#include "vpart_position.h"

static const efftype_id effect_pet( "pet" );
static const efftype_id effect_sleep( "sleep" );

static const itype_id itype_bone_human( "bone_human" );
static const itype_id itype_electrohack( "electrohack" );
static const itype_id itype_pseudo_bio_picklock( "pseudo_bio_picklock" );

static const skill_id skill_computer( "computer" );
static const skill_id skill_mechanics( "mechanics" );
static const skill_id skill_traps( "traps" );

static const proficiency_id proficiency_prof_lockpicking( "prof_lockpicking" );
static const proficiency_id proficiency_prof_lockpicking_expert( "prof_lockpicking_expert" );

static const std::string flag_MAG_DESTROY( "MAG_DESTROY" );
static const std::string flag_PERFECT_LOCKPICK( "PERFECT_LOCKPICK" );
static const std::string flag_RELOAD_AND_SHOOT( "RELOAD_AND_SHOOT" );

static const mtype_id mon_zombie( "mon_zombie" );
static const mtype_id mon_zombie_fat( "mon_zombie_fat" );
static const mtype_id mon_zombie_rot( "mon_zombie_rot" );
static const mtype_id mon_skeleton( "mon_skeleton" );
static const mtype_id mon_zombie_crawler( "mon_zombie_crawler" );

static const quality_id qual_LOCKPICK( "LOCKPICK" );

aim_activity_actor::aim_activity_actor()
{
    initial_view_offset = get_avatar().view_offset;
}

aim_activity_actor aim_activity_actor::use_wielded()
{
    return aim_activity_actor();
}

aim_activity_actor aim_activity_actor::use_bionic( const item &fake_gun,
        const units::energy &cost_per_shot )
{
    aim_activity_actor act = aim_activity_actor();
    act.bp_cost_per_shot = cost_per_shot;
    act.fake_weapon = fake_gun;
    return act;
}

aim_activity_actor aim_activity_actor::use_mutation( const item &fake_gun )
{
    aim_activity_actor act = aim_activity_actor();
    act.fake_weapon = fake_gun;
    return act;
}

void aim_activity_actor::start( player_activity &act, Character &/*who*/ )
{
    // Time spent on aiming is determined on the go by the player
    act.moves_total = 1;
    act.moves_left = 1;
}

void aim_activity_actor::do_turn( player_activity &act, Character &who )
{
    if( !who.is_avatar() ) {
        debugmsg( "ACT_AIM not implemented for NPCs" );
        aborted = true;
        act.moves_left = 0;
        return;
    }
    avatar &you = get_avatar();

    item *weapon = get_weapon();
    if( !weapon || !avatar_action::can_fire_weapon( you, get_map(), *weapon ) ) {
        aborted = true;
        act.moves_left = 0;
        return;
    }

    gun_mode gun = weapon->gun_current_mode();
    if( first_turn && gun->has_flag( flag_RELOAD_AND_SHOOT ) && !gun->ammo_remaining() ) {
        if( !load_RAS_weapon() ) {
            aborted = true;
            act.moves_left = 0;
            return;
        }
    }

    g->temp_exit_fullscreen();
    target_handler::trajectory trajectory = target_handler::mode_fire( you, *this );
    g->reenter_fullscreen();

    if( aborted ) {
        act.moves_left = 0;
    } else {
        if( !trajectory.empty() ) {
            fin_trajectory = trajectory;
            act.moves_left = 0;
        }
        // If aborting on the first turn, keep 'first_turn' as 'true'.
        // This allows refunding moves spent on unloading RELOAD_AND_SHOOT weapons
        // to simulate avatar not loading them in the first place
        first_turn = false;

        // Allow interrupting activity only during 'aim and fire'.
        // Prevents '.' key for 'aim for 10 turns' from conflicting with '.' key for 'interrupt activity'
        // in case of high input lag (curses, sdl sometimes...), but allows to interrupt aiming
        // if a bug happens / stars align to cause an endless aiming loop.
        act.interruptable_with_kb = action != "AIM";
    }
}

void aim_activity_actor::finish( player_activity &act, Character &who )
{
    act.set_to_null();
    restore_view();
    item *weapon = get_weapon();
    if( !weapon ) {
        return;
    }
    if( aborted ) {
        unload_RAS_weapon();
        if( reload_requested ) {
            // Reload the gun / select different arrows
            // May assign ACT_RELOAD
            g->reload_wielded( true );
        }
        return;
    }

    // Fire!
    gun_mode gun = weapon->gun_current_mode();
    int shots_fired = static_cast<player *>( &who )->fire_gun( fin_trajectory.back(), gun.qty, *gun );

    // TODO: bionic power cost of firing should be derived from a value of the relevant weapon.
    if( shots_fired && ( bp_cost_per_shot > 0_J ) ) {
        who.mod_power_level( -bp_cost_per_shot * shots_fired );
    }
}

void aim_activity_actor::canceled( player_activity &/*act*/, Character &/*who*/ )
{
    restore_view();
    unload_RAS_weapon();
}

void aim_activity_actor::serialize( JsonOut &jsout ) const
{
    jsout.start_object();

    jsout.member( "fake_weapon", fake_weapon );
    jsout.member( "bp_cost_per_shot", bp_cost_per_shot );
    jsout.member( "first_turn", first_turn );
    jsout.member( "action", action );
    jsout.member( "snap_to_target", snap_to_target );
    jsout.member( "shifting_view", shifting_view );
    jsout.member( "initial_view_offset", initial_view_offset );

    jsout.end_object();
}

std::unique_ptr<activity_actor> aim_activity_actor::deserialize( JsonIn &jsin )
{
    aim_activity_actor actor = aim_activity_actor();

    JsonObject data = jsin.get_object();

    data.read( "fake_weapon", actor.fake_weapon );
    data.read( "bp_cost_per_shot", actor.bp_cost_per_shot );
    data.read( "first_turn", actor.first_turn );
    data.read( "action", actor.action );
    data.read( "snap_to_target", actor.snap_to_target );
    data.read( "shifting_view", actor.shifting_view );
    data.read( "initial_view_offset", actor.initial_view_offset );

    return actor.clone();
}

item *aim_activity_actor::get_weapon()
{
    if( fake_weapon.has_value() ) {
        // TODO: check if the player lost relevant bionic/mutation
        return &fake_weapon.value();
    } else {
        // Check for lost gun (e.g. yanked by zombie technician)
        // TODO: check that this is the same gun that was used to start aiming
        item *weapon = &get_player_character().weapon;
        return weapon->is_null() ? nullptr : weapon;
    }
}

void aim_activity_actor::restore_view()
{
    avatar &player_character = get_avatar();
    bool changed_z = player_character.view_offset.z != initial_view_offset.z;
    player_character.view_offset = initial_view_offset;
    if( changed_z ) {
        get_map().invalidate_map_cache( player_character.view_offset.z );
        g->invalidate_main_ui_adaptor();
    }
}

bool aim_activity_actor::load_RAS_weapon()
{
    // TODO: use activity for fetching ammo and loading weapon
    player &you = get_avatar();
    item *weapon = get_weapon();
    gun_mode gun = weapon->gun_current_mode();
    const auto ammo_location_is_valid = [&]() -> bool {
        if( !you.ammo_location )
        {
            return false;
        }
        if( !gun->can_reload_with( you.ammo_location->typeId() ) )
        {
            return false;
        }
        if( square_dist( you.pos(), you.ammo_location.position() ) > 1 )
        {
            return false;
        }
        return true;
    };
    item::reload_option opt = ammo_location_is_valid() ? item::reload_option( &you, weapon,
                              weapon, you.ammo_location ) : you.select_ammo( *gun );
    if( !opt ) {
        // Menu canceled
        return false;
    }
    int reload_time = 0;
    reload_time += opt.moves();
    if( !gun->reload( you, std::move( opt.ammo ), 1 ) ) {
        // Reload not allowed
        return false;
    }

    // Burn 0.2% max base stamina x the strength required to fire.
    you.mod_stamina( gun->get_min_str() * static_cast<int>( 0.002f *
                     get_option<int>( "PLAYER_MAX_STAMINA" ) ) );
    // At low stamina levels, firing starts getting slow.
    int sta_percent = ( 100 * you.get_stamina() ) / you.get_stamina_max();
    reload_time += ( sta_percent < 25 ) ? ( ( 25 - sta_percent ) * 2 ) : 0;

    you.moves -= reload_time;
    return true;
}

void aim_activity_actor::unload_RAS_weapon()
{
    // Unload reload-and-shoot weapons to avoid leaving bows pre-loaded with arrows
    avatar &you = get_avatar();
    item *weapon = get_weapon();
    if( !weapon ) {
        return;
    }

    gun_mode gun = weapon->gun_current_mode();
    if( gun->has_flag( flag_RELOAD_AND_SHOOT ) ) {
        int moves_before_unload = you.moves;

        // Note: this code works only for avatar
        item_location loc = item_location( you, gun.target );
        you.unload( loc, true );

        // Give back time for unloading as essentially nothing has been done.
        if( first_turn ) {
            you.moves = moves_before_unload;
        }
    }
}

void dig_activity_actor::start( player_activity &act, Character & )
{
    act.moves_total = moves_total;
    act.moves_left = moves_total;
}

void dig_activity_actor::do_turn( player_activity &, Character &who )
{
    sfx::play_activity_sound( "tool", "shovel", sfx::get_heard_volume( location ) );
    if( calendar::once_every( 1_minutes ) ) {
        //~ Sound of a shovel digging a pit at work!
        sounds::sound( location, 10, sounds::sound_t::activity, _( "hsh!" ) );
    }
    get_map().maybe_trigger_trap( location, who, true );
}

void dig_activity_actor::finish( player_activity &act, Character &who )
{
    map &here = get_map();
    const bool grave = here.ter( location ) == t_grave;

    if( grave ) {
        if( one_in( 10 ) ) {
            static const std::array<mtype_id, 5> monids = { {
                    mon_zombie, mon_zombie_fat,
                    mon_zombie_rot, mon_skeleton,
                    mon_zombie_crawler
                }
            };

            g->place_critter_at( random_entry( monids ), byproducts_location );
            here.furn_set( location, f_coffin_o );
            who.add_msg_if_player( m_warning, _( "Something crawls out of the coffin!" ) );
        } else {
            here.spawn_item( location, itype_bone_human, rng( 5, 15 ) );
            here.furn_set( location, f_coffin_c );
        }
        std::vector<item *> dropped = here.place_items( "allclothes", 50, location, location, false,
                                      calendar::turn );
        here.place_items( "grave", 25, location, location, false, calendar::turn );
        here.place_items( "jewelry_front", 20, location, location, false, calendar::turn );
        for( item * const &it : dropped ) {
            if( it->is_armor() ) {
                it->set_flag( "FILTHY" );
                it->set_damage( rng( 1, it->max_damage() - 1 ) );
            }
        }
        get_event_bus().send<event_type::exhumes_grave>( who.getID() );
    }

    here.ter_set( location, ter_id( result_terrain ) );

    for( int i = 0; i < byproducts_count; i++ ) {
        here.spawn_items( byproducts_location, item_group::items_from( byproducts_item_group,
                          calendar::turn ) );
    }

    const int helpersize = get_player_character().get_num_crafting_helpers( 3 );
    who.mod_stored_nutr( 5 - helpersize );
    who.mod_thirst( 5 - helpersize );
    who.mod_fatigue( 10 - ( helpersize * 2 ) );
    if( grave ) {
        who.add_msg_if_player( m_good, _( "You finish exhuming a grave." ) );
    } else {
        who.add_msg_if_player( m_good, _( "You finish digging the %s." ),
                               here.ter( location ).obj().name() );
    }

    act.set_to_null();
}

std::string dig_activity_actor::get_progress_message( const player_activity &act ) const
{
    const int pct = ( ( act.moves_total - act.moves_left ) * 100 ) / act.moves_total;
    return string_format( "%d%%", pct );
}

void dig_activity_actor::serialize( JsonOut &jsout ) const
{
    jsout.start_object();

    jsout.member( "moves", moves_total );
    jsout.member( "location", location );
    jsout.member( "result_terrain", result_terrain );
    jsout.member( "byproducts_location", byproducts_location );
    jsout.member( "byproducts_count", byproducts_count );
    jsout.member( "byproducts_item_group", byproducts_item_group );

    jsout.end_object();
}

std::unique_ptr<activity_actor> dig_activity_actor::deserialize( JsonIn &jsin )
{
    dig_activity_actor actor( 0, tripoint_zero,
                              {}, tripoint_zero, 0, {} );

    JsonObject data = jsin.get_object();

    data.read( "moves", actor.moves_total );
    data.read( "location", actor.location );
    data.read( "result_terrain", actor.result_terrain );
    data.read( "byproducts_location", actor.byproducts_location );
    data.read( "byproducts_count", actor.byproducts_count );
    data.read( "byproducts_item_group", actor.byproducts_item_group );

    return actor.clone();
}

void dig_channel_activity_actor::start( player_activity &act, Character & )
{
    act.moves_total = moves_total;
    act.moves_left = moves_total;
}

void dig_channel_activity_actor::do_turn( player_activity &, Character &who )
{
    sfx::play_activity_sound( "tool", "shovel", sfx::get_heard_volume( location ) );
    if( calendar::once_every( 1_minutes ) ) {
        //~ Sound of a shovel digging a pit at work!
        sounds::sound( location, 10, sounds::sound_t::activity, _( "hsh!" ) );
    }
    get_map().maybe_trigger_trap( location, who, true );
}

void dig_channel_activity_actor::finish( player_activity &act, Character &who )
{
    map &here = get_map();
    here.ter_set( location, ter_id( result_terrain ) );

    for( int i = 0; i < byproducts_count; i++ ) {
        here.spawn_items( byproducts_location, item_group::items_from( byproducts_item_group,
                          calendar::turn ) );
    }

    const int helpersize = get_player_character().get_num_crafting_helpers( 3 );
    who.mod_stored_nutr( 5 - helpersize );
    who.mod_thirst( 5 - helpersize );
    who.mod_fatigue( 10 - ( helpersize * 2 ) );
    who.add_msg_if_player( m_good, _( "You finish digging up %s." ),
                           here.ter( location ).obj().name() );

    act.set_to_null();
}

std::string dig_channel_activity_actor::get_progress_message( const player_activity &act ) const
{
    const int pct = ( ( act.moves_total - act.moves_left ) * 100 ) / act.moves_total;
    return string_format( "%d%%", pct );
}

void dig_channel_activity_actor::serialize( JsonOut &jsout ) const
{
    jsout.start_object();

    jsout.member( "moves", moves_total );
    jsout.member( "location", location );
    jsout.member( "result_terrain", result_terrain );
    jsout.member( "byproducts_location", byproducts_location );
    jsout.member( "byproducts_count", byproducts_count );
    jsout.member( "byproducts_item_group", byproducts_item_group );

    jsout.end_object();
}

std::unique_ptr<activity_actor> dig_channel_activity_actor::deserialize( JsonIn &jsin )
{
    dig_channel_activity_actor actor( 0, tripoint_zero,
                                      {}, tripoint_zero, 0, {} );

    JsonObject data = jsin.get_object();

    data.read( "moves", actor.moves_total );
    data.read( "location", actor.location );
    data.read( "result_terrain", actor.result_terrain );
    data.read( "byproducts_location", actor.byproducts_location );
    data.read( "byproducts_count", actor.byproducts_count );
    data.read( "byproducts_item_group", actor.byproducts_item_group );

    return actor.clone();
}

void gunmod_remove_activity_actor::start( player_activity &act, Character & )
{
    act.moves_total = moves_total;
    act.moves_left = moves_total;
}

void gunmod_remove_activity_actor::finish( player_activity &act, Character &who )
{
    item *it_gun = gun.get_item();
    if( !it_gun ) {
        debugmsg( "ACT_GUNMOD_REMOVE lost target gun" );
        act.set_to_null();
        return;
    }
    item *it_mod = nullptr;
    std::vector<item *> mods = it_gun->gunmods();
    if( gunmod_idx >= 0 && mods.size() > static_cast<size_t>( gunmod_idx ) ) {
        it_mod = mods[gunmod_idx];
    } else {
        debugmsg( "ACT_GUNMOD_REMOVE lost target gunmod" );
        act.set_to_null();
        return;
    }
    act.set_to_null();
    gunmod_remove( who, *it_gun, *it_mod );
}

bool gunmod_remove_activity_actor::gunmod_unload( Character &who, item &gunmod )
{
    if( gunmod.has_flag( "BRASS_CATCHER" ) ) {
        // Exclude brass catchers so that removing them wouldn't spill the casings
        return true;
    }
    // TODO: unloading gunmods happens instantaneously in some cases, but should take time
    item_location loc = item_location( who, &gunmod );
    return !( gunmod.ammo_remaining() && !who.as_player()->unload( loc, true ) );
}

void gunmod_remove_activity_actor::gunmod_remove( Character &who, item &gun, item &mod )
{
    if( !gunmod_unload( who, mod ) ) {
        return;
    }

    gun.gun_set_mode( gun_mode_id( "DEFAULT" ) );
    const itype *modtype = mod.type;

    who.i_add_or_drop( mod );
    gun.remove_item( mod );

    // If the removed gunmod added mod locations, check to see if any mods are in invalid locations
    if( !modtype->gunmod->add_mod.empty() ) {
        std::map<gunmod_location, int> mod_locations = gun.get_mod_locations();
        for( const auto &slot : mod_locations ) {
            int free_slots = gun.get_free_mod_locations( slot.first );

            for( item *the_mod : gun.gunmods() ) {
                if( the_mod->type->gunmod->location == slot.first && free_slots < 0 ) {
                    gunmod_remove( who, gun, *the_mod );
                    free_slots++;
                } else if( mod_locations.find( the_mod->type->gunmod->location ) ==
                           mod_locations.end() ) {
                    gunmod_remove( who, gun, *the_mod );
                }
            }
        }
    }

    //~ %1$s - gunmod, %2$s - gun.
    who.add_msg_if_player( _( "You remove your %1$s from your %2$s." ), modtype->nname( 1 ),
                           gun.tname() );
}

void gunmod_remove_activity_actor::serialize( JsonOut &jsout ) const
{
    jsout.start_object();

    jsout.member( "moves_total", moves_total );
    jsout.member( "gun", gun );
    jsout.member( "gunmod", gunmod_idx );

    jsout.end_object();
}

std::unique_ptr<activity_actor> gunmod_remove_activity_actor::deserialize( JsonIn &jsin )
{
    gunmod_remove_activity_actor actor( 0, item_location(), -1 );

    JsonObject data = jsin.get_object();

    data.read( "moves_total", actor.moves_total );
    data.read( "gun", actor.gun );
    data.read( "gunmod", actor.gunmod_idx );

    return actor.clone();
}

void hacking_activity_actor::start( player_activity &act, Character & )
{
    act.moves_total = to_moves<int>( 5_minutes );
    act.moves_left = to_moves<int>( 5_minutes );
}

enum class hack_result : int {
    UNABLE,
    FAIL,
    NOTHING,
    SUCCESS
};

enum class hack_type : int {
    SAFE,
    DOOR,
    GAS,
    NONE
};

static int hack_level( const Character &who )
{
    ///\EFFECT_COMPUTER increases success chance of hacking card readers
    // odds go up with int>8, down with int<8
    // 4 int stat is worth 1 computer skill here
    ///\EFFECT_INT increases success chance of hacking card readers
    return who.get_skill_level( skill_computer ) + who.int_cur / 2 - 8;
}

static hack_result hack_attempt( Character &who, const bool using_bionic )
{
    // TODO: Remove this once player -> Character migration is complete
    {
        player *p = dynamic_cast<player *>( &who );
        p->practice( skill_computer, 20 );
    }

    // only skilled supergenius never cause short circuits, but the odds are low for people
    // with moderate skills
    const int hack_stddev = 5;
    int success = std::ceil( normal_roll( hack_level( who ), hack_stddev ) );
    if( success < 0 ) {
        who.add_msg_if_player( _( "You cause a short circuit!" ) );
        if( using_bionic ) {
            who.mod_power_level( -25_kJ );
        } else {
            who.use_charges( itype_electrohack, 25 );
        }

        if( success <= -5 ) {
            if( !using_bionic ) {
                who.add_msg_if_player( m_bad, _( "Your electrohack is ruined!" ) );
                who.use_amount( itype_electrohack, 1 );
            } else {
                who.add_msg_if_player( m_bad, _( "Your power is drained!" ) );
                who.mod_power_level( units::from_kilojoule( -rng( 25,
                                     units::to_kilojoule( who.get_power_level() ) ) ) );
            }
        }
        return hack_result::FAIL;
    } else if( success < 6 ) {
        return hack_result::NOTHING;
    } else {
        return hack_result::SUCCESS;
    }
}

static hack_type get_hack_type( const tripoint &examp )
{
    hack_type type = hack_type::NONE;
    map &here = get_map();
    const furn_t &xfurn_t = here.furn( examp ).obj();
    const ter_t &xter_t = here.ter( examp ).obj();
    if( xter_t.examine == &iexamine::pay_gas || xfurn_t.examine == &iexamine::pay_gas ) {
        type = hack_type::GAS;
    } else if( xter_t.examine == &iexamine::cardreader || xfurn_t.examine == &iexamine::cardreader ) {
        type = hack_type::DOOR;
    } else if( xter_t.examine == &iexamine::gunsafe_el || xfurn_t.examine == &iexamine::gunsafe_el ) {
        type = hack_type::SAFE;
    }
    return type;
}

hacking_activity_actor::hacking_activity_actor( use_bionic )
    : using_bionic( true )
{
}

void hacking_activity_actor::finish( player_activity &act, Character &who )
{
    tripoint examp = act.placement;
    hack_type type = get_hack_type( examp );
    switch( hack_attempt( who, using_bionic ) ) {
        case hack_result::UNABLE:
            who.add_msg_if_player( _( "You cannot hack this." ) );
            break;
        case hack_result::FAIL:
            // currently all things that can be hacked have equivalent alarm failure states.
            // this may not always be the case with new hackable things.
            get_event_bus().send<event_type::triggers_alarm>( who.getID() );
            sounds::sound( who.pos(), 60, sounds::sound_t::music, _( "an alarm sound!" ), true, "environment",
                           "alarm" );
            if( examp.z > 0 && !get_timed_events().queued( timed_event_type::WANTED ) ) {
                get_timed_events().add( timed_event_type::WANTED, calendar::turn + 30_minutes, 0,
                                        who.global_sm_location() );
            }
            break;
        case hack_result::NOTHING:
            who.add_msg_if_player( _( "You fail the hack, but no alarms are triggered." ) );
            break;
        case hack_result::SUCCESS:
            map &here = get_map();
            if( type == hack_type::GAS ) {
                int tankUnits;
                std::string fuelType;
                const cata::optional<tripoint> pTank_ = iexamine::getNearFilledGasTank( examp, tankUnits,
                                                        fuelType );
                if( !pTank_ ) {
                    break;
                }
                const tripoint pTank = *pTank_;
                const cata::optional<tripoint> pGasPump = iexamine::getGasPumpByNumber( examp,
                        uistate.ags_pay_gas_selected_pump );
                if( pGasPump && iexamine::toPumpFuel( pTank, *pGasPump, tankUnits ) ) {
                    who.add_msg_if_player( _( "You hack the terminal and route all available fuel to your pump!" ) );
                    sounds::sound( examp, 6, sounds::sound_t::activity,
                                   _( "Glug Glug Glug Glug Glug Glug Glug Glug Glug" ), true, "tool", "gaspump" );
                } else {
                    who.add_msg_if_player( _( "Nothing happens." ) );
                }
            } else if( type == hack_type::SAFE ) {
                who.add_msg_if_player( m_good, _( "The door on the safe swings open." ) );
                here.furn_set( examp, furn_str_id( "f_safe_o" ) );
            } else if( type == hack_type::DOOR ) {
                who.add_msg_if_player( _( "You activate the panel!" ) );
                who.add_msg_if_player( m_good, _( "The nearby doors unlock." ) );
                here.ter_set( examp, t_card_reader_broken );
                for( const tripoint &tmp : here.points_in_radius( ( examp ), 3 ) ) {
                    if( here.ter( tmp ) == t_door_metal_locked ) {
                        here.ter_set( tmp, t_door_metal_c );
                    }
                }
            }
            break;
    }
    act.set_to_null();
}

void hacking_activity_actor::serialize( JsonOut &jsout ) const
{
    jsout.start_object();
    jsout.member( "using_bionic", using_bionic );
    jsout.end_object();
}

std::unique_ptr<activity_actor> hacking_activity_actor::deserialize( JsonIn &jsin )
{
    hacking_activity_actor actor;
    if( jsin.test_null() ) {
        // Old saves might contain a null instead of an object.
        // Since we do not know whether a bionic or an item was chosen we assume
        // it was an item.
        actor.using_bionic = false;
    } else {
        JsonObject jsobj = jsin.get_object();
        jsobj.read( "using_bionic", actor.using_bionic );
    }
    return actor.clone();
}

void hotwire_car_activity_actor::start( player_activity &act, Character & )
{
    act.moves_total = moves_total;
    act.moves_left = moves_total;
}

void hotwire_car_activity_actor::do_turn( player_activity &act, Character & )
{
    map &here = get_map();
    if( calendar::once_every( 1_minutes ) ) {
        bool lost = !here.veh_at( here.getlocal( target ) ).has_value();
        if( lost ) {
            act.set_to_null();
            debugmsg( "Lost ACT_HOTWIRE_CAR target vehicle" );
        }
    }
}

void hotwire_car_activity_actor::finish( player_activity &act, Character &who )
{
    act.set_to_null();

    map &here = get_map();
    const optional_vpart_position vp = here.veh_at( here.getlocal( target ) );
    if( !vp ) {
        debugmsg( "Lost ACT_HOTWIRE_CAR target vehicle" );
        return;
    }
    vehicle &veh = vp->vehicle();

    int skill = who.get_skill_level( skill_mechanics );
    if( skill > rng( 1, 6 ) ) {
        // Success
        who.add_msg_if_player( _( "You found the wire that starts the engine." ) );
        veh.is_locked = false;
    } else if( skill > rng( 0, 4 ) ) {
        // Soft fail
        who.add_msg_if_player( _( "You found a wire that looks like the right one." ) );
        veh.is_alarm_on = veh.has_security_working();
        veh.is_locked = false;
    } else if( !veh.is_alarm_on ) {
        // Hard fail
        who.add_msg_if_player( _( "The red wire always starts the engine, doesn't it?" ) );
        veh.is_alarm_on = veh.has_security_working();
    } else {
        // Already failed
        who.add_msg_if_player(
            _( "By process of elimination, you found the wire that starts the engine." ) );
        veh.is_locked = false;
    }
}

void hotwire_car_activity_actor::serialize( JsonOut &jsout ) const
{
    jsout.start_object();

    jsout.member( "target", target );
    jsout.member( "moves_total", moves_total );

    jsout.end_object();
}

std::unique_ptr<activity_actor> hotwire_car_activity_actor::deserialize( JsonIn &jsin )
{
    hotwire_car_activity_actor actor( 0, tripoint_zero );

    JsonObject data = jsin.get_object();

    data.read( "target", actor.target );
    data.read( "moves_total", actor.moves_total );

    return actor.clone();
}

void move_items_activity_actor::do_turn( player_activity &act, Character &who )
{
    const tripoint dest = relative_destination + who.pos();

    while( who.moves > 0 && !target_items.empty() ) {
        item_location target = std::move( target_items.back() );
        const int quantity = quantities.back();
        target_items.pop_back();
        quantities.pop_back();

        if( !target ) {
            debugmsg( "Lost target item of ACT_MOVE_ITEMS" );
            continue;
        }

        // Check that we can pick it up.
        if( !target->made_of_from_type( phase_id::LIQUID ) ) {
            // Don't need to make a copy here since movement can't be canceled
            item &leftovers = *target;
            // Make a copy to be put in the destination location
            item newit = leftovers;
            // Handle charges, quantity == 0 means move all
            if( quantity != 0 && newit.count_by_charges() ) {
                newit.charges = std::min( newit.charges, quantity );
                leftovers.charges -= quantity;
            } else {
                leftovers.charges = 0;
            }

            // This is for hauling across zlevels, remove when going up and down stairs
            // is no longer teleportation
            if( newit.is_owned_by( who, true ) ) {
                newit.set_owner( who );
            } else {
                continue;
            }
            const tripoint src = target.position();
            const int distance = src.z == dest.z ? std::max( rl_dist( src, dest ), 1 ) : 1;
            // Yuck, I'm sticking weariness scaling based on activity level here
            const float weary_mult = who.exertion_adjusted_move_multiplier( exertion_level() );
            who.mod_moves( -Pickup::cost_to_move_item( who, newit ) * distance * weary_mult );
            if( to_vehicle ) {
                put_into_vehicle_or_drop( who, item_drop_reason::deliberate, { newit }, dest );
            } else {
                drop_on_map( who, item_drop_reason::deliberate, { newit }, dest );
            }
            // If we picked up a whole stack, remove the leftover item
            if( leftovers.charges <= 0 ) {
                target.remove_item();
            }
        }
    }

    if( target_items.empty() ) {
        // Nuke the current activity, leaving the backlog alone.
        act.set_to_null();
    }
}

void move_items_activity_actor::serialize( JsonOut &jsout ) const
{
    jsout.start_object();

    jsout.member( "target_items", target_items );
    jsout.member( "quantities", quantities );
    jsout.member( "to_vehicle", to_vehicle );
    jsout.member( "relative_destination", relative_destination );

    jsout.end_object();
}

std::unique_ptr<activity_actor> move_items_activity_actor::deserialize( JsonIn &jsin )
{
    move_items_activity_actor actor( {}, {}, false, tripoint_zero );

    JsonObject data = jsin.get_object();

    data.read( "target_items", actor.target_items );
    data.read( "quantities", actor.quantities );
    data.read( "to_vehicle", actor.to_vehicle );
    data.read( "relative_destination", actor.relative_destination );

    return actor.clone();
}

void pickup_activity_actor::do_turn( player_activity &, Character &who )
{
    // If we don't have target items bail out
    if( target_items.empty() ) {
        who.cancel_activity();
        return;
    }

    // If the player moves while picking up (i.e.: in a moving vehicle) cancel
    // the activity, only populate starting_pos when grabbing from the ground
    if( starting_pos && *starting_pos != who.pos() ) {
        who.cancel_activity();
        who.add_msg_if_player( _( "Moving canceled auto-pickup." ) );
        return;
    }

    // Auto_resume implies autopickup.
    const bool autopickup = who.activity.auto_resume;

    // False indicates that the player canceled pickup when met with some prompt
    const bool keep_going = Pickup::do_pickup( target_items, quantities, autopickup );

    // If there are items left we ran out of moves, so continue the activity
    // Otherwise, we are done.
    if( !keep_going || target_items.empty() ) {
        who.cancel_activity();

        if( who.get_value( "THIEF_MODE_KEEP" ) != "YES" ) {
            who.set_value( "THIEF_MODE", "THIEF_ASK" );
        }

        if( !keep_going ) {
            // The user canceled the activity, so we're done
            // AIM might have more pickup activities pending, also cancel them.
            // TODO: Move this to advanced inventory instead of hacking it in here
            cancel_aim_processing();
        }
    }
}

void pickup_activity_actor::serialize( JsonOut &jsout ) const
{
    jsout.start_object();

    jsout.member( "target_items", target_items );
    jsout.member( "quantities", quantities );
    jsout.member( "starting_pos", starting_pos );

    jsout.end_object();
}

std::unique_ptr<activity_actor> pickup_activity_actor::deserialize( JsonIn &jsin )
{
    pickup_activity_actor actor( {}, {}, cata::nullopt );

    JsonObject data = jsin.get_object();

    data.read( "target_items", actor.target_items );
    data.read( "quantities", actor.quantities );
    data.read( "starting_pos", actor.starting_pos );

    return actor.clone();
}

lockpick_activity_actor lockpick_activity_actor::use_item(
    int moves_total,
    const item_location &lockpick,
    const tripoint &target
)
{
    return lockpick_activity_actor {
        moves_total,
        lockpick,
        cata::nullopt,
        target
    };
}

lockpick_activity_actor lockpick_activity_actor::use_bionic(
    const tripoint &target
)
{
    return lockpick_activity_actor {
        to_moves<int>( 4_seconds ),
        cata::nullopt,
        item( itype_pseudo_bio_picklock ),
        target
    };
}

void lockpick_activity_actor::start( player_activity &act, Character & )
{
    act.moves_left = moves_total;
    act.moves_total = moves_total;
}

void lockpick_activity_actor::finish( player_activity &act, Character &who )
{
    act.set_to_null();

    item *it;
    if( lockpick.has_value() ) {
        it = ( *lockpick ).get_item();
    } else {
        it = &*fake_lockpick;
    }

    if( !it ) {
        debugmsg( "Lost ACT_LOCKPICK item" );
        return;
    }

    map &here = get_map();
    const tripoint target = here.getlocal( this->target );
    const ter_id ter_type = here.ter( target );
    const furn_id furn_type = here.furn( target );
    ter_id new_ter_type;
    furn_id new_furn_type;
    std::string open_message;
    if( ter_type == t_chaingate_l ) {
        new_ter_type = t_chaingate_c;
    } else if( ter_type == t_door_locked || ter_type == t_door_locked_alarm ||
               ter_type == t_door_locked_interior ) {
        new_ter_type = t_door_c;
        open_message = _( "With a satisfying click, the lock on the door opens." );
    } else if( ter_type == t_door_locked_peep ) {
        new_ter_type = t_door_c_peep;
        open_message = _( "With a satisfying click, the lock on the door opens." );
    } else if( ter_type == t_door_metal_pickable ) {
        new_ter_type = t_door_metal_c;
        open_message = _( "With a satisfying click, the lock on the door opens." );
    } else if( ter_type == t_door_bar_locked ) {
        new_ter_type = t_door_bar_o;
        //Bar doors auto-open (and lock if closed again) so show a different message)
        open_message = _( "The door swings open…" );
    } else if( furn_type == f_gunsafe_ml ) {
        new_furn_type = f_safe_o;
        open_message = _( "With a satisfying click, the lock on the door opens." );
    }

    bool perfect = it->has_flag( flag_PERFECT_LOCKPICK );
    bool destroy = false;

<<<<<<< HEAD
    /** @EFFECT_DEX improves chances of successfully picking door lock, reduces chances of bad outcomes */
    /** @EFFECT_MECHANICS improves chances of successfully picking door lock, reduces chances of bad outcomes */
    /** @EFFECT_LOCKPICK greatly improves chances of successfully picking door lock, reduces chances of bad outcomes */
    int pick_roll = ( std::pow( 1.5, who.get_skill_level( skill_traps ) ) *
                      ( std::pow( 1.3, who.get_skill_level( skill_mechanics ) ) +
                        it->get_quality( qual_LOCKPICK ) - it->damage() / 2000.0 ) +
                      who.dex_cur / 4.0 + who.per_cur / 6.0 + who.int_cur / 8.0 ) / 20;
    // If you lack any proficiency you are highly unlikely to succeed.
    // Divide result by twenty then work it back up as you get lockpicking profs.
    if( who.has_proficiency( proficiency_prof_lockpicking ) ) {
        // If you know basic lockpicking, your chance will be halved.
        pick_roll = pick_roll * 10;
    }
    if( who.has_proficiency( proficiency_prof_lockpicking_expert ) ) {
        // If you're a locksmith you use your full, unmodified roll.
        pick_roll = pick_roll * 2;
    }
    int lock_roll = rng( 1, 120 );
=======
    // Your devices skill is the primary skill that applies to your roll. Your mechanics skill has a little input.
    const float weighted_skill_average = ( 3.0f * who.get_skill_level(
            skill_traps ) + who.get_skill_level( skill_mechanics ) ) / 4.0f;

    // Your dexterity determines most of your stat contribution, but your intelligence and perception combined are about half as much.
    const float weighted_stat_average = ( 6.0f * who.dex_cur + 2.0f * who.per_cur +
                                          who.int_cur ) / 9.0f;

    // Get a bonus from your lockpick quality if the quality is higher than 3, or a penalty if it is lower. For a bobby pin this puts you at -2, for a locksmith kit, +2.
    const float tool_effect = ( it->get_quality( qual_LOCKPICK ) - 3 ) - ( it->damage() / 2000.0 );

    // Without at least a basic lockpick proficiency, your skill level is effectively 6 levels lower.
    int proficiency_effect = -3;
    if( who.has_proficiency( proficiency_prof_lockpicking ) ) {
        // If you have the basic lockpick prof, negate the above penalty
        proficiency_effect = 0;
    }
    if( who.has_proficiency( proficiency_prof_lockpicking_expert ) ) {
        // If you have the locksmith proficiency, your skill level is effectively 4 levels higher.
        proficiency_effect = 3;
    }

    // We get our average roll by adding the above factors together. For a person with no skill, average stats, no proficiencies, and an improvised lockpick, mean_roll will be 2.
    const float mean_roll = weighted_skill_average + ( weighted_stat_average / 4 ) + proficiency_effect
                            + tool_effect;

    // A standard deviation of 2 means that about 2/3 of rolls will come within 2 points of your mean_roll. Lockpicking
    int pick_roll = std::round( normal_roll( mean_roll, 2 ) );

    // Lock_roll should be replaced with a flat value defined by the door, soon.
    // In the meantime, let's roll 3d5-3, giving us a range of 0-12.
    int lock_roll = rng( 0, 4 ) + rng( 0, 4 ) + rng( 0, 4 );

    add_msg( m_debug, _( "Rolled %i. Mean_roll %g. Difficulty %i." ), pick_roll, mean_roll, lock_roll );

>>>>>>> cb8a3353
    int xp_gain = 0;
    if( perfect || ( pick_roll >= lock_roll ) ) {
        xp_gain += lock_roll;
        here.has_furn( target ) ?
        here.furn_set( target, new_furn_type ) :
        static_cast<void>( here.ter_set( target, new_ter_type ) );
        who.add_msg_if_player( m_good, open_message );
    } else if( furn_type == f_gunsafe_ml && lock_roll > ( 3 * pick_roll ) ) {
        who.add_msg_if_player( m_bad, _( "Your clumsy attempt jams the lock!" ) );
        here.furn_set( target, furn_str_id( "f_gunsafe_mj" ) );
    } else if( lock_roll > ( 1.5 * pick_roll ) ) {
        if( it->inc_damage() ) {
            who.add_msg_if_player( m_bad,
                                   _( "The lock stumps your efforts to pick it, and you destroy your tool." ) );
            destroy = true;
        } else {
            who.add_msg_if_player( m_bad,
                                   _( "The lock stumps your efforts to pick it, and you damage your tool." ) );
        }
    } else {
        who.add_msg_if_player( m_bad, _( "The lock stumps your efforts to pick it." ) );
    }

    if( avatar *you = dynamic_cast<avatar *>( &who ) ) {
        if( !perfect ) {
            // You don't gain much skill since the item does all the hard work for you
            xp_gain += std::pow( 2, you->get_skill_level( skill_traps ) ) + 1;
        }
        you->practice( skill_traps, xp_gain );
        if( !you->has_proficiency( proficiency_prof_lockpicking ) ) {
            you->practice_proficiency( proficiency_prof_lockpicking, 1_minutes );
        } else if( !you->has_proficiency( proficiency_prof_lockpicking_expert ) ) {
            you->practice_proficiency( proficiency_prof_lockpicking_expert, 1_minutes );
        }
    }

    if( !perfect && ter_type == t_door_locked_alarm && ( lock_roll + dice( 1, 30 ) ) > pick_roll ) {
        sounds::sound( who.pos(), 40, sounds::sound_t::alarm, _( "an alarm sound!" ), true, "environment",
                       "alarm" );
        if( !get_timed_events().queued( timed_event_type::WANTED ) ) {
            get_timed_events().add( timed_event_type::WANTED, calendar::turn + 30_minutes, 0,
                                    who.global_sm_location() );
        }
    }

    if( destroy && lockpick.has_value() ) {
        ( *lockpick ).remove_item();
    }
}

cata::optional<tripoint> lockpick_activity_actor::select_location( avatar &you )
{
    if( you.is_mounted() ) {
        you.add_msg_if_player( m_info, _( "You cannot do that while mounted." ) );
        return cata::nullopt;
    }

    const std::function<bool( const tripoint & )> is_pickable = [&you]( const tripoint & p ) {
        if( p == you.pos() ) {
            return false;
        }
        return get_map().has_flag( "PICKABLE", p );
    };

    const cata::optional<tripoint> target = choose_adjacent_highlight(
            _( "Use your lockpick where?" ), _( "There is nothing to lockpick nearby." ), is_pickable, false );
    if( !target ) {
        return cata::nullopt;
    }

    if( is_pickable( *target ) ) {
        return target;
    }

    const ter_id terr_type = get_map().ter( *target );
    if( *target == you.pos() ) {
        you.add_msg_if_player( m_info, _( "You pick your nose and your sinuses swing open." ) );
    } else if( g->critter_at<npc>( *target ) ) {
        you.add_msg_if_player( m_info,
                               _( "You can pick your friends, and you can\npick your nose, but you can't pick\nyour friend's nose." ) );
    } else if( terr_type == t_door_c ) {
        you.add_msg_if_player( m_info, _( "That door isn't locked." ) );
    } else {
        you.add_msg_if_player( m_info, _( "That cannot be picked." ) );
    }
    return cata::nullopt;
}

void lockpick_activity_actor::serialize( JsonOut &jsout ) const
{
    jsout.start_object();

    jsout.member( "moves_total", moves_total );
    jsout.member( "lockpick", lockpick );
    jsout.member( "fake_lockpick", fake_lockpick );
    jsout.member( "target", target );

    jsout.end_object();
}

std::unique_ptr<activity_actor> lockpick_activity_actor::deserialize( JsonIn &jsin )
{
    lockpick_activity_actor actor( 0, cata::nullopt, cata::nullopt, tripoint_zero );

    JsonObject data = jsin.get_object();

    data.read( "moves_total", actor.moves_total );
    data.read( "lockpick", actor.lockpick );
    data.read( "fake_lockpick", actor.fake_lockpick );
    data.read( "target", actor.target );

    return actor.clone();
}

void migration_cancel_activity_actor::do_turn( player_activity &act, Character &who )
{
    // Stop the activity
    act.set_to_null();

    // Ensure that neither avatars nor npcs end up in an invalid state
    if( who.is_npc() ) {
        npc &npc_who = dynamic_cast<npc &>( who );
        npc_who.revert_after_activity();
    } else {
        avatar &avatar_who = dynamic_cast<avatar &>( who );
        avatar_who.clear_destination();
        avatar_who.backlog.clear();
    }
}

void migration_cancel_activity_actor::serialize( JsonOut &jsout ) const
{
    // This will probably never be called, but write null to avoid invalid json in
    // the case that it is
    jsout.write_null();
}

std::unique_ptr<activity_actor> migration_cancel_activity_actor::deserialize( JsonIn & )
{
    return migration_cancel_activity_actor().clone();
}

void open_gate_activity_actor::start( player_activity &act, Character & )
{
    act.moves_total = moves_total;
    act.moves_left = moves_total;
}

void open_gate_activity_actor::finish( player_activity &act, Character & )
{
    gates::open_gate( placement );
    act.set_to_null();
}

void open_gate_activity_actor::serialize( JsonOut &jsout ) const
{
    jsout.start_object();

    jsout.member( "moves", moves_total );
    jsout.member( "placement", placement );

    jsout.end_object();
}

std::unique_ptr<activity_actor> open_gate_activity_actor::deserialize( JsonIn &jsin )
{
    open_gate_activity_actor actor( 0, tripoint_zero );

    JsonObject data = jsin.get_object();

    data.read( "moves", actor.moves_total );
    data.read( "placement", actor.placement );

    return actor.clone();
}

void consume_activity_actor::start( player_activity &act, Character &guy )
{
    int moves;
    Character &player_character = get_player_character();
    if( consume_location ) {
        const ret_val<edible_rating> ret = player_character.will_eat( *consume_location, true );
        if( !ret.success() ) {
            canceled = true;
            consume_menu_selections = std::vector<int>();
            consume_menu_selected_items.clear();
            consume_menu_filter.clear();
            return;
        }
        moves = to_moves<int>( guy.get_consume_time( *consume_location ) );
    } else if( !consume_item.is_null() ) {
        const ret_val<edible_rating> ret = player_character.will_eat( consume_item, true );
        if( !ret.success() ) {
            canceled = true;
            consume_menu_selections = std::vector<int>();
            consume_menu_selected_items.clear();
            consume_menu_filter.clear();
            return;
        }
        moves = to_moves<int>( guy.get_consume_time( consume_item ) );
    } else {
        debugmsg( "Item/location to be consumed should not be null." );
        canceled = true;
        return;
    }

    act.moves_total = moves;
    act.moves_left = moves;
}

void consume_activity_actor::finish( player_activity &act, Character & )
{
    // Prevent interruptions from this point onwards, so that e.g. pain from
    // injecting serum doesn't pop up messages about cancelling consuming (it's
    // too late; we've already consumed).
    act.interruptable = false;

    // Consuming an item may cause various effects, including cancelling our activity.
    // Back up these values since this activity actor might be destroyed.
    std::vector<int> temp_selections = consume_menu_selections;
    const std::vector<item_location> temp_selected_items = consume_menu_selected_items;
    const std::string temp_filter = consume_menu_filter;
    item_location consume_loc = consume_location;
    activity_id new_act = type;

    avatar &player_character = get_avatar();
    if( !canceled ) {
        if( consume_loc ) {
            player_character.consume( consume_loc, /*force=*/true );
        } else if( !consume_item.is_null() ) {
            player_character.consume( consume_item, /*force=*/true );
        } else {
            debugmsg( "Item location/name to be consumed should not be null." );
        }
        if( player_character.get_value( "THIEF_MODE_KEEP" ) != "YES" ) {
            player_character.set_value( "THIEF_MODE", "THIEF_ASK" );
        }
    }

    if( act.id() == activity_id( "ACT_CONSUME" ) ) {
        act.set_to_null();
    }

    if( !temp_selections.empty() || !temp_selected_items.empty() || !temp_filter.empty() ) {
        if( act.is_null() ) {
            player_character.assign_activity( new_act );
            player_character.activity.values = temp_selections;
            player_character.activity.targets = temp_selected_items;
            player_character.activity.str_values = { temp_filter };
        } else {
            player_activity eat_menu( new_act );
            eat_menu.values = temp_selections;
            eat_menu.targets = temp_selected_items;
            eat_menu.str_values = { temp_filter };
            player_character.backlog.push_back( eat_menu );
        }
    }
}

void consume_activity_actor::serialize( JsonOut &jsout ) const
{
    jsout.start_object();

    jsout.member( "consume_location", consume_location );
    jsout.member( "consume_item", consume_item );
    jsout.member( "consume_menu_selections", consume_menu_selections );
    jsout.member( "consume_menu_selected_items", consume_menu_selected_items );
    jsout.member( "consume_menu_filter", consume_menu_filter );
    jsout.member( "canceled", canceled );

    jsout.end_object();
}

std::unique_ptr<activity_actor> consume_activity_actor::deserialize( JsonIn &jsin )
{
    item_location null;
    consume_activity_actor actor( null );

    JsonObject data = jsin.get_object();

    data.read( "consume_location", actor.consume_location );
    data.read( "consume_item", actor.consume_item );
    data.read( "consume_menu_selections", actor.consume_menu_selections );
    data.read( "consume_menu_selected_items", actor.consume_menu_selected_items );
    data.read( "consume_menu_filter", actor.consume_menu_filter );
    data.read( "canceled", actor.canceled );

    return actor.clone();
}

void try_sleep_activity_actor::start( player_activity &act, Character &/*who*/ )
{
    act.moves_total = to_moves<int>( duration );
    act.moves_left = act.moves_total;
}

void try_sleep_activity_actor::do_turn( player_activity &act, Character &who )
{
    if( who.has_effect( effect_sleep ) ) {
        return;
    }
    if( dynamic_cast<player *>( &who )->can_sleep() ) {
        who.fall_asleep(); // calls act.set_to_null()
        if( !who.has_effect( effect_sleep ) ) {
            // Character can potentially have immunity for 'effect_sleep'
            who.add_msg_if_player(
                _( "You feel you should've fallen asleep by now, but somehow you're still awake." ) );
        }
        return;
    }
    if( one_in( 1000 ) ) {
        who.add_msg_if_player( _( "You toss and turn…" ) );
    }
    if( calendar::once_every( 30_minutes ) ) {
        query_keep_trying( act, who );
    }
}

void try_sleep_activity_actor::finish( player_activity &act, Character &who )
{
    act.set_to_null();
    if( !who.has_effect( effect_sleep ) ) {
        who.add_msg_if_player( _( "You try to sleep, but can't." ) );
    }
}

void try_sleep_activity_actor::query_keep_trying( player_activity &act, Character &who )
{
    if( disable_query || !who.is_avatar() ) {
        return;
    }

    uilist sleep_query;
    sleep_query.text = _( "You have trouble sleeping, keep trying?" );
    sleep_query.addentry( 1, true, 'S', _( "Stop trying to fall asleep and get up." ) );
    sleep_query.addentry( 2, true, 'c', _( "Continue trying to fall asleep." ) );
    sleep_query.addentry( 3, true, 'C',
                          _( "Continue trying to fall asleep and don't ask again." ) );
    sleep_query.query();
    switch( sleep_query.ret ) {
        case UILIST_CANCEL:
        case 1:
            act.set_to_null();
            break;
        case 3:
            disable_query = true;
            break;
        case 2:
        default:
            break;
    }
}

void try_sleep_activity_actor::serialize( JsonOut &jsout ) const
{
    jsout.start_object();

    jsout.member( "disable_query", disable_query );
    jsout.member( "duration", duration );

    jsout.end_object();
}

std::unique_ptr<activity_actor> try_sleep_activity_actor::deserialize( JsonIn &jsin )
{
    try_sleep_activity_actor actor = try_sleep_activity_actor( 0_seconds );

    JsonObject data = jsin.get_object();

    data.read( "disable_query", actor.disable_query );
    data.read( "duration", actor.duration );

    return actor.clone();
}

void unload_mag_activity_actor::start( player_activity &act, Character & )
{
    act.moves_left = moves_total;
    act.moves_total = moves_total;
}

void unload_mag_activity_actor::finish( player_activity &act, Character &who )
{
    act.set_to_null();
    unload( who, target );
}

void unload_mag_activity_actor::unload( Character &who, item_location &target )
{
    int qty = 0;
    item &it = *target.get_item();

    std::vector<item *> remove_contained;
    for( item *contained : it.contents.all_items_top() ) {
        if( who.as_player()->add_or_drop_with_msg( *contained, true ) ) {
            qty += contained->charges;
            remove_contained.push_back( contained );
        }
    }
    // remove the ammo leads in the belt
    for( item *remove : remove_contained ) {
        it.remove_item( *remove );
    }

    // remove the belt linkage
    if( it.is_ammo_belt() ) {
        if( it.type->magazine->linkage ) {
            item link( *it.type->magazine->linkage, calendar::turn, qty );
            who.as_player()->add_or_drop_with_msg( link, true );
        }
        who.add_msg_if_player( _( "You disassemble your %s." ), it.tname() );
    } else {
        who.add_msg_if_player( _( "You unload your %s." ), it.tname() );
    }

    if( it.has_flag( flag_MAG_DESTROY ) && it.ammo_remaining() == 0 ) {
        target.remove_item();
    }
}

void unload_mag_activity_actor::serialize( JsonOut &jsout ) const
{
    jsout.start_object();

    jsout.member( "moves_total", moves_total );
    jsout.member( "target", target );

    jsout.end_object();
}

std::unique_ptr<activity_actor> unload_mag_activity_actor::deserialize( JsonIn &jsin )
{
    unload_mag_activity_actor actor = unload_mag_activity_actor( 0, item_location::nowhere );

    JsonObject data = jsin.get_object();

    data.read( "moves_total", actor.moves_total );
    data.read( "target", actor.target );

    return actor.clone();
}

craft_activity_actor::craft_activity_actor( item_location &it, const bool is_long ) :
    craft_item( it ), is_long( is_long )
{
}

static bool check_if_craft_okay( item_location &craft_item, Character &crafter )
{
    item *craft = craft_item.get_item();

    // item_location::get_item() will return nullptr if the item is lost
    if( !craft ) {
        crafter.add_msg_player_or_npc(
            _( "You no longer have the in progress craft in your possession.  "
               "You stop crafting.  "
               "Reactivate the in progress craft to continue crafting." ),
            _( "<npcname> no longer has the in progress craft in their possession.  "
               "<npcname> stops crafting." ) );
        return false;
    }

    if( !craft->is_craft() ) {
        debugmsg( "ACT_CRAFT target '%s' is not a craft.  Aborting ACT_CRAFT.", craft->tname() );
        return false;
    }

    return crafter.can_continue_craft( *craft );
}

void craft_activity_actor::start( player_activity &act, Character &crafter )
{
    if( !check_if_craft_okay( craft_item, crafter ) ) {
        act.set_to_null();
    }
    act.moves_left = calendar::INDEFINITELY_LONG;
    activity_override = craft_item.get_item()->get_making().exertion_level();
}

void craft_activity_actor::do_turn( player_activity &act, Character &crafter )
{
    if( !check_if_craft_okay( craft_item, crafter ) ) {
        act.set_to_null();
        return;
    }

    // We already checked if this is nullptr above
    item &craft = *craft_item.get_item();

    const cata::optional<tripoint> location = craft_item.where() == item_location::type::character
            ? cata::optional<tripoint>() : cata::optional<tripoint>( craft_item.position() );
    const recipe &rec = craft.get_making();
    const float crafting_speed = crafter.crafting_speed_multiplier( craft, location );
    const int assistants = crafter.available_assistant_count( craft.get_making() );

    if( crafting_speed <= 0.0f ) {
        crafter.cancel_activity();
        return;
    }

    // item_counter represents the percent progress relative to the base batch time
    // stored precise to 5 decimal places ( e.g. 67.32 percent would be stored as 6'732'000 )
    const int old_counter = craft.item_counter;

    // Base moves for batch size with no speed modifier or assistants
    // Must ensure >= 1 so we don't divide by 0;
    const double base_total_moves = std::max( 1, rec.batch_time( crafter, craft.charges, 1.0f, 0 ) );
    // Current expected total moves, includes crafting speed modifiers and assistants
    const double cur_total_moves = std::max( 1, rec.batch_time( crafter, craft.charges, crafting_speed,
                                   assistants ) );
    // Delta progress in moves adjusted for current crafting speed /
    //crafter.exertion_adjusted_move_multiplier( exertion_level() )
    int spent_moves = crafter.get_moves() * crafter.exertion_adjusted_move_multiplier(
                          exertion_level() );
    const double delta_progress = spent_moves * base_total_moves / cur_total_moves;
    // Current progress in moves
    const double current_progress = craft.item_counter * base_total_moves / 10'000'000.0 +
                                    delta_progress;
    // Current progress as a percent of base_total_moves to 2 decimal places
    craft.item_counter = std::round( current_progress / base_total_moves * 10'000'000.0 );
    crafter.set_moves( 0 );

    // This is to ensure we don't over count skill steps
    craft.item_counter = std::min( craft.item_counter, 10'000'000 );

    // Skill and tools are gained/consumed after every 5% progress
    int five_percent_steps = craft.item_counter / 500'000 - old_counter / 500'000;
    if( five_percent_steps > 0 ) {
        crafter.craft_skill_gain( craft, five_percent_steps );
        // Divide by 100 for seconds, 20 for 5%
        const time_duration pct_time = time_duration::from_seconds( base_total_moves / 2000 );
        crafter.craft_proficiency_gain( craft, pct_time * five_percent_steps );
    }

    // Unlike skill, tools are consumed once at the start and should not be consumed at the end
    if( craft.item_counter >= 10'000'000 ) {
        --five_percent_steps;
    }

    if( five_percent_steps > 0 ) {
        if( !crafter.craft_consume_tools( craft, five_percent_steps, false ) ) {
            // So we don't skip over any tool comsuption
            craft.item_counter -= craft.item_counter % 500'000 + 1;
            crafter.cancel_activity();
            return;
        }
    }

    // if item_counter has reached 100% or more
    if( craft.item_counter >= 10'000'000 ) {
        item craft_copy = craft;
        craft_item.remove_item();
        // We need to cache this before we cancel the activity else we risk Use After Free
        bool will_continue = is_long;
        crafter.cancel_activity();
        crafter.complete_craft( craft_copy, location );
        if( will_continue ) {
            if( crafter.making_would_work( crafter.lastrecipe, craft_copy.charges ) ) {
                crafter.last_craft->execute( location );
            }
        }
    } else if( craft.item_counter >= craft.get_next_failure_point() ) {
        bool destroy = craft.handle_craft_failure( crafter );
        // If the craft needs to be destroyed, do it and stop crafting.
        if( destroy ) {
            crafter.add_msg_player_or_npc( _( "There is nothing left of the %s to craft from." ),
                                           _( "There is nothing left of the %s <npcname> was crafting." ), craft.tname() );
            craft_item.remove_item();
            crafter.cancel_activity();
        }
    }
}

void craft_activity_actor::finish( player_activity &act, Character & )
{
    act.set_to_null();
}

std::string craft_activity_actor::get_progress_message( const player_activity & ) const
{
    return craft_item.get_item()->tname();
}

float craft_activity_actor::exertion_level() const
{
    return activity_override;
}

void craft_activity_actor::serialize( JsonOut &jsout ) const
{
    jsout.start_object();

    jsout.member( "craft_loc", craft_item );
    jsout.member( "long", is_long );

    jsout.end_object();
}

std::unique_ptr<activity_actor> craft_activity_actor::deserialize( JsonIn &jsin )
{
    item_location tmp_item_loc;
    bool tmp_long;

    JsonObject data = jsin.get_object();

    data.read( "craft_loc", tmp_item_loc );
    data.read( "long", tmp_long );

    craft_activity_actor actor = craft_activity_actor( tmp_item_loc, tmp_long );

    return actor.clone();
}

void workout_activity_actor::start( player_activity &act, Character &who )
{
    if( who.get_fatigue() > fatigue_levels::DEAD_TIRED ) {
        who.add_msg_if_player( _( "You are too tired to exercise." ) );
        act_id = activity_id::NULL_ID();
        act.set_to_null();
        return;
    }
    if( who.get_thirst() > 240 ) {
        who.add_msg_if_player( _( "You are too dehydrated to exercise." ) );
        act_id = activity_id::NULL_ID();
        act.set_to_null();
        return;
    }
    if( who.is_armed() ) {
        who.add_msg_if_player( _( "Empty your hands first." ) );
        act_id = activity_id::NULL_ID();
        act.set_to_null();
        return;
    }
    map &here = get_map();
    // free training requires all limbs intact, but specialized workout machines
    // train upper or lower parts of body only and may permit workout with
    // broken limbs as long as they are not involved by the machine
    bool hand_equipment = here.has_flag_furn( "WORKOUT_ARMS", location );
    bool leg_equipment = here.has_flag_furn( "WORKOUT_LEGS", location );
    static const bodypart_str_id arm_l = bodypart_str_id( "arm_l" );
    static const bodypart_str_id arm_r = bodypart_str_id( "arm_r" );
    static const bodypart_str_id leg_l = bodypart_str_id( "leg_l" );
    static const bodypart_str_id leg_r = bodypart_str_id( "leg_r" );
    if( hand_equipment && ( ( who.is_limb_broken( arm_l ) ) ||
                            who.is_limb_broken( arm_r ) ) ) {
        who.add_msg_if_player( _( "You cannot train here with a broken arm." ) );
        act_id = activity_id::NULL_ID();
        act.set_to_null();
        return;
    }
    if( leg_equipment && ( ( who.is_limb_broken( leg_l ) ) ||
                           who.is_limb_broken( leg_r ) ) ) {
        who.add_msg_if_player( _( "You cannot train here with a broken leg." ) );
        act_id = activity_id::NULL_ID();
        act.set_to_null();
        return;
    }
    if( !hand_equipment && !leg_equipment &&
        ( who.is_limb_broken( arm_l ) ||
          who.is_limb_broken( arm_r ) ||
          who.is_limb_broken( leg_l ) ||
          who.is_limb_broken( leg_r ) ) ) {
        who.add_msg_if_player( _( "You cannot train freely with a broken limb." ) );
        act_id = activity_id::NULL_ID();
        act.set_to_null();
        return;
    }
    uilist workout_query;
    workout_query.desc_enabled = true;
    workout_query.text =
        _( "Physical effort determines workout efficiency, but also rate of exhaustion." );
    workout_query.title = _( "Choose training intensity:" );
    workout_query.addentry_desc( 1, true, 'l', pgettext( "training intensity", "Light" ),
                                 _( "Light excercise comparable in intensity to walking, but more focused and methodical." ) );
    workout_query.addentry_desc( 2, true, 'm', pgettext( "training intensity", "Moderate" ),
                                 _( "Moderate excercise without excessive exertion, but with enough effort to break a sweat." ) );
    workout_query.addentry_desc( 3, true, 'a', pgettext( "training intensity", "Active" ),
                                 _( "Active excercise with full involvement.  Strenuous, but in a controlled manner." ) );
    workout_query.addentry_desc( 4, true, 'h', pgettext( "training intensity", "High" ),
                                 _( "High intensity excercise with maximum effort and full power.  Exhausting in the long run." ) );
    workout_query.query();
    switch( workout_query.ret ) {
        case UILIST_CANCEL:
            act.set_to_null();
            act_id = activity_id::NULL_ID();
            return;
        case 4:
            act_id = activity_id( "ACT_WORKOUT_HARD" );
            intensity_modifier = 4;
            break;
        case 3:
            act_id = activity_id( "ACT_WORKOUT_ACTIVE" );
            intensity_modifier = 3;
            break;
        case 2:
            act_id = activity_id( "ACT_WORKOUT_MODERATE" );
            intensity_modifier = 2;
            break;
        case 1:
        default:
            act_id = activity_id( "ACT_WORKOUT_LIGHT" );
            intensity_modifier = 1;
            break;
    }
    int length;
    query_int( length, _( "Train for how long (minutes): " ) );
    if( length > 0 ) {
        duration = length * 1_minutes;
    } else {
        act_id = activity_id::NULL_ID();
        act.set_to_null();
        return;
    }
    act.moves_total = to_moves<int>( duration );
    act.moves_left = act.moves_total;
    if( who.male ) {
        sfx::play_activity_sound( "plmove", "fatigue_m_med", sfx::get_heard_volume( location ) );
    } else {
        sfx::play_activity_sound( "plmove", "fatigue_f_med", sfx::get_heard_volume( location ) );
    }
    who.add_msg_if_player( _( "You start your workout session." ) );
}

void workout_activity_actor::do_turn( player_activity &act, Character &who )
{
    if( who.get_fatigue() > fatigue_levels::DEAD_TIRED ) {
        who.add_msg_if_player( _( "You are exhausted so you finish your workout early." ) );
        act.set_to_null();
        return;
    }
    if( who.get_thirst() > 240 ) {
        who.add_msg_if_player( _( "You are dehydrated so you finish your workout early." ) );
        act.set_to_null();
        return;
    }
    if( !rest_mode && who.get_stamina() > who.get_stamina_max() / 3 ) {
        who.mod_stamina( -25 - intensity_modifier );
        if( one_in( 180 / intensity_modifier ) ) {
            who.mod_fatigue( 1 );
            who.mod_thirst( 1 );
        }
        if( calendar::once_every( 16_minutes / intensity_modifier ) ) {
            //~ heavy breathing when excercising
            std::string huff = _( "yourself huffing and puffing!" );
            sounds::sound( location + tripoint_east, 2 * intensity_modifier, sounds::sound_t::speech, huff,
                           true );
        }
        // morale bonus kicks in gradually after 5 minutes of exercise
        if( calendar::once_every( 2_minutes ) &&
            ( ( elapsed + act.moves_total - act.moves_left ) / 100 * 1_turns ) > 5_minutes ) {
            who.add_morale( MORALE_FEELING_GOOD, intensity_modifier, 20, 6_hours, 30_minutes );
        }
        if( calendar::once_every( 2_minutes ) ) {
            who.add_msg_if_player( m_debug, who.activity_level_str() );
            who.add_msg_if_player( m_debug, act.id().c_str() );
        }
    } else if( !rest_mode ) {
        rest_mode = true;
        who.add_msg_if_player( _( "You catch your breath for few moments." ) );
    } else if( who.get_stamina() >= who.get_stamina_max() ) {
        rest_mode = false;
        who.add_msg_if_player( _( "You get back to your training." ) );
    }
}

void workout_activity_actor::finish( player_activity &act, Character &who )
{
    if( !query_keep_training( act, who ) ) {
        act.set_to_null();
        who.add_msg_if_player( _( "You finish your workout session." ) );
    }
}

void workout_activity_actor::canceled( player_activity &/*act*/, Character &/*who*/ )
{
    stop_time = calendar::turn;
}

bool workout_activity_actor::query_keep_training( player_activity &act, Character &who )
{
    if( disable_query || !who.is_avatar() ) {
        elapsed += act.moves_total - act.moves_left;
        act.moves_total = to_moves<int>( 60_minutes );
        act.moves_left = act.moves_total;
        return true;
    }
    int length;
    uilist workout_query;
    workout_query.text = _( "You have finished your training cycle, keep training?" );
    workout_query.addentry( 1, true, 'S', _( "Stop training." ) );
    workout_query.addentry( 2, true, 'c', _( "Continue training." ) );
    workout_query.addentry( 3, true, 'C', _( "Continue training and don't ask again." ) );
    workout_query.query();
    switch( workout_query.ret ) {
        case UILIST_CANCEL:
        case 1:
            act_id = activity_id::NULL_ID();
            act.set_to_null();
            return false;
        case 3:
            disable_query = true;
            elapsed += act.moves_total - act.moves_left;
            act.moves_total = to_moves<int>( 60_minutes );
            act.moves_left = act.moves_total;
            return true;
        case 2:
        default:
            query_int( length, _( "Train for how long (minutes): " ) );
            elapsed += act.moves_total - act.moves_left;
            act.moves_total = to_moves<int>( length * 1_minutes );
            act.moves_left = act.moves_total;
            return true;
    }
}

void workout_activity_actor::serialize( JsonOut &jsout ) const
{
    jsout.start_object();

    jsout.member( "disable_query", disable_query );
    jsout.member( "act_id", act_id );
    jsout.member( "duration", duration );
    jsout.member( "location", location );
    jsout.member( "stop_time", stop_time );
    jsout.member( "elapsed", elapsed );
    jsout.member( "intensity_modifier", intensity_modifier );
    jsout.member( "rest_mode", rest_mode );

    jsout.end_object();
}

std::unique_ptr<activity_actor> workout_activity_actor::deserialize( JsonIn &jsin )
{
    workout_activity_actor actor = workout_activity_actor( tripoint_zero );

    JsonObject data = jsin.get_object();

    data.read( "disable_query", actor.disable_query );
    data.read( "act_id", actor.act_id );
    data.read( "duration", actor.duration );
    data.read( "location", actor.location );
    data.read( "stop_time", actor.stop_time );
    data.read( "elapsed", actor.elapsed );
    data.read( "intensity_modifier", actor.intensity_modifier );
    data.read( "rest_mode", actor.rest_mode );

    return actor.clone();
}

// TODO: Display costs in the multidrop menu
static void debug_drop_list( const std::vector<drop_or_stash_item_info> &items )
{
    if( !debug_mode ) {
        return;
    }

    std::string res( "Items ordered to drop:\n" );
    for( const drop_or_stash_item_info &it : items ) {
        item_location loc = it.loc();
        if( !loc ) {
            // some items could have been destroyed by e.g. monster attack
            continue;
        }
        res += string_format( "Drop %d %s\n", it.count(), loc->display_name( it.count() ) );
    }
    popup( res, PF_GET_KEY );
}

// Return a list of items to be dropped by the given item-dropping activity in the current turn.
static std::list<item> obtain_activity_items(
    std::vector<drop_or_stash_item_info> &items,
    std::vector<item_location> &unhandled_containers,
    Character &who )
{
    std::list<item> res;

    debug_drop_list( items );

    auto it = items.begin();
    for( ; it != items.end(); ++it ) {
        item_location loc = it->loc();
        if( !loc ) {
            // some items could have been destroyed by e.g. monster attack
            continue;
        }

        const int consumed_moves = loc.obtain_cost( who, it->count() );
        if( !who.is_npc() && who.moves <= 0 && consumed_moves > 0 ) {
            break;
        }

        who.mod_moves( -consumed_moves );

        // If item is inside another (container/pocket), unseal it, and update encumbrance
        if( loc.has_parent() ) {
            item_location parent = loc.parent_item();
            item_pocket *const parent_pocket = parent->contained_where( *loc );
            if( parent_pocket ) {
                parent_pocket->on_contents_changed();
            }
            // Update encumbrance on the parent item
            parent->on_contents_changed();
            // Save parent items to be handled when finishing or canceling activity,
            // in case there are still other items to drop from the same container.
            // This assumes that an item and any of its parents/ancestors are not
            // dropped at the same time.
            if( std::find( unhandled_containers.begin(), unhandled_containers.end(),
                           parent ) == unhandled_containers.end() ) {
                unhandled_containers.emplace_back( parent );
            }
        }
        // Take off the item or remove it from the player's inventory
        if( who.is_worn( *loc ) ) {
            who.as_player()->takeoff( *loc, &res );
        } else if( loc->count_by_charges() ) {
            res.push_back( who.as_player()->reduce_charges( &*loc, it->count() ) );
        } else {
            res.push_back( who.i_rem( &*loc ) );
        }
    }

    // Remove handled items from activity
    items.erase( items.begin(), it );
    // And cancel if its empty. If its not, we modified in place and we will continue
    // to resolve the drop next turn. This is different from the pickup logic which
    // creates a brand new activity every turn and cancels the old activity
    if( items.empty() ) {
        who.cancel_activity();
    }

    return res;
}

static void handle_containers(
    std::vector<item_location> &unhandled_containers,
    Character &who )
{
    // some containers could have been destroyed by e.g. monster attack
    auto it = std::remove_if( unhandled_containers.begin(), unhandled_containers.end(),
    []( const item_location & loc ) -> bool {
        return !loc;
    } );
    unhandled_containers.erase( it, unhandled_containers.end() );
    who.handle_contents_changed( unhandled_containers );
    unhandled_containers.clear();
}

void drop_or_stash_item_info::serialize( JsonOut &jsout ) const
{
    jsout.start_object();
    jsout.member( "loc", _loc );
    jsout.member( "count", _count );
    jsout.end_object();
}

void drop_or_stash_item_info::deserialize( JsonIn &jsin )
{
    JsonObject jsobj = jsin.get_object();
    jsobj.read( "loc", _loc );
    jsobj.read( "count", _count );
}

void drop_activity_actor::do_turn( player_activity &, Character &who )
{
    const tripoint pos = placement + who.pos();
    who.invalidate_weight_carried_cache();
    put_into_vehicle_or_drop( who, item_drop_reason::deliberate,
                              obtain_activity_items( items, unhandled_containers, who ),
                              pos, force_ground );
}

void drop_activity_actor::canceled( player_activity &, Character &who )
{
    handle_containers( unhandled_containers, who );
}

void drop_activity_actor::serialize( JsonOut &jsout ) const
{
    jsout.start_object();
    jsout.member( "items", items );
    jsout.member( "unhandled_containers", unhandled_containers );
    jsout.member( "placement", placement );
    jsout.member( "force_ground", force_ground );
    jsout.end_object();
}

std::unique_ptr<activity_actor> drop_activity_actor::deserialize( JsonIn &jsin )
{
    drop_activity_actor actor;

    JsonObject jsobj = jsin.get_object();
    jsobj.read( "items", actor.items );
    jsobj.read( "unhandled_containers", actor.unhandled_containers );
    jsobj.read( "placement", actor.placement );
    jsobj.read( "force_ground", actor.force_ground );

    return actor.clone();
}

static void stash_on_pet( const std::list<item> &items, monster &pet, Character &who )
{
    units::volume remaining_volume = pet.storage_item->get_total_capacity() - pet.get_carried_volume();
    units::mass remaining_weight = pet.weight_capacity() - pet.get_carried_weight();
    map &here = get_map();

    for( const item &it : items ) {
        if( it.volume() > remaining_volume ) {
            add_msg( m_bad, _( "%1$s did not fit and fell to the %2$s." ), it.display_name(),
                     here.name( pet.pos() ) );
            here.add_item_or_charges( pet.pos(), it );
        } else if( it.weight() > remaining_weight ) {
            add_msg( m_bad, _( "%1$s is too heavy and fell to the %2$s." ), it.display_name(),
                     here.name( pet.pos() ) );
            here.add_item_or_charges( pet.pos(), it );
        } else {
            pet.add_item( it );
            remaining_volume -= it.volume();
            remaining_weight -= it.weight();
        }
        // TODO: if NPCs can have pets or move items onto pets
        item( it ).handle_pickup_ownership( who );
    }
}

void stash_activity_actor::do_turn( player_activity &, Character &who )
{
    const tripoint pos = placement + who.pos();

    monster *pet = g->critter_at<monster>( pos );
    if( pet != nullptr && pet->has_effect( effect_pet ) ) {
        stash_on_pet( obtain_activity_items( items, unhandled_containers, who ),
                      *pet, who );
    } else {
        who.add_msg_if_player( _( "The pet has moved somewhere else." ) );
        who.cancel_activity();
    }
}

void stash_activity_actor::canceled( player_activity &, Character &who )
{
    handle_containers( unhandled_containers, who );
}

void stash_activity_actor::serialize( JsonOut &jsout ) const
{
    jsout.start_object();
    jsout.member( "items", items );
    jsout.member( "unhandled_containers", unhandled_containers );
    jsout.member( "placement", placement );
    jsout.end_object();
}

std::unique_ptr<activity_actor> stash_activity_actor::deserialize( JsonIn &jsin )
{
    stash_activity_actor actor;

    JsonObject jsobj = jsin.get_object();
    jsobj.read( "items", actor.items );
    jsobj.read( "unhandled_containers", actor.unhandled_containers );
    jsobj.read( "placement", actor.placement );

    return actor.clone();
}

namespace activity_actors
{

// Please keep this alphabetically sorted
const std::unordered_map<activity_id, std::unique_ptr<activity_actor>( * )( JsonIn & )>
deserialize_functions = {
    { activity_id( "ACT_AIM" ), &aim_activity_actor::deserialize },
    { activity_id( "ACT_CONSUME" ), &consume_activity_actor::deserialize },
    { activity_id( "ACT_CRAFT" ), &craft_activity_actor::deserialize },
    { activity_id( "ACT_DIG" ), &dig_activity_actor::deserialize },
    { activity_id( "ACT_DIG_CHANNEL" ), &dig_channel_activity_actor::deserialize },
    { activity_id( "ACT_DROP" ), &drop_activity_actor::deserialize },
    { activity_id( "ACT_GUNMOD_REMOVE" ), &gunmod_remove_activity_actor::deserialize },
    { activity_id( "ACT_HACKING" ), &hacking_activity_actor::deserialize },
    { activity_id( "ACT_HOTWIRE_CAR" ), &hotwire_car_activity_actor::deserialize },
    { activity_id( "ACT_LOCKPICK" ), &lockpick_activity_actor::deserialize },
    { activity_id( "ACT_MIGRATION_CANCEL" ), &migration_cancel_activity_actor::deserialize },
    { activity_id( "ACT_MOVE_ITEMS" ), &move_items_activity_actor::deserialize },
    { activity_id( "ACT_OPEN_GATE" ), &open_gate_activity_actor::deserialize },
    { activity_id( "ACT_PICKUP" ), &pickup_activity_actor::deserialize },
    { activity_id( "ACT_STASH" ), &stash_activity_actor::deserialize },
    { activity_id( "ACT_TRY_SLEEP" ), &try_sleep_activity_actor::deserialize },
    { activity_id( "ACT_UNLOAD_MAG" ), &unload_mag_activity_actor::deserialize },
    { activity_id( "ACT_WORKOUT_HARD" ), &workout_activity_actor::deserialize },
    { activity_id( "ACT_WORKOUT_ACTIVE" ), &workout_activity_actor::deserialize },
    { activity_id( "ACT_WORKOUT_MODERATE" ), &workout_activity_actor::deserialize },
    { activity_id( "ACT_WORKOUT_LIGHT" ), &workout_activity_actor::deserialize },
};
} // namespace activity_actors

void serialize( const cata::clone_ptr<activity_actor> &actor, JsonOut &jsout )
{
    if( !actor ) {
        jsout.write_null();
    } else {
        jsout.start_object();

        jsout.member( "actor_type", actor->get_type() );
        jsout.member( "actor_data", *actor );

        jsout.end_object();
    }
}

void deserialize( cata::clone_ptr<activity_actor> &actor, JsonIn &jsin )
{
    if( jsin.test_null() ) {
        actor = nullptr;
    } else {
        JsonObject data = jsin.get_object();
        if( data.has_member( "actor_data" ) ) {
            activity_id actor_type;
            data.read( "actor_type", actor_type );
            auto deserializer = activity_actors::deserialize_functions.find( actor_type );
            if( deserializer != activity_actors::deserialize_functions.end() ) {
                actor = deserializer->second( *data.get_raw( "actor_data" ) );
            } else {
                debugmsg( "Failed to find activity actor deserializer for type \"%s\"", actor_type.c_str() );
                actor = nullptr;
            }
        } else {
            debugmsg( "Failed to load activity actor" );
            actor = nullptr;
        }
    }
}<|MERGE_RESOLUTION|>--- conflicted
+++ resolved
@@ -1073,26 +1073,6 @@
     bool perfect = it->has_flag( flag_PERFECT_LOCKPICK );
     bool destroy = false;
 
-<<<<<<< HEAD
-    /** @EFFECT_DEX improves chances of successfully picking door lock, reduces chances of bad outcomes */
-    /** @EFFECT_MECHANICS improves chances of successfully picking door lock, reduces chances of bad outcomes */
-    /** @EFFECT_LOCKPICK greatly improves chances of successfully picking door lock, reduces chances of bad outcomes */
-    int pick_roll = ( std::pow( 1.5, who.get_skill_level( skill_traps ) ) *
-                      ( std::pow( 1.3, who.get_skill_level( skill_mechanics ) ) +
-                        it->get_quality( qual_LOCKPICK ) - it->damage() / 2000.0 ) +
-                      who.dex_cur / 4.0 + who.per_cur / 6.0 + who.int_cur / 8.0 ) / 20;
-    // If you lack any proficiency you are highly unlikely to succeed.
-    // Divide result by twenty then work it back up as you get lockpicking profs.
-    if( who.has_proficiency( proficiency_prof_lockpicking ) ) {
-        // If you know basic lockpicking, your chance will be halved.
-        pick_roll = pick_roll * 10;
-    }
-    if( who.has_proficiency( proficiency_prof_lockpicking_expert ) ) {
-        // If you're a locksmith you use your full, unmodified roll.
-        pick_roll = pick_roll * 2;
-    }
-    int lock_roll = rng( 1, 120 );
-=======
     // Your devices skill is the primary skill that applies to your roll. Your mechanics skill has a little input.
     const float weighted_skill_average = ( 3.0f * who.get_skill_level(
             skill_traps ) + who.get_skill_level( skill_mechanics ) ) / 4.0f;
@@ -1128,7 +1108,6 @@
 
     add_msg( m_debug, _( "Rolled %i. Mean_roll %g. Difficulty %i." ), pick_roll, mean_roll, lock_roll );
 
->>>>>>> cb8a3353
     int xp_gain = 0;
     if( perfect || ( pick_roll >= lock_roll ) ) {
         xp_gain += lock_roll;
