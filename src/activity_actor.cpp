--- conflicted
+++ resolved
@@ -858,14 +858,8 @@
             // currently all things that can be hacked have equivalent alarm failure states.
             // this may not always be the case with new hackable things.
             get_event_bus().send<event_type::triggers_alarm>( who.getID() );
-<<<<<<< HEAD
-            sounds::sound( who.pos(), MAX_VIEW_DISTANCE, sounds::sound_t::music, _( "an alarm sound!" ), true,
+            sounds::sound( who.pos_bub(), MAX_VIEW_DISTANCE, sounds::sound_t::music, _( "an alarm sound!" ), true,
                            "environment", "alarm" );
-=======
-            sounds::sound( who.pos_bub(), 60, sounds::sound_t::music, _( "an alarm sound!" ), true,
-                           "environment",
-                           "alarm" );
->>>>>>> 43dd78a6
             break;
         case hack_result::NOTHING:
             who.add_msg_if_player( _( "You fail the hack, but no alarms are triggered." ) );
