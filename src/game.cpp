#include "game.h"

#include <functional>
#include <clocale>
#include <algorithm>
#include <bitset>
#include <chrono>
#include <climits>
#include <cmath>
#include <cstddef>
#include <cstdint>
#include <cstdio>
#include <cstdlib>
#include <ctime>
#include <cwctype>
#include <exception>
#include <iostream>
#include <iterator>
#include <limits>
#include <map>
#include <memory>
#include <numeric>
#include <queue>
#include <ratio>
#include <set>
#include <sstream>
#include <string>
#include <tuple>
#include <type_traits>
#include <unordered_map>
#include <unordered_set>
#include <utility>
#include <vector>

#include "achievement.h"
#include "action.h"
#include "activity_actor_definitions.h"
#include "activity_handlers.h"
#include "activity_type.h"
#include "auto_note.h"
#include "auto_pickup.h"
#include "avatar.h"
#include "avatar_action.h"
#include "basecamp.h"
#include "bionics.h"
#include "bodypart.h"
#include "butchery_requirements.h"
#include "cached_options.h"
#include "cata_assert.h"
#include "cata_utility.h"
#include "cata_variant.h"
#include "catacharset.h"
#include "character.h"
#include "character_martial_arts.h"
#include "clzones.h"
#include "colony.h"
#include "color.h"
#include "computer_session.h"
#include "construction.h"
#include "construction_group.h"
#include "coordinate_conversions.h"
#include "coordinates.h"
#include "creature_tracker.h"
#include "cuboid_rectangle.h"
#include "cursesport.h" // IWYU pragma: keep
#include "damage.h"
#include "debug.h"
#include "dependency_tree.h"
#include "dialogue_chatbin.h"
#include "editmap.h"
#include "enums.h"
#include "event.h"
#include "event_bus.h"
#include "explosion.h"
#include "faction.h"
#include "field.h"
#include "field_type.h"
#include "filesystem.h"
#include "flag.h"
#include "game_constants.h"
#include "game_inventory.h"
#include "game_ui.h"
#include "gamemode.h"
#include "gates.h"
#include "get_version.h"
#include "harvest.h"
#include "help.h"
#include "iexamine.h"
#include "init.h"
#include "input.h"
#include "inventory.h"
#include "item.h"
#include "item_category.h"
#include "item_location.h"
#include "item_pocket.h"
#include "item_stack.h"
#include "itype.h"
#include "iuse.h"
#include "iuse_actor.h"
#include "json.h"
#include "kill_tracker.h"
#include "level_cache.h"
#include "lightmap.h"
#include "line.h"
#include "live_view.h"
#include "loading_ui.h"
#include "location.h"
#include "magic.h"
#include "make_static.h"
#include "map.h"
#include "map_item_stack.h"
#include "map_iterator.h"
#include "map_selector.h"
#include "mapbuffer.h"
#include "mapdata.h"
#include "mapsharing.h"
#include "memorial_logger.h"
#include "messages.h"
#include "mission.h"
#include "mod_manager.h"
#include "monattack.h"
#include "monexamine.h"
#include "monstergenerator.h"
#include "morale_types.h"
#include "move_mode.h"
#include "mtype.h"
#include "npc.h"
#include "npc_class.h"
#include "omdata.h"
#include "options.h"
#include "output.h"
#include "overmap.h"
#include "overmap_ui.h"
#include "overmapbuffer.h"
#include "panels.h"
#include "past_games_info.h"
#include "path_info.h"
#include "pathfinding.h"
#include "pickup.h"
#include "player.h"
#include "player_activity.h"
#include "popup.h"
#include "profession.h"
#include "recipe.h"
#include "recipe_dictionary.h"
#include "ret_val.h"
#include "rng.h"
#include "safemode_ui.h"
#include "scenario.h"
#include "scent_map.h"
#include "scores_ui.h"
#include "sdltiles.h" // IWYU pragma: keep
#include "sounds.h"
#include "start_location.h"
#include "stats_tracker.h"
#include "string_formatter.h"
#include "string_input_popup.h"
#include "submap.h"
#include "talker.h"
#include "tileray.h"
#include "timed_event.h"
#include "translations.h"
#include "trap.h"
#include "ui.h"
#include "ui_manager.h"
#include "uistate.h"
#include "units.h"
#include "value_ptr.h"
#include "veh_interact.h"
#include "veh_type.h"
#include "vehicle.h"
#include "viewer.h"
#include "vpart_position.h"
#include "vpart_range.h"
#include "weather.h"
#include "weather_type.h"
#include "worldfactory.h"

class computer;

#if defined(TILES)
#include "cata_tiles.h"
#endif // TILES

#if defined(_WIN32)
#if 1 // HACK: Hack to prevent reordering of #include "platform_win.h" by IWYU
#   include "platform_win.h"
#endif
#   include <tchar.h>
#endif

#define dbg(x) DebugLog((x),D_GAME) << __FILE__ << ":" << __LINE__ << ": "

static constexpr int DANGEROUS_PROXIMITY = 5;

static const mtype_id mon_manhack( "mon_manhack" );

static const skill_id skill_melee( "melee" );
static const skill_id skill_dodge( "dodge" );
static const skill_id skill_gun( "gun" );
static const skill_id skill_firstaid( "firstaid" );
static const skill_id skill_survival( "survival" );

static const species_id species_PLANT( "PLANT" );

static const efftype_id effect_adrenaline_mycus( "adrenaline_mycus" );
static const efftype_id effect_blind( "blind" );
static const efftype_id effect_bouldering( "bouldering" );
static const efftype_id effect_contacts( "contacts" );
static const efftype_id effect_docile( "docile" );
static const efftype_id effect_downed( "downed" );
static const efftype_id effect_drunk( "drunk" );
static const efftype_id effect_flu( "flu" );
static const efftype_id effect_infected( "infected" );
static const efftype_id effect_laserlocked( "laserlocked" );
static const efftype_id effect_no_sight( "no_sight" );
static const efftype_id effect_onfire( "onfire" );
static const efftype_id effect_pet( "pet" );
static const efftype_id effect_ridden( "ridden" );
static const efftype_id effect_riding( "riding" );
static const efftype_id effect_stunned( "stunned" );
static const efftype_id effect_tetanus( "tetanus" );
static const efftype_id effect_tied( "tied" );
static const efftype_id effect_winded( "winded" );
static const efftype_id effect_fungus( "fungus" );

static const bionic_id bio_remote( "bio_remote" );

static const itype_id itype_battery( "battery" );
static const itype_id itype_disassembly( "disassembly" );
static const itype_id itype_grapnel( "grapnel" );
static const itype_id itype_manhole_cover( "manhole_cover" );
static const itype_id itype_remotevehcontrol( "remotevehcontrol" );
static const itype_id itype_rm13_armor_on( "rm13_armor_on" );
static const itype_id itype_rope_30( "rope_30" );
static const itype_id itype_swim_fins( "swim_fins" );
static const itype_id itype_towel( "towel" );
static const itype_id itype_towel_wet( "towel_wet" );

static const trait_id trait_BADKNEES( "BADKNEES" );
static const trait_id trait_ILLITERATE( "ILLITERATE" );
static const trait_id trait_INFIMMUNE( "INFIMMUNE" );
static const trait_id trait_INFRESIST( "INFRESIST" );
static const trait_id trait_LEG_TENT_BRACE( "LEG_TENT_BRACE" );
static const trait_id trait_M_IMMUNE( "M_IMMUNE" );
static const trait_id trait_PARKOUR( "PARKOUR" );
static const trait_id trait_VINES2( "VINES2" );
static const trait_id trait_VINES3( "VINES3" );
static const trait_id trait_THICKSKIN( "THICKSKIN" );
static const trait_id trait_NPC_STATIC_NPC( "NPC_STATIC_NPC" );
static const trait_id trait_NPC_STARTING_NPC( "NPC_STARTING_NPC" );
static const trait_id trait_HAS_NEMESIS( "HAS_NEMESIS" );

static const trap_str_id tr_unfinished_construction( "tr_unfinished_construction" );

static const faction_id faction_your_followers( "your_followers" );

static const flag_id json_flag_SPLINT( "SPLINT" );

#if defined(__ANDROID__)
extern std::map<std::string, std::list<input_event>> quick_shortcuts_map;
extern bool add_best_key_for_action_to_quick_shortcuts( action_id action,
        const std::string &category, bool back );
extern bool add_key_to_quick_shortcuts( int key, const std::string &category, bool back );
#endif

//The one and only game instance
std::unique_ptr<game> g;

//The one and only uistate instance
uistatedata uistate;

bool is_valid_in_w_terrain( const point &p )
{
    return p.x >= 0 && p.x < TERRAIN_WINDOW_WIDTH && p.y >= 0 && p.y < TERRAIN_WINDOW_HEIGHT;
}

static void achievement_attained( const achievement *a, bool achievements_enabled )
{
    if( achievements_enabled ) {
        add_msg( m_good, _( "You completed the achievement \"%s\"." ),
                 a->name() );
        std::string popup_option = get_option<std::string>( "ACHIEVEMENT_COMPLETED_POPUP" );
        bool show_popup;
        if( test_mode || popup_option == "never" ) {
            show_popup = false;
        } else if( popup_option == "always" ) {
            show_popup = true;
        } else if( popup_option == "first" ) {
            const achievement_completion_info *past_info = get_past_games().achievement( a->id );
            show_popup = !past_info || past_info->games_completed.empty();
        } else {
            debugmsg( "Unexpected ACHIEVEMENT_COMPLETED_POPUP option value %s", popup_option );
            show_popup = false;
        }

        if( show_popup ) {
            std::string message = colorize( _( "Achievement completed!" ), c_light_green );
            message += "\n\n";
            message += get_achievements().ui_text_for( a );
            message += "\n";
            message += colorize( _( "Achievement completion popups can be\nconfigured via the "
                                    "Interface options" ), c_dark_gray );
            popup( message );
        }
    }
    get_event_bus().send<event_type::player_gets_achievement>( a->id, achievements_enabled );
}

static void achievement_failed( const achievement *a, bool achievements_enabled )
{
    if( !a->is_conduct() ) {
        return;
    }
    if( achievements_enabled ) {
        add_msg( m_bad, _( "You lost the conduct \"%s\"." ), a->name() );
    }
    get_event_bus().send<event_type::player_fails_conduct>( a->id, achievements_enabled );
}

// This is the main game set-up process.
game::game() :
    liveview( *liveview_ptr ),
    scent_ptr( *this ),
    achievements_tracker_ptr( *stats_tracker_ptr, achievement_attained, achievement_failed, true ),
    m( *map_ptr ),
    u( *u_ptr ),
    scent( *scent_ptr ),
    timed_events( *timed_event_manager_ptr ),
    uquit( QUIT_NO ),
    safe_mode( SAFE_MODE_ON ),
    u_shared_ptr( &u, null_deleter{} ),
    next_npc_id( 1 ),
    next_mission_id( 1 ),
    remoteveh_cache_time( calendar::before_time_starts ),
    tileset_zoom( DEFAULT_TILESET_ZOOM ),
    last_mouse_edge_scroll( std::chrono::steady_clock::now() )
{
    first_redraw_since_waiting_started = true;
    reset_light_level();
    events().subscribe( &*stats_tracker_ptr );
    events().subscribe( &*kill_tracker_ptr );
    events().subscribe( &*memorial_logger_ptr );
    events().subscribe( &*achievements_tracker_ptr );
    events().subscribe( &*spell_events_ptr );
    world_generator = std::make_unique<worldfactory>();
    // do nothing, everything that was in here is moved to init_data() which is called immediately after g = new game; in main.cpp
    // The reason for this move is so that g is not uninitialized when it gets to installing the parts into vehicles.
}

game::~game() = default;

// Load everything that will not depend on any mods
void game::load_static_data()
{
    // UI stuff, not mod-specific per definition
    inp_mngr.init();            // Load input config JSON
    // Init mappings for loading the json stuff
    DynamicDataLoader::get_instance();
    fullscreen = false;
    was_fullscreen = false;
    show_panel_adm = false;
    panel_manager::get_manager().init();

    // These functions do not load stuff from json.
    // The content they load/initialize is hardcoded into the program.
    // Therefore they can be loaded here.
    // If this changes (if they load data from json), they have to
    // be moved to game::load_mod or game::load_core_data

    get_auto_pickup().load_global();
    get_safemode().load_global();
}

bool game::check_mod_data( const std::vector<mod_id> &opts, loading_ui &ui )
{
    auto &tree = world_generator->get_mod_manager().get_tree();

    // deduplicated list of mods to check
    std::set<mod_id> check( opts.begin(), opts.end() );

    // if no specific mods specified check all non-obsolete mods
    if( check.empty() ) {
        for( const mod_id &e : world_generator->get_mod_manager().all_mods() ) {
            if( !e->obsolete ) {
                check.emplace( e );
            }
        }
    }

    if( check.empty() ) {
        world_generator->set_active_world( nullptr );
        world_generator->init();
        const std::vector<mod_id> mods_empty;
        WORLDPTR test_world = world_generator->make_new_world( mods_empty );
        world_generator->set_active_world( test_world );

        // if no loadable mods then test core data only
        try {
            load_core_data( ui );
            DynamicDataLoader::get_instance().finalize_loaded_data( ui );
        } catch( const std::exception &err ) {
            std::cerr << "Error loading data from json: " << err.what() << std::endl;
        }

        std::string world_name = world_generator->active_world->world_name;
        world_generator->delete_world( world_name, true );

        MAPBUFFER.clear();
        overmap_buffer.clear();
    }

    for( const auto &e : check ) {
        world_generator->set_active_world( nullptr );
        world_generator->init();
        const std::vector<mod_id> mods_empty;
        WORLDPTR test_world = world_generator->make_new_world( mods_empty );
        world_generator->set_active_world( test_world );

        if( !e.is_valid() ) {
            std::cerr << "Unknown mod: " << e.str() << std::endl;
            return false;
        }

        const MOD_INFORMATION &mod = *e;

        if( !tree.is_available( mod.ident ) ) {
            std::cerr << "Missing dependencies: " << mod.name() << "\n"
                      << tree.get_node( mod.ident )->s_errors() << std::endl;
            return false;
        }

        std::cout << "Checking mod " << mod.name() << " [" << mod.ident.str() << "]" << std::endl;

        try {
            load_core_data( ui );

            // Load any dependencies
            for( auto &dep : tree.get_dependencies_of_X_as_strings( mod.ident ) ) {
                load_data_from_dir( dep->path, dep->ident.str(), ui );
            }

            // Load mod itself
            load_data_from_dir( mod.path, mod.ident.str(), ui );
            DynamicDataLoader::get_instance().finalize_loaded_data( ui );
        } catch( const std::exception &err ) {
            std::cerr << "Error loading data: " << err.what() << std::endl;
        }

        std::string world_name = world_generator->active_world->world_name;
        world_generator->delete_world( world_name, true );

        MAPBUFFER.clear();
        overmap_buffer.clear();
    }
    return true;
}

bool game::is_core_data_loaded() const
{
    return DynamicDataLoader::get_instance().is_data_finalized();
}

void game::load_core_data( loading_ui &ui )
{
    // core data can be loaded only once and must be first
    // anyway.
    DynamicDataLoader::get_instance().unload_data();

    load_data_from_dir( PATH_INFO::jsondir(), "core", ui );
}

void game::load_data_from_dir( const std::string &path, const std::string &src, loading_ui &ui )
{
    DynamicDataLoader::get_instance().load_data_from_path( path, src, ui );
}

#if !(defined(_WIN32) || defined(TILES))
// in ncurses_def.cpp
void check_encoding();
void ensure_term_size();
#endif

void game_ui::init_ui()
{
    // clear the screen
    static bool first_init = true;

    if( first_init ) {
#if !(defined(_WIN32) || defined(TILES))
        check_encoding();
#endif

        first_init = false;

#if defined(TILES)
        //class variable to track the option being active
        //only set once, toggle action is used to change during game
        pixel_minimap_option = get_option<bool>( "PIXEL_MINIMAP" );
#endif // TILES
    }

    // First get TERMX, TERMY
#if defined(TILES) || defined(_WIN32)
    TERMX = get_terminal_width();
    TERMY = get_terminal_height();

    get_options().get_option( "TERMINAL_X" ).setValue( TERMX * get_scaling_factor() );
    get_options().get_option( "TERMINAL_Y" ).setValue( TERMY * get_scaling_factor() );
    get_options().save();
#else
    ensure_term_size();

    TERMY = getmaxy( catacurses::stdscr );
    TERMX = getmaxx( catacurses::stdscr );

    // try to make FULL_SCREEN_HEIGHT symmetric according to TERMY
    if( TERMY % 2 ) {
        FULL_SCREEN_HEIGHT = 25;
    } else {
        FULL_SCREEN_HEIGHT = 24;
    }
#endif
}

void game::toggle_fullscreen()
{
#if !defined(TILES)
    fullscreen = !fullscreen;
    mark_main_ui_adaptor_resize();
#else
    toggle_fullscreen_window();
#endif
}

void game::toggle_pixel_minimap()
{
#if defined(TILES)
    if( pixel_minimap_option ) {
        clear_window_area( w_pixel_minimap );
    }
    pixel_minimap_option = !pixel_minimap_option;
    mark_main_ui_adaptor_resize();
#endif // TILES
}

void game::reload_tileset()
{
#if defined(TILES)
    // Disable UIs below to avoid accessing the tile context during loading.
    ui_adaptor ui( ui_adaptor::disable_uis_below {} );
    try {
        tilecontext->reinit();
        tilecontext->load_tileset( get_option<std::string>( "TILES" ),
                                   /*precheck=*/false, /*force=*/true,
                                   /*pump_events=*/true );
        tilecontext->do_tile_loading_report();
    } catch( const std::exception &err ) {
        popup( _( "Loading the tileset failed: %s" ), err.what() );
    }
    g->reset_zoom();
    g->mark_main_ui_adaptor_resize();
#endif // TILES
}

// temporarily switch out of fullscreen for functions that rely
// on displaying some part of the sidebar
void game::temp_exit_fullscreen()
{
    if( fullscreen ) {
        was_fullscreen = true;
        toggle_fullscreen();
    } else {
        was_fullscreen = false;
    }
}

void game::reenter_fullscreen()
{
    if( was_fullscreen ) {
        if( !fullscreen ) {
            toggle_fullscreen();
        }
    }
}

/*
 * Initialize more stuff after mapbuffer is loaded.
 */
void game::setup()
{
    loading_ui ui( true );
    {
        background_pane background;
        static_popup popup;
        popup.message( "%s", _( "Please wait while the world data loads…\nLoading core data" ) );
        ui_manager::redraw();
        refresh_display();

        load_core_data( ui );
    }

    load_world_modfiles( ui );

    m = map( true );

    next_npc_id = character_id( 1 );
    next_mission_id = 1;
    new_game = true;
    uquit = QUIT_NO;   // We haven't quit the game
    bVMonsterLookFire = true;

    // invalidate calendar caches in case we were previously playing
    // a different world
    calendar::set_eternal_season( ::get_option<bool>( "ETERNAL_SEASON" ) );
    calendar::set_season_length( ::get_option<int>( "SEASON_LENGTH" ) );

    weather.weather_id = WEATHER_CLEAR;
    // Weather shift in 30
    weather.nextweather = calendar::start_of_cataclysm + time_duration::from_hours(
                              get_option<int>( "INITIAL_TIME" ) ) + 30_minutes;

    turnssincelastmon = 0_turns; //Auto safe mode init

    sounds::reset_sounds();
    clear_zombies();
    coming_to_stairs.clear();
    active_npc.clear();
    faction_manager_ptr->clear();
    mission::clear_all();
    Messages::clear_messages();
    timed_events = timed_event_manager();

    SCT.vSCT.clear(); //Delete pending messages

    stats().clear();
    // reset kill counts
    kill_tracker_ptr->clear();
    achievements_tracker_ptr->clear();
    // reset follower list
    follower_ids.clear();
    scent.reset();
    effect_on_conditions::clear();
    remoteveh_cache_time = calendar::before_time_starts;
    remoteveh_cache = nullptr;
    // back to menu for save loading, new game etc
}

bool game::has_gametype() const
{
    return gamemode && gamemode->id() != special_game_type::NONE;
}

special_game_type game::gametype() const
{
    return gamemode ? gamemode->id() : special_game_type::NONE;
}

void game::load_map( const tripoint_abs_sm &pos_sm,
                     const bool pump_events )
{
    m.load( pos_sm, true, pump_events );
}

// Set up all default values for a new game
bool game::start_game()
{
    if( !gamemode ) {
        gamemode = std::make_unique<special_game>();
    }

    seed = rng_bits();
    new_game = true;
    start_calendar();
    weather.nextweather = calendar::turn;
    safe_mode = ( get_option<bool>( "SAFEMODE" ) ? SAFE_MODE_ON : SAFE_MODE_OFF );
    mostseen = 0; // ...and mostseen is 0, we haven't seen any monsters yet.
    get_safemode().load_global();

    init_autosave();

    background_pane background;
    static_popup popup;
    popup.message( "%s", _( "Please wait as we build your world" ) );
    ui_manager::redraw();
    refresh_display();

    load_master();
    u.setID( assign_npc_id() ); // should be as soon as possible, but *after* load_master

    const start_location &start_loc = u.random_start_location ? scen->random_start_location().obj() :
                                      u.start_location.obj();
    const tripoint_abs_omt omtstart = start_loc.find_player_initial_location();
    if( omtstart == overmap::invalid_tripoint ) {
        return false;
    }
    start_loc.prepare_map( omtstart );

    if( scen->has_map_extra() ) {
        // Map extras can add monster spawn points and similar and should be done before the main
        // map is loaded.
        start_loc.add_map_extra( omtstart, scen->get_map_extra() );
    }

    tripoint_abs_sm lev = project_to<coords::sm>( omtstart );
    // The player is centered in the map, but lev[xyz] refers to the top left point of the map
    lev -= point( HALF_MAPSIZE, HALF_MAPSIZE );
    load_map( lev, /*pump_events=*/true );

    int level = m.get_abs_sub().z;
    m.invalidate_map_cache( level );
    m.build_map_cache( level );
    // Do this after the map cache has been built!
    start_loc.place_player( u );
    // ...but then rebuild it, because we want visibility cache to avoid spawning monsters in sight
    m.invalidate_map_cache( level );
    m.build_map_cache( level );
    // Start the overmap with out immediate neighborhood visible, this needs to be after place_player
    overmap_buffer.reveal( u.global_omt_location().xy(),
                           get_option<int>( "DISTANCE_INITIAL_VISIBILITY" ), 0 );

    u.moves = 0;
    u.process_turn(); // process_turn adds the initial move points
    u.set_stamina( u.get_stamina_max() );
    weather.temperature = SPRING_TEMPERATURE;
    weather.update_weather();
    u.next_climate_control_check = calendar::before_time_starts; // Force recheck at startup
    u.last_climate_control_ret = false;

    //Reset character safe mode/pickup rules
    get_auto_pickup().clear_character_rules();
    get_safemode().clear_character_rules();
    get_auto_notes_settings().clear();
    get_auto_notes_settings().default_initialize();

    // spawn the starting NPC, assuming it's not disallowed by the scenario
    if( !get_scenario()->has_flag( "LONE_START" ) ) {
        create_starting_npcs();
    }
    //Load NPCs. Set nearby npcs to active.
    load_npcs();
    // Spawn the monsters
    // Surrounded start ones
    std::vector<std::pair<mongroup_id, float>> surround_groups = get_scenario()->surround_groups();
    const bool surrounded_start_scenario = !surround_groups.empty();
    const bool surrounded_start_options = get_option<bool>( "BLACK_ROAD" );
    if( surrounded_start_options && !surrounded_start_scenario ) {
        surround_groups.emplace_back( mongroup_id( "GROUP_BLACK_ROAD" ), 70.0f );
    }
    const bool spawn_near = surrounded_start_options || surrounded_start_scenario;
    if( spawn_near ) {
        for( const std::pair<mongroup_id, float> &sg : surround_groups ) {
            start_loc.surround_with_monsters( omtstart, sg.first, sg.second );
        }
    }

    m.spawn_monsters( !spawn_near ); // Static monsters

    // Make sure that no monsters are near the player
    // This can happen in lab starts
    if( !spawn_near ) {
        for( monster &critter : all_monsters() ) {
            if( rl_dist( critter.pos(), u.pos() ) <= 5 ||
                m.clear_path( critter.pos(), u.pos(), 40, 1, 100 ) ) {
                remove_zombie( critter );
            }
        }
    }

    //Create mutation_category_level
    u.set_highest_cat_level();
    //Calculate mutation drench protection stats
    u.drench_mut_calc();
    if( scen->has_flag( "FIRE_START" ) ) {
        start_loc.burn( omtstart, 3, 3 );
    }
    if( scen->has_flag( "INFECTED" ) ) {
        u.add_effect( effect_infected, 1_turns, get_player_character().random_body_part(), true );
    }
    if( scen->has_flag( "FUNGAL_INFECTION" ) ) {
        u.add_effect( effect_fungus, 1_turns, get_player_character().random_body_part(), true );
    }
    if( scen->has_flag( "BAD_DAY" ) ) {
        u.add_effect( effect_flu, 1000_minutes );
        u.add_effect( effect_drunk, 270_minutes );
        u.add_morale( MORALE_FEELING_BAD, -100, -100, 50_minutes, 50_minutes );
    }
    if( scen->has_flag( "HELI_CRASH" ) ) {
        start_loc.handle_heli_crash( u );
        bool success = false;
        for( wrapped_vehicle v : m.get_vehicles() ) {
            std::string name = v.v->type.str();
            std::string search = std::string( "helicopter" );
            if( name.find( search ) != std::string::npos ) {
                for( const vpart_reference &vp : v.v->get_any_parts( VPFLAG_CONTROLS ) ) {
                    const tripoint pos = vp.pos();
                    u.setpos( pos );

                    // Delete the items that would have spawned here from a "corpse"
                    for( int sp : v.v->parts_at_relative( vp.mount(), true ) ) {
                        vehicle_stack here = v.v->get_items( sp );

                        for( auto iter = here.begin(); iter != here.end(); ) {
                            iter = here.erase( iter );
                        }
                    }

                    auto mons = critter_tracker->find( pos );
                    if( mons != nullptr ) {
                        critter_tracker->remove( *mons );
                    }

                    success = true;
                    break;
                }
                if( success ) {
                    v.v->name = "Bird Wreckage";
                    break;
                }
            }
        }
    }
    if( scen->has_flag( "BORDERED" ) ) {
        overmap &starting_om = get_cur_om();
        for( int z = -OVERMAP_DEPTH; z <= OVERMAP_HEIGHT; z++ ) {
            starting_om.place_special_forced( overmap_special_id( "world" ), { 0, 0, z },
                                              om_direction::type::north );
        }

    }
    for( auto &e : u.inv_dump() ) {
        e->set_owner( get_player_character() );
    }
    // Now that we're done handling coordinates, ensure the player's submap is in the center of the map
    update_map( u );
    // Profession pets
    for( const mtype_id &elem : u.starting_pets ) {
        if( monster *const mon = place_critter_around( elem, u.pos(), 5 ) ) {
            mon->friendly = -1;
            mon->add_effect( effect_pet, 1_turns, true );
        } else {
            add_msg_debug( debugmode::DF_GAME, "cannot place starting pet, no space!" );
        }
    }
    if( u.starting_vehicle &&
        !place_vehicle_nearby( u.starting_vehicle, u.global_omt_location().xy(), 1, 30,
                               std::vector<std::string> {} ) ) {
        debugmsg( "could not place starting vehicle" );
    }
    // Assign all of this scenario's missions to the player.
    for( const mission_type_id &m : scen->missions() ) {
        mission *new_mission = mission::reserve_new( m, character_id() );
        new_mission->assign( u );
    }

    // Assign nemesis kill mission if character has the 'hunted' trait
    if( u.has_trait( trait_HAS_NEMESIS ) ) {
        const auto mission = mission::reserve_new( mission_type_id( "MISSION_KILL_NEMESIS" ), 
                                                    character_id() );
        mission->assign( u );
    }

    get_event_bus().send<event_type::game_start>( u.getID(), u.name, u.male, u.prof->ident(),
            u.custom_profession, getVersionString() );
    time_played_at_last_load = std::chrono::seconds( 0 );
    time_of_last_load = std::chrono::steady_clock::now();
    tripoint_abs_omt abs_omt = u.global_omt_location();
    const oter_id &cur_ter = overmap_buffer.ter( abs_omt );
    get_event_bus().send<event_type::avatar_enters_omt>( abs_omt.raw(), cur_ter );

    effect_on_conditions::load_new_character();
    return true;
}

vehicle *game::place_vehicle_nearby(
    const vproto_id &id, const point_abs_omt &origin, int min_distance,
    int max_distance, const std::vector<std::string> &omt_search_types )
{
    std::vector<std::string> search_types = omt_search_types;
    if( search_types.empty() ) {
        vehicle veh( id );
        if( veh.max_ground_velocity() == 0 && veh.can_float() ) {
            search_types.emplace_back( "river" );
            search_types.emplace_back( "lake" );
        } else {
            search_types.emplace_back( "road" );
            search_types.emplace_back( "field" );
        }
    }
    for( const std::string &search_type : search_types ) {
        omt_find_params find_params;
        find_params.types.emplace_back( search_type, ot_match_type::type );
        // find nearest road
        find_params.min_distance = min_distance;
        find_params.search_range = max_distance;
        // if player spawns underground, park their car on the surface.
        const tripoint_abs_omt omt_origin( origin, 0 );
        for( const tripoint_abs_omt &goal : overmap_buffer.find_all( omt_origin, find_params ) ) {
            // try place vehicle there.
            tinymap target_map;
            target_map.load( project_to<coords::sm>( goal ), false );
            const tripoint tinymap_center( SEEX, SEEY, goal.z() );
            static constexpr std::array<units::angle, 4> angles = {{
                    0_degrees, 90_degrees, 180_degrees, 270_degrees
                }
            };
            vehicle *veh = target_map.add_vehicle(
                               id, tinymap_center, random_entry( angles ), rng( 50, 80 ), 0, false );
            if( veh ) {
                tripoint abs_local = m.getlocal( target_map.getabs( tinymap_center ) );
                veh->sm_pos =  ms_to_sm_remain( abs_local );
                veh->pos = abs_local.xy();

                // Track the player's spawn vehicle.
                veh->tracking_on = true;
                overmap_buffer.add_vehicle( veh );

                target_map.save();
                return veh;
            }
        }
    }
    return nullptr;
}

//Make any nearby overmap npcs active, and put them in the right location.
void game::load_npcs()
{
    const int radius = HALF_MAPSIZE - 1;
    const tripoint abs_sub = get_map().get_abs_sub();
    // uses submap coordinates
    std::vector<shared_ptr_fast<npc>> just_added;
    for( const auto &temp : overmap_buffer.get_npcs_near_player( radius ) ) {
        const character_id &id = temp->getID();
        const auto found = std::find_if( active_npc.begin(), active_npc.end(),
        [id]( const shared_ptr_fast<npc> &n ) {
            return n->getID() == id;
        } );
        if( found != active_npc.end() ) {
            continue;
        }
        if( temp->is_active() ) {
            continue;
        }
        if( temp->has_companion_mission() ) {
            continue;
        }

        const tripoint sm_loc = temp->global_sm_location();
        // NPCs who are out of bounds before placement would be pushed into bounds
        // This can cause NPCs to teleport around, so we don't want that
        if( sm_loc.x < abs_sub.x || sm_loc.x >= abs_sub.x + MAPSIZE ||
            sm_loc.y < abs_sub.y || sm_loc.y >= abs_sub.y + MAPSIZE ||
            ( sm_loc.z != abs_sub.z && !m.has_zlevels() ) ) {
            continue;
        }

        add_msg_debug( debugmode::DF_NPC, "game::load_npcs: Spawning static NPC, %d:%d:%d (%d:%d:%d)",
                       abs_sub.x, abs_sub.y, abs_sub.z, sm_loc.x, sm_loc.y, sm_loc.z );
        temp->place_on_map();
        if( !m.inbounds( temp->pos() ) ) {
            continue;
        }
        // In the rare case the npc was marked for death while
        // it was on the overmap. Kill it.
        if( temp->marked_for_death ) {
            temp->die( nullptr );
        } else {
            active_npc.push_back( temp );
            just_added.push_back( temp );
        }
    }

    for( const auto &npc : just_added ) {
        npc->on_load();
    }

    npcs_dirty = false;
}

void game::unload_npcs()
{
    for( const auto &npc : active_npc ) {
        npc->on_unload();
    }

    active_npc.clear();
}

void game::reload_npcs()
{
    // TODO: Make it not invoke the "on_unload" command for the NPCs that will be loaded anyway
    // and not invoke "on_load" for those NPCs that avoided unloading this way.
    unload_npcs();
    load_npcs();
}

const kill_tracker &game::get_kill_tracker() const
{
    return *kill_tracker_ptr;
}

void game::create_starting_npcs()
{
    //We don't want more than one starting npc per starting location
    const int radius = 1;
    if( !overmap_buffer.get_npcs_near_player( radius ).empty() ) {
        return; //There is already an NPC in this starting location
    }

    shared_ptr_fast<npc> tmp = make_shared_fast<npc>();
    tmp->normalize();
    tmp->randomize( one_in( 2 ) ? NC_DOCTOR : NC_NONE );
    tmp->spawn_at_precise( get_map().get_abs_sub().xy(), u.pos() - point_south_east );
    overmap_buffer.insert_npc( tmp );
    tmp->form_opinion( u );
    tmp->set_attitude( NPCATT_NULL );
    //This sets the NPC mission. This NPC remains in the starting location.
    tmp->mission = NPC_MISSION_SHELTER;
    tmp->chatbin.first_topic = "TALK_SHELTER";
    tmp->toggle_trait( trait_id( "NPC_STARTING_NPC" ) );
    tmp->set_fac( faction_id( "no_faction" ) );
    //One random starting NPC mission
    tmp->add_new_mission( mission::reserve_random( ORIGIN_OPENER_NPC, tmp->global_omt_location(),
                          tmp->getID() ) );
}

static int veh_lumi( vehicle &veh )
{
    float veh_luminance = 0.0f;
    float iteration = 1.0f;
    auto lights = veh.lights( true );

    for( const vehicle_part *pt : lights ) {
        const auto &vp = pt->info();
        if( vp.has_flag( VPFLAG_CONE_LIGHT ) ||
            vp.has_flag( VPFLAG_WIDE_CONE_LIGHT ) ) {
            veh_luminance += vp.bonus / iteration;
            iteration = iteration * 1.1f;
        }
    }
    // Calculation: see lightmap.cpp
    return LIGHT_RANGE( ( veh_luminance * 3 ) );
}

void game::calc_driving_offset( vehicle *veh )
{
    if( veh == nullptr || !get_option<bool>( "DRIVING_VIEW_OFFSET" ) ) {
        set_driving_view_offset( point_zero );
        return;
    }
    const int g_light_level = static_cast<int>( light_level( u.posz() ) );
    const int light_sight_range = u.sight_range( g_light_level );
    int sight = std::max( veh_lumi( *veh ), light_sight_range );

    // The maximal offset will leave at least this many tiles
    // between the PC and the edge of the main window.
    static const int border_range = 2;
    point max_offset( ( getmaxx( w_terrain ) + 1 ) / 2 - border_range - 1,
                      ( getmaxy( w_terrain ) + 1 ) / 2 - border_range - 1 );

    // velocity at or below this results in no offset at all
    static const float min_offset_vel = 1 * vehicles::vmiph_per_tile;
    // velocity at or above this results in maximal offset
    static const float max_offset_vel = std::min( max_offset.y, max_offset.x ) *
                                        vehicles::vmiph_per_tile;
    float velocity = veh->velocity;
    rl_vec2d offset = veh->move_vec();
    if( !veh->skidding && veh->player_in_control( u ) &&
        std::abs( veh->cruise_velocity - veh->velocity ) < 7 * vehicles::vmiph_per_tile ) {
        // Use the cruise controlled velocity, but only if
        // it is not too different from the actual velocity.
        // The actual velocity changes too often (see above slowdown).
        // Using it makes would make the offset change far too often.
        offset = veh->face_vec();
        velocity = veh->cruise_velocity;
    }
    float rel_offset;
    if( std::fabs( velocity ) < min_offset_vel ) {
        rel_offset = 0;
    } else if( std::fabs( velocity ) > max_offset_vel ) {
        rel_offset = ( velocity > 0 ) ? 1 : -1;
    } else {
        rel_offset = ( velocity - min_offset_vel ) / ( max_offset_vel - min_offset_vel );
    }
    // Squeeze into the corners, by making the offset vector longer,
    // the PC is still in view as long as both offset.x and
    // offset.y are <= 1
    if( std::fabs( offset.x ) > std::fabs( offset.y ) && std::fabs( offset.x ) > 0.2 ) {
        offset.y /= std::fabs( offset.x );
        offset.x = ( offset.x > 0 ) ? +1 : -1;
    } else if( std::fabs( offset.y ) > 0.2 ) {
        offset.x /= std::fabs( offset.y );
        offset.y = offset.y > 0 ? +1 : -1;
    }
    offset.x *= rel_offset;
    offset.y *= rel_offset;
    offset.x *= max_offset.x;
    offset.y *= max_offset.y;
    // [ ----@---- ] sight=6
    // [ --@------ ] offset=2
    // [ -@------# ] offset=3
    // can see sights square in every direction, total visible area is
    // (2*sight+1)x(2*sight+1), but the window is only
    // getmaxx(w_terrain) x getmaxy(w_terrain)
    // The area outside of the window is maxoff (sight-getmax/2).
    // If that value is <= 0, the whole visible area fits the window.
    // don't apply the view offset at all.
    // If the offset is > maxoff, only apply at most maxoff, everything
    // above leads to invisible area in front of the car.
    // It will display (getmax/2+offset) squares in one direction and
    // (getmax/2-offset) in the opposite direction (centered on the PC).
    const point maxoff( ( sight * 2 + 1 - getmaxx( w_terrain ) ) / 2,
                        ( sight * 2 + 1 - getmaxy( w_terrain ) ) / 2 );
    if( maxoff.x <= 0 ) {
        offset.x = 0;
    } else if( offset.x > 0 && offset.x > maxoff.x ) {
        offset.x = maxoff.x;
    } else if( offset.x < 0 && -offset.x > maxoff.x ) {
        offset.x = -maxoff.x;
    }
    if( maxoff.y <= 0 ) {
        offset.y = 0;
    } else if( offset.y > 0 && offset.y > maxoff.y ) {
        offset.y = maxoff.y;
    } else if( offset.y < 0 && -offset.y > maxoff.y ) {
        offset.y = -maxoff.y;
    }

    // Turn the offset into a vector that increments the offset toward the desired position
    // instead of setting it there instantly, should smooth out jerkiness.
    const point offset_difference( -driving_view_offset + point( offset.x, offset.y ) );

    const point offset_sign( ( offset_difference.x < 0 ) ? -1 : 1,
                             ( offset_difference.y < 0 ) ? -1 : 1 );
    // Shift the current offset in the direction of the calculated offset by one tile
    // per draw event, but snap to calculated offset if we're close enough to avoid jitter.
    offset.x = ( std::abs( offset_difference.x ) > 1 ) ?
               ( driving_view_offset.x + offset_sign.x ) : offset.x;
    offset.y = ( std::abs( offset_difference.y ) > 1 ) ?
               ( driving_view_offset.y + offset_sign.y ) : offset.y;

    set_driving_view_offset( point( offset.x, offset.y ) );
}

<<<<<<< HEAD
// MAIN GAME LOOP
// Returns true if game is over (death, saved, quit, etc)
bool game::do_turn()
{
    if( is_game_over() ) {
        return cleanup_at_end();
    }
    // Actual stuff
    if( new_game ) {
        new_game = false;
    } else {
        gamemode->per_turn();
        calendar::turn += 1_turns;
    }

    // starting a new turn, clear out temperature cache
    weather.temperature_cache.clear();

    if( npcs_dirty ) {
        load_npcs();
    }

    timed_events.process();
    mission::process_all();
    // If controlling a vehicle that is owned by someone else
    if( u.in_vehicle && u.controlling_vehicle ) {
        vehicle *veh = veh_pointer_or_null( m.veh_at( u.pos() ) );
        if( veh && !veh->handle_potential_theft( dynamic_cast<player &>( u ), true ) ) {
            veh->handle_potential_theft( dynamic_cast<player &>( u ), false, false );
        }
    }
    // If riding a horse - chance to spook
    if( u.is_mounted() ) {
        u.check_mount_is_spooked();
    }
    if( calendar::once_every( 1_days ) ) {
        overmap_buffer.process_mongroups();
    }

    // Move hordes every 2.5 min
    if( calendar::once_every( time_duration::from_minutes( 2.5 ) ) ) {
        overmap_buffer.move_hordes();
        if( u.has_trait( trait_HAS_NEMESIS ) ) {
            overmap_buffer.move_nemesis();
        }
        // Hordes that reached the reality bubble need to spawn,
        // make them spawn in invisible areas only.
        m.spawn_monsters( false );
    }

    debug_hour_timer.print_time();

    u.update_body();

    // Auto-save if autosave is enabled
    if( get_option<bool>( "AUTOSAVE" ) &&
        calendar::once_every( 1_turns * get_option<int>( "AUTOSAVE_TURNS" ) ) &&
        !u.is_dead_state() ) {
        autosave();
    }

    weather.update_weather();
    reset_light_level();

    perhaps_add_random_npc();
    process_activity();
    // Process NPC sound events before they move or they hear themselves talking
    for( npc &guy : all_npcs() ) {
        if( rl_dist( guy.pos(), u.pos() ) < MAX_VIEW_DISTANCE ) {
            sounds::process_sound_markers( &guy );
        }
    }

    // Process sound events into sound markers for display to the player.
    sounds::process_sound_markers( &u );

    if( u.is_deaf() ) {
        sfx::do_hearing_loss();
    }

    if( !u.has_effect( efftype_id( "sleep" ) ) || uquit == QUIT_WATCH ) {
        if( u.moves > 0 || uquit == QUIT_WATCH ) {
            while( u.moves > 0 || uquit == QUIT_WATCH ) {
                cleanup_dead();
                mon_info_update();
                // Process any new sounds the player caused during their turn.
                for( npc &guy : all_npcs() ) {
                    if( rl_dist( guy.pos(), u.pos() ) < MAX_VIEW_DISTANCE ) {
                        sounds::process_sound_markers( &guy );
                    }
                }
                sounds::process_sound_markers( &u );
                if( !u.activity && !u.has_distant_destination() && uquit != QUIT_WATCH ) {
                    wait_popup.reset();
                    ui_manager::redraw();
                }

                if( handle_action() ) {
                    ++moves_since_last_save;
                    u.action_taken();
                }

                if( is_game_over() ) {
                    return cleanup_at_end();
                }

                if( uquit == QUIT_WATCH ) {
                    break;
                }
                if( u.activity ) {
                    process_activity();
                }
            }
            // Reset displayed sound markers now that the turn is over.
            // We only want this to happen if the player had a chance to examine the sounds.
            sounds::reset_markers();
        } else {
            // Rate limit key polling to 10 times a second.
            static auto start = std::chrono::time_point_cast<std::chrono::milliseconds>(
                                    std::chrono::system_clock::now() );
            const auto now = std::chrono::time_point_cast<std::chrono::milliseconds>(
                                 std::chrono::system_clock::now() );
            if( ( now - start ).count() > 100 ) {
                handle_key_blocking_activity();
                start = now;
            }

            mon_info_update();

            // If player is performing a task, a monster is dangerously close,
            // and monster can reach to the player or it has some sort of a ranged attack,
            // warn them regardless of previous safemode warnings
            if( u.activity && !u.has_activity( activity_id( "ACT_AIM" ) ) &&
                u.activity.moves_left > 0 &&
                !u.activity.is_distraction_ignored( distraction_type::hostile_spotted_near ) ) {
                Creature *hostile_critter = is_hostile_very_close( true );

                if( hostile_critter != nullptr ) {
                    cancel_activity_or_ignore_query( distraction_type::hostile_spotted_near,
                                                     string_format( _( "The %s is dangerously close!" ),
                                                             hostile_critter->get_name() ) );
                }
            }

        }
    }

    if( driving_view_offset.x != 0 || driving_view_offset.y != 0 ) {
        // Still have a view offset, but might not be driving anymore,
        // or the option has been deactivated,
        // might also happen when someone dives from a moving car.
        // or when using the handbrake.
        vehicle *veh = veh_pointer_or_null( m.veh_at( u.pos() ) );
        calc_driving_offset( veh );
    }

    // No-scent debug mutation has to be processed here or else it takes time to start working
    if( !u.has_flag( STATIC( json_character_flag( "NO_SCENT" ) ) ) ) {
        scent.set( u.pos(), u.scent, u.get_type_of_scent() );
        overmap_buffer.set_scent( u.global_omt_location(),  u.scent );
    }
    scent.update( u.pos(), m );

    // We need floor cache before checking falling 'n stuff
    m.build_floor_caches();

    m.process_falling();
    m.vehmove();
    m.process_fields();
    m.process_items();
    explosion_handler::process_explosions();
    m.creature_in_field( u );

    // Apply sounds from previous turn to monster and NPC AI.
    sounds::process_sounds();
    const int levz = m.get_abs_sub().z;
    // Update vision caches for monsters. If this turns out to be expensive,
    // consider a stripped down cache just for monsters.
    m.build_map_cache( levz, true );
    monmove();
    if( calendar::once_every( 5_minutes ) ) {
        overmap_npc_move();
    }
    if( calendar::once_every( 10_seconds ) ) {
        for( const tripoint &elem : m.get_furn_field_locations() ) {
            const furn_t &furn = *m.furn( elem );
            for( const emit_id &e : furn.emissions ) {
                m.emit_field( elem, e );
            }
        }
        for( const tripoint &elem : m.get_ter_field_locations() ) {
            const ter_t &ter = *m.ter( elem );
            for( const emit_id &e : ter.emissions ) {
                m.emit_field( elem, e );
            }
        }
    }
    update_stair_monsters();
    mon_info_update();
    u.process_turn();
    if( u.moves < 0 && get_option<bool>( "FORCE_REDRAW" ) ) {
        ui_manager::redraw();
        refresh_display();
    }
    effect_on_conditions::process_effect_on_conditions();

    if( levz >= 0 && !u.is_underwater() ) {
        handle_weather_effects( weather.weather_id );
    }

    const bool player_is_sleeping = u.has_effect( effect_sleep );
    bool wait_redraw = false;
    std::string wait_message;
    time_duration wait_refresh_rate;
    if( player_is_sleeping ) {
        wait_redraw = true;
        wait_message = _( "Wait till you wake up…" );
        wait_refresh_rate = 30_minutes;
    } else if( const cata::optional<std::string> progress = u.activity.get_progress_message( u ) ) {
        wait_redraw = true;
        wait_message = *progress;
        if( u.activity.is_interruptible() && u.activity.interruptable_with_kb ) {
            wait_message += string_format( _( "\n%s to interrupt" ), press_x( ACTION_PAUSE ) );
        }
        wait_refresh_rate = 5_minutes;
    }
    if( wait_redraw ) {
        if( first_redraw_since_waiting_started || calendar::once_every( 1_minutes ) ) {
            if( first_redraw_since_waiting_started || calendar::once_every( wait_refresh_rate ) ) {
                ui_manager::redraw();
            }

            // Avoid redrawing the main UI every time due to invalidation
            ui_adaptor dummy( ui_adaptor::disable_uis_below {} );
            wait_popup = std::make_unique<static_popup>();
            wait_popup->on_top( true ).wait_message( "%s", wait_message );
            ui_manager::redraw();
            refresh_display();
            first_redraw_since_waiting_started = false;
        }
    } else {
        // Nothing to wait for now
        wait_popup.reset();
        first_redraw_since_waiting_started = true;
    }

    u.update_bodytemp();
    u.update_body_wetness( *weather.weather_precise );
    u.apply_wetness_morale( weather.temperature );

    if( calendar::once_every( 1_minutes ) ) {
        u.update_morale();
    }

    if( calendar::once_every( 9_turns ) ) {
        u.check_and_recover_morale();
    }

    if( !u.is_deaf() ) {
        sfx::remove_hearing_loss();
    }
    sfx::do_danger_music();
    sfx::do_vehicle_engine_sfx();
    sfx::do_vehicle_exterior_engine_sfx();
    sfx::do_fatigue();

    // reset player noise
    u.volume = 0;

    return false;
}

=======
>>>>>>> d1d5c522
void game::set_driving_view_offset( const point &p )
{
    // remove the previous driving offset,
    // store the new offset and apply the new offset.
    u.view_offset.x -= driving_view_offset.x;
    u.view_offset.y -= driving_view_offset.y;
    driving_view_offset.x = p.x;
    driving_view_offset.y = p.y;
    u.view_offset.x += driving_view_offset.x;
    u.view_offset.y += driving_view_offset.y;
}

void game::catch_a_monster( monster *fish, const tripoint &pos, player *p,
                            const time_duration &catch_duration ) // catching function
{
    //spawn the corpse, rotten by a part of the duration
    m.add_item_or_charges( pos, item::make_corpse( fish->type->id, calendar::turn + rng( 0_turns,
                           catch_duration ) ) );
    if( u.sees( pos ) ) {
        u.add_msg_if_player( m_good, _( "You caught a %s." ), fish->type->nname() );
    }
    //quietly kill the caught
    fish->no_corpse_quiet = true;
    fish->die( p );
}

static bool cancel_auto_move( player &p, const std::string &text )
{
    if( p.has_destination() && query_yn( _( "%s, cancel Auto-move?" ), text ) )  {
        add_msg( m_warning, _( "%s. Auto-move canceled" ), text );
        if( !p.omt_path.empty() ) {
            p.omt_path.clear();
        }
        p.clear_destination();
        return true;
    }
    return false;
}

bool game::cancel_activity_or_ignore_query( const distraction_type type, const std::string &text )
{
    if( u.has_distant_destination() ) {
        if( cancel_auto_move( u, text ) ) {
            return true;
        } else {
            u.set_destination( u.get_auto_move_route(), player_activity( activity_id( "ACT_TRAVELLING" ) ) );
            return false;
        }
    }
    if( !u.activity || u.activity.is_distraction_ignored( type ) ) {
        return false;
    }
    const bool force_uc = get_option<bool>( "FORCE_CAPITAL_YN" );
    const auto &allow_key = force_uc ? input_context::disallow_lower_case_or_non_modified_letters
                            : input_context::allow_all_keys;

    const auto &action = query_popup()
                         .preferred_keyboard_mode( keyboard_mode::keycode )
                         .context( "CANCEL_ACTIVITY_OR_IGNORE_QUERY" )
                         .message( force_uc && !is_keycode_mode_supported() ?
                                   pgettext( "cancel_activity_or_ignore_query",
                                           "<color_light_red>%s %s (Case Sensitive)</color>" ) :
                                   pgettext( "cancel_activity_or_ignore_query",
                                           "<color_light_red>%s %s</color>" ),
                                   text, u.activity.get_stop_phrase() )
                         .option( "YES", allow_key )
                         .option( "NO", allow_key )
                         .option( "IGNORE", allow_key )
                         .query()
                         .action;

    if( action == "YES" ) {
        u.cancel_activity();
        return true;
    }
    if( action == "IGNORE" ) {
        u.activity.ignore_distraction( type );
        for( auto &activity : u.backlog ) {
            activity.ignore_distraction( type );
        }
    }

    ui_manager::redraw();
    refresh_display();

    return false;
}

bool game::cancel_activity_query( const std::string &text )
{
    if( u.has_distant_destination() ) {
        if( cancel_auto_move( u, text ) ) {
            return true;
        } else {
            u.set_destination( u.get_auto_move_route(), player_activity( activity_id( "ACT_TRAVELLING" ) ) );
            return false;
        }
    }
    if( !u.activity ) {
        return false;
    }
    if( query_yn( "%s %s", text, u.activity.get_stop_phrase() ) ) {
        u.cancel_activity();
        u.clear_destination();
        u.resume_backlog_activity();
        return true;
    }
    return false;
}

unsigned int game::get_seed() const
{
    return seed;
}

void game::set_npcs_dirty()
{
    npcs_dirty = true;
}

void game::set_critter_died()
{
    critter_died = true;
}

static int maptile_field_intensity( maptile &mt, field_type_id fld )
{
    const field_entry *field_ptr = mt.find_field( fld );

    return field_ptr == nullptr ? 0 : field_ptr->get_field_intensity();
}

int get_heat_radiation( const tripoint &location, bool direct )
{
    // Direct heat from fire sources
    // Cache fires to avoid scanning the map around us bp times
    // Stored as intensity-distance pairs
    int temp_mod = 0;
    int best_fire = 0;
    Character &player_character = get_player_character();
    map &here = get_map();
    for( const tripoint &dest : here.points_in_radius( location, 6 ) ) {
        int heat_intensity = 0;

        maptile mt = here.maptile_at( dest );

        int ffire = maptile_field_intensity( mt, fd_fire );
        if( ffire > 0 ) {
            heat_intensity = ffire;
        } else  {
            heat_intensity = here.ter( dest )->heat_radiation;
        }
        if( heat_intensity == 0 ) {
            // No heat source here
            continue;
        }
        if( player_character.pos() == location ) {
            if( !here.pl_line_of_sight( dest, -1 ) ) {
                continue;
            }
        } else if( !here.sees( location, dest, -1 ) ) {
            continue;
        }
        // Ensure fire_dist >= 1 to avoid divide-by-zero errors.
        const int fire_dist = std::max( 1, square_dist( dest, location ) );
        temp_mod += 6 * heat_intensity * heat_intensity / fire_dist;
        if( fire_dist <= 1 ) {
            // Extend limbs/lean over a single adjacent fire to warm up
            best_fire = std::max( best_fire, heat_intensity );
        }
    }
    if( direct ) {
        return best_fire;
    }
    return temp_mod;
}

int get_convection_temperature( const tripoint &location )
{
    static const flag_id trap_convects( "CONVECTS_TEMPERATURE" );
    int temp_mod = 0;
    map &here = get_map();
    // Directly on lava tiles
    int lava_mod = here.tr_at( location ).has_flag( trap_convects ) ?
                   fd_fire->get_intensity_level().convection_temperature_mod : 0;
    // Modifier from fields
    for( auto fd : here.field_at( location ) ) {
        // Nullify lava modifier when there is open fire
        if( fd.first.obj().has_fire ) {
            lava_mod = 0;
        }
        temp_mod += fd.second.get_intensity_level().convection_temperature_mod;
    }
    return temp_mod + lava_mod;
}

int game::assign_mission_id()
{
    int ret = next_mission_id;
    next_mission_id++;
    return ret;
}

npc *game::find_npc( character_id id )
{
    return overmap_buffer.find_npc( id ).get();
}

void game::add_npc_follower( const character_id &id )
{
    follower_ids.insert( id );
    u.follower_ids.insert( id );
}

void game::remove_npc_follower( const character_id &id )
{
    follower_ids.erase( id );
    u.follower_ids.erase( id );
}

static void update_faction_api( npc *guy )
{
    if( guy->get_faction_ver() < 2 ) {
        guy->set_fac( faction_your_followers );
        guy->set_faction_ver( 2 );
    }
}

void game::validate_linked_vehicles()
{
    for( auto &veh : m.get_vehicles() ) {
        vehicle *v = veh.v;
        if( v->tow_data.other_towing_point != tripoint_zero ) {
            vehicle *other_v = veh_pointer_or_null( m.veh_at( v->tow_data.other_towing_point ) );
            if( other_v ) {
                // the other vehicle is towing us.
                v->tow_data.set_towing( other_v, v );
                v->tow_data.other_towing_point = tripoint_zero;
            }
        }
    }
}

void game::validate_mounted_npcs()
{
    for( monster &m : all_monsters() ) {
        if( m.has_effect( effect_ridden ) && m.mounted_player_id.is_valid() ) {
            player *mounted_pl = g->critter_by_id<player>( m.mounted_player_id );
            if( !mounted_pl ) {
                // Target no longer valid.
                m.mounted_player_id = character_id();
                m.remove_effect( effect_ridden );
                continue;
            }
            mounted_pl->mounted_creature = shared_from( m );
            mounted_pl->setpos( m.pos() );
            mounted_pl->add_effect( effect_riding, 1_turns, true );
            m.mounted_player = mounted_pl;
        }
    }
}

void game::validate_npc_followers()
{
    // Make sure visible followers are in the list.
    const std::vector<npc *> visible_followers = get_npcs_if( [&]( const npc & guy ) {
        return guy.is_player_ally();
    } );
    for( npc *guy : visible_followers ) {
        update_faction_api( guy );
        add_npc_follower( guy->getID() );
    }
    // Make sure overmapbuffered NPC followers are in the list.
    for( const auto &temp_guy : overmap_buffer.get_npcs_near_player( 300 ) ) {
        npc *guy = temp_guy.get();
        if( guy->is_player_ally() ) {
            update_faction_api( guy );
            add_npc_follower( guy->getID() );
        }
    }
    // Make sure that serialized player followers sync up with game list
    for( const auto &temp_id : u.follower_ids ) {
        add_npc_follower( temp_id );
    }
}

void game::validate_camps()
{
    basecamp camp = m.hoist_submap_camp( u.pos() );
    if( camp.is_valid() ) {
        overmap_buffer.add_camp( camp );
        m.remove_submap_camp( u.pos() );
    } else if( camp.camp_omt_pos() != tripoint_abs_omt() ) {
        std::string camp_name = _( "Faction Camp" );
        camp.set_name( camp_name );
        overmap_buffer.add_camp( camp );
        m.remove_submap_camp( u.pos() );
    }
}

std::set<character_id> game::get_follower_list()
{
    return follower_ids;
}

static hint_rating rate_action_change_side( const avatar &you, const item &it )
{
    if( !it.is_sided() ) {
        return hint_rating::cant;
    }

    return you.is_worn( it ) ? hint_rating::good : hint_rating::iffy;
}

static hint_rating rate_action_disassemble( avatar &you, const item &it )
{
    if( you.can_disassemble( it, you.crafting_inventory() ).success() ) {
        // Possible right now
        return hint_rating::good;
    } else if( it.is_disassemblable() ) {
        // Potentially possible, but we currently lack requirements
        return hint_rating::iffy;
    } else {
        // Never possible
        return hint_rating::cant;
    }
}

static hint_rating rate_action_eat( const avatar &you, const item &it )
{
    if( !you.can_consume( it ) ) {
        return hint_rating::cant;
    }

    const auto rating = you.will_eat( it );
    if( rating.success() ) {
        return hint_rating::good;
    } else if( rating.value() == INEDIBLE || rating.value() == INEDIBLE_MUTATION ) {
        return hint_rating::cant;
    }

    return hint_rating::iffy;
}

static hint_rating rate_action_mend( const avatar &, const item &it )
{
    // TODO: check also if item damage could be repaired via a tool
    if( !it.faults.empty() ) {
        return hint_rating::good;
    }
    return it.faults_potential().empty() ? hint_rating::cant : hint_rating::iffy;
}

static hint_rating rate_action_read( const avatar &you, const item &it )
{
    if( !it.is_book() ) {
        return hint_rating::cant;
    }

    std::vector<std::string> dummy;
    return you.get_book_reader( it, dummy ) ? hint_rating::good : hint_rating::iffy;
}

static hint_rating rate_action_take_off( const avatar &you, const item &it )
{
    if( !it.is_armor() || it.has_flag( flag_NO_TAKEOFF ) ) {
        return hint_rating::cant;
    }

    if( you.is_worn( it ) ) {
        return hint_rating::good;
    }

    return hint_rating::iffy;
}

static hint_rating rate_action_use( const avatar &you, const item &it )
{
    if( it.is_broken() ) {
        return hint_rating::iffy;
    } else if( it.is_tool() ) {
        return it.ammo_sufficient( &you ) ? hint_rating::good : hint_rating::iffy;
    } else if( it.is_gunmod() ) {
        /** @EFFECT_GUN >0 allows rating estimates for gun modifications */
        if( you.get_skill_level( skill_gun ) == 0 ) {
            return hint_rating::iffy;
        } else {
            return hint_rating::good;
        }
    } else if( it.is_food() || it.is_medication() || it.is_book() || it.is_armor() ) {
        if( it.is_medication() && !you.can_use_heal_item( it ) ) {
            return hint_rating::cant;
        }
        // The rating is subjective, could be argued as hint_rating::cant or hint_rating::good as well
        return hint_rating::iffy;
    } else if( it.type->has_use() ) {
        return hint_rating::good;
    }

    return hint_rating::cant;
}

static hint_rating rate_action_wear( const avatar &you, const item &it )
{
    if( !it.is_armor() ) {
        return hint_rating::cant;
    }

    if( you.is_worn( it ) ) {
        return hint_rating::iffy;
    }

    return you.can_wear( it ).success() ? hint_rating::good : hint_rating::iffy;
}

static hint_rating rate_action_wield( const avatar &you, const item &it )
{
    return you.can_wield( it ).success() ? hint_rating::good : hint_rating::iffy;
}

static hint_rating rate_action_insert( const avatar &you, const item_location &loc )
{
    if( loc->will_spill_if_unsealed()
        && loc.where() != item_location::type::map
        && !you.is_wielding( *loc ) ) {

        return hint_rating::cant;
    }
    return hint_rating::good;
}

/* item submenu for 'i' and '/'
* It use draw_item_info to draw item info and action menu
*
* @param locThisItem the item
* @param iStartX Left coordinate of the item info window
* @param iWidth width of the item info window (height = height of terminal)
* @return getch
*/
int game::inventory_item_menu( item_location locThisItem,
                               const std::function<int()> &iStartX,
                               const std::function<int()> &iWidth,
                               const inventory_item_menu_position position )
{
    int cMenu = static_cast<int>( '+' );

    item &oThisItem = *locThisItem;
    if( u.has_item( oThisItem ) ) {
#if defined(__ANDROID__)
        if( get_option<bool>( "ANDROID_INVENTORY_AUTOADD" ) ) {
            add_key_to_quick_shortcuts( oThisItem.invlet, "INVENTORY", false );
        }
#endif

        std::vector<iteminfo> vThisItem;
        std::vector<iteminfo> vDummy;

        const bool bHPR = get_auto_pickup().has_rule( &oThisItem );
        const hint_rating rate_drop_item = u.weapon.has_flag( flag_NO_UNWIELD ) ? hint_rating::cant :
                                           hint_rating::good;

        uilist action_menu;
        action_menu.allow_anykey = true;
        const auto addentry = [&]( const char key, const std::string & text, const hint_rating hint ) {
            // The char is used as retval from the uilist *and* as hotkey.
            action_menu.addentry( key, true, key, text );
            auto &entry = action_menu.entries.back();
            switch( hint ) {
                case hint_rating::cant:
                    entry.text_color = c_light_gray;
                    break;
                case hint_rating::iffy:
                    entry.text_color = c_light_red;
                    break;
                case hint_rating::good:
                    entry.text_color = c_light_green;
                    break;
            }
        };
        addentry( 'a', pgettext( "action", "activate" ), rate_action_use( u, oThisItem ) );
        addentry( 'R', pgettext( "action", "read" ), rate_action_read( u, oThisItem ) );
        addentry( 'E', pgettext( "action", "eat" ), rate_action_eat( u, oThisItem ) );
        addentry( 'W', pgettext( "action", "wear" ), rate_action_wear( u, oThisItem ) );
        addentry( 'w', pgettext( "action", "wield" ), rate_action_wield( u, oThisItem ) );
        addentry( 't', pgettext( "action", "throw" ), rate_action_wield( u, oThisItem ) );
        addentry( 'c', pgettext( "action", "change side" ), rate_action_change_side( u, oThisItem ) );
        addentry( 'T', pgettext( "action", "take off" ), rate_action_take_off( u, oThisItem ) );
        addentry( 'd', pgettext( "action", "drop" ), rate_drop_item );
        addentry( 'U', pgettext( "action", "unload" ), u.rate_action_unload( oThisItem ) );
        addentry( 'r', pgettext( "action", "reload" ), u.rate_action_reload( oThisItem ) );
        addentry( 'p', pgettext( "action", "part reload" ), u.rate_action_reload( oThisItem ) );
        addentry( 'm', pgettext( "action", "mend" ), rate_action_mend( u, oThisItem ) );
        addentry( 'D', pgettext( "action", "disassemble" ), rate_action_disassemble( u, oThisItem ) );
        if( oThisItem.is_container() ) {
            addentry( 'i', pgettext( "action", "insert" ), rate_action_insert( u, locThisItem ) );
            if( oThisItem.num_item_stacks() > 0 ) {
                addentry( 'o', pgettext( "action", "open" ), hint_rating::good );
            }
            addentry( 'v', pgettext( "action", "pocket autopickup settings" ), hint_rating::good );
        }

        if( oThisItem.is_favorite ) {
            addentry( 'f', pgettext( "action", "unfavorite" ), hint_rating::good );
        } else {
            addentry( 'f', pgettext( "action", "favorite" ), hint_rating::good );
        }

        addentry( '=', pgettext( "action", "reassign" ), hint_rating::good );

        if( bHPR ) {
            addentry( '-', _( "Autopickup" ), hint_rating::iffy );
        } else {
            addentry( '+', _( "Autopickup" ), hint_rating::good );
        }

        int iScrollPos = 0;
        oThisItem.info( true, vThisItem );

        action_menu.w_y_setup = 0;
        action_menu.w_x_setup = [&]( const int popup_width ) -> int {
            switch( position )
            {
                default:
                case RIGHT_TERMINAL_EDGE:
                    return 0;
                case LEFT_OF_INFO:
                    return iStartX() - popup_width;
                case RIGHT_OF_INFO:
                    return iStartX() + iWidth();
                case LEFT_TERMINAL_EDGE:
                    return TERMX - popup_width;
            }
        };
        // Filtering isn't needed, the number of entries is manageable.
        action_menu.filtering = false;
        // Default menu border color is different, this matches the border of the item info window.
        action_menu.border_color = BORDER_COLOR;

        item_info_data data( oThisItem.tname(), oThisItem.type_name(), vThisItem, vDummy, iScrollPos );
        data.without_getch = true;

        catacurses::window w_info;
        int iScrollHeight = 0;

        std::unique_ptr<ui_adaptor> ui = std::make_unique<ui_adaptor>();
        ui->on_screen_resize( [&]( ui_adaptor & ui ) {
            w_info = catacurses::newwin( TERMY, iWidth(), point( iStartX(), 0 ) );
            iScrollHeight = TERMY - 2;
            ui.position_from_window( w_info );
        } );
        ui->mark_resize();

        ui->on_redraw( [&]( const ui_adaptor & ) {
            draw_item_info( w_info, data );
        } );

        action_menu.additional_actions = {
            { "RIGHT", translation() }
        };

        bool exit = false;
        do {
            const int prev_selected = action_menu.selected;
            action_menu.query( false );
            if( action_menu.ret >= 0 ) {
                cMenu = action_menu.ret; /* Remember: hotkey == retval, see addentry above. */
            } else if( action_menu.ret == UILIST_UNBOUND && action_menu.ret_act == "RIGHT" ) {
                // Simulate KEY_RIGHT == '\n' (confirm currently selected entry) for compatibility with old version.
                // TODO: ideally this should be done in the uilist, maybe via a callback.
                cMenu = action_menu.ret = action_menu.entries[action_menu.selected].retval;
            } else if( action_menu.ret_act == "PAGE_UP" || action_menu.ret_act == "PAGE_DOWN" ) {
                cMenu = action_menu.ret_act == "PAGE_UP" ? KEY_PPAGE : KEY_NPAGE;
                // Prevent the menu from scrolling with this key. TODO: Ideally the menu
                // could be instructed to ignore these two keys instead of scrolling.
                action_menu.selected = prev_selected;
                action_menu.fselected = prev_selected;
                action_menu.vshift = 0;
            } else {
                cMenu = 0;
            }

            if( action_menu.ret != UILIST_WAIT_INPUT && action_menu.ret != UILIST_UNBOUND ) {
                exit = true;
                ui = nullptr;
            }

            switch( cMenu ) {
                case 'a': {
                    contents_change_handler handler;
                    handler.unseal_pocket_containing( locThisItem );
                    avatar_action::use_item( u, locThisItem );
                    handler.handle_by( u );
                    break;
                }
                case 'E':
                    avatar_action::eat( u, locThisItem );
                    break;
                case 'W': {
                    contents_change_handler handler;
                    handler.unseal_pocket_containing( locThisItem );
                    u.wear( locThisItem );
                    handler.handle_by( u );
                    break;
                }
                case 'w':
                    if( u.can_wield( *locThisItem ).success() ) {
                        contents_change_handler handler;
                        handler.unseal_pocket_containing( locThisItem );
                        wield( locThisItem );
                        handler.handle_by( u );
                    } else {
                        add_msg( m_info, "%s", u.can_wield( *locThisItem ).c_str() );
                    }
                    break;
                case 't': {
                    contents_change_handler handler;
                    handler.unseal_pocket_containing( locThisItem );
                    avatar_action::plthrow( u, locThisItem );
                    handler.handle_by( u );
                    break;
                }
                case 'c':
                    u.change_side( locThisItem );
                    break;
                case 'T':
                    u.takeoff( locThisItem );
                    break;
                case 'd':
                    u.drop( locThisItem, u.pos() );
                    break;
                case 'U':
                    u.unload( locThisItem );
                    break;
                case 'r':
                    reload( locThisItem );
                    break;
                case 'p':
                    reload( locThisItem, true );
                    break;
                case 'm':
                    avatar_action::mend( u, locThisItem );
                    break;
                case 'R':
                    u.read( locThisItem );
                    break;
                case 'D':
                    u.disassemble( locThisItem, false );
                    break;
                case 'f':
                    oThisItem.is_favorite = !oThisItem.is_favorite;
                    if( locThisItem.has_parent() ) {
                        item_location parent = locThisItem.parent_item();
                        item_pocket *const pocket = parent->contained_where( oThisItem );
                        if( pocket ) {
                            pocket->restack();
                        } else {
                            debugmsg( "parent container does not contain item" );
                        }
                    }
                    break;
                case 'v':
                    if( oThisItem.is_container() ) {
                        oThisItem.favorite_settings_menu( oThisItem.tname( 1, false ) );
                    }
                    break;
                case 'i':
                    if( oThisItem.is_container() ) {
                        game_menus::inv::insert_items( u, locThisItem );
                    }
                    break;
                case 'o':
                    if( oThisItem.is_container() && oThisItem.num_item_stacks() > 0 ) {
                        game_menus::inv::common( locThisItem, u );
                    }
                    break;
                case '=':
                    game_menus::inv::reassign_letter( u, oThisItem );
                    break;
                case KEY_PPAGE:
                    iScrollPos -= iScrollHeight;
                    if( ui ) {
                        ui->invalidate_ui();
                    }
                    break;
                case KEY_NPAGE:
                    iScrollPos += iScrollHeight;
                    if( ui ) {
                        ui->invalidate_ui();
                    }
                    break;
                case '+':
                    if( !bHPR ) {
                        get_auto_pickup().add_rule( &oThisItem );
                        add_msg( m_info, _( "'%s' added to character pickup rules." ), oThisItem.tname( 1,
                                 false ) );
                    }
                    break;
                case '-':
                    if( bHPR ) {
                        get_auto_pickup().remove_rule( &oThisItem );
                        add_msg( m_info, _( "'%s' removed from character pickup rules." ), oThisItem.tname( 1,
                                 false ) );
                    }
                    break;
                default:
                    break;
            }
        } while( !exit );
    }
    return cMenu;
}

// Checks input to see if mouse was moved and handles the mouse view box accordingly.
// Returns true if input requires breaking out into a game action.
bool game::handle_mouseview( input_context &ctxt, std::string &action )
{
    cata::optional<tripoint> liveview_pos;

    do {
        action = ctxt.handle_input();
        if( action == "MOUSE_MOVE" ) {
            const cata::optional<tripoint> mouse_pos = ctxt.get_coordinates( w_terrain );
            if( mouse_pos && ( !liveview_pos || *mouse_pos != *liveview_pos ) ) {
                liveview_pos = mouse_pos;
                liveview.show( *liveview_pos );
            } else if( !mouse_pos ) {
                liveview_pos.reset();
                liveview.hide();
            }
            ui_manager::redraw();
        }
    } while( action == "MOUSE_MOVE" ); // Freeze animation when moving the mouse

    if( action != "TIMEOUT" ) {
        // Keyboard event, break out of animation loop
        liveview.hide();
        return false;
    }

    // Mouse movement or un-handled key
    return true;
}

std::pair<tripoint, tripoint> game::mouse_edge_scrolling( input_context &ctxt, const int speed,
        const tripoint &last, bool iso )
{
    const int rate = get_option<int>( "EDGE_SCROLL" );
    auto ret = std::make_pair( tripoint_zero, last );
    if( rate == -1 ) {
        // Fast return when the option is disabled.
        return ret;
    }
    // Ensure the parameters are used even if the #if below is false
    ( void ) ctxt;
    ( void ) speed;
    ( void ) iso;
#if (defined TILES || defined _WIN32 || defined WINDOWS)
    auto now = std::chrono::steady_clock::now();
    if( now < last_mouse_edge_scroll + std::chrono::milliseconds( rate ) ) {
        return ret;
    } else {
        last_mouse_edge_scroll = now;
    }
    const input_event event = ctxt.get_raw_input();
    if( event.type == input_event_t::mouse ) {
        const point threshold( projected_window_width() / 100, projected_window_height() / 100 );
        if( event.mouse_pos.x <= threshold.x ) {
            ret.first.x -= speed;
            if( iso ) {
                ret.first.y -= speed;
            }
        } else if( event.mouse_pos.x >= projected_window_width() - threshold.x ) {
            ret.first.x += speed;
            if( iso ) {
                ret.first.y += speed;
            }
        }
        if( event.mouse_pos.y <= threshold.y ) {
            ret.first.y -= speed;
            if( iso ) {
                ret.first.x += speed;
            }
        } else if( event.mouse_pos.y >= projected_window_height() - threshold.y ) {
            ret.first.y += speed;
            if( iso ) {
                ret.first.x -= speed;
            }
        }
        ret.second = ret.first;
    } else if( event.type == input_event_t::timeout ) {
        ret.first = ret.second;
    }
#endif
    return ret;
}

tripoint game::mouse_edge_scrolling_terrain( input_context &ctxt )
{
    auto ret = mouse_edge_scrolling( ctxt, std::max( DEFAULT_TILESET_ZOOM / tileset_zoom, 1 ),
                                     last_mouse_edge_scroll_vector_terrain, tile_iso );
    last_mouse_edge_scroll_vector_terrain = ret.second;
    last_mouse_edge_scroll_vector_overmap = tripoint_zero;
    return ret.first;
}

tripoint game::mouse_edge_scrolling_overmap( input_context &ctxt )
{
    // overmap has no iso mode
    auto ret = mouse_edge_scrolling( ctxt, 2, last_mouse_edge_scroll_vector_overmap, false );
    last_mouse_edge_scroll_vector_overmap = ret.second;
    last_mouse_edge_scroll_vector_terrain = tripoint_zero;
    return ret.first;
}

input_context get_default_mode_input_context()
{
    input_context ctxt( "DEFAULTMODE", keyboard_mode::keycode );
    // Because those keys move the character, they don't pan, as their original name says
    ctxt.set_iso( true );
    ctxt.register_action( "UP", to_translation( "Move North" ) );
    ctxt.register_action( "RIGHTUP", to_translation( "Move Northeast" ) );
    ctxt.register_action( "RIGHT", to_translation( "Move East" ) );
    ctxt.register_action( "RIGHTDOWN", to_translation( "Move Southeast" ) );
    ctxt.register_action( "DOWN", to_translation( "Move South" ) );
    ctxt.register_action( "LEFTDOWN", to_translation( "Move Southwest" ) );
    ctxt.register_action( "LEFT", to_translation( "Move West" ) );
    ctxt.register_action( "LEFTUP", to_translation( "Move Northwest" ) );
    ctxt.register_action( "pause" );
    ctxt.register_action( "LEVEL_DOWN", to_translation( "Descend Stairs" ) );
    ctxt.register_action( "LEVEL_UP", to_translation( "Ascend Stairs" ) );
    ctxt.register_action( "toggle_map_memory" );
    ctxt.register_action( "center" );
    ctxt.register_action( "shift_n" );
    ctxt.register_action( "shift_ne" );
    ctxt.register_action( "shift_e" );
    ctxt.register_action( "shift_se" );
    ctxt.register_action( "shift_s" );
    ctxt.register_action( "shift_sw" );
    ctxt.register_action( "shift_w" );
    ctxt.register_action( "shift_nw" );
    ctxt.register_action( "cycle_move" );
    ctxt.register_action( "reset_move" );
    ctxt.register_action( "toggle_run" );
    ctxt.register_action( "toggle_crouch" );
    ctxt.register_action( "open_movement" );
    ctxt.register_action( "open" );
    ctxt.register_action( "close" );
    ctxt.register_action( "smash" );
    ctxt.register_action( "loot" );
    ctxt.register_action( "examine" );
    ctxt.register_action( "advinv" );
    ctxt.register_action( "pickup" );
    ctxt.register_action( "pickup_feet" );
    ctxt.register_action( "grab" );
    ctxt.register_action( "haul" );
    ctxt.register_action( "butcher" );
    ctxt.register_action( "chat" );
    ctxt.register_action( "look" );
    ctxt.register_action( "peek" );
    ctxt.register_action( "listitems" );
    ctxt.register_action( "zones" );
    ctxt.register_action( "inventory" );
    ctxt.register_action( "compare" );
    ctxt.register_action( "organize" );
    ctxt.register_action( "apply" );
    ctxt.register_action( "apply_wielded" );
    ctxt.register_action( "wear" );
    ctxt.register_action( "take_off" );
    ctxt.register_action( "eat" );
    ctxt.register_action( "open_consume" );
    ctxt.register_action( "read" );
    ctxt.register_action( "wield" );
    ctxt.register_action( "pick_style" );
    ctxt.register_action( "reload_item" );
    ctxt.register_action( "reload_weapon" );
    ctxt.register_action( "reload_wielded" );
    ctxt.register_action( "unload" );
    ctxt.register_action( "throw" );
    ctxt.register_action( "fire" );
    ctxt.register_action( "cast_spell" );
    ctxt.register_action( "fire_burst" );
    ctxt.register_action( "select_fire_mode" );
    ctxt.register_action( "drop" );
    ctxt.register_action( "drop_adj" );
    ctxt.register_action( "bionics" );
    ctxt.register_action( "mutations" );
    ctxt.register_action( "sort_armor" );
    ctxt.register_action( "wait" );
    ctxt.register_action( "craft" );
    ctxt.register_action( "recraft" );
    ctxt.register_action( "long_craft" );
    ctxt.register_action( "construct" );
    ctxt.register_action( "disassemble" );
    ctxt.register_action( "sleep" );
    ctxt.register_action( "control_vehicle" );
    ctxt.register_action( "auto_travel_mode" );
    ctxt.register_action( "safemode" );
    ctxt.register_action( "autosafe" );
    ctxt.register_action( "autoattack" );
    ctxt.register_action( "ignore_enemy" );
    ctxt.register_action( "whitelist_enemy" );
    ctxt.register_action( "workout" );
    ctxt.register_action( "save" );
    ctxt.register_action( "quicksave" );
#if !defined(RELEASE)
    ctxt.register_action( "quickload" );
#endif
    ctxt.register_action( "SUICIDE" );
    ctxt.register_action( "player_data" );
    ctxt.register_action( "map" );
    ctxt.register_action( "sky" );
    ctxt.register_action( "missions" );
    ctxt.register_action( "factions" );
    ctxt.register_action( "scores" );
    ctxt.register_action( "morale" );
    ctxt.register_action( "messages" );
    ctxt.register_action( "help" );
    ctxt.register_action( "HELP_KEYBINDINGS" );
    ctxt.register_action( "open_options" );
    ctxt.register_action( "open_autopickup" );
    ctxt.register_action( "open_autonotes" );
    ctxt.register_action( "open_safemode" );
    ctxt.register_action( "open_color" );
    ctxt.register_action( "open_world_mods" );
    ctxt.register_action( "debug" );
    ctxt.register_action( "debug_scent" );
    ctxt.register_action( "debug_scent_type" );
    ctxt.register_action( "debug_temp" );
    ctxt.register_action( "debug_visibility" );
    ctxt.register_action( "debug_lighting" );
    ctxt.register_action( "debug_radiation" );
    ctxt.register_action( "debug_hour_timer" );
    ctxt.register_action( "debug_mode" );
    ctxt.register_action( "zoom_out" );
    ctxt.register_action( "zoom_in" );
#if !defined(__ANDROID__)
    ctxt.register_action( "toggle_fullscreen" );
#endif
    ctxt.register_action( "toggle_pixel_minimap" );
    ctxt.register_action( "toggle_panel_adm" );
    ctxt.register_action( "reload_tileset" );
    ctxt.register_action( "toggle_auto_features" );
    ctxt.register_action( "toggle_auto_pulp_butcher" );
    ctxt.register_action( "toggle_auto_mining" );
    ctxt.register_action( "toggle_auto_foraging" );
    ctxt.register_action( "toggle_auto_pickup" );
    ctxt.register_action( "toggle_thief_mode" );
    ctxt.register_action( "action_menu" );
    ctxt.register_action( "main_menu" );
    ctxt.register_action( "item_action_menu" );
    ctxt.register_action( "ANY_INPUT" );
    ctxt.register_action( "COORDINATE" );
    ctxt.register_action( "MOUSE_MOVE" );
    ctxt.register_action( "SELECT" );
    ctxt.register_action( "SEC_SELECT" );
    return ctxt;
}

vehicle *game::remoteveh()
{
    if( calendar::turn == remoteveh_cache_time ) {
        return remoteveh_cache;
    }
    remoteveh_cache_time = calendar::turn;
    std::stringstream remote_veh_string( u.get_value( "remote_controlling_vehicle" ) );
    if( remote_veh_string.str().empty() ||
        ( !u.has_active_bionic( bio_remote ) && !u.has_active_item( itype_remotevehcontrol ) ) ) {
        remoteveh_cache = nullptr;
    } else {
        tripoint vp;
        remote_veh_string >> vp.x >> vp.y >> vp.z;
        vehicle *veh = veh_pointer_or_null( m.veh_at( vp ) );
        if( veh && veh->fuel_left( itype_battery, true ) > 0 ) {
            remoteveh_cache = veh;
        } else {
            remoteveh_cache = nullptr;
        }
    }
    return remoteveh_cache;
}

void game::setremoteveh( vehicle *veh )
{
    remoteveh_cache_time = calendar::turn;
    remoteveh_cache = veh;
    if( veh != nullptr && !u.has_active_bionic( bio_remote ) &&
        !u.has_active_item( itype_remotevehcontrol ) ) {
        debugmsg( "Tried to set remote vehicle without bio_remote or remotevehcontrol" );
        veh = nullptr;
    }

    if( veh == nullptr ) {
        u.remove_value( "remote_controlling_vehicle" );
        return;
    }

    std::stringstream remote_veh_string;
    const tripoint vehpos = veh->global_pos3();
    remote_veh_string << vehpos.x << ' ' << vehpos.y << ' ' << vehpos.z;
    u.set_value( "remote_controlling_vehicle", remote_veh_string.str() );
}

bool game::try_get_left_click_action( action_id &act, const tripoint &mouse_target )
{
    bool new_destination = true;
    if( !destination_preview.empty() ) {
        auto &final_destination = destination_preview.back();
        if( final_destination.x == mouse_target.x && final_destination.y == mouse_target.y ) {
            // Second click
            new_destination = false;
            u.set_destination( destination_preview );
            destination_preview.clear();
            act = u.get_next_auto_move_direction();
            if( act == ACTION_NULL ) {
                // Something went wrong
                u.clear_destination();
                return false;
            }
        }
    }

    if( new_destination ) {
        destination_preview = m.route( u.pos(), mouse_target, u.get_pathfinding_settings(),
                                       u.get_path_avoid() );
        return false;
    }

    return true;
}

bool game::try_get_right_click_action( action_id &act, const tripoint &mouse_target )
{
    const bool cleared_destination = !destination_preview.empty();
    u.clear_destination();
    destination_preview.clear();

    if( cleared_destination ) {
        // Produce no-op if auto-move had just been cleared on this action
        // e.g. from a previous single left mouse click. This has the effect
        // of right-click canceling an auto-move before it is initiated.
        return false;
    }

    const bool is_adjacent = square_dist( mouse_target.xy(), point( u.posx(), u.posy() ) ) <= 1;
    const bool is_self = square_dist( mouse_target.xy(), point( u.posx(), u.posy() ) ) <= 0;
    if( const monster *const mon = critter_at<monster>( mouse_target ) ) {
        if( !u.sees( *mon ) ) {
            add_msg( _( "Nothing relevant here." ) );
            return false;
        }

        if( !u.weapon.is_gun() ) {
            add_msg( m_info, _( "You are not wielding a ranged weapon." ) );
            return false;
        }

        // TODO: Add weapon range check. This requires weapon to be reloaded.

        act = ACTION_FIRE;
    } else if( is_adjacent &&
               m.close_door( tripoint( mouse_target.xy(), u.posz() ), !m.is_outside( u.pos() ),
                             true ) ) {
        act = ACTION_CLOSE;
    } else if( is_self ) {
        act = ACTION_PICKUP;
    } else if( is_adjacent ) {
        act = ACTION_EXAMINE;
    } else {
        add_msg( _( "Nothing relevant here." ) );
        return false;
    }

    return true;
}

bool game::is_game_over()
{
    if( uquit == QUIT_WATCH ) {
        // deny player movement and dodging
        u.moves = 0;
        // prevent pain from updating
        u.set_pain( 0 );
        // prevent dodging
        u.dodges_left = 0;
        return false;
    }
    if( uquit == QUIT_DIED ) {
        if( u.in_vehicle ) {
            m.unboard_vehicle( u.pos() );
        }
        u.place_corpse();
        return true;
    }
    if( uquit == QUIT_SUICIDE ) {
        if( u.in_vehicle ) {
            m.unboard_vehicle( u.pos() );
        }
        return true;
    }
    if( uquit != QUIT_NO ) {
        return true;
    }
    // is_dead_state() already checks hp_torso && hp_head, no need to for loop it
    if( u.is_dead_state() ) {
        Messages::deactivate();
        if( get_option<std::string>( "DEATHCAM" ) == "always" ) {
            uquit = QUIT_WATCH;
        } else if( get_option<std::string>( "DEATHCAM" ) == "ask" ) {
            uquit = query_yn( _( "Watch the last moments of your life…?" ) ) ?
                    QUIT_WATCH : QUIT_DIED;
        } else if( get_option<std::string>( "DEATHCAM" ) == "never" ) {
            uquit = QUIT_DIED;
        } else {
            // Something funky happened here, just die.
            dbg( D_ERROR ) << "no deathcam option given to options, defaulting to QUIT_DIED";
            uquit = QUIT_DIED;
        }
        return is_game_over();
    }
    return false;
}

void game::death_screen()
{
    gamemode->game_over();
    Messages::display_messages();
    show_scores_ui( *achievements_tracker_ptr, stats(), get_kill_tracker() );
    disp_NPC_epilogues();
    follower_ids.clear();
    display_faction_epilogues();
}

void game::move_save_to_graveyard()
{
    const std::string &save_dir      = PATH_INFO::world_base_save_path();
    const std::string &graveyard_dir = PATH_INFO::graveyarddir();
    const std::string &prefix        = base64_encode( u.name ) + ".";

    if( !assure_dir_exist( graveyard_dir ) ) {
        debugmsg( "could not create graveyard path '%s'", graveyard_dir );
    }

    const auto save_files = get_files_from_path( prefix, save_dir );
    if( save_files.empty() ) {
        debugmsg( "could not find save files in '%s'", save_dir );
    }

    for( const auto &src_path : save_files ) {
        const std::string dst_path = graveyard_dir +
                                     src_path.substr( src_path.rfind( '/' ), std::string::npos );

        if( rename_file( src_path, dst_path ) ) {
            continue;
        }

        debugmsg( "could not rename file '%s' to '%s'", src_path, dst_path );

        if( remove_file( src_path ) ) {
            continue;
        }

        debugmsg( "could not remove file '%s'", src_path );
    }
}

void game::load_master()
{
    using namespace std::placeholders;
    const auto datafile = PATH_INFO::world_base_save_path() + "/" + SAVE_MASTER;
    read_from_file_optional( datafile, std::bind( &game::unserialize_master, this, _1 ) );
}

bool game::load( const std::string &world )
{
    world_generator->init();
    const WORLDPTR wptr = world_generator->get_world( world );
    if( !wptr ) {
        return false;
    }
    if( wptr->world_saves.empty() ) {
        debugmsg( "world '%s' contains no saves", world );
        return false;
    }

    try {
        world_generator->set_active_world( wptr );
        g->setup();
        g->load( wptr->world_saves.front() );
    } catch( const std::exception &err ) {
        debugmsg( "cannot load world '%s': %s", world, err.what() );
        return false;
    }

    return true;
}

bool game::load( const save_t &name )
{
    background_pane background;
    static_popup popup;
    popup.message( "%s", _( "Please wait…\nLoading the save…" ) );
    ui_manager::redraw();
    refresh_display();

    using namespace std::placeholders;

    const std::string worldpath = PATH_INFO::world_base_save_path() + "/";
    const std::string playerpath = worldpath + name.base_path();

    // Now load up the master game data; factions (and more?)
    load_master();
    u = avatar();
    u.name = name.player_name();
    // This should be initialized more globally (in player/Character constructor)
    u.weapon = item();
    const std::string save_filename = playerpath + SAVE_EXTENSION;
    if( !read_from_file( save_filename, std::bind( &game::unserialize, this, _1, save_filename ) ) ) {
        return false;
    }

    u.load_map_memory();

    const std::string log_filename = worldpath + name.base_path() + SAVE_EXTENSION_LOG;
    read_from_file_optional( log_filename,
                             std::bind( &memorial_logger::load, &memorial(), _1, log_filename ) );

#if defined(__ANDROID__)
    const std::string shortcuts_filename = worldpath + name.base_path() + SAVE_EXTENSION_SHORTCUTS;
    read_from_file_optional( shortcuts_filename,
                             std::bind( &game::load_shortcuts, this, _1, shortcuts_filename ) );
#endif

    // Now that the player's worn items are updated, their sight limits need to be
    // recalculated. (This would be cleaner if u.worn were private.)
    u.recalc_sight_limits();

    if( !gamemode ) {
        gamemode = std::make_unique<special_game>();
    }

    safe_mode = get_option<bool>( "SAFEMODE" ) ? SAFE_MODE_ON : SAFE_MODE_OFF;
    mostseen = 0; // ...and mostseen is 0, we haven't seen any monsters yet.

    init_autosave();
    get_auto_pickup().load_character(); // Load character auto pickup rules
    get_auto_notes_settings().load();   // Load character auto notes settings
    get_safemode().load_character(); // Load character safemode rules
    zone_manager::get_manager().load_zones(); // Load character world zones
    read_from_file_optional( PATH_INFO::world_base_save_path() + "/uistate.json", [](
    std::istream & stream ) {
        JsonIn jsin( stream );
        uistate.deserialize( jsin );
    } );
    reload_npcs();
    validate_npc_followers();
    validate_mounted_npcs();
    validate_camps();
    validate_linked_vehicles();
    update_map( u );
    for( auto &e : u.inv_dump() ) {
        e->set_owner( get_player_character() );
    }
    // legacy, needs to be here as we access the map.
    if( !u.getID().is_valid() ) {
        // player does not have a real id, so assign a new one,
        u.setID( assign_npc_id() );
        // The vehicle stores the IDs of the boarded players, so update it, too.
        if( u.in_vehicle ) {
            if( const cata::optional<vpart_reference> vp = m.veh_at(
                        u.pos() ).part_with_feature( "BOARDABLE", true ) ) {
                vp->part().passenger_id = u.getID();
            }
        }
    }

    // populate calendar caches now, after active world is set, but before we do
    // anything else, to ensure they pick up the correct value from the save's
    // worldoptions
    calendar::set_eternal_season( ::get_option<bool>( "ETERNAL_SEASON" ) );
    calendar::set_season_length( ::get_option<int>( "SEASON_LENGTH" ) );

    u.reset();

    events().send<event_type::game_load>( getVersionString() );
    time_of_last_load = std::chrono::steady_clock::now();
    time_played_at_last_load = std::chrono::seconds( 0 );
    cata::optional<event_multiset::summaries_type::value_type> last_save =
        stats().get_events( event_type::game_save ).last();
    if( last_save ) {
        auto time_played_it = last_save->first.find( "total_time_played" );
        if( time_played_it != last_save->first.end() &&
            time_played_it->second.type() == cata_variant_type::chrono_seconds ) {
            time_played_at_last_load = time_played_it->second.get<std::chrono::seconds>();
        }
    }

    effect_on_conditions::load_existing_character();

    return true;
}

void game::load_world_modfiles( loading_ui &ui )
{
    auto &mods = world_generator->active_world->active_mod_order;

    // remove any duplicates whilst preserving order (fixes #19385)
    std::set<mod_id> found;
    mods.erase( std::remove_if( mods.begin(), mods.end(), [&found]( const mod_id & e ) {
        if( found.count( e ) ) {
            return true;
        } else {
            found.insert( e );
            return false;
        }
    } ), mods.end() );

    // require at least one core mod (saves before version 6 may implicitly require dda pack)
    if( std::none_of( mods.begin(), mods.end(), []( const mod_id & e ) {
    return e->core;
} ) ) {
        mods.insert( mods.begin(), mod_id( "dda" ) );
    }

    // this code does not care about mod dependencies,
    // it assumes that those dependencies are static and
    // are resolved during the creation of the world.
    // That means world->active_mod_order contains a list
    // of mods in the correct order.
    load_packs( _( "Loading files" ), mods, ui );

    // Load additional mods from that world-specific folder
    load_data_from_dir( PATH_INFO::world_base_save_path() + "/mods", "custom", ui );

    DynamicDataLoader::get_instance().finalize_loaded_data( ui );
}

bool game::load_packs( const std::string &msg, const std::vector<mod_id> &packs, loading_ui &ui )
{
    ui.new_context( msg );
    std::vector<mod_id> missing;
    std::vector<mod_id> available;

    for( const mod_id &e : packs ) {
        if( e.is_valid() ) {
            available.emplace_back( e );
            ui.add_entry( e->name() );
        } else {
            missing.push_back( e );
        }
    }

    ui.show();
    for( const auto &e : available ) {
        const MOD_INFORMATION &mod = *e;
        load_data_from_dir( mod.path, mod.ident.str(), ui );

        ui.proceed();
    }

    for( const auto &e : missing ) {
        debugmsg( "unknown content %s", e.c_str() );
    }

    return missing.empty();
}

void game::reset_npc_dispositions()
{
    for( character_id elem : follower_ids ) {
        shared_ptr_fast<npc> npc_to_get = overmap_buffer.find_npc( elem );
        if( !npc_to_get )  {
            continue;
        }
        npc *npc_to_add = npc_to_get.get();
        npc_to_add->chatbin.clear_all();
        npc_to_add->mission = NPC_MISSION_NULL;
        npc_to_add->set_attitude( NPCATT_NULL );
        npc_to_add->op_of_u.anger = 0;
        npc_to_add->op_of_u.fear = 0;
        npc_to_add->op_of_u.trust = 0;
        npc_to_add->op_of_u.value = 0;
        npc_to_add->op_of_u.owed = 0;
        npc_to_add->set_fac( faction_id( "no_faction" ) );
        npc_to_add->add_new_mission( mission::reserve_random( ORIGIN_ANY_NPC,
                                     npc_to_add->global_omt_location(),
                                     npc_to_add->getID() ) );

    }

}

//Saves all factions and missions and npcs.
bool game::save_factions_missions_npcs()
{
    std::string masterfile = PATH_INFO::world_base_save_path() + "/" + SAVE_MASTER;
    return write_to_file( masterfile, [&]( std::ostream & fout ) {
        serialize_master( fout );
    }, _( "factions data" ) );
}

bool game::save_maps()
{
    try {
        m.save();
        overmap_buffer.save(); // can throw
        MAPBUFFER.save(); // can throw
        return true;
    } catch( const std::exception &err ) {
        popup( _( "Failed to save the maps: %s" ), err.what() );
        return false;
    }
}

bool game::save_player_data()
{
    const std::string playerfile = PATH_INFO::player_base_save_path();

    const bool saved_data = write_to_file( playerfile + SAVE_EXTENSION, [&]( std::ostream & fout ) {
        serialize( fout );
    }, _( "player data" ) );
    const bool saved_map_memory = u.save_map_memory();
    const bool saved_log = write_to_file( playerfile + SAVE_EXTENSION_LOG, [&](
    std::ostream & fout ) {
        memorial().save( fout );
    }, _( "player memorial" ) );
#if defined(__ANDROID__)
    const bool saved_shortcuts = write_to_file( playerfile + SAVE_EXTENSION_SHORTCUTS, [&](
    std::ostream & fout ) {
        save_shortcuts( fout );
    }, _( "quick shortcuts" ) );
#endif

    return saved_data && saved_map_memory && saved_log
#if defined(__ANDROID__)
           && saved_shortcuts
#endif
           ;
}

event_bus &game::events()
{
    return *event_bus_ptr;
}

stats_tracker &game::stats()
{
    return *stats_tracker_ptr;
}

achievements_tracker &game::achievements()
{
    return *achievements_tracker_ptr;
}

memorial_logger &game::memorial()
{
    return *memorial_logger_ptr;
}

spell_events &game::spell_events_subscriber()
{
    return *spell_events_ptr;
}

bool game::save()
{
    std::chrono::seconds time_since_load =
        std::chrono::duration_cast<std::chrono::seconds>(
            std::chrono::steady_clock::now() - time_of_last_load );
    std::chrono::seconds total_time_played = time_played_at_last_load + time_since_load;
    events().send<event_type::game_save>( time_since_load, total_time_played );
    try {
        if( !save_player_data() ||
            !save_factions_missions_npcs() ||
            !save_maps() ||
            !get_auto_pickup().save_character() ||
            !get_auto_notes_settings().save() ||
            !get_safemode().save_character() ||
        !write_to_file( PATH_INFO::world_base_save_path() + "/uistate.json", [&]( std::ostream & fout ) {
        JsonOut jsout( fout );
            uistate.serialize( jsout );
        }, _( "uistate data" ) ) ) {
            return false;
        } else {
            world_generator->active_world->add_save( save_t::from_player_name( u.name ) );
            return true;
        }
    } catch( std::ios::failure & ) {
        popup( _( "Failed to save game data" ) );
        return false;
    }
}

std::vector<std::string> game::list_active_characters()
{
    std::vector<std::string> saves;
    for( auto &worldsave : world_generator->active_world->world_saves ) {
        saves.push_back( worldsave.player_name() );
    }
    return saves;
}

/**
 * Writes information about the character out to a text file timestamped with
 * the time of the file was made. This serves as a record of the character's
 * state at the time the memorial was made (usually upon death) and
 * accomplishments in a human-readable format.
 */
void game::write_memorial_file( std::string sLastWords )
{
    const std::string &memorial_dir = PATH_INFO::memorialdir();
    const std::string &memorial_active_world_dir = memorial_dir + utf8_to_native(
                world_generator->active_world->world_name ) + "/";

    //Check if both dirs exist. Nested assure_dir_exist fails if the first dir of the nested dir does not exist.
    if( !assure_dir_exist( memorial_dir ) ) {
        dbg( D_ERROR ) << "game:write_memorial_file: Unable to make memorial directory.";
        debugmsg( "Could not make '%s' directory", memorial_dir );
        return;
    }

    if( !assure_dir_exist( memorial_active_world_dir ) ) {
        dbg( D_ERROR ) <<
                       "game:write_memorial_file: Unable to make active world directory in memorial directory.";
        debugmsg( "Could not make '%s' directory", memorial_active_world_dir );
        return;
    }

    // <name>-YYYY-MM-DD-HH-MM-SS.txt
    //       123456789012345678901234 ~> 24 chars + a null
    constexpr size_t suffix_len   = 24 + 1;
    constexpr size_t max_name_len = FILENAME_MAX - suffix_len;

    const size_t name_len = u.name.size();
    // Here -1 leaves space for the ~
    const size_t truncated_name_len = ( name_len >= max_name_len ) ? ( max_name_len - 1 ) : name_len;

    std::ostringstream memorial_file_path;
    memorial_file_path << memorial_active_world_dir;

    if( get_options().has_option( "ENCODING_CONV" ) && !get_option<bool>( "ENCODING_CONV" ) ) {
        // Use the default locale to replace non-printable characters with _ in the player name.
        std::locale locale {"C"};
        std::replace_copy_if( std::begin( u.name ), std::begin( u.name ) + truncated_name_len,
                              std::ostream_iterator<char>( memorial_file_path ),
        [&]( const char c ) {
            return !std::isgraph( c, locale );
        }, '_' );
    } else {
        memorial_file_path << utf8_to_native( u.name );
    }

    // Add a ~ if the player name was actually truncated.
    memorial_file_path << ( ( truncated_name_len != name_len ) ? "~-" : "-" );

    // Add a timestamp for uniqueness.

#if defined(_WIN32)
    SYSTEMTIME current_time;
    GetLocalTime( &current_time );
    memorial_file_path << string_format( "%d-%02d-%02d-%02d-%02d-%02d",
                                         current_time.wYear, current_time.wMonth, current_time.wDay,
                                         current_time.wHour, current_time.wMinute, current_time.wSecond );
#else
    char buffer[suffix_len] {};
    std::time_t t = std::time( nullptr );
    tm current_time;
    localtime_r( &t, &current_time );
    std::strftime( buffer, suffix_len, "%Y-%m-%d-%H-%M-%S", &current_time );
    memorial_file_path << buffer;
#endif

    const std::string text_path_string = memorial_file_path.str() + ".txt";
    const std::string json_path_string = memorial_file_path.str() + ".json";

    write_to_file( text_path_string, [&]( std::ostream & fout ) {
        memorial().write_text_memorial( fout, sLastWords );
    }, _( "player memorial" ) );

    write_to_file( json_path_string, [&]( std::ostream & fout ) {
        memorial().write_json_memorial( fout );
    }, _( "player memorial" ) );
}

void game::disp_NPC_epilogues()
{
    // TODO: This search needs to be expanded to all NPCs
    for( character_id elem : follower_ids ) {
        shared_ptr_fast<npc> guy = overmap_buffer.find_npc( elem );
        if( !guy ) {
            continue;
        }
        const auto new_win = []() {
            return catacurses::newwin( FULL_SCREEN_HEIGHT, FULL_SCREEN_WIDTH,
                                       point( std::max( 0, ( TERMX - FULL_SCREEN_WIDTH ) / 2 ),
                                              std::max( 0, ( TERMY - FULL_SCREEN_HEIGHT ) / 2 ) ) );
        };
        scrollable_text( new_win, guy->disp_name(), guy->get_epilogue() );
    }
}

void game::display_faction_epilogues()
{
    for( const auto &elem : faction_manager_ptr->all() ) {
        if( elem.second.known_by_u ) {
            const std::vector<std::string> epilogue = elem.second.epilogue();
            if( !epilogue.empty() ) {
                const auto new_win = []() {
                    return catacurses::newwin( FULL_SCREEN_HEIGHT, FULL_SCREEN_WIDTH,
                                               point( std::max( 0, ( TERMX - FULL_SCREEN_WIDTH ) / 2 ),
                                                      std::max( 0, ( TERMY - FULL_SCREEN_HEIGHT ) / 2 ) ) );
                };
                scrollable_text( new_win, elem.second.name,
                                 std::accumulate( epilogue.begin() + 1, epilogue.end(), epilogue.front(),
                []( std::string lhs, const std::string & rhs ) -> std::string {
                    return std::move( lhs ) + "\n" + rhs;
                } ) );
            }
        }
    }
}

struct npc_dist_to_player {
    const tripoint_abs_omt ppos{};
    npc_dist_to_player() : ppos( get_player_character().global_omt_location() ) { }
    // Operator overload required to leverage sort API.
    bool operator()( const shared_ptr_fast<npc> &a,
                     const shared_ptr_fast<npc> &b ) const {
        const tripoint_abs_omt apos = a->global_omt_location();
        const tripoint_abs_omt bpos = b->global_omt_location();
        return square_dist( ppos.xy(), apos.xy() ) <
               square_dist( ppos.xy(), bpos.xy() );
    }
};

void game::disp_NPCs()
{
    const tripoint_abs_omt ppos = u.global_omt_location();
    const tripoint &lpos = u.pos();
    const int scan_range = 120;
    std::vector<shared_ptr_fast<npc>> npcs = overmap_buffer.get_npcs_near_player( scan_range );
    std::sort( npcs.begin(), npcs.end(), npc_dist_to_player() );

    catacurses::window w;
    ui_adaptor ui;
    ui.on_screen_resize( [&]( ui_adaptor & ui ) {
        w = catacurses::newwin( FULL_SCREEN_HEIGHT, FULL_SCREEN_WIDTH,
                                point( TERMX > FULL_SCREEN_WIDTH ? ( TERMX - FULL_SCREEN_WIDTH ) / 2 : 0,
                                       TERMY > FULL_SCREEN_HEIGHT ? ( TERMY - FULL_SCREEN_HEIGHT ) / 2 : 0 ) );
        ui.position_from_window( w );
    } );
    ui.mark_resize();
    ui.on_redraw( [&]( const ui_adaptor & ) {
        werase( w );
        mvwprintz( w, point_zero, c_white, _( "Your overmap position: %s" ), ppos.to_string() );
        // NOLINTNEXTLINE(cata-use-named-point-constants)
        mvwprintz( w, point( 0, 1 ), c_white, _( "Your local position: %s" ), lpos.to_string() );
        size_t i;
        int static_npc_count = 0;
        for( i = 0; i < npcs.size(); i++ ) {
            if(
                npcs[i]->has_trait( trait_NPC_STARTING_NPC ) || npcs[i]->has_trait( trait_NPC_STATIC_NPC ) ) {
                static_npc_count++;
            }
        }
        mvwprintz( w, point( 0, 2 ), c_white, _( "Total NPCs within %d OMTs: %d.  %d are static NPCs." ),
                   scan_range, npcs.size(), static_npc_count );
        for( i = 0; i < 20 && i < npcs.size(); i++ ) {
            const tripoint_abs_omt apos = npcs[i]->global_omt_location();
            mvwprintz( w, point( 0, i + 4 ), c_white, "%s: %s", npcs[i]->name,
                       apos.to_string() );
        }
        for( const monster &m : all_monsters() ) {
            mvwprintz( w, point( 0, i + 4 ), c_white, "%s: %d, %d, %d", m.name(),
                       m.posx(), m.posy(), m.posz() );
            ++i;
        }
        wnoutrefresh( w );
    } );

    input_context ctxt( "DISP_NPCS" );
    ctxt.register_action( "CONFIRM" );
    ctxt.register_action( "QUIT" );
    ctxt.register_action( "HELP_KEYBINDINGS" );
    bool stop = false;
    while( !stop ) {
        ui_manager::redraw();
        const std::string action = ctxt.handle_input();
        if( action == "CONFIRM" || action == "QUIT" ) {
            stop = true;
        }
    }
}

// A little helper to draw footstep glyphs.
static void draw_footsteps( const catacurses::window &window, const tripoint &offset )
{
    for( const auto &footstep : sounds::get_footstep_markers() ) {
        char glyph = '?';
        if( footstep.z != offset.z ) { // Here z isn't an offset, but a coordinate
            glyph = footstep.z > offset.z ? '^' : 'v';
        }

        mvwputch( window, footstep.xy() + offset.xy(), c_yellow, glyph );
    }
}

shared_ptr_fast<ui_adaptor> game::create_or_get_main_ui_adaptor()
{
    shared_ptr_fast<ui_adaptor> ui = main_ui_adaptor.lock();
    if( !ui ) {
        main_ui_adaptor = ui = make_shared_fast<ui_adaptor>();
        ui->on_redraw( []( const ui_adaptor & ) {
            g->draw();
        } );
        ui->on_screen_resize( [this]( ui_adaptor & ui ) {
            // remove some space for the sidebar, this is the maximal space
            // (using standard font) that the terrain window can have
            const int sidebar_left = panel_manager::get_manager().get_width_left();
            const int sidebar_right = panel_manager::get_manager().get_width_right();

            TERRAIN_WINDOW_HEIGHT = TERMY;
            TERRAIN_WINDOW_WIDTH = TERMX - ( sidebar_left + sidebar_right );
            TERRAIN_WINDOW_TERM_WIDTH = TERRAIN_WINDOW_WIDTH;
            TERRAIN_WINDOW_TERM_HEIGHT = TERRAIN_WINDOW_HEIGHT;

            /**
             * In tiles mode w_terrain can have a different font (with a different
             * tile dimension) or can be drawn by cata_tiles which uses tiles that again
             * might have a different dimension then the normal font used everywhere else.
             *
             * TERRAIN_WINDOW_WIDTH/TERRAIN_WINDOW_HEIGHT defines how many squares can
             * be displayed in w_terrain (using it's specific tile dimension), not
             * including partially drawn squares at the right/bottom. You should
             * use it whenever you want to draw specific squares in that window or to
             * determine whether a specific square is draw on screen (or outside the screen
             * and needs scrolling).
             *
             * TERRAIN_WINDOW_TERM_WIDTH/TERRAIN_WINDOW_TERM_HEIGHT defines the size of
             * w_terrain in the standard font dimension (the font that everything else uses).
             * You usually don't have to use it, expect for positioning of windows,
             * because the window positions use the standard font dimension.
             *
             * The code here calculates size available for w_terrain, caps it at
             * max_view_size (the maximal view range than any character can have at
             * any time).
             * It is stored in TERRAIN_WINDOW_*.
             */
            to_map_font_dimension( TERRAIN_WINDOW_WIDTH, TERRAIN_WINDOW_HEIGHT );

            // Position of the player in the terrain window, it is always in the center
            POSX = TERRAIN_WINDOW_WIDTH / 2;
            POSY = TERRAIN_WINDOW_HEIGHT / 2;

            w_terrain = w_terrain_ptr = catacurses::newwin( TERRAIN_WINDOW_HEIGHT, TERRAIN_WINDOW_WIDTH,
                                        point( sidebar_left, 0 ) );

            // minimap is always MINIMAP_WIDTH x MINIMAP_HEIGHT in size
            w_minimap = w_minimap_ptr = catacurses::newwin( MINIMAP_HEIGHT, MINIMAP_WIDTH, point_zero );

            // need to init in order to avoid crash. gets updated by the panel code.
            w_pixel_minimap = catacurses::newwin( 1, 1, point_zero );

            ui.position_from_window( catacurses::stdscr );
        } );
        ui->mark_resize();
    }
    return ui;
}

void game::invalidate_main_ui_adaptor() const
{
    shared_ptr_fast<ui_adaptor> ui = main_ui_adaptor.lock();
    if( ui ) {
        ui->invalidate_ui();
    }
}

void game::mark_main_ui_adaptor_resize() const
{
    shared_ptr_fast<ui_adaptor> ui = main_ui_adaptor.lock();
    if( ui ) {
        ui->mark_resize();
    }
}

game::draw_callback_t::draw_callback_t( const std::function<void()> &cb )
    : cb( cb )
{
}

game::draw_callback_t::~draw_callback_t()
{
    if( added ) {
        g->invalidate_main_ui_adaptor();
    }
}

void game::draw_callback_t::operator()()
{
    if( cb ) {
        cb();
    }
}

void game::add_draw_callback( const shared_ptr_fast<draw_callback_t> &cb )
{
    draw_callbacks.erase(
        std::remove_if( draw_callbacks.begin(), draw_callbacks.end(),
    []( const weak_ptr_fast<draw_callback_t> &cbw ) {
        return cbw.expired();
    } ),
    draw_callbacks.end()
    );
    draw_callbacks.emplace_back( cb );
    cb->added = true;
    invalidate_main_ui_adaptor();
}

static void draw_trail( const tripoint &start, const tripoint &end, bool bDrawX );

static shared_ptr_fast<game::draw_callback_t> create_zone_callback(
    const cata::optional<tripoint> &zone_start,
    const cata::optional<tripoint> &zone_end,
    const bool &zone_blink,
    const bool &zone_cursor
)
{
    return make_shared_fast<game::draw_callback_t>(
    [&]() {
        if( zone_cursor ) {
            if( zone_end ) {
                g->draw_cursor( zone_end.value() );
            } else if( zone_start ) {
                g->draw_cursor( zone_start.value() );
            }
        }
        if( zone_blink && zone_start && zone_end ) {
            avatar &player_character = get_avatar();
            const point offset2( player_character.view_offset.xy() +
                                 point( player_character.posx() - getmaxx( g->w_terrain ) / 2,
                                        player_character.posy() - getmaxy( g->w_terrain ) / 2 ) );

            tripoint offset;
#if defined(TILES)
            if( use_tiles ) {
                offset = tripoint_zero; //TILES
            } else {
#endif
                offset = tripoint( offset2, 0 ); //CURSES
#if defined(TILES)
            }
#endif

            const tripoint start( std::min( zone_start->x, zone_end->x ),
                                  std::min( zone_start->y, zone_end->y ),
                                  zone_end->z );
            const tripoint end( std::max( zone_start->x, zone_end->x ),
                                std::max( zone_start->y, zone_end->y ),
                                zone_end->z );
            g->draw_zones( start, end, offset );
        }
    } );
}

static shared_ptr_fast<game::draw_callback_t> create_trail_callback(
    const cata::optional<tripoint> &trail_start,
    const cata::optional<tripoint> &trail_end,
    const bool &trail_end_x
)
{
    return make_shared_fast<game::draw_callback_t>(
    [&]() {
        if( trail_start && trail_end ) {
            draw_trail( trail_start.value(), trail_end.value(), trail_end_x );
        }
    } );
}

void game::draw()
{
    if( test_mode ) {
        return;
    }

    //temporary fix for updating visibility for minimap
    ter_view_p.z = ( u.pos() + u.view_offset ).z;
    m.build_map_cache( ter_view_p.z );
    m.update_visibility_cache( ter_view_p.z );

    werase( w_terrain );
    draw_ter();
    for( auto it = draw_callbacks.begin(); it != draw_callbacks.end(); ) {
        shared_ptr_fast<draw_callback_t> cb = it->lock();
        if( cb ) {
            ( *cb )();
            ++it;
        } else {
            it = draw_callbacks.erase( it );
        }
    }
    wnoutrefresh( w_terrain );

    draw_panels( true );

    // This breaks stuff in the SDL port, see
    // https://github.com/CleverRaven/Cataclysm-DDA/issues/45910
#if !defined(TILES)
    // Ensure that the cursor lands on the character when everything is drawn.
    // This allows screen readers to describe the area around the player, making it
    // much easier to play with them
    // (e.g. for blind players)
    wmove( w_terrain, -u.view_offset.xy() + point{POSX, POSY} );
    wnoutrefresh( w_terrain );
#endif
}

void game::draw_panels( bool force_draw )
{
    static int previous_turn = -1;
    const int current_turn = to_turns<int>( calendar::turn - calendar::turn_zero );
    const bool draw_this_turn = current_turn > previous_turn || force_draw;
    auto &mgr = panel_manager::get_manager();
    int y = 0;
    const bool sidebar_right = get_option<std::string>( "SIDEBAR_POSITION" ) == "right";
    int spacer = get_option<bool>( "SIDEBAR_SPACERS" ) ? 1 : 0;
    int log_height = 0;
    for( const window_panel &panel : mgr.get_current_layout().panels() ) {
        if( panel.get_height() != -2 && panel.toggle && panel.render() ) {
            log_height += panel.get_height() + spacer;
        }
    }
    log_height = std::max( TERMY - log_height, 3 );
    for( const window_panel &panel : mgr.get_current_layout().panels() ) {
        if( panel.render() ) {
            // height clamped to window height.
            int h = std::min( panel.get_height(), TERMY - y );
            if( h == -2 ) {
                h = log_height;
            }
            h += spacer;
            if( panel.toggle && panel.render() && h > 0 ) {
                if( panel.always_draw || draw_this_turn ) {
                    panel.draw( u, catacurses::newwin( h, panel.get_width(),
                                                       point( sidebar_right ? TERMX - panel.get_width() : 0, y ) ) );
                }
                if( show_panel_adm ) {
                    const std::string panel_name = panel.get_name();
                    const int panel_name_width = utf8_width( panel_name );
                    catacurses::window label = catacurses::newwin( 1, panel_name_width, point( sidebar_right ?
                                               TERMX - panel.get_width() - panel_name_width - 1 : panel.get_width() + 1, y ) );
                    werase( label );
                    mvwprintz( label, point_zero, c_light_red, panel_name );
                    wnoutrefresh( label );
                    label = catacurses::newwin( h, 1,
                                                point( sidebar_right ? TERMX - panel.get_width() - 1 : panel.get_width(), y ) );
                    werase( label );
                    if( h == 1 ) {
                        mvwputch( label, point_zero, c_light_red, LINE_OXOX );
                    } else {
                        mvwputch( label, point_zero, c_light_red, LINE_OXXX );
                        for( int i = 1; i < h - 1; i++ ) {
                            mvwputch( label, point( 0, i ), c_light_red, LINE_XOXO );
                        }
                        mvwputch( label, point( 0, h - 1 ), c_light_red, sidebar_right ? LINE_XXOO : LINE_XOOX );
                    }
                    wnoutrefresh( label );
                }
                y += h;
            }
        }
    }
    previous_turn = current_turn;
}

void game::draw_pixel_minimap( const catacurses::window &w )
{
    w_pixel_minimap = w;
}

void game::draw_critter( const Creature &critter, const tripoint &center )
{
    const int my = POSY + ( critter.posy() - center.y );
    const int mx = POSX + ( critter.posx() - center.x );
    if( !is_valid_in_w_terrain( point( mx, my ) ) ) {
        return;
    }
    if( critter.posz() != center.z && m.has_zlevels() ) {
        static constexpr tripoint up_tripoint( tripoint_above );
        if( critter.posz() == center.z - 1 &&
            ( debug_mode || u.sees( critter ) ) &&
            m.valid_move( critter.pos(), critter.pos() + up_tripoint, false, true ) ) {
            // Monster is below
            // TODO: Make this show something more informative than just green 'v'
            // TODO: Allow looking at this mon with look command
            // TODO: Redraw this after weather etc. animations
            mvwputch( w_terrain, point( mx, my ), c_green_cyan, 'v' );
        }
        return;
    }
    if( u.sees( critter ) || &critter == &u ) {
        critter.draw( w_terrain, center.xy(), false );
        return;
    }

    if( u.sees_with_infrared( critter ) || u.sees_with_specials( critter ) ) {
        mvwputch( w_terrain, point( mx, my ), c_red, '?' );
    }
}

bool game::is_in_viewport( const tripoint &p, int margin ) const
{
    const tripoint diff( u.pos() + u.view_offset - p );

    return ( std::abs( diff.x ) <= getmaxx( w_terrain ) / 2 - margin ) &&
           ( std::abs( diff.y ) <= getmaxy( w_terrain ) / 2 - margin );
}

void game::draw_ter( const bool draw_sounds )
{
    draw_ter( u.pos() + u.view_offset, is_looking,
              draw_sounds );
}

void game::draw_ter( const tripoint &center, const bool looking, const bool draw_sounds )
{
    ter_view_p = center;

    m.draw( w_terrain, center );

    if( draw_sounds ) {
        draw_footsteps( w_terrain, tripoint( -center.x, -center.y, center.z ) + point( POSX, POSY ) );
    }

    for( Creature &critter : all_creatures() ) {
        draw_critter( critter, center );
    }

    if( !destination_preview.empty() && u.view_offset.z == 0 ) {
        // Draw auto-move preview trail
        const tripoint &final_destination = destination_preview.back();
        tripoint line_center = u.pos() + u.view_offset;
        draw_line( final_destination, line_center, destination_preview, true );
        mvwputch( w_terrain, final_destination.xy() - u.view_offset.xy() + point( POSX - u.posx(),
                  POSY - u.posy() ), c_white, 'X' );
    }

    if( u.controlling_vehicle && !looking ) {
        draw_veh_dir_indicator( false );
        draw_veh_dir_indicator( true );
    }
}

cata::optional<tripoint> game::get_veh_dir_indicator_location( bool next ) const
{
    if( !get_option<bool>( "VEHICLE_DIR_INDICATOR" ) ) {
        return cata::nullopt;
    }
    const optional_vpart_position vp = m.veh_at( u.pos() );
    if( !vp ) {
        return cata::nullopt;
    }
    vehicle *const veh = &vp->vehicle();
    rl_vec2d face = next ? veh->dir_vec() : veh->face_vec();
    float r = 10.0f;
    return tripoint( static_cast<int>( r * face.x ), static_cast<int>( r * face.y ), u.pos().z );
}

void game::draw_veh_dir_indicator( bool next )
{
    if( const cata::optional<tripoint> indicator_offset = get_veh_dir_indicator_location( next ) ) {
        nc_color col = next ? c_white : c_dark_gray;
        mvwputch( w_terrain, indicator_offset->xy() - u.view_offset.xy() + point( POSX, POSY ), col, 'X' );
    }
}

void game::draw_minimap()
{

    // Draw the box
    werase( w_minimap );
    draw_border( w_minimap );

    const tripoint_abs_omt curs = u.global_omt_location();
    const point_abs_omt curs2( curs.xy() );
    const tripoint_abs_omt targ = u.get_active_mission_target();
    bool drew_mission = targ == overmap::invalid_tripoint;

    const int levz = m.get_abs_sub().z;
    for( int i = -2; i <= 2; i++ ) {
        for( int j = -2; j <= 2; j++ ) {
            const point_abs_omt om( curs2 + point( i, j ) );
            nc_color ter_color;
            tripoint_abs_omt omp( om, levz );
            std::string ter_sym;
            const bool seen = overmap_buffer.seen( omp );
            const bool vehicle_here = overmap_buffer.has_vehicle( omp );
            if( overmap_buffer.has_note( omp ) ) {

                const std::string &note_text = overmap_buffer.note( omp );

                ter_color = c_yellow;
                ter_sym = "N";

                int symbolIndex = note_text.find( ':' );
                int colorIndex = note_text.find( ';' );

                bool symbolFirst = symbolIndex < colorIndex;

                if( colorIndex > -1 && symbolIndex > -1 ) {
                    if( symbolFirst ) {
                        if( colorIndex > 4 ) {
                            colorIndex = -1;
                        }
                        if( symbolIndex > 1 ) {
                            symbolIndex = -1;
                            colorIndex = -1;
                        }
                    } else {
                        if( symbolIndex > 4 ) {
                            symbolIndex = -1;
                        }
                        if( colorIndex > 2 ) {
                            colorIndex = -1;
                        }
                    }
                } else if( colorIndex > 2 ) {
                    colorIndex = -1;
                } else if( symbolIndex > 1 ) {
                    symbolIndex = -1;
                }

                if( symbolIndex > -1 ) {
                    int symbolStart = 0;
                    if( colorIndex > -1 && !symbolFirst ) {
                        symbolStart = colorIndex + 1;
                    }
                    ter_sym = note_text.substr( symbolStart, symbolIndex - symbolStart ).c_str()[0];
                }

                if( colorIndex > -1 ) {

                    int colorStart = 0;

                    if( symbolIndex > -1 && symbolFirst ) {
                        colorStart = symbolIndex + 1;
                    }

                    std::string sym = note_text.substr( colorStart, colorIndex - colorStart );

                    if( sym.length() == 2 ) {
                        if( sym == "br" ) {
                            ter_color = c_brown;
                        } else if( sym == "lg" ) {
                            ter_color = c_light_gray;
                        } else if( sym == "dg" ) {
                            ter_color = c_dark_gray;
                        }
                    } else {
                        char colorID = sym.c_str()[0];
                        if( colorID == 'r' ) {
                            ter_color = c_light_red;
                        } else if( colorID == 'R' ) {
                            ter_color = c_red;
                        } else if( colorID == 'g' ) {
                            ter_color = c_light_green;
                        } else if( colorID == 'G' ) {
                            ter_color = c_green;
                        } else if( colorID == 'b' ) {
                            ter_color = c_light_blue;
                        } else if( colorID == 'B' ) {
                            ter_color = c_blue;
                        } else if( colorID == 'W' ) {
                            ter_color = c_white;
                        } else if( colorID == 'C' ) {
                            ter_color = c_cyan;
                        } else if( colorID == 'c' ) {
                            ter_color = c_light_cyan;
                        } else if( colorID == 'P' ) {
                            ter_color = c_pink;
                        } else if( colorID == 'm' ) {
                            ter_color = c_magenta;
                        }
                    }
                }
            } else if( !seen ) {
                ter_sym = " ";
                ter_color = c_black;
            } else if( vehicle_here ) {
                ter_color = c_cyan;
                ter_sym = "c";
            } else {
                const oter_id &cur_ter = overmap_buffer.ter( omp );
                ter_sym = cur_ter->get_symbol();
                if( overmap_buffer.is_explored( omp ) ) {
                    ter_color = c_dark_gray;
                } else {
                    ter_color = cur_ter->get_color();
                }
            }
            if( !drew_mission && targ.xy() == omp.xy() ) {
                // If there is a mission target, and it's not on the same
                // overmap terrain as the player character, mark it.
                // TODO: Inform player if the mission is above or below
                drew_mission = true;
                if( i != 0 || j != 0 ) {
                    ter_color = red_background( ter_color );
                }
            }
            if( i == 0 && j == 0 ) {
                mvwputch_hi( w_minimap, point( 3, 3 ), ter_color, ter_sym );
            } else {
                mvwputch( w_minimap, point( 3 + i, 3 + j ), ter_color, ter_sym );
            }
        }
    }

    // Print arrow to mission if we have one!
    if( !drew_mission ) {
        double slope = curs2.x() != targ.x() ?
                       static_cast<double>( targ.y() - curs2.y() ) / ( targ.x() - curs2.x() ) : 4;

        if( curs2.x() == targ.x() || std::fabs( slope ) > 3.5 ) { // Vertical slope
            if( targ.y() > curs2.y() ) {
                mvwputch( w_minimap, point( 3, 6 ), c_red, "*" );
            } else {
                mvwputch( w_minimap, point( 3, 0 ), c_red, "*" );
            }
        } else {
            point arrow( point_north_west );
            if( std::fabs( slope ) >= 1. ) { // y diff is bigger!
                arrow.y = targ.y() > curs2.y() ? 6 : 0;
                arrow.x =
                    static_cast<int>( 3 + 3 * ( targ.y() > curs2.y() ? slope : ( 0 - slope ) ) );
                if( arrow.x < 0 ) {
                    arrow.x = 0;
                }
                if( arrow.x > 6 ) {
                    arrow.x = 6;
                }
            } else {
                arrow.x = targ.x() > curs2.x() ? 6 : 0;
                arrow.y = static_cast<int>( 3 + 3 * ( targ.x() > curs2.x() ? slope : -slope ) );
                if( arrow.y < 0 ) {
                    arrow.y = 0;
                }
                if( arrow.y > 6 ) {
                    arrow.y = 6;
                }
            }
            char glyph = '*';
            if( targ.z() > u.posz() ) {
                glyph = '^';
            } else if( targ.z() < u.posz() ) {
                glyph = 'v';
            }

            mvwputch( w_minimap, arrow, c_red, glyph );
        }
    }

    Character &player_character = get_player_character();
    const int sight_points = player_character.overmap_sight_range( g->light_level(
                                 player_character.posz() ) );
    for( int i = -3; i <= 3; i++ ) {
        for( int j = -3; j <= 3; j++ ) {
            if( i > -3 && i < 3 && j > -3 && j < 3 ) {
                continue; // only do hordes on the border, skip inner map
            }
            const tripoint_abs_omt omp( curs2 + point( i, j ), levz );
            if( overmap_buffer.get_horde_size( omp ) >= HORDE_VISIBILITY_SIZE ) {
                if( overmap_buffer.seen( omp )
                    && player_character.overmap_los( omp, sight_points ) ) {
                    mvwputch( w_minimap, point( i + 3, j + 3 ), c_green,
                              overmap_buffer.get_horde_size( omp ) > HORDE_VISIBILITY_SIZE * 2 ? 'Z' : 'z' );
                }
            }
        }
    }

    wnoutrefresh( w_minimap );
}

float game::natural_light_level( const int zlev ) const
{
    // ignore while underground or above limits
    if( zlev > OVERMAP_HEIGHT || zlev < 0 ) {
        return LIGHT_AMBIENT_MINIMAL;
    }

    if( latest_lightlevels[zlev] > -std::numeric_limits<float>::max() ) {
        // Already found the light level for now?
        return latest_lightlevels[zlev];
    }

    float ret = LIGHT_AMBIENT_MINIMAL;

    // Sunlight/moonlight related stuff
    if( !weather.lightning_active ) {
        ret = sun_moon_light_at( calendar::turn );
    } else {
        // Recent lightning strike has lit the area
        ret = default_daylight_level();
    }

    ret += get_weather().weather_id->light_modifier;

    // Artifact light level changes here. Even though some of these only have an effect
    // aboveground it is cheaper performance wise to simply iterate through the entire
    // list once instead of twice.
    float mod_ret = -1;
    // Each artifact change does std::max(mod_ret, new val) since a brighter end value
    // will trump a lower one.
    if( const timed_event *e = timed_events.get( timed_event_type::DIM ) ) {
        // timed_event_type::DIM slowly dims the natural sky level, then relights it.
        const time_duration left = e->when - calendar::turn;
        // timed_event_type::DIM has an occurrence date of turn + 50, so the first 25 dim it,
        if( left > 25_turns ) {
            mod_ret = std::max( static_cast<double>( mod_ret ), ( ret * ( left - 25_turns ) ) / 25_turns );
            // and the last 25 scale back towards normal.
        } else {
            mod_ret = std::max( static_cast<double>( mod_ret ), ( ret * ( 25_turns - left ) ) / 25_turns );
        }
    }
    if( timed_events.queued( timed_event_type::ARTIFACT_LIGHT ) ) {
        // timed_event_type::ARTIFACT_LIGHT causes everywhere to become as bright as day.
        mod_ret = std::max<float>( ret, default_daylight_level() );
    }
    // If we had a changed light level due to an artifact event then it overwrites
    // the natural light level.
    if( mod_ret > -1 ) {
        ret = mod_ret;
    }

    // Cap everything to our minimum light level
    ret = std::max<float>( LIGHT_AMBIENT_MINIMAL, ret );

    latest_lightlevels[zlev] = ret;

    return ret;
}

unsigned char game::light_level( const int zlev ) const
{
    const float light = natural_light_level( zlev );
    return LIGHT_RANGE( light );
}

void game::reset_light_level()
{
    for( float &lev : latest_lightlevels ) {
        lev = -std::numeric_limits<float>::max();
    }
}

//Gets the next free ID, also used for player ID's.
character_id game::assign_npc_id()
{
    character_id ret = next_npc_id;
    ++next_npc_id;
    return ret;
}

Creature *game::is_hostile_nearby()
{
    int distance = ( get_option<int>( "SAFEMODEPROXIMITY" ) <= 0 ) ? MAX_VIEW_DISTANCE :
                   get_option<int>( "SAFEMODEPROXIMITY" );
    return is_hostile_within( distance );
}

Creature *game::is_hostile_very_close( bool dangerous )
{
    return is_hostile_within( DANGEROUS_PROXIMITY, dangerous );
}

Creature *game::is_hostile_within( int distance, bool dangerous )
{
    for( auto &critter : u.get_visible_creatures( distance ) ) {
        if( u.attitude_to( *critter ) == Creature::Attitude::HOSTILE ) {
            if( dangerous ) {
                if( critter->is_ranged_attacker() ) {
                    return critter;
                }

                const pathfinding_settings pf_settings = pathfinding_settings { 8, distance, distance * 2, 4, true, false, true, false, false };
                static const std::set<tripoint> path_avoid = {};

                if( !get_map().route( u.pos(), critter->pos(), pf_settings, path_avoid ).empty() ) {
                    return critter;
                }
                continue;
            }
            return critter;
        }
    }

    return nullptr;
}

std::unordered_set<tripoint> game::get_fishable_locations( int distance, const tripoint &fish_pos )
{
    // We're going to get the contiguous fishable terrain starting at
    // the provided fishing location (e.g. where a line was cast or a fish
    // trap was set), and then check whether or not fishable monsters are
    // actually in those locations. This will help us ensure that we're
    // getting our fish from the location that we're ACTUALLY fishing,
    // rather than just somewhere in the vicinity.

    std::unordered_set<tripoint> visited;

    const tripoint fishing_boundary_min( fish_pos + point( -distance, -distance ) );
    const tripoint fishing_boundary_max( fish_pos + point( distance, distance ) );

    const inclusive_cuboid<tripoint> fishing_boundaries(
        fishing_boundary_min, fishing_boundary_max );

    const auto get_fishable_terrain = [&]( tripoint starting_point,
    std::unordered_set<tripoint> &fishable_terrain ) {
        std::queue<tripoint> to_check;
        to_check.push( starting_point );
        while( !to_check.empty() ) {
            const tripoint current_point = to_check.front();
            to_check.pop();

            // We've been here before, so bail.
            if( visited.find( current_point ) != visited.end() ) {
                continue;
            }

            // This point is out of bounds, so bail.
            if( !fishing_boundaries.contains( current_point ) ) {
                continue;
            }

            // Mark this point as visited.
            visited.emplace( current_point );

            if( m.has_flag( "FISHABLE", current_point ) ) {
                fishable_terrain.emplace( current_point );
                to_check.push( current_point + point_south );
                to_check.push( current_point + point_north );
                to_check.push( current_point + point_east );
                to_check.push( current_point + point_west );
            }
        }
    };

    // Starting at the provided location, get our fishable terrain
    // and populate a set with those locations which we'll then use
    // to determine if any fishable monsters are in those locations.
    std::unordered_set<tripoint> fishable_points;
    get_fishable_terrain( fish_pos, fishable_points );

    return fishable_points;
}

std::vector<monster *> game::get_fishable_monsters( std::unordered_set<tripoint>
        &fishable_locations )
{
    std::vector<monster *> unique_fish;
    for( monster &critter : all_monsters() ) {
        // If it is fishable...
        if( critter.has_flag( MF_FISHABLE ) ) {
            const tripoint critter_pos = critter.pos();
            // ...and it is in a fishable location.
            if( fishable_locations.find( critter_pos ) != fishable_locations.end() ) {
                unique_fish.push_back( &critter );
            }
        }
    }

    return unique_fish;
}

// Print monster info to the given window
void game::mon_info( const catacurses::window &w, int hor_padding )
{
    const monster_visible_info &mon_visible = u.get_mon_visible();
    const auto &unique_types = mon_visible.unique_types;
    const auto &unique_mons = mon_visible.unique_mons;
    const auto &dangerous = mon_visible.dangerous;

    const int width = getmaxx( w ) - 2 * hor_padding;
    const int maxheight = getmaxy( w );

    const int startrow = 0;

    // Print the direction headings
    // Reminder:
    // 7 0 1    unique_types uses these indices;
    // 6 8 2    0-7 are provide by direction_from()
    // 5 4 3    8 is used for local monsters (for when we explain them below)

    const std::array<std::string, 8> dir_labels = {{
            _( "North:" ), _( "NE:" ), _( "East:" ), _( "SE:" ),
            _( "South:" ), _( "SW:" ), _( "West:" ), _( "NW:" )
        }
    };
    std::array<int, 8> widths;
    for( int i = 0; i < 8; i++ ) {
        widths[i] = utf8_width( dir_labels[i] );
    }
    std::array<int, 8> xcoords;
    const std::array<int, 8> ycoords = {{ 0, 0, 1, 2, 2, 2, 1, 0 }};
    xcoords[0] = xcoords[4] = width / 3;
    xcoords[1] = xcoords[3] = xcoords[2] = ( width / 3 ) * 2;
    xcoords[5] = xcoords[6] = xcoords[7] = 0;
    //for the alignment of the 1,2,3 rows on the right edge (East - NE)
    xcoords[2] -= widths[2] - widths[1];
    for( int i = 0; i < 8; i++ ) {
        nc_color c = unique_types[i].empty() && unique_mons[i].empty() ? c_dark_gray
                     : ( dangerous[i] ? c_light_red : c_light_gray );
        mvwprintz( w, point( xcoords[i] + hor_padding, ycoords[i] + startrow ), c, dir_labels[i] );
    }

    // Print the symbols of all monsters in all directions.
    for( int i = 0; i < 8; i++ ) {
        point pr( xcoords[i] + widths[i] + 1, ycoords[i] + startrow );

        // The list of symbols needs a space on each end.
        int symroom = ( width / 3 ) - widths[i] - 2;
        const int typeshere_npc = unique_types[i].size();
        const int typeshere_mon = unique_mons[i].size();
        const int typeshere = typeshere_mon + typeshere_npc;
        for( int j = 0; j < typeshere && j < symroom; j++ ) {
            nc_color c;
            std::string sym;
            if( symroom < typeshere && j == symroom - 1 ) {
                // We've run out of room!
                c = c_white;
                sym = "+";
            } else if( j < typeshere_npc ) {
                switch( unique_types[i][j]->get_attitude() ) {
                    case NPCATT_KILL:
                        c = c_red;
                        break;
                    case NPCATT_FOLLOW:
                        c = c_light_green;
                        break;
                    default:
                        c = c_pink;
                        break;
                }
                sym = "@";
            } else {
                const mtype &mt = *unique_mons[i][j - typeshere_npc].first;
                c = mt.color;
                sym = mt.sym;
            }
            mvwprintz( w, pr, c, sym );

            pr.x++;
        }
    }

    // Now we print their full names!
    struct nearest_loc_and_cnt {
        int nearest_loc;
        int cnt;
    };
    std::map<const mtype *, nearest_loc_and_cnt> all_mons;
    for( int loc = 0; loc < 9; loc++ ) {
        for( const std::pair<const mtype *, int> &mon : unique_mons[loc] ) {
            const auto mon_it = all_mons.find( mon.first );
            if( mon_it == all_mons.end() ) {
                all_mons.emplace( mon.first, nearest_loc_and_cnt{ loc, mon.second } );
            } else {
                // 8 being the nearest location (local monsters)
                mon_it->second.nearest_loc = std::max( mon_it->second.nearest_loc, loc );
                mon_it->second.cnt += mon.second;
            }
        }
    }
    std::vector<std::pair<const mtype *, int>> mons_at[9];
    for( const std::pair<const mtype *const, nearest_loc_and_cnt> &mon : all_mons ) {
        mons_at[mon.second.nearest_loc].emplace_back( mon.first, mon.second.cnt );
    }

    // Start printing monster names on row 4. Rows 0-2 are for labels, and row 3
    // is blank.
    point pr( hor_padding, 4 + startrow );

    // Print monster names, starting with those at location 8 (nearby).
    for( int j = 8; j >= 0 && pr.y < maxheight; j-- ) {
        // Separate names by some number of spaces (more for local monsters).
        int namesep = ( j == 8 ? 2 : 1 );
        for( const std::pair<const mtype *, int> &mon : mons_at[j] ) {
            const mtype *const type = mon.first;
            const int count = mon.second;
            if( pr.y >= maxheight ) {
                // no space to print to anyway
                break;
            }

            const mtype &mt = *type;
            std::string name = mt.nname( count );
            // Some languages don't have plural forms, but we want to always
            // omit 1.
            if( count != 1 ) {
                name = string_format( pgettext( "monster count and name", "%1$d %2$s" ),
                                      count, name );
            }

            // Move to the next row if necessary. (The +2 is for the "Z ").
            if( pr.x + 2 + utf8_width( name ) >= width ) {
                pr.y++;
                pr.x = hor_padding;
            }

            if( pr.y < maxheight ) { // Don't print if we've overflowed
                mvwprintz( w, pr, mt.color, mt.sym );
                pr.x += 2; // symbol and space
                nc_color danger = c_dark_gray;
                if( mt.difficulty >= 30 ) {
                    danger = c_red;
                } else if( mt.difficulty >= 16 ) {
                    danger = c_light_red;
                } else if( mt.difficulty >= 8 ) {
                    danger = c_white;
                } else if( mt.agro > 0 ) {
                    danger = c_light_gray;
                }
                mvwprintz( w, pr, danger, name );
                pr.x += utf8_width( name ) + namesep;
            }
        }
    }
}

void game::mon_info_update( )
{
    int newseen = 0;
    const int safe_proxy_dist = get_option<int>( "SAFEMODEPROXIMITY" );
    const int iProxyDist = ( safe_proxy_dist <= 0 ) ? MAX_VIEW_DISTANCE :
                           safe_proxy_dist;

    monster_visible_info &mon_visible = u.get_mon_visible();
    auto &new_seen_mon = mon_visible.new_seen_mon;
    auto &unique_types = mon_visible.unique_types;
    auto &unique_mons = mon_visible.unique_mons;
    auto &dangerous = mon_visible.dangerous;

    // 7 0 1    unique_types uses these indices;
    // 6 8 2    0-7 are provide by direction_from()
    // 5 4 3    8 is used for local monsters (for when we explain them below)
    for( auto &t : unique_types ) {
        t.clear();
    }
    for( auto &m : unique_mons ) {
        m.clear();
    }
    std::fill_n( dangerous, 8, false );

    const tripoint view = u.pos() + u.view_offset;
    new_seen_mon.clear();

    static time_point previous_turn = calendar::turn_zero;
    const time_duration sm_ignored_turns =
        time_duration::from_turns( get_option<int>( "SAFEMODEIGNORETURNS" ) );

    for( Creature *c : u.get_visible_creatures( MAPSIZE_X ) ) {
        monster *m = dynamic_cast<monster *>( c );
        npc *p = dynamic_cast<npc *>( c );
        const direction dir_to_mon = direction_from( view.xy(), point( c->posx(), c->posy() ) );
        const point m2( -view.xy() + point( POSX + c->posx(), POSY + c->posy() ) );
        int index = 8;
        if( !is_valid_in_w_terrain( m2 ) ) {
            // for compatibility with old code, see diagram below, it explains the values for index,
            // also might need revisiting one z-levels are in.
            switch( dir_to_mon ) {
                case direction::ABOVENORTHWEST:
                case direction::NORTHWEST:
                case direction::BELOWNORTHWEST:
                    index = 7;
                    break;
                case direction::ABOVENORTH:
                case direction::NORTH:
                case direction::BELOWNORTH:
                    index = 0;
                    break;
                case direction::ABOVENORTHEAST:
                case direction::NORTHEAST:
                case direction::BELOWNORTHEAST:
                    index = 1;
                    break;
                case direction::ABOVEWEST:
                case direction::WEST:
                case direction::BELOWWEST:
                    index = 6;
                    break;
                case direction::ABOVECENTER:
                case direction::CENTER:
                case direction::BELOWCENTER:
                    index = 8;
                    break;
                case direction::ABOVEEAST:
                case direction::EAST:
                case direction::BELOWEAST:
                    index = 2;
                    break;
                case direction::ABOVESOUTHWEST:
                case direction::SOUTHWEST:
                case direction::BELOWSOUTHWEST:
                    index = 5;
                    break;
                case direction::ABOVESOUTH:
                case direction::SOUTH:
                case direction::BELOWSOUTH:
                    index = 4;
                    break;
                case direction::ABOVESOUTHEAST:
                case direction::SOUTHEAST:
                case direction::BELOWSOUTHEAST:
                    index = 3;
                    break;
            }
        }

        bool need_processing = false;
        const bool safemode_empty = get_safemode().empty();

        if( m != nullptr ) {
            //Safemode monster check
            monster &critter = *m;

            const monster_attitude matt = critter.attitude( &u );
            const int mon_dist = rl_dist( u.pos(), critter.pos() );
            if( !safemode_empty ) {
                need_processing = get_safemode().check_monster(
                                      critter.name(),
                                      critter.attitude_to( u ),
                                      mon_dist ) == rule_state::BLACKLISTED;
            } else {
                need_processing =  MATT_ATTACK == matt || MATT_FOLLOW == matt;
            }
            if( need_processing ) {
                if( index < 8 && critter.sees( get_player_character() ) ) {
                    dangerous[index] = true;
                }

                if( !safemode_empty || mon_dist <= iProxyDist ) {
                    bool passmon = false;
                    if( critter.ignoring > 0 ) {
                        if( safe_mode != SAFE_MODE_ON ) {
                            critter.ignoring = 0;
                        } else if( ( sm_ignored_turns == time_duration() ||
                                     ( critter.lastseen_turn &&
                                       *critter.lastseen_turn > calendar::turn - sm_ignored_turns ) ) &&
                                   ( mon_dist > critter.ignoring / 2 || mon_dist < 6 ) ) {
                            passmon = true;
                        }
                        critter.lastseen_turn = calendar::turn;
                    }

                    if( !passmon ) {
                        newseen++;
                        new_seen_mon.push_back( shared_from( critter ) );
                    }
                }
            }

            std::vector<std::pair<const mtype *, int>> &vec = unique_mons[index];
            const auto mon_it = std::find_if( vec.begin(), vec.end(),
            [&]( const std::pair<const mtype *, int> &elem ) {
                return elem.first == critter.type;
            } );
            if( mon_it == vec.end() ) {
                vec.emplace_back( critter.type, 1 );
            } else {
                mon_it->second++;
            }
        } else if( p != nullptr ) {
            //Safe mode NPC check

            const int npc_dist = rl_dist( u.pos(), p->pos() );
            if( !safemode_empty ) {
                need_processing = get_safemode().check_monster(
                                      get_safemode().npc_type_name(),
                                      p->attitude_to( u ),
                                      npc_dist ) == rule_state::BLACKLISTED ;
            } else {
                need_processing = npc_dist <= iProxyDist &&
                                  p->get_attitude() == NPCATT_KILL;
            }
            if( need_processing ) {
                newseen++;
            }
            unique_types[index].push_back( p );
        }
    }

    if( newseen > mostseen ) {
        if( newseen - mostseen == 1 ) {
            if( !new_seen_mon.empty() ) {
                monster &critter = *new_seen_mon.back();
                cancel_activity_or_ignore_query( distraction_type::hostile_spotted_far,
                                                 string_format( _( "%s spotted!" ), critter.name() ) );
                if( u.has_trait( trait_id( "M_DEFENDER" ) ) && critter.type->in_species( species_PLANT ) ) {
                    add_msg( m_warning, _( "We have detected a %s - an enemy of the Mycus!" ), critter.name() );
                    if( !u.has_effect( effect_adrenaline_mycus ) ) {
                        u.add_effect( effect_adrenaline_mycus, 30_minutes );
                    } else if( u.get_effect_int( effect_adrenaline_mycus ) == 1 ) {
                        // Triffids present.  We ain't got TIME to adrenaline comedown!
                        u.add_effect( effect_adrenaline_mycus, 15_minutes );
                        u.mod_pain( 3 ); // Does take it out of you, though
                        add_msg( m_info, _( "Our fibers strain with renewed wrath!" ) );
                    }
                }
            } else {
                //Hostile NPC
                cancel_activity_or_ignore_query( distraction_type::hostile_spotted_far,
                                                 _( "Hostile survivor spotted!" ) );
            }
        } else {
            cancel_activity_or_ignore_query( distraction_type::hostile_spotted_far, _( "Monsters spotted!" ) );
        }
        turnssincelastmon = 0_turns;
        if( safe_mode == SAFE_MODE_ON ) {
            set_safe_mode( SAFE_MODE_STOP );
        }
    } else if( calendar::turn > previous_turn && get_option<bool>( "AUTOSAFEMODE" ) &&
               newseen == 0 ) { // Auto-safe mode, but only if it's a new turn
        turnssincelastmon += calendar::turn - previous_turn;
        time_duration auto_safe_mode =
            time_duration::from_turns( get_option<int>( "AUTOSAFEMODETURNS" ) );
        if( turnssincelastmon >= auto_safe_mode && safe_mode == SAFE_MODE_OFF ) {
            set_safe_mode( SAFE_MODE_ON );
            add_msg( m_info, _( "Safe mode ON!" ) );
        }
    }

    if( newseen == 0 && safe_mode == SAFE_MODE_STOP ) {
        set_safe_mode( SAFE_MODE_ON );
    }

    previous_turn = calendar::turn;
    mostseen = newseen;
}

void game::cleanup_dead()
{
    // Dead monsters need to stay in the tracker until everything else that needs to die does so
    // This is because dying monsters can still interact with other dying monsters (@ref Creature::killer)
    bool monster_is_dead = critter_tracker->kill_marked_for_death();

    bool npc_is_dead = false;
    // can't use all_npcs as that does not include dead ones
    for( const auto &n : active_npc ) {
        if( n->is_dead() ) {
            n->die( nullptr ); // make sure this has been called to create corpses etc.
            npc_is_dead = true;
        }
    }

    if( monster_is_dead ) {
        // From here on, pointers to creatures get invalidated as dead creatures get removed.
        critter_tracker->remove_dead();
    }

    if( npc_is_dead ) {
        for( auto it = active_npc.begin(); it != active_npc.end(); ) {
            if( ( *it )->is_dead() ) {
                remove_npc_follower( ( *it )->getID() );
                overmap_buffer.remove_npc( ( *it )->getID() );
                it = active_npc.erase( it );
            } else {
                it++;
            }
        }
    }

    critter_died = false;
}

/* Knockback target at t by force number of tiles in direction from s to t
   stun > 0 indicates base stun duration, and causes impact stun; stun == -1 indicates only impact stun
   dam_mult multiplies impact damage, bash effect on impact, and sound level on impact */

void game::knockback( const tripoint &s, const tripoint &t, int force, int stun, int dam_mult )
{
    std::vector<tripoint> traj;
    traj.clear();
    traj = line_to( s, t, 0, 0 );
    traj.insert( traj.begin(), s ); // how annoying, line_to() doesn't include the originating point!
    traj = continue_line( traj, force );
    traj.insert( traj.begin(), t ); // how annoying, continue_line() doesn't either!

    knockback( traj, stun, dam_mult );
}

/* Knockback target at traj.front() along line traj; traj should already have considered knockback distance.
   stun > 0 indicates base stun duration, and causes impact stun; stun == -1 indicates only impact stun
   dam_mult multiplies impact damage, bash effect on impact, and sound level on impact */

void game::knockback( std::vector<tripoint> &traj, int stun, int dam_mult )
{
    // TODO: make the force parameter actually do something.
    // the header file says higher force causes more damage.
    // perhaps that is what it should do?
    tripoint tp = traj.front();
    if( !critter_at( tp ) ) {
        debugmsg( _( "Nothing at (%d,%d,%d) to knockback!" ), tp.x, tp.y, tp.z );
        return;
    }
    std::size_t force_remaining = traj.size();
    if( monster *const targ = critter_at<monster>( tp, true ) ) {
        if( stun > 0 ) {
            targ->add_effect( effect_stunned, 1_turns * stun );
            add_msg( _( "%s was stunned!" ), targ->name() );
        }
        for( size_t i = 1; i < traj.size(); i++ ) {
            if( m.impassable( traj[i].xy() ) ) {
                targ->setpos( traj[i - 1] );
                force_remaining = traj.size() - i;
                if( stun != 0 ) {
                    targ->add_effect( effect_stunned, 1_turns * force_remaining );
                    add_msg( _( "%s was stunned!" ), targ->name() );
                    add_msg( _( "%s slammed into an obstacle!" ), targ->name() );
                    targ->apply_damage( nullptr, bodypart_id( "torso" ), dam_mult * force_remaining );
                    targ->check_dead_state();
                }
                m.bash( traj[i], 2 * dam_mult * force_remaining );
                break;
            } else if( critter_at( traj[i] ) ) {
                targ->setpos( traj[i - 1] );
                force_remaining = traj.size() - i;
                if( stun != 0 ) {
                    targ->add_effect( effect_stunned, 1_turns * force_remaining );
                    add_msg( _( "%s was stunned!" ), targ->name() );
                }
                traj.erase( traj.begin(), traj.begin() + i );
                if( critter_at<monster>( traj.front() ) ) {
                    add_msg( _( "%s collided with something else and sent it flying!" ),
                             targ->name() );
                } else if( npc *const guy = critter_at<npc>( traj.front() ) ) {
                    if( guy->male ) {
                        add_msg( _( "%s collided with someone else and sent him flying!" ),
                                 targ->name() );
                    } else {
                        add_msg( _( "%s collided with someone else and sent her flying!" ),
                                 targ->name() );
                    }
                } else if( u.pos() == traj.front() ) {
                    add_msg( m_bad, _( "%s collided with you and sent you flying!" ), targ->name() );
                }
                knockback( traj, stun, dam_mult );
                break;
            }
            targ->setpos( traj[i] );
            if( m.has_flag( "LIQUID", targ->pos() ) && !targ->can_drown() && !targ->is_dead() ) {
                targ->die( nullptr );
                if( u.sees( *targ ) ) {
                    add_msg( _( "The %s drowns!" ), targ->name() );
                }
            }
            if( !m.has_flag( "LIQUID", targ->pos() ) && targ->has_flag( MF_AQUATIC ) &&
                !targ->is_dead() ) {
                targ->die( nullptr );
                if( u.sees( *targ ) ) {
                    add_msg( _( "The %s flops around and dies!" ), targ->name() );
                }
            }
        }
    } else if( npc *const targ = critter_at<npc>( tp ) ) {
        if( stun > 0 ) {
            targ->add_effect( effect_stunned, 1_turns * stun );
            add_msg( _( "%s was stunned!" ), targ->name );
        }
        for( size_t i = 1; i < traj.size(); i++ ) {
            if( m.impassable( traj[i].xy() ) ) { // oops, we hit a wall!
                targ->setpos( traj[i - 1] );
                force_remaining = traj.size() - i;
                if( stun != 0 ) {
                    targ->add_effect( effect_stunned, 1_turns * force_remaining );
                    if( targ->has_effect( effect_stunned ) ) {
                        add_msg( _( "%s was stunned!" ), targ->name );
                    }

                    std::array<bodypart_id, 8> bps = {{
                            bodypart_id( "head" ),
                            bodypart_id( "arm_l" ), bodypart_id( "arm_r" ),
                            bodypart_id( "hand_l" ), bodypart_id( "hand_r" ),
                            bodypart_id( "torso" ),
                            bodypart_id( "leg_l" ), bodypart_id( "leg_r" )
                        }
                    };
                    for( const bodypart_id &bp : bps ) {
                        if( one_in( 2 ) ) {
                            targ->deal_damage( nullptr, bp, damage_instance( damage_type::BASH, force_remaining * dam_mult ) );
                        }
                    }
                    targ->check_dead_state();
                }
                m.bash( traj[i], 2 * dam_mult * force_remaining );
                break;
            } else if( critter_at( traj[i] ) ) {
                targ->setpos( traj[i - 1] );
                force_remaining = traj.size() - i;
                if( stun != 0 ) {
                    add_msg( _( "%s was stunned!" ), targ->name );
                    targ->add_effect( effect_stunned, 1_turns * force_remaining );
                }
                traj.erase( traj.begin(), traj.begin() + i );
                const tripoint &traj_front = traj.front();
                if( critter_at<monster>( traj_front ) ) {
                    add_msg( _( "%s collided with something else and sent it flying!" ),
                             targ->name );
                } else if( npc *const guy = critter_at<npc>( traj_front ) ) {
                    if( guy->male ) {
                        add_msg( _( "%s collided with someone else and sent him flying!" ),
                                 targ->name );
                    } else {
                        add_msg( _( "%s collided with someone else and sent her flying!" ),
                                 targ->name );
                    }
                } else if( u.posx() == traj_front.x && u.posy() == traj_front.y &&
                           ( u.has_trait( trait_LEG_TENT_BRACE ) && ( !u.footwear_factor() ||
                                   ( u.footwear_factor() == .5 && one_in( 2 ) ) ) ) ) {
                    add_msg( _( "%s collided with you, and barely dislodges your tentacles!" ), targ->name );
                } else if( u.posx() == traj_front.x && u.posy() == traj_front.y ) {
                    add_msg( m_bad, _( "%s collided with you and sent you flying!" ), targ->name );
                }
                knockback( traj, stun, dam_mult );
                break;
            }
            targ->setpos( traj[i] );
        }
    } else if( u.pos() == tp ) {
        if( stun > 0 ) {
            u.add_effect( effect_stunned, 1_turns * stun );
            add_msg( m_bad, ngettext( "You were stunned for %d turn!",
                                      "You were stunned for %d turns!",
                                      stun ),
                     stun );
        }
        for( size_t i = 1; i < traj.size(); i++ ) {
            if( m.impassable( traj[i] ) ) { // oops, we hit a wall!
                u.setpos( traj[i - 1] );
                force_remaining = traj.size() - i;
                if( stun != 0 ) {
                    if( u.has_effect( effect_stunned ) ) {
                        add_msg( m_bad, ngettext( "You were stunned AGAIN for %d turn!",
                                                  "You were stunned AGAIN for %d turns!",
                                                  force_remaining ),
                                 force_remaining );
                    } else {
                        add_msg( m_bad, ngettext( "You were stunned for %d turn!",
                                                  "You were stunned for %d turns!",
                                                  force_remaining ),
                                 force_remaining );
                    }
                    u.add_effect( effect_stunned, 1_turns * force_remaining );
                    std::array<bodypart_id, 8> bps = {{
                            bodypart_id( "head" ),
                            bodypart_id( "arm_l" ), bodypart_id( "arm_r" ),
                            bodypart_id( "hand_l" ), bodypart_id( "hand_r" ),
                            bodypart_id( "torso" ),
                            bodypart_id( "leg_l" ), bodypart_id( "leg_r" )
                        }
                    };
                    for( const bodypart_id &bp : bps ) {
                        if( one_in( 2 ) ) {
                            u.deal_damage( nullptr, bp, damage_instance( damage_type::BASH, force_remaining * dam_mult ) );
                        }
                    }
                    u.check_dead_state();
                }
                m.bash( traj[i], 2 * dam_mult * force_remaining );
                break;
            } else if( critter_at( traj[i] ) ) {
                u.setpos( traj[i - 1] );
                force_remaining = traj.size() - i;
                if( stun != 0 ) {
                    if( u.has_effect( effect_stunned ) ) {
                        add_msg( m_bad, ngettext( "You were stunned AGAIN for %d turn!",
                                                  "You were stunned AGAIN for %d turns!",
                                                  force_remaining ),
                                 force_remaining );
                    } else {
                        add_msg( m_bad, ngettext( "You were stunned for %d turn!",
                                                  "You were stunned for %d turns!",
                                                  force_remaining ),
                                 force_remaining );
                    }
                    u.add_effect( effect_stunned, 1_turns * force_remaining );
                }
                traj.erase( traj.begin(), traj.begin() + i );
                if( critter_at<monster>( traj.front() ) ) {
                    add_msg( _( "You collided with something and sent it flying!" ) );
                } else if( npc *const guy = critter_at<npc>( traj.front() ) ) {
                    if( guy->male ) {
                        add_msg( _( "You collided with someone and sent him flying!" ) );
                    } else {
                        add_msg( _( "You collided with someone and sent her flying!" ) );
                    }
                }
                knockback( traj, stun, dam_mult );
                break;
            }
            if( m.has_flag( "LIQUID", u.pos() ) && force_remaining == 0 ) {
                avatar_action::swim( m, u, u.pos() );
            } else {
                u.setpos( traj[i] );
            }
        }
    }
}

void game::use_computer( const tripoint &p )
{
    if( u.has_trait( trait_id( "ILLITERATE" ) ) ) {
        add_msg( m_info, _( "You can not read a computer screen!" ) );
        return;
    }
    if( u.is_blind() ) {
        // we don't have screen readers in game
        add_msg( m_info, _( "You can not see a computer screen!" ) );
        return;
    }
    if( u.has_trait( trait_id( "HYPEROPIC" ) ) && !u.worn_with_flag( flag_FIX_FARSIGHT ) &&
        !u.has_effect( effect_contacts ) &&
        !u.has_flag( STATIC( json_character_flag( "ENHANCED_VISION" ) ) ) ) {
        add_msg( m_info, _( "You'll need to put on reading glasses before you can see the screen." ) );
        return;
    }

    computer *used = m.computer_at( p );

    if( used == nullptr ) {
        if( m.has_flag( "CONSOLE", p ) ) { //Console without map data
            add_msg( m_bad, _( "The console doesn't display anything coherent." ) );
        } else {
            dbg( D_ERROR ) << "game:use_computer: Tried to use computer at (" <<
                           p.x << ", " << p.y << ", " << p.z << ") - none there";
            debugmsg( "Tried to use computer at (%d, %d, %d) - none there", p.x, p.y, p.z );
        }
        return;
    }

    computer_session( *used ).use();
}

template<typename T>
T *game::critter_at( const tripoint &p, bool allow_hallucination )
{
    if( const shared_ptr_fast<monster> mon_ptr = critter_tracker->find( p ) ) {
        if( !allow_hallucination && mon_ptr->is_hallucination() ) {
            return nullptr;
        }
        // if we wanted to check for an NPC / player / avatar,
        // there is sometimes a monster AND an NPC/player there at the same time.
        // because the NPC/player etc may be riding that monster.
        // so only return the monster if we were actually looking for a monster.
        // otherwise, keep looking for the rider.
        // critter_at<creature> or critter_at() with no template will still default to returning monster first,
        // which is ok for the occasions where that happens.
        if( !mon_ptr->has_effect( effect_ridden ) || ( std::is_same<T, monster>::value ||
                std::is_same<T, Creature>::value || std::is_same<T, const monster>::value ||
                std::is_same<T, const Creature>::value ) ) {
            return dynamic_cast<T *>( mon_ptr.get() );
        }
    }
    if( !std::is_same<T, npc>::value && !std::is_same<T, const npc>::value ) {
        if( p == u.pos() ) {
            return dynamic_cast<T *>( &u );
        }
    }
    for( auto &cur_npc : active_npc ) {
        if( cur_npc->pos() == p && !cur_npc->is_dead() ) {
            return dynamic_cast<T *>( cur_npc.get() );
        }
    }
    return nullptr;
}

template<typename T>
const T *game::critter_at( const tripoint &p, bool allow_hallucination ) const
{
    return const_cast<game *>( this )->critter_at<T>( p, allow_hallucination );
}

template const monster *game::critter_at<monster>( const tripoint &, bool ) const;
template const npc *game::critter_at<npc>( const tripoint &, bool ) const;
template const player *game::critter_at<player>( const tripoint &, bool ) const;
template const avatar *game::critter_at<avatar>( const tripoint &, bool ) const;
template avatar *game::critter_at<avatar>( const tripoint &, bool );
template const Character *game::critter_at<Character>( const tripoint &, bool ) const;
template Character *game::critter_at<Character>( const tripoint &, bool );
template const Creature *game::critter_at<Creature>( const tripoint &, bool ) const;

template<typename T>
shared_ptr_fast<T> game::shared_from( const T &critter )
{
    if( static_cast<const Creature *>( &critter ) == static_cast<const Creature *>( &u ) ) {
        // u is not stored in a shared_ptr, but it won't go out of scope anyway
        return std::dynamic_pointer_cast<T>( u_shared_ptr );
    }
    if( critter.is_monster() ) {
        if( const shared_ptr_fast<monster> mon_ptr = critter_tracker->find( critter.pos() ) ) {
            if( static_cast<const Creature *>( mon_ptr.get() ) == static_cast<const Creature *>( &critter ) ) {
                return std::dynamic_pointer_cast<T>( mon_ptr );
            }
        }
    }
    if( critter.is_npc() ) {
        for( auto &cur_npc : active_npc ) {
            if( static_cast<const Creature *>( cur_npc.get() ) == static_cast<const Creature *>( &critter ) ) {
                return std::dynamic_pointer_cast<T>( cur_npc );
            }
        }
    }
    return nullptr;
}

template shared_ptr_fast<Creature> game::shared_from<Creature>( const Creature & );
template shared_ptr_fast<Character> game::shared_from<Character>( const Character & );
template shared_ptr_fast<player> game::shared_from<player>( const player & );
template shared_ptr_fast<avatar> game::shared_from<avatar>( const avatar & );
template shared_ptr_fast<monster> game::shared_from<monster>( const monster & );
template shared_ptr_fast<npc> game::shared_from<npc>( const npc & );

template<typename T>
T *game::critter_by_id( const character_id &id )
{
    if( id == u.getID() ) {
        // player is always alive, therefore no is-dead check
        return dynamic_cast<T *>( &u );
    }
    return find_npc( id );
}

// monsters don't have ids
template Character *game::critter_by_id<Character>( const character_id & );
template player *game::critter_by_id<player>( const character_id & );
template npc *game::critter_by_id<npc>( const character_id & );
template Creature *game::critter_by_id<Creature>( const character_id & );

static bool can_place_monster( const monster &mon, const tripoint &p )
{
    if( const monster *const critter = g->critter_at<monster>( p ) ) {
        // Creature_tracker handles this. The hallucination monster will simply vanish
        if( !critter->is_hallucination() ) {
            return false;
        }
    }
    // Although monsters can sometimes exist on the same place as a Character (e.g. ridden horse),
    // it is usually wrong. So don't allow it.
    if( g->critter_at<Character>( p ) ) {
        return false;
    }
    return mon.will_move_to( p );
}

static cata::optional<tripoint> choose_where_to_place_monster( const monster &mon,
        const tripoint_range<tripoint> &range )
{
    return random_point( range, [&]( const tripoint & p ) {
        return can_place_monster( mon, p );
    } );
}

monster *game::place_critter_at( const mtype_id &id, const tripoint &p )
{
    return place_critter_around( id, p, 0 );
}

monster *game::place_critter_at( const shared_ptr_fast<monster> &mon, const tripoint &p )
{
    return place_critter_around( mon, p, 0 );
}

monster *game::place_critter_around( const mtype_id &id, const tripoint &center, const int radius )
{
    // TODO: change this into an assert, it must never happen.
    if( id.is_null() ) {
        return nullptr;
    }
    shared_ptr_fast<monster> mon = make_shared_fast<monster>( id );
    mon->ammo = mon->type->starting_ammo;
    return place_critter_around( mon, center, radius );
}

monster *game::place_critter_around( const shared_ptr_fast<monster> &mon,
                                     const tripoint &center,
                                     const int radius,
                                     bool forced )
{
    cata::optional<tripoint> where;
    if( forced || can_place_monster( *mon, center ) ) {
        where = center;
    }

    // This loop ensures the monster is placed as close to the center as possible,
    // but all places that equally far from the center have the same probability.
    for( int r = 1; r <= radius && !where; ++r ) {
        where = choose_where_to_place_monster( *mon, m.points_in_radius( center, r ) );
    }

    if( !where ) {
        return nullptr;
    }
    mon->spawn( *where );
    return critter_tracker->add( mon ) ? mon.get() : nullptr;
}

monster *game::place_critter_within( const mtype_id &id, const tripoint_range<tripoint> &range )
{
    // TODO: change this into an assert, it must never happen.
    if( id.is_null() ) {
        return nullptr;
    }
    return place_critter_within( make_shared_fast<monster>( id ), range );
}

monster *game::place_critter_within( const shared_ptr_fast<monster> &mon,
                                     const tripoint_range<tripoint> &range )
{
    const cata::optional<tripoint> where = choose_where_to_place_monster( *mon, range );
    if( !where ) {
        return nullptr;
    }
    mon->spawn( *where );
    return critter_tracker->add( mon ) ? mon.get() : nullptr;
}

size_t game::num_creatures() const
{
    // Plus one for the player.
    return critter_tracker->size() + active_npc.size() + 1;
}

bool game::update_zombie_pos( const monster &critter, const tripoint &pos )
{
    return critter_tracker->update_pos( critter, pos );
}

void game::remove_zombie( const monster &critter )
{
    critter_tracker->remove( critter );
}

void game::clear_zombies()
{
    critter_tracker->clear();
}

bool game::find_nearby_spawn_point( const Character &target, const mtype_id &mt, int min_radius,
                                    int max_radius, tripoint &point )
{
    tripoint target_point;
    //find a legal outdoor place to spawn based on the specified radius,
    //we just try a bunch of random points and use the first one that works, it none do then no spawn
    for( int attempts = 0; attempts < 15; attempts++ ) {
        target_point = target.pos() + tripoint( rng( -max_radius, max_radius ),
                                                rng( -max_radius, max_radius ), 0 );
        if( can_place_monster( monster( mt->id ), target_point ) &&
            get_map().is_outside( target_point ) &&
            rl_dist( target_point, get_player_character().pos() ) > min_radius ) {
            point = target_point;
            return true;
        }
    }
    return false;
}

/**
 * Attempts to spawn a hallucination at given location.
 * Returns false if the hallucination couldn't be spawned for whatever reason, such as
 * a monster already in the target square.
 * @return Whether or not a hallucination was successfully spawned.
 */
bool game::spawn_hallucination( const tripoint &p )
{
    if( one_in( 100 ) ) {
        shared_ptr_fast<npc> tmp = make_shared_fast<npc>();
        tmp->normalize();
        tmp->randomize( NC_HALLU );
        tmp->spawn_at_precise( get_map().get_abs_sub().xy(), p );
        if( !critter_at( p, true ) ) {
            overmap_buffer.insert_npc( tmp );
            load_npcs();
            return true;
        } else {
            return false;
        }
    }

    return spawn_hallucination( p, MonsterGenerator::generator().get_valid_hallucination() );
}
/**
 * Attempts to spawn a hallucination at given location.
 * Returns false if the hallucination couldn't be spawned for whatever reason, such as
 * a monster already in the target square.
 * @return Whether or not a hallucination was successfully spawned.
 */
bool game::spawn_hallucination( const tripoint &p, const mtype_id &mt )
{
    const shared_ptr_fast<monster> phantasm = make_shared_fast<monster>( mt );
    phantasm->hallucination = true;
    phantasm->spawn( p );

    //Don't attempt to place phantasms inside of other creatures
    if( !critter_at( phantasm->pos(), true ) ) {
        return critter_tracker->add( phantasm );
    } else {
        return false;
    }
}

bool game::swap_critters( Creature &a, Creature &b )
{
    if( &a == &b ) {
        // No need to do anything, but print a debugmsg anyway
        debugmsg( "Tried to swap %s with itself", a.disp_name() );
        return true;
    }
    if( critter_at( a.pos() ) != &a ) {
        debugmsg( "Tried to swap when it would cause a collision between %s and %s.",
                  b.disp_name(), critter_at( a.pos() )->disp_name() );
        return false;
    }
    if( critter_at( b.pos() ) != &b ) {
        debugmsg( "Tried to swap when it would cause a collision between %s and %s.",
                  a.disp_name(), critter_at( b.pos() )->disp_name() );
        return false;
    }
    // Simplify by "sorting" the arguments
    // Only the first argument can be u
    // If swapping player/npc with a monster, monster is second
    bool a_first = a.is_avatar() ||
                   ( a.is_npc() && !b.is_avatar() );
    Creature &first  = a_first ? a : b;
    Creature &second = a_first ? b : a;
    // Possible options:
    // both first and second are monsters
    // second is a monster, first is a player or an npc
    // first is a player, second is an npc
    // both first and second are npcs
    if( first.is_monster() ) {
        monster *m1 = dynamic_cast< monster * >( &first );
        monster *m2 = dynamic_cast< monster * >( &second );
        if( m1 == nullptr || m2 == nullptr || m1 == m2 ) {
            debugmsg( "Couldn't swap two monsters" );
            return false;
        }

        critter_tracker->swap_positions( *m1, *m2 );
        return true;
    }

    player *u_or_npc = dynamic_cast< player * >( &first );
    player *other_npc = dynamic_cast< player * >( &second );

    if( u_or_npc->in_vehicle ) {
        m.unboard_vehicle( u_or_npc->pos() );
    }

    if( other_npc && other_npc->in_vehicle ) {
        m.unboard_vehicle( other_npc->pos() );
    }

    tripoint temp = second.pos();
    second.setpos( first.pos() );

    if( first.is_avatar() ) {
        walk_move( temp );
    } else {
        first.setpos( temp );
        if( m.veh_at( u_or_npc->pos() ).part_with_feature( VPFLAG_BOARDABLE, true ) ) {
            m.board_vehicle( u_or_npc->pos(), u_or_npc );
        }
    }

    if( other_npc && m.veh_at( other_npc->pos() ).part_with_feature( VPFLAG_BOARDABLE, true ) ) {
        m.board_vehicle( other_npc->pos(), other_npc );
    }
    return true;
}

bool game::is_empty( const tripoint &p )
{
    return ( m.passable( p ) || m.has_flag( "LIQUID", p ) ) &&
           critter_at( p ) == nullptr;
}

bool game::is_in_sunlight( const tripoint &p )
{
    return ( m.is_outside( p ) && light_level( p.z ) >= 40 && !is_night( calendar::turn ) &&
             get_weather().weather_id->sun_intensity >= sun_intensity_type::normal );
}

bool game::is_sheltered( const tripoint &p )
{
    const optional_vpart_position vp = m.veh_at( p );

    return ( !m.is_outside( p ) ||
             p.z < 0 ||
             ( vp && vp->is_inside() ) );
}

bool game::revive_corpse( const tripoint &p, item &it )
{
    if( !it.is_corpse() ) {
        debugmsg( "Tried to revive a non-corpse." );
        return false;
    }
    // If this is not here, the game may attempt to spawn a monster before the map exists,
    // leading to it querying for furniture, and crashing.
    if( g->new_game ) {
        return false;
    }
    shared_ptr_fast<monster> newmon_ptr = make_shared_fast<monster>
                                          ( it.get_mtype()->id );
    if( it.has_var( "zombie_form" ) ) { // if the monster can reanimate has a zombie
        newmon_ptr = make_shared_fast<monster>( mtype_id( it.get_var( "zombie_form" ) ) );
    }
    monster &critter = *newmon_ptr;
    critter.init_from_item( it );
    if( critter.get_hp() < 1 ) {
        // Failed reanimation due to corpse being too burned
        return false;
    }
    if( it.has_flag( flag_FIELD_DRESS ) || it.has_flag( flag_FIELD_DRESS_FAILED ) ||
        it.has_flag( flag_QUARTERED ) ) {
        // Failed reanimation due to corpse being butchered
        return false;
    }

    critter.no_extra_death_drops = true;
    critter.add_effect( effect_downed, 5_turns, true );

    if( it.get_var( "no_ammo" ) == "no_ammo" ) {
        for( auto &ammo : critter.ammo ) {
            ammo.second = 0;
        }
    }

    return place_critter_at( newmon_ptr, p );
}

void game::save_cyborg( item *cyborg, const tripoint &couch_pos, player &installer )
{
    int damage = cyborg->damage();
    int dmg_lvl = cyborg->damage_level();
    int difficulty = 12;

    if( damage != 0 ) {

        popup( _( "WARNING: Patient's body is damaged.  Difficulty of the procedure is increased by %s." ),
               dmg_lvl );

        // Damage of the cyborg increases difficulty
        difficulty += dmg_lvl;
    }

    int chance_of_success = bionic_success_chance( true, -1, difficulty, installer );
    int success = chance_of_success - rng( 1, 100 );

    if( !get_avatar().query_yn(
            _( "WARNING: %i percent chance of SEVERE damage to all body parts!  Continue anyway?" ),
            100 - static_cast<int>( chance_of_success ) ) ) {
        return;
    }

    if( success > 0 ) {
        add_msg( m_good, _( "Successfully removed Personality override." ) );
        add_msg( m_bad, _( "Autodoc immediately destroys the CBM upon removal." ) );

        m.i_rem( couch_pos, cyborg );

        const string_id<npc_template> npc_cyborg( "cyborg_rescued" );
        shared_ptr_fast<npc> tmp = make_shared_fast<npc>();
        tmp->normalize();
        tmp->load_npc_template( npc_cyborg );
        tmp->spawn_at_precise( get_map().get_abs_sub().xy(), couch_pos );
        overmap_buffer.insert_npc( tmp );
        tmp->hurtall( dmg_lvl * 10, nullptr );
        tmp->add_effect( effect_downed, rng( 1_turns, 4_turns ), false, 0, true );
        load_npcs();

    } else {
        const int failure_level = static_cast<int>( std::sqrt( std::abs( success ) * 4.0 * difficulty /
                                  installer.bionics_adjusted_skill( true, 12 ) ) );
        const int fail_type = std::min( 5, failure_level );
        switch( fail_type ) {
            case 1:
            case 2:
                add_msg( m_info, _( "The removal fails." ) );
                add_msg( m_bad, _( "The body is damaged." ) );
                cyborg->set_damage( damage + 1000 );
                break;
            case 3:
            case 4:
                add_msg( m_info, _( "The removal fails badly." ) );
                add_msg( m_bad, _( "The body is badly damaged!" ) );
                cyborg->set_damage( damage + 2000 );
                break;
            case 5:
                add_msg( m_info, _( "The removal is a catastrophe." ) );
                add_msg( m_bad, _( "The body is destroyed!" ) );
                m.i_rem( couch_pos, cyborg );
                break;
            default:
                break;
        }

    }

}

void game::exam_vehicle( vehicle &veh, const point &c )
{
    if( veh.magic ) {
        add_msg( m_info, _( "This is your %s" ), veh.name );
        return;
    }
    player_activity act = veh_interact::run( veh, c );
    if( act ) {
        u.moves = 0;
        u.assign_activity( act );
    }
}

bool game::forced_door_closing( const tripoint &p, const ter_id &door_type, int bash_dmg )
{
    // TODO: Z
    const int &x = p.x;
    const int &y = p.y;
    const std::string &door_name = door_type.obj().name();
    point kb( x, y ); // and when moving items out of the way
    const auto valid_location = [&]( const tripoint & p ) {
        return g->is_empty( p );
    };
    if( const cata::optional<tripoint> pos = random_point( m.points_in_radius( p, 2 ),
            valid_location ) ) {
        kb.x = -pos->x + x + x;
        kb.y = -pos->y + y + y;
    }
    const tripoint kbp( kb, p.z );
    if( kbp == p ) {
        // can't pushback any creatures anywhere, that means the door can't close.
        return false;
    }
    const bool can_see = u.sees( tripoint( x, y, p.z ) );
    player *npc_or_player = critter_at<player>( tripoint( x, y, p.z ), false );
    if( npc_or_player != nullptr ) {
        if( bash_dmg <= 0 ) {
            return false;
        }
        if( npc_or_player->is_npc() && can_see ) {
            add_msg( _( "The %1$s hits the %2$s." ), door_name, npc_or_player->name );
        } else if( npc_or_player->is_avatar() ) {
            add_msg( m_bad, _( "The %s hits you." ), door_name );
        }
        if( npc_or_player->activity ) {
            npc_or_player->cancel_activity();
        }
        // TODO: make the npc angry?
        npc_or_player->hitall( bash_dmg, 0, nullptr );
        knockback( kbp, p, std::max( 1, bash_dmg / 10 ), -1, 1 );
        // TODO: perhaps damage/destroy the gate
        // if the npc was really big?
    }
    if( monster *const mon_ptr = critter_at<monster>( p ) ) {
        monster &critter = *mon_ptr;
        if( bash_dmg <= 0 ) {
            return false;
        }
        if( can_see ) {
            add_msg( _( "The %1$s hits the %2$s." ), door_name, critter.name() );
        }
        if( critter.type->size <= creature_size::small ) {
            critter.die_in_explosion( nullptr );
        } else {
            critter.apply_damage( nullptr, bodypart_id( "torso" ), bash_dmg );
            critter.check_dead_state();
        }
        if( !critter.is_dead() && critter.type->size >= creature_size::huge ) {
            // big critters simply prevent the gate from closing
            // TODO: perhaps damage/destroy the gate
            // if the critter was really big?
            return false;
        }
        if( !critter.is_dead() ) {
            // Still alive? Move the critter away so the door can close
            knockback( kbp, p, std::max( 1, bash_dmg / 10 ), -1, 1 );
            if( critter_at( p ) ) {
                return false;
            }
        }
    }
    if( const optional_vpart_position vp = m.veh_at( p ) ) {
        if( bash_dmg <= 0 ) {
            return false;
        }
        vp->vehicle().damage( vp->part_index(), bash_dmg );
        if( m.veh_at( p ) ) {
            // Check again in case all parts at the door tile
            // have been destroyed, if there is still a vehicle
            // there, the door can not be closed
            return false;
        }
    }
    if( bash_dmg < 0 && !m.i_at( point( x, y ) ).empty() ) {
        return false;
    }
    if( bash_dmg == 0 ) {
        for( item &elem : m.i_at( point( x, y ) ) ) {
            if( elem.made_of( phase_id::LIQUID ) ) {
                // Liquids are OK, will be destroyed later
                continue;
            }
            if( elem.volume() < 250_ml ) {
                // Dito for small items, will be moved away
                continue;
            }
            // Everything else prevents the door from closing
            return false;
        }
    }

    m.ter_set( point( x, y ), door_type );
    if( m.has_flag( "NOITEM", point( x, y ) ) ) {
        map_stack items = m.i_at( point( x, y ) );
        for( map_stack::iterator it = items.begin(); it != items.end(); ) {
            if( it->made_of( phase_id::LIQUID ) ) {
                it = items.erase( it );
                continue;
            }
            if( it->made_of( material_id( "glass" ) ) && one_in( 2 ) ) {
                if( can_see ) {
                    add_msg( m_warning, _( "A %s shatters!" ), it->tname() );
                } else {
                    add_msg( m_warning, _( "Something shatters!" ) );
                }
                it = items.erase( it );
                continue;
            }
            m.add_item_or_charges( kbp, *it );
            it = items.erase( it );
        }
    }
    return true;
}

void game::open_gate( const tripoint &p )
{
    gates::open_gate( p, u );
}

void game::moving_vehicle_dismount( const tripoint &dest_loc )
{
    const optional_vpart_position vp = m.veh_at( u.pos() );
    if( !vp ) {
        debugmsg( "Tried to exit non-existent vehicle." );
        return;
    }
    vehicle *const veh = &vp->vehicle();
    if( u.pos() == dest_loc ) {
        debugmsg( "Need somewhere to dismount towards." );
        return;
    }
    tileray ray( dest_loc.xy() + point( -u.posx(), -u.posy() ) );
    // TODO:: make dir() const correct!
    const units::angle d = ray.dir();
    add_msg( _( "You dive from the %s." ), veh->name );
    m.unboard_vehicle( u.pos() );
    u.moves -= 200;
    // Dive three tiles in the direction of tox and toy
    fling_creature( &u, d, 30, true );
    // Hit the ground according to vehicle speed
    if( !m.has_flag( "SWIMMABLE", u.pos() ) ) {
        if( veh->velocity > 0 ) {
            fling_creature( &u, veh->face.dir(), veh->velocity / static_cast<float>( 100 ) );
        } else {
            fling_creature( &u, veh->face.dir() + 180_degrees,
                            -( veh->velocity ) / static_cast<float>( 100 ) );
        }
    }
}

void game::control_vehicle()
{
    static const itype_id fuel_type_animal( "animal" );
    int veh_part = -1;
    vehicle *veh = remoteveh();
    if( veh == nullptr ) {
        if( const optional_vpart_position vp = m.veh_at( u.pos() ) ) {
            veh = &vp->vehicle();
            veh_part = vp->part_index();
        }
    }
    if( veh != nullptr && veh->player_in_control( u ) &&
        veh->avail_part_with_feature( veh_part, "CONTROLS" ) >= 0 ) {
        veh->use_controls( u.pos() );
    } else if( veh && veh->player_in_control( u ) &&
               veh->avail_part_with_feature( veh_part, "CONTROL_ANIMAL" ) >= 0 ) {
        u.controlling_vehicle = false;
        add_msg( m_info, _( "You let go of the reins." ) );
    } else if( veh && ( veh->avail_part_with_feature( veh_part, "CONTROLS" ) >= 0 ||
                        ( veh->avail_part_with_feature( veh_part, "CONTROL_ANIMAL" ) >= 0 &&
                          veh->has_engine_type( fuel_type_animal, false ) && veh->has_harnessed_animal() ) ) &&
               u.in_vehicle ) {
        if( !veh->interact_vehicle_locked() ) {
            veh->handle_potential_theft( dynamic_cast<player &>( u ) );
            return;
        }
        if( veh->engine_on ) {
            if( !veh->handle_potential_theft( dynamic_cast<player &>( u ) ) ) {
                return;
            }
            u.controlling_vehicle = true;
            add_msg( _( "You take control of the %s." ), veh->name );
        } else {
            if( !veh->handle_potential_theft( dynamic_cast<player &>( u ) ) ) {
                return;
            }
            veh->start_engines( true );
        }
    } else {    // Start looking for nearby vehicle controls.
        int num_valid_controls = 0;
        cata::optional<tripoint> vehicle_position;
        cata::optional<vpart_reference> vehicle_controls;
        for( const tripoint &elem : m.points_in_radius( get_player_character().pos(), 1 ) ) {
            if( const optional_vpart_position vp = m.veh_at( elem ) ) {
                const cata::optional<vpart_reference> controls = vp.value().part_with_feature( "CONTROLS", true );
                if( controls ) {
                    num_valid_controls++;
                    vehicle_position = elem;
                    vehicle_controls = controls;
                }
            }
        }
        if( num_valid_controls < 1 ) {
            add_msg( _( "No vehicle controls found." ) );
            return;
        } else if( num_valid_controls > 1 ) {
            vehicle_position = choose_adjacent( _( "Control vehicle where?" ) );
            if( !vehicle_position ) {
                return;
            }
            const optional_vpart_position vp = m.veh_at( *vehicle_position );
            if( vp ) {
                vehicle_controls = vp.value().part_with_feature( "CONTROLS", true );
                if( !vehicle_controls ) {
                    add_msg( _( "The vehicle doesn't have controls there." ) );
                    return;
                }
            } else {
                add_msg( _( "No vehicle there." ) );
                return;
            }
        }
        // If we hit neither of those, there's only one set of vehicle controls, which should already have been found.
        if( vehicle_controls ) {
            veh = &vehicle_controls->vehicle();
            if( !veh->handle_potential_theft( dynamic_cast<player &>( u ) ) ) {
                return;
            }
            veh->use_controls( *vehicle_position );
            //May be folded up (destroyed), so need to re-get it
            veh = g->remoteveh();
        }
    }
    if( veh ) {
        // If we reached here, we gained control of a vehicle.
        // Clear the map memory for the area covered by the vehicle to eliminate ghost vehicles.
        // FIXME: change map memory to memorize all memorizable objects and only erase vehicle part memory.
        for( const tripoint &target : veh->get_points() ) {
            u.clear_memorized_tile( m.getabs( target ) );
            m.set_memory_seen_cache_dirty( target );
        }
        veh->is_following = false;
        veh->is_patrolling = false;
        veh->autopilot_on = false;
        veh->is_autodriving = false;
    }
}

bool game::npc_menu( npc &who )
{
    enum choices : int {
        talk = 0,
        swap_pos,
        push,
        examine_wounds,
        use_item,
        sort_armor,
        attack,
        disarm,
        steal
    };

    const bool obeys = debug_mode || ( who.is_player_ally() && !who.in_sleep_state() );

    uilist amenu;

    amenu.text = string_format( _( "What to do with %s?" ), who.disp_name() );
    amenu.addentry( talk, true, 't', _( "Talk" ) );
    amenu.addentry( swap_pos, obeys && !who.is_mounted() &&
                    !u.is_mounted(), 's', _( "Swap positions" ) );
    amenu.addentry( push, obeys && !who.is_mounted(), 'p', _( "Push away" ) );
    amenu.addentry( examine_wounds, true, 'w', _( "Examine wounds" ) );
    amenu.addentry( use_item, true, 'i', _( "Use item on" ) );
    amenu.addentry( sort_armor, true, 'r', _( "Sort armor" ) );
    amenu.addentry( attack, true, 'a', _( "Attack" ) );
    if( !who.is_player_ally() ) {
        amenu.addentry( disarm, who.is_armed(), 'd', _( "Disarm" ) );
        amenu.addentry( steal, !who.is_enemy(), 'S', _( "Steal" ) );
    }

    amenu.query();

    const int choice = amenu.ret;
    if( choice == talk ) {
        u.talk_to( get_talker_for( who ) );
    } else if( choice == swap_pos ) {
        if( !prompt_dangerous_tile( who.pos() ) ) {
            return true;
        }
        // TODO: Make NPCs protest when displaced onto dangerous crap
        add_msg( _( "You swap places with %s." ), who.name );
        swap_critters( u, who );
        // TODO: Make that depend on stuff
        u.mod_moves( -200 );
    } else if( choice == push ) {
        // TODO: Make NPCs protest when displaced onto dangerous crap
        tripoint oldpos = who.pos();
        who.move_away_from( u.pos(), true );
        u.mod_moves( -20 );
        if( oldpos != who.pos() ) {
            add_msg( _( "%s moves out of the way." ), who.name );
        } else {
            add_msg( m_warning, _( "%s has nowhere to go!" ), who.name );
        }
    } else if( choice == examine_wounds ) {
        ///\EFFECT_PER slightly increases precision when examining NPCs' wounds

        ///\EFFECT_FIRSTAID increases precision when examining NPCs' wounds
        const bool precise = u.get_skill_level( skill_firstaid ) * 4 + u.per_cur >= 20;
        who.body_window( _( "Limbs of: " ) + who.disp_name(), true, precise, 0, 0, 0, 0.0f, 0.0f, 0.0f,
                         0.0f, 0.0f );
    } else if( choice == use_item ) {
        static const std::string heal_string( "heal" );
        const auto will_accept = [&who]( const item & it ) {
            if( it.has_flag( json_flag_SPLINT ) && who.can_wear( it ).success() ) {
                return true;
            }
            const use_function *use_fun = it.get_use( heal_string );
            if( use_fun == nullptr ) {
                return false;
            }

            const auto *actor = dynamic_cast<const heal_actor *>( use_fun->get_actor_ptr() );

            return actor != nullptr &&
                   actor->limb_power >= 0 &&
                   actor->head_power >= 0 &&
                   actor->torso_power >= 0;
        };
        item_location loc = game_menus::inv::titled_filter_menu( will_accept, u, _( "Use which item?" ) );

        if( !loc ) {
            add_msg( _( "Never mind" ) );
            return false;
        }
        item &used = *loc;
        if( used.has_flag( json_flag_SPLINT ) ) {
            std::string reason = _( "Nope." );
            who.wear_if_wanted( used, reason );
        } else {
            bool did_use = u.invoke_item( &used, heal_string, who.pos() );
            if( did_use ) {
                // Note: exiting a body part selection menu counts as use here
                u.mod_moves( -300 );
            }
        }
    } else if( choice == sort_armor ) {
        who.sort_armor();
        u.mod_moves( -100 );
    } else if( choice == attack ) {
        if( who.is_enemy() || query_yn( _( "You may be attacked!  Proceed?" ) ) ) {
            u.melee_attack( who, true );
            who.on_attacked( u );
        }
    } else if( choice == disarm ) {
        if( who.is_enemy() || query_yn( _( "You may be attacked!  Proceed?" ) ) ) {
            u.disarm( who );
        }
    } else if( choice == steal && query_yn( _( "You may be attacked!  Proceed?" ) ) ) {
        u.steal( who );
    }

    return true;
}

void game::examine()
{
    // if we are driving a vehicle, examine the
    // current tile without asking.
    const optional_vpart_position vp = m.veh_at( u.pos() );
    if( vp && vp->vehicle().player_in_control( u ) ) {
        examine( u.pos() );
        return;
    }

    const cata::optional<tripoint> examp_ = choose_adjacent_highlight( _( "Examine where?" ),
                                            _( "There is nothing that can be examined nearby." ),
                                            ACTION_EXAMINE, false );
    if( !examp_ ) {
        return;
    }
    u.manual_examine = true;
    examine( *examp_ );
    u.manual_examine = false;
}

static std::string get_fire_fuel_string( const tripoint &examp )
{
    map &here = get_map();
    if( here.has_flag( TFLAG_FIRE_CONTAINER, examp ) ) {
        field_entry *fire = here.get_field( examp, fd_fire );
        if( fire ) {
            std::string ss;
            ss += _( "There is a fire here." );
            ss += " ";
            if( fire->get_field_intensity() > 1 ) {
                ss += _( "It's too big and unpredictable to evaluate how long it will last." );
                return ss;
            }
            time_duration fire_age = fire->get_field_age();
            // half-life inclusion
            int mod = 5 - get_player_character().get_skill_level( skill_survival );
            mod = std::max( mod, 0 );
            if( fire_age >= 0_turns ) {
                if( mod >= 4 ) { // = survival level 0-1
                    ss += _( "It's going to go out soon without extra fuel." );
                    return ss;
                } else {
                    fire_age = 30_minutes - fire_age;
                    if( to_string_approx( fire_age - fire_age * mod / 5 ) == to_string_approx(
                            fire_age + fire_age * mod / 5 ) ) {
                        ss += string_format(
                                  _( "Without extra fuel it might burn yet for maybe %s, but might also go out sooner." ),
                                  to_string_approx( fire_age - fire_age * mod / 5 ) );
                    } else {
                        ss += string_format(
                                  _( "Without extra fuel it might burn yet for between %s to %s, but might also go out sooner." ),
                                  to_string_approx( fire_age - fire_age * mod / 5 ),
                                  to_string_approx( fire_age + fire_age * mod / 5 ) );
                    }
                    return ss;
                }
            } else {
                fire_age = fire_age * -1 + 30_minutes;
                if( mod >= 4 ) { // = survival level 0-1
                    if( fire_age <= 1_hours ) {
                        ss += _( "It's quite decent and looks like it'll burn for a bit without extra fuel." );
                        return ss;
                    } else if( fire_age <= 3_hours ) {
                        ss += _( "It looks solid, and will burn for a few hours without extra fuel." );
                        return ss;
                    } else {
                        ss += _( "It's very well supplied and even without extra fuel might burn for at least a part of a day." );
                        return ss;
                    }
                } else {
                    if( to_string_approx( fire_age - fire_age * mod / 5 ) == to_string_approx(
                            fire_age + fire_age * mod / 5 ) ) {
                        ss += string_format( _( "Without extra fuel it will burn for about %s." ),
                                             to_string_approx( fire_age - fire_age * mod / 5 ) );
                    } else {
                        ss += string_format( _( "Without extra fuel it will burn for between %s to %s." ),
                                             to_string_approx( fire_age - fire_age * mod / 5 ),
                                             to_string_approx( fire_age + fire_age * mod / 5 ) );
                    }
                    return ss;
                }
            }
        }
    }
    return {};
}

void game::examine( const tripoint &examp )
{
    if( disable_robot( examp ) ) {
        return;
    }

    Creature *c = critter_at( examp );
    if( c != nullptr ) {
        monster *mon = dynamic_cast<monster *>( c );
        if( mon != nullptr ) {
            add_msg( _( "There is a %s." ), mon->get_name() );
            if( mon->has_effect( effect_pet ) && !u.is_mounted() ) {
                if( monexamine::pet_menu( *mon ) ) {
                    return;
                }
            } else if( mon->has_flag( MF_RIDEABLE_MECH ) && !mon->has_effect( effect_pet ) ) {
                if( monexamine::mech_hack( *mon ) ) {
                    return;
                }
            } else if( mon->has_flag( MF_PAY_BOT ) ) {
                if( monexamine::pay_bot( *mon ) ) {
                    return;
                }
            } else if( mon->attitude_to( u ) == Creature::Attitude::FRIENDLY && !u.is_mounted() ) {
                if( monexamine::mfriend_menu( *mon ) ) {
                    return;
                }
            }
        } else if( u.is_mounted() ) {
            add_msg( m_warning, _( "You cannot do that while mounted." ) );
        }
        npc *np = dynamic_cast<npc *>( c );
        if( np != nullptr && !u.is_mounted() ) {
            if( npc_menu( *np ) ) {
                return;
            }
        } else if( np != nullptr && u.is_mounted() ) {
            add_msg( m_warning, _( "You cannot do that while mounted." ) );
        }
    }

    const optional_vpart_position vp = m.veh_at( examp );
    if( vp ) {
        if( !u.is_mounted() || u.mounted_creature->has_flag( MF_RIDEABLE_MECH ) ) {
            vp->vehicle().interact_with( *vp );
            return;
        } else {
            add_msg( m_warning, _( "You cannot interact with a vehicle while mounted." ) );
        }
    }

    if( m.has_flag( "CONSOLE", examp ) && !u.is_mounted() ) {
        use_computer( examp );
        return;
    } else if( m.has_flag( "CONSOLE", examp ) && u.is_mounted() ) {
        add_msg( m_warning, _( "You cannot use a console while mounted." ) );
    }
    const furn_t &xfurn_t = m.furn( examp ).obj();
    const ter_t &xter_t = m.ter( examp ).obj();

    const tripoint player_pos = u.pos();

    if( m.has_furn( examp ) ) {
        if( u.is_mounted() ) {
            add_msg( m_warning, _( "You cannot do that while mounted." ) );
        } else {
            xfurn_t.examine( u, examp );
        }
    } else {
        if( u.is_mounted() && xter_t.can_examine() ) {
            add_msg( m_warning, _( "You cannot do that while mounted." ) );
        } else {
            xter_t.examine( u, examp );
        }
    }

    // Did the player get moved? Bail out if so; our examp probably
    // isn't valid anymore.
    if( player_pos != u.pos() ) {
        return;
    }

    bool none = true;
    if( xter_t.can_examine() || xfurn_t.can_examine() ) {
        none = false;
    }

    // trap::iexamine will handle the invisible traps.
    m.tr_at( examp ).examine( examp );

    // In case of teleport trap or somesuch
    if( player_pos != u.pos() ) {
        return;
    }

    // Feedback for fire lasting time, this can be judged while mounted
    const std::string fire_fuel = get_fire_fuel_string( examp );
    if( !fire_fuel.empty() ) {
        add_msg( fire_fuel );
    }

    if( m.has_flag( "SEALED", examp ) ) {
        if( none ) {
            if( m.has_flag( "UNSTABLE", examp ) ) {
                add_msg( _( "The %s is too unstable to remove anything." ), m.name( examp ) );
            } else {
                add_msg( _( "The %s is firmly sealed." ), m.name( examp ) );
            }
        }
    } else {
        //examp has no traps, is a container and doesn't have a special examination function
        if( m.tr_at( examp ).is_null() && m.i_at( examp ).empty() &&
            m.has_flag( "CONTAINER", examp ) && none ) {
            add_msg( _( "It is empty." ) );
        } else if( ( m.has_flag( TFLAG_FIRE_CONTAINER, examp ) &&
                     xfurn_t.has_examine( iexamine::fireplace ) ) ||
                   xfurn_t.has_examine( iexamine::workbench ) ) {
            return;
        } else {
            sounds::process_sound_markers( &u );
            if( !u.is_mounted() && !m.has_flag( "NO_PICKUP_ON_EXAMINE", examp ) ) {
                Pickup::pick_up( examp, 0 );
            }
        }
    }
}

void game::pickup()
{
    const cata::optional<tripoint> examp_ = choose_adjacent_highlight( _( "Pickup where?" ),
                                            _( "There is nothing to pick up nearby." ),
                                            ACTION_PICKUP, false );
    if( !examp_ ) {
        return;
    }
    pickup( *examp_ );
}

void game::pickup( const tripoint &p )
{
    // Highlight target
    shared_ptr_fast<game::draw_callback_t> hilite_cb = make_shared_fast<game::draw_callback_t>( [&]() {
        m.drawsq( w_terrain, p, drawsq_params().highlight( true ) );
    } );
    add_draw_callback( hilite_cb );

    Pickup::pick_up( p, 0 );
}

void game::pickup_feet()
{
    Pickup::pick_up( u.pos(), 1 );
}

//Shift player by one tile, look_around(), then restore previous position.
//represents carefully peeking around a corner, hence the large move cost.
void game::peek()
{
    const cata::optional<tripoint> p = choose_direction( _( "Peek where?" ), true );
    if( !p ) {
        return;
    }

    if( p->z != 0 ) {
        const tripoint old_pos = u.pos();
        vertical_move( p->z, false, true );

        if( old_pos != u.pos() ) {
            vertical_move( p->z * -1, false, true );
        } else {
            return;
        }
    }

    if( m.impassable( u.pos() + *p ) ) {
        return;
    }

    peek( u.pos() + *p );
}

void game::peek( const tripoint &p )
{
    u.moves -= 200;
    tripoint prev = u.pos();
    u.setpos( p );
    const bool is_same_pos = u.pos() == prev;
    const bool is_standup_peek = is_same_pos && u.is_crouching();
    tripoint center = p;

    look_around_result result;
    const look_around_params looka_params = { true, center, center, false, false, true };
    if( is_standup_peek ) {   // Non moving peek from crouch is a standup peek
        u.reset_move_mode();
        result = look_around( looka_params );
        u.activate_crouch_mode();
    } else {                // Else is normal peek
        result = look_around( looka_params );
        u.setpos( prev );
    }

    if( result.peek_action && *result.peek_action == PA_BLIND_THROW ) {
        item_location loc;
        avatar_action::plthrow( u, loc, p );
    }
    m.invalidate_map_cache( p.z );
}

////////////////////////////////////////////////////////////////////////////////////////////
cata::optional<tripoint> game::look_debug()
{
    editmap edit;
    return edit.edit();
}
////////////////////////////////////////////////////////////////////////////////////////////

void game::draw_look_around_cursor( const tripoint &lp, const visibility_variables &cache )
{
    if( !liveview.is_enabled() ) {
#if defined( TILES )
        if( is_draw_tiles_mode() ) {
            draw_cursor( lp );
            return;
        }
#endif
        const tripoint view_center = u.pos() + u.view_offset;
        visibility_type visibility = visibility_type::HIDDEN;
        const bool inbounds = m.inbounds( lp );
        if( inbounds ) {
            visibility = m.get_visibility( m.apparent_light_at( lp, cache ), cache );
        }
        if( visibility == visibility_type::CLEAR ) {
            const Creature *const creature = critter_at( lp, true );
            if( creature != nullptr && u.sees( *creature ) ) {
                creature->draw( w_terrain, view_center, true );
            } else {
                m.drawsq( w_terrain, lp, drawsq_params().highlight( true ).center( view_center ) );
            }
        } else {
            std::string visibility_indicator;
            nc_color visibility_indicator_color = c_white;
            switch( visibility ) {
                case visibility_type::CLEAR:
                    // Already handled by the outer if statement
                    break;
                case visibility_type::BOOMER:
                case visibility_type::BOOMER_DARK:
                    visibility_indicator = '#';
                    visibility_indicator_color = c_pink;
                    break;
                case visibility_type::DARK:
                    visibility_indicator = '#';
                    visibility_indicator_color = c_dark_gray;
                    break;
                case visibility_type::LIT:
                    visibility_indicator = '#';
                    visibility_indicator_color = c_light_gray;
                    break;
                case visibility_type::HIDDEN:
                    visibility_indicator = 'x';
                    visibility_indicator_color = c_white;
                    break;
            }

            const tripoint screen_pos = point( POSX, POSY ) + lp - view_center;
            mvwputch( w_terrain, screen_pos.xy(), visibility_indicator_color, visibility_indicator );
        }
    }
}

void game::print_all_tile_info( const tripoint &lp, const catacurses::window &w_look,
                                const std::string &area_name, int column,
                                int &line,
                                const int last_line,
                                const visibility_variables &cache )
{
    visibility_type visibility = visibility_type::HIDDEN;
    const bool inbounds = m.inbounds( lp );
    if( inbounds ) {
        visibility = m.get_visibility( m.apparent_light_at( lp, cache ), cache );
    }
    const Creature *creature = critter_at( lp, true );
    switch( visibility ) {
        case visibility_type::CLEAR: {
            const optional_vpart_position vp = m.veh_at( lp );
            print_terrain_info( lp, w_look, area_name, column, line );
            print_fields_info( lp, w_look, column, line );
            print_trap_info( lp, w_look, column, line );
            print_creature_info( creature, w_look, column, line, last_line );
            print_vehicle_info( veh_pointer_or_null( vp ), vp ? vp->part_index() : -1, w_look, column, line,
                                last_line );
            print_items_info( lp, w_look, column, line, last_line );
            print_graffiti_info( lp, w_look, column, line, last_line );
        }
        break;
        case visibility_type::BOOMER:
        case visibility_type::BOOMER_DARK:
        case visibility_type::DARK:
        case visibility_type::LIT:
        case visibility_type::HIDDEN:
            print_visibility_info( w_look, column, line, visibility );

            if( creature != nullptr ) {
                std::vector<std::string> buf;
                if( u.sees_with_infrared( *creature ) ) {
                    creature->describe_infrared( buf );
                } else if( u.sees_with_specials( *creature ) ) {
                    creature->describe_specials( buf );
                }
                for( const std::string &s : buf ) {
                    mvwprintw( w_look, point( 1, ++line ), s );
                }
            }
            break;
    }
    if( !inbounds ) {
        return;
    }
    const int max_width = getmaxx( w_look ) - column - 1;

    auto this_sound = sounds::sound_at( lp );
    if( !this_sound.empty() ) {
        const int lines = fold_and_print( w_look, point( 1, ++line ), max_width, c_light_gray,
                                          _( "From here you heard %s" ),
                                          this_sound );
        line += lines - 1;
    } else {
        // Check other z-levels
        tripoint tmp = lp;
        for( tmp.z = -OVERMAP_DEPTH; tmp.z <= OVERMAP_HEIGHT; tmp.z++ ) {
            if( tmp.z == lp.z ) {
                continue;
            }

            auto zlev_sound = sounds::sound_at( tmp );
            if( !zlev_sound.empty() ) {
                const int lines = fold_and_print( w_look, point( 1, ++line ), max_width, c_light_gray,
                                                  tmp.z > lp.z ?
                                                  _( "From above you heard %s" ) : _( "From below you heard %s" ), zlev_sound );
                line += lines - 1;
            }
        }
    }
}

void game::print_visibility_info( const catacurses::window &w_look, int column, int &line,
                                  visibility_type visibility )
{
    const char *visibility_message = nullptr;
    switch( visibility ) {
        case visibility_type::CLEAR:
            visibility_message = _( "Clearly visible." );
            break;
        case visibility_type::BOOMER:
            visibility_message = _( "A bright pink blur." );
            break;
        case visibility_type::BOOMER_DARK:
            visibility_message = _( "A pink blur." );
            break;
        case visibility_type::DARK:
            visibility_message = _( "Darkness." );
            break;
        case visibility_type::LIT:
            visibility_message = _( "Bright light." );
            break;
        case visibility_type::HIDDEN:
            visibility_message = _( "Unseen." );
            break;
    }

    mvwprintz( w_look, point( line, column ), c_light_gray, visibility_message );
    line += 2;
}

void game::print_terrain_info( const tripoint &lp, const catacurses::window &w_look,
                               const std::string &area_name, int column, int &line )
{
    const int max_width = getmaxx( w_look ) - column - 1;

    // Print OMT type and terrain type on first line, or first two lines if can't fit in one line.
    const std::string tile = m.tername( lp );
    if( utf8_width( tile ) + utf8_width( area_name ) + 1 > max_width ) {
        trim_and_print( w_look, point( column, line++ ), max_width, c_white, area_name );
        trim_and_print( w_look, point( column, line++ ), max_width, c_light_gray, tile );
    } else {
        mvwprintz( w_look, point( column, line ), c_white, area_name );
        mvwprintz( w_look, point( column + utf8_width( area_name ) + 1, line++ ), c_light_gray, tile );
    }

    // Furniture on second line if any.
    if( m.has_furn( lp ) ) {
        mvwprintz( w_look, point( column, ++line ), c_light_blue, m.furnname( lp ) );
    }

    // Cover percentage from terrain and furniture next.
    fold_and_print( w_look, point( column, ++line ), max_width, c_light_gray, _( "Cover: %d%%" ),
                    m.coverage( lp ) );
    // Terrain and furniture flags next. These can be several lines for some combinations of
    // furnitures and terrains.
    std::vector<std::string> lines = foldstring( m.features( lp ), max_width );
    int numlines = lines.size();
    for( int i = 0; i < numlines; i++ ) {
        mvwprintz( w_look, point( column, ++line ), c_light_gray, lines[i] );
    }

    // Move cost from terrain and furniture and vehicle parts.
    // Vehicle part information is printed in a different function.
    if( m.impassable( lp ) ) {
        mvwprintz( w_look, point( column, ++line ), c_light_red, _( "Impassable" ) );
    } else {
        mvwprintz( w_look, point( column, ++line ), c_light_gray, _( "Move cost: %d" ),
                   m.move_cost( lp ) * 50 );
    }

    // Next print the string on any SIGN flagged furniture if any.
    std::string signage = m.get_signage( lp );
    if( !signage.empty() ) {
        std::string sign_string = u.has_trait( trait_ILLITERATE ) ? "???" : signage;
        const int lines = fold_and_print( w_look, point( column, ++line ), max_width, c_light_gray,
                                          _( "Sign: %s" ), sign_string );
        line += lines - 1;
    }

    // Print light level on the selected tile.
    std::pair<std::string, nc_color> ll = get_light_level( std::max( 1.0,
                                          LIGHT_AMBIENT_LIT - m.ambient_light_at( lp ) + 1.0 ) );
    mvwprintz( w_look, point( column, ++line ), c_light_gray, _( "Lighting: " ) );
    mvwprintz( w_look, point( column + utf8_width( _( "Lighting: " ) ), line ), ll.second, ll.first );

    // Print the terrain and any furntiure on the tile below and whether it is walkable.
    if( m.has_zlevels() && lp.z > -OVERMAP_DEPTH && !m.has_floor( lp ) ) {
        tripoint below( lp.xy(), lp.z - 1 );
        std::string tile_below = m.tername( below );
        if( m.has_furn( below ) ) {
            tile_below += ", " + m.furnname( below );
        }

        if( !m.has_floor_or_support( lp ) ) {
            fold_and_print( w_look, point( column, ++line ), max_width, c_dark_gray,
                            _( "Below: %s; No support" ), tile_below );
        } else {
            fold_and_print( w_look, point( column, ++line ), max_width, c_dark_gray, _( "Below: %s; Walkable" ),
                            tile_below );
        }
    }

    ++line;
}

void game::print_fields_info( const tripoint &lp, const catacurses::window &w_look, int column,
                              int &line )
{
    const field &tmpfield = m.field_at( lp );
    for( const auto &fld : tmpfield ) {
        const field_entry &cur = fld.second;
        if( fld.first.obj().has_fire && ( m.has_flag( TFLAG_FIRE_CONTAINER, lp ) ||
                                          m.ter( lp ) == t_pit_shallow || m.ter( lp ) == t_pit ) ) {
            const int max_width = getmaxx( w_look ) - column - 2;
            int lines = fold_and_print( w_look, point( column, ++line ), max_width, cur.color(),
                                        get_fire_fuel_string( lp ) ) - 1;
            line += lines;
        } else {
            mvwprintz( w_look, point( column, ++line ), cur.color(), cur.name() );
        }
    }

    int size = std::distance( tmpfield.begin(), tmpfield.end() );
    if( size > 0 ) {
        mvwprintz( w_look, point( column, ++line ), c_white, "\n" );
    }
}

void game::print_trap_info( const tripoint &lp, const catacurses::window &w_look, const int column,
                            int &line )
{
    const trap &tr = m.tr_at( lp );
    if( tr.can_see( lp, u ) ) {
        partial_con *pc = m.partial_con_at( lp );
        std::string tr_name;
        if( pc && tr == tr_unfinished_construction ) {
            const construction &built = pc->id.obj();
            tr_name = string_format( _( "Unfinished task: %s, %d%% complete" ), built.group->name(),
                                     pc->counter / 100000 );
        } else {
            tr_name = tr.name();
        }

        mvwprintz( w_look, point( column, ++line ), tr.color, tr_name );
    }

    ++line;
}

void game::print_creature_info( const Creature *creature, const catacurses::window &w_look,
                                const int column, int &line, const int last_line )
{
    int vLines = last_line - line;
    if( creature != nullptr && ( u.sees( *creature ) || creature == &u ) ) {
        line = creature->print_info( w_look, ++line, vLines, column );
    }
}

void game::print_vehicle_info( const vehicle *veh, int veh_part, const catacurses::window &w_look,
                               const int column, int &line, const int last_line )
{
    if( veh ) {
        // Print the name of the vehicle.
        mvwprintz( w_look, point( column, ++line ), c_light_gray, _( "Vehicle: " ) );
        mvwprintz( w_look, point( column + utf8_width( _( "Vehicle: " ) ), line ), c_white, "%s",
                   veh->name );
        // Then the list of parts on that tile.
        line = veh->print_part_list( w_look, ++line, last_line, getmaxx( w_look ), veh_part );
    }
}

void game::print_items_info( const tripoint &lp, const catacurses::window &w_look, const int column,
                             int &line,
                             const int last_line )
{
    if( !m.sees_some_items( lp, u ) ) {
        return;
    } else if( m.has_flag( "CONTAINER", lp ) && !m.could_see_items( lp, u ) ) {
        mvwprintw( w_look, point( column, ++line ), _( "You cannot see what is inside of it." ) );
    } else if( u.has_effect( effect_blind ) || u.worn_with_flag( flag_BLIND ) ) {
        mvwprintz( w_look, point( column, ++line ), c_yellow,
                   _( "There's something there, but you can't see what it is." ) );
        return;
    } else {
        std::map<std::string, std::pair<int, nc_color>> item_names;
        for( item &item : m.i_at( lp ) ) {
            ++item_names[item.tname()].first;
            item_names[item.tname()].second = item.color_in_inventory();
        }

        const int max_width = getmaxx( w_look ) - column - 1;
        for( auto it = item_names.begin(); it != item_names.end(); ++it ) {
            // last line but not last item
            if( line + 1 >= last_line && std::next( it ) != item_names.end() ) {
                mvwprintz( w_look, point( column, ++line ), c_yellow, _( "More items here…" ) );
                break;
            }

            if( it->second.first > 1 ) {
                trim_and_print( w_look, point( column, ++line ), max_width, it->second.second,
                                pgettext( "%s is the name of the item.  %d is the quantity of that item.", "%s [%d]" ),
                                it->first.c_str(), it->second.first );
            } else {
                trim_and_print( w_look, point( column, ++line ), max_width, it->second.second, it->first );
            }
        }
    }
}

void game::print_graffiti_info( const tripoint &lp, const catacurses::window &w_look,
                                const int column, int &line,
                                const int last_line )
{
    if( line > last_line ) {
        return;
    }

    const int max_width = getmaxx( w_look ) - column - 2;
    if( m.has_graffiti_at( lp ) ) {
        const int lines = fold_and_print( w_look, point( column, ++line ), max_width, c_light_gray,
                                          m.ter( lp ) == t_grave_new ? _( "Graffiti: %s" ) : _( "Inscription: %s" ),
                                          m.graffiti_at( lp ) );
        line += lines - 1;
    }
}

bool game::check_zone( const zone_type_id &type, const tripoint &where ) const
{
    return zone_manager::get_manager().has( type, m.getabs( where ) );
}

bool game::check_near_zone( const zone_type_id &type, const tripoint &where ) const
{
    return zone_manager::get_manager().has_near( type, m.getabs( where ) );
}

bool game::is_zones_manager_open() const
{
    return zones_manager_open;
}

static void zones_manager_shortcuts( const catacurses::window &w_info )
{
    werase( w_info );

    int tmpx = 1;
    tmpx += shortcut_print( w_info, point( tmpx, 1 ), c_white, c_light_green, _( "<A>dd" ) ) + 2;
    tmpx += shortcut_print( w_info, point( tmpx, 1 ), c_white, c_light_green, _( "<R>emove" ) ) + 2;
    tmpx += shortcut_print( w_info, point( tmpx, 1 ), c_white, c_light_green, _( "<E>nable" ) ) + 2;
    shortcut_print( w_info, point( tmpx, 1 ), c_white, c_light_green, _( "<D>isable" ) );

    tmpx = 1;
    tmpx += shortcut_print( w_info, point( tmpx, 2 ), c_white, c_light_green,
                            _( "<+-> Move up/down" ) ) + 2;
    shortcut_print( w_info, point( tmpx, 2 ), c_white, c_light_green, _( "<Enter>-Edit" ) );

    tmpx = 1;
    tmpx += shortcut_print( w_info, point( tmpx, 3 ), c_white, c_light_green,
                            _( "<S>how all / hide distant" ) ) + 2;
    shortcut_print( w_info, point( tmpx, 3 ), c_white, c_light_green, _( "<M>ap" ) );

    wnoutrefresh( w_info );
}

static void zones_manager_draw_borders( const catacurses::window &w_border,
                                        const catacurses::window &w_info_border,
                                        const int iInfoHeight, const int width )
{
    for( int i = 1; i < TERMX; ++i ) {
        if( i < width ) {
            mvwputch( w_border, point( i, 0 ), c_light_gray, LINE_OXOX ); // -
            mvwputch( w_border, point( i, TERMY - iInfoHeight - 1 ), c_light_gray,
                      LINE_OXOX ); // -
        }

        if( i < TERMY - iInfoHeight ) {
            mvwputch( w_border, point( 0, i ), c_light_gray, LINE_XOXO ); // |
            mvwputch( w_border, point( width - 1, i ), c_light_gray, LINE_XOXO ); // |
        }
    }

    mvwputch( w_border, point_zero, c_light_gray, LINE_OXXO ); // |^
    mvwputch( w_border, point( width - 1, 0 ), c_light_gray, LINE_OOXX ); // ^|

    mvwputch( w_border, point( 0, TERMY - iInfoHeight - 1 ), c_light_gray,
              LINE_XXXO ); // |-
    mvwputch( w_border, point( width - 1, TERMY - iInfoHeight - 1 ), c_light_gray,
              LINE_XOXX ); // -|

    mvwprintz( w_border, point( 2, 0 ), c_white, _( "Zones manager" ) );
    wnoutrefresh( w_border );

    for( int j = 0; j < iInfoHeight - 1; ++j ) {
        mvwputch( w_info_border, point( 0, j ), c_light_gray, LINE_XOXO );
        mvwputch( w_info_border, point( width - 1, j ), c_light_gray, LINE_XOXO );
    }

    for( int j = 0; j < width - 1; ++j ) {
        mvwputch( w_info_border, point( j, iInfoHeight - 1 ), c_light_gray, LINE_OXOX );
    }

    mvwputch( w_info_border, point( 0, iInfoHeight - 1 ), c_light_gray, LINE_XXOO );
    mvwputch( w_info_border, point( width - 1, iInfoHeight - 1 ), c_light_gray, LINE_XOOX );
    wnoutrefresh( w_info_border );
}

void game::zones_manager()
{
    const tripoint stored_view_offset = u.view_offset;

    u.view_offset = tripoint_zero;

    const int zone_ui_height = 12;
    const int zone_options_height = 7;

    const int width = 45;

    int offsetX = 0;
    int max_rows = 0;

    catacurses::window w_zones;
    catacurses::window w_zones_border;
    catacurses::window w_zones_info;
    catacurses::window w_zones_info_border;
    catacurses::window w_zones_options;

    bool show = true;

    ui_adaptor ui;
    ui.on_screen_resize( [&]( ui_adaptor & ui ) {
        if( !show ) {
            ui.position( point_zero, point_zero );
            return;
        }
        offsetX = get_option<std::string>( "SIDEBAR_POSITION" ) != "left" ?
                  TERMX - width : 0;
        const int w_zone_height = TERMY - zone_ui_height;
        max_rows = w_zone_height - 2;
        w_zones = catacurses::newwin( w_zone_height - 2, width - 2,
                                      point( offsetX + 1, 1 ) );
        w_zones_border = catacurses::newwin( w_zone_height, width,
                                             point( offsetX, 0 ) );
        w_zones_info = catacurses::newwin( zone_ui_height - zone_options_height - 1,
                                           width - 2, point( offsetX + 1, w_zone_height ) );
        w_zones_info_border = catacurses::newwin( zone_ui_height, width,
                              point( offsetX, w_zone_height ) );
        w_zones_options = catacurses::newwin( zone_options_height - 1, width - 2,
                                              point( offsetX + 1, TERMY - zone_options_height ) );

        ui.position( point( offsetX, 0 ), point( width, TERMY ) );
    } );
    ui.mark_resize();

    std::string action;
    input_context ctxt( "ZONES_MANAGER" );
    ctxt.register_cardinal();
    ctxt.register_action( "PAGE_UP", to_translation( "Fast scroll up" ) );
    ctxt.register_action( "PAGE_DOWN", to_translation( "Fast scroll down" ) );
    ctxt.register_action( "CONFIRM" );
    ctxt.register_action( "QUIT" );
    ctxt.register_action( "ADD_ZONE" );
    ctxt.register_action( "REMOVE_ZONE" );
    ctxt.register_action( "MOVE_ZONE_UP" );
    ctxt.register_action( "MOVE_ZONE_DOWN" );
    ctxt.register_action( "SHOW_ZONE_ON_MAP" );
    ctxt.register_action( "ENABLE_ZONE" );
    ctxt.register_action( "DISABLE_ZONE" );
    ctxt.register_action( "SHOW_ALL_ZONES" );
    ctxt.register_action( "HELP_KEYBINDINGS" );

    auto &mgr = zone_manager::get_manager();
    int start_index = 0;
    int active_index = 0;
    bool blink = false;
    bool stuff_changed = false;
    bool show_all_zones = false;
    int zone_cnt = 0;

    // get zones on the same z-level, with distance between player and
    // zone center point <= 50 or all zones, if show_all_zones is true
    auto get_zones = [&]() {
        std::vector<zone_manager::ref_zone_data> zones;
        if( show_all_zones ) {
            zones = mgr.get_zones();
        } else {
            const tripoint &u_abs_pos = m.getabs( u.pos() );
            for( zone_manager::ref_zone_data &ref : mgr.get_zones() ) {
                const tripoint &zone_abs_pos = ref.get().get_center_point();
                if( u_abs_pos.z == zone_abs_pos.z && rl_dist( u_abs_pos, zone_abs_pos ) <= 50 ) {
                    zones.emplace_back( ref );
                }
            }
        }
        zone_cnt = static_cast<int>( zones.size() );
        return zones;
    };

    auto zones = get_zones();

    auto zones_manager_options = [&]() {
        werase( w_zones_options );

        if( zone_cnt > 0 ) {
            const auto &zone = zones[active_index].get();

            if( zone.has_options() ) {
                const auto &descriptions = zone.get_options().get_descriptions();

                // NOLINTNEXTLINE(cata-use-named-point-constants)
                mvwprintz( w_zones_options, point( 1, 0 ), c_white, _( "Options" ) );

                int y = 1;
                for( const auto &desc : descriptions ) {
                    mvwprintz( w_zones_options, point( 3, y ), c_white, desc.first );
                    mvwprintz( w_zones_options, point( 20, y ), c_white, desc.second );
                    y++;
                }
            }
        }

        wnoutrefresh( w_zones_options );
    };

    cata::optional<tripoint> zone_start;
    cata::optional<tripoint> zone_end;
    bool zone_blink = false;
    bool zone_cursor = false;
    shared_ptr_fast<draw_callback_t> zone_cb = create_zone_callback(
                zone_start, zone_end, zone_blink, zone_cursor );
    add_draw_callback( zone_cb );

    auto query_position =
    [&]() -> cata::optional<std::pair<tripoint, tripoint>> {
        on_out_of_scope invalidate_current_ui( [&]()
        {
            ui.mark_resize();
        } );
        restore_on_out_of_scope<bool> show_prev( show );
        restore_on_out_of_scope<cata::optional<tripoint>> zone_start_prev( zone_start );
        restore_on_out_of_scope<cata::optional<tripoint>> zone_end_prev( zone_end );
        show = false;
        zone_start = cata::nullopt;
        zone_end = cata::nullopt;
        ui.mark_resize();

        static_popup popup;
        popup.on_top( true );
        popup.message( "%s", _( "Select first point." ) );

        tripoint center = u.pos() + u.view_offset;

        const look_around_result first = look_around( /*show_window=*/false, center, center, false, true,
                false );
        if( first.position )
        {
            popup.message( "%s", _( "Select second point." ) );

            const look_around_result second = look_around( /*show_window=*/false, center, *first.position,
                    true, true, false );
            if( second.position ) {
                tripoint first_abs = m.getabs( tripoint( std::min( first.position->x,
                                               second.position->x ),
                                               std::min( first.position->y, second.position->y ),
                                               std::min( first.position->z,
                                                       second.position->z ) ) );
                tripoint second_abs = m.getabs( tripoint( std::max( first.position->x,
                                                second.position->x ),
                                                std::max( first.position->y, second.position->y ),
                                                std::max( first.position->z,
                                                        second.position->z ) ) );
                return std::pair<tripoint, tripoint>( first_abs, second_abs );
            }
        }

        return cata::nullopt;
    };

    ui.on_redraw( [&]( const ui_adaptor & ) {
        if( !show ) {
            return;
        }
        zones_manager_draw_borders( w_zones_border, w_zones_info_border, zone_ui_height, width );
        zones_manager_shortcuts( w_zones_info );

        if( zone_cnt == 0 ) {
            werase( w_zones );
            mvwprintz( w_zones, point( 2, 5 ), c_white, _( "No Zones defined." ) );

        } else {
            werase( w_zones );

            calcStartPos( start_index, active_index, max_rows, zone_cnt );

            draw_scrollbar( w_zones_border, active_index, max_rows, zone_cnt, point_south );
            wnoutrefresh( w_zones_border );

            int iNum = 0;

            tripoint player_absolute_pos = m.getabs( u.pos() );

            //Display saved zones
            for( auto &i : zones ) {
                if( iNum >= start_index &&
                    iNum < start_index + ( ( max_rows > zone_cnt ) ? zone_cnt : max_rows ) ) {
                    const auto &zone = i.get();

                    nc_color colorLine = ( zone.get_enabled() ) ? c_white : c_light_gray;

                    if( iNum == active_index ) {
                        mvwprintz( w_zones, point( 0, iNum - start_index ), c_yellow, "%s", ">>" );
                        colorLine = ( zone.get_enabled() ) ? c_light_green : c_green;
                    }

                    //Draw Zone name
                    mvwprintz( w_zones, point( 3, iNum - start_index ), colorLine,
                               trim_by_length( zone.get_name(), 15 ) );

                    //Draw Type name
                    mvwprintz( w_zones, point( 20, iNum - start_index ), colorLine,
                               mgr.get_name_from_type( zone.get_type() ) );

                    tripoint center = zone.get_center_point();

                    //Draw direction + distance
                    mvwprintz( w_zones, point( 32, iNum - start_index ), colorLine, "%*d %s",
                               5, static_cast<int>( trig_dist( player_absolute_pos, center ) ),
                               direction_name_short( direction_from( player_absolute_pos,
                                                     center ) ) );

                    //Draw Vehicle Indicator
                    mvwprintz( w_zones, point( 41, iNum - start_index ), colorLine,
                               zone.get_is_vehicle() ? "*" : "" );
                }
                iNum++;
            }

            // Display zone options
            zones_manager_options();
        }

        wnoutrefresh( w_zones );
    } );

    const int scroll_rate = zone_cnt > 20 ? 10 : 3;
    zones_manager_open = true;
    do {
        if( action == "ADD_ZONE" ) {
            do { // not a loop, just for quick bailing out if canceled
                const auto maybe_id = mgr.query_type();
                if( !maybe_id.has_value() ) {
                    break;
                }

                const zone_type_id &id = maybe_id.value();
                auto options = zone_options::create( id );

                if( !options->query_at_creation() ) {
                    break;
                }

                auto default_name = options->get_zone_name_suggestion();
                if( default_name.empty() ) {
                    default_name = mgr.get_name_from_type( id );
                }
                const auto maybe_name = mgr.query_name( default_name );
                if( !maybe_name.has_value() ) {
                    break;
                }
                const std::string &name = maybe_name.value();

                const auto position = query_position();
                if( !position ) {
                    break;
                }

                mgr.add( name, id, get_player_character().get_faction()->id, false, true,
                         position->first, position->second, options );

                zones = get_zones();
                active_index = zone_cnt - 1;

                stuff_changed = true;
            } while( false );

            blink = false;
        } else if( action == "SHOW_ALL_ZONES" ) {
            show_all_zones = !show_all_zones;
            zones = get_zones();
            active_index = 0;
        } else if( zone_cnt > 0 ) {
            if( action == "UP" ) {
                active_index--;
                if( active_index < 0 ) {
                    active_index = zone_cnt - 1;
                }
                blink = false;
            } else if( action == "DOWN" ) {
                active_index++;
                if( active_index >= zone_cnt ) {
                    active_index = 0;
                }
                blink = false;
            } else if( action == "PAGE_DOWN" ) {
                if( active_index == zone_cnt - 1 ) {
                    active_index = 0;
                } else if( active_index + scroll_rate >= zone_cnt ) {
                    active_index = zone_cnt - 1;
                } else {
                    active_index += +scroll_rate;
                }
                blink = false;
            } else if( action == "PAGE_UP" ) {
                if( active_index == 0 ) {
                    active_index = zone_cnt - 1;
                } else if( active_index <= scroll_rate ) {
                    active_index = 0;
                } else {
                    active_index += -scroll_rate;
                }
                blink = false;
            } else if( action == "REMOVE_ZONE" ) {
                if( active_index < zone_cnt ) {
                    mgr.remove( zones[active_index] );
                    zones = get_zones();
                    active_index--;

                    if( active_index < 0 ) {
                        active_index = 0;
                    }
                }
                blink = false;
                stuff_changed = true;

            } else if( action == "CONFIRM" ) {
                auto &zone = zones[active_index].get();

                uilist as_m;
                as_m.text = _( "What do you want to change:" );
                as_m.entries.emplace_back( 1, true, '1', _( "Edit name" ) );
                as_m.entries.emplace_back( 2, true, '2', _( "Edit type" ) );
                as_m.entries.emplace_back( 3, zone.get_options().has_options(), '3',
                                           zone.get_type() == zone_type_id( "LOOT_CUSTOM" ) ? _( "Edit filter" ) : _( "Edit options" ) );
                as_m.entries.emplace_back( 4, !zone.get_is_vehicle(), '4', _( "Edit position" ) );
                as_m.query();

                switch( as_m.ret ) {
                    case 1:
                        if( zone.set_name() ) {
                            stuff_changed = true;
                        }
                        break;
                    case 2:
                        if( zone.set_type() ) {
                            stuff_changed = true;
                        }
                        break;
                    case 3:
                        if( zone.get_options().query() ) {
                            stuff_changed = true;
                        }
                        break;
                    case 4: {
                        const auto pos = query_position();
                        if( pos && ( pos->first != zone.get_start_point() ||
                                     pos->second != zone.get_end_point() ) ) {
                            zone.set_position( *pos );
                            stuff_changed = true;
                        }
                    }
                    break;
                    default:
                        break;
                }

                blink = false;
            } else if( action == "MOVE_ZONE_UP" && zone_cnt > 1 ) {
                if( active_index < zone_cnt - 1 ) {
                    mgr.swap( zones[active_index], zones[active_index + 1] );
                    zones = get_zones();
                    active_index++;
                }
                blink = false;
                stuff_changed = true;

            } else if( action == "MOVE_ZONE_DOWN" && zone_cnt > 1 ) {
                if( active_index > 0 ) {
                    mgr.swap( zones[active_index], zones[active_index - 1] );
                    zones = get_zones();
                    active_index--;
                }
                blink = false;
                stuff_changed = true;

            } else if( action == "SHOW_ZONE_ON_MAP" ) {
                //show zone position on overmap;
                tripoint_abs_omt player_overmap_position = u.global_omt_location();
                // TODO: fix point types
                tripoint_abs_omt zone_overmap( ms_to_omt_copy( zones[active_index].get().get_center_point() ) );

                ui::omap::display_zones( player_overmap_position, zone_overmap, active_index );
            } else if( action == "ENABLE_ZONE" ) {
                zones[active_index].get().set_enabled( true );

                stuff_changed = true;

            } else if( action == "DISABLE_ZONE" ) {
                zones[active_index].get().set_enabled( false );

                stuff_changed = true;
            }
        }

        if( zone_cnt > 0 ) {
            blink = !blink;
            const auto &zone = zones[active_index].get();
            zone_start = m.getlocal( zone.get_start_point() );
            zone_end = m.getlocal( zone.get_end_point() );
            ctxt.set_timeout( BLINK_SPEED );
        } else {
            blink = false;
            zone_start = zone_end = cata::nullopt;
            ctxt.reset_timeout();
        }

        // Actually accessed from the terrain overlay callback `zone_cb` in the
        // call to `ui_manager::redraw`.
        //NOLINTNEXTLINE(clang-analyzer-deadcode.DeadStores)
        zone_blink = blink;
        invalidate_main_ui_adaptor();

        ui_manager::redraw();

        //Wait for input
        action = ctxt.handle_input();
    } while( action != "QUIT" );
    zones_manager_open = false;
    ctxt.reset_timeout();
    zone_cb = nullptr;

    if( stuff_changed ) {
        auto &zones = zone_manager::get_manager();
        if( query_yn( _( "Save changes?" ) ) ) {
            zones.save_zones();
        } else {
            zones.load_zones();
        }

        zones.cache_data();
    }

    u.view_offset = stored_view_offset;
}

void game::pre_print_all_tile_info( const tripoint &lp, const catacurses::window &w_info,
                                    int &first_line, const int last_line,
                                    const visibility_variables &cache )
{
    // get global area info according to look_around caret position
    // TODO: fix point types
    const oter_id &cur_ter_m = overmap_buffer.ter( tripoint_abs_omt( ms_to_omt_copy( m.getabs(
                                   lp ) ) ) );
    // we only need the area name and then pass it to print_all_tile_info() function below
    const std::string area_name = cur_ter_m->get_name();
    print_all_tile_info( lp, w_info, area_name, 1, first_line, last_line, cache );
}

cata::optional<tripoint> game::look_around()
{
    tripoint center = u.pos() + u.view_offset;
    look_around_result result = look_around( /*show_window=*/true, center, center, false, false,
                                false );
    return result.position;
}

//look_around_result game::look_around( const bool show_window, tripoint &center,
//                                      const tripoint &start_point, bool has_first_point, bool select_zone, bool peeking )
look_around_result game::look_around( const bool show_window, tripoint &center,
                                      const tripoint &start_point, bool has_first_point, bool select_zone, bool peeking )
{
    bVMonsterLookFire = false;
    // TODO: Make this `true`
    const bool allow_zlev_move = m.has_zlevels() && get_option<bool>( "FOV_3D" );

    temp_exit_fullscreen();

    tripoint lp = start_point; // cursor
    int &lx = lp.x;
    int &ly = lp.y;
    int &lz = lp.z;

    int soffset = get_option<int>( "FAST_SCROLL_OFFSET" );
    bool fast_scroll = false;

    std::unique_ptr<ui_adaptor> ui;
    catacurses::window w_info;
    if( show_window ) {
        ui = std::make_unique<ui_adaptor>();
        ui->on_screen_resize( [&]( ui_adaptor & ui ) {
            int panel_width = panel_manager::get_manager().get_current_layout().panels().begin()->get_width();
            int height = pixel_minimap_option ? TERMY - getmaxy( w_pixel_minimap ) : TERMY;

            // If particularly small, base height on panel width irrespective of other elements.
            // Value here is attempting to get a square-ish result assuming 1x2 proportioned font.
            if( height < panel_width / 2 ) {
                height = panel_width / 2;
            }

            int la_y = 0;
            int la_x = TERMX - panel_width;
            std::string position = get_option<std::string>( "LOOKAROUND_POSITION" );
            if( position == "left" ) {
                if( get_option<std::string>( "SIDEBAR_POSITION" ) == "right" ) {
                    la_x = panel_manager::get_manager().get_width_left();
                } else {
                    la_x = panel_manager::get_manager().get_width_left() - panel_width;
                }
            }
            int la_h = height;
            int la_w = panel_width;
            w_info = catacurses::newwin( la_h, la_w, point( la_x, la_y ) );

            ui.position_from_window( w_info );
        } );
        ui->mark_resize();
    }

    dbg( D_PEDANTIC_INFO ) << ": calling handle_input()";

    std::string action;
    input_context ctxt( "LOOK" );
    ctxt.set_iso( true );
    ctxt.register_directions();
    ctxt.register_action( "COORDINATE" );
    ctxt.register_action( "LEVEL_UP" );
    ctxt.register_action( "LEVEL_DOWN" );
    ctxt.register_action( "TOGGLE_FAST_SCROLL" );
    ctxt.register_action( "EXTENDED_DESCRIPTION" );
    ctxt.register_action( "SELECT" );
    if( peeking ) {
        ctxt.register_action( "throw_blind" );
    }
    if( !select_zone ) {
        ctxt.register_action( "TRAVEL_TO" );
        ctxt.register_action( "LIST_ITEMS" );
    }
    ctxt.register_action( "MOUSE_MOVE" );
    ctxt.register_action( "CENTER" );

    ctxt.register_action( "debug_scent" );
    ctxt.register_action( "debug_scent_type" );
    ctxt.register_action( "debug_temp" );
    ctxt.register_action( "debug_visibility" );
    ctxt.register_action( "debug_lighting" );
    ctxt.register_action( "debug_radiation" );
    ctxt.register_action( "debug_hour_timer" );
    ctxt.register_action( "CONFIRM" );
    ctxt.register_action( "QUIT" );
    ctxt.register_action( "HELP_KEYBINDINGS" );
    ctxt.register_action( "zoom_out" );
    ctxt.register_action( "zoom_in" );
    ctxt.register_action( "toggle_pixel_minimap" );

    const int old_levz = m.get_abs_sub().z;
    const int min_levz = std::max( old_levz - fov_3d_z_range, -OVERMAP_DEPTH );
    const int max_levz = std::min( old_levz + fov_3d_z_range, OVERMAP_HEIGHT );

    m.update_visibility_cache( old_levz );
    const visibility_variables &cache = m.get_visibility_variables_cache();

    bool blink = true;
    look_around_result result;

    shared_ptr_fast<draw_callback_t> ter_indicator_cb;

    if( show_window && ui ) {
        ui->on_redraw( [&]( const ui_adaptor & ) {
            werase( w_info );
            draw_border( w_info );

            center_print( w_info, 0, c_white, string_format( _( "< <color_green>Look Around</color> >" ) ) );

            std::string fast_scroll_text = string_format( _( "%s - %s" ),
                                           ctxt.get_desc( "TOGGLE_FAST_SCROLL" ),
                                           ctxt.get_action_name( "TOGGLE_FAST_SCROLL" ) );
            std::string pixel_minimap_text = string_format( _( "%s - %s" ),
                                             ctxt.get_desc( "toggle_pixel_minimap" ),
                                             ctxt.get_action_name( "toggle_pixel_minimap" ) );
            mvwprintz( w_info, point( 1, getmaxy( w_info ) - 1 ), fast_scroll ? c_light_green : c_green,
                       fast_scroll_text );
            right_print( w_info, getmaxy( w_info ) - 1, 1, pixel_minimap_option ? c_light_green : c_green,
                         pixel_minimap_text );

            int first_line = 1;
            const int last_line = getmaxy( w_info ) - 2;
            pre_print_all_tile_info( lp, w_info, first_line, last_line, cache );

            wnoutrefresh( w_info );
        } );
        ter_indicator_cb = make_shared_fast<draw_callback_t>( [&]() {
            draw_look_around_cursor( lp, cache );
        } );
        add_draw_callback( ter_indicator_cb );
    }

    cata::optional<tripoint> zone_start;
    cata::optional<tripoint> zone_end;
    bool zone_blink = false;
    bool zone_cursor = true;
    shared_ptr_fast<draw_callback_t> zone_cb = create_zone_callback( zone_start, zone_end, zone_blink,
            zone_cursor );
    add_draw_callback( zone_cb );

    is_looking = true;
    const tripoint prev_offset = u.view_offset;
    do {
        u.view_offset = center - u.pos();
        if( select_zone ) {
            if( has_first_point ) {
                zone_start = start_point;
                zone_end = lp;
            } else {
                zone_start = lp;
                zone_end = cata::nullopt;
            }
            // Actually accessed from the terrain overlay callback `zone_cb` in the
            // call to `ui_manager::redraw`.
            //NOLINTNEXTLINE(clang-analyzer-deadcode.DeadStores)
            zone_blink = blink;
        }
        invalidate_main_ui_adaptor();
        ui_manager::redraw();

        if( select_zone && has_first_point ) {
            ctxt.set_timeout( BLINK_SPEED );
        }

        //Wait for input
        // only specify a timeout here if "EDGE_SCROLL" is enabled
        // otherwise use the previously set timeout
        const tripoint edge_scroll = mouse_edge_scrolling_terrain( ctxt );
        const int scroll_timeout = get_option<int>( "EDGE_SCROLL" );
        const bool edge_scrolling = edge_scroll != tripoint_zero && scroll_timeout >= 0;
        if( edge_scrolling ) {
            action = ctxt.handle_input( scroll_timeout );
        } else {
            action = ctxt.handle_input();
        }
        if( action == "LIST_ITEMS" ) {
            list_items_monsters();
        } else if( action == "TOGGLE_FAST_SCROLL" ) {
            fast_scroll = !fast_scroll;
        } else if( action == "toggle_pixel_minimap" ) {
            toggle_pixel_minimap();

            if( show_window && ui ) {
                ui->mark_resize();
            }
        } else if( action == "LEVEL_UP" || action == "LEVEL_DOWN" ) {
            if( !allow_zlev_move ) {
                continue;
            }

            const int dz = ( action == "LEVEL_UP" ? 1 : -1 );
            lz = clamp( lz + dz, min_levz, max_levz );
            center.z = clamp( center.z + dz, min_levz, max_levz );

            add_msg_debug( debugmode::DF_GAME, "levx: %d, levy: %d, levz: %d",
                           get_map().get_abs_sub().x, get_map().get_abs_sub().y, center.z );
            u.view_offset.z = center.z - u.posz();
            m.invalidate_map_cache( center.z );
            if( select_zone && has_first_point ) { // is blinking
                blink = true; // Always draw blink symbols when moving cursor
            }
        } else if( action == "TRAVEL_TO" ) {
            if( !u.sees( lp ) ) {
                add_msg( _( "You can't see that destination." ) );
                continue;
            }

            auto route = m.route( u.pos(), lp, u.get_pathfinding_settings(), u.get_path_avoid() );
            if( route.size() > 1 ) {
                route.pop_back();
                u.set_destination( route );
            } else {
                add_msg( m_info, _( "You can't travel there." ) );
                continue;
            }
        } else if( action == "debug_scent" || action == "debug_scent_type" ) {
            if( !MAP_SHARING::isCompetitive() || MAP_SHARING::isDebugger() ) {
                display_scent();
            }
        } else if( action == "debug_temp" ) {
            if( !MAP_SHARING::isCompetitive() || MAP_SHARING::isDebugger() ) {
                display_temperature();
            }
        } else if( action == "debug_lighting" ) {
            if( !MAP_SHARING::isCompetitive() || MAP_SHARING::isDebugger() ) {
                display_lighting();
            }
        } else if( action == "debug_transparency" ) {
            if( !MAP_SHARING::isCompetitive() || MAP_SHARING::isDebugger() ) {
                display_transparency();
            }
        } else if( action == "display_reachability_zones" ) {
            if( !MAP_SHARING::isCompetitive() || MAP_SHARING::isDebugger() ) {
                display_reachability_zones();
            }
        } else if( action == "debug_radiation" ) {
            if( !MAP_SHARING::isCompetitive() || MAP_SHARING::isDebugger() ) {
                display_radiation();
            }
        } else if( action == "debug_hour_timer" ) {
            toggle_debug_hour_timer();
        } else if( action == "EXTENDED_DESCRIPTION" ) {
            extended_description( lp );
        } else if( action == "CENTER" ) {
            center = u.pos();
            lp = u.pos();
            u.view_offset.z = 0;
        } else if( action == "MOUSE_MOVE" || action == "TIMEOUT" ) {
            // This block is structured this way so that edge scroll can work
            // whether the mouse is moving at the edge or simply stationary
            // at the edge. But even if edge scroll isn't in play, there's
            // other things for us to do here.

            if( edge_scrolling ) {
                if( action == "MOUSE_MOVE" ) {
                    center += edge_scroll * 2;
                } else {
                    center += edge_scroll;
                }
                if( select_zone && has_first_point ) { // is blinking
                    blink = true; // Always draw blink symbols when moving cursor
                }
            } else if( action == "MOUSE_MOVE" ) {
                const cata::optional<tripoint> mouse_pos = ctxt.get_coordinates( w_terrain );
                if( mouse_pos ) {
                    lx = mouse_pos->x;
                    ly = mouse_pos->y;
                }
                if( select_zone && has_first_point ) { // is blinking
                    blink = true; // Always draw blink symbols when moving cursor
                }
            } else if( action == "TIMEOUT" ) {
                blink = !blink;
            }
        } else if( cata::optional<tripoint> vec = ctxt.get_direction( action ) ) {
            if( fast_scroll ) {
                vec->x *= soffset;
                vec->y *= soffset;
            }

            lx = lx + vec->x;
            ly = ly + vec->y;
            center.x = center.x + vec->x;
            center.y = center.y + vec->y;
            if( select_zone && has_first_point ) { // is blinking
                blink = true; // Always draw blink symbols when moving cursor
            }
        } else if( action == "throw_blind" ) {
            result.peek_action = PA_BLIND_THROW;
        } else if( action == "zoom_in" ) {
            center.x = lp.x;
            center.y = lp.y;
            zoom_in();
            mark_main_ui_adaptor_resize();
        } else if( action == "zoom_out" ) {
            center.x = lp.x;
            center.y = lp.y;
            zoom_out();
            mark_main_ui_adaptor_resize();
        }
    } while( action != "QUIT" && action != "CONFIRM" && action != "SELECT" && action != "TRAVEL_TO" &&
             action != "throw_blind" );

    if( m.has_zlevels() && center.z != old_levz ) {
        m.invalidate_map_cache( old_levz );
        m.build_map_cache( old_levz );
        u.view_offset.z = 0;
    }

    ctxt.reset_timeout();
    u.view_offset = prev_offset;
    zone_cb = nullptr;
    is_looking = false;

    reenter_fullscreen();
    bVMonsterLookFire = true;

    if( action == "CONFIRM" || action == "SELECT" ) {
        result.position = lp;
    }

    return result;
}

look_around_result game::look_around( look_around_params looka_params )
{
    return look_around( looka_params.show_window, looka_params.center, looka_params.start_point,
                        looka_params.has_first_point,
                        looka_params.select_zone, looka_params.peeking );
}

std::vector<map_item_stack> game::find_nearby_items( int iRadius )
{
    std::map<std::string, map_item_stack> temp_items;
    std::vector<map_item_stack> ret;
    std::vector<std::string> item_order;

    if( u.is_blind() ) {
        return ret;
    }

    for( auto &points_p_it : closest_points_first( u.pos(), iRadius ) ) {
        if( points_p_it.y >= u.posy() - iRadius && points_p_it.y <= u.posy() + iRadius &&
            u.sees( points_p_it ) &&
            m.sees_some_items( points_p_it, u ) ) {

            for( item &elem : m.i_at( points_p_it ) ) {
                const std::string name = elem.tname();
                const tripoint relative_pos = points_p_it - u.pos();

                if( std::find( item_order.begin(), item_order.end(), name ) == item_order.end() ) {
                    item_order.push_back( name );
                    temp_items[name] = map_item_stack( &elem, relative_pos );
                } else {
                    temp_items[name].add_at_pos( &elem, relative_pos );
                }
            }
        }
    }

    for( auto &elem : item_order ) {
        ret.push_back( temp_items[elem] );
    }

    return ret;
}

void draw_trail( const tripoint &start, const tripoint &end, const bool bDrawX )
{
    std::vector<tripoint> pts;
    avatar &player_character = get_avatar();
    tripoint center = player_character.pos() + player_character.view_offset;
    if( start != end ) {
        //Draw trail
        pts = line_to( start, end, 0, 0 );
    } else {
        //Draw point
        pts.emplace_back( start );
    }

    g->draw_line( end, center, pts );
    if( bDrawX ) {
        char sym = 'X';
        if( end.z > center.z ) {
            sym = '^';
        } else if( end.z < center.z ) {
            sym = 'v';
        }
        if( pts.empty() ) {
            mvwputch( g->w_terrain, point( POSX, POSY ), c_white, sym );
        } else {
            mvwputch( g->w_terrain, pts.back().xy() - player_character.view_offset.xy() +
                      point( POSX - player_character.posx(), POSY - player_character.posy() ),
                      c_white, sym );
        }
    }
}

void game::draw_trail_to_square( const tripoint &t, bool bDrawX )
{
    ::draw_trail( u.pos(), u.pos() + t, bDrawX );
}

static void centerlistview( const tripoint &active_item_position, int ui_width )
{
    player &u = get_avatar();
    if( get_option<std::string>( "SHIFT_LIST_ITEM_VIEW" ) != "false" ) {
        u.view_offset.z = active_item_position.z;
        if( get_option<std::string>( "SHIFT_LIST_ITEM_VIEW" ) == "centered" ) {
            u.view_offset.x = active_item_position.x;
            u.view_offset.y = active_item_position.y;
        } else {
            point pos( active_item_position.xy() + point( POSX, POSY ) );

            // item/monster list UI is on the right, so get the difference between its width
            // and the width of the sidebar on the right (if any)
            int sidebar_right_adjusted = ui_width - panel_manager::get_manager().get_width_right();
            // if and only if that difference is greater than zero, use that as offset
            int right_offset = sidebar_right_adjusted > 0 ? sidebar_right_adjusted : 0;

            // Convert offset to tile counts, calculate adjusted terrain window width
            // This lets us account for possible differences in terrain width between
            // the normal sidebar and the list-all-whatever display.
            to_map_font_dim_width( right_offset );
            int terrain_width = TERRAIN_WINDOW_WIDTH - right_offset;

            if( pos.x < 0 ) {
                u.view_offset.x = pos.x;
            } else if( pos.x >= terrain_width ) {
                u.view_offset.x = pos.x - ( terrain_width - 1 );
            } else {
                u.view_offset.x = 0;
            }

            if( pos.y < 0 ) {
                u.view_offset.y = pos.y;
            } else if( pos.y >= TERRAIN_WINDOW_HEIGHT ) {
                u.view_offset.y = pos.y - ( TERRAIN_WINDOW_HEIGHT - 1 );
            } else {
                u.view_offset.y = 0;
            }
        }
    }

}

#if defined(TILES)
static constexpr int MAXIMUM_ZOOM_LEVEL = 4;
#endif
void game::zoom_out()
{
#if defined(TILES)
    if( tileset_zoom > MAXIMUM_ZOOM_LEVEL ) {
        tileset_zoom = tileset_zoom / 2;
    } else {
        tileset_zoom = 64;
    }
    rescale_tileset( tileset_zoom );
#endif
}

void game::zoom_in()
{
#if defined(TILES)
    if( tileset_zoom == 64 ) {
        tileset_zoom = MAXIMUM_ZOOM_LEVEL;
    } else {
        tileset_zoom = tileset_zoom * 2;
    }
    rescale_tileset( tileset_zoom );
#endif
}

void game::reset_zoom()
{
#if defined(TILES)
    tileset_zoom = DEFAULT_TILESET_ZOOM;
    rescale_tileset( tileset_zoom );
#endif // TILES
}

void game::set_zoom( const int level )
{
#if defined(TILES)
    if( tileset_zoom != level ) {
        tileset_zoom = level;
        rescale_tileset( tileset_zoom );
    }
#else
    static_cast<void>( level );
#endif // TILES
}

int game::get_zoom() const
{
#if defined(TILES)
    return tileset_zoom;
#else
    return DEFAULT_TILESET_ZOOM;
#endif
}

int game::get_moves_since_last_save() const
{
    return moves_since_last_save;
}

int game::get_user_action_counter() const
{
    return user_action_counter;
}

#if defined(TILES)
bool game::take_screenshot( const std::string &path ) const
{
    return save_screenshot( path );
}
#else
bool game::take_screenshot( const std::string &/*path*/ ) const
{
    return false;
}
#endif

//helper method so we can keep list_items shorter
void game::reset_item_list_state( const catacurses::window &window, int height, bool bRadiusSort )
{
    const int width = getmaxx( window );
    for( int i = 1; i < TERMX; i++ ) {
        if( i < width ) {
            mvwputch( window, point( i, 0 ), c_light_gray, LINE_OXOX ); // -
            mvwputch( window, point( i, TERMY - height - 1 ), c_light_gray,
                      LINE_OXOX ); // -
        }

        if( i < TERMY - height ) {
            mvwputch( window, point( 0, i ), c_light_gray, LINE_XOXO ); // |
            mvwputch( window, point( width - 1, i ), c_light_gray, LINE_XOXO ); // |
        }
    }

    mvwputch( window, point_zero, c_light_gray, LINE_OXXO ); // |^
    mvwputch( window, point( width - 1, 0 ), c_light_gray, LINE_OOXX ); // ^|

    mvwputch( window, point( 0, TERMY - height - 1 ), c_light_gray,
              LINE_XXXO ); // |-
    mvwputch( window, point( width - 1, TERMY - height - 1 ), c_light_gray,
              LINE_XOXX ); // -|

    mvwprintz( window, point( 2, 0 ), c_light_green, "<Tab> " );
    wprintz( window, c_white, _( "Items" ) );

    std::string sSort;
    if( bRadiusSort ) {
        //~ Sort type: distance.
        sSort = _( "<s>ort: dist" );
    } else {
        //~ Sort type: category.
        sSort = _( "<s>ort: cat" );
    }

    int letters = utf8_width( sSort );

    shortcut_print( window, point( getmaxx( window ) - letters, 0 ), c_white, c_light_green, sSort );

    std::vector<std::string> tokens;
    if( !sFilter.empty() ) {
        tokens.emplace_back( _( "<R>eset" ) );
    }

    tokens.emplace_back( _( "<E>xamine" ) );
    tokens.emplace_back( _( "<C>ompare" ) );
    tokens.emplace_back( _( "<F>ilter" ) );
    tokens.emplace_back( _( "<+/->Priority" ) );

    int gaps = tokens.size() + 1;
    letters = 0;
    int n = tokens.size();
    for( int i = 0; i < n; i++ ) {
        letters += utf8_width( tokens[i] ) - 2; //length ignores < >
    }

    int usedwidth = letters;
    const int gap_spaces = ( width - usedwidth ) / gaps;
    usedwidth += gap_spaces * gaps;
    point pos( gap_spaces + ( width - usedwidth ) / 2, TERMY - height - 1 );

    for( int i = 0; i < n; i++ ) {
        pos.x += shortcut_print( window, pos, c_white, c_light_green,
                                 tokens[i] ) + gap_spaces;
    }
}

void game::list_items_monsters()
{
    // Search whole reality bubble because each function internally verifies
    // the visibilty of the items / monsters in question.
    std::vector<Creature *> mons = u.get_visible_creatures( 60 );
    const std::vector<map_item_stack> items = find_nearby_items( 60 );

    if( mons.empty() && items.empty() ) {
        add_msg( m_info, _( "You don't see any items or monsters around you!" ) );
        return;
    }

    std::sort( mons.begin(), mons.end(), [&]( const Creature * lhs, const Creature * rhs ) {
        const Creature::Attitude att_lhs = lhs->attitude_to( u );
        const Creature::Attitude att_rhs = rhs->attitude_to( u );

        return att_lhs < att_rhs || ( att_lhs == att_rhs
                                      && rl_dist( u.pos(), lhs->pos() ) < rl_dist( u.pos(), rhs->pos() ) );
    } );

    // If the current list is empty, switch to the non-empty list
    if( uistate.vmenu_show_items ) {
        if( items.empty() ) {
            uistate.vmenu_show_items = false;
        }
    } else if( mons.empty() ) {
        uistate.vmenu_show_items = true;
    }

    temp_exit_fullscreen();
    game::vmenu_ret ret;
    while( true ) {
        ret = uistate.vmenu_show_items ? list_items( items ) : list_monsters( mons );
        if( ret == game::vmenu_ret::CHANGE_TAB ) {
            uistate.vmenu_show_items = !uistate.vmenu_show_items;
        } else {
            break;
        }
    }

    if( ret == game::vmenu_ret::FIRE ) {
        avatar_action::fire_wielded_weapon( u );
    }
    reenter_fullscreen();
}

game::vmenu_ret game::list_items( const std::vector<map_item_stack> &item_list )
{
    std::vector<map_item_stack> ground_items = item_list;
    int iInfoHeight = 0;
    int iMaxRows = 0;
    int width = 0;
    int max_name_width = 0;

    //find max length of item name and resize window width
    for( const map_item_stack &cur_item : ground_items ) {
        const int item_len = utf8_width( remove_color_tags( cur_item.example->display_name() ) ) + 15;
        if( item_len > max_name_width ) {
            max_name_width = item_len;
        }
    }

    tripoint active_pos;
    map_item_stack *activeItem = nullptr;

    catacurses::window w_items;
    catacurses::window w_items_border;
    catacurses::window w_item_info;

    ui_adaptor ui;
    ui.on_screen_resize( [&]( ui_adaptor & ui ) {
        iInfoHeight = std::min( 25, TERMY / 2 );
        iMaxRows = TERMY - iInfoHeight - 2;

        width = clamp( max_name_width, 45, TERMX / 3 );

        const int offsetX = TERMX - width;

        w_items = catacurses::newwin( TERMY - 2 - iInfoHeight,
                                      width - 2, point( offsetX + 1, 1 ) );
        w_items_border = catacurses::newwin( TERMY - iInfoHeight,
                                             width, point( offsetX, 0 ) );
        w_item_info = catacurses::newwin( iInfoHeight, width,
                                          point( offsetX, TERMY - iInfoHeight ) );

        if( activeItem ) {
            centerlistview( active_pos, width );
        }

        ui.position( point( offsetX, 0 ), point( width, TERMY ) );
    } );
    ui.mark_resize();

    // use previously selected sorting method
    bool sort_radius = uistate.list_item_sort != 2;
    bool addcategory = !sort_radius;

    // reload filter/priority settings on the first invocation, if they were active
    if( !uistate.list_item_init ) {
        if( uistate.list_item_filter_active ) {
            sFilter = uistate.list_item_filter;
        }
        if( uistate.list_item_downvote_active ) {
            list_item_downvote = uistate.list_item_downvote;
        }
        if( uistate.list_item_priority_active ) {
            list_item_upvote = uistate.list_item_priority;
        }
        uistate.list_item_init = true;
    }

    //this stores only those items that match our filter
    std::vector<map_item_stack> filtered_items =
        !sFilter.empty() ? filter_item_stacks( ground_items, sFilter ) : ground_items;
    int highPEnd = list_filter_high_priority( filtered_items, list_item_upvote );
    int lowPStart = list_filter_low_priority( filtered_items, highPEnd, list_item_downvote );
    int iItemNum = ground_items.size();

    const tripoint stored_view_offset = u.view_offset;

    u.view_offset = tripoint_zero;

    int iActive = 0; // Item index that we're looking at
    bool refilter = true;
    int page_num = 0;
    int iCatSortNum = 0;
    int iScrollPos = 0;
    std::map<int, std::string> mSortCategory;

    std::string action;
    input_context ctxt( "LIST_ITEMS" );
    ctxt.register_action( "UP", to_translation( "Move cursor up" ) );
    ctxt.register_action( "DOWN", to_translation( "Move cursor down" ) );
    ctxt.register_action( "LEFT", to_translation( "Previous item" ) );
    ctxt.register_action( "RIGHT", to_translation( "Next item" ) );
    ctxt.register_action( "PAGE_UP", to_translation( "Fast scroll up" ) );
    ctxt.register_action( "PAGE_DOWN", to_translation( "Fast scroll down" ) );
    ctxt.register_action( "SCROLL_ITEM_INFO_DOWN" );
    ctxt.register_action( "SCROLL_ITEM_INFO_UP" );
    ctxt.register_action( "NEXT_TAB" );
    ctxt.register_action( "PREV_TAB" );
    ctxt.register_action( "HELP_KEYBINDINGS" );
    ctxt.register_action( "QUIT" );
    ctxt.register_action( "FILTER" );
    ctxt.register_action( "RESET_FILTER" );
    ctxt.register_action( "EXAMINE" );
    ctxt.register_action( "COMPARE" );
    ctxt.register_action( "PRIORITY_INCREASE" );
    ctxt.register_action( "PRIORITY_DECREASE" );
    ctxt.register_action( "SORT" );
    ctxt.register_action( "TRAVEL_TO" );

    cata::optional<item_filter_type> filter_type;

    ui.on_redraw( [&]( const ui_adaptor & ) {
        reset_item_list_state( w_items_border, iInfoHeight, sort_radius );

        if( ground_items.empty() ) {
            wnoutrefresh( w_items_border );
            mvwprintz( w_items, point( 2, 10 ), c_white, _( "You don't see any items around you!" ) );
        } else {
            int iStartPos = 0;
            werase( w_items );
            calcStartPos( iStartPos, iActive, iMaxRows, iItemNum );
            int iNum = 0;
            bool high = false;
            bool low = false;
            int index = 0;
            int iCatSortOffset = 0;

            for( int i = 0; i < iStartPos; i++ ) {
                if( !mSortCategory[i].empty() ) {
                    iNum++;
                }
            }
            for( auto iter = filtered_items.begin(); iter != filtered_items.end(); ++index ) {
                if( highPEnd > 0 && index < highPEnd + iCatSortOffset ) {
                    high = true;
                    low = false;
                } else if( index >= lowPStart + iCatSortOffset ) {
                    high = false;
                    low = true;
                } else {
                    high = false;
                    low = false;
                }

                if( iNum >= iStartPos && iNum < iStartPos + ( iMaxRows > iItemNum ? iItemNum : iMaxRows ) ) {
                    int iThisPage = 0;
                    if( !mSortCategory[iNum].empty() ) {
                        iCatSortOffset++;
                        mvwprintz( w_items, point( 1, iNum - iStartPos ), c_magenta, mSortCategory[iNum] );
                    } else {
                        if( iNum == iActive ) {
                            iThisPage = page_num;
                        }
                        std::string sText;
                        if( iter->vIG.size() > 1 ) {
                            sText += string_format( "[%d/%d] (%d) ", iThisPage + 1, iter->vIG.size(), iter->totalcount );
                        }
                        sText += iter->example->tname();
                        if( iter->vIG[iThisPage].count > 1 ) {
                            sText += string_format( "[%d]", iter->vIG[iThisPage].count );
                        }

                        nc_color col = c_light_green;
                        if( iNum != iActive ) {
                            if( high ) {
                                col = c_yellow;
                            } else if( low ) {
                                col = c_red;
                            } else {
                                col = iter->example->color_in_inventory();
                            }
                        }
                        trim_and_print( w_items, point( 1, iNum - iStartPos ), width - 9, col, sText );
                        const int numw = iItemNum > 9 ? 2 : 1;
                        const point p( iter->vIG[iThisPage].pos.xy() );
                        mvwprintz( w_items, point( width - 6 - numw, iNum - iStartPos ),
                                   iNum == iActive ? c_light_green : c_light_gray,
                                   "%*d %s", numw, rl_dist( point_zero, p ),
                                   direction_name_short( direction_from( point_zero, p ) ) );
                        ++iter;
                    }
                } else {
                    ++iter;
                }
                iNum++;
            }
            iNum = 0;
            for( int i = 0; i < iActive; i++ ) {
                if( !mSortCategory[i].empty() ) {
                    iNum++;
                }
            }
            mvwprintz( w_items_border, point( ( width - 9 ) / 2 + ( iItemNum > 9 ? 0 : 1 ), 0 ),
                       c_light_green, " %*d", iItemNum > 9 ? 2 : 1, iItemNum > 0 ? iActive - iNum + 1 : 0 );
            wprintz( w_items_border, c_white, " / %*d ", iItemNum > 9 ? 2 : 1, iItemNum - iCatSortNum );
            werase( w_item_info );

            if( iItemNum > 0 && activeItem ) {
                std::vector<iteminfo> vThisItem;
                std::vector<iteminfo> vDummy;
                activeItem->vIG[page_num].it->info( true, vThisItem );

                item_info_data dummy( "", "", vThisItem, vDummy, iScrollPos );
                dummy.without_getch = true;
                dummy.without_border = true;

                draw_item_info( w_item_info, dummy );
            }
            draw_scrollbar( w_items_border, iActive, iMaxRows, iItemNum, point_south );
            wnoutrefresh( w_items_border );
        }

        const bool bDrawLeft = ground_items.empty() || filtered_items.empty() || !activeItem || filter_type;
        draw_custom_border( w_item_info, bDrawLeft, 1, 1, 1, LINE_XXXO, LINE_XOXX, 1, 1 );

        if( iItemNum > 0 && activeItem ) {
            // print info window title: < item name >
            mvwprintw( w_item_info, point( 2, 0 ), "< " );
            trim_and_print( w_item_info, point( 4, 0 ), width - 8,
                            activeItem->vIG[page_num].it->color_in_inventory(),
                            activeItem->vIG[page_num].it->display_name() );
            wprintw( w_item_info, " >" );
        }

        wnoutrefresh( w_items );
        wnoutrefresh( w_item_info );

        if( filter_type ) {
            draw_item_filter_rules( w_item_info, 0, iInfoHeight - 1, filter_type.value() );
        }
    } );

    cata::optional<tripoint> trail_start;
    cata::optional<tripoint> trail_end;
    bool trail_end_x = false;
    shared_ptr_fast<draw_callback_t> trail_cb = create_trail_callback( trail_start, trail_end,
            trail_end_x );
    add_draw_callback( trail_cb );

    do {
        if( action == "COMPARE" && activeItem ) {
            game_menus::inv::compare( u, active_pos );
        } else if( action == "FILTER" ) {
            filter_type = item_filter_type::FILTER;
            ui.invalidate_ui();
            string_input_popup()
            .title( _( "Filter:" ) )
            .width( 55 )
            .description( _( "UP: history, CTRL-U: clear line, ESC: abort, ENTER: save" ) )
            .identifier( "item_filter" )
            .max_length( 256 )
            .edit( sFilter );
            refilter = true;
            addcategory = !sort_radius;
            uistate.list_item_filter_active = !sFilter.empty();
            filter_type = cata::nullopt;
        } else if( action == "RESET_FILTER" ) {
            sFilter.clear();
            filtered_items = ground_items;
            refilter = true;
            uistate.list_item_filter_active = false;
            addcategory = !sort_radius;
        } else if( action == "EXAMINE" && !filtered_items.empty() && activeItem ) {
            std::vector<iteminfo> vThisItem;
            std::vector<iteminfo> vDummy;
            activeItem->vIG[page_num].it->info( true, vThisItem );

            item_info_data info_data( activeItem->vIG[page_num].it->tname(),
                                      activeItem->vIG[page_num].it->type_name(), vThisItem,
                                      vDummy );
            info_data.handle_scrolling = true;

            draw_item_info( [&]() -> catacurses::window {
                return catacurses::newwin( TERMY, width - 5, point_zero );
            }, info_data );
        } else if( action == "PRIORITY_INCREASE" ) {
            filter_type = item_filter_type::HIGH_PRIORITY;
            ui.invalidate_ui();
            list_item_upvote = string_input_popup()
                               .title( _( "High Priority:" ) )
                               .width( 55 )
                               .text( list_item_upvote )
                               .description( _( "UP: history, CTRL-U clear line, ESC: abort, ENTER: save" ) )
                               .identifier( "list_item_priority" )
                               .max_length( 256 )
                               .query_string();
            refilter = true;
            addcategory = !sort_radius;
            uistate.list_item_priority_active = !list_item_upvote.empty();
            filter_type = cata::nullopt;
        } else if( action == "PRIORITY_DECREASE" ) {
            filter_type = item_filter_type::LOW_PRIORITY;
            ui.invalidate_ui();
            list_item_downvote = string_input_popup()
                                 .title( _( "Low Priority:" ) )
                                 .width( 55 )
                                 .text( list_item_downvote )
                                 .description( _( "UP: history, CTRL-U clear line, ESC: abort, ENTER: save" ) )
                                 .identifier( "list_item_downvote" )
                                 .max_length( 256 )
                                 .query_string();
            refilter = true;
            addcategory = !sort_radius;
            uistate.list_item_downvote_active = !list_item_downvote.empty();
            filter_type = cata::nullopt;
        } else if( action == "SORT" ) {
            if( sort_radius ) {
                sort_radius = false;
                addcategory = true;
                uistate.list_item_sort = 2; // list is sorted by category
            } else {
                sort_radius = true;
                uistate.list_item_sort = 1; // list is sorted by distance
            }
            highPEnd = -1;
            lowPStart = -1;
            iCatSortNum = 0;

            mSortCategory.clear();
            refilter = true;
        } else if( action == "TRAVEL_TO" && activeItem ) {
            if( !u.sees( u.pos() + active_pos ) ) {
                add_msg( _( "You can't see that destination." ) );
            }
            auto route = m.route( u.pos(), u.pos() + active_pos, u.get_pathfinding_settings(),
                                  u.get_path_avoid() );
            if( route.size() > 1 ) {
                route.pop_back();
                u.set_destination( route );
                break;
            } else {
                add_msg( m_info, _( "You can't travel there." ) );
            }
        }
        if( uistate.list_item_sort == 1 ) {
            ground_items = item_list;
        } else if( uistate.list_item_sort == 2 ) {
            std::sort( ground_items.begin(), ground_items.end(), map_item_stack::map_item_stack_sort );
        }

        if( refilter ) {
            refilter = false;
            filtered_items = filter_item_stacks( ground_items, sFilter );
            highPEnd = list_filter_high_priority( filtered_items, list_item_upvote );
            lowPStart = list_filter_low_priority( filtered_items, highPEnd, list_item_downvote );
            iActive = 0;
            page_num = 0;
            iItemNum = filtered_items.size();
        }

        if( addcategory ) {
            addcategory = false;
            iCatSortNum = 0;
            mSortCategory.clear();
            if( highPEnd > 0 ) {
                mSortCategory[0] = _( "HIGH PRIORITY" );
                iCatSortNum++;
            }
            std::string last_cat_name;
            for( int i = std::max( 0, highPEnd );
                 i < std::min( lowPStart, static_cast<int>( filtered_items.size() ) ); i++ ) {
                const std::string &cat_name =
                    filtered_items[i].example->get_category_of_contents().name();
                if( cat_name != last_cat_name ) {
                    mSortCategory[i + iCatSortNum++] = cat_name;
                    last_cat_name = cat_name;
                }
            }
            if( lowPStart < static_cast<int>( filtered_items.size() ) ) {
                mSortCategory[lowPStart + iCatSortNum++] = _( "LOW PRIORITY" );
            }
            if( !mSortCategory[0].empty() ) {
                iActive++;
            }
            iItemNum = static_cast<int>( filtered_items.size() ) + iCatSortNum;
        }

        const int item_info_scroll_lines = catacurses::getmaxy( w_item_info ) - 4;
        const int scroll_rate = iItemNum > 20 ? 10 : 3;

        if( action == "UP" ) {
            do {
                iActive--;
            } while( !mSortCategory[iActive].empty() );
            iScrollPos = 0;
            page_num = 0;
            if( iActive < 0 ) {
                iActive = iItemNum - 1;
            }
        } else if( action == "DOWN" ) {
            do {
                iActive++;
            } while( !mSortCategory[iActive].empty() );
            iScrollPos = 0;
            page_num = 0;
            if( iActive >= iItemNum ) {
                iActive = mSortCategory[0].empty() ? 0 : 1;
            }
        } else if( action == "PAGE_DOWN" ) {
            iScrollPos = 0;
            page_num = 0;
            if( iActive == iItemNum - 1 ) {
                iActive = mSortCategory[0].empty() ? 0 : 1;
            } else if( iActive + scroll_rate >= iItemNum ) {
                iActive = iItemNum - 1;
            } else {
                iActive += +scroll_rate - 1;
                do {
                    iActive++;
                } while( !mSortCategory[iActive].empty() );
            }
        } else if( action == "PAGE_UP" ) {
            iScrollPos = 0;
            page_num = 0;
            if( mSortCategory[0].empty() ? iActive == 0 : iActive == 1 ) {
                iActive = iItemNum - 1;
            } else if( iActive <= scroll_rate ) {
                iActive = mSortCategory[0].empty() ? 0 : 1;
            } else {
                iActive += -scroll_rate + 1;
                do {
                    iActive--;
                } while( !mSortCategory[iActive].empty() );
            }
        } else if( action == "RIGHT" ) {
            if( !filtered_items.empty() && activeItem ) {
                if( ++page_num >= static_cast<int>( activeItem->vIG.size() ) ) {
                    page_num = activeItem->vIG.size() - 1;
                }
            }
        } else if( action == "LEFT" ) {
            page_num = std::max( 0, page_num - 1 );
        } else if( action == "SCROLL_ITEM_INFO_UP" ) {
            iScrollPos -= item_info_scroll_lines;
        } else if( action == "SCROLL_ITEM_INFO_DOWN" ) {
            iScrollPos += item_info_scroll_lines;
        } else if( action == "NEXT_TAB" || action == "PREV_TAB" ) {
            u.view_offset = stored_view_offset;
            return game::vmenu_ret::CHANGE_TAB;
        }

        active_pos = tripoint_zero;
        activeItem = nullptr;

        if( mSortCategory[iActive].empty() ) {
            auto iter = filtered_items.begin();
            for( int iNum = 0; iter != filtered_items.end() && iNum < iActive; iNum++ ) {
                if( mSortCategory[iNum].empty() ) {
                    ++iter;
                }
            }
            if( iter != filtered_items.end() ) {
                active_pos = iter->vIG[page_num].pos;
                activeItem = &( *iter );
            }
        }

        if( activeItem ) {
            centerlistview( active_pos, width );
            trail_start = u.pos();
            trail_end = u.pos() + active_pos;
            // Actually accessed from the terrain overlay callback `trail_cb` in the
            // call to `ui_manager::redraw`.
            //NOLINTNEXTLINE(clang-analyzer-deadcode.DeadStores)
            trail_end_x = true;
        } else {
            u.view_offset = stored_view_offset;
            trail_start = trail_end = cata::nullopt;
        }
        invalidate_main_ui_adaptor();

        ui_manager::redraw();

        action = ctxt.handle_input();
    } while( action != "QUIT" );

    u.view_offset = stored_view_offset;
    return game::vmenu_ret::QUIT;
}

game::vmenu_ret game::list_monsters( const std::vector<Creature *> &monster_list )
{
    const int iInfoHeight = 15;
    const int width = 45;
    int offsetX = 0;
    int iMaxRows = 0;

    catacurses::window w_monsters;
    catacurses::window w_monsters_border;
    catacurses::window w_monster_info;
    catacurses::window w_monster_info_border;

    Creature *cCurMon = nullptr;
    tripoint iActivePos;

    bool hide_ui = false;

    ui_adaptor ui;
    ui.on_screen_resize( [&]( ui_adaptor & ui ) {
        if( hide_ui ) {
            ui.position( point_zero, point_zero );
        } else {
            offsetX = TERMX - width;
            iMaxRows = TERMY - iInfoHeight - 1;

            w_monsters = catacurses::newwin( iMaxRows, width - 2, point( offsetX + 1,
                                             1 ) );
            w_monsters_border = catacurses::newwin( iMaxRows + 1, width, point( offsetX,
                                                    0 ) );
            w_monster_info = catacurses::newwin( iInfoHeight - 2, width - 2,
                                                 point( offsetX + 1, TERMY - iInfoHeight + 1 ) );
            w_monster_info_border = catacurses::newwin( iInfoHeight, width, point( offsetX,
                                    TERMY - iInfoHeight ) );

            if( cCurMon ) {
                centerlistview( iActivePos, width );
            }

            ui.position( point( offsetX, 0 ), point( width, TERMY ) );
        }
    } );
    ui.mark_resize();

    const int max_gun_range = u.weapon.gun_range( &u );

    const tripoint stored_view_offset = u.view_offset;
    u.view_offset = tripoint_zero;

    int iActive = 0; // monster index that we're looking at

    std::string action;
    input_context ctxt( "LIST_MONSTERS" );
    ctxt.register_action( "UP", to_translation( "Move cursor up" ) );
    ctxt.register_action( "DOWN", to_translation( "Move cursor down" ) );
    ctxt.register_action( "PAGE_UP", to_translation( "Fast scroll up" ) );
    ctxt.register_action( "PAGE_DOWN", to_translation( "Fast scroll down" ) );
    ctxt.register_action( "NEXT_TAB" );
    ctxt.register_action( "PREV_TAB" );
    ctxt.register_action( "SAFEMODE_BLACKLIST_ADD" );
    ctxt.register_action( "SAFEMODE_BLACKLIST_REMOVE" );
    ctxt.register_action( "QUIT" );
    if( bVMonsterLookFire ) {
        ctxt.register_action( "look" );
        ctxt.register_action( "fire" );
    }
    ctxt.register_action( "HELP_KEYBINDINGS" );

    // first integer is the row the attitude category string is printed in the menu
    std::map<int, Creature::Attitude> mSortCategory;

    for( int i = 0, last_attitude = -1; i < static_cast<int>( monster_list.size() ); i++ ) {
        const Creature::Attitude attitude = monster_list[i]->attitude_to( u );
        if( static_cast<int>( attitude ) != last_attitude ) {
            mSortCategory[i + mSortCategory.size()] = attitude;
            last_attitude = static_cast<int>( attitude );
        }
    }

    ui.on_redraw( [&]( const ui_adaptor & ) {
        if( !hide_ui ) {
            draw_custom_border( w_monsters_border, 1, 1, 1, 1, 1, 1, LINE_XOXO, LINE_XOXO );
            draw_custom_border( w_monster_info_border, 1, 1, 1, 1, LINE_XXXO, LINE_XOXX, 1, 1 );

            mvwprintz( w_monsters_border, point( 2, 0 ), c_light_green, "<Tab> " );
            wprintz( w_monsters_border, c_white, _( "Monsters" ) );

            if( monster_list.empty() ) {
                werase( w_monsters );
                mvwprintz( w_monsters, point( 2, iMaxRows / 3 ), c_white,
                           _( "You don't see any monsters around you!" ) );
            } else {
                werase( w_monsters );

                const int iNumMonster = monster_list.size();
                const int iMenuSize = monster_list.size() + mSortCategory.size();

                const int numw = iNumMonster > 999 ? 4 :
                                 iNumMonster > 99  ? 3 :
                                 iNumMonster > 9   ? 2 : 1;

                // given the currently selected monster iActive. get the selected row
                int iSelPos = iActive;
                for( auto &ia : mSortCategory ) {
                    int index = ia.first;
                    if( index <= iSelPos ) {
                        ++iSelPos;
                    } else {
                        break;
                    }
                }
                int iStartPos = 0;
                // use selected row get the start row
                calcStartPos( iStartPos, iSelPos, iMaxRows - 1, iMenuSize );

                // get first visible monster and category
                int iCurMon = iStartPos;
                auto CatSortIter = mSortCategory.cbegin();
                while( CatSortIter != mSortCategory.cend() && CatSortIter->first < iStartPos ) {
                    ++CatSortIter;
                    --iCurMon;
                }

                const int endY = std::min<int>( iMaxRows - 1, iMenuSize );
                for( int y = 0; y < endY; ++y ) {
                    if( CatSortIter != mSortCategory.cend() ) {
                        const int iCurPos = iStartPos + y;
                        const int iCatPos = CatSortIter->first;
                        if( iCurPos == iCatPos ) {
                            const std::string cat_name = Creature::get_attitude_ui_data(
                                                             CatSortIter->second ).first.translated();
                            mvwprintz( w_monsters, point( 1, y ), c_magenta, cat_name );
                            ++CatSortIter;
                            continue;
                        }
                    }
                    // select current monster
                    Creature *critter = monster_list[iCurMon];
                    const bool selected = iCurMon == iActive;
                    ++iCurMon;
                    if( critter->sees( u ) ) {
                        mvwprintz( w_monsters, point( 0, y ), c_yellow, "!" );
                    }
                    bool is_npc = false;
                    const monster *m = dynamic_cast<monster *>( critter );
                    const npc     *p = dynamic_cast<npc *>( critter );
                    nc_color name_color = critter->basic_symbol_color();

                    if( selected ) {
                        name_color = hilite( name_color );
                    }

                    if( m != nullptr ) {
                        trim_and_print( w_monsters, point( 1, y ), width - 26, name_color, m->name() );
                    } else {
                        trim_and_print( w_monsters, point( 1, y ), width - 26, name_color, critter->disp_name() );
                        is_npc = true;
                    }

                    if( selected && !get_safemode().empty() ) {
                        const std::string monName = is_npc ? get_safemode().npc_type_name() : m->name();

                        std::string sSafemode;
                        if( get_safemode().has_rule( monName, Creature::Attitude::ANY ) ) {
                            sSafemode = _( "<R>emove from safemode Blacklist" );
                        } else {
                            sSafemode = _( "<A>dd to safemode Blacklist" );
                        }

                        shortcut_print( w_monsters, point( 2, getmaxy( w_monsters ) - 1 ),
                                        c_white, c_light_green, sSafemode );
                    }

                    nc_color color = c_white;
                    std::string sText;

                    if( m != nullptr ) {
                        m->get_HP_Bar( color, sText );
                    } else {
                        std::tie( sText, color ) =
                            ::get_hp_bar( critter->get_hp(), critter->get_hp_max(), false );
                    }
                    mvwprintz( w_monsters, point( width - 25, y ), color, sText );
                    const int bar_max_width = 5;
                    const int bar_width = utf8_width( sText );
                    for( int i = 0; i < bar_max_width - bar_width; ++i ) {
                        mvwprintz( w_monsters, point( width - 21 - i, y ), c_white, "." );
                    }

                    if( m != nullptr ) {
                        const auto att = m->get_attitude();
                        sText = att.first;
                        color = att.second;
                    } else if( p != nullptr ) {
                        sText = npc_attitude_name( p->get_attitude() );
                        color = p->symbol_color();
                    }
                    mvwprintz( w_monsters, point( width - 19, y ), color, sText );

                    const int mon_dist = rl_dist( u.pos(), critter->pos() );
                    const int numd = mon_dist > 999 ? 4 :
                                     mon_dist > 99 ? 3 :
                                     mon_dist > 9 ? 2 : 1;

                    trim_and_print( w_monsters, point( width - ( 8 + numd ), y ), 6 + numd,
                                    selected ? c_light_green : c_light_gray,
                                    "%*d %s",
                                    numd, mon_dist,
                                    direction_name_short( direction_from( u.pos(), critter->pos() ) ) );
                }

                mvwprintz( w_monsters_border, point( ( width / 2 ) - numw - 2, 0 ), c_light_green, " %*d", numw,
                           iActive + 1 );
                wprintz( w_monsters_border, c_white, " / %*d ", numw, static_cast<int>( monster_list.size() ) );

                werase( w_monster_info );
                if( cCurMon ) {
                    cCurMon->print_info( w_monster_info, 1, iInfoHeight - 3, 1 );
                }

                draw_custom_border( w_monster_info_border, 1, 1, 1, 1, LINE_XXXO, LINE_XOXX, 1, 1 );

                if( bVMonsterLookFire ) {
                    mvwprintw( w_monster_info_border, point_east, "< " );
                    wprintz( w_monster_info_border, c_light_green, ctxt.press_x( "look" ) );
                    wprintz( w_monster_info_border, c_light_gray, " %s", _( "to look around" ) );

                    if( cCurMon && rl_dist( u.pos(), cCurMon->pos() ) <= max_gun_range ) {
                        wprintw( w_monster_info_border, " " );
                        wprintz( w_monster_info_border, c_light_green, ctxt.press_x( "fire" ) );
                        wprintz( w_monster_info_border, c_light_gray, " %s", _( "to shoot" ) );
                    }
                    wprintw( w_monster_info_border, " >" );
                }

                draw_scrollbar( w_monsters_border, iActive, iMaxRows, static_cast<int>( monster_list.size() ),
                                point_south );
            }

            wnoutrefresh( w_monsters_border );
            wnoutrefresh( w_monster_info_border );
            wnoutrefresh( w_monsters );
            wnoutrefresh( w_monster_info );
        }
    } );

    cata::optional<tripoint> trail_start;
    cata::optional<tripoint> trail_end;
    bool trail_end_x = false;
    shared_ptr_fast<draw_callback_t> trail_cb = create_trail_callback( trail_start, trail_end,
            trail_end_x );
    add_draw_callback( trail_cb );
    const int recmax = static_cast<int>( monster_list.size() );
    const int scroll_rate = recmax > 20 ? 10 : 3;

    do {
        if( action == "UP" ) {
            iActive--;
            if( iActive < 0 ) {
                if( monster_list.empty() ) {
                    iActive = 0;
                } else {
                    iActive = recmax - 1;
                }
            }
        } else if( action == "DOWN" ) {
            iActive++;
            if( iActive >= recmax ) {
                iActive = 0;
            }
        } else if( action == "PAGE_UP" ) {
            if( iActive == 0 ) {
                iActive = recmax - 1;
            } else if( iActive <= scroll_rate ) {
                iActive = 0;
            } else {
                iActive += -scroll_rate;
            }
        } else if( action == "PAGE_DOWN" ) {
            if( iActive == recmax - 1 ) {
                iActive = 0;
            } else if( iActive + scroll_rate >= recmax ) {
                iActive = recmax - 1;
            } else {
                iActive += +scroll_rate;
            }
        } else if( action == "NEXT_TAB" || action == "PREV_TAB" ) {
            u.view_offset = stored_view_offset;
            return game::vmenu_ret::CHANGE_TAB;
        } else if( action == "SAFEMODE_BLACKLIST_REMOVE" ) {
            const monster *m = dynamic_cast<monster *>( cCurMon );
            const std::string monName = ( m != nullptr ) ? m->name() : "human";

            if( get_safemode().has_rule( monName, Creature::Attitude::ANY ) ) {
                get_safemode().remove_rule( monName, Creature::Attitude::ANY );
            }
        } else if( action == "SAFEMODE_BLACKLIST_ADD" ) {
            if( !get_safemode().empty() ) {
                const monster *m = dynamic_cast<monster *>( cCurMon );
                const std::string monName = ( m != nullptr ) ? m->name() : "human";

                get_safemode().add_rule( monName, Creature::Attitude::ANY, get_option<int>( "SAFEMODEPROXIMITY" ),
                                         rule_state::BLACKLISTED );
            }
        } else if( action == "look" ) {
            hide_ui = true;
            ui.mark_resize();
            look_around();
            hide_ui = false;
            ui.mark_resize();
        } else if( action == "fire" ) {
            if( cCurMon != nullptr && rl_dist( u.pos(), cCurMon->pos() ) <= max_gun_range ) {
                u.last_target = shared_from( *cCurMon );
                u.recoil = MAX_RECOIL;
                u.view_offset = stored_view_offset;
                return game::vmenu_ret::FIRE;
            }
        }

        if( iActive >= 0 && static_cast<size_t>( iActive ) < monster_list.size() ) {
            cCurMon = monster_list[iActive];
            iActivePos = cCurMon->pos() - u.pos();
            centerlistview( iActivePos, width );
            trail_start = u.pos();
            trail_end = cCurMon->pos();
            // Actually accessed from the terrain overlay callback `trail_cb` in the
            // call to `ui_manager::redraw`.
            //NOLINTNEXTLINE(clang-analyzer-deadcode.DeadStores)
            trail_end_x = false;
        } else {
            cCurMon = nullptr;
            iActivePos = tripoint_zero;
            u.view_offset = stored_view_offset;
            trail_start = trail_end = cata::nullopt;
        }
        invalidate_main_ui_adaptor();

        ui_manager::redraw();

        action = ctxt.handle_input();
    } while( action != "QUIT" );

    u.view_offset = stored_view_offset;

    return game::vmenu_ret::QUIT;
}

void game::drop()
{
    u.drop( game_menus::inv::multidrop( u ), u.pos() );
}

void game::drop_in_direction()
{
    if( const cata::optional<tripoint> pnt = choose_adjacent( _( "Drop where?" ) ) ) {
        u.drop( game_menus::inv::multidrop( u ), *pnt );
    }
}

// Used to set up the first Hotkey in the display set
static cata::optional<input_event> get_initial_hotkey( const size_t menu_index )
{
    return menu_index == 0
           ? hotkey_for_action( ACTION_BUTCHER, /*maximum_modifier_count=*/1 )
           : cata::nullopt;
}

// Returns a vector of pairs.
//    Pair.first is the iterator to the first item with a unique tname.
//    Pair.second is the number of equivalent items per unique tname
// There are options for optimization here, but the function is hit infrequently
// enough that optimizing now is not a useful time expenditure.
static std::vector<std::pair<map_stack::iterator, int>> generate_butcher_stack_display(
            const std::vector<map_stack::iterator> &its )
{
    std::vector<std::pair<map_stack::iterator, int>> result;
    std::vector<std::string> result_strings;
    result.reserve( its.size() );
    result_strings.reserve( its.size() );

    for( const map_stack::iterator &it : its ) {
        const std::string tname = it->tname();
        size_t s = 0;
        // Search for the index with a string equivalent to tname
        for( ; s < result_strings.size(); ++s ) {
            if( result_strings[s] == tname ) {
                break;
            }
        }
        // If none is found, this is a unique tname so we need to add
        // the tname to string vector, and make an empty result pair.
        // Has the side effect of making 's' a valid index
        if( s == result_strings.size() ) {
            // make a new entry
            result.emplace_back( it, 0 );
            // Also push new entry string
            result_strings.push_back( tname );
        }
        // Increase count result pair at index s
        ++result[s].second;
    }

    return result;
}

// Corpses are always individual items
// Just add them individually to the menu
static void add_corpses( uilist &menu, const std::vector<map_stack::iterator> &its,
                         size_t &menu_index )
{
    cata::optional<input_event> hotkey = get_initial_hotkey( menu_index );

    for( const map_stack::iterator &it : its ) {
        menu.addentry( menu_index++, true, hotkey, it->get_mtype()->nname() );
        hotkey = cata::nullopt;
    }
}

// Salvagables stack so we need to pass in a stack vector rather than an item index vector
static void add_salvagables( uilist &menu,
                             const std::vector<std::pair<map_stack::iterator, int>> &stacks,
                             size_t &menu_index, const salvage_actor &salvage_iuse )
{
    if( !stacks.empty() ) {
        cata::optional<input_event> hotkey = get_initial_hotkey( menu_index );

        for( const auto &stack : stacks ) {
            const item &it = *stack.first;

            //~ Name and number of items listed for cutting up
            const auto &msg = string_format( pgettext( "butchery menu", "Cut up %s (%d)" ),
                                             it.tname(), stack.second );
            menu.addentry_col( menu_index++, true, hotkey, msg,
                               to_string_clipped( time_duration::from_turns( salvage_iuse.time_to_cut_up( it ) / 100 ) ) );
            hotkey = cata::nullopt;
        }
    }
}

// Disassemblables stack so we need to pass in a stack vector rather than an item index vector
static void add_disassemblables( uilist &menu,
                                 const std::vector<std::pair<map_stack::iterator, int>> &stacks, size_t &menu_index )
{
    if( !stacks.empty() ) {
        cata::optional<input_event> hotkey = get_initial_hotkey( menu_index );

        for( const auto &stack : stacks ) {
            const item &it = *stack.first;

            //~ Name, number of items and time to complete disassembling
            const auto &msg = string_format( pgettext( "butchery menu", "%s (%d)" ),
                                             it.tname(), stack.second );
            recipe uncraft_recipe;
            if( it.typeId() == itype_disassembly ) {
                uncraft_recipe = it.get_making();
            } else {
                uncraft_recipe = recipe_dictionary::get_uncraft( it.typeId() );
            }
            menu.addentry_col( menu_index++, true, hotkey, msg,
                               to_string_clipped( uncraft_recipe.time_to_craft( get_player_character(),
                                                  recipe_time_flag::ignore_proficiencies ) ) );
            hotkey = cata::nullopt;
        }
    }
}

// Butchery sub-menu and time calculation
static void butcher_submenu( const std::vector<map_stack::iterator> &corpses, int index = -1 )
{
    avatar &player_character = get_avatar();
    auto cut_time = [&]( butcher_type bt ) {
        int time_to_cut = 0;
        if( index != -1 ) {
            const mtype &corpse = *corpses[index]->get_mtype();
            const float factor = corpse.harvest->get_butchery_requirements().get_fastest_requirements(
                                     player_character.crafting_inventory(),
                                     corpse.size, bt ).first;
            time_to_cut = butcher_time_to_cut( player_character, *corpses[index], bt ) * factor;
        } else {
            for( const map_stack::iterator &it : corpses ) {
                const mtype &corpse = *it->get_mtype();
                const float factor = corpse.harvest->get_butchery_requirements().get_fastest_requirements(
                                         player_character.crafting_inventory(),
                                         corpse.size, bt ).first;
                time_to_cut += butcher_time_to_cut( player_character, *it, bt ) * factor;
            }
        }
        return to_string_clipped( time_duration::from_moves( time_to_cut ) );
    };
    const bool enough_light = player_character.fine_detail_vision_mod() <= 4;

    const int factor = player_character.max_quality( quality_id( "BUTCHER" ), PICKUP_RANGE );
    const std::string msgFactor = factor > INT_MIN
                                  ? string_format( _( "Your best tool has <color_cyan>%d butchering</color>." ), factor )
                                  :  _( "You have no butchering tool." );

    const int factorD = player_character.max_quality( quality_id( "CUT_FINE" ), PICKUP_RANGE );
    const std::string msgFactorD = factorD > INT_MIN
                                   ? string_format( _( "Your best tool has <color_cyan>%d fine cutting</color>." ), factorD )
                                   :  _( "You have no fine cutting tool." );

    bool has_blood = false;
    bool has_skin = false;
    bool has_organs = false;

    if( index != -1 ) {
        const mtype *dead_mon = corpses[index]->get_mtype();
        if( dead_mon ) {
            for( const harvest_entry &entry : dead_mon->harvest.obj() ) {
                if( entry.type == "skin" && !corpses[index]->has_flag( flag_SKINNED ) ) {
                    has_skin = true;
                }
                if( entry.type == "offal" && !( corpses[index]->has_flag( flag_QUARTERED ) ||
                                                corpses[index]->has_flag( flag_FIELD_DRESS ) ||
                                                corpses[index]->has_flag( flag_FIELD_DRESS_FAILED ) ) ) {
                    has_organs = true;
                }
                if( entry.type == "blood" && !( corpses[index]->has_flag( flag_QUARTERED ) ||
                                                corpses[index]->has_flag( flag_FIELD_DRESS ) ||
                                                corpses[index]->has_flag( flag_FIELD_DRESS_FAILED ) || corpses[index]->has_flag( flag_BLED ) ) ) {
                    has_blood = true;
                }
            }
        }
    }

    uilist smenu;
    smenu.desc_enabled = true;
    smenu.text = _( "Choose type of butchery:" );

    const std::string cannot_see = colorize( _( "can't see!" ), c_red );

    smenu.addentry_col( static_cast<int>( butcher_type::QUICK ), enough_light,
                        'B', _( "Quick butchery" ),
                        enough_light ? cut_time( butcher_type::QUICK ) : cannot_see,
                        string_format( "%s  %s",
                                       _( "This technique is used when you are in a hurry, "
                                          "but still want to harvest something from the corpse. "
                                          " Yields are lower as you don't try to be precise, "
                                          "but it's useful if you don't want to set up a workshop.  "
                                          "Prevents zombies from raising." ),
                                       msgFactor ) );
    smenu.addentry_col( static_cast<int>( butcher_type::FULL ), enough_light,
                        'b', _( "Full butchery" ),
                        enough_light ? cut_time( butcher_type::FULL ) : cannot_see,
                        string_format( "%s  %s",
                                       _( "This technique is used to properly butcher a corpse, "
                                          "and requires a rope & a tree or a butchering rack, "
                                          "a flat surface (for ex. a table, a leather tarp, etc.) "
                                          "and good tools.  Yields are plentiful and varied, "
                                          "but it is time consuming." ),
                                       msgFactor ) );
    smenu.addentry_col( static_cast<int>( butcher_type::FIELD_DRESS ), enough_light && has_organs,
                        'f', _( "Field dress corpse" ),
                        enough_light ? ( has_organs ? cut_time( butcher_type::FIELD_DRESS ) :
                                         colorize( _( "has no organs" ), c_red ) ) : cannot_see,
                        string_format( "%s  %s",
                                       _( "Technique that involves removing internal organs and "
                                          "viscera to protect the corpse from rotting from inside.  "
                                          "Yields internal organs.  Carcass will be lighter and will "
                                          "stay fresh longer.  Can be combined with other methods for "
                                          "better effects." ),
                                       msgFactor ) );
    smenu.addentry_col( static_cast<int>( butcher_type::SKIN ), enough_light && has_skin,
                        's', _( "Skin corpse" ),
                        enough_light ? ( has_skin ? cut_time( butcher_type::SKIN ) : colorize( _( "has no skin" ),
                                         c_red ) ) : cannot_see,
                        string_format( "%s  %s",
                                       _( "Skinning a corpse is an involved and careful process that "
                                          "usually takes some time.  You need skill and an appropriately "
                                          "sharp and precise knife to do a good job.  Some corpses are "
                                          "too small to yield a full-sized hide and will instead produce "
                                          "scraps that can be used in other ways." ),
                                       msgFactor ) );
    smenu.addentry_col( static_cast<int>( butcher_type::BLEED ), enough_light && has_blood,
                        'l', _( "Bleed corpse" ),
                        enough_light ? ( has_blood ? cut_time( butcher_type::BLEED ) : colorize( _( "has no blood" ),
                                         c_red ) ) : cannot_see,
                        string_format( "%s  %s",
                                       _( "Bleeding involves severing the carotid arteries and jugular "
                                          "veins, or the blood vessels from which they arise.  "
                                          "You need skill and an appropriately sharp and precise knife "
                                          "to do a good job." ),
                                       msgFactor ) );
    smenu.addentry_col( static_cast<int>( butcher_type::QUARTER ), enough_light,
                        'k', _( "Quarter corpse" ),
                        enough_light ? cut_time( butcher_type::QUARTER ) : cannot_see,
                        string_format( "%s  %s",
                                       _( "By quartering a previously field dressed corpse you will "
                                          "acquire four parts with reduced weight and volume.  It "
                                          "may help in transporting large game.  This action destroys "
                                          "skin, hide, pelt, etc., so don't use it if you want to "
                                          "harvest them later." ),
                                       msgFactor ) );
    smenu.addentry_col( static_cast<int>( butcher_type::DISMEMBER ), true,
                        'm', _( "Dismember corpse" ),
                        cut_time( butcher_type::DISMEMBER ),
                        string_format( "%s  %s",
                                       _( "If you're aiming to just destroy a body outright and don't "
                                          "care about harvesting it, dismembering it will hack it apart "
                                          "in a very short amount of time but yields little to no usable flesh." ),
                                       msgFactor ) );
    smenu.addentry_col( static_cast<int>( butcher_type::DISSECT ), enough_light,
                        'd', _( "Dissect corpse" ),
                        enough_light ? cut_time( butcher_type::DISSECT ) : cannot_see,
                        string_format( "%s  %s",
                                       _( "By careful dissection of the corpse, you will examine it for "
                                          "possible bionic implants, or discrete organs and harvest them "
                                          "if possible.  Requires scalpel-grade cutting tools, ruins "
                                          "corpse, and consumes a lot of time.  Your medical knowledge "
                                          "is most useful here." ),
                                       msgFactorD ) );
    smenu.query();
    switch( smenu.ret ) {
        case static_cast<int>( butcher_type::QUICK ):
            player_character.assign_activity( activity_id( "ACT_BUTCHER" ), 0, true );
            break;
        case static_cast<int>( butcher_type::FULL ):
            player_character.assign_activity( activity_id( "ACT_BUTCHER_FULL" ), 0, true );
            break;
        case static_cast<int>( butcher_type::FIELD_DRESS ):
            player_character.assign_activity( activity_id( "ACT_FIELD_DRESS" ), 0, true );
            break;
        case static_cast<int>( butcher_type::SKIN ):
            player_character.assign_activity( activity_id( "ACT_SKIN" ), 0, true );
            break;
        case static_cast<int>( butcher_type::BLEED ) :
            player_character.assign_activity( activity_id( "ACT_BLEED" ), 0, true );
            break;
        case static_cast<int>( butcher_type::QUARTER ):
            player_character.assign_activity( activity_id( "ACT_QUARTER" ), 0, true );
            break;
        case static_cast<int>( butcher_type::DISMEMBER ):
            player_character.assign_activity( activity_id( "ACT_DISMEMBER" ), 0, true );
            break;
        case static_cast<int>( butcher_type::DISSECT ):
            player_character.assign_activity( activity_id( "ACT_DISSECT" ), 0, true );
            break;
        default:
            return;
    }
}

void game::butcher()
{
    static const std::string salvage_string = "salvage";
    if( u.controlling_vehicle ) {
        add_msg( m_info, _( "You can't butcher while driving!" ) );
        return;
    }

    const int factor = u.max_quality( quality_id( "BUTCHER" ), PICKUP_RANGE );
    const int factorD = u.max_quality( quality_id( "CUT_FINE" ), PICKUP_RANGE );
    const std::string no_knife_msg = _( "You don't have a butchering tool." );
    const std::string no_corpse_msg = _( "There are no corpses here to butcher." );

    //You can't butcher on sealed terrain- you have to smash/shovel/etc it open first
    if( m.has_flag( "SEALED", u.pos() ) ) {
        if( m.sees_some_items( u.pos(), u ) ) {
            add_msg( m_info, _( "You can't access the items here." ) );
        } else if( factor > INT_MIN || factorD > INT_MIN ) {
            add_msg( m_info, no_corpse_msg );
        } else {
            add_msg( m_info, no_knife_msg );
        }
        return;
    }

    const item *first_item_without_tools = nullptr;
    // Indices of relevant items
    std::vector<map_stack::iterator> corpses;
    std::vector<map_stack::iterator> disassembles;
    std::vector<map_stack::iterator> salvageables;
    map_stack items = m.i_at( u.pos() );
    const inventory &crafting_inv = u.crafting_inventory();

    // TODO: Properly handle different material whitelists
    // TODO: Improve quality of this section
    auto salvage_filter = []( item it ) {
        const item *usable = it.get_usable_item( salvage_string );
        return usable != nullptr;
    };

    std::vector< item * > salvage_tools = u.items_with( salvage_filter );
    int salvage_tool_index = INT_MIN;
    item *salvage_tool = nullptr;
    const salvage_actor *salvage_iuse = nullptr;
    if( !salvage_tools.empty() ) {
        salvage_tool = salvage_tools.front();
        salvage_tool_index = u.get_item_position( salvage_tool );
        item *usable = salvage_tool->get_usable_item( salvage_string );
        salvage_iuse = dynamic_cast<const salvage_actor *>(
                           usable->get_use( salvage_string )->get_actor_ptr() );
    }

    // Reserve capacity for each to hold entire item set if necessary to prevent
    // reallocations later on
    corpses.reserve( items.size() );
    salvageables.reserve( items.size() );
    disassembles.reserve( items.size() );

    // Split into corpses, disassemble-able, and salvageable items
    // It's not much additional work to just generate a corpse list and
    // clear it later, but does make the splitting process nicer.
    for( map_stack::iterator it = items.begin(); it != items.end(); ++it ) {
        if( it->is_corpse() ) {
            corpses.push_back( it );
        } else {
            if( ( salvage_tool_index != INT_MIN ) && salvage_iuse->valid_to_cut_up( *it ) ) {
                salvageables.push_back( it );
            }
            if( u.can_disassemble( *it, crafting_inv ).success() ) {
                disassembles.push_back( it );
            } else if( !first_item_without_tools ) {
                first_item_without_tools = &*it;
            }
        }
    }

    // Clear corpses if butcher and dissect factors are INT_MIN
    if( factor == INT_MIN && factorD == INT_MIN ) {
        corpses.clear();
    }

    if( corpses.empty() && disassembles.empty() && salvageables.empty() ) {
        if( factor > INT_MIN || factorD > INT_MIN ) {
            add_msg( m_info, no_corpse_msg );
        } else {
            add_msg( m_info, no_knife_msg );
        }

        if( first_item_without_tools ) {
            add_msg( m_info, _( "You don't have the necessary tools to disassemble any items here." ) );
            // Just for the "You need x to disassemble y" messages
            const auto ret = u.can_disassemble( *first_item_without_tools, crafting_inv );
            if( !ret.success() ) {
                add_msg( m_info, "%s", ret.c_str() );
            }
        }
        return;
    }

    Creature *hostile_critter = is_hostile_very_close( true );
    if( hostile_critter != nullptr ) {
        if( !query_yn( _( "You see %s nearby!  Start butchering anyway?" ),
                       hostile_critter->disp_name() ) ) {
            return;
        }
    }

    // Magic indices for special butcher options
    enum : int {
        MULTISALVAGE = MAX_ITEM_IN_SQUARE + 1,
        MULTIBUTCHER,
        MULTIDISASSEMBLE_ONE,
        MULTIDISASSEMBLE_ALL,
        NUM_BUTCHER_ACTIONS
    };
    // What are we butchering (i.e.. which vector to pick indices from)
    enum {
        BUTCHER_CORPSE,
        BUTCHER_DISASSEMBLE,
        BUTCHER_SALVAGE,
        BUTCHER_OTHER // For multisalvage etc.
    } butcher_select = BUTCHER_CORPSE;
    // Index to std::vector of iterators...
    int indexer_index = 0;

    // Generate the indexed stacks so we can display them nicely
    const auto disassembly_stacks = generate_butcher_stack_display( disassembles );
    const auto salvage_stacks = generate_butcher_stack_display( salvageables );
    // Always ask before cutting up/disassembly, but not before butchery
    size_t ret = 0;
    if( !corpses.empty() || !disassembles.empty() || !salvageables.empty() ) {
        uilist kmenu;
        kmenu.text = _( "Choose corpse to butcher / item to disassemble" );

        size_t i = 0;
        // Add corpses, disassembleables, and salvagables to the UI
        add_corpses( kmenu, corpses, i );
        add_disassemblables( kmenu, disassembly_stacks, i );
        if( salvage_iuse && !salvageables.empty() ) {
            add_salvagables( kmenu, salvage_stacks, i, *salvage_iuse );
        }

        if( corpses.size() > 1 ) {
            kmenu.addentry( MULTIBUTCHER, true, 'b', _( "Butcher everything" ) );
        }
        if( disassembles.size() > 1 ) {
            int time_to_disassemble_once = 0;
            int time_to_disassemble_recursive = 0;
            for( const auto &stack : disassembly_stacks ) {
                recipe uncraft_recipe;
                if( stack.first->typeId() == itype_disassembly ) {
                    uncraft_recipe = stack.first->get_making();
                } else {
                    uncraft_recipe = recipe_dictionary::get_uncraft( stack.first->typeId() );
                }

                const int time = uncraft_recipe.time_to_craft_moves(
                                     get_player_character(), recipe_time_flag::ignore_proficiencies );
                time_to_disassemble_once += time * stack.second;
                if( stack.first->typeId() == itype_disassembly ) {
                    item test( uncraft_recipe.result(), calendar::turn, 1 );
                    time_to_disassemble_recursive += test.get_recursive_disassemble_moves(
                                                         get_player_character() ) * stack.second;
                } else {
                    time_to_disassemble_recursive += stack.first->get_recursive_disassemble_moves(
                                                         get_player_character() ) * stack.second;
                }

            }

            kmenu.addentry_col( MULTIDISASSEMBLE_ONE, true, 'D', _( "Disassemble everything once" ),
                                to_string_clipped( time_duration::from_moves( time_to_disassemble_once ) ) );
            kmenu.addentry_col( MULTIDISASSEMBLE_ALL, true, 'd', _( "Disassemble everything recursively" ),
                                to_string_clipped( time_duration::from_moves( time_to_disassemble_recursive ) ) );
        }
        if( salvage_iuse && salvageables.size() > 1 ) {
            int time_to_salvage = 0;
            for( const auto &stack : salvage_stacks ) {
                time_to_salvage += salvage_iuse->time_to_cut_up( *stack.first ) * stack.second;
            }

            kmenu.addentry_col( MULTISALVAGE, true, 'z', _( "Cut up everything" ),
                                to_string_clipped( time_duration::from_moves( time_to_salvage ) ) );
        }

        kmenu.query();

        if( kmenu.ret < 0 || kmenu.ret >= NUM_BUTCHER_ACTIONS ) {
            return;
        }

        ret = static_cast<size_t>( kmenu.ret );
        if( ret >= MULTISALVAGE && ret < NUM_BUTCHER_ACTIONS ) {
            butcher_select = BUTCHER_OTHER;
            indexer_index = ret;
        } else if( ret < corpses.size() ) {
            butcher_select = BUTCHER_CORPSE;
            indexer_index = ret;
        } else if( ret < corpses.size() + disassembly_stacks.size() ) {
            butcher_select = BUTCHER_DISASSEMBLE;
            indexer_index = ret - corpses.size();
        } else if( ret < corpses.size() + disassembly_stacks.size() + salvage_stacks.size() ) {
            butcher_select = BUTCHER_SALVAGE;
            indexer_index = ret - corpses.size() - disassembly_stacks.size();
        } else {
            debugmsg( "Invalid butchery index: %d", ret );
            return;
        }
    }

    if( !u.has_morale_to_craft() ) {
        if( butcher_select == BUTCHER_CORPSE || indexer_index == MULTIBUTCHER ) {
            add_msg( m_info,
                     _( "You are not in the mood and the prospect of guts and blood on your hands convinces you to turn away." ) );
        } else {
            add_msg( m_info,
                     _( "You are not in the mood and the prospect of work stops you before you begin." ) );
        }
        return;
    }
    const std::vector<npc *> helpers = u.get_crafting_helpers();
    for( std::size_t i = 0; i < helpers.size() && i < 3; i++ ) {
        add_msg( m_info, _( "%s helps with this task…" ), helpers[i]->name );
    }
    switch( butcher_select ) {
        case BUTCHER_OTHER:
            switch( indexer_index ) {
                case MULTISALVAGE:
                    u.assign_activity( activity_id( "ACT_LONGSALVAGE" ), 0, salvage_tool_index );
                    break;
                case MULTIBUTCHER:
                    butcher_submenu( corpses );
                    for( map_stack::iterator &it : corpses ) {
                        u.activity.targets.emplace_back( map_cursor( u.pos() ), &*it );
                    }
                    break;
                case MULTIDISASSEMBLE_ONE:
                    u.disassemble_all( true );
                    break;
                case MULTIDISASSEMBLE_ALL:
                    u.disassemble_all( false );
                    break;
                default:
                    debugmsg( "Invalid butchery type: %d", indexer_index );
                    return;
            }
            break;
        case BUTCHER_CORPSE: {
            butcher_submenu( corpses, indexer_index );
            u.activity.targets.emplace_back( map_cursor( u.pos() ), &*corpses[indexer_index] );
        }
        break;
        case BUTCHER_DISASSEMBLE: {
            // Pick index of first item in the disassembly stack
            item *const target = &*disassembly_stacks[indexer_index].first;
            u.disassemble( item_location( map_cursor( u.pos() ), target ), true );
        }
        break;
        case BUTCHER_SALVAGE: {
            if( !salvage_iuse || !salvage_tool ) {
                debugmsg( "null salve_iuse or salvage_tool" );
            } else {
                // Pick index of first item in the salvage stack
                item *const target = &*salvage_stacks[indexer_index].first;
                item_location item_loc( map_cursor( u.pos() ), target );
                salvage_iuse->cut_up( u, *salvage_tool, item_loc );
            }
        }
        break;
    }
}

void game::reload( item_location &loc, bool prompt, bool empty )
{
    item *it = loc.get_item();

    // bows etc. do not need to reload. select favorite ammo for them instead
    if( it->has_flag( flag_RELOAD_AND_SHOOT ) ) {
        item::reload_option opt = u.select_ammo( *it, prompt );
        if( !opt ) {
            return;
        } else if( u.ammo_location && opt.ammo == u.ammo_location ) {
            u.ammo_location = item_location();
        } else {
            u.ammo_location = opt.ammo;
        }
        return;
    }

    switch( u.rate_action_reload( *it ) ) {
        case hint_rating::iffy:
            if( ( it->is_ammo_container() || it->is_magazine() ) && it->ammo_remaining() > 0 &&
                it->remaining_ammo_capacity() == 0 ) {
                add_msg( m_info, _( "The %s is already fully loaded!" ), it->tname() );
                return;
            }
            if( it->is_ammo_belt() ) {
                const auto &linkage = it->type->magazine->linkage;
                if( linkage && !u.has_charges( *linkage, 1 ) ) {
                    add_msg( m_info, _( "You need at least one %s to reload the %s!" ),
                             item::nname( *linkage, 1 ), it->tname() );
                    return;
                }
            }
            if( it->is_watertight_container() && it->is_container_full() ) {
                add_msg( m_info, _( "The %s is already full!" ), it->tname() );
                return;
            }

        // intentional fall-through

        case hint_rating::cant:
            add_msg( m_info, _( "You can't reload a %s!" ), it->tname() );
            return;

        case hint_rating::good:
            break;
    }

    bool use_loc = true;
    if( !u.has_item( *it ) && !it->has_flag( flag_ALLOWS_REMOTE_USE ) ) {
        it = loc.obtain( u ).get_item();
        if( !it ) {
            add_msg( _( "Never mind." ) );
            return;
        }
        use_loc = false;
    }

    // for holsters and ammo pouches try to reload any contained item
    if( it->type->can_use( "holster" ) && it->num_item_stacks() == 1 ) {
        it = &it->only_item();
    }

    item::reload_option opt = u.ammo_location && it->can_reload_with( u.ammo_location->typeId() ) ?
                              item::reload_option( &u, it, it, u.ammo_location ) :
                              u.select_ammo( *it, prompt, empty );

    if( opt.ammo.get_item() == nullptr || ( opt.ammo.get_item()->is_frozen_liquid() &&
                                            !u.crush_frozen_liquid( opt.ammo ) ) ) {
        return;
    }

    if( opt ) {
        int moves = opt.moves();
        if( it->get_var( "dirt", 0 ) > 7800 ) {
            add_msg( m_warning, _( "You struggle to reload the fouled %s." ), it->tname() );
            moves += 2500;
        }
        std::vector<item_location> targets;
        if( use_loc ) {
            // Set parent to be the "base" item.
            targets.emplace_back( loc,  const_cast<item *>( opt.target ) );
        } else {
            // The "base" item is held be the player
            targets.emplace_back( item_location( u, it ), const_cast<item *>( opt.target ) );
        }
        targets.push_back( std::move( opt.ammo ) );

        u.assign_activity( player_activity( reload_activity_actor( moves, opt.qty(), targets ) ) );

    }
}

// Reload something.
void game::reload_item()
{
    item_location item_loc = inv_map_splice( [&]( const item & it ) {
        return u.rate_action_reload( it ) == hint_rating::good;
    }, _( "Reload item" ), 1, _( "You have nothing to reload." ) );

    if( !item_loc ) {
        add_msg( _( "Never mind." ) );
        return;
    }

    reload( item_loc );
}

void game::reload_wielded( bool prompt )
{
    if( u.weapon.is_null() || !u.weapon.is_reloadable() ) {
        add_msg( _( "You aren't holding something you can reload." ) );
        return;
    }
    item_location item_loc = item_location( u, &u.weapon );
    reload( item_loc, prompt );
}

void game::reload_weapon( bool try_everything )
{
    // As a special streamlined activity, hitting reload repeatedly should:
    // Reload wielded gun
    // First reload a magazine if necessary.
    // Then load said magazine into gun.
    // Reload magazines that are compatible with the current gun.
    // Reload other guns in inventory.
    // Reload misc magazines in inventory.
    std::vector<item_location> reloadables = u.find_reloadables();
    std::sort( reloadables.begin(), reloadables.end(),
    [this]( const item_location & a, const item_location & b ) {
        const item *ap = a.get_item();
        const item *bp = b.get_item();
        // Current wielded weapon comes first.
        if( this->u.is_wielding( *bp ) ) {
            return false;
        }
        if( this->u.is_wielding( *ap ) ) {
            return true;
        }
        // Second sort by affiliation with wielded gun
        const std::set<itype_id> compatible_magazines = this->u.weapon.magazine_compatible();
        const bool mag_ap = compatible_magazines.count( ap->typeId() ) > 0;
        const bool mag_bp = compatible_magazines.count( bp->typeId() ) > 0;
        if( mag_ap != mag_bp ) {
            return mag_ap;
        }
        // Third sort by gun vs magazine,
        if( ap->is_gun() != bp->is_gun() ) {
            return ap->is_gun();
        }
        // Finally sort by speed to reload.
        return ( ap->get_reload_time() * ( ap->remaining_ammo_capacity() ) ) <
               ( bp->get_reload_time() * ( bp->remaining_ammo_capacity() ) );
    } );
    for( item_location &candidate : reloadables ) {
        std::vector<item::reload_option> ammo_list;
        u.list_ammo( *candidate.get_item(), ammo_list, false );
        if( !ammo_list.empty() ) {
            reload( candidate, false, false );
            return;
        }
    }
    // Just for testing, bail out here to avoid unwanted side effects.
    if( !try_everything ) {
        return;
    }
    // If we make it here and haven't found anything to reload, start looking elsewhere.
    vehicle *veh = veh_pointer_or_null( m.veh_at( u.pos() ) );
    turret_data turret;
    if( veh && ( turret = veh->turret_query( u.pos() ) ) && turret.can_reload() ) {
        item::reload_option opt = u.select_ammo( *turret.base(), true );
        std::vector<item_location> targets;
        if( opt ) {
            const int moves = opt.moves();
            targets.emplace_back( item_location( turret.base(), const_cast<item *>( opt.target ) ) );
            targets.push_back( std::move( opt.ammo ) );
            u.assign_activity( player_activity( reload_activity_actor( moves, opt.qty(), targets ) ) );
        }
        return;
    }

    reload_item();
}

void game::wield( item_location loc )
{
    if( !loc ) {
        debugmsg( "ERROR: tried to wield null item" );
        return;
    }
    if( &u.weapon != &*loc && u.weapon.has_item( *loc ) ) {
        add_msg( m_info, _( "You need to put the bag away before trying to wield something from it." ) );
        return;
    }
    if( u.has_wield_conflicts( *loc ) ) {
        const bool is_unwielding = u.is_wielding( *loc );
        const auto ret = u.can_unwield( *loc );

        if( !ret.success() ) {
            add_msg( m_info, "%s", ret.c_str() );
        }

        if( !u.unwield() ) {
            return;
        }

        if( is_unwielding ) {
            if( !u.martial_arts_data->selected_is_none() ) {
                u.martial_arts_data->martialart_use_message( u );
            }
            return;
        }
    }
    const auto ret = u.can_wield( *loc );
    if( !ret.success() ) {
        add_msg( m_info, "%s", ret.c_str() );
    }
    // Need to do this here because holster_actor::use() checks if/where the item is worn
    item &target = *loc.get_item();
    if( target.get_use( "holster" ) && !target.empty() ) {
        //~ %1$s: holster name
        if( query_yn( pgettext( "holster", "Draw from %1$s?" ),
                      target.tname() ) ) {
            u.invoke_item( &target );
            return;
        }
    }

    // Can't use loc.obtain() here because that would cause things to spill.
    item to_wield = *loc.get_item();
    item_location::type location_type = loc.where();
    tripoint pos = loc.position();
    const int obtain_cost = loc.obtain_cost( u );
    int worn_index = INT_MIN;
    if( u.is_worn( *loc.get_item() ) ) {
        auto ret = u.can_takeoff( *loc.get_item() );
        if( !ret.success() ) {
            add_msg( m_info, "%s", ret.c_str() );
            return;
        }
        int item_pos = u.get_item_position( loc.get_item() );
        if( item_pos != INT_MIN ) {
            worn_index = Character::worn_position_to_index( item_pos );
        }
    }
    loc.remove_item();
    if( !u.wield( to_wield, obtain_cost ) ) {
        switch( location_type ) {
            case item_location::type::container:
                // this will not cause things to spill, as it is inside another item
                loc = loc.obtain( u );
                wield( loc );
                break;
            case item_location::type::character:
                if( worn_index != INT_MIN ) {
                    auto it = u.worn.begin();
                    std::advance( it, worn_index );
                    u.worn.insert( it, to_wield );
                } else {
                    u.i_add( to_wield, true, nullptr, loc.get_item() );
                }
                break;
            case item_location::type::map:
                m.add_item( pos, to_wield );
                break;
            case item_location::type::vehicle: {
                const cata::optional<vpart_reference> vp = m.veh_at( pos ).part_with_feature( "CARGO", false );
                // If we fail to return the item to the vehicle for some reason, add it to the map instead.
                if( !vp || !( vp->vehicle().add_item( vp->part_index(), to_wield ) ) ) {
                    m.add_item( pos, to_wield );
                }
                break;
            }
            case item_location::type::invalid:
                debugmsg( "Failed wield from invalid item location" );
                break;
        }
        return;
    }
}

void game::wield()
{
    item_location loc = game_menus::inv::wield( u );

    if( loc ) {
        wield( loc );
    } else {
        add_msg( _( "Never mind." ) );
    }
}

bool game::check_safe_mode_allowed( bool repeat_safe_mode_warnings )
{
    if( !repeat_safe_mode_warnings && safe_mode_warning_logged ) {
        // Already warned player since safe_mode_warning_logged is set.
        return false;
    }

    std::string msg_ignore = press_x( ACTION_IGNORE_ENEMY );
    if( !msg_ignore.empty() ) {
        std::wstring msg_ignore_wide = utf8_to_wstr( msg_ignore );
        // Operate on a wide-char basis to prevent corrupted multi-byte string
        msg_ignore_wide[0] = towlower( msg_ignore_wide[0] );
        msg_ignore = wstr_to_utf8( msg_ignore_wide );
    }

    if( u.has_effect( effect_laserlocked ) ) {
        // Automatic and mandatory safemode.  Make BLOODY sure the player notices!
        if( u.get_int_base() < 5 || u.has_trait( trait_id( "PROF_CHURL" ) ) ) {
            add_msg( game_message_params{ m_warning, gmf_bypass_cooldown },
                     _( "There's an angry red dot on your body, %s to brush it off." ), msg_ignore );
        } else {
            add_msg( game_message_params{ m_warning, gmf_bypass_cooldown },
                     _( "You are being laser-targeted, %s to ignore." ), msg_ignore );
        }
        safe_mode_warning_logged = true;
        return false;
    }
    if( safe_mode != SAFE_MODE_STOP ) {
        return true;
    }
    // Currently driving around, ignore the monster, they have no chance against a proper car anyway (-:
    if( u.controlling_vehicle && !get_option<bool>( "SAFEMODEVEH" ) ) {
        return true;
    }
    // Monsters around and we don't want to run
    std::string spotted_creature_name;
    const monster_visible_info &mon_visible = u.get_mon_visible();
    const auto &new_seen_mon = mon_visible.new_seen_mon;

    if( new_seen_mon.empty() ) {
        // naming consistent with code in game::mon_info
        spotted_creature_name = _( "a survivor" );
        get_safemode().lastmon_whitelist = get_safemode().npc_type_name();
    } else {
        spotted_creature_name = new_seen_mon.back()->name();
        get_safemode().lastmon_whitelist = spotted_creature_name;
    }

    std::string whitelist;
    if( !get_safemode().empty() ) {
        whitelist = string_format( _( " or %s to whitelist the monster" ),
                                   press_x( ACTION_WHITELIST_ENEMY ) );
    }

    const std::string msg_safe_mode = press_x( ACTION_TOGGLE_SAFEMODE );
    add_msg( game_message_params{ m_warning, gmf_bypass_cooldown },
             _( "Spotted %1$s--safe mode is on!  (%2$s to turn it off, %3$s to ignore monster%4$s)" ),
             spotted_creature_name, msg_safe_mode, msg_ignore, whitelist );
    safe_mode_warning_logged = true;
    return false;
}

void game::set_safe_mode( safe_mode_type mode )
{
    safe_mode = mode;
    safe_mode_warning_logged = false;
}

bool game::disable_robot( const tripoint &p )
{
    monster *const mon_ptr = critter_at<monster>( p );
    if( !mon_ptr ) {
        return false;
    }
    monster &critter = *mon_ptr;
    if( !disable_activity_actor::can_disable_or_reprogram( critter ) ) {
        return false;
    }

    const mtype_id mid = critter.type->id;
    const itype_id mon_item_id = critter.type->revert_to_itype;
    if( !mon_item_id.is_empty() &&
        query_yn( _( "Deactivate the %s?" ), critter.name() ) ) {

        u.assign_activity( player_activity( disable_activity_actor( p,
                                            disable_activity_actor::get_disable_turns(), false ) ) );
        return true;
    }
    // Manhacks are special, they have their own menu here.
    if( mid == mon_manhack ) {
        int choice = UILIST_CANCEL;
        if( critter.has_effect( effect_docile ) ) {
            choice = uilist( _( "Reprogram the manhack?" ), { _( "Engage targets." ) } );
        } else {
            choice = uilist( _( "Reprogram the manhack?" ), { _( "Follow me." ) } );
        }

        if( choice == 0 ) {
            u.assign_activity( player_activity( disable_activity_actor( p,
                                                disable_activity_actor::get_disable_turns(), true ) ) );
        }
    }
    return false;
}

bool game::is_dangerous_tile( const tripoint &dest_loc ) const
{
    return !( get_dangerous_tile( dest_loc ).empty() );
}

bool game::prompt_dangerous_tile( const tripoint &dest_loc ) const
{
    std::vector<std::string> harmful_stuff = get_dangerous_tile( dest_loc );

    if( !harmful_stuff.empty() &&
        !query_yn( _( "Really step into %s?" ), enumerate_as_string( harmful_stuff ) ) ) {
        return false;
    }
    if( !harmful_stuff.empty() && u.is_mounted() && m.tr_at( dest_loc ) == tr_ledge ) {
        add_msg( m_warning, _( "Your %s refuses to move over that ledge!" ),
                 u.mounted_creature->get_name() );
        return false;
    }
    return true;
}

std::vector<std::string> game::get_dangerous_tile( const tripoint &dest_loc ) const
{
    if( u.is_blind() ) {
        return {}; // blinded players don't see dangerous tiles
    }

    std::vector<std::string> harmful_stuff;
    const field fields_here = m.field_at( u.pos() );
    const auto veh_here = m.veh_at( u.pos() ).part_with_feature( "BOARDABLE", true );
    const auto veh_dest = m.veh_at( dest_loc ).part_with_feature( "BOARDABLE", true );
    const bool veh_here_inside = veh_here && veh_here->is_inside();
    const bool veh_dest_inside = veh_dest && veh_dest->is_inside();

    for( const std::pair<const field_type_id, field_entry> &e : m.field_at( dest_loc ) ) {
        if( !u.is_dangerous_field( e.second ) ) {
            continue;
        }

        const bool has_field_here = fields_here.find_field( e.first ) != nullptr;
        const bool empty_effects = e.second.field_effects().empty();

        // if the field is dangerous but has no effects apparently this
        // means effects are hardcoded in map_field.cpp so we should...
        bool danger_dest = empty_effects; // ... warn if effects are empty
        bool danger_here = has_field_here && empty_effects;
        for( const field_effect &fe : e.second.field_effects() ) {
            if( !danger_dest ) {
                danger_dest = true;
                if( fe.immune_in_vehicle && veh_dest ) { // NOLINT(bugprone-branch-clone)
                    danger_dest = false;
                } else if( fe.immune_inside_vehicle && veh_dest_inside ) {
                    danger_dest = false;
                } else if( fe.immune_outside_vehicle && !veh_dest_inside ) {
                    danger_dest = false;
                }
            }
            if( has_field_here && !danger_here ) {
                danger_here = true;
                if( fe.immune_in_vehicle && veh_here ) { // NOLINT(bugprone-branch-clone)
                    danger_here = false;
                } else if( fe.immune_inside_vehicle && veh_here_inside ) {
                    danger_here = false;
                } else if( fe.immune_outside_vehicle && !veh_here_inside ) {
                    danger_here = false;
                }
            }
        }

        // don't warn if already in a field of the same type
        if( !danger_dest || danger_here ) {
            continue;
        }

        harmful_stuff.push_back( e.second.name() );
    }

    const trap &tr = m.tr_at( dest_loc );
    // HACK: Hack for now, later ledge should stop being a trap
    // Note: in non-z-level mode, ledges obey different rules and so should be handled as regular traps
    if( tr == tr_ledge && m.has_zlevels() ) {
        if( !veh_dest ) {
            harmful_stuff.emplace_back( tr.name() );
        }
    } else if( tr.can_see( dest_loc, u ) && !tr.is_benign() && !veh_dest ) {
        harmful_stuff.emplace_back( tr.name() );
    }

    static const std::set< bodypart_str_id > sharp_bps = {
        body_part_eyes, body_part_mouth, body_part_head,
        body_part_leg_l, body_part_leg_r, body_part_foot_l,
        body_part_foot_r, body_part_arm_l, body_part_arm_r,
        body_part_hand_l, body_part_hand_r, body_part_torso
    };

    const auto sharp_bp_check = [this]( bodypart_id bp ) {
        return u.immune_to( bp, { damage_type::CUT, 10 } );
    };

    if( m.has_flag( "ROUGH", dest_loc ) && !m.has_flag( "ROUGH", u.pos() ) && !veh_dest &&
        ( u.get_armor_bash( bodypart_id( "foot_l" ) ) < 5 ||
          u.get_armor_bash( bodypart_id( "foot_r" ) ) < 5 ) ) { // NOLINT(bugprone-branch-clone)
        harmful_stuff.emplace_back( m.name( dest_loc ) );
    } else if( m.has_flag( "SHARP", dest_loc ) && !m.has_flag( "SHARP", u.pos() ) && !( u.in_vehicle ||
               m.veh_at( dest_loc ) ) &&
               u.dex_cur < 78 && !std::all_of( sharp_bps.begin(), sharp_bps.end(), sharp_bp_check ) ) {
        harmful_stuff.emplace_back( m.name( dest_loc ) );
    }

    return harmful_stuff;
}

bool game::walk_move( const tripoint &dest_loc, const bool via_ramp, const bool furniture_move )
{
    if( m.has_flag_ter( TFLAG_SMALL_PASSAGE, dest_loc ) ) {
        if( u.get_size() > creature_size::medium ) {
            add_msg( m_warning, _( "You can't fit there." ) );
            return false; // character too large to fit through a tight passage
        }
        if( u.is_mounted() ) {
            monster *mount = u.mounted_creature.get();
            if( mount->get_size() > creature_size::medium ) {
                add_msg( m_warning, _( "Your mount can't fit there." ) );
                return false; // char's mount is too large for tight passages
            }
        }
    }

    if( u.is_mounted() ) {
        monster *mons = u.mounted_creature.get();
        if( mons->has_flag( MF_RIDEABLE_MECH ) ) {
            if( !mons->check_mech_powered() ) {
                add_msg( m_bad, _( "Your %s refuses to move as its batteries have been drained." ),
                         mons->get_name() );
                return false;
            }
        }
        if( !mons->move_effects( false ) ) {
            add_msg( m_bad, _( "You cannot move as your %s isn't able to move." ), mons->get_name() );
            return false;
        }
    }
    const optional_vpart_position vp_here = m.veh_at( u.pos() );
    const optional_vpart_position vp_there = m.veh_at( dest_loc );

    bool pushing = false; // moving -into- grabbed tile; skip check for move_cost > 0
    bool pulling = false; // moving -away- from grabbed tile; check for move_cost > 0
    bool shifting_furniture = false; // moving furniture and staying still; skip check for move_cost > 0

    const tripoint furn_pos = u.pos() + u.grab_point;
    const tripoint furn_dest = dest_loc + u.grab_point;

    bool grabbed = u.get_grab_type() != object_type::NONE;
    if( grabbed ) {
        const tripoint dp = dest_loc - u.pos();
        pushing = dp ==  u.grab_point;
        pulling = dp == -u.grab_point;
    }
    if( grabbed && dest_loc.z != u.posz() ) {
        add_msg( m_warning, _( "You let go of the grabbed object." ) );
        grabbed = false;
        u.grab( object_type::NONE );
    }

    // Now make sure we're actually holding something
    const vehicle *grabbed_vehicle = nullptr;
    if( grabbed && u.get_grab_type() == object_type::FURNITURE ) {
        // We only care about shifting, because it's the only one that can change our destination
        if( m.has_furn( u.pos() + u.grab_point ) ) {
            shifting_furniture = !pushing && !pulling;
        } else {
            // We were grabbing a furniture that isn't there
            grabbed = false;
        }
    } else if( grabbed && u.get_grab_type() == object_type::VEHICLE ) {
        grabbed_vehicle = veh_pointer_or_null( m.veh_at( u.pos() + u.grab_point ) );
        if( grabbed_vehicle == nullptr ) {
            // We were grabbing a vehicle that isn't there anymore
            grabbed = false;
        }
    } else if( grabbed ) {
        // We were grabbing something WEIRD, let's pretend we weren't
        grabbed = false;
    }
    if( u.grab_point != tripoint_zero && !grabbed && !furniture_move ) {
        add_msg( m_warning, _( "Can't find grabbed object." ) );
        u.grab( object_type::NONE );
    }

    if( m.impassable( dest_loc ) && !pushing && !shifting_furniture ) {
        if( vp_there && u.mounted_creature && u.mounted_creature->has_flag( MF_RIDEABLE_MECH ) &&
            vp_there->vehicle().handle_potential_theft( dynamic_cast<player &>( u ) ) ) {
            tripoint diff = dest_loc - u.pos();
            if( diff.x < 0 ) {
                diff.x -= 2;
            } else if( diff.x > 0 ) {
                diff.x += 2;
            }
            if( diff.y < 0 ) {
                diff.y -= 2;
            } else if( diff.y > 0 ) {
                diff.y += 2;
            }
            u.mounted_creature->shove_vehicle( dest_loc + diff.xy(),
                                               dest_loc );
        }
        return false;
    }
    if( vp_there && !vp_there->vehicle().handle_potential_theft( dynamic_cast<player &>( u ) ) ) {
        return false;
    }
    if( u.is_mounted() && !pushing && vp_there ) {
        add_msg( m_warning, _( "You cannot board a vehicle whilst riding." ) );
        return false;
    }
    u.set_underwater( false );

    if( !shifting_furniture && !pushing && is_dangerous_tile( dest_loc ) ) {
        std::vector<std::string> harmful_stuff = get_dangerous_tile( dest_loc );
        if( get_option<std::string>( "DANGEROUS_TERRAIN_WARNING_PROMPT" ) == "ALWAYS" &&
            !prompt_dangerous_tile( dest_loc ) ) {
            return true;
        } else if( get_option<std::string>( "DANGEROUS_TERRAIN_WARNING_PROMPT" ) == "RUNNING" &&
                   ( !u.is_running() || !prompt_dangerous_tile( dest_loc ) ) ) {
            add_msg( m_warning,
                     _( "Stepping into that %1$s looks risky.  Run into it if you wish to enter anyway." ),
                     enumerate_as_string( harmful_stuff ) );
            return true;
        } else if( get_option<std::string>( "DANGEROUS_TERRAIN_WARNING_PROMPT" ) == "CROUCHING" &&
                   ( !u.is_crouching() || !prompt_dangerous_tile( dest_loc ) ) ) {
            add_msg( m_warning,
                     _( "Stepping into that %1$s looks risky.  Crouch and move into it if you wish to enter anyway." ),
                     enumerate_as_string( harmful_stuff ) );
            return true;
        } else if( get_option<std::string>( "DANGEROUS_TERRAIN_WARNING_PROMPT" ) == "NEVER" &&
                   !u.is_running() ) {
            add_msg( m_warning,
                     _( "Stepping into that %1$s looks risky.  Run into it if you wish to enter anyway." ),
                     enumerate_as_string( harmful_stuff ) );
            return true;
        }
    }
    // Used to decide whether to print a 'moving is slow message
    const int mcost_from = m.move_cost( u.pos() ); //calculate this _before_ calling grabbed_move

    int modifier = 0;
    if( grabbed && u.get_grab_type() == object_type::FURNITURE && u.pos() + u.grab_point == dest_loc ) {
        modifier = -m.furn( dest_loc ).obj().movecost;
    }

    int multiplier = 1;
    if( u.is_on_ground() ) {
        multiplier *= 3;
    }

    const int mcost = m.combined_movecost( u.pos(), dest_loc, grabbed_vehicle, modifier,
                                           via_ramp ) * multiplier;

    if( !furniture_move && grabbed_move( dest_loc - u.pos(), via_ramp ) ) {
        return true;
    } else if( mcost == 0 ) {
        return false;
    }
    bool diag = trigdist && u.posx() != dest_loc.x && u.posy() != dest_loc.y;
    const int previous_moves = u.moves;
    if( u.is_mounted() ) {
        auto *crit = u.mounted_creature.get();
        if( !crit->has_flag( MF_RIDEABLE_MECH ) &&
            ( m.has_flag_ter_or_furn( "MOUNTABLE", dest_loc ) ||
              m.has_flag_ter_or_furn( "BARRICADABLE_DOOR", dest_loc ) ||
              m.has_flag_ter_or_furn( "OPENCLOSE_INSIDE", dest_loc ) ||
              m.has_flag_ter_or_furn( "BARRICADABLE_DOOR_DAMAGED", dest_loc ) ||
              m.has_flag_ter_or_furn( "BARRICADABLE_DOOR_REINFORCED", dest_loc ) ) ) {
            add_msg( m_warning, _( "You cannot pass obstacles whilst mounted." ) );
            return false;
        }
        const double base_moves = u.run_cost( mcost, diag ) * 100.0 / crit->get_speed();
        const double encumb_moves = u.get_weight() / 4800.0_gram;
        u.moves -= static_cast<int>( std::ceil( base_moves + encumb_moves ) );
        crit->use_mech_power( -u.current_movement_mode()->mech_power_use() );
    } else {
        u.moves -= u.run_cost( mcost, diag );
        /**
        TODO:
        This should really use the mounted creatures stamina, if mounted.
        Monsters don't currently have stamina however.
        For the time being just don't burn players stamina when mounted.
        */
        if( grabbed_vehicle == nullptr || grabbed_vehicle->wheelcache.empty() ) {
            //Burn normal amount of stamina if no vehicle grabbed or vehicle lacks wheels
            u.burn_move_stamina( previous_moves - u.moves );
        } else {
            //Burn half as much stamina if vehicle has wheels, without changing move time
            u.burn_move_stamina( 0.50 * ( previous_moves - u.moves ) );
        }
    }
    // Max out recoil & reset aim point
    u.recoil = MAX_RECOIL;
    u.last_target_pos = cata::nullopt;

    // Print a message if movement is slow
    const int mcost_to = m.move_cost( dest_loc ); //calculate this _after_ calling grabbed_move
    const bool fungus = m.has_flag_ter_or_furn( "FUNGUS", u.pos() ) ||
                        m.has_flag_ter_or_furn( "FUNGUS",
                                dest_loc ); //fungal furniture has no slowing effect on mycus characters
    const bool slowed = ( ( !u.has_trait( trait_PARKOUR ) && ( mcost_to > 2 || mcost_from > 2 ) ) ||
                          mcost_to > 4 || mcost_from > 4 ) &&
                        !( u.has_trait( trait_M_IMMUNE ) && fungus );
    if( slowed && !u.is_mounted() ) {
        // Unless u.pos() has a higher movecost than dest_loc, state that dest_loc is the cause
        if( mcost_to >= mcost_from ) {
            if( auto displayed_part = vp_there.part_displayed() ) {
                add_msg( m_warning, _( "Moving onto this %s is slow!" ),
                         displayed_part->part().name() );
                sfx::do_obstacle( displayed_part->part().info().get_id().str() );
            } else {
                add_msg( m_warning, _( "Moving onto this %s is slow!" ), m.name( dest_loc ) );
                sfx::do_obstacle( m.ter( dest_loc ).id().str() );
            }
        } else {
            if( auto displayed_part = vp_here.part_displayed() ) {
                add_msg( m_warning, _( "Moving off of this %s is slow!" ),
                         displayed_part->part().name() );
                sfx::do_obstacle( displayed_part->part().info().get_id().str() );
            } else {
                add_msg( m_warning, _( "Moving off of this %s is slow!" ), m.name( u.pos() ) );
                sfx::do_obstacle( m.ter( u.pos() ).id().str() );
            }
        }
    }
    if( !u.is_mounted() && u.has_trait( trait_id( "LEG_TENT_BRACE" ) ) &&
        ( !u.footwear_factor() ||
          ( u.footwear_factor() == .5 && one_in( 2 ) ) ) ) {
        // DX and IN are long suits for Cephalopods,
        // so this shouldn't cause too much hardship
        // Presumed that if it's swimmable, they're
        // swimming and won't stick
        ///\EFFECT_DEX decreases chance of tentacles getting stuck to the ground

        ///\EFFECT_INT decreases chance of tentacles getting stuck to the ground
        if( !m.has_flag( "SWIMMABLE", dest_loc ) && one_in( 80 + u.dex_cur + u.int_cur ) ) {
            add_msg( _( "Your tentacles stick to the ground, but you pull them free." ) );
            u.mod_fatigue( 1 );
        }
    }

    if( !u.has_trait( trait_id( "DEBUG_SILENT" ) ) ) {
        int volume = u.is_stealthy() ? 3 : 6;
        volume *= u.mutation_value( "noise_modifier" );
        if( volume > 0 ) {
            if( u.is_wearing( itype_rm13_armor_on ) ) {
                volume = 2;
            } else if( u.has_bionic( bionic_id( "bio_ankles" ) ) ) {
                volume = 12;
            }

            volume *= u.current_movement_mode()->sound_mult();
            if( u.is_mounted() ) {
                monster *mons = u.mounted_creature.get();
                switch( mons->get_size() ) {
                    case creature_size::tiny:
                        volume = 0; // No sound for the tinies
                        break;
                    case creature_size::small:
                        volume /= 3;
                        break;
                    case creature_size::medium:
                        break;
                    case creature_size::large:
                        volume *= 1.5;
                        break;
                    case creature_size::huge:
                        volume *= 2;
                        break;
                    default:
                        break;
                }
                if( mons->has_flag( MF_LOUDMOVES ) ) {
                    volume += 6;
                }
                sounds::sound( dest_loc, volume, sounds::sound_t::movement, mons->type->get_footsteps(), false,
                               "none", "none" );
            } else {
                sounds::sound( dest_loc, volume, sounds::sound_t::movement, _( "footsteps" ), true,
                               "none", "none" );    // Sound of footsteps may awaken nearby monsters
            }
            sfx::do_footstep();
        }

    }

    if( m.has_flag_ter_or_furn( TFLAG_HIDE_PLACE, dest_loc ) ) {
        add_msg( m_good, _( "You are hiding in the %s." ), m.name( dest_loc ) );
    }

    tripoint oldpos = u.pos();
    tripoint old_abs_pos = m.getabs( oldpos );

    bool moving = dest_loc != oldpos;

    point submap_shift = place_player( dest_loc );
    point ms_shift = sm_to_ms_copy( submap_shift );
    oldpos = oldpos - ms_shift;

    if( moving ) {
        cata_event_dispatch::avatar_moves( old_abs_pos, u, m );
    }

    if( pulling ) {
        const tripoint shifted_furn_pos = furn_pos - ms_shift;
        const tripoint shifted_furn_dest = furn_dest - ms_shift;
        const time_duration fire_age = m.get_field_age( shifted_furn_pos, fd_fire );
        const int fire_intensity = m.get_field_intensity( shifted_furn_pos, fd_fire );
        m.remove_field( shifted_furn_pos, fd_fire );
        m.set_field_intensity( shifted_furn_dest, fd_fire, fire_intensity );
        m.set_field_age( shifted_furn_dest, fd_fire, fire_age );
    }

    if( u.is_hauling() ) {
        start_hauling( oldpos );
    }

    on_move_effects();

    return true;
}

point game::place_player( const tripoint &dest_loc )
{
    const optional_vpart_position vp1 = m.veh_at( dest_loc );
    if( const cata::optional<std::string> label = vp1.get_label() ) {
        add_msg( m_info, _( "Label here: %s" ), *label );
    }
    std::string signage = m.get_signage( dest_loc );
    if( !signage.empty() ) {
        if( !u.has_trait( trait_ILLITERATE ) ) {
            add_msg( m_info, _( "The sign says: %s" ), signage );
        } else {
            add_msg( m_info, _( "There is a sign here, but you are unable to read it." ) );
        }
    }
    if( m.has_graffiti_at( dest_loc ) ) {
        if( !u.has_trait( trait_ILLITERATE ) ) {
            add_msg( m_info, _( "Written here: %s" ), m.graffiti_at( dest_loc ) );
        } else {
            add_msg( m_info, _( "Something is written here, but you are unable to read it." ) );
        }
    }
    // TODO: Move the stuff below to a Character method so that NPCs can reuse it
    if( m.has_flag( "ROUGH", dest_loc ) && ( !u.in_vehicle ) && ( !u.is_mounted() ) ) {
        if( one_in( 5 ) && u.get_armor_bash( bodypart_id( "foot_l" ) ) < rng( 2, 5 ) ) {
            add_msg( m_bad, _( "You hurt your left foot on the %s!" ),
                     m.has_flag_ter( "ROUGH", dest_loc ) ? m.tername( dest_loc ) : m.furnname(
                         dest_loc ) );
            u.deal_damage( nullptr, bodypart_id( "foot_l" ), damage_instance( damage_type::CUT, 1 ) );
        }
        if( one_in( 5 ) && u.get_armor_bash( bodypart_id( "foot_r" ) ) < rng( 2, 5 ) ) {
            add_msg( m_bad, _( "You hurt your right foot on the %s!" ),
                     m.has_flag_ter( "ROUGH", dest_loc ) ? m.tername( dest_loc ) : m.furnname(
                         dest_loc ) );
            u.deal_damage( nullptr, bodypart_id( "foot_l" ), damage_instance( damage_type::CUT, 1 ) );
        }
    }
    ///\EFFECT_DEX increases chance of avoiding cuts on sharp terrain
    if( m.has_flag( "SHARP", dest_loc ) && !one_in( 3 ) && !x_in_y( 1 + u.dex_cur / 2.0, 40 ) &&
        ( !u.in_vehicle && !m.veh_at( dest_loc ) ) && ( !u.has_trait( trait_PARKOUR ) ||
                one_in( 4 ) ) && ( u.has_trait( trait_THICKSKIN ) ? !one_in( 8 ) : true ) ) {
        if( u.is_mounted() ) {
            add_msg( _( "Your %s gets cut!" ), u.mounted_creature->get_name() );
            u.mounted_creature->apply_damage( nullptr, bodypart_id( "torso" ), rng( 1, 10 ) );
        } else {
            const bodypart_id bp = u.get_random_body_part();
            if( u.deal_damage( nullptr, bp, damage_instance( damage_type::CUT, rng( 1,
                               10 ) ) ).total_damage() > 0 ) {
                //~ 1$s - bodypart name in accusative, 2$s is terrain name.
                add_msg( m_bad, _( "You cut your %1$s on the %2$s!" ),
                         body_part_name_accusative( bp ),
                         m.has_flag_ter( "SHARP", dest_loc ) ? m.tername( dest_loc ) : m.furnname(
                             dest_loc ) );
                if( !u.has_trait( trait_INFIMMUNE ) ) {
                    const int chance_in = u.has_trait( trait_INFRESIST ) ? 1024 : 256;
                    if( one_in( chance_in ) ) {
                        u.add_effect( effect_tetanus, 1_turns, true );
                    }
                }
            }
        }
    }
    if( m.has_flag( "UNSTABLE", dest_loc ) && !u.is_mounted() ) {
        u.add_effect( effect_bouldering, 1_turns, true );
    } else if( u.has_effect( effect_bouldering ) ) {
        u.remove_effect( effect_bouldering );
    }
    if( m.has_flag_ter_or_furn( TFLAG_NO_SIGHT, dest_loc ) ) {
        u.add_effect( effect_no_sight, 1_turns, true );
    } else if( u.has_effect( effect_no_sight ) ) {
        u.remove_effect( effect_no_sight );
    }

    // If we moved out of the nonant, we need update our map data
    if( m.has_flag( "SWIMMABLE", dest_loc ) && u.has_effect( effect_onfire ) ) {
        add_msg( _( "The water puts out the flames!" ) );
        u.remove_effect( effect_onfire );
        if( u.is_mounted() ) {
            monster *mon = u.mounted_creature.get();
            if( mon->has_effect( effect_onfire ) ) {
                mon->remove_effect( effect_onfire );
            }
        }
    }

    if( monster *const mon_ptr = critter_at<monster>( dest_loc ) ) {
        // We displaced a monster. It's probably a bug if it wasn't a friendly mon...
        // Immobile monsters can't be displaced.
        monster &critter = *mon_ptr;
        // TODO: handling for ridden creatures other than players mount.
        if( !critter.has_effect( effect_ridden ) ) {
            if( u.is_mounted() ) {
                std::vector<tripoint> maybe_valid;
                for( const tripoint &jk : m.points_in_radius( critter.pos(), 1 ) ) {
                    if( is_empty( jk ) ) {
                        maybe_valid.push_back( jk );
                    }
                }
                bool moved = false;
                while( !maybe_valid.empty() ) {
                    if( critter.move_to( random_entry_removed( maybe_valid ) ) ) {
                        add_msg( _( "You push the %s out of the way." ), critter.name() );
                        moved = true;
                    }
                }
                if( !moved ) {
                    add_msg( _( "There is no room to push the %s out of the way." ), critter.name() );
                    return u.pos().xy();
                }
            } else {
                // Force the movement even though the player is there right now.
                const bool moved = critter.move_to( u.pos(), /*force=*/false, /*step_on_critter=*/true );
                if( moved ) {
                    add_msg( _( "You displace the %s." ), critter.name() );
                } else {
                    add_msg( _( "You cannot move the %s out of the way." ), critter.name() );
                    return u.pos().xy();
                }
            }
        } else if( !u.has_effect( effect_riding ) ) {
            add_msg( _( "You cannot move the %s out of the way." ), critter.name() );
            return u.pos().xy();
        }
    }

    // If the player is in a vehicle, unboard them from the current part
    if( u.in_vehicle ) {
        m.unboard_vehicle( u.pos() );
    }
    // Move the player
    // Start with z-level, to make it less likely that old functions (2D ones) freak out
    if( m.has_zlevels() && dest_loc.z != m.get_abs_sub().z ) {
        vertical_shift( dest_loc.z );
    }

    if( u.is_hauling() && ( !m.can_put_items( dest_loc ) ||
                            m.has_flag( TFLAG_DEEP_WATER, dest_loc ) ||
                            vp1 ) ) {
        u.stop_hauling();
    }
    u.setpos( dest_loc );
    if( u.is_mounted() ) {
        monster *mon = u.mounted_creature.get();
        mon->setpos( dest_loc );
        mon->process_triggers();
        m.creature_in_field( *mon );
    }
    point submap_shift = update_map( u );
    // Important: don't use dest_loc after this line. `update_map` may have shifted the map
    // and dest_loc was not adjusted and therefore is still in the un-shifted system and probably wrong.
    // If you must use it you can calculate the position in the new, shifted system with
    // adjusted_pos = ( old_pos.x - submap_shift.x * SEEX, old_pos.y - submap_shift.y * SEEY, old_pos.z )

    //Auto pulp or butcher and Auto foraging
    if( get_option<bool>( "AUTO_FEATURES" ) && mostseen == 0  && !u.is_mounted() ) {
        static const direction adjacentDir[8] = { direction::NORTH, direction::NORTHEAST, direction::EAST, direction::SOUTHEAST, direction::SOUTH, direction::SOUTHWEST, direction::WEST, direction::NORTHWEST };

        const std::string forage_type = get_option<std::string>( "AUTO_FORAGING" );
        if( forage_type != "off" ) {
            const auto forage = [&]( const tripoint & pos ) {
                const ter_t &xter_t = *m.ter( pos );
                const furn_t &xfurn_t = *m.furn( pos );
                const bool forage_everything = forage_type == "both";
                const bool forage_bushes = forage_everything || forage_type == "bushes";
                const bool forage_trees = forage_everything || forage_type == "trees";
                if( !xter_t.can_examine() ) {
                    return;
                } else if( ( forage_bushes && xter_t.has_examine( iexamine::shrub_marloss ) ) ||
                           ( forage_bushes && xter_t.has_examine( iexamine::shrub_wildveggies ) ) ||
                           ( forage_bushes && xter_t.has_examine( iexamine::harvest_ter_nectar ) ) ||
                           ( forage_trees && xter_t.has_examine( iexamine::tree_marloss ) ) ||
                           ( forage_trees && xter_t.has_examine( iexamine::harvest_ter ) ) ||
                           ( forage_trees && xter_t.has_examine( iexamine::harvest_ter_nectar ) )
                         ) {
                    xter_t.examine( u, pos );
                } else if( ( forage_everything && xfurn_t.has_examine( iexamine::harvest_furn ) ) ||
                           ( forage_everything && xfurn_t.has_examine( iexamine::harvest_furn_nectar ) )
                         ) {
                    xfurn_t.examine( u, pos );
                }
            };

            for( const direction &elem : adjacentDir ) {
                forage( u.pos() + direction_XY( elem ) );
            }
        }

        const std::string pulp_butcher = get_option<std::string>( "AUTO_PULP_BUTCHER" );
        if( pulp_butcher == "butcher" &&
            u.max_quality( quality_id( "BUTCHER" ), PICKUP_RANGE ) > INT_MIN ) {
            std::vector<item *> corpses;

            for( item &it : m.i_at( u.pos() ) ) {
                corpses.push_back( &it );
            }

            if( !corpses.empty() ) {
                u.assign_activity( activity_id( "ACT_BUTCHER" ), 0, true );
                for( item *it : corpses ) {
                    u.activity.targets.emplace_back( map_cursor( u.pos() ), it );
                }
            }
        } else if( pulp_butcher == "pulp" || pulp_butcher == "pulp_adjacent" ||
                   pulp_butcher == "pulp_zombie_only" || pulp_butcher == "pulp_adjacent_zombie_only" ) {
            const auto pulp = [&]( const tripoint & pos ) {
                for( const item &maybe_corpse : m.i_at( pos ) ) {
                    if( maybe_corpse.is_corpse() && maybe_corpse.can_revive() &&
                        !maybe_corpse.get_mtype()->bloodType().obj().has_acid ) {

                        if( pulp_butcher == "pulp_zombie_only" || pulp_butcher == "pulp_adjacent_zombie_only" ) {
                            if( !maybe_corpse.get_mtype()->has_flag( MF_REVIVES ) ) {
                                continue;
                            }
                        }

                        u.assign_activity( activity_id( "ACT_PULP" ), calendar::INDEFINITELY_LONG, 0 );
                        u.activity.placement = m.getabs( pos );
                        u.activity.auto_resume = true;
                        u.activity.str_values.emplace_back( "auto_pulp_no_acid" );
                        return;
                    }
                }
            };

            if( pulp_butcher == "pulp_adjacent" || pulp_butcher == "pulp_adjacent_zombie_only" ) {
                for( const direction &elem : adjacentDir ) {
                    pulp( u.pos() + direction_XY( elem ) );
                }
            } else {
                pulp( u.pos() );
            }
        }
    }

    //Autopickup
    if( !u.is_mounted() && get_option<bool>( "AUTO_PICKUP" ) && !u.is_hauling() &&
        ( !get_option<bool>( "AUTO_PICKUP_SAFEMODE" ) || mostseen == 0 ) &&
        ( m.has_items( u.pos() ) || get_option<bool>( "AUTO_PICKUP_ADJACENT" ) ) ) {
        Pickup::pick_up( u.pos(), -1 );
    }

    // If the new tile is a boardable part, board it
    if( vp1.part_with_feature( "BOARDABLE", true ) && !u.is_mounted() ) {
        m.board_vehicle( u.pos(), &u );
    }

    // Traps!
    // Try to detect.
    u.search_surroundings();
    if( u.is_mounted() ) {
        m.creature_on_trap( *u.mounted_creature );
    } else {
        m.creature_on_trap( u );
    }
    // Drench the player if swimmable
    if( m.has_flag( "SWIMMABLE", u.pos() ) &&
        !( u.is_mounted() || ( u.in_vehicle && vp1->vehicle().can_float() ) ) ) {
        u.drench( 80, { { body_part_foot_l, body_part_foot_r, body_part_leg_l, body_part_leg_r } },
        false );
    }

    // List items here
    if( !m.has_flag( "SEALED", u.pos() ) ) {
        if( get_option<bool>( "NO_AUTO_PICKUP_ZONES_LIST_ITEMS" ) ||
            !check_zone( zone_type_id( "NO_AUTO_PICKUP" ), u.pos() ) ) {
            if( u.is_blind() && !m.i_at( u.pos() ).empty() ) {
                add_msg( _( "There's something here, but you can't see what it is." ) );
            } else if( m.has_items( u.pos() ) ) {
                std::vector<std::string> names;
                std::vector<size_t> counts;
                std::vector<item> items;
                for( item &tmpitem : m.i_at( u.pos() ) ) {

                    std::string next_tname = tmpitem.tname();
                    std::string next_dname = tmpitem.display_name();
                    bool by_charges = tmpitem.count_by_charges();
                    bool got_it = false;
                    for( size_t i = 0; i < names.size(); ++i ) {
                        if( by_charges && next_tname == names[i] ) {
                            counts[i] += tmpitem.charges;
                            got_it = true;
                            break;
                        } else if( next_dname == names[i] ) {
                            counts[i] += 1;
                            got_it = true;
                            break;
                        }
                    }
                    if( !got_it ) {
                        if( by_charges ) {
                            names.push_back( tmpitem.tname( tmpitem.charges ) );
                            counts.push_back( tmpitem.charges );
                        } else {
                            names.push_back( tmpitem.display_name( 1 ) );
                            counts.push_back( 1 );
                        }
                        items.push_back( tmpitem );
                    }
                    if( names.size() > 10 ) {
                        break;
                    }
                }
                for( size_t i = 0; i < names.size(); ++i ) {
                    if( !items[i].count_by_charges() ) {
                        names[i] = items[i].display_name( counts[i] );
                    } else {
                        names[i] = items[i].tname( counts[i] );
                    }
                }
                int and_the_rest = 0;
                for( size_t i = 0; i < names.size(); ++i ) {
                    //~ number of items: "<number> <item>"
                    std::string fmt = ngettext( "%1$d %2$s", "%1$d %2$s", counts[i] );
                    names[i] = string_format( fmt, counts[i], names[i] );
                    // Skip the first two.
                    if( i > 1 ) {
                        and_the_rest += counts[i];
                    }
                }
                if( names.size() == 1 ) {
                    add_msg( _( "You see here %s." ), names[0] );
                } else if( names.size() == 2 ) {
                    add_msg( _( "You see here %s and %s." ), names[0], names[1] );
                } else if( names.size() == 3 ) {
                    add_msg( _( "You see here %s, %s, and %s." ), names[0], names[1], names[2] );
                } else if( and_the_rest < 7 ) {
                    add_msg( ngettext( "You see here %s, %s and %d more item.",
                                       "You see here %s, %s and %d more items.",
                                       and_the_rest ),
                             names[0], names[1], and_the_rest );
                } else {
                    add_msg( _( "You see here %s and many more items." ), names[0] );
                }
            }
        }
    }

    if( ( vp1.part_with_feature( "CONTROL_ANIMAL", true ) ||
          vp1.part_with_feature( "CONTROLS", true ) ) && u.in_vehicle && !u.is_mounted() ) {
        add_msg( _( "There are vehicle controls here." ) );
        if( !u.has_trait( trait_id( "WAYFARER" ) ) ) {
            add_msg( m_info, _( "%s to drive." ), press_x( ACTION_CONTROL_VEHICLE ) );
        }
    } else if( vp1.part_with_feature( "CONTROLS", true ) && u.in_vehicle &&
               u.is_mounted() ) {
        add_msg( _( "There are vehicle controls here but you cannot reach them whilst mounted." ) );
    }
    return submap_shift;
}

void game::place_player_overmap( const tripoint_abs_omt &om_dest )
{
    // if player is teleporting around, they don't bring their horse with them
    if( u.is_mounted() ) {
        u.remove_effect( effect_riding );
        u.mounted_creature->remove_effect( effect_ridden );
        u.mounted_creature = nullptr;
    }
    // offload the active npcs.
    unload_npcs();
    for( monster &critter : all_monsters() ) {
        despawn_monster( critter );
    }
    if( u.in_vehicle ) {
        m.unboard_vehicle( u.pos() );
    }
    const int minz = m.has_zlevels() ? -OVERMAP_DEPTH : m.get_abs_sub().z;
    const int maxz = m.has_zlevels() ? OVERMAP_HEIGHT : m.get_abs_sub().z;
    for( int z = minz; z <= maxz; z++ ) {
        m.clear_vehicle_list( z );
    }
    m.rebuild_vehicle_level_caches();
    m.access_cache( m.get_abs_sub().z ).map_memory_seen_cache.reset();
    // offset because load_map expects the coordinates of the top left corner, but the
    // player will be centered in the middle of the map.
    const tripoint_abs_sm map_sm_pos =
        project_to<coords::sm>( om_dest ) - point( HALF_MAPSIZE, HALF_MAPSIZE );
    const tripoint player_pos( u.pos().xy(), map_sm_pos.z() );
    load_map( map_sm_pos );
    load_npcs();
    m.spawn_monsters( true ); // Static monsters
    update_overmap_seen();
    // update weather now as it could be different on the new location
    weather.nextweather = calendar::turn;
    place_player( player_pos );
}

bool game::phasing_move( const tripoint &dest_loc, const bool via_ramp )
{
    const bionic_id bio_probability_travel( "bio_probability_travel" );
    const units::energy trigger_cost = bio_probability_travel->power_trigger;

    if( !u.has_active_bionic( bio_probability_travel ) ||
        u.get_power_level() < trigger_cost ) {
        return false;
    }

    if( dest_loc.z != u.posz() && !via_ramp ) {
        // No vertical phasing yet
        return false;
    }

    //probability travel through walls but not water
    tripoint dest = dest_loc;
    // tile is impassable
    int tunneldist = 0;
    const point d( sgn( dest.x - u.posx() ), sgn( dest.y - u.posy() ) );
    while( m.impassable( dest ) ||
           ( critter_at( dest ) != nullptr && tunneldist > 0 ) ) {
        //add 1 to tunnel distance for each impassable tile in the line
        tunneldist += 1;
        //Being dimensionally anchored prevents quantum shenanigans.
        if( u.worn_with_flag( flag_DIMENSIONAL_ANCHOR ) ||
            u.has_flag( flag_DIMENSIONAL_ANCHOR ) ) {
            u.add_msg_if_player( m_info, _( "You are repelled by the barrier!" ) );
            u.mod_power_level( -trigger_cost ); //cost of tunneling one tile.
            return false;
        }
        if( tunneldist * trigger_cost >
            u.get_power_level() ) { //oops, not enough energy! Tunneling costs 250 bionic power per impassable tile
            add_msg( _( "You try to quantum tunnel through the barrier but are reflected!  Try again with more energy!" ) );
            u.mod_power_level( -trigger_cost );
            return false;
        }
        if( tunneldist > 24 ) {
            add_msg( m_info, _( "It's too dangerous to tunnel that far!" ) );
            u.mod_power_level( -trigger_cost );
            return false;
        }

        dest.x += d.x;
        dest.y += d.y;
    }

    if( tunneldist != 0 ) {
        if( u.in_vehicle ) {
            m.unboard_vehicle( u.pos() );
        }

        add_msg( _( "You quantum tunnel through the %d-tile wide barrier!" ), tunneldist );
        //tunneling costs 250 bionic power per impassable tile
        u.mod_power_level( -( tunneldist * trigger_cost ) );
        u.moves -= 100; //tunneling costs 100 moves
        u.setpos( dest );

        if( m.veh_at( u.pos() ).part_with_feature( "BOARDABLE", true ) ) {
            m.board_vehicle( u.pos(), &u );
        }

        u.grab( object_type::NONE );
        on_move_effects();
        m.creature_on_trap( u );
        return true;
    }

    return false;
}

bool game::can_move_furniture( tripoint fdest, const tripoint &dp )
{
    const bool pulling_furniture = dp == -u.grab_point;
    const bool has_floor = m.has_floor( fdest );
    return  m.passable( fdest ) &&
            critter_at<npc>( fdest ) == nullptr &&
            critter_at<monster>( fdest ) == nullptr &&
            ( !pulling_furniture || is_empty( u.pos() + dp ) ) &&
            ( !has_floor || m.has_flag( "FLAT", fdest ) ) &&
            !m.has_furn( fdest ) &&
            !m.veh_at( fdest ) &&
            ( !has_floor || m.tr_at( fdest ).is_null() );
}

int game::grabbed_furn_move_time( const tripoint &dp )
{
    // Furniture: pull, push, or standing still and nudging object around.
    // Can push furniture out of reach.
    tripoint fpos = u.pos() + u.grab_point;
    // supposed position of grabbed furniture
    if( !m.has_furn( fpos ) ) {
        return 0;
    }

    tripoint fdest = fpos + dp; // intended destination of furniture.

    const bool canmove = can_move_furniture( fdest, dp );
    const furn_t &furntype = m.furn( fpos ).obj();
    const int dst_items = m.i_at( fdest ).size();

    const bool only_liquid_items = std::all_of( m.i_at( fdest ).begin(), m.i_at( fdest ).end(),
    [&]( item & liquid_item ) {
        return liquid_item.made_of_from_type( phase_id::LIQUID );
    } );

    const bool dst_item_ok = !m.has_flag( "NOITEM", fdest ) &&
                             !m.has_flag( "SWIMMABLE", fdest ) &&
                             !m.has_flag( "DESTROY_ITEM", fdest ) &&
                             only_liquid_items;
    const bool src_item_ok = m.furn( fpos ).obj().has_flag( "CONTAINER" ) ||
                             m.furn( fpos ).obj().has_flag( "FIRE_CONTAINER" ) ||
                             m.furn( fpos ).obj().has_flag( "SEALED" );

    int str_req = furntype.move_str_req;
    // Factor in weight of items contained in the furniture.
    units::mass furniture_contents_weight = 0_gram;
    for( item &contained_item : m.i_at( fpos ) ) {
        furniture_contents_weight += contained_item.weight();
    }
    str_req += furniture_contents_weight / 4_kilogram;

    const float weary_mult = 1.0f / u.exertion_adjusted_move_multiplier();
    if( !canmove ) { // NOLINT(bugprone-branch-clone)
        return 50 * weary_mult;
    } else if( str_req > u.get_str() &&
               one_in( std::max( 20 - ( str_req - u.get_str() ), 2 ) ) ) {
        return 100 * weary_mult;
    } else if( !src_item_ok && !dst_item_ok && dst_items > 0 ) {
        return 50 * weary_mult;
    }
    int moves_total = 0;
    moves_total = str_req * 10;
    // Additional penalty if we can't comfortably move it.
    if( str_req > u.get_str() ) {
        int move_penalty = std::pow( str_req, 2.0 ) + 100.0;
        if( move_penalty <= 1000 ) {
            if( u.get_str() >= str_req - 3 ) {
                moves_total += std::max( 3000, move_penalty * 10 ) * weary_mult;
            } else {
                moves_total += 100 * weary_mult;
                return moves_total;
            }
        }
        moves_total += move_penalty;
    }
    return moves_total;
}

bool game::grabbed_furn_move( const tripoint &dp )
{
    // Furniture: pull, push, or standing still and nudging object around.
    // Can push furniture out of reach.
    tripoint fpos = u.pos() + u.grab_point;
    // supposed position of grabbed furniture
    if( !m.has_furn( fpos ) ) {
        // Where did it go? We're grabbing thin air so reset.
        add_msg( m_info, _( "No furniture at grabbed point." ) );
        u.grab( object_type::NONE );
        return false;
    }

    const bool pushing_furniture = dp ==  u.grab_point;
    const bool pulling_furniture = dp == -u.grab_point;
    const bool shifting_furniture = !pushing_furniture && !pulling_furniture;

    tripoint fdest = fpos + dp; // intended destination of furniture.

    // Unfortunately, game::is_empty fails for tiles we're standing on,
    // which will forbid pulling, so:
    const bool canmove = can_move_furniture( fdest, dp );
    // @TODO: it should be possible to move over invisible traps. This should probably
    // trigger the trap.
    // The current check (no move if trap) allows a player to detect invisible traps by
    // attempting to move stuff onto it.

    const furn_t furntype = m.furn( fpos ).obj();
    const int src_items = m.i_at( fpos ).size();
    const int dst_items = m.i_at( fdest ).size();

    const bool only_liquid_items = std::all_of( m.i_at( fdest ).begin(), m.i_at( fdest ).end(),
    [&]( item & liquid_item ) {
        return liquid_item.made_of_from_type( phase_id::LIQUID );
    } );

    const bool dst_item_ok = !m.has_flag( "NOITEM", fdest ) &&
                             !m.has_flag( "SWIMMABLE", fdest ) &&
                             !m.has_flag( "DESTROY_ITEM", fdest );

    const bool src_item_ok = m.furn( fpos ).obj().has_flag( "CONTAINER" ) ||
                             m.furn( fpos ).obj().has_flag( "FIRE_CONTAINER" ) ||
                             m.furn( fpos ).obj().has_flag( "SEALED" );

    const int fire_intensity = m.get_field_intensity( fpos, fd_fire );
    time_duration fire_age = m.get_field_age( fpos, fd_fire );

    int str_req = furntype.move_str_req;
    // Factor in weight of items contained in the furniture.
    units::mass furniture_contents_weight = 0_gram;
    for( item &contained_item : m.i_at( fpos ) ) {
        furniture_contents_weight += contained_item.weight();
    }
    str_req += furniture_contents_weight / 4_kilogram;

    if( !canmove ) {
        // TODO: What is something?
        add_msg( _( "The %s collides with something." ), furntype.name() );
        return true;
    } else if( str_req > u.get_str() && u.get_perceived_pain() > 40 &&
               !u.has_trait( trait_id( "CENOBITE" ) ) && !u.has_trait( trait_id( "MASOCHIST" ) ) &&
               !u.has_trait( trait_id( "MASOCHIST_MED" ) ) ) {
        add_msg( m_bad, _( "You are in too much pain to try moving the heavy %s!" ),
                 furntype.name() );
        return true;

    } else if( str_req > u.get_str() && u.get_perceived_pain() > 50 &&
               ( u.has_trait( trait_id( "MASOCHIST" ) ) || u.has_trait( trait_id( "MASOCHIST_MED" ) ) ) ) {
        add_msg( m_bad,
                 _( "Even with your appetite for pain, you are in too much pain to try moving the heavy %s!" ),
                 furntype.name() );
        return true;

        ///\EFFECT_STR determines ability to drag furniture
    } else if( str_req > u.get_str() &&
               one_in( std::max( 20 - str_req - u.get_str(), 2 ) ) ) {
        add_msg( m_bad, _( "You strain yourself trying to move the heavy %s!" ),
                 furntype.name() );
        u.mod_pain( 1 ); // Hurt ourselves.
        return true; // furniture and or obstacle wins.
    } else if( !src_item_ok && !only_liquid_items && dst_items > 0 ) {
        add_msg( _( "There's stuff in the way." ) );
        return true;
    }

    // Additional penalty if we can't comfortably move it.
    if( str_req > u.get_str() ) {
        int move_penalty = std::pow( str_req, 2.0 ) + 100.0;
        if( move_penalty <= 1000 ) {
            if( u.get_str() >= str_req - 3 ) {
                add_msg( m_bad, _( "The %s is really heavy!" ), furntype.name() );
                if( one_in( 3 ) ) {
                    add_msg( m_bad, _( "You fail to move the %s." ), furntype.name() );
                    return true;
                }
            } else {
                add_msg( m_bad, _( "The %s is too heavy for you to budge." ), furntype.name() );
                return true;
            }
        }
        if( move_penalty > 500 ) {
            add_msg( _( "Moving the heavy %s is taking a lot of time!" ),
                     furntype.name() );
        } else if( move_penalty > 200 ) {
            if( one_in( 3 ) ) { // Nag only occasionally.
                add_msg( _( "It takes some time to move the heavy %s." ),
                         furntype.name() );
            }
        }
    }
    sounds::sound( fdest, furntype.move_str_req * 2, sounds::sound_t::movement,
                   _( "a scraping noise." ), true, "misc", "scraping" );

    // Actually move the furniture.
    m.furn_set( fdest, m.furn( fpos ) );
    m.furn_set( fpos, f_null, true );

    if( fire_intensity == 1 && !pulling_furniture ) {
        m.remove_field( fpos, fd_fire );
        m.set_field_intensity( fdest, fd_fire, fire_intensity );
        m.set_field_age( fdest, fd_fire, fire_age );
    }

    // Is there is only liquids on the ground, remove them after moving furniture.
    if( dst_items > 0 && only_liquid_items ) {
        m.i_clear( fdest );
    }

    if( src_items > 0 ) { // Move the stuff inside.
        if( dst_item_ok && src_item_ok ) {
            // Assume contents of both cells are legal, so we can just swap contents.
            std::list<item> temp;
            std::move( m.i_at( fpos ).begin(), m.i_at( fpos ).end(),
                       std::back_inserter( temp ) );
            m.i_clear( fpos );
            for( auto item_iter = m.i_at( fdest ).begin();
                 item_iter != m.i_at( fdest ).end(); ++item_iter ) {
                m.i_at( fpos ).insert( *item_iter );
            }
            m.i_clear( fdest );
            for( auto &cur_item : temp ) {
                m.i_at( fdest ).insert( cur_item );
            }
        } else {
            add_msg( _( "Stuff spills from the %s!" ), furntype.name() );
        }
    }

    if( !m.has_floor( fdest ) && !m.has_flag( "FLAT", fdest ) ) {
        std::string danger_tile = enumerate_as_string( get_dangerous_tile( fdest ) );
        add_msg( _( "You let go of the %1$s as it falls down the %2$s." ), furntype.name(), danger_tile );
        u.grab( object_type::NONE );
        m.drop_furniture( fdest );
        return true;
    }

    if( shifting_furniture ) {
        // We didn't move
        tripoint d_sum = u.grab_point + dp;
        if( std::abs( d_sum.x ) < 2 && std::abs( d_sum.y ) < 2 ) {
            u.grab_point = d_sum; // furniture moved relative to us
        } else { // we pushed furniture out of reach
            add_msg( _( "You let go of the %s." ), furntype.name() );
            u.grab( object_type::NONE );
        }
        return true; // We moved furniture but stayed still.
    }

    if( pushing_furniture && m.impassable( fpos ) ) {
        // Not sure how that chair got into a wall, but don't let player follow.
        add_msg( _( "You let go of the %1$s as it slides past %2$s." ),
                 furntype.name(), m.tername( fdest ) );
        u.grab( object_type::NONE );
        return true;
    }

    return false;
}

bool game::grabbed_move( const tripoint &dp, const bool via_ramp )
{
    if( u.get_grab_type() == object_type::NONE ) {
        return false;
    }

    if( dp.z != 0 ) {
        // No dragging stuff up/down stairs yet!
        return false;
    }

    // vehicle: pulling, pushing, or moving around the grabbed object.
    if( u.get_grab_type() == object_type::VEHICLE ) {
        return grabbed_veh_move( dp );
    }

    if( u.get_grab_type() == object_type::FURNITURE ) {
        u.assign_activity( player_activity( move_furniture_activity_actor( dp, via_ramp ) ) );
        return true;
    }

    add_msg( m_info, _( "Nothing at grabbed point %d,%d,%d or bad grabbed object type." ),
             u.grab_point.x, u.grab_point.y, u.grab_point.z );
    u.grab( object_type::NONE );
    return false;
}

void game::on_move_effects()
{
    // TODO: Move this to a character method
    if( !u.is_mounted() ) {
        const item muscle( "muscle" );
        for( const bionic_id &bid : u.get_bionic_fueled_with( muscle ) ) {
            if( u.has_active_bionic( bid ) ) {// active power gen
                u.mod_power_level( units::from_kilojoule( muscle.fuel_energy() ) * bid->fuel_efficiency );
            } else if( u.has_bionic( bid ) ) {// passive power gen
                u.mod_power_level( units::from_kilojoule( muscle.fuel_energy() ) * bid->passive_fuel_efficiency );
            }
        }
        const bionic_id bio_jointservo( "bio_jointservo" );
        if( u.has_active_bionic( bio_jointservo ) ) {
            if( u.is_running() ) {
                u.mod_power_level( -bio_jointservo->power_trigger * 1.55 );
            } else {
                u.mod_power_level( -bio_jointservo->power_trigger );
            }
        }
    }

    if( u.is_running() ) {
        if( !u.can_run() ) {
            u.toggle_run_mode();
        }
        if( u.get_stamina() < u.get_stamina_max() / 5 && one_in( u.get_stamina() ) ) {
            u.add_effect( effect_winded, 10_turns );
        }
    }

    // apply martial art move bonuses
    u.martial_arts_data->ma_onmove_effects( u );

    sfx::do_ambient();
}

void game::on_options_changed()
{
#if defined(TILES)
    tilecontext->on_options_changed();
#endif
}

void game::water_affect_items( Character &ch ) const
{
    std::vector<item_location> dissolved;
    std::vector<item_location> destroyed;

    for( item_location &loc : ch.all_items_loc() ) {
        // check flag first because its cheaper
        if( loc->has_flag( flag_WATER_DISSOLVE ) && !loc.protected_from_liquids() ) {
            dissolved.emplace_back( loc );
        } else if( loc->has_flag( flag_WATER_BREAK ) && !loc->is_broken()
                   && !loc.protected_from_liquids() ) {
            destroyed.emplace_back( loc );
        } else if( loc->typeId() == itype_towel && !loc.protected_from_liquids() ) {
            loc->convert( itype_towel_wet );
        }
    }

    if( dissolved.empty() && destroyed.empty() ) {
        return;
    }

    for( item_location &it : dissolved ) {
        add_msg_if_player_sees( ch.pos(), m_bad, _( "%1$s %2$s dissolved in the water!" ),
                                ch.disp_name( true, true ), it->display_name() );
        it.remove_item();
    }

    for( item_location &it : destroyed ) {
        add_msg_if_player_sees( ch.pos(), m_bad, _( "The water destroyed %1$s %2$s!" ),
                                ch.disp_name( true ), it->display_name() );
        it->deactivate();
        it->set_flag( flag_ITEM_BROKEN );
    }
}

void game::fling_creature( Creature *c, const units::angle &dir, float flvel, bool controlled )
{
    if( c == nullptr ) {
        debugmsg( "game::fling_creature invoked on null target" );
        return;
    }

    if( c->is_dead_state() ) {
        // Flinging a corpse causes problems, don't enable without testing
        return;
    }

    if( c->is_hallucination() ) {
        // Don't fling hallucinations
        return;
    }

    int steps = 0;
    bool thru = true;
    const bool is_u = ( c == &u );
    // Don't animate critters getting bashed if animations are off
    const bool animate = is_u || get_option<bool>( "ANIMATIONS" );

    player *p = dynamic_cast<player *>( c );

    tileray tdir( dir );
    int range = flvel / 10;
    tripoint pt = c->pos();
    while( range > 0 ) {
        c->underwater = false;
        // TODO: Check whenever it is actually in the viewport
        // or maybe even just redraw the changed tiles
        bool seen = is_u || u.sees( *c ); // To avoid redrawing when not seen
        tdir.advance();
        pt.x = c->posx() + tdir.dx();
        pt.y = c->posy() + tdir.dy();
        float force = 0.0f;

        if( monster *const mon_ptr = critter_at<monster>( pt ) ) {
            monster &critter = *mon_ptr;
            // Approximate critter's "stopping power" with its max hp
            force = std::min<float>( 1.5f * critter.type->hp, flvel );
            const int damage = rng( force, force * 2.0f ) / 6;
            c->impact( damage, pt );
            // Multiply zed damage by 6 because no body parts
            const int zed_damage = std::max( 0,
                                             ( damage - critter.get_armor_bash( bodypart_id( "torso" ) ) ) * 6 );
            // TODO: Pass the "flinger" here - it's not the flung critter that deals damage
            critter.apply_damage( c, bodypart_id( "torso" ), zed_damage );
            critter.check_dead_state();
            if( !critter.is_dead() ) {
                thru = false;
            }
        } else if( m.impassable( pt ) ) {
            if( !m.veh_at( pt ).obstacle_at_part() ) {
                force = std::min<float>( m.bash_strength( pt ), flvel );
            } else {
                // No good way of limiting force here
                // Keep it 1 less than maximum to make the impact hurt
                // but to keep the target flying after it
                force = flvel - 1;
            }
            const int damage = rng( force, force * 2.0f ) / 9;
            c->impact( damage, pt );
            if( m.is_bashable( pt ) ) {
                // Only go through if we successfully make the tile passable
                m.bash( pt, flvel );
                thru = m.passable( pt );
            } else {
                thru = false;
            }
        }

        // If the critter dies during flinging, moving it around causes debugmsgs
        if( c->is_dead_state() ) {
            return;
        }

        flvel -= force;
        if( thru ) {
            if( p != nullptr ) {
                if( p->in_vehicle ) {
                    m.unboard_vehicle( p->pos() );
                }
                // If we're flinging the player around, make sure the map stays centered on them.
                if( is_u ) {
                    update_map( pt.x, pt.y );
                } else {
                    p->setpos( pt );
                }
            } else if( !critter_at( pt ) ) {
                // Dying monster doesn't always leave an empty tile (blob spawning etc.)
                // Just don't setpos if it happens - next iteration will do so
                // or the monster will stop a tile before the unpassable one
                c->setpos( pt );
            }
        } else {
            // Don't zero flvel - count this as slamming both the obstacle and the ground
            // although at lower velocity
            break;
        }
        range--;
        steps++;
        if( animate && ( seen || u.sees( *c ) ) ) {
            invalidate_main_ui_adaptor();
            inp_mngr.pump_events();
            ui_manager::redraw_invalidated();
            refresh_display();
        }
    }

    // Fall down to the ground - always on the last reached tile
    if( !m.has_flag( "SWIMMABLE", c->pos() ) ) {
        const trap &trap_under_creature = m.tr_at( c->pos() );
        // Didn't smash into a wall or a floor so only take the fall damage
        if( thru && trap_under_creature == tr_ledge ) {
            m.creature_on_trap( *c, false );
        } else {
            // Fall on ground
            int force = rng( flvel, flvel * 2 ) / 9;
            if( controlled ) {
                force = std::max( force / 2 - 5, 0 );
            }
            if( force > 0 ) {
                int dmg = c->impact( force, c->pos() );
                // TODO: Make landing damage the floor
                m.bash( c->pos(), dmg / 4, false, false, false );
            }
            // Always apply traps to creature i.e. bear traps, tele traps etc.
            m.creature_on_trap( *c, false );
        }
    } else {
        c->underwater = true;

        if( p != nullptr ) {
            water_affect_items( *p );
        }

        if( is_u ) {
            if( controlled ) {
                add_msg( _( "You dive into water." ) );
            } else {
                add_msg( m_warning, _( "You fall into water." ) );
            }
        }
    }
}

static cata::optional<tripoint> point_selection_menu( const std::vector<tripoint> &pts )
{
    if( pts.empty() ) {
        debugmsg( "point_selection_menu called with empty point set" );
        return cata::nullopt;
    }

    if( pts.size() == 1 ) {
        return pts[0];
    }

    const tripoint &upos = get_player_character().pos();
    uilist pmenu;
    pmenu.title = _( "Climb where?" );
    int num = 0;
    for( const tripoint &pt : pts ) {
        // TODO: Sort the menu so that it can be used with numpad directions
        const std::string &direction = direction_name( direction_from( upos.xy(), pt.xy() ) );
        // TODO: Inform player what is on said tile
        // But don't just print terrain name (in many cases it will be "open air")
        pmenu.addentry( num++, true, MENU_AUTOASSIGN, _( "Climb %s" ), direction );
    }

    pmenu.query();
    const int ret = pmenu.ret;
    if( ret < 0 || ret >= num ) {
        return cata::nullopt;
    }

    return pts[ret];
}

static cata::optional<tripoint> find_empty_spot_nearby( const tripoint &pos )
{
    map &here = get_map();
    for( const tripoint &p : here.points_in_radius( pos, 1 ) ) {
        if( p == pos ) {
            continue;
        }
        if( here.impassable( p ) ) {
            continue;
        }
        if( g->critter_at( p ) ) {
            continue;
        }
        return p;
    }
    return cata::nullopt;
}

void game::vertical_move( int movez, bool force, bool peeking )
{
    if( u.is_mounted() ) {
        monster *mons = u.mounted_creature.get();
        if( mons->has_flag( MF_RIDEABLE_MECH ) ) {
            if( !mons->check_mech_powered() ) {
                add_msg( m_bad, _( "Your %s refuses to move as its batteries have been drained." ),
                         mons->get_name() );
                return;
            }
        }
    }

    map &here = get_map();
    // > and < are used for diving underwater.
    if( here.has_flag( "SWIMMABLE", u.pos() ) && here.has_flag( TFLAG_DEEP_WATER, u.pos() ) ) {
        if( movez == -1 ) {
            if( u.is_underwater() ) {
                add_msg( m_info, _( "You are already underwater!" ) );
                return;
            }
            if( u.worn_with_flag( flag_FLOTATION ) ) {
                add_msg( m_info, _( "You can't dive while wearing a flotation device." ) );
                return;
            }
            u.set_underwater( true );
            ///\EFFECT_STR increases breath-holding capacity while diving
            u.oxygen = 30 + 2 * u.str_cur;
            add_msg( _( "You dive underwater!" ) );
        } else {
            if( u.swim_speed() < 500 || u.shoe_type_count( itype_swim_fins ) ) {
                u.set_underwater( false );
                add_msg( _( "You surface." ) );
            } else {
                add_msg( m_info, _( "You try to surface but can't!" ) );
            }
        }
        u.moves -= 100;
        return;
    }

    // Force means we're going down, even if there's no staircase, etc.
    bool climbing = false;
    int move_cost = 100;
    tripoint stairs( u.posx(), u.posy(), u.posz() + movez );
    if( here.has_zlevels() && !force && movez == 1 && !here.has_flag( "GOES_UP", u.pos() ) ) {
        // Climbing
        if( here.has_floor_or_support( stairs ) ) {
            add_msg( m_info, _( "You can't climb here - there's a ceiling above your head." ) );
            return;
        }

        const int cost = u.climbing_cost( u.pos(), stairs );
        const bool can_climb_here = cost > 0 ||
                                    u.has_trait_flag( STATIC( json_character_flag( "CLIMB_NO_LADDER" ) ) );
        if( !can_climb_here ) {
            add_msg( m_info, _( "You can't climb here - you need walls and/or furniture to brace against." ) );
            return;
        }

        std::vector<tripoint> pts;
        for( const auto &pt : here.points_in_radius( stairs, 1 ) ) {
            if( here.passable( pt ) &&
                here.has_floor_or_support( pt ) ) {
                pts.push_back( pt );
            }
        }

        if( pts.empty() ) {
            add_msg( m_info,
                     _( "You can't climb here - there is no terrain above you that would support your weight." ) );
            return;
        } else {
            // TODO: Make it an extended action
            climbing = true;
            move_cost = cost;

            const cata::optional<tripoint> pnt = point_selection_menu( pts );
            if( !pnt ) {
                return;
            }
            stairs = *pnt;
        }
    }

    if( !force && movez == -1 && !here.has_flag( "GOES_DOWN", u.pos() ) ) {
        add_msg( m_info, _( "You can't go down here!" ) );
        return;
    } else if( !climbing && !force && movez == 1 && !here.has_flag( "GOES_UP", u.pos() ) ) {
        add_msg( m_info, _( "You can't go up here!" ) );
        return;
    }

    if( force ) {
        // Let go of a grabbed cart.
        u.grab( object_type::NONE );
    } else if( u.grab_point != tripoint_zero ) {
        add_msg( m_info, _( "You can't drag things up and down stairs." ) );
        return;
    }

    // Because abs_sub will change when vertical_shift (here.has_zlevels() == true)
    // is called or when the map is loaded on new z-level (== false).
    // This caches the z-level we start the movement on (current) and the level we're want to end.
    const int z_before = m.get_abs_sub().z;
    const int z_after = m.get_abs_sub().z + movez;
    if( z_after < -OVERMAP_DEPTH || z_after > OVERMAP_HEIGHT ) {
        debugmsg( "Tried to move outside allowed range of z-levels" );
        return;
    }

    if( !u.move_effects( false ) ) {
        u.moves -= 100;
        return;
    }

    if( here.has_flag( "UNSTABLE", u.pos() ) ) {
        u.moves -= 500;
        if( movez == 1 && slip_down() ) {
            return;
        }
    }

    // Check if there are monsters are using the stairs.
    bool slippedpast = false;
    if( !here.has_zlevels() && !coming_to_stairs.empty() && !force ) {
        // TODO: Allow travel if zombie couldn't reach stairs, but spawn him when we go up.
        add_msg( m_warning, _( "You try to use the stairs.  Suddenly you are blocked by a %s!" ),
                 coming_to_stairs[0].name() );
        // Roll.
        ///\EFFECT_DEX increases chance of moving past monsters on stairs

        ///\EFFECT_DODGE increases chance of moving past monsters on stairs
        int dexroll = dice( 6, u.dex_cur + u.get_skill_level( skill_dodge ) * 2 );
        ///\EFFECT_STR increases chance of moving past monsters on stairs

        ///\EFFECT_MELEE increases chance of moving past monsters on stairs
        int strroll = dice( 3, u.str_cur + u.get_skill_level( skill_melee ) * 1.5 );
        if( coming_to_stairs.size() > 4 ) {
            add_msg( _( "The are a lot of them on the %s!" ), here.tername( u.pos() ) );
            dexroll /= 4;
            strroll /= 2;
        } else if( coming_to_stairs.size() > 1 ) {
            add_msg( m_warning, _( "There's something else behind it!" ) );
            dexroll /= 2;
        }

        if( dexroll < 14 || strroll < 12 ) {
            turn_handler::update_stair_monsters();
            u.moves -= 100;
            return;
        }

        add_msg( _( "You manage to slip past!" ) );
        slippedpast = true;
        u.moves -= 100;
    }

    // Shift the map up or down

    std::unique_ptr<map> tmp_map_ptr;
    if( !here.has_zlevels() ) {
        tmp_map_ptr = std::make_unique<map>();
    }

    map &maybetmp = here.has_zlevels() ? m : *( tmp_map_ptr.get() );
    if( here.has_zlevels() ) {
        // We no longer need to shift the map here! What joy
    } else {
        // TODO: fix point types
        maybetmp.load( tripoint_abs_sm( point_abs_sm( here.get_abs_sub().xy() ), z_after ), false );
    }

    // Find the corresponding staircase
    bool rope_ladder = false;
    // TODO: Remove the stairfinding, make the mapgen gen aligned maps
    if( !force && !climbing ) {
        const cata::optional<tripoint> pnt = find_or_make_stairs( maybetmp, z_after, rope_ladder, peeking );
        if( !pnt ) {
            return;
        }
        stairs = *pnt;
    }

    if( !force ) {
        monstairz = z_before;
    }
    // Save all monsters that can reach the stairs, remove them from the tracker,
    // then despawn the remaining monsters. Because it's a vertical shift, all
    // monsters are out of the bounds of the map and will despawn.
    shared_ptr_fast<monster> stored_mount;
    if( u.is_mounted() && !here.has_zlevels() ) {
        // Store a *copy* of the mount, so we can remove the original monster instance
        // from the tracker before the map shifts.
        // Map shifting would otherwise just despawn the mount and would later respawn it.
        stored_mount = make_shared_fast<monster>( *u.mounted_creature );
        critter_tracker->remove( *u.mounted_creature );
    }
    if( !here.has_zlevels() ) {
        const tripoint to = u.pos();
        for( monster &critter : all_monsters() ) {
            // if its a ladder instead of stairs - most zombies can't climb that.
            // unless that have a special flag to allow them to do so.
            if( ( here.has_flag( "DIFFICULT_Z", u.pos() ) && !critter.climbs() ) ||
                critter.has_effect( effect_ridden ) ||
                critter.has_effect( effect_tied ) ) {
                continue;
            }
            int turns = critter.turns_to_reach( to.xy() );
            if( turns < 10 && coming_to_stairs.size() < 8 && critter.will_reach( to.xy() )
                && !slippedpast ) {
                critter.staircount = 10 + turns;
                critter.on_unload();
                coming_to_stairs.push_back( critter );
                remove_zombie( critter );
            }
        }
        auto mons = critter_tracker->find( u.pos() );
        if( mons != nullptr ) {
            critter_tracker->remove( *mons );
        }
        shift_monsters( tripoint( 0, 0, movez ) );
    }

    std::vector<shared_ptr_fast<npc>> npcs_to_bring;
    std::vector<monster *> monsters_following;
    if( !here.has_zlevels() && std::abs( movez ) == 1 ) {
        std::copy_if( active_npc.begin(), active_npc.end(), back_inserter( npcs_to_bring ),
        [this]( const shared_ptr_fast<npc> &np ) {
            return np->is_walking_with() && !np->is_mounted() && !np->in_sleep_state() &&
                   rl_dist( np->pos(), u.pos() ) < 2;
        } );
    }

    if( here.has_zlevels() && std::abs( movez ) == 1 ) {
        bool ladder = here.has_flag( "DIFFICULT_Z", u.pos() );
        for( monster &critter : all_monsters() ) {
            if( ladder && !critter.climbs() ) {
                continue;
            }
            Creature *target = critter.attack_target();
            if( ( target && target->is_avatar() ) || ( !critter.has_effect( effect_ridden ) &&
                    critter.has_effect( effect_pet ) && critter.friendly == -1 &&
                    !critter.has_effect( effect_tied ) ) ) {
                monsters_following.push_back( &critter );
            }
        }
    }

    if( u.is_mounted() ) {
        monster *crit = u.mounted_creature.get();
        if( crit->has_flag( MF_RIDEABLE_MECH ) ) {
            crit->use_mech_power( -u.current_movement_mode()->mech_power_use() - 1 );
        }
    } else {
        u.moves -= move_cost;
    }
    for( const auto &np : npcs_to_bring ) {
        if( np->in_vehicle ) {
            here.unboard_vehicle( np->pos() );
        }
    }
    const tripoint old_pos = u.pos();
    const tripoint old_abs_pos = here.getabs( old_pos );
    point submap_shift;
    vertical_shift( z_after );
    if( !force ) {
        submap_shift = update_map( stairs.x, stairs.y );
    }

    // if an NPC or monster is on the stiars when player ascends/descends
    // they may end up merged on th esame tile, do some displacement to resolve that.
    // if, in the weird case of it not being possible to displace;
    // ( how did the player even manage to approach the stairs, if so? )
    // then nothing terrible happens, its just weird.
    if( critter_at<npc>( u.pos(), true ) || critter_at<monster>( u.pos(), true ) ) {
        std::string crit_name;
        bool player_displace = false;
        cata::optional<tripoint> displace = find_empty_spot_nearby( u.pos() );
        if( displace.has_value() ) {
            npc *guy = g->critter_at<npc>( u.pos(), true );
            if( guy ) {
                crit_name = guy->get_name();
                tripoint old_pos = guy->pos();
                if( !guy->is_enemy() ) {
                    guy->move_away_from( u.pos(), true );
                    if( old_pos != guy->pos() ) {
                        add_msg( _( "%s moves out of the way for you." ), guy->get_name() );
                    }
                } else {
                    player_displace = true;
                }
            }
            monster *mon = g->critter_at<monster>( u.pos(), true );
            // if the monster is ridden by the player or an NPC:
            // Dont displace them. If they are mounted by a friendly NPC,
            // then the NPC will already have been displaced just above.
            // if they are ridden by the player, we want them to coexist on same tile
            if( mon && !mon->mounted_player ) {
                crit_name = mon->get_name();
                if( mon->friendly == -1 ) {
                    mon->setpos( *displace );
                    add_msg( _( "Your %s moves out of the way for you." ), mon->get_name() );
                } else {
                    player_displace = true;
                }
            }
            if( player_displace ) {
                u.setpos( *displace );
                u.moves -= 20;
                add_msg( _( "You push past %s blocking the way." ), crit_name );
            }
        } else {
            debugmsg( "Failed to find a spot to displace into." );
        }
    }

    // Now that we know the player's destination position, we can move their mount as well
    if( u.is_mounted() ) {
        if( stored_mount ) {
            cata_assert( !here.has_zlevels() );
            stored_mount->spawn( u.pos() );
            if( critter_tracker->add( stored_mount ) ) {
                u.mounted_creature = stored_mount;
            }
        } else {
            u.mounted_creature->setpos( u.pos() );
        }
    }

    if( !npcs_to_bring.empty() ) {
        // Would look nicer randomly scrambled
        std::vector<tripoint> candidates = closest_points_first( u.pos(), 1 );
        candidates.erase( std::remove_if( candidates.begin(), candidates.end(),
        [this]( const tripoint & c ) {
            return !is_empty( c );
        } ), candidates.end() );

        for( const auto &np : npcs_to_bring ) {
            const auto found = std::find_if( candidates.begin(), candidates.end(),
            [np, &here]( const tripoint & c ) {
                // @TODO NPC should appear on top of invisible traps (and trigger them),
                // instead of magically choosing tiles without dangerous traps.
                return !np->is_dangerous_fields( here.field_at( c ) ) && here.tr_at( c ).is_benign();
            } );
            if( found != candidates.end() ) {
                // TODO: De-uglify
                np->setpos( *found );
                np->place_on_map();
                np->setpos( *found );
                candidates.erase( found );
            }

            if( candidates.empty() ) {
                break;
            }
        }

        reload_npcs();
    }

    // This ugly check is here because of stair teleport bullshit
    // TODO: Remove stair teleport bullshit
    if( rl_dist( u.pos(), old_pos ) <= 1 ) {
        for( monster *m : monsters_following ) {
            m->set_dest( u.pos() );
        }
    }

    if( rope_ladder ) {
        here.ter_set( u.pos(), t_rope_up );
    }

    if( here.ter( stairs ) == t_manhole_cover ) {
        here.spawn_item( stairs + point( rng( -1, 1 ), rng( -1, 1 ) ), itype_manhole_cover );
        here.ter_set( stairs, t_manhole );
    }

    // Wouldn't work and may do strange things
    if( u.is_hauling() && !here.has_zlevels() ) {
        add_msg( _( "You cannot haul items here." ) );
        u.stop_hauling();
    }

    if( u.is_hauling() ) {
        const tripoint adjusted_pos = old_pos - sm_to_ms_copy( submap_shift );
        start_hauling( adjusted_pos );
    }

    here.invalidate_map_cache( here.get_abs_sub().z );
    // Upon force movement, traps can not be avoided.
    here.creature_on_trap( u, !force );

    cata_event_dispatch::avatar_moves( old_abs_pos, u, m );
}

void game::start_hauling( const tripoint &pos )
{
    // Find target items and quantities thereof for the new activity
    const std::vector<item_location> target_items = m.get_haulable_items( pos );
    // Quantity of 0 means move all
    const std::vector<int> quantities( target_items.size(), 0 );

    if( target_items.empty() ) {
        // Nothing to haul
        u.stop_hauling();
        return;
    }

    // Whether the destination is inside a vehicle (not supported)
    const bool to_vehicle = false;
    // Destination relative to the player
    const tripoint relative_destination{};

    u.assign_activity( player_activity( move_items_activity_actor(
                                            target_items,
                                            quantities,
                                            to_vehicle,
                                            relative_destination
                                        ) ) );
}

cata::optional<tripoint> game::find_or_make_stairs( map &mp, const int z_after, bool &rope_ladder,
        bool peeking )
{
    const int omtilesz = SEEX * 2;
    real_coords rc( m.getabs( point( u.posx(), u.posy() ) ) );
    tripoint omtile_align_start( m.getlocal( rc.begin_om_pos() ), z_after );
    tripoint omtile_align_end( omtile_align_start + point( -1 + omtilesz, -1 + omtilesz ) );

    // Try to find the stairs.
    cata::optional<tripoint> stairs;
    int best = INT_MAX;
    const int movez = z_after - m.get_abs_sub().z;
    const bool going_down_1 = movez == -1;
    const bool going_up_1 = movez == 1;
    // If there are stairs on the same x and y as we currently are, use those
    if( going_down_1 && mp.has_flag( TFLAG_GOES_UP, u.pos() + tripoint_below ) ) {
        stairs.emplace( u.pos() + tripoint_below );
    }
    if( going_up_1 && mp.has_flag( TFLAG_GOES_DOWN, u.pos() + tripoint_above ) ) {
        stairs.emplace( u.pos() + tripoint_above );
    }
    // We did not find stairs directly above or below, so search the map for them
    if( !stairs.has_value() ) {
        for( const tripoint &dest : m.points_in_rectangle( omtile_align_start, omtile_align_end ) ) {
            if( rl_dist( u.pos(), dest ) <= best &&
                ( ( going_down_1 && mp.has_flag( TFLAG_GOES_UP, dest ) ) ||
                  ( going_up_1 && ( mp.has_flag( TFLAG_GOES_DOWN, dest ) ||
                                    mp.ter( dest ) == t_manhole_cover ) ) ||
                  ( ( movez == 2 || movez == -2 ) && mp.ter( dest ) == t_elevator ) ) ) {
                stairs.emplace( dest );
                best = rl_dist( u.pos(), dest );
            }
        }
    }

    if( stairs.has_value() ) {
        if( Creature *blocking_creature = critter_at( stairs.value() ) ) {
            npc *guy = dynamic_cast<npc *>( blocking_creature );
            monster *mon = dynamic_cast<monster *>( blocking_creature );
            bool would_move = ( guy && !guy->is_enemy() ) || ( mon && mon->friendly == -1 );
            bool can_displace = find_empty_spot_nearby( *stairs ).has_value();
            std::string cr_name = blocking_creature->get_name();
            std::string msg;
            if( guy ) {
                //~ %s is the name of hostile NPC
                msg = string_format( _( "%s is in the way!" ), cr_name );
            } else {
                //~ %s is some monster
                msg = string_format( _( "There's a %s in the way!" ), cr_name );
            }

            if( ( peeking && !would_move ) || !can_displace || ( !would_move && !query_yn(
                        //~ %s is a warning about monster/hostile NPC in the way, e.g. "There's a zombie in the way!"
                        _( "%s  Attempt to push past?  You may have to fight your way back up." ), msg ) ) ) {
                add_msg( msg );
                return cata::nullopt;
            }
        }
        return stairs;
    }

    // No stairs found! Try to make some
    rope_ladder = false;
    stairs.emplace( u.pos() );
    stairs->z = z_after;
    // Check the destination area for lava.
    if( mp.ter( *stairs ) == t_lava ) {
        if( movez < 0 &&
            !query_yn(
                _( "There is a LOT of heat coming out of there, even the stairs have melted away.  Jump down?  You won't be able to get back up." ) ) ) {
            return cata::nullopt;
        }
        if( movez > 0 &&
            !query_yn(
                _( "There is a LOT of heat coming out of there.  Push through the half-molten rocks and ascend?  You will not be able to get back down." ) ) ) {
            return cata::nullopt;
        }

        return stairs;
    }

    if( movez > 0 ) {
        if( !mp.has_flag( "GOES_DOWN", *stairs ) ) {
            if( !query_yn( _( "You may be unable to return back down these stairs.  Continue up?" ) ) ) {
                return cata::nullopt;
            }
        }
        // Manhole covers need this to work
        // Maybe require manhole cover here and fail otherwise?
        return stairs;
    }

    if( mp.impassable( *stairs ) ) {
        popup( _( "Halfway down, the way down becomes blocked off." ) );
        return cata::nullopt;
    }

    if( u.has_trait( trait_id( "WEB_RAPPEL" ) ) ) {
        if( query_yn( _( "There is a sheer drop halfway down.  Web-descend?" ) ) ) {
            rope_ladder = true;
            if( ( rng( 4, 8 ) ) < u.get_skill_level( skill_dodge ) ) {
                add_msg( _( "You attach a web and dive down headfirst, flipping upright and landing on your feet." ) );
            } else {
                add_msg( _( "You securely web up and work your way down, lowering yourself safely." ) );
            }
        } else {
            return cata::nullopt;
        }
    } else if( u.has_trait( trait_VINES2 ) || u.has_trait( trait_VINES3 ) ) {
        if( query_yn( _( "There is a sheer drop halfway down.  Use your vines to descend?" ) ) ) {
            if( u.has_trait( trait_VINES2 ) ) {
                if( query_yn( _( "Detach a vine?  It'll hurt, but you'll be able to climb back up…" ) ) ) {
                    rope_ladder = true;
                    add_msg( m_bad, _( "You descend on your vines, though leaving a part of you behind stings." ) );
                    u.mod_pain( 5 );
                    u.apply_damage( nullptr, bodypart_id( "torso" ), 5 );
                    u.mod_stored_nutr( 10 );
                    u.mod_thirst( 10 );
                } else {
                    add_msg( _( "You gingerly descend using your vines." ) );
                }
            } else {
                add_msg( _( "You effortlessly lower yourself and leave a vine rooted for future use." ) );
                rope_ladder = true;
                u.mod_stored_nutr( 10 );
                u.mod_thirst( 10 );
            }
        } else {
            return cata::nullopt;
        }
    } else if( u.has_amount( itype_grapnel, 1 ) ) {
        if( query_yn( _( "There is a sheer drop halfway down.  Climb your grappling hook down?" ) ) ) {
            rope_ladder = true;
            u.use_amount( itype_grapnel, 1 );
        } else {
            return cata::nullopt;
        }
    } else if( u.has_amount( itype_rope_30, 1 ) ) {
        if( query_yn( _( "There is a sheer drop halfway down.  Climb your rope down?" ) ) ) {
            rope_ladder = true;
            u.use_amount( itype_rope_30, 1 );
        } else {
            return cata::nullopt;
        }
    } else if( !query_yn( _( "There is a sheer drop halfway down.  Jump?" ) ) ) {
        return cata::nullopt;
    }

    return stairs;
}

void game::vertical_shift( const int z_after )
{
    if( z_after < -OVERMAP_DEPTH || z_after > OVERMAP_HEIGHT ) {
        debugmsg( "Tried to get z-level %d outside allowed range of %d-%d",
                  z_after, -OVERMAP_DEPTH, OVERMAP_HEIGHT );
        return;
    }

    // TODO: Implement dragging stuff up/down
    u.grab( object_type::NONE );

    scent.reset();

    u.setz( z_after );
    const tripoint abs_sub = m.get_abs_sub();
    const int z_before = abs_sub.z;
    if( !m.has_zlevels() ) {
        m.access_cache( z_before ).vehicle_list.clear();
        m.access_cache( z_before ).zone_vehicles.clear();
        m.access_cache( z_before ).map_memory_seen_cache.reset();
        m.set_transparency_cache_dirty( z_before );
        m.set_outside_cache_dirty( z_before );
        // TODO: fix point types
        m.load( tripoint_abs_sm( point_abs_sm( abs_sub.xy() ), z_after ), true );
        shift_monsters( tripoint( 0, 0, z_after - z_before ) );
        reload_npcs();
        m.rebuild_vehicle_level_caches();
    } else {
        // Shift the map itself
        m.vertical_shift( z_after );
    }

    m.spawn_monsters( true );
    // this may be required after a vertical shift if z-levels are not enabled
    // the critter is unloaded/loaded, and it needs to reconstruct its rider data after being reloaded.
    validate_mounted_npcs();
    vertical_notes( z_before, z_after );
}

void game::vertical_notes( int z_before, int z_after )
{
    if( z_before == z_after || !get_option<bool>( "AUTO_NOTES" ) ||
        !get_option<bool>( "AUTO_NOTES_STAIRS" ) ) {
        return;
    }

    if( !m.inbounds_z( z_before ) || !m.inbounds_z( z_after ) ) {
        debugmsg( "game::vertical_notes invalid arguments: z_before == %d, z_after == %d",
                  z_before, z_after );
        return;
    }
    // Figure out where we know there are up/down connectors
    // Fill in all the tiles we know about (e.g. subway stations)
    static const int REVEAL_RADIUS = 40;
    for( const tripoint_abs_omt &p : points_in_radius( u.global_omt_location(), REVEAL_RADIUS ) ) {
        const tripoint_abs_omt cursp_before( p.xy(), z_before );
        const tripoint_abs_omt cursp_after( p.xy(), z_after );

        if( !overmap_buffer.seen( cursp_before ) ) {
            continue;
        }
        if( overmap_buffer.has_note( cursp_after ) ) {
            // Already has a note -> never add an AUTO-note
            continue;
        }
        const oter_id &ter = overmap_buffer.ter( cursp_before );
        const oter_id &ter2 = overmap_buffer.ter( cursp_after );
        if( z_after > z_before && ter->has_flag( oter_flags::known_up ) &&
            !ter2->has_flag( oter_flags::known_down ) ) {
            overmap_buffer.set_seen( cursp_after, true );
            overmap_buffer.add_note( cursp_after, string_format( ">:W;%s", _( "AUTO: goes down" ) ) );
        } else if( z_after < z_before && ter->has_flag( oter_flags::known_down ) &&
                   !ter2->has_flag( oter_flags::known_up ) ) {
            overmap_buffer.set_seen( cursp_after, true );
            overmap_buffer.add_note( cursp_after, string_format( "<:W;%s", _( "AUTO: goes up" ) ) );
        }
    }
}

point game::update_map( Character &p )
{
    point p2( p.posx(), p.posy() );
    return update_map( p2.x, p2.y );
}

point game::update_map( int &x, int &y )
{
    point shift;

    while( x < HALF_MAPSIZE_X ) {
        x += SEEX;
        shift.x--;
    }
    while( x >= HALF_MAPSIZE_X + SEEX ) {
        x -= SEEX;
        shift.x++;
    }
    while( y < HALF_MAPSIZE_Y ) {
        y += SEEY;
        shift.y--;
    }
    while( y >= HALF_MAPSIZE_Y + SEEY ) {
        y -= SEEY;
        shift.y++;
    }

    if( shift == point_zero ) {
        // adjust player position
        u.setpos( tripoint( x, y, m.get_abs_sub().z ) );
        // Update what parts of the world map we can see
        // We need this call because even if the map hasn't shifted we may have changed z-level and can now see farther
        // TODO: only make this call if we changed z-level
        update_overmap_seen();
        // Not actually shifting the submaps, all the stuff below would do nothing
        return point_zero;
    }

    // this handles loading/unloading submaps that have scrolled on or off the viewport
    // NOLINTNEXTLINE(cata-use-named-point-constants)
    inclusive_rectangle<point> size_1( point( -1, -1 ), point( 1, 1 ) );
    point remaining_shift = shift;
    while( remaining_shift != point_zero ) {
        point this_shift = clamp( remaining_shift, size_1 );
        m.shift( this_shift );
        remaining_shift -= this_shift;
    }

    // Shift monsters
    shift_monsters( tripoint( shift, 0 ) );
    const point shift_ms = sm_to_ms_copy( shift );
    u.shift_destination( -shift_ms );

    // Shift NPCs
    for( auto it = active_npc.begin(); it != active_npc.end(); ) {
        ( *it )->shift( shift );
        if( ( *it )->posx() < 0 || ( *it )->posx() >= MAPSIZE_X ||
            ( *it )->posy() < 0 || ( *it )->posy() >= MAPSIZE_Y ) {
            //Remove the npc from the active list. It remains in the overmap list.
            ( *it )->on_unload();
            it = active_npc.erase( it );
        } else {
            it++;
        }
    }

    scent.shift( shift_ms );

    // Also ensure the player is on current z-level
    // m.get_abs_sub().z should later be removed, when there is no longer such a thing
    // as "current z-level"
    u.setpos( tripoint( x, y, m.get_abs_sub().z ) );

    // Only do the loading after all coordinates have been shifted.

    // Check for overmap saved npcs that should now come into view.
    // Put those in the active list.
    load_npcs();

    // Make sure map cache is consistent since it may have shifted.
    if( m.has_zlevels() ) {
        for( int zlev = -OVERMAP_DEPTH; zlev <= OVERMAP_HEIGHT; ++zlev ) {
            m.invalidate_map_cache( zlev );
        }
    } else {
        m.invalidate_map_cache( m.get_abs_sub().z );
    }
    m.build_map_cache( m.get_abs_sub().z );

    // Spawn monsters if appropriate
    // This call will generate new monsters in addition to loading, so it's placed after NPC loading
    m.spawn_monsters( false ); // Static monsters

    // Update what parts of the world map we can see
    update_overmap_seen();

    return shift;
}

void game::update_overmap_seen()
{
    const tripoint_abs_omt ompos = u.global_omt_location();
    const int dist = u.overmap_sight_range( light_level( u.posz() ) );
    const int dist_squared = dist * dist;
    // We can always see where we're standing
    overmap_buffer.set_seen( ompos, true );
    for( const tripoint_abs_omt &p : points_in_radius( ompos, dist ) ) {
        const point_rel_omt delta = p.xy() - ompos.xy();
        const int h_squared = delta.x() * delta.x() + delta.y() * delta.y();
        if( trigdist && h_squared > dist_squared ) {
            continue;
        }
        if( delta == point_rel_omt() ) {
            // 1. This case is already handled outside of the loop
            // 2. Calculating multiplier would cause division by zero
            continue;
        }
        // If circular distances are enabled, scale overmap distances by the diagonality of the sight line.
        point abs_delta = delta.raw().abs();
        int max_delta = std::max( abs_delta.x, abs_delta.y );
        const float multiplier = trigdist ? std::sqrt( h_squared ) / max_delta : 1;
        const std::vector<tripoint_abs_omt> line = line_to( ompos, p );
        float sight_points = dist;
        for( auto it = line.begin();
             it != line.end() && sight_points >= 0; ++it ) {
            const oter_id &ter = overmap_buffer.ter( *it );
            sight_points -= static_cast<int>( ter->get_see_cost() ) * multiplier;
        }
        if( sight_points >= 0 ) {
            tripoint_abs_omt seen( p );
            do {
                overmap_buffer.set_seen( seen, true );
                --seen.z();
            } while( seen.z() >= 0 );
        }
    }
}

void game::despawn_monster( monster &critter )
{
    if( !critter.is_hallucination() ) {
        // hallucinations aren't stored, they come and go as they like,
        overmap_buffer.despawn_monster( critter );
    }

    critter.on_unload();
    remove_zombie( critter );
    // simulate it being dead so further processing of it (e.g. in monmove) will yield
    critter.set_hp( 0 );
}

void game::shift_monsters( const tripoint &shift )
{
    // If either shift argument is non-zero, we're shifting.
    if( shift == tripoint_zero ) {
        return;
    }
    for( monster &critter : all_monsters() ) {
        if( shift.xy() != point_zero ) {
            critter.shift( shift.xy() );
        }

        if( m.inbounds( critter.pos() ) && ( shift.z == 0 || m.has_zlevels() ) ) {
            // We're inbounds, so don't despawn after all.
            // No need to shift Z-coordinates, they are absolute
            continue;
        }
        // Either a vertical shift or the critter is now outside of the reality bubble,
        // anyway: it must be saved and removed.
        despawn_monster( critter );
    }
    // The order in which zombies are shifted may cause zombies to briefly exist on
    // the same square. This messes up the mon_at cache, so we need to rebuild it.
    critter_tracker->rebuild_cache();
}

void game::perhaps_add_random_npc()
{
    if( !calendar::once_every( 1_hours ) ) {
        return;
    }
    // Create a new NPC?

    double spawn_time = get_option<float>( "NPC_SPAWNTIME" );
    if( spawn_time == 0.0 ) {
        return;
    }

    // spawn algorithm is a chance per hour, but the config is specified in average days
    // actual chance per hour is (100 / 24 ) / days
    static constexpr double days_to_rate_factor = 100.0 / 24;
    double spawn_rate = days_to_rate_factor / spawn_time;
    static constexpr int radius_spawn_range = 90;
    std::vector<shared_ptr_fast<npc>> npcs = overmap_buffer.get_npcs_near_player( radius_spawn_range );
    size_t npc_num = npcs.size();
    for( auto &npc : npcs ) {
        if( npc->has_trait( trait_NPC_STATIC_NPC ) || npc->has_trait( trait_NPC_STARTING_NPC ) ) {
            npc_num--;
        }
    }

    if( npc_num > 0 ) {
        // 100%, 80%, 64%, 52%, 41%, 33%...
        spawn_rate *= std::pow( 0.8f, npc_num );
    }

    if( !x_in_y( spawn_rate, 100 ) ) {
        return;
    }
    bool spawn_allowed = false;
    tripoint_abs_omt spawn_point;
    int counter = 0;
    while( !spawn_allowed ) {
        if( counter >= 10 ) {
            return;
        }
        const tripoint_abs_omt u_omt = u.global_omt_location();
        spawn_point = u_omt + point( rng( -radius_spawn_range, radius_spawn_range ),
                                     rng( -radius_spawn_range, radius_spawn_range ) );
        spawn_point.z() = 0;
        const oter_id oter = overmap_buffer.ter( spawn_point );
        // shouldn't spawn on lakes or rivers.
        if( !is_river_or_lake( oter ) ) {
            spawn_allowed = true;
        }
        counter += 1;
    }
    shared_ptr_fast<npc> tmp = make_shared_fast<npc>();
    tmp->normalize();
    tmp->randomize();
    std::string new_fac_id = "solo_";
    new_fac_id += tmp->name;
    // create a new "lone wolf" faction for this one NPC
    faction *new_solo_fac = faction_manager_ptr->add_new_faction( tmp->name, faction_id( new_fac_id ),
                            faction_id( "no_faction" ) );
    tmp->set_fac( new_solo_fac ? new_solo_fac->id : faction_id( "no_faction" ) );
    // adds the npc to the correct overmap.
    // Only spawn random NPCs on z-level 0
    // TODO: fix point types
    tripoint submap_spawn = omt_to_sm_copy( spawn_point.raw() );
    tmp->spawn_at_sm( tripoint( submap_spawn.xy(), 0 ) );
    overmap_buffer.insert_npc( tmp );
    tmp->form_opinion( u );
    tmp->mission = NPC_MISSION_NULL;
    tmp->long_term_goal_action();
    tmp->add_new_mission( mission::reserve_random( ORIGIN_ANY_NPC, tmp->global_omt_location(),
                          tmp->getID() ) );
    // This will make the new NPC active- if its nearby to the player
    load_npcs();
}

bool game::display_overlay_state( const action_id action )
{
    return displaying_overlays && *displaying_overlays == action;
}

void game::display_toggle_overlay( const action_id action )
{
    if( display_overlay_state( action ) ) {
        displaying_overlays.reset();
    } else {
        displaying_overlays = action;
    }
}

void game::display_scent()
{
    if( use_tiles ) {
        display_toggle_overlay( ACTION_DISPLAY_SCENT );
    } else {
        int div;
        bool got_value = query_int( div, _( "Set the Scent Map sensitivity to (0 to cancel)?" ) );
        if( !got_value || div < 1 ) {
            add_msg( _( "Never mind." ) );
            return;
        }
        shared_ptr_fast<game::draw_callback_t> scent_cb = make_shared_fast<game::draw_callback_t>( [&]() {
            scent.draw( w_terrain, div * 2, u.pos() + u.view_offset );
        } );
        g->add_draw_callback( scent_cb );

        ui_manager::redraw();
        inp_mngr.wait_for_any_key();
    }
}

void game::display_temperature()
{
    if( use_tiles ) {
        display_toggle_overlay( ACTION_DISPLAY_TEMPERATURE );
    }
}

void game::display_vehicle_ai()
{
    if( use_tiles ) {
        display_toggle_overlay( ACTION_DISPLAY_VEHICLE_AI );
    }
}

void game::display_visibility()
{
    if( use_tiles ) {
        display_toggle_overlay( ACTION_DISPLAY_VISIBILITY );
        if( display_overlay_state( ACTION_DISPLAY_VISIBILITY ) ) {
            std::vector< tripoint > locations;
            uilist creature_menu;
            int num_creatures = 0;
            creature_menu.addentry( num_creatures++, true, MENU_AUTOASSIGN, "%s", _( "You" ) );
            locations.emplace_back( get_player_character().pos() ); // add player first.
            for( const Creature &critter : g->all_creatures() ) {
                if( critter.is_avatar() ) {
                    continue;
                }
                creature_menu.addentry( num_creatures++, true, MENU_AUTOASSIGN, critter.disp_name() );
                locations.emplace_back( critter.pos() );
            }

            pointmenu_cb callback( locations );
            creature_menu.callback = &callback;
            creature_menu.w_y_setup = 0;
            creature_menu.query();
            if( creature_menu.ret >= 0 && static_cast<size_t>( creature_menu.ret ) < locations.size() ) {
                Creature *creature = critter_at<Creature>( locations[creature_menu.ret] );
                displaying_visibility_creature = creature;
            }
        } else {
            displaying_visibility_creature = nullptr;
        }
    }
}

void game::toggle_debug_hour_timer()
{
    debug_hour_timer.toggle();
}

void game::debug_hour_timer::toggle()
{
    enabled = !enabled;
    start_time = cata::nullopt;
    add_msg( string_format( "debug timer %s", enabled ? "enabled" : "disabled" ) );
}

void game::debug_hour_timer::print_time()
{
    if( enabled ) {
        if( calendar::once_every( time_duration::from_hours( 1 ) ) ) {
            const IRLTimeMs now = std::chrono::time_point_cast<std::chrono::milliseconds>(
                                      std::chrono::system_clock::now() );
            if( start_time ) {
                add_msg( "in-game hour took: %d ms", ( now - *start_time ).count() );
            } else {
                add_msg( "starting debug timer" );
            }
            start_time = now;
        }
    }
}

void game::display_lighting()
{
    if( use_tiles ) {
        display_toggle_overlay( ACTION_DISPLAY_LIGHTING );
        if( !g->display_overlay_state( ACTION_DISPLAY_LIGHTING ) ) {
            return;
        }
        uilist lighting_menu;
        std::vector<std::string> lighting_menu_strings{
            "Global lighting conditions"
        };

        int count = 0;
        for( const auto &menu_str : lighting_menu_strings ) {
            lighting_menu.addentry( count++, true, MENU_AUTOASSIGN, "%s", menu_str );
        }

        lighting_menu.w_y_setup = 0;
        lighting_menu.query();
        if( ( lighting_menu.ret >= 0 ) &&
            ( static_cast<size_t>( lighting_menu.ret ) < lighting_menu_strings.size() ) ) {
            g->displaying_lighting_condition = lighting_menu.ret;
        }
    }
}

void game::display_radiation()
{
    if( use_tiles ) {
        display_toggle_overlay( ACTION_DISPLAY_RADIATION );
    }
}

void game::display_transparency()
{
    if( use_tiles ) {
        display_toggle_overlay( ACTION_DISPLAY_TRANSPARENCY );
    }
}

// Debug menu: asks which reachability cache to display
void game::display_reachability_zones()
{
    if( use_tiles ) {
        display_toggle_overlay( ACTION_DISPLAY_REACHABILITY_ZONES );
        if( display_overlay_state( ACTION_DISPLAY_REACHABILITY_ZONES ) ) {
            const auto &menu_popup = [&]( int prev_value,
            const std::vector<std::string> &items ) -> cata::optional<int> {
                uilist menu;
                int count = 0;
                for( const auto &menu_str : items )
                {
                    menu.addentry( count++, true, MENU_AUTOASSIGN, "%s", menu_str );
                }
                menu.selected = prev_value;
                menu.w_y_setup = 0;
                menu.query();
                if( menu.ret < 0 )
                {
                    return cata::nullopt;
                }
                return menu.ret;
            };
            static_assert(
                static_cast<int>( enum_traits<reachability_cache_quadrant >::last ) == 3,
                "Debug menu expects at least 4 elements in the `quadrant` enum."
            );
            cata::optional<int> cache =
                menu_popup( debug_rz_display.r_cache_vertical, { "Horizontal", "Vertical (upward)" } );
            cata::optional<int> quadrant;
            if( cache ) {
                quadrant =
                    menu_popup( static_cast<int>( debug_rz_display.quadrant ),
                                /**/{ "NE", "SE", "SW", "NW" } );
            }
            if( cache && quadrant ) {
                debug_rz_display.r_cache_vertical = *cache;
                debug_rz_display.quadrant = static_cast<reachability_cache_quadrant>( *quadrant );
            } else { // user cancelled selection, toggle overlay off
                display_toggle_overlay( ACTION_DISPLAY_REACHABILITY_ZONES );
            }
        }
    }
}

void game::init_autosave()
{
    moves_since_last_save = 0;
    last_save_timestamp = time( nullptr );
}

void game::quicksave()
{
    //Don't autosave if the player hasn't done anything since the last autosave/quicksave,
    if( !moves_since_last_save ) {
        return;
    }
    add_msg( m_info, _( "Saving game, this may take a while" ) );

    static_popup popup;
    popup.message( "%s", _( "Saving game, this may take a while" ) );
    ui_manager::redraw();
    refresh_display();

    time_t now = time( nullptr ); //timestamp for start of saving procedure

    //perform save
    save();
    //Now reset counters for autosaving, so we don't immediately autosave after a quicksave or autosave.
    moves_since_last_save = 0;
    last_save_timestamp = now;
}

void game::quickload()
{
    const WORLDPTR active_world = world_generator->active_world;
    if( active_world == nullptr ) {
        return;
    }

    if( active_world->save_exists( save_t::from_player_name( u.name ) ) ) {
        if( moves_since_last_save != 0 ) { // See if we need to reload anything
            MAPBUFFER.clear();
            overmap_buffer.clear();
            try {
                setup();
            } catch( const std::exception &err ) {
                debugmsg( "Error: %s", err.what() );
            }
            load( save_t::from_player_name( u.name ) );
        }
    } else {
        popup_getkey( _( "No saves for %s yet." ), u.name );
    }
}

void game::autosave()
{
    //Don't autosave if the min-autosave interval has not passed since the last autosave/quicksave.
    if( time( nullptr ) < last_save_timestamp + 60 * get_option<int>( "AUTOSAVE_MINUTES" ) ) {
        return;
    }
    quicksave();    //Driving checks are handled by quicksave()
}

void game::start_calendar()
{
    time_duration initial_days;
    // Initial day is the time of cataclysm. Limit it to occur on the first year.
    if( get_option<int>( "INITIAL_DAY" )  == -1 ) {
        initial_days = 1_days * rng( 0, get_option<int>( "SEASON_LENGTH" ) * 4 - 1 );
    } else {
        initial_days = 1_days * std::min( get_option<int>( "INITIAL_DAY" ),
                                          get_option<int>( "SEASON_LENGTH" ) * 4 );
    }
    calendar::start_of_cataclysm = calendar::turn_zero + initial_days;

    if( scen->custom_start_date() ) {
        calendar::start_of_game = calendar::turn_zero
                                  + 1_hours * scen->start_hour()
                                  + 1_days * scen->start_day();
        if( calendar::start_of_game < calendar::start_of_cataclysm ) {
            // If the cataclysm has been set to happen late or the scenario has random start it may try to start before cataclysm happens.
            // That is unacceptable. So lets just jump to same day on next year.
            calendar::start_of_game += calendar::year_length();
        }
    } else {
        calendar::start_of_game = calendar::start_of_cataclysm
                                  + 1_hours * get_option<int>( "INITIAL_TIME" )
                                  + 1_days * get_option<int>( "SPAWN_DELAY" );
    }

    calendar::turn = calendar::start_of_game;
    calendar::initial_season = static_cast<season_type>( ( to_days<int>( calendar::start_of_game -
                               calendar::turn_zero ) / get_option<int>( "SEASON_LENGTH" ) ) % 4 );
}

overmap &game::get_cur_om() const
{
    // The player is located in the middle submap of the map.
    const tripoint sm = m.get_abs_sub() + tripoint( HALF_MAPSIZE, HALF_MAPSIZE, 0 );
    const tripoint pos_om = sm_to_om_copy( sm );
    // TODO: fix point types
    return overmap_buffer.get( point_abs_om( pos_om.xy() ) );
}

std::vector<npc *> game::allies()
{
    return get_npcs_if( [&]( const npc & guy ) {
        if( !guy.is_hallucination() ) {
            return guy.is_ally( get_player_character() );
        } else {
            return false;
        }
    } );
}

std::vector<Creature *> game::get_creatures_if( const std::function<bool( const Creature & )>
        &pred )
{
    std::vector<Creature *> result;
    for( Creature &critter : all_creatures() ) {
        if( pred( critter ) ) {
            result.push_back( &critter );
        }
    }
    return result;
}

std::vector<npc *> game::get_npcs_if( const std::function<bool( const npc & )> &pred )
{
    std::vector<npc *> result;
    for( npc &guy : all_npcs() ) {
        if( pred( guy ) ) {
            result.push_back( &guy );
        }
    }
    return result;
}

template<>
bool game::non_dead_range<monster>::iterator::valid()
{
    current = iter->lock();
    return current && !current->is_dead();
}

template<>
bool game::non_dead_range<npc>::iterator::valid()
{
    current = iter->lock();
    return current && !current->is_dead();
}

template<>
bool game::non_dead_range<Creature>::iterator::valid()
{
    current = iter->lock();
    // There is no Creature::is_dead function, so we can't write
    // return current && !current->is_dead();
    if( !current ) {
        return false;
    }
    const Creature *const critter = current.get();
    if( critter->is_monster() ) {
        return !static_cast<const monster *>( critter )->is_dead();
    }
    if( critter->is_npc() ) {
        return !static_cast<const npc *>( critter )->is_dead();
    }
    return true; // must be the avatar
}

game::monster_range::monster_range( game &game_ref )
{
    const auto &monsters = game_ref.critter_tracker->get_monsters_list();
    items.insert( items.end(), monsters.begin(), monsters.end() );
}

game::Creature_range::Creature_range( game &game_ref ) : u( &game_ref.u, []( player * ) { } )
{
    const auto &monsters = game_ref.critter_tracker->get_monsters_list();
    items.insert( items.end(), monsters.begin(), monsters.end() );
    items.insert( items.end(), game_ref.active_npc.begin(), game_ref.active_npc.end() );
    items.emplace_back( u );
}

game::npc_range::npc_range( game &game_ref )
{
    items.insert( items.end(), game_ref.active_npc.begin(), game_ref.active_npc.end() );
}

game::Creature_range game::all_creatures()
{
    return Creature_range( *this );
}

game::monster_range game::all_monsters()
{
    return monster_range( *this );
}

game::npc_range game::all_npcs()
{
    return npc_range( *this );
}

Creature *game::get_creature_if( const std::function<bool( const Creature & )> &pred )
{
    for( Creature &critter : all_creatures() ) {
        if( pred( critter ) ) {
            return &critter;
        }
    }
    return nullptr;
}

std::string PATH_INFO::player_base_save_path()
{
    return PATH_INFO::world_base_save_path() + "/" + base64_encode( get_player_character().name );
}

std::string PATH_INFO::world_base_save_path()
{
    if( world_generator->active_world == nullptr ) {
        return PATH_INFO::savedir();
    }
    return world_generator->active_world->folder_path();
}

void game::shift_destination_preview( const point &delta )
{
    for( tripoint &p : destination_preview ) {
        p += delta;
    }
}

bool game::slip_down( bool check_for_traps )
{
    ///\EFFECT_DEX decreases chances of slipping while climbing
    ///\EFFECT_STR decreases chances of slipping while climbing
    int climb = u.dex_cur + u.str_cur;

    if( u.has_trait( trait_PARKOUR ) ) {
        climb *= 2;
        add_msg( m_info, _( "Your skill in parkour makes it easier to climb." ) );
    }
    if( u.has_trait( trait_BADKNEES ) ) {
        climb /= 2;
        add_msg( m_info, _( "Your bad knees make it difficult to climb." ) );
    }

    // Climbing is difficult with wet hands and feet.
    float wet_penalty = 1.0f;

    if( u.get_part_wetness( bodypart_id( "foot_l" ) ) > 0 ||
        u.get_part_wetness( bodypart_id( "foot_r" ) ) > 0 ) {
        wet_penalty += .5;
        add_msg( m_info, _( "Your wet feet make it harder to climb." ) );
    }

    if( u.get_part_wetness( bodypart_id( "hand_l" ) ) > 0 ||
        u.get_part_wetness( bodypart_id( "hand_r" ) ) > 0 ) {
        wet_penalty += .5;
        add_msg( m_info, _( "Your wet hands make it harder to climb." ) );
    }

    // Apply wetness penalty
    climb /= wet_penalty;

    // Being weighed down makes it easier for you to slip.
    const double weight_ratio = u.weight_carried() / u.weight_capacity();
    climb -= roll_remainder( 8.0 * weight_ratio );

    if( weight_ratio >= 1 ) {
        add_msg( m_info, _( "Your carried weight tries to drag you down." ) );
    } else if( weight_ratio > .75 ) {
        add_msg( m_info, _( "You strain to climb with the weight of your possessions." ) );
    } else if( weight_ratio > .5 ) {
        add_msg( m_info, _( "You feel the weight of your luggage makes it more difficult to climb." ) );
    } else if( weight_ratio > .25 ) {
        add_msg( m_info, _( "Your carried weight makes it a little harder to climb." ) );
    }

    if( one_in( climb ) ) {
        add_msg( m_bad, _( "You slip while climbing and fall down." ) );
        if( climb <= 1 ) {
            add_msg( m_bad, _( "Climbing is impossible in your current state." ) );
        }
        if( check_for_traps ) {
            m.creature_on_trap( u );
        }
        return true;
    }
    return false;
}

namespace cata_event_dispatch
{
void avatar_moves( const tripoint &old_abs_pos, const avatar &u, const map &m )
{
    const tripoint &new_pos = u.pos();
    const tripoint &new_abs_pos = m.getabs( new_pos );
    mtype_id mount_type;
    if( u.is_mounted() ) {
        mount_type = u.mounted_creature->type->id;
    }
    get_event_bus().send<event_type::avatar_moves>( mount_type, m.ter( new_pos ).id(),
            u.current_movement_mode(), u.is_underwater(), new_pos.z );

    // TODO: fix point types
    const tripoint_abs_omt old_abs_omt( ms_to_omt_copy( old_abs_pos ) );
    const tripoint_abs_omt new_abs_omt( ms_to_omt_copy( new_abs_pos ) );
    if( old_abs_omt != new_abs_omt ) {
        const oter_id &cur_ter = overmap_buffer.ter( new_abs_omt );
        get_event_bus().send<event_type::avatar_enters_omt>( new_abs_omt.raw(), cur_ter );
    }
}
} // namespace cata_event_dispatch

achievements_tracker &get_achievements()
{
    return g->achievements();
}

Character &get_player_character()
{
    return g->u;
}

location &get_player_location()
{
    return g->u;
}

viewer &get_player_view()
{
    return g->u;
}

avatar &get_avatar()
{
    return g->u;
}

map &get_map()
{
    return g->m;
}

event_bus &get_event_bus()
{
    return g->events();
}

memorial_logger &get_memorial()
{
    return g->memorial();
}

const scenario *get_scenario()
{
    return g->scen;
}
void set_scenario( const scenario *new_scenario )
{
    g->scen = new_scenario;
}

scent_map &get_scent()
{
    return g->scent;
}

stats_tracker &get_stats()
{
    return g->stats();
}

timed_event_manager &get_timed_events()
{
    return g->timed_events;
}

weather_manager &get_weather()
{
    return g->weather;
}<|MERGE_RESOLUTION|>--- conflicted
+++ resolved
@@ -1143,281 +1143,6 @@
     set_driving_view_offset( point( offset.x, offset.y ) );
 }
 
-<<<<<<< HEAD
-// MAIN GAME LOOP
-// Returns true if game is over (death, saved, quit, etc)
-bool game::do_turn()
-{
-    if( is_game_over() ) {
-        return cleanup_at_end();
-    }
-    // Actual stuff
-    if( new_game ) {
-        new_game = false;
-    } else {
-        gamemode->per_turn();
-        calendar::turn += 1_turns;
-    }
-
-    // starting a new turn, clear out temperature cache
-    weather.temperature_cache.clear();
-
-    if( npcs_dirty ) {
-        load_npcs();
-    }
-
-    timed_events.process();
-    mission::process_all();
-    // If controlling a vehicle that is owned by someone else
-    if( u.in_vehicle && u.controlling_vehicle ) {
-        vehicle *veh = veh_pointer_or_null( m.veh_at( u.pos() ) );
-        if( veh && !veh->handle_potential_theft( dynamic_cast<player &>( u ), true ) ) {
-            veh->handle_potential_theft( dynamic_cast<player &>( u ), false, false );
-        }
-    }
-    // If riding a horse - chance to spook
-    if( u.is_mounted() ) {
-        u.check_mount_is_spooked();
-    }
-    if( calendar::once_every( 1_days ) ) {
-        overmap_buffer.process_mongroups();
-    }
-
-    // Move hordes every 2.5 min
-    if( calendar::once_every( time_duration::from_minutes( 2.5 ) ) ) {
-        overmap_buffer.move_hordes();
-        if( u.has_trait( trait_HAS_NEMESIS ) ) {
-            overmap_buffer.move_nemesis();
-        }
-        // Hordes that reached the reality bubble need to spawn,
-        // make them spawn in invisible areas only.
-        m.spawn_monsters( false );
-    }
-
-    debug_hour_timer.print_time();
-
-    u.update_body();
-
-    // Auto-save if autosave is enabled
-    if( get_option<bool>( "AUTOSAVE" ) &&
-        calendar::once_every( 1_turns * get_option<int>( "AUTOSAVE_TURNS" ) ) &&
-        !u.is_dead_state() ) {
-        autosave();
-    }
-
-    weather.update_weather();
-    reset_light_level();
-
-    perhaps_add_random_npc();
-    process_activity();
-    // Process NPC sound events before they move or they hear themselves talking
-    for( npc &guy : all_npcs() ) {
-        if( rl_dist( guy.pos(), u.pos() ) < MAX_VIEW_DISTANCE ) {
-            sounds::process_sound_markers( &guy );
-        }
-    }
-
-    // Process sound events into sound markers for display to the player.
-    sounds::process_sound_markers( &u );
-
-    if( u.is_deaf() ) {
-        sfx::do_hearing_loss();
-    }
-
-    if( !u.has_effect( efftype_id( "sleep" ) ) || uquit == QUIT_WATCH ) {
-        if( u.moves > 0 || uquit == QUIT_WATCH ) {
-            while( u.moves > 0 || uquit == QUIT_WATCH ) {
-                cleanup_dead();
-                mon_info_update();
-                // Process any new sounds the player caused during their turn.
-                for( npc &guy : all_npcs() ) {
-                    if( rl_dist( guy.pos(), u.pos() ) < MAX_VIEW_DISTANCE ) {
-                        sounds::process_sound_markers( &guy );
-                    }
-                }
-                sounds::process_sound_markers( &u );
-                if( !u.activity && !u.has_distant_destination() && uquit != QUIT_WATCH ) {
-                    wait_popup.reset();
-                    ui_manager::redraw();
-                }
-
-                if( handle_action() ) {
-                    ++moves_since_last_save;
-                    u.action_taken();
-                }
-
-                if( is_game_over() ) {
-                    return cleanup_at_end();
-                }
-
-                if( uquit == QUIT_WATCH ) {
-                    break;
-                }
-                if( u.activity ) {
-                    process_activity();
-                }
-            }
-            // Reset displayed sound markers now that the turn is over.
-            // We only want this to happen if the player had a chance to examine the sounds.
-            sounds::reset_markers();
-        } else {
-            // Rate limit key polling to 10 times a second.
-            static auto start = std::chrono::time_point_cast<std::chrono::milliseconds>(
-                                    std::chrono::system_clock::now() );
-            const auto now = std::chrono::time_point_cast<std::chrono::milliseconds>(
-                                 std::chrono::system_clock::now() );
-            if( ( now - start ).count() > 100 ) {
-                handle_key_blocking_activity();
-                start = now;
-            }
-
-            mon_info_update();
-
-            // If player is performing a task, a monster is dangerously close,
-            // and monster can reach to the player or it has some sort of a ranged attack,
-            // warn them regardless of previous safemode warnings
-            if( u.activity && !u.has_activity( activity_id( "ACT_AIM" ) ) &&
-                u.activity.moves_left > 0 &&
-                !u.activity.is_distraction_ignored( distraction_type::hostile_spotted_near ) ) {
-                Creature *hostile_critter = is_hostile_very_close( true );
-
-                if( hostile_critter != nullptr ) {
-                    cancel_activity_or_ignore_query( distraction_type::hostile_spotted_near,
-                                                     string_format( _( "The %s is dangerously close!" ),
-                                                             hostile_critter->get_name() ) );
-                }
-            }
-
-        }
-    }
-
-    if( driving_view_offset.x != 0 || driving_view_offset.y != 0 ) {
-        // Still have a view offset, but might not be driving anymore,
-        // or the option has been deactivated,
-        // might also happen when someone dives from a moving car.
-        // or when using the handbrake.
-        vehicle *veh = veh_pointer_or_null( m.veh_at( u.pos() ) );
-        calc_driving_offset( veh );
-    }
-
-    // No-scent debug mutation has to be processed here or else it takes time to start working
-    if( !u.has_flag( STATIC( json_character_flag( "NO_SCENT" ) ) ) ) {
-        scent.set( u.pos(), u.scent, u.get_type_of_scent() );
-        overmap_buffer.set_scent( u.global_omt_location(),  u.scent );
-    }
-    scent.update( u.pos(), m );
-
-    // We need floor cache before checking falling 'n stuff
-    m.build_floor_caches();
-
-    m.process_falling();
-    m.vehmove();
-    m.process_fields();
-    m.process_items();
-    explosion_handler::process_explosions();
-    m.creature_in_field( u );
-
-    // Apply sounds from previous turn to monster and NPC AI.
-    sounds::process_sounds();
-    const int levz = m.get_abs_sub().z;
-    // Update vision caches for monsters. If this turns out to be expensive,
-    // consider a stripped down cache just for monsters.
-    m.build_map_cache( levz, true );
-    monmove();
-    if( calendar::once_every( 5_minutes ) ) {
-        overmap_npc_move();
-    }
-    if( calendar::once_every( 10_seconds ) ) {
-        for( const tripoint &elem : m.get_furn_field_locations() ) {
-            const furn_t &furn = *m.furn( elem );
-            for( const emit_id &e : furn.emissions ) {
-                m.emit_field( elem, e );
-            }
-        }
-        for( const tripoint &elem : m.get_ter_field_locations() ) {
-            const ter_t &ter = *m.ter( elem );
-            for( const emit_id &e : ter.emissions ) {
-                m.emit_field( elem, e );
-            }
-        }
-    }
-    update_stair_monsters();
-    mon_info_update();
-    u.process_turn();
-    if( u.moves < 0 && get_option<bool>( "FORCE_REDRAW" ) ) {
-        ui_manager::redraw();
-        refresh_display();
-    }
-    effect_on_conditions::process_effect_on_conditions();
-
-    if( levz >= 0 && !u.is_underwater() ) {
-        handle_weather_effects( weather.weather_id );
-    }
-
-    const bool player_is_sleeping = u.has_effect( effect_sleep );
-    bool wait_redraw = false;
-    std::string wait_message;
-    time_duration wait_refresh_rate;
-    if( player_is_sleeping ) {
-        wait_redraw = true;
-        wait_message = _( "Wait till you wake up…" );
-        wait_refresh_rate = 30_minutes;
-    } else if( const cata::optional<std::string> progress = u.activity.get_progress_message( u ) ) {
-        wait_redraw = true;
-        wait_message = *progress;
-        if( u.activity.is_interruptible() && u.activity.interruptable_with_kb ) {
-            wait_message += string_format( _( "\n%s to interrupt" ), press_x( ACTION_PAUSE ) );
-        }
-        wait_refresh_rate = 5_minutes;
-    }
-    if( wait_redraw ) {
-        if( first_redraw_since_waiting_started || calendar::once_every( 1_minutes ) ) {
-            if( first_redraw_since_waiting_started || calendar::once_every( wait_refresh_rate ) ) {
-                ui_manager::redraw();
-            }
-
-            // Avoid redrawing the main UI every time due to invalidation
-            ui_adaptor dummy( ui_adaptor::disable_uis_below {} );
-            wait_popup = std::make_unique<static_popup>();
-            wait_popup->on_top( true ).wait_message( "%s", wait_message );
-            ui_manager::redraw();
-            refresh_display();
-            first_redraw_since_waiting_started = false;
-        }
-    } else {
-        // Nothing to wait for now
-        wait_popup.reset();
-        first_redraw_since_waiting_started = true;
-    }
-
-    u.update_bodytemp();
-    u.update_body_wetness( *weather.weather_precise );
-    u.apply_wetness_morale( weather.temperature );
-
-    if( calendar::once_every( 1_minutes ) ) {
-        u.update_morale();
-    }
-
-    if( calendar::once_every( 9_turns ) ) {
-        u.check_and_recover_morale();
-    }
-
-    if( !u.is_deaf() ) {
-        sfx::remove_hearing_loss();
-    }
-    sfx::do_danger_music();
-    sfx::do_vehicle_engine_sfx();
-    sfx::do_vehicle_exterior_engine_sfx();
-    sfx::do_fatigue();
-
-    // reset player noise
-    u.volume = 0;
-
-    return false;
-}
-
-=======
->>>>>>> d1d5c522
 void game::set_driving_view_offset( const point &p )
 {
     // remove the previous driving offset,
