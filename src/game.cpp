--- conflicted
+++ resolved
@@ -5410,7 +5410,6 @@
     }
     if (u.has_trait("BADHEARING")) {
         vol *= .5;
-<<<<<<< HEAD
     }
     if (u.has_trait("GOODHEARING")) {
         vol *= 1.25;
@@ -5423,11 +5422,6 @@
     }
     if (u.has_trait("LUPINE_EARS")) {
         vol *= 1.75;
-=======
-    }
-    if (u.has_trait("CANINE_EARS")) {
-        vol *= 1.5;
->>>>>>> 8f279a88
     }
 
     // Too far away, we didn't hear it!
@@ -5454,16 +5448,11 @@
 
     // See if we need to wake someone up
     if (u.has_disease("sleep")){
-<<<<<<< HEAD
         if ((!(u.has_trait("HEAVYSLEEPER") ||
                u.has_trait("HEAVYSLEEPER2")) && dice(2, 15) < vol - dist) ||
               (u.has_trait("HEAVYSLEEPER") && dice(3, 15) < vol - dist) ||
               (u.has_trait("HEAVYSLEEPER2") && dice(6, 15) < vol - dist)) {
             //Not kidding about sleep-thru-firefight
-=======
-        if ((!u.has_trait("HEAVYSLEEPER") && dice(2, 15) < vol - dist) ||
-            (u.has_trait("HEAVYSLEEPER") && dice(3, 15) < vol - dist)) {
->>>>>>> 8f279a88
             u.rem_disease("sleep");
             add_msg(_("You're woken up by a noise."));
         } else {
@@ -5471,11 +5460,7 @@
         }
     }
 
-<<<<<<< HEAD
-    if (x != u.posx || y != u.posy) {
-=======
     if( (x != u.posx || y != u.posy) && !m.pl_sees(u.posx, u.posy, x, y, dist) ) {
->>>>>>> 8f279a88
         if(u.activity.ignore_trivial != true) {
             std::string query;
             if (description != "") {
