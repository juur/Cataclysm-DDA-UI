#include "game.h"

#include <cwctype>
#include <cassert>
#include <cstdio>
#include <algorithm>
#include <chrono>
#include <cmath>
#include <ctime>
#include <iterator>
#include <locale>
#include <map>
#include <memory>
#include <queue>
#include <set>
#include <sstream>
#include <string>
#include <vector>
#include <cstdlib>
#include <exception>
#include <iostream>
#include <limits>
#include <tuple>
#include <type_traits>
#include <unordered_set>
#include <utility>
#include <unordered_map>

#include "action.h"
#include "activity_handlers.h"
#include "artifact.h"
#include "auto_pickup.h"
#include "avatar.h"
#include "avatar_action.h"
#include "bionics.h"
#include "bodypart.h"
#include "cata_utility.h"
#include "auto_note.h"
#include "catacharset.h"
#include "clzones.h"
#include "computer.h"
#include "computer_session.h"
#include "construction.h"
#include "coordinate_conversions.h"
#include "coordinates.h"
#include "creature_tracker.h"
#include "cursesport.h"
#include "debug.h"
#include "dependency_tree.h"
#include "editmap.h"
#include "enums.h"
#include "faction.h"
#include "filesystem.h"
#include "game_constants.h"
#include "game_inventory.h"
#include "game_ui.h"
#include "gamemode.h"
#include "gates.h"
#include "harvest.h"
#include "help.h"
#include "iexamine.h"
#include "init.h"
#include "input.h"
#include "item_category.h"
#include "item_location.h"
#include "iuse_actor.h"
#include "json.h"
#include "kill_tracker.h"
#include "lightmap.h"
#include "line.h"
#include "live_view.h"
#include "loading_ui.h"
#include "magic_enchantment.h"
#include "map.h"
#include "map_item_stack.h"
#include "map_iterator.h"
#include "mapbuffer.h"
#include "mapdata.h"
#include "mapsharing.h"
#include "memorial_logger.h"
#include "messages.h"
#include "mission.h"
#include "mod_manager.h"
#include "monattack.h"
#include "monexamine.h"
#include "monstergenerator.h"
#include "morale_types.h"
#include "mtype.h"
#include "npc.h"
#include "npc_class.h"
#include "omdata.h"
#include "options.h"
#include "output.h"
#include "overmap.h"
#include "overmap_ui.h"
#include "overmapbuffer.h"
#include "panels.h"
#include "path_info.h"
#include "pickup.h"
#include "popup.h"
#include "recipe_dictionary.h"
#include "rng.h"
#include "safemode_ui.h"
#include "scenario.h"
#include "scent_map.h"
#include "scores_ui.h"
#include "sdltiles.h"
#include "sounds.h"
#include "start_location.h"
#include "stats_tracker.h"
#include "string_formatter.h"
#include "string_input_popup.h"
#include "submap.h"
#include "timed_event.h"
#include "translations.h"
#include "trap.h"
#include "uistate.h"
#include "value_ptr.h"
#include "veh_interact.h"
#include "veh_type.h"
#include "vehicle.h"
#include "vpart_position.h"
#include "vpart_range.h"
#include "weather.h"
#include "worldfactory.h"
#include "map_selector.h"
#include "basecamp.h"
#include "character.h"
#include "color.h"
#include "damage.h"
#include "field.h"
#include "item_stack.h"
#include "itype.h"
#include "iuse.h"
#include "player.h"
#include "player_activity.h"
#include "recipe.h"
#include "ret_val.h"
#include "tileray.h"
#include "ui.h"
#include "ui_manager.h"
#include "units.h"
#include "int_id.h"
#include "string_id.h"
#include "colony.h"
#include "item.h"

class inventory;

#if defined(TILES)
#include "cata_tiles.h"
#endif // TILES

#if !(defined(_WIN32) || defined(TILES))
#include <langinfo.h>
#include <cstring>
#endif

#if defined(_WIN32)
#if 1 // HACK: Hack to prevent reordering of #include "platform_win.h" by IWYU
#   include "platform_win.h"
#endif
#   include <tchar.h>
#endif

#define dbg(x) DebugLog((x),D_GAME) << __FILE__ << ":" << __LINE__ << ": "

const int core_version = 6;
static constexpr int DANGEROUS_PROXIMITY = 5;

/** Will be set to true when running unit tests */
bool test_mode = false;

static const mtype_id mon_manhack( "mon_manhack" );

static const skill_id skill_melee( "melee" );
static const skill_id skill_dodge( "dodge" );
static const skill_id skill_firstaid( "firstaid" );
static const skill_id skill_survival( "survival" );
static const skill_id skill_electronics( "electronics" );
static const skill_id skill_computer( "computer" );

static const species_id PLANT( "PLANT" );

static const efftype_id effect_adrenaline_mycus( "adrenaline_mycus" );
static const efftype_id effect_assisted( "assisted" );
static const efftype_id effect_blind( "blind" );
static const efftype_id effect_boomered( "boomered" );
static const efftype_id effect_bouldering( "bouldering" );
static const efftype_id effect_contacts( "contacts" );
static const efftype_id effect_controlled( "controlled" );
static const efftype_id effect_docile( "docile" );
static const efftype_id effect_downed( "downed" );
static const efftype_id effect_drunk( "drunk" );
static const efftype_id effect_evil( "evil" );
static const efftype_id effect_flu( "flu" );
static const efftype_id effect_infected( "infected" );
static const efftype_id effect_laserlocked( "laserlocked" );
static const efftype_id effect_no_sight( "no_sight" );
static const efftype_id effect_npc_suspend( "npc_suspend" );
static const efftype_id effect_onfire( "onfire" );
static const efftype_id effect_pacified( "pacified" );
static const efftype_id effect_paid( "paid" );
static const efftype_id effect_pet( "pet" );
static const efftype_id effect_ridden( "ridden" );
static const efftype_id effect_riding( "riding" );
static const efftype_id effect_sleep( "sleep" );
static const efftype_id effect_stunned( "stunned" );
static const efftype_id effect_tetanus( "tetanus" );
static const efftype_id effect_tied( "tied" );
static const efftype_id effect_winded( "winded" );

static const bionic_id bio_remote( "bio_remote" );

static const trait_id trait_ILLITERATE( "ILLITERATE" );
static const trait_id trait_INFIMMUNE( "INFIMMUNE" );
static const trait_id trait_INFRESIST( "INFRESIST" );
static const trait_id trait_LEG_TENT_BRACE( "LEG_TENT_BRACE" );
static const trait_id trait_M_IMMUNE( "M_IMMUNE" );
static const trait_id trait_PARKOUR( "PARKOUR" );
static const trait_id trait_VINES2( "VINES2" );
static const trait_id trait_VINES3( "VINES3" );

static const trap_str_id tr_unfinished_construction( "tr_unfinished_construction" );

static const faction_id your_followers( "your_followers" );

void intro();

#if defined(__ANDROID__)
extern std::map<std::string, std::list<input_event>> quick_shortcuts_map;
extern bool add_best_key_for_action_to_quick_shortcuts( action_id action,
        const std::string &category, bool back );
extern bool add_key_to_quick_shortcuts( int key, const std::string &category, bool back );
#endif

//The one and only game instance
std::unique_ptr<game> g;

//The one and only uistate instance
uistatedata uistate;

bool is_valid_in_w_terrain( const point &p )
{
    return p.x >= 0 && p.x < TERRAIN_WINDOW_WIDTH && p.y >= 0 && p.y < TERRAIN_WINDOW_HEIGHT;
}

// This is the main game set-up process.
game::game() :
    liveview( *liveview_ptr ),
    scent_ptr( *this ),
    m( *map_ptr ),
    u( *u_ptr ),
    scent( *scent_ptr ),
    timed_events( *timed_event_manager_ptr ),
    uquit( QUIT_NO ),
    new_game( false ),
    safe_mode( SAFE_MODE_ON ),
    pixel_minimap_option( 0 ),
    mostseen( 0 ),
    u_shared_ptr( &u, null_deleter{} ),
    safe_mode_warning_logged( false ),
    next_npc_id( 1 ),
    next_mission_id( 1 ),
    remoteveh_cache_time( calendar::before_time_starts ),
    user_action_counter( 0 ),
    tileset_zoom( DEFAULT_TILESET_ZOOM ),
    seed( 0 ),
    last_mouse_edge_scroll( std::chrono::steady_clock::now() )
{
    player_was_sleeping = false;
    reset_light_level();
    events().subscribe( &*stats_tracker_ptr );
    events().subscribe( &*kill_tracker_ptr );
    events().subscribe( &*memorial_logger_ptr );
    events().subscribe( &*spell_events_ptr );
    world_generator = std::make_unique<worldfactory>();
    // do nothing, everything that was in here is moved to init_data() which is called immediately after g = new game; in main.cpp
    // The reason for this move is so that g is not uninitialized when it gets to installing the parts into vehicles.
}

game::~game() = default;

// Load everything that will not depend on any mods
void game::load_static_data()
{
    // UI stuff, not mod-specific per definition
    inp_mngr.init();            // Load input config JSON
    // Init mappings for loading the json stuff
    DynamicDataLoader::get_instance();
    fullscreen = false;
    was_fullscreen = false;
    show_panel_adm = false;
    panel_manager::get_manager().init();

    // These functions do not load stuff from json.
    // The content they load/initialize is hardcoded into the program.
    // Therefore they can be loaded here.
    // If this changes (if they load data from json), they have to
    // be moved to game::load_mod or game::load_core_data

    get_auto_pickup().load_global();
    get_safemode().load_global();
}

bool game::check_mod_data( const std::vector<mod_id> &opts, loading_ui &ui )
{
    auto &tree = world_generator->get_mod_manager().get_tree();

    // deduplicated list of mods to check
    std::set<mod_id> check( opts.begin(), opts.end() );

    // if no specific mods specified check all non-obsolete mods
    if( check.empty() ) {
        for( const mod_id &e : world_generator->get_mod_manager().all_mods() ) {
            if( !e->obsolete ) {
                check.emplace( e );
            }
        }
    }

    if( check.empty() ) {
        world_generator->set_active_world( nullptr );
        world_generator->init();
        const std::vector<mod_id> mods_empty;
        WORLDPTR test_world = world_generator->make_new_world( mods_empty );
        world_generator->set_active_world( test_world );

        // if no loadable mods then test core data only
        try {
            load_core_data( ui );
            DynamicDataLoader::get_instance().finalize_loaded_data( ui );
        } catch( const std::exception &err ) {
            std::cerr << "Error loading data from json: " << err.what() << std::endl;
        }

        std::string world_name = world_generator->active_world->world_name;
        world_generator->delete_world( world_name, true );

        MAPBUFFER.reset();
        overmap_buffer.clear();
    }

    for( const auto &e : check ) {
        world_generator->set_active_world( nullptr );
        world_generator->init();
        const std::vector<mod_id> mods_empty;
        WORLDPTR test_world = world_generator->make_new_world( mods_empty );
        world_generator->set_active_world( test_world );

        if( !e.is_valid() ) {
            std::cerr << "Unknown mod: " << e.str() << std::endl;
            return false;
        }

        const MOD_INFORMATION &mod = *e;

        if( !tree.is_available( mod.ident ) ) {
            std::cerr << "Missing dependencies: " << mod.name() << "\n"
                      << tree.get_node( mod.ident )->s_errors() << std::endl;
            return false;
        }

        std::cout << "Checking mod " << mod.name() << " [" << mod.ident.str() << "]" << std::endl;

        try {
            load_core_data( ui );

            // Load any dependencies
            for( auto &dep : tree.get_dependencies_of_X_as_strings( mod.ident ) ) {
                load_data_from_dir( dep->path, dep->ident.str(), ui );
            }

            // Load mod itself
            load_data_from_dir( mod.path, mod.ident.str(), ui );
            DynamicDataLoader::get_instance().finalize_loaded_data( ui );
        } catch( const std::exception &err ) {
            std::cerr << "Error loading data: " << err.what() << std::endl;
        }

        std::string world_name = world_generator->active_world->world_name;
        world_generator->delete_world( world_name, true );

        MAPBUFFER.reset();
        overmap_buffer.clear();
    }
    return true;
}

bool game::is_core_data_loaded() const
{
    return DynamicDataLoader::get_instance().is_data_finalized();
}

void game::load_core_data( loading_ui &ui )
{
    // core data can be loaded only once and must be first
    // anyway.
    DynamicDataLoader::get_instance().unload_data();

    load_data_from_dir( PATH_INFO::jsondir(), "core", ui );
}

void game::load_data_from_dir( const std::string &path, const std::string &src, loading_ui &ui )
{
    DynamicDataLoader::get_instance().load_data_from_path( path, src, ui );
}

// Fixed window sizes
#define MINIMAP_HEIGHT 7
#define MINIMAP_WIDTH 7

void game::init_ui( const bool resized )
{
    // clear the screen
    static bool first_init = true;

    if( first_init ) {
        catacurses::clear();

        // print an intro screen, making sure the terminal is the correct size

        first_init = false;

#if defined(TILES)
        //class variable to track the option being active
        //only set once, toggle action is used to change during game
        pixel_minimap_option = get_option<bool>( "PIXEL_MINIMAP" );
#endif // TILES
    }

    // First get TERMX, TERMY
#if defined(TILES) || defined(_WIN32)
    TERMX = get_terminal_width();
    TERMY = get_terminal_height();

    if( resized ) {
        get_options().get_option( "TERMINAL_X" ).setValue( TERMX * get_scaling_factor() );
        get_options().get_option( "TERMINAL_Y" ).setValue( TERMY * get_scaling_factor() );
        get_options().save();
    }
#else
    ( void ) resized;
    intro();

    TERMY = getmaxy( catacurses::stdscr );
    TERMX = getmaxx( catacurses::stdscr );

    // try to make FULL_SCREEN_HEIGHT symmetric according to TERMY
    if( TERMY % 2 ) {
        FULL_SCREEN_HEIGHT = 25;
    } else {
        FULL_SCREEN_HEIGHT = 24;
    }

#endif
    // remove some space for the sidebar, this is the maximal space
    // (using standard font) that the terrain window can have
    int sidebar_left = panel_manager::get_manager().get_width_left();
    int sidebar_right = panel_manager::get_manager().get_width_right();

    TERRAIN_WINDOW_HEIGHT = TERMY;
    TERRAIN_WINDOW_WIDTH = TERMX - ( sidebar_left + sidebar_right );
    TERRAIN_WINDOW_TERM_WIDTH = TERRAIN_WINDOW_WIDTH;
    TERRAIN_WINDOW_TERM_HEIGHT = TERRAIN_WINDOW_HEIGHT;

    /**
     * In tiles mode w_terrain can have a different font (with a different
     * tile dimension) or can be drawn by cata_tiles which uses tiles that again
     * might have a different dimension then the normal font used everywhere else.
     *
     * TERRAIN_WINDOW_WIDTH/TERRAIN_WINDOW_HEIGHT defines how many squares can
     * be displayed in w_terrain (using it's specific tile dimension), not
     * including partially drawn squares at the right/bottom. You should
     * use it whenever you want to draw specific squares in that window or to
     * determine whether a specific square is draw on screen (or outside the screen
     * and needs scrolling).
     *
     * TERRAIN_WINDOW_TERM_WIDTH/TERRAIN_WINDOW_TERM_HEIGHT defines the size of
     * w_terrain in the standard font dimension (the font that everything else uses).
     * You usually don't have to use it, expect for positioning of windows,
     * because the window positions use the standard font dimension.
     *
     * VIEW_OFFSET_X/VIEW_OFFSET_Y is the position of w_terrain on screen,
     * it is (as every window position) in standard font dimension.
     * As the sidebar is located right of w_terrain it also controls its position.
     * It was used to move everything into the center of the screen,
     * when the screen was larger than what the game required. They are currently
     * set to zero to prevent the other game windows from being truncated if
     * w_terrain is too small for the current window.
     *
     * The code here calculates size available for w_terrain, caps it at
     * max_view_size (the maximal view range than any character can have at
     * any time).
     * It is stored in TERRAIN_WINDOW_*.
     * If w_terrain does not occupy the whole available area, VIEW_OFFSET_*
     * are set to move everything into the middle of the screen.
     */
    to_map_font_dimension( TERRAIN_WINDOW_WIDTH, TERRAIN_WINDOW_HEIGHT );

    VIEW_OFFSET_X = 0;
    VIEW_OFFSET_Y = 0;

    // VIEW_OFFSET_* are in standard font dimension.
    from_map_font_dimension( VIEW_OFFSET_X, VIEW_OFFSET_Y );

    // Position of the player in the terrain window, it is always in the center
    POSX = TERRAIN_WINDOW_WIDTH / 2;
    POSY = TERRAIN_WINDOW_HEIGHT / 2;

    w_terrain = w_terrain_ptr = catacurses::newwin( TERRAIN_WINDOW_HEIGHT, TERRAIN_WINDOW_WIDTH,
                                point( VIEW_OFFSET_X + sidebar_left, VIEW_OFFSET_Y ) );
    werase( w_terrain );

    /**
     * Doing the same thing as above for the overmap
     */
    OVERMAP_LEGEND_WIDTH = clamp( TERMX / 5, 28, 55 );
    OVERMAP_WINDOW_HEIGHT = TERMY;
    OVERMAP_WINDOW_WIDTH = TERMX - OVERMAP_LEGEND_WIDTH;
    to_overmap_font_dimension( OVERMAP_WINDOW_WIDTH, OVERMAP_WINDOW_HEIGHT );

    //Bring the framebuffer to the maximum required dimensions
    //Otherwise it segfaults when the overmap needs a bigger buffer size than it provides
    reinitialize_framebuffer();

    // minimap is always MINIMAP_WIDTH x MINIMAP_HEIGHT in size
    int _y = VIEW_OFFSET_Y;
    int _x = VIEW_OFFSET_X;

    w_minimap = w_minimap_ptr = catacurses::newwin( MINIMAP_HEIGHT, MINIMAP_WIDTH, point( _x, _y ) );
    werase( w_minimap );

    w_panel_adm = w_panel_adm_ptr = catacurses::newwin( 20, 75, point( ( TERMX / 2 ) - 38,
                                    ( TERMY / 2 ) - 10 ) );
    werase( w_panel_adm );
    // need to init in order to avoid crash. gets updated by the panel code.
    w_pixel_minimap = catacurses::newwin( 1, 1, point_zero );
    liveview.init();

    // Only refresh if we are in-game, otherwise all resources are not initialized
    // and this refresh will crash the game.
    if( resized && u.getID().is_valid() ) {
        refresh_all();
    }
}

void game::toggle_fullscreen()
{
#if !defined(TILES)
    fullscreen = !fullscreen;
    init_ui();
    refresh_all();
#else
    toggle_fullscreen_window();
    refresh_all();
#endif
}

void game::toggle_pixel_minimap()
{
#if defined(TILES)
    if( pixel_minimap_option ) {
        clear_window_area( w_pixel_minimap );
    }
    pixel_minimap_option = !pixel_minimap_option;
    init_ui();
    refresh_all();
#endif // TILES
}

void game::toggle_panel_adm()
{
    show_panel_adm = !show_panel_adm;
}

void game::reload_tileset()
{
#if defined(TILES)
    try {
        tilecontext->reinit();
        tilecontext->load_tileset( get_option<std::string>( "TILES" ), false, true );
        tilecontext->do_tile_loading_report();
    } catch( const std::exception &err ) {
        popup( _( "Loading the tileset failed: %s" ), err.what() );
    }
    g->reset_zoom();
    g->refresh_all();
#endif // TILES
}

// temporarily switch out of fullscreen for functions that rely
// on displaying some part of the sidebar
void game::temp_exit_fullscreen()
{
    if( fullscreen ) {
        was_fullscreen = true;
        toggle_fullscreen();
    } else {
        was_fullscreen = false;
    }
}

void game::reenter_fullscreen()
{
    if( was_fullscreen ) {
        if( !fullscreen ) {
            toggle_fullscreen();
        }
    }
}

/*
 * Initialize more stuff after mapbuffer is loaded.
 */
void game::setup()
{
    loading_ui ui( true );
    {
        background_pane background;
        static_popup popup;
        popup.message( "%s", _( "Please wait while the world data loads…\nLoading core data" ) );
        ui_manager::redraw();
        refresh_display();

        load_core_data( ui );
    }

    load_world_modfiles( ui );

    m = map( get_option<bool>( "ZLEVELS" ) );

    next_npc_id = character_id( 1 );
    next_mission_id = 1;
    new_game = true;
    uquit = QUIT_NO;   // We haven't quit the game
    bVMonsterLookFire = true;

    // invalidate calendar caches in case we were previously playing
    // a different world
    calendar::set_eternal_season( ::get_option<bool>( "ETERNAL_SEASON" ) );
    calendar::set_season_length( ::get_option<int>( "SEASON_LENGTH" ) );

    weather.weather = WEATHER_CLEAR; // Start with some nice weather...
    // Weather shift in 30
    weather.nextweather = calendar::start_of_cataclysm + time_duration::from_hours(
                              get_option<int>( "INITIAL_TIME" ) ) + 30_minutes;

    turnssincelastmon = 0; //Auto safe mode init

    sounds::reset_sounds();
    clear_zombies();
    coming_to_stairs.clear();
    active_npc.clear();
    faction_manager_ptr->clear();
    mission::clear_all();
    Messages::clear_messages();
    timed_events = timed_event_manager();

    SCT.vSCT.clear(); //Delete pending messages

    stats().clear();
    // reset kill counts
    kill_tracker_ptr->clear();
    // reset follower list
    follower_ids.clear();
    scent.reset();

    remoteveh_cache_time = calendar::before_time_starts;
    remoteveh_cache = nullptr;
    // back to menu for save loading, new game etc
}

bool game::has_gametype() const
{
    return gamemode && gamemode->id() != SGAME_NULL;
}

special_game_id game::gametype() const
{
    return gamemode ? gamemode->id() : SGAME_NULL;
}

void game::load_map( const tripoint &pos_sm )
{
    m.load( pos_sm, true );
}

// Set up all default values for a new game
bool game::start_game()
{
    if( !gamemode ) {
        gamemode = std::make_unique<special_game>();
    }

    seed = rng_bits();
    new_game = true;
    start_calendar();
    weather.nextweather = calendar::turn;
    safe_mode = ( get_option<bool>( "SAFEMODE" ) ? SAFE_MODE_ON : SAFE_MODE_OFF );
    mostseen = 0; // ...and mostseen is 0, we haven't seen any monsters yet.
    get_safemode().load_global();

    init_autosave();

    background_pane background;
    static_popup popup;
    popup.message( "%s", _( "Please wait as we build your world" ) );
    ui_manager::redraw();
    refresh_display();

    load_master();
    u.setID( assign_npc_id() ); // should be as soon as possible, but *after* load_master

    const start_location &start_loc = u.start_location.obj();
    const tripoint omtstart = start_loc.find_player_initial_location();
    if( omtstart == overmap::invalid_tripoint ) {
        return false;
    }
    start_loc.prepare_map( omtstart );

    if( scen->has_map_extra() ) {
        // Map extras can add monster spawn points and similar and should be done before the main
        // map is loaded.
        start_loc.add_map_extra( omtstart, scen->get_map_extra() );
    }

    tripoint lev = omt_to_sm_copy( omtstart );
    // The player is centered in the map, but lev[xyz] refers to the top left point of the map
    lev.x -= HALF_MAPSIZE;
    lev.y -= HALF_MAPSIZE;
    load_map( lev );

    m.invalidate_map_cache( get_levz() );
    m.build_map_cache( get_levz() );
    // Do this after the map cache has been built!
    start_loc.place_player( u );
    // ...but then rebuild it, because we want visibility cache to avoid spawning monsters in sight
    m.invalidate_map_cache( get_levz() );
    m.build_map_cache( get_levz() );
    // Start the overmap with out immediate neighborhood visible, this needs to be after place_player
    overmap_buffer.reveal( u.global_omt_location().xy(),
                           get_option<int>( "DISTANCE_INITIAL_VISIBILITY" ), 0 );

    u.moves = 0;
    u.process_turn(); // process_turn adds the initial move points
    u.set_stamina( u.get_stamina_max() );
    weather.temperature = SPRING_TEMPERATURE;
    weather.update_weather();
    u.next_climate_control_check = calendar::before_time_starts; // Force recheck at startup
    u.last_climate_control_ret = false;

    //Reset character safe mode/pickup rules
    get_auto_pickup().clear_character_rules();
    get_safemode().clear_character_rules();
    get_auto_notes_settings().clear();
    get_auto_notes_settings().default_initialize();

    //Put some NPCs in there!
    if( get_option<std::string>( "STARTING_NPC" ) == "always" ||
        ( get_option<std::string>( "STARTING_NPC" ) == "scenario" &&
          !g->scen->has_flag( "LONE_START" ) ) ) {
        create_starting_npcs();
    }
    //Load NPCs. Set nearby npcs to active.
    load_npcs();
    // Spawn the monsters
    const bool spawn_near =
        get_option<bool>( "BLACK_ROAD" ) || g->scen->has_flag( "SUR_START" );
    // Surrounded start ones
    if( spawn_near ) {
        start_loc.surround_with_monsters( omtstart, mongroup_id( "GROUP_ZOMBIE" ), 70 );
    }

    m.spawn_monsters( !spawn_near ); // Static monsters

    // Make sure that no monsters are near the player
    // This can happen in lab starts
    if( !spawn_near ) {
        for( monster &critter : all_monsters() ) {
            if( rl_dist( critter.pos(), u.pos() ) <= 5 ||
                m.clear_path( critter.pos(), u.pos(), 40, 1, 100 ) ) {
                remove_zombie( critter );
            }
        }
    }

    //Create mutation_category_level
    u.set_highest_cat_level();
    //Calculate mutation drench protection stats
    u.drench_mut_calc();
    if( scen->has_flag( "FIRE_START" ) ) {
        start_loc.burn( omtstart, 3, 3 );
    }
    if( scen->has_flag( "INFECTED" ) ) {
        u.add_effect( effect_infected, 1_turns, random_body_part(), true );
    }
    if( scen->has_flag( "BAD_DAY" ) ) {
        u.add_effect( effect_flu, 1000_minutes );
        u.add_effect( effect_drunk, 270_minutes );
        u.add_morale( MORALE_FEELING_BAD, -100, -100, 50_minutes, 50_minutes );
    }
    if( scen->has_flag( "HELI_CRASH" ) ) {
        start_loc.handle_heli_crash( u );
        bool success = false;
        for( auto v : m.get_vehicles() ) {
            std::string name = v.v->type.str();
            std::string search = std::string( "helicopter" );
            if( name.find( search ) != std::string::npos ) {
                for( const vpart_reference &vp : v.v->get_any_parts( VPFLAG_CONTROLS ) ) {
                    const tripoint pos = vp.pos();
                    u.setpos( pos );

                    // Delete the items that would have spawned here from a "corpse"
                    for( auto sp : v.v->parts_at_relative( vp.mount(), true ) ) {
                        vehicle_stack here = v.v->get_items( sp );

                        for( auto iter = here.begin(); iter != here.end(); ) {
                            iter = here.erase( iter );
                        }
                    }

                    auto mons = critter_tracker->find( pos );
                    if( mons != nullptr ) {
                        critter_tracker->remove( *mons );
                    }

                    success = true;
                    break;
                }
                if( success ) {
                    v.v->name = "Bird Wreckage";
                    break;
                }
            }
        }
    }
    for( auto &e : u.inv_dump() ) {
        e->set_owner( g->u );
    }
    // Now that we're done handling coordinates, ensure the player's submap is in the center of the map
    update_map( u );
    // Profession pets
    for( const mtype_id &elem : u.starting_pets ) {
        if( monster *const mon = place_critter_around( elem, u.pos(), 5 ) ) {
            mon->friendly = -1;
            mon->add_effect( effect_pet, 1_turns, num_bp, true );
        } else {
            add_msg( m_debug, "cannot place starting pet, no space!" );
        }
    }
    if( u.starting_vehicle &&
        !place_vehicle_nearby( u.starting_vehicle, u.global_omt_location().xy(), 1, 30,
                               std::vector<std::string> {} ) ) {
        debugmsg( "could not place starting vehicle" );
    }
    // Assign all of this scenario's missions to the player.
    for( const mission_type_id &m : scen->missions() ) {
        const auto mission = mission::reserve_new( m, character_id() );
        mission->assign( u );
    }

    g->events().send<event_type::game_start>( u.getID() );
    return true;
}

vehicle *game::place_vehicle_nearby( const vproto_id &id, const point &origin, int min_distance,
                                     int max_distance, const std::vector<std::string> &omt_search_types )
{
    std::vector<std::string> search_types = omt_search_types;
    if( search_types.empty() ) {
        vehicle veh( id );
        std::vector<std::string> omt_search_types;
        if( veh.max_ground_velocity() > 0 ) {
            search_types.push_back( "road" );
            search_types.push_back( "field" );
        } else if( veh.can_float() ) {
            search_types.push_back( "river" );
            search_types.push_back( "lake" );
        }
    }
    for( const std::string &search_type : search_types ) {
        omt_find_params find_params;
        find_params.must_see = false;
        find_params.cant_see = false;
        find_params.types.emplace_back( search_type, ot_match_type::type );
        // find nearest road
        find_params.min_distance = min_distance;
        find_params.search_range = max_distance;
        // if player spawns underground, park their car on the surface.
<<<<<<< HEAD
        const tripoint omt_origin( origin.x, origin.y, 0 );
=======
        const tripoint omt_origin( origin, 0 );
>>>>>>> d4328075
        for( const tripoint &goal : overmap_buffer.find_all( omt_origin, find_params ) ) {
            // try place vehicle there.
            tinymap target_map;
            target_map.load( omt_to_sm_copy( goal ), false );
            const tripoint origin( SEEX, SEEY, goal.z );
            static const std::vector<int> angles = {0, 90, 180, 270};
            vehicle *veh = target_map.add_vehicle( id, origin, random_entry( angles ), rng( 50, 80 ),
                                                   0,
                                                   false );
            if( veh ) {
                tripoint abs_local = g->m.getlocal( target_map.getabs( origin ) );
                veh->sm_pos =  ms_to_sm_remain( abs_local );
                veh->pos = abs_local.xy();
                overmap_buffer.add_vehicle( veh );
                target_map.save();
                return veh;
            }
        }
    }
    return nullptr;
}

//Make any nearby overmap npcs active, and put them in the right location.
void game::load_npcs()
{
    const int radius = HALF_MAPSIZE - 1;
    // uses submap coordinates
    std::vector<shared_ptr_fast<npc>> just_added;
    for( const auto &temp : overmap_buffer.get_npcs_near_player( radius ) ) {
        const character_id &id = temp->getID();
        const auto found = std::find_if( active_npc.begin(), active_npc.end(),
        [id]( const shared_ptr_fast<npc> &n ) {
            return n->getID() == id;
        } );
        if( found != active_npc.end() ) {
            continue;
        }
        if( temp->is_active() ) {
            continue;
        }
        if( ( temp->has_companion_mission() ) && ( temp->mission != NPC_MISSION_TRAVELLING ) ) {
            continue;
        }

        const tripoint sm_loc = temp->global_sm_location();
        // NPCs who are out of bounds before placement would be pushed into bounds
        // This can cause NPCs to teleport around, so we don't want that
        if( sm_loc.x < get_levx() || sm_loc.x >= get_levx() + MAPSIZE ||
            sm_loc.y < get_levy() || sm_loc.y >= get_levy() + MAPSIZE ||
            ( sm_loc.z != get_levz() && !m.has_zlevels() ) ) {
            continue;
        }

        add_msg( m_debug, "game::load_npcs: Spawning static NPC, %d:%d:%d (%d:%d:%d)",
                 get_levx(), get_levy(), get_levz(), sm_loc.x, sm_loc.y, sm_loc.z );
        temp->place_on_map();
        if( !m.inbounds( temp->pos() ) ) {
            continue;
        }
        // In the rare case the npc was marked for death while
        // it was on the overmap. Kill it.
        if( temp->marked_for_death ) {
            temp->die( nullptr );
        } else {
            active_npc.push_back( temp );
            just_added.push_back( temp );
        }
    }

    for( const auto &npc : just_added ) {
        npc->on_load();
    }

    npcs_dirty = false;
}

void game::unload_npcs()
{
    for( const auto &npc : active_npc ) {
        npc->on_unload();
    }

    active_npc.clear();
}

void game::reload_npcs()
{
    // TODO: Make it not invoke the "on_unload" command for the NPCs that will be loaded anyway
    // and not invoke "on_load" for those NPCs that avoided unloading this way.
    unload_npcs();
    load_npcs();
}

const kill_tracker &game::get_kill_tracker() const
{
    return *kill_tracker_ptr;
}

void game::create_starting_npcs()
{
    if( !get_option<bool>( "STATIC_NPC" ) ||
        get_option<std::string>( "STARTING_NPC" ) == "never" ) {
        return; //Do not generate a starting npc.
    }

    //We don't want more than one starting npc per starting location
    const int radius = 1;
    if( !overmap_buffer.get_npcs_near_player( radius ).empty() ) {
        return; //There is already an NPC in this starting location
    }

    shared_ptr_fast<npc> tmp = make_shared_fast<npc>();
    tmp->normalize();
    tmp->randomize( one_in( 2 ) ? NC_DOCTOR : NC_NONE );
    tmp->spawn_at_precise( { get_levx(), get_levy() }, u.pos() - point_south_east );
    overmap_buffer.insert_npc( tmp );
    tmp->form_opinion( u );
    tmp->set_attitude( NPCATT_NULL );
    //This sets the NPC mission. This NPC remains in the starting location.
    tmp->mission = NPC_MISSION_SHELTER;
    tmp->chatbin.first_topic = "TALK_SHELTER";
    tmp->toggle_trait( trait_id( "NPC_STARTING_NPC" ) );
    tmp->set_fac( faction_id( "no_faction" ) );
    //One random starting NPC mission
    tmp->add_new_mission( mission::reserve_random( ORIGIN_OPENER_NPC, tmp->global_omt_location(),
                          tmp->getID() ) );
}

bool game::cleanup_at_end()
{
    if( uquit == QUIT_DIED || uquit == QUIT_SUICIDE ) {
        // Put (non-hallucinations) into the overmap so they are not lost.
        for( monster &critter : all_monsters() ) {
            despawn_monster( critter );
        }
        // Reset NPC factions and disposition
        reset_npc_dispositions();
        // Save the factions', missions and set the NPC's overmap coordinates
        // Npcs are saved in the overmap.
        save_factions_missions_npcs(); //missions need to be saved as they are global for all saves.
        // save artifacts.
        save_artifacts();

        // and the overmap, and the local map.
        save_maps(); //Omap also contains the npcs who need to be saved.
    }

    if( uquit == QUIT_DIED || uquit == QUIT_SUICIDE ) {
        std::vector<std::string> vRip;

        int iMaxWidth = 0;
        int iNameLine = 0;
        int iInfoLine = 0;

        if( u.has_amount( "holybook_bible1", 1 ) || u.has_amount( "holybook_bible2", 1 ) ||
            u.has_amount( "holybook_bible3", 1 ) ) {
            if( !( u.has_trait( trait_id( "CANNIBAL" ) ) || u.has_trait( trait_id( "PSYCHOPATH" ) ) ) ) {
                vRip.emplace_back( "               _______  ___" );
                vRip.emplace_back( "              <       `/   |" );
                vRip.emplace_back( "               >  _     _ (" );
                vRip.emplace_back( "              |  |_) | |_) |" );
                vRip.emplace_back( "              |  | \\ | |   |" );
                vRip.emplace_back( "   ______.__%_|            |_________  __" );
                vRip.emplace_back( " _/                                  \\|  |" );
                iNameLine = vRip.size();
                vRip.emplace_back( "|                                        <" );
                vRip.emplace_back( "|                                        |" );
                iMaxWidth = utf8_width( vRip.back() );
                vRip.emplace_back( "|                                        |" );
                vRip.emplace_back( "|_____.-._____              __/|_________|" );
                vRip.emplace_back( "              |            |" );
                iInfoLine = vRip.size();
                vRip.emplace_back( "              |            |" );
                vRip.emplace_back( "              |           <" );
                vRip.emplace_back( "              |            |" );
                vRip.emplace_back( "              |   _        |" );
                vRip.emplace_back( "              |__/         |" );
                vRip.emplace_back( "             % / `--.      |%" );
                vRip.emplace_back( "         * .%%|          -< @%%%" ); // NOLINT(cata-text-style)
                vRip.emplace_back( "         `\\%`@|            |@@%@%%" );
                vRip.emplace_back( "       .%%%@@@|%     `   % @@@%%@%%%%" );
                vRip.emplace_back( "  _.%%%%%%@@@@@@%%%__/\\%@@%%@@@@@@@%%%%%%" );

            } else {
                vRip.emplace_back( "               _______  ___" );
                vRip.emplace_back( "              |       \\/   |" );
                vRip.emplace_back( "              |            |" );
                vRip.emplace_back( "              |            |" );
                iInfoLine = vRip.size();
                vRip.emplace_back( "              |            |" );
                vRip.emplace_back( "              |            |" );
                vRip.emplace_back( "              |            |" );
                vRip.emplace_back( "              |            |" );
                vRip.emplace_back( "              |           <" );
                vRip.emplace_back( "              |   _        |" );
                vRip.emplace_back( "              |__/         |" );
                vRip.emplace_back( "   ______.__%_|            |__________  _" );
                vRip.emplace_back( " _/                                   \\| \\" );
                iNameLine = vRip.size();
                vRip.emplace_back( "|                                         <" );
                vRip.emplace_back( "|                                         |" );
                iMaxWidth = utf8_width( vRip.back() );
                vRip.emplace_back( "|                                         |" );
                vRip.emplace_back( "|_____.-._______            __/|__________|" );
                vRip.emplace_back( "             % / `_-.   _  |%" );
                vRip.emplace_back( "         * .%%|  |_) | |_)< @%%%" ); // NOLINT(cata-text-style)
                vRip.emplace_back( "         `\\%`@|  | \\ | |   |@@%@%%" );
                vRip.emplace_back( "       .%%%@@@|%     `   % @@@%%@%%%%" );
                vRip.emplace_back( "  _.%%%%%%@@@@@@%%%__/\\%@@%%@@@@@@@%%%%%%" );
            }
        } else {
            vRip.emplace_back( R"(           _________  ____           )" );
            vRip.emplace_back( R"(         _/         `/    \_         )" );
            vRip.emplace_back( R"(       _/      _     _      \_.      )" );
            vRip.emplace_back( R"(     _%\      |_) | |_)       \_     )" );
            vRip.emplace_back( R"(   _/ \/      | \ | |           \_   )" );
            vRip.emplace_back( R"( _/                               \_ )" );
            vRip.emplace_back( R"(|                                   |)" );
            iNameLine = vRip.size();
            vRip.emplace_back( R"( )                                 < )" );
            vRip.emplace_back( R"(|                                   |)" );
            vRip.emplace_back( R"(|                                   |)" );
            vRip.emplace_back( R"(|   _                               |)" );
            vRip.emplace_back( R"(|__/                                |)" );
            iMaxWidth = utf8_width( vRip.back() );
            vRip.emplace_back( R"( / `--.                             |)" );
            vRip.emplace_back( R"(|                                  ( )" );
            iInfoLine = vRip.size();
            vRip.emplace_back( R"(|                                   |)" );
            vRip.emplace_back( R"(|                                   |)" );
            vRip.emplace_back( R"(|     %                         .   |)" );
            vRip.emplace_back( R"(|  @`                            %% |)" );
            vRip.emplace_back( R"(| %@%@%\                *      %`%@%|)" );
            vRip.emplace_back( R"(%%@@@.%@%\%%            `\  %%.%%@@%@)" );
            vRip.emplace_back( R"(@%@@%%%%%@@@@@@%%%%%%%%@@%%@@@%%%@%%@)" );
        }

        const int iOffsetX = TERMX > FULL_SCREEN_WIDTH ? ( TERMX - FULL_SCREEN_WIDTH ) / 2 : 0;
        const int iOffsetY = TERMY > FULL_SCREEN_HEIGHT ? ( TERMY - FULL_SCREEN_HEIGHT ) / 2 : 0;

        catacurses::window w_rip = catacurses::newwin( FULL_SCREEN_HEIGHT, FULL_SCREEN_WIDTH,
                                   point( iOffsetX, iOffsetY ) );
        draw_border( w_rip );

        sfx::do_player_death_hurt( g->u, true );
        sfx::fade_audio_group( sfx::group::weather, 2000 );
        sfx::fade_audio_group( sfx::group::time_of_day, 2000 );
        sfx::fade_audio_group( sfx::group::context_themes, 2000 );
        sfx::fade_audio_group( sfx::group::fatigue, 2000 );

        for( size_t iY = 0; iY < vRip.size(); ++iY ) {
            size_t iX = 0;
            const char *str = vRip[iY].data();
            for( int slen = vRip[iY].size(); slen > 0; ) {
                const uint32_t cTemp = UTF8_getch( &str, &slen );
                if( cTemp != U' ' ) {
                    nc_color ncColor = c_light_gray;

                    if( cTemp == U'%' ) {
                        ncColor = c_green;

                    } else if( cTemp == U'_' || cTemp == U'|' ) {
                        ncColor = c_white;

                    } else if( cTemp == U'@' ) {
                        ncColor = c_brown;

                    } else if( cTemp == U'*' ) {
                        ncColor = c_red;
                    }

                    mvwputch( w_rip, point( iX + FULL_SCREEN_WIDTH / 2 - ( iMaxWidth / 2 ), iY + 1 ), ncColor,
                              cTemp );
                }
                iX += mk_wcwidth( cTemp );
            }
        }

        std::string sTemp;

        center_print( w_rip, iInfoLine++, c_white, _( "Survived:" ) );

        const time_duration survived = calendar::turn - calendar::start_of_cataclysm;
        const int minutes = to_minutes<int>( survived ) % 60;
        const int hours = to_hours<int>( survived ) % 24;
        const int days = to_days<int>( survived );

        if( days > 0 ) {
            sTemp = string_format( "%dd %dh %dm", days, hours, minutes );
        } else if( hours > 0 ) {
            sTemp = string_format( "%dh %dm", hours, minutes );
        } else {
            sTemp = string_format( "%dm", minutes );
        }

        center_print( w_rip, iInfoLine++, c_white, sTemp );

        const int iTotalKills = get_kill_tracker().monster_kill_count();

        sTemp = _( "Kills:" );
        mvwprintz( w_rip, point( FULL_SCREEN_WIDTH / 2 - 5, 1 + iInfoLine++ ), c_light_gray,
                   ( sTemp + " " ) );
        wprintz( w_rip, c_magenta, "%d", iTotalKills );

        sTemp = _( "In memory of:" );
        mvwprintz( w_rip, point( FULL_SCREEN_WIDTH / 2 - utf8_width( sTemp ) / 2, iNameLine++ ),
                   c_light_gray,
                   sTemp );

        sTemp = u.name;
        mvwprintz( w_rip, point( FULL_SCREEN_WIDTH / 2 - utf8_width( sTemp ) / 2, iNameLine++ ), c_white,
                   sTemp );

        sTemp = _( "Last Words:" );
        mvwprintz( w_rip, point( FULL_SCREEN_WIDTH / 2 - utf8_width( sTemp ) / 2, iNameLine++ ),
                   c_light_gray,
                   sTemp );

        int iStartX = FULL_SCREEN_WIDTH / 2 - ( ( iMaxWidth - 4 ) / 2 );
        std::string sLastWords = string_input_popup()
                                 .window( w_rip, iStartX, iNameLine, iStartX + iMaxWidth - 4 - 1 )
                                 .max_length( iMaxWidth - 4 - 1 )
                                 .query_string();
        death_screen();
        const bool is_suicide = uquit == QUIT_SUICIDE;
        events().send<event_type::game_over>( is_suicide, sLastWords );
        // Struck the save_player_data here to forestall Weirdness
        move_save_to_graveyard();
        write_memorial_file( sLastWords );
        memorial().clear();
        std::vector<std::string> characters = list_active_characters();
        // remove current player from the active characters list, as they are dead
        std::vector<std::string>::iterator curchar = std::find( characters.begin(),
                characters.end(), u.name );
        if( curchar != characters.end() ) {
            characters.erase( curchar );
        }

        if( characters.empty() ) {
            bool queryDelete = false;
            bool queryReset = false;

            if( get_option<std::string>( "WORLD_END" ) == "query" ) {
                bool decided = false;
                std::string buffer = _( "Warning: NPC interactions and some other global flags "
                                        "will not all reset when starting a new character in an "
                                        "already-played world.  This can lead to some strange "
                                        "behavior.\n\n"
                                        "Are you sure you wish to keep this world?"
                                      );

                while( !decided ) {
                    uilist smenu;
                    smenu.allow_cancel = false;
                    smenu.addentry( 0, true, 'r', "%s", _( "Reset world" ) );
                    smenu.addentry( 1, true, 'd', "%s", _( "Delete world" ) );
                    smenu.addentry( 2, true, 'k', "%s", _( "Keep world" ) );
                    smenu.query();

                    switch( smenu.ret ) {
                        case 0:
                            queryReset = true;
                            decided = true;
                            break;
                        case 1:
                            queryDelete = true;
                            decided = true;
                            break;
                        case 2:
                            decided = query_yn( buffer );
                            break;
                    }
                }
            }

            if( queryDelete || get_option<std::string>( "WORLD_END" ) == "delete" ) {
                world_generator->delete_world( world_generator->active_world->world_name, true );

            } else if( queryReset || get_option<std::string>( "WORLD_END" ) == "reset" ) {
                world_generator->delete_world( world_generator->active_world->world_name, false );
            }
        } else if( get_option<std::string>( "WORLD_END" ) != "keep" ) {
            std::string tmpmessage;
            for( auto &character : characters ) {
                tmpmessage += "\n  ";
                tmpmessage += character;
            }
            popup( _( "World retained.  Characters remaining:%s" ), tmpmessage );
        }
        if( gamemode ) {
            gamemode = std::make_unique<special_game>(); // null gamemode or something..
        }
    }

    //Reset any offset due to driving
    set_driving_view_offset( point_zero );

    //clear all sound channels
    sfx::fade_audio_channel( sfx::channel::any, 300 );
    sfx::fade_audio_group( sfx::group::weather, 300 );
    sfx::fade_audio_group( sfx::group::time_of_day, 300 );
    sfx::fade_audio_group( sfx::group::context_themes, 300 );
    sfx::fade_audio_group( sfx::group::fatigue, 300 );

    MAPBUFFER.reset();
    overmap_buffer.clear();

#if defined(__ANDROID__)
    quick_shortcuts_map.clear();
#endif
    return true;
}

static int veh_lumi( vehicle &veh )
{
    float veh_luminance = 0.0;
    float iteration = 1.0;
    auto lights = veh.lights( true );

    for( const auto pt : lights ) {
        const auto &vp = pt->info();
        if( vp.has_flag( VPFLAG_CONE_LIGHT ) ||
            vp.has_flag( VPFLAG_WIDE_CONE_LIGHT ) ) {
            veh_luminance += vp.bonus / iteration;
            iteration = iteration * 1.1;
        }
    }
    // Calculation: see lightmap.cpp
    return LIGHT_RANGE( ( veh_luminance * 3 ) );
}

void game::calc_driving_offset( vehicle *veh )
{
    if( veh == nullptr || !get_option<bool>( "DRIVING_VIEW_OFFSET" ) ) {
        set_driving_view_offset( point_zero );
        return;
    }
    const int g_light_level = static_cast<int>( light_level( u.posz() ) );
    const int light_sight_range = u.sight_range( g_light_level );
    int sight = std::max( veh_lumi( *veh ), light_sight_range );

    // The maximal offset will leave at least this many tiles
    // between the PC and the edge of the main window.
    static const int border_range = 2;
    point max_offset( ( getmaxx( w_terrain ) + 1 ) / 2 - border_range - 1,
                      ( getmaxy( w_terrain ) + 1 ) / 2 - border_range - 1 );

    // velocity at or below this results in no offset at all
    static const float min_offset_vel = 1 * vehicles::vmiph_per_tile;
    // velocity at or above this results in maximal offset
    static const float max_offset_vel = std::min( max_offset.y, max_offset.x ) *
                                        vehicles::vmiph_per_tile;
    float velocity = veh->velocity;
    rl_vec2d offset = veh->move_vec();
    if( !veh->skidding && veh->player_in_control( u ) &&
        std::abs( veh->cruise_velocity - veh->velocity ) < 7 * vehicles::vmiph_per_tile ) {
        // Use the cruise controlled velocity, but only if
        // it is not too different from the actual velocity.
        // The actual velocity changes too often (see above slowdown).
        // Using it makes would make the offset change far too often.
        offset = veh->face_vec();
        velocity = veh->cruise_velocity;
    }
    float rel_offset;
    if( std::fabs( velocity ) < min_offset_vel ) {
        rel_offset = 0;
    } else if( std::fabs( velocity ) > max_offset_vel ) {
        rel_offset = ( velocity > 0 ) ? 1 : -1;
    } else {
        rel_offset = ( velocity - min_offset_vel ) / ( max_offset_vel - min_offset_vel );
    }
    // Squeeze into the corners, by making the offset vector longer,
    // the PC is still in view as long as both offset.x and
    // offset.y are <= 1
    if( std::fabs( offset.x ) > std::fabs( offset.y ) && std::fabs( offset.x ) > 0.2 ) {
        offset.y /= std::fabs( offset.x );
        offset.x = ( offset.x > 0 ) ? +1 : -1;
    } else if( std::fabs( offset.y ) > 0.2 ) {
        offset.x /= std::fabs( offset.y );
        offset.y = offset.y > 0 ? +1 : -1;
    }
    offset.x *= rel_offset;
    offset.y *= rel_offset;
    offset.x *= max_offset.x;
    offset.y *= max_offset.y;
    // [ ----@---- ] sight=6
    // [ --@------ ] offset=2
    // [ -@------# ] offset=3
    // can see sights square in every direction, total visible area is
    // (2*sight+1)x(2*sight+1), but the window is only
    // getmaxx(w_terrain) x getmaxy(w_terrain)
    // The area outside of the window is maxoff (sight-getmax/2).
    // If that value is <= 0, the whole visible area fits the window.
    // don't apply the view offset at all.
    // If the offset is > maxoff, only apply at most maxoff, everything
    // above leads to invisible area in front of the car.
    // It will display (getmax/2+offset) squares in one direction and
    // (getmax/2-offset) in the opposite direction (centered on the PC).
    const point maxoff( ( sight * 2 + 1 - getmaxx( w_terrain ) ) / 2,
                        ( sight * 2 + 1 - getmaxy( w_terrain ) ) / 2 );
    if( maxoff.x <= 0 ) {
        offset.x = 0;
    } else if( offset.x > 0 && offset.x > maxoff.x ) {
        offset.x = maxoff.x;
    } else if( offset.x < 0 && -offset.x > maxoff.x ) {
        offset.x = -maxoff.x;
    }
    if( maxoff.y <= 0 ) {
        offset.y = 0;
    } else if( offset.y > 0 && offset.y > maxoff.y ) {
        offset.y = maxoff.y;
    } else if( offset.y < 0 && -offset.y > maxoff.y ) {
        offset.y = -maxoff.y;
    }

    // Turn the offset into a vector that increments the offset toward the desired position
    // instead of setting it there instantly, should smooth out jerkiness.
    const point offset_difference( -driving_view_offset + point( offset.x, offset.y ) );

    const point offset_sign( ( offset_difference.x < 0 ) ? -1 : 1,
                             ( offset_difference.y < 0 ) ? -1 : 1 );
    // Shift the current offset in the direction of the calculated offset by one tile
    // per draw event, but snap to calculated offset if we're close enough to avoid jitter.
    offset.x = ( std::abs( offset_difference.x ) > 1 ) ?
               ( driving_view_offset.x + offset_sign.x ) : offset.x;
    offset.y = ( std::abs( offset_difference.y ) > 1 ) ?
               ( driving_view_offset.y + offset_sign.y ) : offset.y;

    set_driving_view_offset( point( offset.x, offset.y ) );
}

// MAIN GAME LOOP
// Returns true if game is over (death, saved, quit, etc)
bool game::do_turn()
{
    if( is_game_over() ) {
        return cleanup_at_end();
    }
    // Actual stuff
    if( new_game ) {
        new_game = false;
    } else {
        gamemode->per_turn();
        calendar::turn += 1_turns;
    }

    // starting a new turn, clear out temperature cache
    weather.temperature_cache.clear();

    if( npcs_dirty ) {
        load_npcs();
    }

    timed_events.process();
    mission::process_all();
    // If controlling a vehicle that is owned by someone else
    if( u.in_vehicle && u.controlling_vehicle ) {
        vehicle *veh = veh_pointer_or_null( m.veh_at( u.pos() ) );
        if( veh && !veh->handle_potential_theft( dynamic_cast<player &>( u ), true ) ) {
            veh->handle_potential_theft( dynamic_cast<player &>( u ), false, false );
        }
    }
    // If riding a horse - chance to spook
    if( u.is_mounted() ) {
        u.check_mount_is_spooked();
    }
    if( calendar::once_every( 1_days ) ) {
        overmap_buffer.process_mongroups();
    }

    // Move hordes every 2.5 min
    if( calendar::once_every( time_duration::from_minutes( 2.5 ) ) ) {
        overmap_buffer.move_hordes();
        // Hordes that reached the reality bubble need to spawn,
        // make them spawn in invisible areas only.
        m.spawn_monsters( false );
    }

    u.update_body();

    // Auto-save if autosave is enabled
    if( get_option<bool>( "AUTOSAVE" ) &&
        calendar::once_every( 1_turns * get_option<int>( "AUTOSAVE_TURNS" ) ) &&
        !u.is_dead_state() ) {
        autosave();
    }

    weather.update_weather();
    reset_light_level();

    perhaps_add_random_npc();
    process_activity();
    // Process NPC sound events before they move or they hear themselves talking
    for( npc &guy : all_npcs() ) {
        if( rl_dist( guy.pos(), u.pos() ) < MAX_VIEW_DISTANCE ) {
            sounds::process_sound_markers( &guy );
        }
    }

    // Process sound events into sound markers for display to the player.
    sounds::process_sound_markers( &u );

    if( u.is_deaf() ) {
        sfx::do_hearing_loss();
    }

    if( !u.has_effect( efftype_id( "sleep" ) ) || uquit == QUIT_WATCH ) {
        if( u.moves > 0 || uquit == QUIT_WATCH ) {
            while( u.moves > 0 || uquit == QUIT_WATCH ) {
                cleanup_dead();
                // Process any new sounds the player caused during their turn.
                for( npc &guy : all_npcs() ) {
                    if( rl_dist( guy.pos(), u.pos() ) < MAX_VIEW_DISTANCE ) {
                        sounds::process_sound_markers( &guy );
                    }
                }
                sounds::process_sound_markers( &u );
                if( !u.activity && !u.has_distant_destination() && uquit != QUIT_WATCH ) {
                    ui_manager::redraw();
                }

                if( handle_action() ) {
                    ++moves_since_last_save;
                    u.action_taken();
                }

                if( is_game_over() ) {
                    return cleanup_at_end();
                }

                if( uquit == QUIT_WATCH ) {
                    break;
                }
                if( u.activity ) {
                    process_activity();
                }
            }
            // Reset displayed sound markers now that the turn is over.
            // We only want this to happen if the player had a chance to examine the sounds.
            sounds::reset_markers();
        } else {
            // Rate limit key polling to 10 times a second.
            static auto start = std::chrono::time_point_cast<std::chrono::milliseconds>(
                                    std::chrono::system_clock::now() );
            const auto now = std::chrono::time_point_cast<std::chrono::milliseconds>(
                                 std::chrono::system_clock::now() );
            if( ( now - start ).count() > 100 ) {
                handle_key_blocking_activity();
                start = now;
            }

            // If player is performing a task and a monster is dangerously close, warn them
            // regardless of previous safemode warnings
            if( u.activity && !u.has_activity( activity_id( "ACT_AIM" ) ) &&
                u.activity.moves_left > 0 &&
                !u.activity.is_distraction_ignored( distraction_type::hostile_spotted_near ) ) {
                Creature *hostile_critter = is_hostile_very_close();
                if( hostile_critter != nullptr ) {
                    cancel_activity_or_ignore_query( distraction_type::hostile_spotted_near,
                                                     string_format( _( "The %s is dangerously close!" ),
                                                             hostile_critter->get_name() ) );
                }
            }

        }
    }

    if( driving_view_offset.x != 0 || driving_view_offset.y != 0 ) {
        // Still have a view offset, but might not be driving anymore,
        // or the option has been deactivated,
        // might also happen when someone dives from a moving car.
        // or when using the handbrake.
        vehicle *veh = veh_pointer_or_null( m.veh_at( u.pos() ) );
        calc_driving_offset( veh );
    }

    // No-scent debug mutation has to be processed here or else it takes time to start working
    if( !u.has_active_bionic( bionic_id( "bio_scent_mask" ) ) &&
        !u.has_trait( trait_id( "DEBUG_NOSCENT" ) ) ) {
        scent.set( u.pos(), u.scent, u.get_type_of_scent() );
        overmap_buffer.set_scent( u.global_omt_location(),  u.scent );
    }
    scent.update( u.pos(), m );

    // We need floor cache before checking falling 'n stuff
    m.build_floor_caches();

    m.process_falling();
    autopilot_vehicles();
    m.vehmove();
    m.process_fields();
    m.process_active_items();
    m.creature_in_field( u );

    // Apply sounds from previous turn to monster and NPC AI.
    sounds::process_sounds();
    // Update vision caches for monsters. If this turns out to be expensive,
    // consider a stripped down cache just for monsters.
    m.build_map_cache( get_levz(), true );
    monmove();
    if( calendar::once_every( 5_minutes ) ) {
        overmap_npc_move();
    }
    if( calendar::once_every( 10_seconds ) ) {
        for( const tripoint elem : m.get_furn_field_locations() ) {
            const auto &furn = m.furn( elem ).obj();
            for( const emit_id &e : furn.emissions ) {
                g->m.emit_field( elem, e );
            }
        }
    }
    update_stair_monsters();
    mon_info_update();
    u.process_turn();
    if( u.moves < 0 && get_option<bool>( "FORCE_REDRAW" ) ) {
        ui_manager::redraw();
        refresh_display();
    }

    if( get_levz() >= 0 && !u.is_underwater() ) {
        do_rain( weather.weather );
        weather::effect( weather.weather )();
    }

    const bool player_is_sleeping = u.has_effect( effect_sleep );

    if( player_is_sleeping ) {
        if( calendar::once_every( 30_minutes ) || !player_was_sleeping ) {
            ui_manager::redraw();
            //Putting this in here to save on checking
            if( calendar::once_every( 1_hours ) ) {
                add_artifact_dreams( );
            }
        }

        if( calendar::once_every( 1_minutes ) ) {
            query_popup()
            .wait_message( "%s", _( "Wait till you wake up…" ) )
            .on_top( true )
            .show();

            catacurses::refresh();
            refresh_display();
        }
    } else if( calendar::once_every( 1_minutes ) ) {
        if( const cata::optional<std::string> progress = u.activity.get_progress_message( u ) ) {
            query_popup()
            .wait_message( "%s", *progress )
            .on_top( true )
            .show();

            catacurses::refresh();
            refresh_display();
        }
    }

    player_was_sleeping = player_is_sleeping;

    u.update_bodytemp();
    u.update_body_wetness( *weather.weather_precise );
    u.apply_wetness_morale( weather.temperature );

    if( calendar::once_every( 1_minutes ) ) {
        u.update_morale();
    }

    if( calendar::once_every( 9_turns ) ) {
        u.check_and_recover_morale();
    }

    if( !u.is_deaf() ) {
        sfx::remove_hearing_loss();
    }
    sfx::do_danger_music();
    sfx::do_vehicle_engine_sfx();
    sfx::do_vehicle_exterior_engine_sfx();
    sfx::do_fatigue();

    // reset player noise
    u.volume = 0;

    return false;
}

void game::set_driving_view_offset( const point &p )
{
    // remove the previous driving offset,
    // store the new offset and apply the new offset.
    u.view_offset.x -= driving_view_offset.x;
    u.view_offset.y -= driving_view_offset.y;
    driving_view_offset.x = p.x;
    driving_view_offset.y = p.y;
    u.view_offset.x += driving_view_offset.x;
    u.view_offset.y += driving_view_offset.y;
}

void game::process_activity()
{
    if( !u.activity ) {
        return;
    }

    if( calendar::once_every( 5_minutes ) ) {
        draw();
        refresh_display();
    }

    while( u.moves > 0 && u.activity ) {
        u.activity.do_turn( u );
    }
}

void game::autopilot_vehicles()
{
    for( auto &veh : m.get_vehicles() ) {
        auto &v = veh.v;
        if( v->is_following ) {
            v->drive_to_local_target( g->m.getabs( u.pos() ), true );
        } else if( v->is_patrolling ) {
            v->autopilot_patrol();
        }
    }
}

void game::catch_a_monster( monster *fish, const tripoint &pos, player *p,
                            const time_duration &catch_duration ) // catching function
{
    //spawn the corpse, rotten by a part of the duration
    m.add_item_or_charges( pos, item::make_corpse( fish->type->id, calendar::turn + rng( 0_turns,
                           catch_duration ) ) );
    if( u.sees( pos ) ) {
        u.add_msg_if_player( m_good, _( "You caught a %s." ), fish->type->nname() );
    }
    //quietly kill the caught
    fish->no_corpse_quiet = true;
    fish->die( p );
}

static bool cancel_auto_move( player &p, const std::string &text )
{
    if( p.has_destination() && query_yn( _( "%s, cancel Auto-move?" ), text ) )  {
        add_msg( m_warning, _( "%s. Auto-move canceled" ), text );
        if( !p.omt_path.empty() ) {
            p.omt_path.clear();
        }
        p.clear_destination();
        return true;
    }
    return false;
}

bool game::cancel_activity_or_ignore_query( const distraction_type type, const std::string &text )
{
    if( u.has_distant_destination() ) {
        if( cancel_auto_move( u, text ) ) {
            return true;
        } else {
            u.set_destination( u.get_auto_move_route(), player_activity( activity_id( "ACT_TRAVELLING" ) ) );
            return false;
        }
    }
    if( !u.activity || u.activity.is_distraction_ignored( type ) ) {
        return false;
    }
    const bool force_uc = get_option<bool>( "FORCE_CAPITAL_YN" );
    const auto &allow_key = force_uc ? input_context::disallow_lower_case
                            : input_context::allow_all_keys;

    const auto &action = query_popup()
                         .context( "CANCEL_ACTIVITY_OR_IGNORE_QUERY" )
                         .message( force_uc ?
                                   pgettext( "cancel_activity_or_ignore_query",
                                           "<color_light_red>%s %s (Case Sensitive)</color>" ) :
                                   pgettext( "cancel_activity_or_ignore_query",
                                           "<color_light_red>%s %s</color>" ),
                                   text, u.activity.get_stop_phrase() )
                         .option( "YES", allow_key )
                         .option( "NO", allow_key )
                         .option( "IGNORE", allow_key )
                         .query()
                         .action;

    if( action == "YES" ) {
        u.cancel_activity();
        return true;
    }
    if( action == "IGNORE" ) {
        u.activity.ignore_distraction( type );
        for( auto &activity : u.backlog ) {
            activity.ignore_distraction( type );
        }
    }
    return false;
}

bool game::cancel_activity_query( const std::string &text )
{
    if( u.has_distant_destination() ) {
        if( cancel_auto_move( u, text ) ) {
            return true;
        } else {
            u.set_destination( u.get_auto_move_route(), player_activity( activity_id( "ACT_TRAVELLING" ) ) );
            return false;
        }
    }
    if( !u.activity ) {
        return false;
    }
    if( query_yn( "%s %s", text, u.activity.get_stop_phrase() ) ) {
        u.cancel_activity();
        u.resume_backlog_activity();
        return true;
    }
    return false;
}

unsigned int game::get_seed() const
{
    return seed;
}

void game::set_npcs_dirty()
{
    npcs_dirty = true;
}

void game::set_critter_died()
{
    critter_died = true;
}

static int maptile_field_intensity( maptile &mt, field_type_id fld )
{
    auto field_ptr = mt.find_field( fld );

    return field_ptr == nullptr ? 0 : field_ptr->get_field_intensity();
}

int get_heat_radiation( const tripoint &location, bool direct )
{
    // Direct heat from fire sources
    // Cache fires to avoid scanning the map around us bp times
    // Stored as intensity-distance pairs
    int temp_mod = 0;
    int best_fire = 0;
    for( const tripoint &dest : g->m.points_in_radius( location, 6 ) ) {
        int heat_intensity = 0;

        maptile mt = g->m.maptile_at( dest );

        int ffire = maptile_field_intensity( mt, fd_fire );
        if( ffire > 0 ) {
            heat_intensity = ffire;
        } else if( g->m.tr_at( dest ).loadid == tr_lava ) {
            heat_intensity = 3;
        }
        if( heat_intensity == 0 ) {
            // No heat source here
            continue;
        }
        if( g->u.pos() == location ) {
            if( !g->m.pl_line_of_sight( dest, -1 ) ) {
                continue;
            }
        } else if( !g->m.sees( location, dest, -1 ) ) {
            continue;
        }
        // Ensure fire_dist >= 1 to avoid divide-by-zero errors.
        const int fire_dist = std::max( 1, square_dist( dest, location ) );
        temp_mod += 6 * heat_intensity * heat_intensity / fire_dist;
        if( fire_dist <= 1 ) {
            // Extend limbs/lean over a single adjacent fire to warm up
            best_fire = std::max( best_fire, heat_intensity );
        }
    }
    if( direct ) {
        return best_fire;
    }
    return temp_mod;
}

int get_convection_temperature( const tripoint &location )
{
    int temp_mod = 0;
    // Directly on lava tiles
    int lava_mod = g->m.tr_at( location ).loadid == tr_lava ?
                   fd_fire.obj().get_convection_temperature_mod() : 0;
    // Modifier from fields
    for( auto fd : g->m.field_at( location ) ) {
        // Nullify lava modifier when there is open fire
        if( fd.first.obj().has_fire ) {
            lava_mod = 0;
        }
        temp_mod += fd.second.convection_temperature_mod();
    }
    return temp_mod + lava_mod;
}

int game::assign_mission_id()
{
    int ret = next_mission_id;
    next_mission_id++;
    return ret;
}

npc *game::find_npc( character_id id )
{
    return overmap_buffer.find_npc( id ).get();
}

void game::add_npc_follower( const character_id &id )
{
    follower_ids.insert( id );
    u.follower_ids.insert( id );
}

void game::remove_npc_follower( const character_id &id )
{
    follower_ids.erase( id );
    u.follower_ids.erase( id );
}

static void update_faction_api( npc *guy )
{
    if( guy->get_faction_ver() < 2 ) {
        guy->set_fac( your_followers );
        guy->set_faction_ver( 2 );
    }
}

void game::validate_mounted_npcs()
{
    for( monster &m : all_monsters() ) {
        if( m.has_effect( effect_ridden ) && m.mounted_player_id.is_valid() ) {
            player *mounted_pl = g->critter_by_id<player>( m.mounted_player_id );
            if( !mounted_pl ) {
                // Target no longer valid.
                m.mounted_player_id = character_id();
                m.remove_effect( effect_ridden );
                continue;
            }
            mounted_pl->mounted_creature = shared_from( m );
            mounted_pl->setpos( m.pos() );
            mounted_pl->add_effect( effect_riding, 1_turns, num_bp, true );
            m.mounted_player = mounted_pl;
        }
    }
}

void game::validate_npc_followers()
{
    // Make sure visible followers are in the list.
    const std::vector<npc *> visible_followers = get_npcs_if( [&]( const npc & guy ) {
        return guy.is_player_ally();
    } );
    for( npc *guy : visible_followers ) {
        update_faction_api( guy );
        add_npc_follower( guy->getID() );
    }
    // Make sure overmapbuffered NPC followers are in the list.
    for( const auto &temp_guy : overmap_buffer.get_npcs_near_player( 300 ) ) {
        npc *guy = temp_guy.get();
        if( guy->is_player_ally() ) {
            update_faction_api( guy );
            add_npc_follower( guy->getID() );
        }
    }
    // Make sure that serialized player followers sync up with game list
    for( const auto &temp_id : u.follower_ids ) {
        add_npc_follower( temp_id );
    }
}

void game::validate_camps()
{
    basecamp camp = m.hoist_submap_camp( u.pos() );
    if( camp.is_valid() ) {
        overmap_buffer.add_camp( camp );
        m.remove_submap_camp( u.pos() );
    } else if( camp.camp_omt_pos() != tripoint_zero ) {
        std::string camp_name = _( "Faction Camp" );
        camp.set_name( camp_name );
        overmap_buffer.add_camp( camp );
        m.remove_submap_camp( u.pos() );
    }
}

std::set<character_id> game::get_follower_list()
{
    return follower_ids;
}

void game::handle_key_blocking_activity()
{
    if( ( u.activity && u.activity.moves_left > 0 ) || ( u.has_destination() &&
            !u.omt_path.empty() ) ) {
        // FIXME: temporarily disable redrawing of lower UIs before this UI is migrated to `ui_adaptor`
        ui_adaptor ui( ui_adaptor::disable_uis_below {} );

        input_context ctxt = get_default_mode_input_context();
        const std::string action = ctxt.handle_input( 0 );
        if( action == "pause" ) {
            cancel_activity_query( _( "Confirm:" ) );
        } else if( action == "player_data" ) {
            u.disp_info();
        } else if( action == "messages" ) {
            Messages::display_messages();
            refresh_all();
        } else if( action == "help" ) {
            get_help().display_help();
            refresh_all();
        }
    }
}

/* item submenu for 'i' and '/'
* It use draw_item_info to draw item info and action menu
*
* @param locThisItem the item
* @param iStartX Left coordinate of the item info window
* @param iWidth width of the item info window (height = height of terminal)
* @return getch
*/
int game::inventory_item_menu( item_location locThisItem, int iStartX, int iWidth,
                               const inventory_item_menu_positon position )
{
    int cMenu = static_cast<int>( '+' );

    item &oThisItem = *locThisItem;
    if( u.has_item( oThisItem ) ) {
#if defined(__ANDROID__)
        if( get_option<bool>( "ANDROID_INVENTORY_AUTOADD" ) ) {
            add_key_to_quick_shortcuts( oThisItem.invlet, "INVENTORY", false );
        }
#endif

        std::vector<iteminfo> vThisItem;
        std::vector<iteminfo> vDummy;

        const bool bHPR = get_auto_pickup().has_rule( &oThisItem );
        const hint_rating rate_drop_item = u.weapon.has_flag( "NO_UNWIELD" ) ? HINT_CANT : HINT_GOOD;

        int max_text_length = 0;
        uilist action_menu;
        action_menu.allow_anykey = true;
        const auto addentry = [&]( const char key, const std::string & text, const hint_rating hint ) {
            // The char is used as retval from the uilist *and* as hotkey.
            action_menu.addentry( key, true, key, text );
            auto &entry = action_menu.entries.back();
            switch( hint ) {
                case HINT_CANT:
                    entry.text_color = c_light_gray;
                    break;
                case HINT_IFFY:
                    entry.text_color = c_light_red;
                    break;
                case HINT_GOOD:
                    entry.text_color = c_light_green;
                    break;
            }
            max_text_length = std::max( max_text_length, utf8_width( text ) );
        };
        addentry( 'a', pgettext( "action", "activate" ), u.rate_action_use( oThisItem ) );
        addentry( 'R', pgettext( "action", "read" ), u.rate_action_read( oThisItem ) );
        addentry( 'E', pgettext( "action", "eat" ), u.rate_action_eat( oThisItem ) );
        addentry( 'W', pgettext( "action", "wear" ), u.rate_action_wear( oThisItem ) );
        addentry( 'w', pgettext( "action", "wield" ), HINT_GOOD );
        addentry( 't', pgettext( "action", "throw" ), HINT_GOOD );
        addentry( 'c', pgettext( "action", "change side" ), u.rate_action_change_side( oThisItem ) );
        addentry( 'T', pgettext( "action", "take off" ), u.rate_action_takeoff( oThisItem ) );
        addentry( 'd', pgettext( "action", "drop" ), rate_drop_item );
        addentry( 'U', pgettext( "action", "unload" ), u.rate_action_unload( oThisItem ) );
        addentry( 'r', pgettext( "action", "reload" ), u.rate_action_reload( oThisItem ) );
        addentry( 'p', pgettext( "action", "part reload" ), u.rate_action_reload( oThisItem ) );
        addentry( 'm', pgettext( "action", "mend" ), u.rate_action_mend( oThisItem ) );
        addentry( 'D', pgettext( "action", "disassemble" ), u.rate_action_disassemble( oThisItem ) );

        if( oThisItem.is_favorite ) {
            addentry( 'f', pgettext( "action", "unfavorite" ), HINT_GOOD );
        } else {
            addentry( 'f', pgettext( "action", "favorite" ), HINT_GOOD );
        }

        addentry( '=', pgettext( "action", "reassign" ), HINT_GOOD );

        if( bHPR ) {
            addentry( '-', _( "Autopickup" ), HINT_IFFY );
        } else {
            addentry( '+', _( "Autopickup" ), HINT_GOOD );
        }

        int iScrollPos = 0;
        oThisItem.info( true, vThisItem );

        // +2+2 for border and adjacent spaces, +2 for '<hotkey><space>'
        int popup_width = max_text_length + 2 + 2 + 2;
        int popup_x = 0;
        switch( position ) {
            case RIGHT_TERMINAL_EDGE:
                popup_x = 0;
                break;
            case LEFT_OF_INFO:
                popup_x = iStartX - popup_width;
                break;
            case RIGHT_OF_INFO:
                popup_x = iStartX + iWidth;
                break;
            case LEFT_TERMINAL_EDGE:
                popup_x = TERMX - popup_width;
                break;
        }

        // TODO: Ideally the setup of uilist would be split into calculate variables (size, width...),
        // and actual window creation. This would allow us to let uilist calculate the width, we can
        // use that to adjust its location afterwards.
        action_menu.w_y = VIEW_OFFSET_Y;
        action_menu.w_x = popup_x + VIEW_OFFSET_X;
        action_menu.w_width = popup_width;
        // Filtering isn't needed, the number of entries is manageable.
        action_menu.filtering = false;
        // Default menu border color is different, this matches the border of the item info window.
        action_menu.border_color = BORDER_COLOR;

        // FIXME: temporarily disable redrawing of lower UIs before this UI is migrated to `ui_adaptor`
        ui_adaptor ui( ui_adaptor::disable_uis_below {} );

        do {
            item_info_data data( oThisItem.tname(), oThisItem.type_name(), vThisItem, vDummy, iScrollPos );
            data.without_getch = true;

            draw_item_info( iStartX, iWidth, VIEW_OFFSET_X, TERMY - VIEW_OFFSET_Y * 2, data );
            const int prev_selected = action_menu.selected;
            action_menu.query( false );
            if( action_menu.ret >= 0 ) {
                cMenu = action_menu.ret; /* Remember: hotkey == retval, see addentry above. */
            } else if( action_menu.ret == UILIST_UNBOUND && action_menu.keypress == KEY_RIGHT ) {
                // Simulate KEY_RIGHT == '\n' (confirm currently selected entry) for compatibility with old version.
                // TODO: ideally this should be done in the uilist, maybe via a callback.
                cMenu = action_menu.ret = action_menu.entries[action_menu.selected].retval;
            } else if( action_menu.keypress == KEY_PPAGE || action_menu.keypress == KEY_NPAGE ) {
                cMenu = action_menu.keypress;
                // Prevent the menu from scrolling with this key. TODO: Ideally the menu
                // could be instructed to ignore these two keys instead of scrolling.
                action_menu.selected = prev_selected;
                action_menu.fselected = prev_selected;
                action_menu.vshift = 0;
            } else {
                cMenu = 0;
            }

            switch( cMenu ) {
                case 'a':
                    avatar_action::use_item( u, locThisItem );
                    break;
                case 'E':
                    avatar_action::eat( u, locThisItem );
                    break;
                case 'W':
                    u.wear( oThisItem );
                    break;
                case 'w':
                    wield( locThisItem );
                    break;
                case 't':
                    avatar_action::plthrow( u, locThisItem );
                    break;
                case 'c':
                    u.change_side( locThisItem );
                    break;
                case 'T':
                    u.takeoff( oThisItem );
                    break;
                case 'd':
                    u.drop( locThisItem, u.pos() );
                    break;
                case 'U':
                    unload( oThisItem );
                    break;
                case 'r':
                    reload( locThisItem );
                    break;
                case 'p':
                    reload( locThisItem, true );
                    break;
                case 'm':
                    avatar_action::mend( u, locThisItem );
                    break;
                case 'R':
                    u.read( oThisItem );
                    break;
                case 'D':
                    u.disassemble( locThisItem, false );
                    break;
                case 'f':
                    oThisItem.is_favorite = !oThisItem.is_favorite;
                    break;
                case '=':
                    game_menus::inv::reassign_letter( u, oThisItem );
                    break;
                case KEY_PPAGE:
                    iScrollPos--;
                    break;
                case KEY_NPAGE:
                    iScrollPos++;
                    break;
                case '+':
                    if( !bHPR ) {
                        get_auto_pickup().add_rule( &oThisItem );
                        add_msg( m_info, _( "'%s' added to character pickup rules." ), oThisItem.tname( 1,
                                 false ) );
                    }
                    break;
                case '-':
                    if( bHPR ) {
                        get_auto_pickup().remove_rule( &oThisItem );
                        add_msg( m_info, _( "'%s' removed from character pickup rules." ), oThisItem.tname( 1,
                                 false ) );
                    }
                    break;
                default:
                    break;
            }
        } while( action_menu.ret == UILIST_WAIT_INPUT || action_menu.ret == UILIST_UNBOUND );
    }
    return cMenu;
}

// Checks input to see if mouse was moved and handles the mouse view box accordingly.
// Returns true if input requires breaking out into a game action.
bool game::handle_mouseview( input_context &ctxt, std::string &action )
{
    cata::optional<tripoint> liveview_pos;
    auto &mgr = panel_manager::get_manager();
    const bool sidebar_right = get_option<std::string>( "SIDEBAR_POSITION" ) == "right";
    int width = sidebar_right ? mgr.get_width_right() : mgr.get_width_left();

    // FIXME: temporarily disable redrawing of lower UIs before this UI is migrated to `ui_adaptor`
    ui_adaptor ui( ui_adaptor::disable_uis_below {} );

    do {
        action = ctxt.handle_input();
        if( action == "MOUSE_MOVE" ) {
            const cata::optional<tripoint> mouse_pos = ctxt.get_coordinates( w_terrain );
            if( mouse_pos && ( !liveview_pos || *mouse_pos != *liveview_pos ) ) {
                liveview_pos = mouse_pos;
                liveview.show( *liveview_pos );
                draw_panels( true );
                const catacurses::window &w = catacurses::newwin( TERMY / 2, width,
                                              point( sidebar_right ? TERMX - width : 0, 0 ) );
                liveview.draw( w, TERMY / 2 );
            } else if( !mouse_pos ) {
                liveview_pos.reset();
                liveview.hide();
                draw_panels( true );
            }
        }
    } while( action == "MOUSE_MOVE" ); // Freeze animation when moving the mouse

    if( action != "TIMEOUT" ) {
        // Keyboard event, break out of animation loop
        liveview.hide();
        return false;
    }

    // Mouse movement or un-handled key
    return true;
}

std::pair<tripoint, tripoint> game::mouse_edge_scrolling( input_context &ctxt, const int speed,
        const tripoint &last, bool iso )
{
    const int rate = get_option<int>( "EDGE_SCROLL" );
    auto ret = std::make_pair( tripoint_zero, last );
    if( rate == -1 ) {
        // Fast return when the option is disabled.
        return ret;
    }
    // Ensure the parameters are used even if the #if below is false
    ( void ) ctxt;
    ( void ) speed;
    ( void ) iso;
#if (defined TILES || defined _WIN32 || defined WINDOWS)
    auto now = std::chrono::steady_clock::now();
    if( now < last_mouse_edge_scroll + std::chrono::milliseconds( rate ) ) {
        return ret;
    } else {
        last_mouse_edge_scroll = now;
    }
    const input_event event = ctxt.get_raw_input();
    if( event.type == CATA_INPUT_MOUSE ) {
        const int threshold_x = projected_window_width() / 100;
        const int threshold_y = projected_window_height() / 100;
        if( event.mouse_pos.x <= threshold_x ) {
            ret.first.x -= speed;
            if( iso ) {
                ret.first.y -= speed;
            }
        } else if( event.mouse_pos.x >= projected_window_width() - threshold_x ) {
            ret.first.x += speed;
            if( iso ) {
                ret.first.y += speed;
            }
        }
        if( event.mouse_pos.y <= threshold_y ) {
            ret.first.y -= speed;
            if( iso ) {
                ret.first.x += speed;
            }
        } else if( event.mouse_pos.y >= projected_window_height() - threshold_y ) {
            ret.first.y += speed;
            if( iso ) {
                ret.first.x -= speed;
            }
        }
        ret.second = ret.first;
    } else if( event.type == CATA_INPUT_TIMEOUT ) {
        ret.first = ret.second;
    }
#endif
    return ret;
}

tripoint game::mouse_edge_scrolling_terrain( input_context &ctxt )
{
    auto ret = mouse_edge_scrolling( ctxt, std::max( DEFAULT_TILESET_ZOOM / tileset_zoom, 1 ),
                                     last_mouse_edge_scroll_vector_terrain, tile_iso );
    last_mouse_edge_scroll_vector_terrain = ret.second;
    last_mouse_edge_scroll_vector_overmap = tripoint_zero;
    return ret.first;
}

tripoint game::mouse_edge_scrolling_overmap( input_context &ctxt )
{
    // overmap has no iso mode
    auto ret = mouse_edge_scrolling( ctxt, 2, last_mouse_edge_scroll_vector_overmap, false );
    last_mouse_edge_scroll_vector_overmap = ret.second;
    last_mouse_edge_scroll_vector_terrain = tripoint_zero;
    return ret.first;
}

input_context get_default_mode_input_context()
{
    input_context ctxt( "DEFAULTMODE" );
    // Because those keys move the character, they don't pan, as their original name says
    ctxt.set_iso( true );
    ctxt.register_action( "UP", to_translation( "Move North" ) );
    ctxt.register_action( "RIGHTUP", to_translation( "Move Northeast" ) );
    ctxt.register_action( "RIGHT", to_translation( "Move East" ) );
    ctxt.register_action( "RIGHTDOWN", to_translation( "Move Southeast" ) );
    ctxt.register_action( "DOWN", to_translation( "Move South" ) );
    ctxt.register_action( "LEFTDOWN", to_translation( "Move Southwest" ) );
    ctxt.register_action( "LEFT", to_translation( "Move West" ) );
    ctxt.register_action( "LEFTUP", to_translation( "Move Northwest" ) );
    ctxt.register_action( "pause" );
    ctxt.register_action( "LEVEL_DOWN", to_translation( "Descend Stairs" ) );
    ctxt.register_action( "LEVEL_UP", to_translation( "Ascend Stairs" ) );
    ctxt.register_action( "toggle_map_memory" );
    ctxt.register_action( "center" );
    ctxt.register_action( "shift_n" );
    ctxt.register_action( "shift_ne" );
    ctxt.register_action( "shift_e" );
    ctxt.register_action( "shift_se" );
    ctxt.register_action( "shift_s" );
    ctxt.register_action( "shift_sw" );
    ctxt.register_action( "shift_w" );
    ctxt.register_action( "shift_nw" );
    ctxt.register_action( "cycle_move" );
    ctxt.register_action( "reset_move" );
    ctxt.register_action( "toggle_run" );
    ctxt.register_action( "toggle_crouch" );
    ctxt.register_action( "open_movement" );
    ctxt.register_action( "open" );
    ctxt.register_action( "close" );
    ctxt.register_action( "smash" );
    ctxt.register_action( "loot" );
    ctxt.register_action( "examine" );
    ctxt.register_action( "advinv" );
    ctxt.register_action( "pickup" );
    ctxt.register_action( "pickup_feet" );
    ctxt.register_action( "grab" );
    ctxt.register_action( "haul" );
    ctxt.register_action( "butcher" );
    ctxt.register_action( "chat" );
    ctxt.register_action( "look" );
    ctxt.register_action( "peek" );
    ctxt.register_action( "listitems" );
    ctxt.register_action( "zones" );
    ctxt.register_action( "inventory" );
    ctxt.register_action( "compare" );
    ctxt.register_action( "organize" );
    ctxt.register_action( "apply" );
    ctxt.register_action( "apply_wielded" );
    ctxt.register_action( "wear" );
    ctxt.register_action( "take_off" );
    ctxt.register_action( "eat" );
    ctxt.register_action( "open_consume" );
    ctxt.register_action( "read" );
    ctxt.register_action( "wield" );
    ctxt.register_action( "pick_style" );
    ctxt.register_action( "reload_item" );
    ctxt.register_action( "reload_weapon" );
    ctxt.register_action( "reload_wielded" );
    ctxt.register_action( "unload" );
    ctxt.register_action( "throw" );
    ctxt.register_action( "fire" );
    ctxt.register_action( "cast_spell" );
    ctxt.register_action( "fire_burst" );
    ctxt.register_action( "select_fire_mode" );
    ctxt.register_action( "drop" );
    ctxt.register_action( "drop_adj" );
    ctxt.register_action( "bionics" );
    ctxt.register_action( "mutations" );
    ctxt.register_action( "sort_armor" );
    ctxt.register_action( "wait" );
    ctxt.register_action( "craft" );
    ctxt.register_action( "recraft" );
    ctxt.register_action( "long_craft" );
    ctxt.register_action( "construct" );
    ctxt.register_action( "disassemble" );
    ctxt.register_action( "sleep" );
    ctxt.register_action( "control_vehicle" );
    ctxt.register_action( "auto_travel_mode" );
    ctxt.register_action( "safemode" );
    ctxt.register_action( "autosafe" );
    ctxt.register_action( "autoattack" );
    ctxt.register_action( "ignore_enemy" );
    ctxt.register_action( "whitelist_enemy" );
    ctxt.register_action( "save" );
    ctxt.register_action( "quicksave" );
#if !defined(RELEASE)
    ctxt.register_action( "quickload" );
#endif
    ctxt.register_action( "SUICIDE" );
    ctxt.register_action( "player_data" );
    ctxt.register_action( "map" );
    ctxt.register_action( "sky" );
    ctxt.register_action( "missions" );
    ctxt.register_action( "factions" );
    ctxt.register_action( "scores" );
    ctxt.register_action( "morale" );
    ctxt.register_action( "messages" );
    ctxt.register_action( "help" );
    ctxt.register_action( "HELP_KEYBINDINGS" );
    ctxt.register_action( "open_options" );
    ctxt.register_action( "open_autopickup" );
    ctxt.register_action( "open_autonotes" );
    ctxt.register_action( "open_safemode" );
    ctxt.register_action( "open_color" );
    ctxt.register_action( "open_world_mods" );
    ctxt.register_action( "debug" );
    ctxt.register_action( "debug_scent" );
    ctxt.register_action( "debug_scent_type" );
    ctxt.register_action( "debug_temp" );
    ctxt.register_action( "debug_visibility" );
    ctxt.register_action( "debug_lighting" );
    ctxt.register_action( "debug_radiation" );
    ctxt.register_action( "debug_mode" );
    ctxt.register_action( "zoom_out" );
    ctxt.register_action( "zoom_in" );
#if !defined(__ANDROID__)
    ctxt.register_action( "toggle_fullscreen" );
#endif
    ctxt.register_action( "toggle_pixel_minimap" );
    ctxt.register_action( "toggle_panel_adm" );
    ctxt.register_action( "reload_tileset" );
    ctxt.register_action( "toggle_auto_features" );
    ctxt.register_action( "toggle_auto_pulp_butcher" );
    ctxt.register_action( "toggle_auto_mining" );
    ctxt.register_action( "toggle_auto_foraging" );
    ctxt.register_action( "toggle_auto_pickup" );
    ctxt.register_action( "toggle_thief_mode" );
    ctxt.register_action( "action_menu" );
    ctxt.register_action( "main_menu" );
    ctxt.register_action( "item_action_menu" );
    ctxt.register_action( "ANY_INPUT" );
    ctxt.register_action( "COORDINATE" );
    ctxt.register_action( "MOUSE_MOVE" );
    ctxt.register_action( "SELECT" );
    ctxt.register_action( "SEC_SELECT" );
    return ctxt;
}

vehicle *game::remoteveh()
{
    if( calendar::turn == remoteveh_cache_time ) {
        return remoteveh_cache;
    }
    remoteveh_cache_time = calendar::turn;
    std::stringstream remote_veh_string( u.get_value( "remote_controlling_vehicle" ) );
    if( remote_veh_string.str().empty() ||
        ( !u.has_active_bionic( bio_remote ) && !u.has_active_item( "remotevehcontrol" ) ) ) {
        remoteveh_cache = nullptr;
    } else {
        tripoint vp;
        remote_veh_string >> vp.x >> vp.y >> vp.z;
        vehicle *veh = veh_pointer_or_null( m.veh_at( vp ) );
        if( veh && veh->fuel_left( "battery", true ) > 0 ) {
            remoteveh_cache = veh;
        } else {
            remoteveh_cache = nullptr;
        }
    }
    return remoteveh_cache;
}

void game::setremoteveh( vehicle *veh )
{
    remoteveh_cache_time = calendar::turn;
    remoteveh_cache = veh;
    if( veh != nullptr && !u.has_active_bionic( bio_remote ) &&
        !u.has_active_item( "remotevehcontrol" ) ) {
        debugmsg( "Tried to set remote vehicle without bio_remote or remotevehcontrol" );
        veh = nullptr;
    }

    if( veh == nullptr ) {
        u.remove_value( "remote_controlling_vehicle" );
        return;
    }

    std::stringstream remote_veh_string;
    const tripoint vehpos = veh->global_pos3();
    remote_veh_string << vehpos.x << ' ' << vehpos.y << ' ' << vehpos.z;
    u.set_value( "remote_controlling_vehicle", remote_veh_string.str() );
}

bool game::try_get_left_click_action( action_id &act, const tripoint &mouse_target )
{
    bool new_destination = true;
    if( !destination_preview.empty() ) {
        auto &final_destination = destination_preview.back();
        if( final_destination.x == mouse_target.x && final_destination.y == mouse_target.y ) {
            // Second click
            new_destination = false;
            u.set_destination( destination_preview );
            destination_preview.clear();
            act = u.get_next_auto_move_direction();
            if( act == ACTION_NULL ) {
                // Something went wrong
                u.clear_destination();
                return false;
            }
        }
    }

    if( new_destination ) {
        destination_preview = m.route( u.pos(), mouse_target, u.get_pathfinding_settings(),
                                       u.get_path_avoid() );
        return false;
    }

    return true;
}

bool game::try_get_right_click_action( action_id &act, const tripoint &mouse_target )
{
    const bool cleared_destination = !destination_preview.empty();
    u.clear_destination();
    destination_preview.clear();

    if( cleared_destination ) {
        // Produce no-op if auto-move had just been cleared on this action
        // e.g. from a previous single left mouse click. This has the effect
        // of right-click cancelling an auto-move before it is initiated.
        return false;
    }

    const bool is_adjacent = square_dist( mouse_target.xy(), point( u.posx(), u.posy() ) ) <= 1;
    const bool is_self = square_dist( mouse_target.xy(), point( u.posx(), u.posy() ) ) <= 0;
    if( const monster *const mon = critter_at<monster>( mouse_target ) ) {
        if( !u.sees( *mon ) ) {
            add_msg( _( "Nothing relevant here." ) );
            return false;
        }

        if( !u.weapon.is_gun() ) {
            add_msg( m_info, _( "You are not wielding a ranged weapon." ) );
            return false;
        }

        // TODO: Add weapon range check. This requires weapon to be reloaded.

        act = ACTION_FIRE;
    } else if( is_adjacent &&
               m.close_door( tripoint( mouse_target.xy(), u.posz() ), !m.is_outside( u.pos() ),
                             true ) ) {
        act = ACTION_CLOSE;
    } else if( is_self ) {
        act = ACTION_PICKUP;
    } else if( is_adjacent ) {
        act = ACTION_EXAMINE;
    } else {
        add_msg( _( "Nothing relevant here." ) );
        return false;
    }

    return true;
}

bool game::is_game_over()
{
    if( uquit == QUIT_WATCH ) {
        // deny player movement and dodging
        u.moves = 0;
        // prevent pain from updating
        u.set_pain( 0 );
        // prevent dodging
        u.dodges_left = 0;
        return false;
    }
    if( uquit == QUIT_DIED ) {
        if( u.in_vehicle ) {
            m.unboard_vehicle( u.pos() );
        }
        u.place_corpse();
        return true;
    }
    if( uquit == QUIT_SUICIDE ) {
        if( u.in_vehicle ) {
            m.unboard_vehicle( u.pos() );
        }
        return true;
    }
    if( uquit != QUIT_NO ) {
        return true;
    }
    // is_dead_state() already checks hp_torso && hp_head, no need to for loop it
    if( u.is_dead_state() ) {
        Messages::deactivate();
        if( get_option<std::string>( "DEATHCAM" ) == "always" ) {
            uquit = QUIT_WATCH;
        } else if( get_option<std::string>( "DEATHCAM" ) == "ask" ) {
            uquit = query_yn( _( "Watch the last moments of your life…?" ) ) ?
                    QUIT_WATCH : QUIT_DIED;
        } else if( get_option<std::string>( "DEATHCAM" ) == "never" ) {
            uquit = QUIT_DIED;
        } else {
            // Something funky happened here, just die.
            dbg( D_ERROR ) << "no deathcam option given to options, defaulting to QUIT_DIED";
            uquit = QUIT_DIED;
        }
        return is_game_over();
    }
    return false;
}

void game::death_screen()
{
    gamemode->game_over();
    Messages::display_messages();
    show_scores_ui( stats(), get_kill_tracker() );
    disp_NPC_epilogues();
    follower_ids.clear();
    display_faction_epilogues();
}

void game::move_save_to_graveyard()
{
    const std::string &save_dir      = get_world_base_save_path();
    const std::string &graveyard_dir = PATH_INFO::graveyarddir();
    const std::string &prefix        = base64_encode( u.name ) + ".";

    if( !assure_dir_exist( graveyard_dir ) ) {
        debugmsg( "could not create graveyard path '%s'", graveyard_dir );
    }

    const auto save_files = get_files_from_path( prefix, save_dir );
    if( save_files.empty() ) {
        debugmsg( "could not find save files in '%s'", save_dir );
    }

    for( const auto &src_path : save_files ) {
        const std::string dst_path = graveyard_dir +
                                     src_path.substr( src_path.rfind( '/' ), std::string::npos );

        if( rename_file( src_path, dst_path ) ) {
            continue;
        }

        debugmsg( "could not rename file '%s' to '%s'", src_path, dst_path );

        if( remove_file( src_path ) ) {
            continue;
        }

        debugmsg( "could not remove file '%s'", src_path );
    }
}

void game::load_master()
{
    using namespace std::placeholders;
    const auto datafile = get_world_base_save_path() + "/" + SAVE_MASTER;
    read_from_file_optional( datafile, std::bind( &game::unserialize_master, this, _1 ) );
}

bool game::load( const std::string &world )
{
    world_generator->init();
    const WORLDPTR wptr = world_generator->get_world( world );
    if( !wptr ) {
        return false;
    }
    if( wptr->world_saves.empty() ) {
        debugmsg( "world '%s' contains no saves", world );
        return false;
    }

    try {
        world_generator->set_active_world( wptr );
        g->setup();
        g->load( wptr->world_saves.front() );
    } catch( const std::exception &err ) {
        debugmsg( "cannot load world '%s': %s", world, err.what() );
        return false;
    }

    return true;
}

void game::load( const save_t &name )
{
    background_pane background;
    static_popup popup;
    popup.message( "%s", _( "Please wait…\nLoading the save…" ) );
    ui_manager::redraw();
    refresh_display();

    using namespace std::placeholders;

    const std::string worldpath = get_world_base_save_path() + "/";
    const std::string playerpath = worldpath + name.base_path();

    // Now load up the master game data; factions (and more?)
    load_master();
    u = avatar();
    u.name = name.player_name();
    // This should be initialized more globally (in player/Character constructor)
    u.weapon = item( "null", 0 );
    if( !read_from_file( playerpath + SAVE_EXTENSION, std::bind( &game::unserialize, this, _1 ) ) ) {
        return;
    }

    read_from_file_optional_json( playerpath + SAVE_EXTENSION_MAP_MEMORY, [&]( JsonIn & jsin ) {
        u.deserialize_map_memory( jsin );
    } );

    weather.nextweather = calendar::turn;

    read_from_file_optional( worldpath + name.base_path() + SAVE_EXTENSION_LOG,
                             std::bind( &memorial_logger::load, &memorial(), _1 ) );

#if defined(__ANDROID__)
    read_from_file_optional( worldpath + name.base_path() + SAVE_EXTENSION_SHORTCUTS,
                             std::bind( &game::load_shortcuts, this, _1 ) );
#endif

    // Now that the player's worn items are updated, their sight limits need to be
    // recalculated. (This would be cleaner if u.worn were private.)
    u.recalc_sight_limits();

    if( !gamemode ) {
        gamemode = std::make_unique<special_game>();
    }

    safe_mode = get_option<bool>( "SAFEMODE" ) ? SAFE_MODE_ON : SAFE_MODE_OFF;
    mostseen = 0; // ...and mostseen is 0, we haven't seen any monsters yet.

    init_autosave();
    get_auto_pickup().load_character(); // Load character auto pickup rules
    get_auto_notes_settings().load();   // Load character auto notes settings
    get_safemode().load_character(); // Load character safemode rules
    zone_manager::get_manager().load_zones(); // Load character world zones
    read_from_file_optional( get_world_base_save_path() + "/uistate.json", []( std::istream & stream ) {
        JsonIn jsin( stream );
        uistate.deserialize( jsin );
    } );
    reload_npcs();
    validate_npc_followers();
    validate_mounted_npcs();
    validate_camps();
    update_map( u );
    for( auto &e : u.inv_dump() ) {
        e->set_owner( g->u );
    }
    // legacy, needs to be here as we access the map.
    if( !u.getID().is_valid() ) {
        // player does not have a real id, so assign a new one,
        u.setID( assign_npc_id() );
        // The vehicle stores the IDs of the boarded players, so update it, too.
        if( u.in_vehicle ) {
            if( const cata::optional<vpart_reference> vp = m.veh_at(
                        u.pos() ).part_with_feature( "BOARDABLE", true ) ) {
                vp->part().passenger_id = u.getID();
            }
        }
    }

    // populate calendar caches now, after active world is set, but before we do
    // anything else, to ensure they pick up the correct value from the save's
    // worldoptions
    calendar::set_eternal_season( ::get_option<bool>( "ETERNAL_SEASON" ) );
    calendar::set_season_length( ::get_option<int>( "SEASON_LENGTH" ) );

    u.reset();
}

void game::load_world_modfiles( loading_ui &ui )
{
    auto &mods = world_generator->active_world->active_mod_order;

    // remove any duplicates whilst preserving order (fixes #19385)
    std::set<mod_id> found;
    mods.erase( std::remove_if( mods.begin(), mods.end(), [&found]( const mod_id & e ) {
        if( found.count( e ) ) {
            return true;
        } else {
            found.insert( e );
            return false;
        }
    } ), mods.end() );

    // require at least one core mod (saves before version 6 may implicitly require dda pack)
    if( std::none_of( mods.begin(), mods.end(), []( const mod_id & e ) {
    return e->core;
} ) ) {
        mods.insert( mods.begin(), mod_id( "dda" ) );
    }

    load_artifacts( get_world_base_save_path() + "/" + SAVE_ARTIFACTS );
    // this code does not care about mod dependencies,
    // it assumes that those dependencies are static and
    // are resolved during the creation of the world.
    // That means world->active_mod_order contains a list
    // of mods in the correct order.
    load_packs( _( "Loading files" ), mods, ui );

    // Load additional mods from that world-specific folder
    load_data_from_dir( get_world_base_save_path() + "/mods", "custom", ui );

    DynamicDataLoader::get_instance().finalize_loaded_data( ui );
}

bool game::load_packs( const std::string &msg, const std::vector<mod_id> &packs, loading_ui &ui )
{
    ui.new_context( msg );
    std::vector<mod_id> missing;
    std::vector<mod_id> available;

    for( const mod_id &e : packs ) {
        if( e.is_valid() ) {
            available.emplace_back( e );
            ui.add_entry( e->name() );
        } else {
            missing.push_back( e );
        }
    }

    ui.show();
    for( const auto &e : available ) {
        const MOD_INFORMATION &mod = *e;
        load_data_from_dir( mod.path, mod.ident.str(), ui );

        // if mod specifies legacy migrations load any that are required
        if( !mod.legacy.empty() ) {
            static_popup popup;
            for( int i = get_option<int>( "CORE_VERSION" ); i < core_version; ++i ) {
                popup.message( _( "%s Applying legacy migration (%s %i/%i)" ),
                               msg, e.c_str(), i, core_version - 1 );
                ui_manager::redraw();
                refresh_display();

                load_data_from_dir( string_format( "%s/%i", mod.legacy.c_str(), i ), mod.ident.str(), ui );
            }
        }

        ui.proceed();
    }

    for( const auto &e : missing ) {
        debugmsg( "unknown content %s", e.c_str() );
    }

    return missing.empty();
}

void game::reset_npc_dispositions()
{
    for( auto elem : follower_ids ) {
        shared_ptr_fast<npc> npc_to_get = overmap_buffer.find_npc( elem );
        if( !npc_to_get )  {
            continue;
        }
        npc *npc_to_add = npc_to_get.get();
        npc_to_add->chatbin.missions.clear();
        npc_to_add->chatbin.missions_assigned.clear();
        npc_to_add->mission = NPC_MISSION_NULL;
        npc_to_add->chatbin.mission_selected = nullptr;
        npc_to_add->set_attitude( NPCATT_NULL );
        npc_to_add->op_of_u.anger = 0;
        npc_to_add->op_of_u.fear = 0;
        npc_to_add->op_of_u.trust = 0;
        npc_to_add->op_of_u.value = 0;
        npc_to_add->op_of_u.owed = 0;
        npc_to_add->set_fac( faction_id( "no_faction" ) );
        npc_to_add->add_new_mission( mission::reserve_random( ORIGIN_ANY_NPC,
                                     npc_to_add->global_omt_location(),
                                     npc_to_add->getID() ) );

    }

}

//Saves all factions and missions and npcs.
bool game::save_factions_missions_npcs()
{
    std::string masterfile = get_world_base_save_path() + "/" + SAVE_MASTER;
    return write_to_file( masterfile, [&]( std::ostream & fout ) {
        serialize_master( fout );
    }, _( "factions data" ) );
}

bool game::save_artifacts()
{
    std::string artfilename = get_world_base_save_path() + "/" + SAVE_ARTIFACTS;
    return ::save_artifacts( artfilename );
}

bool game::save_maps()
{
    try {
        m.save();
        overmap_buffer.save(); // can throw
        MAPBUFFER.save(); // can throw
        return true;
    } catch( const std::exception &err ) {
        popup( _( "Failed to save the maps: %s" ), err.what() );
        return false;
    }
}

bool game::save_player_data()
{
    const std::string playerfile = get_player_base_save_path();

    const bool saved_data = write_to_file( playerfile + SAVE_EXTENSION, [&]( std::ostream & fout ) {
        serialize( fout );
    }, _( "player data" ) );
    const bool saved_map_memory = write_to_file( playerfile + SAVE_EXTENSION_MAP_MEMORY, [&](
    std::ostream & fout ) {
        JsonOut jsout( fout );
        u.serialize_map_memory( jsout );
    }, _( "player map memory" ) );
    const bool saved_log = write_to_file( playerfile + SAVE_EXTENSION_LOG, [&](
    std::ostream & fout ) {
        fout << memorial().dump();
    }, _( "player memorial" ) );
#if defined(__ANDROID__)
    const bool saved_shortcuts = write_to_file( playerfile + SAVE_EXTENSION_SHORTCUTS, [&](
    std::ostream & fout ) {
        save_shortcuts( fout );
    }, _( "quick shortcuts" ) );
#endif

    return saved_data && saved_map_memory && saved_log
#if defined(__ANDROID__)
           && saved_shortcuts
#endif
           ;
}

event_bus &game::events()
{
    return *event_bus_ptr;
}

stats_tracker &game::stats()
{
    return *stats_tracker_ptr;
}

memorial_logger &game::memorial()
{
    return *memorial_logger_ptr;
}

spell_events &game::spell_events_subscriber()
{
    return *spell_events_ptr;
}

bool game::save()
{
    try {
        if( !save_player_data() ||
            !save_factions_missions_npcs() ||
            !save_artifacts() ||
            !save_maps() ||
            !get_auto_pickup().save_character() ||
            !get_auto_notes_settings().save() ||
            !get_safemode().save_character() ||
        !write_to_file( get_world_base_save_path() + "/uistate.json", [&]( std::ostream & fout ) {
        JsonOut jsout( fout );
            uistate.serialize( jsout );
        }, _( "uistate data" ) ) ) {
            return false;
        } else {
            world_generator->active_world->add_save( save_t::from_player_name( u.name ) );
            return true;
        }
    } catch( std::ios::failure &err ) {
        popup( _( "Failed to save game data" ) );
        return false;
    }
}

std::vector<std::string> game::list_active_characters()
{
    std::vector<std::string> saves;
    for( auto &worldsave : world_generator->active_world->world_saves ) {
        saves.push_back( worldsave.player_name() );
    }
    return saves;
}

/**
 * Writes information about the character out to a text file timestamped with
 * the time of the file was made. This serves as a record of the character's
 * state at the time the memorial was made (usually upon death) and
 * accomplishments in a human-readable format.
 */
void game::write_memorial_file( std::string sLastWords )
{
    const std::string &memorial_dir = PATH_INFO::memorialdir();
    const std::string &memorial_active_world_dir = memorial_dir + utf8_to_native(
                world_generator->active_world->world_name ) + "/";

    //Check if both dirs exist. Nested assure_dir_exist fails if the first dir of the nested dir does not exist.
    if( !assure_dir_exist( memorial_dir ) ) {
        dbg( D_ERROR ) << "game:write_memorial_file: Unable to make memorial directory.";
        debugmsg( "Could not make '%s' directory", memorial_dir );
        return;
    }

    if( !assure_dir_exist( memorial_active_world_dir ) ) {
        dbg( D_ERROR ) <<
                       "game:write_memorial_file: Unable to make active world directory in memorial directory.";
        debugmsg( "Could not make '%s' directory", memorial_active_world_dir );
        return;
    }

    // <name>-YYYY-MM-DD-HH-MM-SS.txt
    //       123456789012345678901234 ~> 24 chars + a null
    constexpr size_t suffix_len   = 24 + 1;
    constexpr size_t max_name_len = FILENAME_MAX - suffix_len;

    const size_t name_len = u.name.size();
    // Here -1 leaves space for the ~
    const size_t truncated_name_len = ( name_len >= max_name_len ) ? ( max_name_len - 1 ) : name_len;

    std::ostringstream memorial_file_path;
    memorial_file_path << memorial_active_world_dir;

    if( get_options().has_option( "ENCODING_CONV" ) && !get_option<bool>( "ENCODING_CONV" ) ) {
        // Use the default locale to replace non-printable characters with _ in the player name.
        std::locale locale {"C"};
        std::replace_copy_if( std::begin( u.name ), std::begin( u.name ) + truncated_name_len,
                              std::ostream_iterator<char>( memorial_file_path ),
        [&]( const char c ) {
            return !std::isgraph( c, locale );
        }, '_' );
    } else {
        memorial_file_path << utf8_to_native( u.name );
    }

    // Add a ~ if the player name was actually truncated.
    memorial_file_path << ( ( truncated_name_len != name_len ) ? "~-" : "-" );

    // Add a timestamp for uniqueness.
    char buffer[suffix_len] {};
    std::time_t t = std::time( nullptr );
    std::strftime( buffer, suffix_len, "%Y-%m-%d-%H-%M-%S", std::localtime( &t ) );
    memorial_file_path << buffer;

    memorial_file_path << ".txt";

    const std::string path_string = memorial_file_path.str();
    write_to_file( memorial_file_path.str(), [&]( std::ostream & fout ) {
        memorial().write( fout, sLastWords );
    }, _( "player memorial" ) );
}

void game::disp_NPC_epilogues()
{
    catacurses::window w = catacurses::newwin( FULL_SCREEN_HEIGHT, FULL_SCREEN_WIDTH,
                           point( std::max( 0, ( TERMX - FULL_SCREEN_WIDTH ) / 2 ), std::max( 0,
                                   ( TERMY - FULL_SCREEN_HEIGHT ) / 2 ) ) );
    // TODO: This search needs to be expanded to all NPCs
    for( auto elem : follower_ids ) {
        shared_ptr_fast<npc> guy = overmap_buffer.find_npc( elem );
        if( !guy ) {
            continue;
        }
        scrollable_text( w, guy->disp_name(), guy->get_epilogue() );
    }

    refresh_all();
}

void game::display_faction_epilogues()
{
    catacurses::window w = catacurses::newwin( FULL_SCREEN_HEIGHT, FULL_SCREEN_WIDTH,
                           point( std::max( 0, ( TERMX - FULL_SCREEN_WIDTH ) / 2 ),
                                  std::max( 0, ( TERMY - FULL_SCREEN_HEIGHT ) / 2 ) ) );

    for( const auto &elem : faction_manager_ptr->all() ) {
        if( elem.second.known_by_u ) {
            const std::vector<std::string> epilogue = elem.second.epilogue();
            if( !epilogue.empty() ) {
                scrollable_text( w, elem.second.name,
                                 std::accumulate( epilogue.begin() + 1, epilogue.end(), epilogue.front(),
                []( const std::string & lhs, const std::string & rhs ) -> std::string {
                    return lhs + "\n" + rhs;
                } ) );
            }
        }
    }

    refresh_all();
}

struct npc_dist_to_player {
    const tripoint ppos;
    npc_dist_to_player() : ppos( g->u.global_omt_location() ) { }
    // Operator overload required to leverage sort API.
    bool operator()( const shared_ptr_fast<npc> &a,
                     const shared_ptr_fast<npc> &b ) const {
        const tripoint apos = a->global_omt_location();
        const tripoint bpos = b->global_omt_location();
        return square_dist( ppos.xy(), apos.xy() ) <
               square_dist( ppos.xy(), bpos.xy() );
    }
};

void game::disp_NPCs()
{
    catacurses::window w = catacurses::newwin( FULL_SCREEN_HEIGHT, FULL_SCREEN_WIDTH,
                           point( TERMX > FULL_SCREEN_WIDTH ? ( TERMX - FULL_SCREEN_WIDTH ) / 2 : 0,
                                  TERMY > FULL_SCREEN_HEIGHT ? ( TERMY - FULL_SCREEN_HEIGHT ) / 2 : 0 ) );

    const tripoint ppos = u.global_omt_location();
    const tripoint &lpos = u.pos();
    mvwprintz( w, point_zero, c_white, _( "Your overmap position: %d, %d, %d" ), ppos.x, ppos.y,
               ppos.z );
    // NOLINTNEXTLINE(cata-use-named-point-constants)
    mvwprintz( w, point( 0, 1 ), c_white, _( "Your local position: %d, %d, %d" ), lpos.x, lpos.y,
               lpos.z );
    std::vector<shared_ptr_fast<npc>> npcs = overmap_buffer.get_npcs_near_player( 100 );
    std::sort( npcs.begin(), npcs.end(), npc_dist_to_player() );
    size_t i;
    for( i = 0; i < 20 && i < npcs.size(); i++ ) {
        const tripoint apos = npcs[i]->global_omt_location();
        mvwprintz( w, point( 0, i + 3 ), c_white, "%s: %d, %d, %d", npcs[i]->name,
                   apos.x, apos.y, apos.z );
    }
    for( const monster &m : all_monsters() ) {
        mvwprintz( w, point( 0, i + 3 ), c_white, "%s: %d, %d, %d", m.name(),
                   m.posx(), m.posy(), m.posz() );
        ++i;
    }
    wrefresh( w );
    inp_mngr.wait_for_any_key();
}

// A little helper to draw footstep glyphs.
static void draw_footsteps( const catacurses::window &window, const tripoint &offset )
{
    for( const auto &footstep : sounds::get_footstep_markers() ) {
        char glyph = '?';
        if( footstep.z != offset.z ) { // Here z isn't an offset, but a coordinate
            glyph = footstep.z > offset.z ? '^' : 'v';
        }

        mvwputch( window, footstep.xy() + offset.xy(), c_yellow, glyph );
    }
}

void game::draw()
{
    if( test_mode ) {
        return;
    }

    //temporary fix for updating visibility for minimap
    ter_view_p.z = ( u.pos() + u.view_offset ).z;
    m.build_map_cache( ter_view_p.z );
    m.update_visibility_cache( ter_view_p.z );

    werase( w_terrain );
    draw_ter();
    wrefresh( w_terrain );

    draw_panels( true );
}

void game::draw_panels( bool force_draw )
{
    draw_panels( 0, 1, force_draw );
}

void game::draw_panels( size_t column, size_t index, bool force_draw )
{
    static int previous_turn = -1;
    const int current_turn = to_turns<int>( calendar::turn - calendar::turn_zero );
    const bool draw_this_turn = current_turn > previous_turn || force_draw;
    auto &mgr = panel_manager::get_manager();
    int y = 0;
    const bool sidebar_right = get_option<std::string>( "SIDEBAR_POSITION" ) == "right";
    int spacer = get_option<bool>( "SIDEBAR_SPACERS" ) ? 1 : 0;
    int log_height = 0;
    for( const window_panel &panel : mgr.get_current_layout() ) {
        if( panel.get_height() != -2 && panel.toggle && panel.render() ) {
            log_height += panel.get_height() + spacer;
        }
    }
    log_height = std::max( TERMY - log_height, 3 );
    for( const window_panel &panel : mgr.get_current_layout() ) {
        if( panel.render() ) {
            // height clamped to window height.
            int h = std::min( panel.get_height(), TERMY - y );
            if( h == -2 ) {
                h = log_height;
            }
            h += spacer;
            if( panel.toggle && panel.render() && h > 0 ) {
                if( panel.always_draw || draw_this_turn ) {
                    panel.draw( u, catacurses::newwin( h, panel.get_width(),
                                                       point( sidebar_right ? TERMX - panel.get_width() : 0, y ) ) );
                }
                if( show_panel_adm ) {
                    const std::string panel_name = _( panel.get_name() );
                    const int panel_name_width = utf8_width( panel_name );
                    auto label = catacurses::newwin( 1, panel_name_width, point( sidebar_right ?
                                                     TERMX - panel.get_width() - panel_name_width - 1 : panel.get_width() + 1, y ) );
                    werase( label );
                    mvwprintz( label, point_zero, c_light_red, panel_name );
                    wrefresh( label );
                    label = catacurses::newwin( h, 1,
                                                point( sidebar_right ? TERMX - panel.get_width() - 1 : panel.get_width(), y ) );
                    werase( label );
                    if( h == 1 ) {
                        mvwputch( label, point_zero, c_light_red, LINE_OXOX );
                    } else {
                        mvwputch( label, point_zero, c_light_red, LINE_OXXX );
                        for( int i = 1; i < h - 1; i++ ) {
                            mvwputch( label, point( 0, i ), c_light_red, LINE_XOXO );
                        }
                        mvwputch( label, point( 0, h - 1 ), c_light_red, sidebar_right ? LINE_XXOO : LINE_XOOX );
                    }
                    wrefresh( label );
                }
                y += h;
            }
        }
    }
    if( show_panel_adm ) {
        mgr.draw_adm( w_panel_adm, column, index );
    }
    previous_turn = current_turn;
}

void game::draw_pixel_minimap( const catacurses::window &w )
{
    w_pixel_minimap = w;
}

void game::draw_critter( const Creature &critter, const tripoint &center )
{
    const int my = POSY + ( critter.posy() - center.y );
    const int mx = POSX + ( critter.posx() - center.x );
    if( !is_valid_in_w_terrain( point( mx, my ) ) ) {
        return;
    }
    if( critter.posz() != center.z && m.has_zlevels() ) {
        static constexpr tripoint up_tripoint( tripoint_above );
        if( critter.posz() == center.z - 1 &&
            ( debug_mode || u.sees( critter ) ) &&
            m.valid_move( critter.pos(), critter.pos() + up_tripoint, false, true ) ) {
            // Monster is below
            // TODO: Make this show something more informative than just green 'v'
            // TODO: Allow looking at this mon with look command
            // TODO: Redraw this after weather etc. animations
            mvwputch( w_terrain, point( mx, my ), c_green_cyan, 'v' );
        }
        return;
    }
    if( u.sees( critter ) || &critter == &u ) {
        critter.draw( w_terrain, center.xy(), false );
        return;
    }

    if( u.sees_with_infrared( critter ) || u.sees_with_specials( critter ) ) {
        mvwputch( w_terrain, point( mx, my ), c_red, '?' );
    }
}

bool game::is_in_viewport( const tripoint &p, int margin ) const
{
    const tripoint diff( u.pos() + u.view_offset - p );

    return ( std::abs( diff.x ) <= getmaxx( w_terrain ) / 2 - margin ) &&
           ( std::abs( diff.y ) <= getmaxy( w_terrain ) / 2 - margin );
}

void game::draw_ter( const bool draw_sounds )
{
    draw_ter( u.pos() + u.view_offset, false,
              draw_sounds );
}

void game::draw_ter( const tripoint &center, const bool looking, const bool draw_sounds )
{
    ter_view_p = center;

    // TODO: Make it not rebuild the cache all the time (cache point+moves?)
    if( !looking ) {
        // If we're looking, the cache is built at start (entering looking mode)
        m.build_map_cache( center.z );
    }

    m.draw( w_terrain, center );

    if( draw_sounds ) {
        draw_footsteps( w_terrain, tripoint( -center.x, -center.y, center.z ) + point( POSX, POSY ) );
    }

    for( Creature &critter : all_creatures() ) {
        draw_critter( critter, center );
    }

    if( !destination_preview.empty() && u.view_offset.z == 0 ) {
        // Draw auto-move preview trail
        const tripoint &final_destination = destination_preview.back();
        tripoint line_center = u.pos() + u.view_offset;
        draw_line( final_destination, line_center, destination_preview );
        mvwputch( w_terrain, final_destination.xy() - u.view_offset.xy() + point( POSX - u.posx(),
                  POSY - u.posy() ), c_white, 'X' );
    }

    if( u.controlling_vehicle && !looking ) {
        draw_veh_dir_indicator( false );
        draw_veh_dir_indicator( true );
    }
    // Place the cursor over the player as is expected by screen readers.
    wmove( w_terrain, -center.xy() + g->u.pos().xy() + point( POSX, POSY ) );
}

cata::optional<tripoint> game::get_veh_dir_indicator_location( bool next ) const
{
    if( !get_option<bool>( "VEHICLE_DIR_INDICATOR" ) ) {
        return cata::nullopt;
    }
    const optional_vpart_position vp = m.veh_at( u.pos() );
    if( !vp ) {
        return cata::nullopt;
    }
    vehicle *const veh = &vp->vehicle();
    rl_vec2d face = next ? veh->dir_vec() : veh->face_vec();
    float r = 10.0;
    return tripoint( static_cast<int>( r * face.x ), static_cast<int>( r * face.y ), u.pos().z );
}

void game::draw_veh_dir_indicator( bool next )
{
    if( const cata::optional<tripoint> indicator_offset = get_veh_dir_indicator_location( next ) ) {
        auto col = next ? c_white : c_dark_gray;
        mvwputch( w_terrain, indicator_offset->xy() - u.view_offset.xy() + point( POSX, POSY ), col, 'X' );
    }
}

void game::refresh_all()
{
    const int minz = m.has_zlevels() ? -OVERMAP_DEPTH : get_levz();
    const int maxz = m.has_zlevels() ? OVERMAP_HEIGHT : get_levz();
    for( int z = minz; z <= maxz; z++ ) {
        m.reset_vehicle_cache( z );
    }

    draw();
    catacurses::refresh();
}

void game::draw_minimap()
{

    // Draw the box
    werase( w_minimap );
    draw_border( w_minimap );

    const tripoint curs = u.global_omt_location();
    const int cursx = curs.x;
    const int cursy = curs.y;
    const tripoint targ = u.get_active_mission_target();
    bool drew_mission = targ == overmap::invalid_tripoint;

    for( int i = -2; i <= 2; i++ ) {
        for( int j = -2; j <= 2; j++ ) {
            const int omx = cursx + i;
            const int omy = cursy + j;
            nc_color ter_color;
            tripoint omp( omx, omy, get_levz() );
            std::string ter_sym;
            const bool seen = overmap_buffer.seen( omp );
            const bool vehicle_here = overmap_buffer.has_vehicle( omp );
            if( overmap_buffer.has_note( omp ) ) {

                const std::string &note_text = overmap_buffer.note( omp );

                ter_color = c_yellow;
                ter_sym = "N";

                int symbolIndex = note_text.find( ':' );
                int colorIndex = note_text.find( ';' );

                bool symbolFirst = symbolIndex < colorIndex;

                if( colorIndex > -1 && symbolIndex > -1 ) {
                    if( symbolFirst ) {
                        if( colorIndex > 4 ) {
                            colorIndex = -1;
                        }
                        if( symbolIndex > 1 ) {
                            symbolIndex = -1;
                            colorIndex = -1;
                        }
                    } else {
                        if( symbolIndex > 4 ) {
                            symbolIndex = -1;
                        }
                        if( colorIndex > 2 ) {
                            colorIndex = -1;
                        }
                    }
                } else if( colorIndex > 2 ) {
                    colorIndex = -1;
                } else if( symbolIndex > 1 ) {
                    symbolIndex = -1;
                }

                if( symbolIndex > -1 ) {
                    int symbolStart = 0;
                    if( colorIndex > -1 && !symbolFirst ) {
                        symbolStart = colorIndex + 1;
                    }
                    ter_sym = note_text.substr( symbolStart, symbolIndex - symbolStart ).c_str()[0];
                }

                if( colorIndex > -1 ) {

                    int colorStart = 0;

                    if( symbolIndex > -1 && symbolFirst ) {
                        colorStart = symbolIndex + 1;
                    }

                    std::string sym = note_text.substr( colorStart, colorIndex - colorStart );

                    if( sym.length() == 2 ) {
                        if( sym == "br" ) {
                            ter_color = c_brown;
                        } else if( sym == "lg" ) {
                            ter_color = c_light_gray;
                        } else if( sym == "dg" ) {
                            ter_color = c_dark_gray;
                        }
                    } else {
                        char colorID = sym.c_str()[0];
                        if( colorID == 'r' ) {
                            ter_color = c_light_red;
                        } else if( colorID == 'R' ) {
                            ter_color = c_red;
                        } else if( colorID == 'g' ) {
                            ter_color = c_light_green;
                        } else if( colorID == 'G' ) {
                            ter_color = c_green;
                        } else if( colorID == 'b' ) {
                            ter_color = c_light_blue;
                        } else if( colorID == 'B' ) {
                            ter_color = c_blue;
                        } else if( colorID == 'W' ) {
                            ter_color = c_white;
                        } else if( colorID == 'C' ) {
                            ter_color = c_cyan;
                        } else if( colorID == 'c' ) {
                            ter_color = c_light_cyan;
                        } else if( colorID == 'P' ) {
                            ter_color = c_pink;
                        } else if( colorID == 'm' ) {
                            ter_color = c_magenta;
                        }
                    }
                }
            } else if( !seen ) {
                ter_sym = " ";
                ter_color = c_black;
            } else if( vehicle_here ) {
                ter_color = c_cyan;
                ter_sym = "c";
            } else {
                const oter_id &cur_ter = overmap_buffer.ter( omp );
                ter_sym = cur_ter->get_symbol();
                if( overmap_buffer.is_explored( omp ) ) {
                    ter_color = c_dark_gray;
                } else {
                    ter_color = cur_ter->get_color();
                }
            }
            if( !drew_mission && targ.xy() == omp.xy() ) {
                // If there is a mission target, and it's not on the same
                // overmap terrain as the player character, mark it.
                // TODO: Inform player if the mission is above or below
                drew_mission = true;
                if( i != 0 || j != 0 ) {
                    ter_color = red_background( ter_color );
                }
            }
            if( i == 0 && j == 0 ) {
                mvwputch_hi( w_minimap, point( 3, 3 ), ter_color, ter_sym );
            } else {
                mvwputch( w_minimap, point( 3 + i, 3 + j ), ter_color, ter_sym );
            }
        }
    }

    // Print arrow to mission if we have one!
    if( !drew_mission ) {
        double slope = ( cursx != targ.x ) ? static_cast<double>( targ.y - cursy ) / static_cast<double>
                       ( targ.x - cursx ) : 4;

        if( cursx == targ.x || fabs( slope ) > 3.5 ) { // Vertical slope
            if( targ.y > cursy ) {
                mvwputch( w_minimap, point( 3, 6 ), c_red, "*" );
            } else {
                mvwputch( w_minimap, point( 3, 0 ), c_red, "*" );
            }
        } else {
            int arrowx = -1;
            int arrowy = -1;
            if( fabs( slope ) >= 1. ) { // y diff is bigger!
                arrowy = ( targ.y > cursy ? 6 : 0 );
                arrowx = static_cast<int>( 3 + 3 * ( targ.y > cursy ? slope : ( 0 - slope ) ) );
                if( arrowx < 0 ) {
                    arrowx = 0;
                }
                if( arrowx > 6 ) {
                    arrowx = 6;
                }
            } else {
                arrowx = ( targ.x > cursx ? 6 : 0 );
                arrowy = static_cast<int>( 3 + 3 * ( targ.x > cursx ? slope : ( 0 - slope ) ) );
                if( arrowy < 0 ) {
                    arrowy = 0;
                }
                if( arrowy > 6 ) {
                    arrowy = 6;
                }
            }
            char glyph = '*';
            if( targ.z > u.posz() ) {
                glyph = '^';
            } else if( targ.z < u.posz() ) {
                glyph = 'v';
            }

            mvwputch( w_minimap, point( arrowx, arrowy ), c_red, glyph );
        }
    }

    const int sight_points = g->u.overmap_sight_range( g->light_level( g->u.posz() ) );
    for( int i = -3; i <= 3; i++ ) {
        for( int j = -3; j <= 3; j++ ) {
            if( i > -3 && i < 3 && j > -3 && j < 3 ) {
                continue; // only do hordes on the border, skip inner map
            }
            const int omx = cursx + i;
            const int omy = cursy + j;
            tripoint omp( omx, omy, get_levz() );
            if( overmap_buffer.get_horde_size( omp ) >= HORDE_VISIBILITY_SIZE ) {
                const tripoint cur_pos {
                    omx, omy, get_levz()
                };
                if( overmap_buffer.seen( omp )
                    && g->u.overmap_los( cur_pos, sight_points ) ) {
                    mvwputch( w_minimap, point( i + 3, j + 3 ), c_green,
                              overmap_buffer.get_horde_size( omp ) > HORDE_VISIBILITY_SIZE * 2 ? 'Z' : 'z' );
                }
            }
        }
    }

    wrefresh( w_minimap );
}

float game::natural_light_level( const int zlev ) const
{
    // ignore while underground or above limits
    if( zlev > OVERMAP_HEIGHT || zlev < 0 ) {
        return LIGHT_AMBIENT_MINIMAL;
    }

    if( latest_lightlevels[zlev] > -std::numeric_limits<float>::max() ) {
        // Already found the light level for now?
        return latest_lightlevels[zlev];
    }

    float ret = LIGHT_AMBIENT_MINIMAL;

    // Sunlight/moonlight related stuff
    if( !weather.lightning_active ) {
        ret = sunlight( calendar::turn );
    } else {
        // Recent lightning strike has lit the area
        ret = default_daylight_level();
    }

    ret += weather::light_modifier( weather.weather );

    // Artifact light level changes here. Even though some of these only have an effect
    // aboveground it is cheaper performance wise to simply iterate through the entire
    // list once instead of twice.
    float mod_ret = -1;
    // Each artifact change does std::max(mod_ret, new val) since a brighter end value
    // will trump a lower one.
    if( const timed_event *e = timed_events.get( TIMED_EVENT_DIM ) ) {
        // TIMED_EVENT_DIM slowly dims the natural sky level, then relights it.
        const time_duration left = e->when - calendar::turn;
        // TIMED_EVENT_DIM has an occurrence date of turn + 50, so the first 25 dim it,
        if( left > 25_turns ) {
            mod_ret = std::max( static_cast<double>( mod_ret ), ( ret * ( left - 25_turns ) ) / 25_turns );
            // and the last 25 scale back towards normal.
        } else {
            mod_ret = std::max( static_cast<double>( mod_ret ), ( ret * ( 25_turns - left ) ) / 25_turns );
        }
    }
    if( timed_events.queued( TIMED_EVENT_ARTIFACT_LIGHT ) ) {
        // TIMED_EVENT_ARTIFACT_LIGHT causes everywhere to become as bright as day.
        mod_ret = std::max<float>( ret, default_daylight_level() );
    }
    // If we had a changed light level due to an artifact event then it overwrites
    // the natural light level.
    if( mod_ret > -1 ) {
        ret = mod_ret;
    }

    // Cap everything to our minimum light level
    ret = std::max<float>( LIGHT_AMBIENT_MINIMAL, ret );

    latest_lightlevels[zlev] = ret;

    return ret;
}

unsigned char game::light_level( const int zlev ) const
{
    const float light = natural_light_level( zlev );
    return LIGHT_RANGE( light );
}

void game::reset_light_level()
{
    for( float &lev : latest_lightlevels ) {
        lev = -std::numeric_limits<float>::max();
    }
}

//Gets the next free ID, also used for player ID's.
character_id game::assign_npc_id()
{
    character_id ret = next_npc_id;
    ++next_npc_id;
    return ret;
}

Creature *game::is_hostile_nearby()
{
    int distance = ( get_option<int>( "SAFEMODEPROXIMITY" ) <= 0 ) ? MAX_VIEW_DISTANCE :
                   get_option<int>( "SAFEMODEPROXIMITY" );
    return is_hostile_within( distance );
}

Creature *game::is_hostile_very_close()
{
    return is_hostile_within( DANGEROUS_PROXIMITY );
}

Creature *game::is_hostile_within( int distance )
{
    for( auto &critter : u.get_visible_creatures( distance ) ) {
        if( u.attitude_to( *critter ) == Creature::A_HOSTILE ) {
            return critter;
        }
    }

    return nullptr;
}

std::unordered_set<tripoint> game::get_fishable_locations( int distance, const tripoint &fish_pos )
{
    // We're going to get the contiguous fishable terrain starting at
    // the provided fishing location (e.g. where a line was cast or a fish
    // trap was set), and then check whether or not fishable monsters are
    // actually in those locations. This will help us ensure that we're
    // getting our fish from the location that we're ACTUALLY fishing,
    // rather than just somewhere in the vicinity.

    std::unordered_set<tripoint> visited;

    const tripoint fishing_boundary_min( fish_pos + point( -distance, -distance ) );
    const tripoint fishing_boundary_max( fish_pos + point( distance, distance ) );

    const box fishing_boundaries( fishing_boundary_min, fishing_boundary_max );

    const auto get_fishable_terrain = [&]( tripoint starting_point,
    std::unordered_set<tripoint> &fishable_terrain ) {
        std::queue<tripoint> to_check;
        to_check.push( starting_point );
        while( !to_check.empty() ) {
            const tripoint current_point = to_check.front();
            to_check.pop();

            // We've been here before, so bail.
            if( visited.find( current_point ) != visited.end() ) {
                continue;
            }

            // This point is out of bounds, so bail.
            if( !fishing_boundaries.contains_inclusive( current_point ) ) {
                continue;
            }

            // Mark this point as visited.
            visited.emplace( current_point );

            if( m.has_flag( "FISHABLE", current_point ) ) {
                fishable_terrain.emplace( current_point );
                to_check.push( current_point + point_south );
                to_check.push( current_point + point_north );
                to_check.push( current_point + point_east );
                to_check.push( current_point + point_west );
            }
        }
        return;
    };

    // Starting at the provided location, get our fishable terrain
    // and populate a set with those locations which we'll then use
    // to determine if any fishable monsters are in those locations.
    std::unordered_set<tripoint> fishable_points;
    get_fishable_terrain( fish_pos, fishable_points );

    return fishable_points;
}

std::vector<monster *> game::get_fishable_monsters( std::unordered_set<tripoint>
        &fishable_locations )
{
    std::vector<monster *> unique_fish;
    for( monster &critter : all_monsters() ) {
        // If it is fishable...
        if( critter.has_flag( MF_FISHABLE ) ) {
            const tripoint critter_pos = critter.pos();
            // ...and it is in a fishable location.
            if( fishable_locations.find( critter_pos ) != fishable_locations.end() ) {
                unique_fish.push_back( &critter );
            }
        }
    }

    return unique_fish;
}

// Print monster info to the given window
void game::mon_info( const catacurses::window &w, int hor_padding )
{
    const monster_visible_info &mon_visible = u.get_mon_visible();
    const auto &unique_types = mon_visible.unique_types;
    const auto &unique_mons = mon_visible.unique_mons;
    const auto &dangerous = mon_visible.dangerous;

    const int width = getmaxx( w ) - 2 * hor_padding;
    const int maxheight = getmaxy( w );

    const int startrow = 0;

    // Print the direction headings
    // Reminder:
    // 7 0 1    unique_types uses these indices;
    // 6 8 2    0-7 are provide by direction_from()
    // 5 4 3    8 is used for local monsters (for when we explain them below)

    const std::array<std::string, 8> dir_labels = {{
            _( "North:" ), _( "NE:" ), _( "East:" ), _( "SE:" ),
            _( "South:" ), _( "SW:" ), _( "West:" ), _( "NW:" )
        }
    };
    std::array<int, 8> widths;
    for( int i = 0; i < 8; i++ ) {
        widths[i] = utf8_width( dir_labels[i] );
    }
    std::array<int, 8> xcoords;
    const std::array<int, 8> ycoords = {{ 0, 0, 1, 2, 2, 2, 1, 0 }};
    xcoords[0] = xcoords[4] = width / 3;
    xcoords[1] = xcoords[3] = xcoords[2] = ( width / 3 ) * 2;
    xcoords[5] = xcoords[6] = xcoords[7] = 0;
    //for the alignment of the 1,2,3 rows on the right edge
    xcoords[2] -= utf8_width( _( "East:" ) ) - utf8_width( _( "NE:" ) );
    for( int i = 0; i < 8; i++ ) {
        nc_color c = unique_types[i].empty() && unique_mons[i].empty() ? c_dark_gray
                     : ( dangerous[i] ? c_light_red : c_light_gray );
        mvwprintz( w, point( xcoords[i] + hor_padding, ycoords[i] + startrow ), c, dir_labels[i] );
    }

    // Print the symbols of all monsters in all directions.
    for( int i = 0; i < 8; i++ ) {
        point pr( xcoords[i] + widths[i] + 1, ycoords[i] + startrow );

        // The list of symbols needs a space on each end.
        int symroom = ( width / 3 ) - widths[i] - 2;
        const int typeshere_npc = unique_types[i].size();
        const int typeshere_mon = unique_mons[i].size();
        const int typeshere = typeshere_mon + typeshere_npc;
        for( int j = 0; j < typeshere && j < symroom; j++ ) {
            nc_color c;
            std::string sym;
            if( symroom < typeshere && j == symroom - 1 ) {
                // We've run out of room!
                c = c_white;
                sym = "+";
            } else if( j < typeshere_npc ) {
                switch( unique_types[i][j]->get_attitude() ) {
                    case NPCATT_KILL:
                        c = c_red;
                        break;
                    case NPCATT_FOLLOW:
                        c = c_light_green;
                        break;
                    default:
                        c = c_pink;
                        break;
                }
                sym = "@";
            } else {
                const mtype &mt = *unique_mons[i][j - typeshere_npc];
                c = mt.color;
                sym = mt.sym;
            }
            mvwprintz( w, pr, c, sym );

            pr.x++;
        }
    }

    // Now we print their full names!

    std::set<const mtype *> listed_mons;

    // Start printing monster names on row 4. Rows 0-2 are for labels, and row 3
    // is blank.
    point pr( hor_padding, 4 + startrow );

    // Print monster names, starting with those at location 8 (nearby).
    for( int j = 8; j >= 0 && pr.y < maxheight; j-- ) {
        // Separate names by some number of spaces (more for local monsters).
        int namesep = ( j == 8 ? 2 : 1 );
        for( const mtype *type : unique_mons[j] ) {
            if( pr.y >= maxheight ) {
                // no space to print to anyway
                break;
            }
            if( listed_mons.count( type ) > 0 ) {
                // this type is already printed.
                continue;
            }
            listed_mons.insert( type );

            const mtype &mt = *type;
            const std::string name = mt.nname();

            // Move to the next row if necessary. (The +2 is for the "Z ").
            if( pr.x + 2 + utf8_width( name ) >= width ) {
                pr.y++;
                pr.x = hor_padding;
            }

            if( pr.y < maxheight ) { // Don't print if we've overflowed
                mvwprintz( w, pr, mt.color, mt.sym );
                pr.x += 2; // symbol and space
                nc_color danger = c_dark_gray;
                if( mt.difficulty >= 30 ) {
                    danger = c_red;
                } else if( mt.difficulty >= 16 ) {
                    danger = c_light_red;
                } else if( mt.difficulty >= 8 ) {
                    danger = c_white;
                } else if( mt.agro > 0 ) {
                    danger = c_light_gray;
                }
                mvwprintz( w, pr, danger, name );
                pr.x += utf8_width( name ) + namesep;
            }
        }
    }
}

void game::mon_info_update( )
{
    int newseen = 0;
    const int safe_proxy_dist = get_option<int>( "SAFEMODEPROXIMITY" );
    const int iProxyDist = ( safe_proxy_dist <= 0 ) ? MAX_VIEW_DISTANCE :
                           safe_proxy_dist;

    monster_visible_info &mon_visible = u.get_mon_visible();
    auto &new_seen_mon = mon_visible.new_seen_mon;
    auto &unique_types = mon_visible.unique_types;
    auto &unique_mons = mon_visible.unique_mons;
    auto &dangerous = mon_visible.dangerous;

    // 7 0 1    unique_types uses these indices;
    // 6 8 2    0-7 are provide by direction_from()
    // 5 4 3    8 is used for local monsters (for when we explain them below)
    for( auto &t : unique_types ) {
        t.clear();
    }
    for( auto &m : unique_mons ) {
        m.clear();
    }
    std::fill( dangerous, dangerous + 8, false );

    const tripoint view = u.pos() + u.view_offset;
    new_seen_mon.clear();

    static int previous_turn = 0;
    // TODO: change current_turn to time_point
    const int current_turn = to_turns<int>( calendar::turn - calendar::turn_zero );
    const int sm_ignored_turns = get_option<int>( "SAFEMODEIGNORETURNS" );

    for( Creature *c : u.get_visible_creatures( MAPSIZE_X ) ) {
        monster *m = dynamic_cast<monster *>( c );
        npc *p = dynamic_cast<npc *>( c );
        const direction dir_to_mon = direction_from( view.xy(), point( c->posx(), c->posy() ) );
        const int mx = POSX + ( c->posx() - view.x );
        const int my = POSY + ( c->posy() - view.y );
        int index = 8;
        if( !is_valid_in_w_terrain( point( mx, my ) ) ) {
            // for compatibility with old code, see diagram below, it explains the values for index,
            // also might need revisiting one z-levels are in.
            switch( dir_to_mon ) {
                case ABOVENORTHWEST:
                case NORTHWEST:
                case BELOWNORTHWEST:
                    index = 7;
                    break;
                case ABOVENORTH:
                case NORTH:
                case BELOWNORTH:
                    index = 0;
                    break;
                case ABOVENORTHEAST:
                case NORTHEAST:
                case BELOWNORTHEAST:
                    index = 1;
                    break;
                case ABOVEWEST:
                case WEST:
                case BELOWWEST:
                    index = 6;
                    break;
                case ABOVECENTER:
                case CENTER:
                case BELOWCENTER:
                    index = 8;
                    break;
                case ABOVEEAST:
                case EAST:
                case BELOWEAST:
                    index = 2;
                    break;
                case ABOVESOUTHWEST:
                case SOUTHWEST:
                case BELOWSOUTHWEST:
                    index = 5;
                    break;
                case ABOVESOUTH:
                case SOUTH:
                case BELOWSOUTH:
                    index = 4;
                    break;
                case ABOVESOUTHEAST:
                case SOUTHEAST:
                case BELOWSOUTHEAST:
                    index = 3;
                    break;
            }
        }

        rule_state safemode_state = RULE_NONE;
        const bool safemode_empty = get_safemode().empty();

        if( m != nullptr ) {
            //Safemode monster check
            monster &critter = *m;

            const monster_attitude matt = critter.attitude( &u );
            const int mon_dist = rl_dist( u.pos(), critter.pos() );
            safemode_state = get_safemode().check_monster( critter.name(), critter.attitude_to( u ), mon_dist );

            if( ( !safemode_empty && safemode_state == RULE_BLACKLISTED ) || ( safemode_empty &&
                    ( MATT_ATTACK == matt || MATT_FOLLOW == matt ) ) ) {
                if( index < 8 && critter.sees( g->u ) ) {
                    dangerous[index] = true;
                }

                if( !safemode_empty || mon_dist <= iProxyDist ) {
                    bool passmon = false;
                    if( critter.ignoring > 0 ) {
                        if( safe_mode != SAFE_MODE_ON ) {
                            critter.ignoring = 0;
                        } else if( ( sm_ignored_turns == 0 || ( critter.lastseen_turn &&
                                                                to_turn<int>( *critter.lastseen_turn ) > current_turn - sm_ignored_turns ) ) &&
                                   ( mon_dist > critter.ignoring / 2 || mon_dist < 6 ) ) {
                            passmon = true;
                        }
                        critter.lastseen_turn = current_turn;
                    }

                    if( !passmon ) {
                        newseen++;
                        new_seen_mon.push_back( shared_from( critter ) );
                    }
                }
            }

            std::vector<const mtype *> &vec = unique_mons[index];
            if( std::find( vec.begin(), vec.end(), critter.type ) == vec.end() ) {
                vec.push_back( critter.type );
            }
        } else if( p != nullptr ) {
            //Safe mode NPC check

            const int npc_dist = rl_dist( u.pos(), p->pos() );
            safemode_state = get_safemode().check_monster( get_safemode().npc_type_name(), p->attitude_to( u ),
                             npc_dist );

            if( ( !safemode_empty && safemode_state == RULE_BLACKLISTED ) || ( safemode_empty &&
                    p->get_attitude() == NPCATT_KILL ) ) {
                if( !safemode_empty || npc_dist <= iProxyDist ) {
                    newseen++;
                }
            }
            unique_types[index].push_back( p );
        }
    }

    if( newseen > mostseen ) {
        if( newseen - mostseen == 1 ) {
            if( !new_seen_mon.empty() ) {
                monster &critter = *new_seen_mon.back();
                cancel_activity_or_ignore_query( distraction_type::hostile_spotted_far,
                                                 string_format( _( "%s spotted!" ), critter.name() ) );
                if( u.has_trait( trait_id( "M_DEFENDER" ) ) && critter.type->in_species( PLANT ) ) {
                    add_msg( m_warning, _( "We have detected a %s - an enemy of the Mycus!" ), critter.name() );
                    if( !u.has_effect( effect_adrenaline_mycus ) ) {
                        u.add_effect( effect_adrenaline_mycus, 30_minutes );
                    } else if( u.get_effect_int( effect_adrenaline_mycus ) == 1 ) {
                        // Triffids present.  We ain't got TIME to adrenaline comedown!
                        u.add_effect( effect_adrenaline_mycus, 15_minutes );
                        u.mod_pain( 3 ); // Does take it out of you, though
                        add_msg( m_info, _( "Our fibers strain with renewed wrath!" ) );
                    }
                }
            } else {
                //Hostile NPC
                cancel_activity_or_ignore_query( distraction_type::hostile_spotted_far,
                                                 _( "Hostile survivor spotted!" ) );
            }
        } else {
            cancel_activity_or_ignore_query( distraction_type::hostile_spotted_far, _( "Monsters spotted!" ) );
        }
        turnssincelastmon = 0;
        if( safe_mode == SAFE_MODE_ON ) {
            set_safe_mode( SAFE_MODE_STOP );
        }
    } else if( current_turn > previous_turn && get_option<bool>( "AUTOSAFEMODE" ) &&
               newseen == 0 ) { // Auto-safe mode, but only if it's a new turn
        turnssincelastmon += current_turn - previous_turn;
        if( turnssincelastmon >= get_option<int>( "AUTOSAFEMODETURNS" ) && safe_mode == SAFE_MODE_OFF ) {
            set_safe_mode( SAFE_MODE_ON );
            add_msg( m_info, _( "Safe mode ON!" ) );
        }
    }

    if( newseen == 0 && safe_mode == SAFE_MODE_STOP ) {
        set_safe_mode( SAFE_MODE_ON );
    }

    previous_turn = current_turn;
    mostseen = newseen;
}

void game::cleanup_dead()
{
    // Dead monsters need to stay in the tracker until everything else that needs to die does so
    // This is because dying monsters can still interact with other dying monsters (@ref Creature::killer)
    bool monster_is_dead = critter_tracker->kill_marked_for_death();

    bool npc_is_dead = false;
    // can't use all_npcs as that does not include dead ones
    for( const auto &n : active_npc ) {
        if( n->is_dead() ) {
            n->die( nullptr ); // make sure this has been called to create corpses etc.
            npc_is_dead = true;
        }
    }

    if( monster_is_dead ) {
        // From here on, pointers to creatures get invalidated as dead creatures get removed.
        critter_tracker->remove_dead();
    }

    if( npc_is_dead ) {
        for( auto it = active_npc.begin(); it != active_npc.end(); ) {
            if( ( *it )->is_dead() ) {
                remove_npc_follower( ( *it )->getID() );
                overmap_buffer.remove_npc( ( *it )->getID() );
                it = active_npc.erase( it );
            } else {
                it++;
            }
        }
    }

    critter_died = false;
}

void game::monmove()
{
    cleanup_dead();

    for( monster &critter : all_monsters() ) {
        // Critters in impassable tiles get pushed away, unless it's not impassable for them
        if( !critter.is_dead() && m.impassable( critter.pos() ) && !critter.can_move_to( critter.pos() ) ) {
            dbg( D_ERROR ) << "game:monmove: " << critter.name()
                           << " can't move to its location!  (" << critter.posx()
                           << ":" << critter.posy() << ":" << critter.posz() << "), "
                           << m.tername( critter.pos() );
            add_msg( m_debug, "%s can't move to its location!  (%d,%d,%d), %s", critter.name(),
                     critter.posx(), critter.posy(), critter.posz(), m.tername( critter.pos() ) );
            bool okay = false;
            for( const tripoint &dest : m.points_in_radius( critter.pos(), 3 ) ) {
                if( critter.can_move_to( dest ) && is_empty( dest ) ) {
                    critter.setpos( dest );
                    okay = true;
                    break;
                }
            }
            if( !okay ) {
                // die of "natural" cause (overpopulation is natural)
                critter.die( nullptr );
            }
        }

        if( !critter.is_dead() ) {
            critter.process_turn();
        }

        m.creature_in_field( critter );
        if( calendar::once_every( 1_days ) ) {
            if( critter.has_flag( MF_MILKABLE ) ) {
                critter.refill_udders();
            }
            critter.try_biosignature();
            critter.try_reproduce();
        }
        while( critter.moves > 0 && !critter.is_dead() && !critter.has_effect( effect_ridden ) ) {
            critter.made_footstep = false;
            // Controlled critters don't make their own plans
            if( !critter.has_effect( effect_controlled ) ) {
                // Formulate a path to follow
                critter.plan();
            } else {
                critter.moves = 0;
                break;
            }
            critter.move(); // Move one square, possibly hit u
            critter.process_triggers();
            m.creature_in_field( critter );
        }

        if( !critter.is_dead() &&
            u.has_active_bionic( bionic_id( "bio_alarm" ) ) &&
            u.get_power_level() >= 25_kJ &&
            rl_dist( u.pos(), critter.pos() ) <= 5 &&
            !critter.is_hallucination() ) {
            u.mod_power_level( -25_kJ );
            add_msg( m_warning, _( "Your motion alarm goes off!" ) );
            cancel_activity_or_ignore_query( distraction_type::motion_alarm,
                                             _( "Your motion alarm goes off!" ) );
            if( u.has_effect( efftype_id( "sleep" ) ) ) {
                u.wake_up();
            }
        }
    }

    cleanup_dead();

    // The remaining monsters are all alive, but may be outside of the reality bubble.
    // If so, despawn them. This is not the same as dying, they will be stored for later and the
    // monster::die function is not called.
    for( monster &critter : all_monsters() ) {
        if( critter.posx() < 0 - ( MAPSIZE_X ) / 6 ||
            critter.posy() < 0 - ( MAPSIZE_Y ) / 6 ||
            critter.posx() > ( MAPSIZE_X * 7 ) / 6 ||
            critter.posy() > ( MAPSIZE_Y * 7 ) / 6 ) {
            despawn_monster( critter );
        }
    }

    // Now, do active NPCs.
    for( npc &guy : g->all_npcs() ) {
        int turns = 0;
        if( guy.is_mounted() ) {
            guy.check_mount_is_spooked();
        }
        m.creature_in_field( guy );
        if( !guy.has_effect( effect_npc_suspend ) ) {
            guy.process_turn();
        }
        while( !guy.is_dead() && ( !guy.in_sleep_state() || guy.activity.id() == "ACT_OPERATION" ) &&
               guy.moves > 0 && turns < 10 ) {
            int moves = guy.moves;
            guy.move();
            if( moves == guy.moves ) {
                // Count every time we exit npc::move() without spending any moves.
                turns++;
            }

            // Turn on debug mode when in infinite loop
            // It has to be done before the last turn, otherwise
            // there will be no meaningful debug output.
            if( turns == 9 ) {
                debugmsg( "NPC %s entered infinite loop.  Turning on debug mode",
                          guy.name );
                debug_mode = true;
            }
        }

        // If we spun too long trying to decide what to do (without spending moves),
        // Invoke cognitive suspension to prevent an infinite loop.
        if( turns == 10 ) {
            add_msg( _( "%s faints!" ), guy.name );
            guy.reboot();
        }

        if( !guy.is_dead() ) {
            guy.npc_update_body();
        }
    }
    cleanup_dead();
}

void game::overmap_npc_move()
{
    std::vector<npc *> travelling_npcs;
    static constexpr int move_search_radius = 120;
    for( auto &elem : overmap_buffer.get_npcs_near_player( move_search_radius ) ) {
        if( !elem ) {
            continue;
        }
        npc *npc_to_add = elem.get();
        if( ( !npc_to_add->is_active() || rl_dist( u.pos(), npc_to_add->pos() ) > SEEX * 2 ) &&
            npc_to_add->mission == NPC_MISSION_TRAVELLING ) {
            travelling_npcs.push_back( npc_to_add );
        }
    }
    for( auto &elem : travelling_npcs ) {
        if( elem->has_omt_destination() ) {
            if( !elem->omt_path.empty() && rl_dist( elem->omt_path.back(), elem->global_omt_location() ) > 2 ) {
                //recalculate path, we got distracted doing something else probably
                elem->omt_path.clear();
            }
            if( elem->omt_path.empty() ) {
                elem->omt_path = overmap_buffer.get_npc_path( elem->global_omt_location(), elem->goal );
            } else {
                if( elem->omt_path.back() == elem->global_omt_location() ) {
                    elem->omt_path.pop_back();
                }
                elem->travel_overmap( omt_to_sm_copy( elem->omt_path.back() ) );
            }
            reload_npcs();
        }
    }
    return;
}

/* Knockback target at t by force number of tiles in direction from s to t
   stun > 0 indicates base stun duration, and causes impact stun; stun == -1 indicates only impact stun
   dam_mult multiplies impact damage, bash effect on impact, and sound level on impact */

void game::knockback( const tripoint &s, const tripoint &t, int force, int stun, int dam_mult )
{
    std::vector<tripoint> traj;
    traj.clear();
    traj = line_to( s, t, 0, 0 );
    traj.insert( traj.begin(), s ); // how annoying, line_to() doesn't include the originating point!
    traj = continue_line( traj, force );
    traj.insert( traj.begin(), t ); // how annoying, continue_line() doesn't either!

    knockback( traj, stun, dam_mult );
}

/* Knockback target at traj.front() along line traj; traj should already have considered knockback distance.
   stun > 0 indicates base stun duration, and causes impact stun; stun == -1 indicates only impact stun
   dam_mult multiplies impact damage, bash effect on impact, and sound level on impact */

void game::knockback( std::vector<tripoint> &traj, int stun, int dam_mult )
{
    // TODO: make the force parameter actually do something.
    // the header file says higher force causes more damage.
    // perhaps that is what it should do?
    tripoint tp = traj.front();
    if( !critter_at( tp ) ) {
        debugmsg( _( "Nothing at (%d,%d,%d) to knockback!" ), tp.x, tp.y, tp.z );
        return;
    }
    std::size_t force_remaining = traj.size();
    if( monster *const targ = critter_at<monster>( tp, true ) ) {
        if( stun > 0 ) {
            targ->add_effect( effect_stunned, 1_turns * stun );
            add_msg( _( "%s was stunned!" ), targ->name() );
        }
        for( size_t i = 1; i < traj.size(); i++ ) {
            if( m.impassable( traj[i].xy() ) ) {
                targ->setpos( traj[i - 1] );
                force_remaining = traj.size() - i;
                if( stun != 0 ) {
                    targ->add_effect( effect_stunned, 1_turns * force_remaining );
                    add_msg( _( "%s was stunned!" ), targ->name() );
                    add_msg( _( "%s slammed into an obstacle!" ), targ->name() );
                    targ->apply_damage( nullptr, bp_torso, dam_mult * force_remaining );
                    targ->check_dead_state();
                }
                m.bash( traj[i], 2 * dam_mult * force_remaining );
                break;
            } else if( critter_at( traj[i] ) ) {
                targ->setpos( traj[i - 1] );
                force_remaining = traj.size() - i;
                if( stun != 0 ) {
                    targ->add_effect( effect_stunned, 1_turns * force_remaining );
                    add_msg( _( "%s was stunned!" ), targ->name() );
                }
                traj.erase( traj.begin(), traj.begin() + i );
                if( critter_at<monster>( traj.front() ) ) {
                    add_msg( _( "%s collided with something else and sent it flying!" ),
                             targ->name() );
                } else if( npc *const guy = critter_at<npc>( traj.front() ) ) {
                    if( guy->male ) {
                        add_msg( _( "%s collided with someone else and sent him flying!" ),
                                 targ->name() );
                    } else {
                        add_msg( _( "%s collided with someone else and sent her flying!" ),
                                 targ->name() );
                    }
                } else if( u.pos() == traj.front() ) {
                    add_msg( m_bad, _( "%s collided with you and sent you flying!" ), targ->name() );
                }
                knockback( traj, stun, dam_mult );
                break;
            }
            targ->setpos( traj[i] );
            if( m.has_flag( "LIQUID", targ->pos() ) && !targ->can_drown() && !targ->is_dead() ) {
                targ->die( nullptr );
                if( u.sees( *targ ) ) {
                    add_msg( _( "The %s drowns!" ), targ->name() );
                }
            }
            if( !m.has_flag( "LIQUID", targ->pos() ) && targ->has_flag( MF_AQUATIC ) &&
                !targ->is_dead() ) {
                targ->die( nullptr );
                if( u.sees( *targ ) ) {
                    add_msg( _( "The %s flops around and dies!" ), targ->name() );
                }
            }
        }
    } else if( npc *const targ = critter_at<npc>( tp ) ) {
        if( stun > 0 ) {
            targ->add_effect( effect_stunned, 1_turns * stun );
            add_msg( _( "%s was stunned!" ), targ->name );
        }
        for( size_t i = 1; i < traj.size(); i++ ) {
            if( m.impassable( traj[i].xy() ) ) { // oops, we hit a wall!
                targ->setpos( traj[i - 1] );
                force_remaining = traj.size() - i;
                if( stun != 0 ) {
                    targ->add_effect( effect_stunned, 1_turns * force_remaining );
                    if( targ->has_effect( effect_stunned ) ) {
                        add_msg( _( "%s was stunned!" ), targ->name );
                    }

                    std::array<body_part, 8> bps = {{
                            bp_head,
                            bp_arm_l, bp_arm_r,
                            bp_hand_l, bp_hand_r,
                            bp_torso,
                            bp_leg_l, bp_leg_r
                        }
                    };
                    for( auto &bp : bps ) {
                        if( one_in( 2 ) ) {
                            targ->deal_damage( nullptr, bp, damage_instance( DT_BASH, force_remaining * dam_mult ) );
                        }
                    }
                    targ->check_dead_state();
                }
                m.bash( traj[i], 2 * dam_mult * force_remaining );
                break;
            } else if( critter_at( traj[i] ) ) {
                targ->setpos( traj[i - 1] );
                force_remaining = traj.size() - i;
                if( stun != 0 ) {
                    add_msg( _( "%s was stunned!" ), targ->name );
                    targ->add_effect( effect_stunned, 1_turns * force_remaining );
                }
                traj.erase( traj.begin(), traj.begin() + i );
                const tripoint &traj_front = traj.front();
                if( critter_at<monster>( traj_front ) ) {
                    add_msg( _( "%s collided with something else and sent it flying!" ),
                             targ->name );
                } else if( npc *const guy = critter_at<npc>( traj_front ) ) {
                    if( guy->male ) {
                        add_msg( _( "%s collided with someone else and sent him flying!" ),
                                 targ->name );
                    } else {
                        add_msg( _( "%s collided with someone else and sent her flying!" ),
                                 targ->name );
                    }
                } else if( u.posx() == traj_front.x && u.posy() == traj_front.y &&
                           ( u.has_trait( trait_LEG_TENT_BRACE ) && ( !u.footwear_factor() ||
                                   ( u.footwear_factor() == .5 && one_in( 2 ) ) ) ) ) {
                    add_msg( _( "%s collided with you, and barely dislodges your tentacles!" ), targ->name );
                } else if( u.posx() == traj_front.x && u.posy() == traj_front.y ) {
                    add_msg( m_bad, _( "%s collided with you and sent you flying!" ), targ->name );
                }
                knockback( traj, stun, dam_mult );
                break;
            }
            targ->setpos( traj[i] );
        }
    } else if( u.pos() == tp ) {
        if( stun > 0 ) {
            u.add_effect( effect_stunned, 1_turns * stun );
            add_msg( m_bad, ngettext( "You were stunned for %d turn!",
                                      "You were stunned for %d turns!",
                                      stun ),
                     stun );
        }
        for( size_t i = 1; i < traj.size(); i++ ) {
            if( m.impassable( traj[i] ) ) { // oops, we hit a wall!
                u.setpos( traj[i - 1] );
                force_remaining = traj.size() - i;
                if( stun != 0 ) {
                    if( u.has_effect( effect_stunned ) ) {
                        add_msg( m_bad, ngettext( "You were stunned AGAIN for %d turn!",
                                                  "You were stunned AGAIN for %d turns!",
                                                  force_remaining ),
                                 force_remaining );
                    } else {
                        add_msg( m_bad, ngettext( "You were stunned for %d turn!",
                                                  "You were stunned for %d turns!",
                                                  force_remaining ),
                                 force_remaining );
                    }
                    u.add_effect( effect_stunned, 1_turns * force_remaining );
                    std::array<body_part, 8> bps = {{
                            bp_head,
                            bp_arm_l, bp_arm_r,
                            bp_hand_l, bp_hand_r,
                            bp_torso,
                            bp_leg_l, bp_leg_r
                        }
                    };
                    for( auto &bp : bps ) {
                        if( one_in( 2 ) ) {
                            u.deal_damage( nullptr, bp, damage_instance( DT_BASH, force_remaining * dam_mult ) );
                        }
                    }
                    u.check_dead_state();
                }
                m.bash( traj[i], 2 * dam_mult * force_remaining );
                break;
            } else if( critter_at( traj[i] ) ) {
                u.setpos( traj[i - 1] );
                force_remaining = traj.size() - i;
                if( stun != 0 ) {
                    if( u.has_effect( effect_stunned ) ) {
                        add_msg( m_bad, ngettext( "You were stunned AGAIN for %d turn!",
                                                  "You were stunned AGAIN for %d turns!",
                                                  force_remaining ),
                                 force_remaining );
                    } else {
                        add_msg( m_bad, ngettext( "You were stunned for %d turn!",
                                                  "You were stunned for %d turns!",
                                                  force_remaining ),
                                 force_remaining );
                    }
                    u.add_effect( effect_stunned, 1_turns * force_remaining );
                }
                traj.erase( traj.begin(), traj.begin() + i );
                if( critter_at<monster>( traj.front() ) ) {
                    add_msg( _( "You collided with something and sent it flying!" ) );
                } else if( npc *const guy = critter_at<npc>( traj.front() ) ) {
                    if( guy->male ) {
                        add_msg( _( "You collided with someone and sent him flying!" ) );
                    } else {
                        add_msg( _( "You collided with someone and sent her flying!" ) );
                    }
                }
                knockback( traj, stun, dam_mult );
                break;
            }
            if( m.has_flag( "LIQUID", u.pos() ) && force_remaining == 0 ) {
                avatar_action::swim( m, u, u.pos() );
            } else {
                u.setpos( traj[i] );
            }
        }
    }
}

void game::use_computer( const tripoint &p )
{
    if( u.has_trait( trait_id( "ILLITERATE" ) ) ) {
        add_msg( m_info, _( "You can not read a computer screen!" ) );
        return;
    }
    if( u.is_blind() ) {
        // we don't have screen readers in game
        add_msg( m_info, _( "You can not see a computer screen!" ) );
        return;
    }
    if( u.has_trait( trait_id( "HYPEROPIC" ) ) && !u.worn_with_flag( "FIX_FARSIGHT" ) &&
        !u.has_effect( effect_contacts ) && !u.has_bionic( bionic_id( "bio_eye_optic" ) ) ) {
        add_msg( m_info, _( "You'll need to put on reading glasses before you can see the screen." ) );
        return;
    }

    computer *used = m.computer_at( p );

    if( used == nullptr ) {
        if( m.has_flag( "CONSOLE", p ) ) { //Console without map data
            add_msg( m_bad, _( "The console doesn't display anything coherent." ) );
        } else {
            dbg( D_ERROR ) << "game:use_computer: Tried to use computer at (" <<
                           p.x << ", " << p.y << ", " << p.z << ") - none there";
            debugmsg( "Tried to use computer at (%d, %d, %d) - none there", p.x, p.y, p.z );
        }
        return;
    }

    computer_session( *used ).use();

    refresh_all();
}

template<typename T>
T *game::critter_at( const tripoint &p, bool allow_hallucination )
{
    if( const shared_ptr_fast<monster> mon_ptr = critter_tracker->find( p ) ) {
        if( !allow_hallucination && mon_ptr->is_hallucination() ) {
            return nullptr;
        }
        // if we wanted to check for an NPC / player / avatar,
        // there is sometimes a monster AND an NPC/player there at the same time.
        // because the NPC/player etc may be riding that monster.
        // so only return the monster if we were actually looking for a monster.
        // otherwise, keep looking for the rider.
        // critter_at<creature> or critter_at() with no template will still default to returning monster first,
        // which is ok for the occasions where that happens.
        if( !mon_ptr->has_effect( effect_ridden ) || ( std::is_same<T, monster>::value ||
                std::is_same<T, Creature>::value || std::is_same<T, const monster>::value ||
                std::is_same<T, const Creature>::value ) ) {
            return dynamic_cast<T *>( mon_ptr.get() );
        }
    }
    if( !std::is_same<T, npc>::value && !std::is_same<T, const npc>::value ) {
        if( p == u.pos() ) {
            return dynamic_cast<T *>( &u );
        }
    }
    for( auto &cur_npc : active_npc ) {
        if( cur_npc->pos() == p && !cur_npc->is_dead() ) {
            return dynamic_cast<T *>( cur_npc.get() );
        }
    }
    return nullptr;
}

template<typename T>
const T *game::critter_at( const tripoint &p, bool allow_hallucination ) const
{
    return const_cast<game *>( this )->critter_at<T>( p, allow_hallucination );
}

template const monster *game::critter_at<monster>( const tripoint &, bool ) const;
template const npc *game::critter_at<npc>( const tripoint &, bool ) const;
template const player *game::critter_at<player>( const tripoint &, bool ) const;
template const avatar *game::critter_at<avatar>( const tripoint &, bool ) const;
template avatar *game::critter_at<avatar>( const tripoint &, bool );
template const Character *game::critter_at<Character>( const tripoint &, bool ) const;
template Character *game::critter_at<Character>( const tripoint &, bool );
template const Creature *game::critter_at<Creature>( const tripoint &, bool ) const;

template<typename T>
shared_ptr_fast<T> game::shared_from( const T &critter )
{
    if( const shared_ptr_fast<monster> mon_ptr = critter_tracker->find( critter.pos() ) ) {
        return std::dynamic_pointer_cast<T>( mon_ptr );
    }
    if( static_cast<const Creature *>( &critter ) == static_cast<const Creature *>( &u ) ) {
        // u is not stored in a shared_ptr, but it won't go out of scope anyway
        return std::dynamic_pointer_cast<T>( u_shared_ptr );
    }
    for( auto &cur_npc : active_npc ) {
        if( static_cast<const Creature *>( cur_npc.get() ) == static_cast<const Creature *>( &critter ) ) {
            return std::dynamic_pointer_cast<T>( cur_npc );
        }
    }
    return nullptr;
}

template shared_ptr_fast<Creature> game::shared_from<Creature>( const Creature & );
template shared_ptr_fast<Character> game::shared_from<Character>( const Character & );
template shared_ptr_fast<player> game::shared_from<player>( const player & );
template shared_ptr_fast<avatar> game::shared_from<avatar>( const avatar & );
template shared_ptr_fast<monster> game::shared_from<monster>( const monster & );
template shared_ptr_fast<npc> game::shared_from<npc>( const npc & );

template<typename T>
T *game::critter_by_id( const character_id &id )
{
    if( id == u.getID() ) {
        // player is always alive, therefore no is-dead check
        return dynamic_cast<T *>( &u );
    }
    return find_npc( id );
}

// monsters don't have ids
template Character *game::critter_by_id<Character>( const character_id & );
template player *game::critter_by_id<player>( const character_id & );
template npc *game::critter_by_id<npc>( const character_id & );
template Creature *game::critter_by_id<Creature>( const character_id & );

static bool can_place_monster( const monster &mon, const tripoint &p )
{
    if( const monster *const critter = g->critter_at<monster>( p ) ) {
        // Creature_tracker handles this. The hallucination monster will simply vanish
        if( !critter->is_hallucination() ) {
            return false;
        }
    }
    // Although monsters can sometimes exist on the same place as a Character (e.g. ridden horse),
    // it is usually wrong. So don't allow it.
    if( g->critter_at<Character>( p ) ) {
        return false;
    }
    return mon.will_move_to( p );
}

static cata::optional<tripoint> choose_where_to_place_monster( const monster &mon,
        const tripoint_range &range )
{
    return random_point( range, [&]( const tripoint & p ) {
        return can_place_monster( mon, p );
    } );
}

monster *game::place_critter_at( const mtype_id &id, const tripoint &p )
{
    return place_critter_around( id, p, 0 );
}

monster *game::place_critter_at( const shared_ptr_fast<monster> &mon, const tripoint &p )
{
    return place_critter_around( mon, p, 0 );
}

monster *game::place_critter_around( const mtype_id &id, const tripoint &center, const int radius )
{
    // TODO: change this into an assert, it must never happen.
    if( id.is_null() ) {
        return nullptr;
    }
    return place_critter_around( make_shared_fast<monster>( id ), center, radius );
}

monster *game::place_critter_around( const shared_ptr_fast<monster> &mon,
                                     const tripoint &center,
                                     const int radius )
{
    cata::optional<tripoint> where;
    if( can_place_monster( *mon, center ) ) {
        where = center;
    }

    // This loop ensures the monster is placed as close to the center as possible,
    // but all places that equally far from the center have the same probability.
    for( int r = 1; r <= radius && !where; ++r ) {
        where = choose_where_to_place_monster( *mon, m.points_in_radius( center, r ) );
    }

    if( !where ) {
        return nullptr;
    }
    mon->spawn( *where );
    return critter_tracker->add( mon ) ? mon.get() : nullptr;
}

monster *game::place_critter_within( const mtype_id &id, const tripoint_range &range )
{
    // TODO: change this into an assert, it must never happen.
    if( id.is_null() ) {
        return nullptr;
    }
    return place_critter_within( make_shared_fast<monster>( id ), range );
}

monster *game::place_critter_within( const shared_ptr_fast<monster> &mon,
                                     const tripoint_range &range )
{
    const cata::optional<tripoint> where = choose_where_to_place_monster( *mon, range );
    if( !where ) {
        return nullptr;
    }
    mon->spawn( *where );
    return critter_tracker->add( mon ) ? mon.get() : nullptr;
}

size_t game::num_creatures() const
{
    return critter_tracker->size() + active_npc.size() + 1; // 1 == g->u
}

bool game::update_zombie_pos( const monster &critter, const tripoint &pos )
{
    return critter_tracker->update_pos( critter, pos );
}

void game::remove_zombie( const monster &critter )
{
    critter_tracker->remove( critter );
}

void game::clear_zombies()
{
    critter_tracker->clear();
}

/**
 * Attempts to spawn a hallucination at given location.
 * Returns false if the hallucination couldn't be spawned for whatever reason, such as
 * a monster already in the target square.
 * @return Whether or not a hallucination was successfully spawned.
 */
bool game::spawn_hallucination( const tripoint &p )
{
    if( one_in( 100 ) ) {
        shared_ptr_fast<npc> tmp = make_shared_fast<npc>();
        tmp->normalize();
        tmp->randomize( NC_HALLU );
        tmp->spawn_at_precise( { get_levx(), get_levy() }, p );
        if( !critter_at( p, true ) ) {
            overmap_buffer.insert_npc( tmp );
            load_npcs();
            return true;
        } else {
            return false;
        }
    }

    const mtype_id &mt = MonsterGenerator::generator().get_valid_hallucination();
    const shared_ptr_fast<monster> phantasm = make_shared_fast<monster>( mt );
    phantasm->hallucination = true;
    phantasm->spawn( p );

    //Don't attempt to place phantasms inside of other creatures
    if( !critter_at( phantasm->pos(), true ) ) {
        return critter_tracker->add( phantasm );
    } else {
        return false;
    }
}

bool game::swap_critters( Creature &a, Creature &b )
{
    if( &a == &b ) {
        // No need to do anything, but print a debugmsg anyway
        debugmsg( "Tried to swap %s with itself", a.disp_name() );
        return true;
    }
    if( critter_at( a.pos() ) != &a ) {
        debugmsg( "Tried to swap when it would cause a collision between %s and %s.",
                  b.disp_name(), critter_at( a.pos() )->disp_name() );
        return false;
    }
    if( critter_at( b.pos() ) != &b ) {
        debugmsg( "Tried to swap when it would cause a collision between %s and %s.",
                  a.disp_name(), critter_at( b.pos() )->disp_name() );
        return false;
    }
    // Simplify by "sorting" the arguments
    // Only the first argument can be u
    // If swapping player/npc with a monster, monster is second
    bool a_first = a.is_player() ||
                   ( a.is_npc() && !b.is_player() );
    Creature &first  = a_first ? a : b;
    Creature &second = a_first ? b : a;
    // Possible options:
    // both first and second are monsters
    // second is a monster, first is a player or an npc
    // first is a player, second is an npc
    // both first and second are npcs
    if( first.is_monster() ) {
        monster *m1 = dynamic_cast< monster * >( &first );
        monster *m2 = dynamic_cast< monster * >( &second );
        if( m1 == nullptr || m2 == nullptr || m1 == m2 ) {
            debugmsg( "Couldn't swap two monsters" );
            return false;
        }

        critter_tracker->swap_positions( *m1, *m2 );
        return true;
    }

    player *u_or_npc = dynamic_cast< player * >( &first );
    player *other_npc = dynamic_cast< player * >( &second );

    if( u_or_npc->in_vehicle ) {
        g->m.unboard_vehicle( u_or_npc->pos() );
    }

    if( other_npc && other_npc->in_vehicle ) {
        g->m.unboard_vehicle( other_npc->pos() );
    }

    tripoint temp = second.pos();
    second.setpos( first.pos() );

    if( first.is_player() ) {
        g->walk_move( temp );
    } else {
        first.setpos( temp );
        if( g->m.veh_at( u_or_npc->pos() ).part_with_feature( VPFLAG_BOARDABLE, true ) ) {
            g->m.board_vehicle( u_or_npc->pos(), u_or_npc );
        }
    }

    if( other_npc && g->m.veh_at( other_npc->pos() ).part_with_feature( VPFLAG_BOARDABLE, true ) ) {
        g->m.board_vehicle( other_npc->pos(), other_npc );
    }
    return true;
}

bool game::is_empty( const tripoint &p )
{
    return ( m.passable( p ) || m.has_flag( "LIQUID", p ) ) &&
           critter_at( p ) == nullptr;
}

bool game::is_in_sunlight( const tripoint &p )
{
    return ( m.is_outside( p ) && light_level( p.z ) >= 40 &&
             ( weather.weather == WEATHER_CLEAR || weather.weather == WEATHER_SUNNY ) );
}

bool game::is_sheltered( const tripoint &p )
{
    const optional_vpart_position vp = m.veh_at( p );

    return ( !m.is_outside( p ) ||
             p.z < 0 ||
             ( vp && vp->is_inside() ) );
}

bool game::revive_corpse( const tripoint &p, item &it )
{
    if( !it.is_corpse() ) {
        debugmsg( "Tried to revive a non-corpse." );
        return false;
    }
    shared_ptr_fast<monster> newmon_ptr = make_shared_fast<monster>
                                          ( it.get_mtype()->id );
    monster &critter = *newmon_ptr;
    critter.init_from_item( it );
    if( critter.get_hp() < 1 ) {
        // Failed reanimation due to corpse being too burned
        return false;
    }
    if( it.has_flag( "FIELD_DRESS" ) || it.has_flag( "FIELD_DRESS_FAILED" ) ||
        it.has_flag( "QUARTERED" ) ) {
        // Failed reanimation due to corpse being butchered
        return false;
    }

    critter.no_extra_death_drops = true;
    critter.add_effect( effect_downed, 5_turns, num_bp, true );

    if( it.get_var( "zlave" ) == "zlave" ) {
        critter.add_effect( effect_pacified, 1_turns, num_bp, true );
        critter.add_effect( effect_pet, 1_turns, num_bp, true );
    }

    if( it.get_var( "no_ammo" ) == "no_ammo" ) {
        for( auto &ammo : critter.ammo ) {
            ammo.second = 0;
        }
    }

    return place_critter_at( newmon_ptr, p );
}

void game::save_cyborg( item *cyborg, const tripoint &couch_pos, player &installer )
{
    int assist_bonus = installer.get_effect_int( effect_assisted );

    float adjusted_skill = installer.bionics_adjusted_skill( skill_firstaid,
                           skill_computer,
                           skill_electronics,
                           -1 );

    int damage = cyborg->damage();
    int dmg_lvl = cyborg->damage_level( 4 );
    int difficulty = 12;

    if( damage != 0 ) {

        popup( _( "WARNING: Patient's body is damaged.  Difficulty of the procedure is increased by %s." ),
               dmg_lvl );

        // Damage of the cyborg increases difficulty
        difficulty += dmg_lvl;
    }

    int chance_of_success = bionic_manip_cos( adjusted_skill + assist_bonus, true, difficulty );
    int success = chance_of_success - rng( 1, 100 );

    if( !g->u.query_yn(
            _( "WARNING: %i percent chance of SEVERE damage to all body parts!  Continue anyway?" ),
            100 - static_cast<int>( chance_of_success ) ) ) {
        return;
    }

    if( success > 0 ) {
        add_msg( m_good, _( "Successfully removed Personality override." ) );
        add_msg( m_bad, _( "Autodoc immediately destroys the CBM upon removal." ) );

        m.i_rem( couch_pos, cyborg );

        const string_id<npc_template> npc_cyborg( "cyborg_rescued" );
        shared_ptr_fast<npc> tmp = make_shared_fast<npc>();
        tmp->normalize();
        tmp->load_npc_template( npc_cyborg );
        tmp->spawn_at_precise( { get_levx(), get_levy() }, couch_pos );
        overmap_buffer.insert_npc( tmp );
        tmp->hurtall( dmg_lvl * 10, nullptr );
        tmp->add_effect( effect_downed, rng( 1_turns, 4_turns ), num_bp, false, 0, true );
        load_npcs();

    } else {
        const int failure_level = static_cast<int>( sqrt( abs( success ) * 4.0 * difficulty /
                                  adjusted_skill ) );
        const int fail_type = std::min( 5, failure_level );
        switch( fail_type ) {
            case 1:
            case 2:
                add_msg( m_info, _( "The removal fails." ) );
                add_msg( m_bad, _( "The body is damaged." ) );
                cyborg->set_damage( damage + 1000 );
                break;
            case 3:
            case 4:
                add_msg( m_info, _( "The removal fails badly." ) );
                add_msg( m_bad, _( "The body is badly damaged!" ) );
                cyborg->set_damage( damage + 2000 );
                break;
            case 5:
                add_msg( m_info, _( "The removal is a catastrophe." ) );
                add_msg( m_bad, _( "The body is destroyed!" ) );
                m.i_rem( couch_pos, cyborg );
                break;
            default:
                break;
        }

    }

}

void game::exam_vehicle( vehicle &veh, const point &c )
{
    auto act = veh_interact::run( veh, c );
    if( act ) {
        u.moves = 0;
        u.assign_activity( act );
    }
}

bool game::forced_door_closing( const tripoint &p, const ter_id &door_type, int bash_dmg )
{
    // TODO: Z
    const int &x = p.x;
    const int &y = p.y;
    const std::string &door_name = door_type.obj().name();
    int kbx = x; // Used when player/monsters are knocked back
    int kby = y; // and when moving items out of the way
    const auto valid_location = [&]( const tripoint & p ) {
        return g->is_empty( p );
    };
    if( const cata::optional<tripoint> pos = random_point( m.points_in_radius( p, 2 ),
            valid_location ) ) {
        kbx = -pos->x + x + x;
        kby = -pos->y + y + y;
    }
    const tripoint kbp( kbx, kby, p.z );
    if( kbp == p ) {
        // cant pushback any creatures anywhere, that means the door cant close.
        return false;
    }
    const bool can_see = u.sees( tripoint( x, y, p.z ) );
    player *npc_or_player = critter_at<player>( tripoint( x, y, p.z ), false );
    if( npc_or_player != nullptr ) {
        if( bash_dmg <= 0 ) {
            return false;
        }
        if( npc_or_player->is_npc() && can_see ) {
            add_msg( _( "The %1$s hits the %2$s." ), door_name, npc_or_player->name );
        } else if( npc_or_player->is_player() ) {
            add_msg( m_bad, _( "The %s hits you." ), door_name );
        }
        if( npc_or_player->activity ) {
            npc_or_player->cancel_activity();
        }
        // TODO: make the npc angry?
        npc_or_player->hitall( bash_dmg, 0, nullptr );
        knockback( kbp, p, std::max( 1, bash_dmg / 10 ), -1, 1 );
        // TODO: perhaps damage/destroy the gate
        // if the npc was really big?
    }
    if( monster *const mon_ptr = critter_at<monster>( p ) ) {
        monster &critter = *mon_ptr;
        if( bash_dmg <= 0 ) {
            return false;
        }
        if( can_see ) {
            add_msg( _( "The %1$s hits the %2$s." ), door_name, critter.name() );
        }
        if( critter.type->size <= MS_SMALL ) {
            critter.die_in_explosion( nullptr );
        } else {
            critter.apply_damage( nullptr, bp_torso, bash_dmg );
            critter.check_dead_state();
        }
        if( !critter.is_dead() && critter.type->size >= MS_HUGE ) {
            // big critters simply prevent the gate from closing
            // TODO: perhaps damage/destroy the gate
            // if the critter was really big?
            return false;
        }
        if( !critter.is_dead() ) {
            // Still alive? Move the critter away so the door can close
            knockback( kbp, p, std::max( 1, bash_dmg / 10 ), -1, 1 );
            if( critter_at( p ) ) {
                return false;
            }
        }
    }
    if( const optional_vpart_position vp = m.veh_at( p ) ) {
        if( bash_dmg <= 0 ) {
            return false;
        }
        vp->vehicle().damage( vp->part_index(), bash_dmg );
        if( m.veh_at( p ) ) {
            // Check again in case all parts at the door tile
            // have been destroyed, if there is still a vehicle
            // there, the door can not be closed
            return false;
        }
    }
    if( bash_dmg < 0 && !m.i_at( point( x, y ) ).empty() ) {
        return false;
    }
    if( bash_dmg == 0 ) {
        for( auto &elem : m.i_at( point( x, y ) ) ) {
            if( elem.made_of( LIQUID ) ) {
                // Liquids are OK, will be destroyed later
                continue;
            } else if( elem.volume() < 250_ml ) {
                // Dito for small items, will be moved away
                continue;
            }
            // Everything else prevents the door from closing
            return false;
        }
    }

    m.ter_set( point( x, y ), door_type );
    if( m.has_flag( "NOITEM", point( x, y ) ) ) {
        map_stack items = m.i_at( point( x, y ) );
        for( map_stack::iterator it = items.begin(); it != items.end(); ) {
            if( it->made_of( LIQUID ) ) {
                it = items.erase( it );
                continue;
            }
            if( it->made_of( material_id( "glass" ) ) && one_in( 2 ) ) {
                if( can_see ) {
                    add_msg( m_warning, _( "A %s shatters!" ), it->tname() );
                } else {
                    add_msg( m_warning, _( "Something shatters!" ) );
                }
                it = items.erase( it );
                continue;
            }
            m.add_item_or_charges( kbp, *it );
            it = items.erase( it );
        }
    }
    return true;
}

void game::open_gate( const tripoint &p )
{
    gates::open_gate( p, u );
}

void game::moving_vehicle_dismount( const tripoint &dest_loc )
{
    const optional_vpart_position vp = m.veh_at( u.pos() );
    if( !vp ) {
        debugmsg( "Tried to exit non-existent vehicle." );
        return;
    }
    vehicle *const veh = &vp->vehicle();
    if( u.pos() == dest_loc ) {
        debugmsg( "Need somewhere to dismount towards." );
        return;
    }
    tileray ray( dest_loc.xy() + point( -u.posx(), -u.posy() ) );
    // TODO:: make dir() const correct!
    const int d = ray.dir();
    add_msg( _( "You dive from the %s." ), veh->name );
    m.unboard_vehicle( u.pos() );
    u.moves -= 200;
    // Dive three tiles in the direction of tox and toy
    fling_creature( &u, d, 30, true );
    // Hit the ground according to vehicle speed
    if( !m.has_flag( "SWIMMABLE", u.pos() ) ) {
        if( veh->velocity > 0 ) {
            fling_creature( &u, veh->face.dir(), veh->velocity / static_cast<float>( 100 ) );
        } else {
            fling_creature( &u, veh->face.dir() + 180, -( veh->velocity ) / static_cast<float>( 100 ) );
        }
    }
}

void game::control_vehicle()
{
    static const itype_id fuel_type_animal( "animal" );
    int veh_part = -1;
    vehicle *veh = remoteveh();
    if( veh == nullptr ) {
        if( const optional_vpart_position vp = m.veh_at( u.pos() ) ) {
            veh = &vp->vehicle();
            veh_part = vp->part_index();
        }
    }
    if( veh != nullptr && veh->player_in_control( u ) &&
        veh->avail_part_with_feature( veh_part, "CONTROLS", true ) >= 0 ) {
        veh->use_controls( u.pos() );
    } else if( veh && veh->player_in_control( u ) &&
               veh->avail_part_with_feature( veh_part, "CONTROL_ANIMAL", true ) >= 0 ) {
        u.controlling_vehicle = false;
        add_msg( m_info, _( "You let go of the reins." ) );
    } else if( veh && ( veh->avail_part_with_feature( veh_part, "CONTROLS", true ) >= 0 ||
                        ( veh->avail_part_with_feature( veh_part, "CONTROL_ANIMAL", true ) >= 0 &&
                          veh->has_engine_type( fuel_type_animal, false ) && veh->has_harnessed_animal() ) ) &&
               u.in_vehicle ) {
        if( !veh->interact_vehicle_locked() ) {
            veh->handle_potential_theft( dynamic_cast<player &>( u ) );
            return;
        }
        if( veh->engine_on ) {
            if( !veh->handle_potential_theft( dynamic_cast<player &>( u ) ) ) {
                return;
            }
            u.controlling_vehicle = true;
            add_msg( _( "You take control of the %s." ), veh->name );
        } else {
            if( !veh->handle_potential_theft( dynamic_cast<player &>( u ) ) ) {
                return;
            }
            veh->start_engines( true );
        }
    } else {    // Start looking for nearby vehicle controls.
        int num_valid_controls = 0;
        cata::optional<tripoint> vehicle_position;
        cata::optional<vpart_reference> vehicle_controls;
        for( const tripoint elem : m.points_in_radius( g->u.pos(), 1 ) ) {
            if( const optional_vpart_position vp = m.veh_at( elem ) ) {
                const cata::optional<vpart_reference> controls = vp.value().part_with_feature( "CONTROLS", true );
                if( controls ) {
                    num_valid_controls++;
                    vehicle_position = elem;
                    vehicle_controls = controls;
                }
            }
        }
        if( num_valid_controls < 1 ) {
            add_msg( _( "No vehicle controls found." ) );
            return;
        } else if( num_valid_controls > 1 ) {
            vehicle_position = choose_adjacent( _( "Control vehicle where?" ) );
            if( !vehicle_position ) {
                return;
            }
            const optional_vpart_position vp = m.veh_at( *vehicle_position );
            if( vp ) {
                vehicle_controls = vp.value().part_with_feature( "CONTROLS", true );
                if( !vehicle_controls ) {
                    add_msg( _( "The vehicle doesn't have controls there." ) );
                    return;
                }
            } else {
                add_msg( _( "No vehicle there." ) );
                return;
            }
        }
        // If we hit neither of those, there's only one set of vehicle controls, which should already have been found.
        if( vehicle_controls ) {
            veh = &vehicle_controls->vehicle();
            if( !veh->handle_potential_theft( dynamic_cast<player &>( u ) ) ) {
                return;
            }
            veh->use_controls( *vehicle_position );
            //May be folded up (destroyed), so need to re-get it
            veh = g->remoteveh();
        }
    }
    if( veh ) {
        // If we reached here, we gained control of a vehicle.
        // Clear the map memory for the area covered by the vehicle to eliminate ghost vehicles.
        for( const tripoint &target : veh->get_points() ) {
            u.clear_memorized_tile( m.getabs( target ) );
        }
        veh->is_following = false;
        veh->is_patrolling = false;
        veh->autopilot_on = false;
        veh->is_autodriving = false;
    }
}

bool game::npc_menu( npc &who )
{
    enum choices : int {
        talk = 0,
        swap_pos,
        push,
        examine_wounds,
        use_item,
        sort_armor,
        attack,
        disarm,
        steal
    };

    const bool obeys = debug_mode || ( who.is_player_ally() && !who.in_sleep_state() );

    uilist amenu;

    amenu.text = string_format( _( "What to do with %s?" ), who.disp_name() );
    amenu.addentry( talk, true, 't', _( "Talk" ) );
    amenu.addentry( swap_pos, obeys && !who.is_mounted() &&
                    !u.is_mounted(), 's', _( "Swap positions" ) );
    amenu.addentry( push, obeys && !who.is_mounted(), 'p', _( "Push away" ) );
    amenu.addentry( examine_wounds, true, 'w', _( "Examine wounds" ) );
    amenu.addentry( use_item, true, 'i', _( "Use item on" ) );
    amenu.addentry( sort_armor, true, 'r', _( "Sort armor" ) );
    amenu.addentry( attack, true, 'a', _( "Attack" ) );
    if( !who.is_player_ally() ) {
        amenu.addentry( disarm, who.is_armed(), 'd', _( "Disarm" ) );
        amenu.addentry( steal, !who.is_enemy(), 'S', _( "Steal" ) );
    }

    amenu.query();

    const int choice = amenu.ret;
    if( choice == talk ) {
        who.talk_to_u();
    } else if( choice == swap_pos ) {
        if( !prompt_dangerous_tile( who.pos() ) ) {
            return true;
        }
        // TODO: Make NPCs protest when displaced onto dangerous crap
        add_msg( _( "You swap places with %s." ), who.name );
        swap_critters( u, who );
        // TODO: Make that depend on stuff
        u.mod_moves( -200 );
    } else if( choice == push ) {
        // TODO: Make NPCs protest when displaced onto dangerous crap
        tripoint oldpos = who.pos();
        who.move_away_from( u.pos(), true );
        u.mod_moves( -20 );
        if( oldpos != who.pos() ) {
            add_msg( _( "%s moves out of the way." ), who.name );
        } else {
            add_msg( m_warning, _( "%s has nowhere to go!" ), who.name );
        }
    } else if( choice == examine_wounds ) {
        ///\EFFECT_PER slightly increases precision when examining NPCs' wounds

        ///\EFFECT_FIRSTAID increases precision when examining NPCs' wounds
        const bool precise = u.get_skill_level( skill_firstaid ) * 4 + u.per_cur >= 20;
        who.body_window( _( "Limbs of: " ) + who.disp_name(), true, precise, 0, 0, 0, 0.0f, 0.0f, 0.0f,
                         0.0f, 0.0f );
    } else if( choice == use_item ) {
        static const std::string heal_string( "heal" );
        const auto will_accept = []( const item & it ) {
            const auto use_fun = it.get_use( heal_string );
            if( use_fun == nullptr ) {
                return false;
            }

            const auto *actor = dynamic_cast<const heal_actor *>( use_fun->get_actor_ptr() );

            return actor != nullptr &&
                   actor->limb_power >= 0 &&
                   actor->head_power >= 0 &&
                   actor->torso_power >= 0;
        };
        item_location loc = game_menus::inv::titled_filter_menu( will_accept, u, _( "Use which item?" ) );

        if( !loc ) {
            add_msg( _( "Never mind" ) );
            return false;
        }
        item &used = *loc;
        bool did_use = u.invoke_item( &used, heal_string, who.pos() );
        if( did_use ) {
            // Note: exiting a body part selection menu counts as use here
            u.mod_moves( -300 );
        }
    } else if( choice == sort_armor ) {
        who.sort_armor();
        u.mod_moves( -100 );
    } else if( choice == attack ) {
        if( who.is_enemy() || query_yn( _( "You may be attacked!  Proceed?" ) ) ) {
            u.melee_attack( who, true );
            // fighting is hard work!
            u.increase_activity_level( EXTRA_EXERCISE );
            who.on_attacked( u );
        }
    } else if( choice == disarm ) {
        if( who.is_enemy() || query_yn( _( "You may be attacked!  Proceed?" ) ) ) {
            u.disarm( who );
        }
    } else if( choice == steal && query_yn( _( "You may be attacked!  Proceed?" ) ) ) {
        u.steal( who );
    }

    return true;
}

void game::examine()
{
    // if we are driving a vehicle, examine the
    // current tile without asking.
    const optional_vpart_position vp = m.veh_at( u.pos() );
    if( vp && vp->vehicle().player_in_control( u ) ) {
        examine( u.pos() );
        return;
    }

    const cata::optional<tripoint> examp_ = choose_adjacent_highlight( _( "Examine where?" ),
                                            _( "There is nothing that can be examined nearby." ),
                                            ACTION_EXAMINE, false );
    if( !examp_ ) {
        return;
    }
    u.manual_examine = true;
    // redraw terrain to erase 'examine' window
    draw_ter();
    wrefresh( w_terrain );
    draw_panels( true );
    examine( *examp_ );
    u.manual_examine = false;
}

static std::string get_fire_fuel_string( const tripoint &examp )
{
    if( g->m.has_flag( TFLAG_FIRE_CONTAINER, examp ) ) {
        field_entry *fire = g->m.get_field( examp, fd_fire );
        if( fire ) {
            std::string ss;
            ss += _( "There is a fire here." );
            ss += " ";
            if( fire->get_field_intensity() > 1 ) {
                ss += _( "It's too big and unpredictable to evaluate how long it will last." );
                return ss;
            }
            time_duration fire_age = fire->get_field_age();
            // half-life inclusion
            int mod = 5 - g->u.get_skill_level( skill_survival );
            mod = std::max( mod, 0 );
            if( fire_age >= 0_turns ) {
                if( mod >= 4 ) { // = survival level 0-1
                    ss += _( "It's going to go out soon without extra fuel." );
                    return ss;
                } else {
                    fire_age = 30_minutes - fire_age;
                    if( to_string_approx( fire_age - fire_age * mod / 5 ) == to_string_approx(
                            fire_age + fire_age * mod / 5 ) ) {
                        ss += string_format(
                                  _( "Without extra fuel it might burn yet for maybe %s, but might also go out sooner." ),
                                  to_string_approx( fire_age - fire_age * mod / 5 ) );
                    } else {
                        ss += string_format(
                                  _( "Without extra fuel it might burn yet for between %s to %s, but might also go out sooner." ),
                                  to_string_approx( fire_age - fire_age * mod / 5 ),
                                  to_string_approx( fire_age + fire_age * mod / 5 ) );
                    }
                    return ss;
                }
            } else {
                fire_age = fire_age * -1 + 30_minutes;
                if( mod >= 4 ) { // = survival level 0-1
                    if( fire_age <= 1_hours ) {
                        ss += _( "It's quite decent and looks like it'll burn for a bit without extra fuel." );
                        return ss;
                    } else if( fire_age <= 3_hours ) {
                        ss += _( "It looks solid, and will burn for a few hours without extra fuel." );
                        return ss;
                    } else {
                        ss += _( "It's very well supplied and even without extra fuel might burn for at least a part of a day." );
                        return ss;
                    }
                } else {
                    if( to_string_approx( fire_age - fire_age * mod / 5 ) == to_string_approx(
                            fire_age + fire_age * mod / 5 ) ) {
                        ss += string_format( _( "Without extra fuel it will burn for about %s." ),
                                             to_string_approx( fire_age - fire_age * mod / 5 ) );
                    } else {
                        ss += string_format( _( "Without extra fuel it will burn for between %s to %s." ),
                                             to_string_approx( fire_age - fire_age * mod / 5 ),
                                             to_string_approx( fire_age + fire_age * mod / 5 ) );
                    }
                    return ss;
                }
            }
        }
    }
    return {};
}

void game::examine( const tripoint &examp )
{
    Creature *c = critter_at( examp );
    if( c != nullptr ) {
        monster *mon = dynamic_cast<monster *>( c );
        if( mon != nullptr && mon->has_effect( effect_pet ) && !u.is_mounted() ) {
            if( monexamine::pet_menu( *mon ) ) {
                return;
            }
        } else if( mon && mon->has_flag( MF_RIDEABLE_MECH ) && !mon->has_effect( effect_pet ) ) {
            if( monexamine::mech_hack( *mon ) ) {
                return;
            }
        } else if( mon && mon->has_flag( MF_PAY_BOT ) ) {
            if( monexamine::pay_bot( *mon ) ) {
                return;
            }
        } else if( u.is_mounted() ) {
            add_msg( m_warning, _( "You cannot do that while mounted." ) );
        }
        npc *np = dynamic_cast<npc *>( c );
        if( np != nullptr && !u.is_mounted() ) {
            if( npc_menu( *np ) ) {
                return;
            }
        } else if( np != nullptr && u.is_mounted() ) {
            add_msg( m_warning, _( "You cannot do that while mounted." ) );
        }
    }

    const optional_vpart_position vp = m.veh_at( examp );
    if( vp && u.is_mounted() ) {
        if( !u.mounted_creature->has_flag( MF_RIDEABLE_MECH ) ) {
            add_msg( m_warning, _( "You cannot interact with a vehicle while mounted." ) );
        } else {
            vp->vehicle().interact_with( examp, vp->part_index() );
            return;
        }
    } else if( vp && !u.is_mounted() ) {
        vp->vehicle().interact_with( examp, vp->part_index() );
        return;
    }

    if( m.has_flag( "CONSOLE", examp ) && !u.is_mounted() ) {
        use_computer( examp );
        return;
    } else if( m.has_flag( "CONSOLE", examp ) && u.is_mounted() ) {
        add_msg( m_warning, _( "You cannot use a console while mounted." ) );
    }
    const furn_t &xfurn_t = m.furn( examp ).obj();
    const ter_t &xter_t = m.ter( examp ).obj();

    const tripoint player_pos = u.pos();

    if( m.has_furn( examp ) && !u.is_mounted() ) {
        xfurn_t.examine( u, examp );
    } else if( m.has_furn( examp ) && u.is_mounted() ) {
        add_msg( m_warning, _( "You cannot do that while mounted." ) );
    } else {
        if( !u.is_mounted() ) {
            xter_t.examine( u, examp );
        } else if( u.is_mounted() && xter_t.examine == &iexamine::none ) {
            xter_t.examine( u, examp );
        } else {
            add_msg( m_warning, _( "You cannot do that while mounted." ) );
        }
    }

    // Did the player get moved? Bail out if so; our examp probably
    // isn't valid anymore.
    if( player_pos != u.pos() ) {
        return;
    }

    bool none = true;
    if( xter_t.examine != &iexamine::none || xfurn_t.examine != &iexamine::none ) {
        none = false;
    }

    if( !m.tr_at( examp ).is_null() && !u.is_mounted() ) {
        iexamine::trap( u, examp );
        draw_ter();
        wrefresh( w_terrain );
        draw_panels();
    } else if( !m.tr_at( examp ).is_null() && u.is_mounted() ) {
        add_msg( m_warning, _( "You cannot do that while mounted." ) );
    }

    // In case of teleport trap or somesuch
    if( player_pos != u.pos() ) {
        return;
    }

    // Feedback for fire lasting time, this can be judged while mounted
    const std::string fire_fuel = get_fire_fuel_string( examp );
    if( !fire_fuel.empty() ) {
        add_msg( fire_fuel );
    }

    if( m.has_flag( "SEALED", examp ) ) {
        if( none ) {
            if( m.has_flag( "UNSTABLE", examp ) ) {
                add_msg( _( "The %s is too unstable to remove anything." ), m.name( examp ) );
            } else {
                add_msg( _( "The %s is firmly sealed." ), m.name( examp ) );
            }
        }
    } else {
        //examp has no traps, is a container and doesn't have a special examination function
        if( m.tr_at( examp ).is_null() && m.i_at( examp ).empty() &&
            m.has_flag( "CONTAINER", examp ) && none ) {
            add_msg( _( "It is empty." ) );
        } else if( ( m.has_flag( TFLAG_FIRE_CONTAINER, examp ) &&
                     xfurn_t.examine == &iexamine::fireplace ) ||
                   xfurn_t.examine == &iexamine::workbench ) {
            return;
        } else {
            sounds::process_sound_markers( &u );
            if( !u.is_mounted() ) {
                Pickup::pick_up( examp, 0 );
            }
        }
    }
}

void game::pickup()
{
    const cata::optional<tripoint> examp_ = choose_adjacent_highlight( _( "Pickup where?" ),
                                            _( "There is nothing to pick up nearby." ),
                                            ACTION_PICKUP, false );
    if( !examp_ ) {
        return;
    }
    // redraw terrain to erase 'pickup' window
    draw_ter();
    // wrefresh is called in pickup( const tripoint & )
    pickup( *examp_ );
}

void game::pickup( const tripoint &p )
{
    // Highlight target
    g->m.drawsq( w_terrain, u, p, true, true, u.pos() + u.view_offset );
    wrefresh( w_terrain );

    Pickup::pick_up( p, 0 );
}

void game::pickup_feet()
{
    Pickup::pick_up( u.pos(), 1 );
}

//Shift player by one tile, look_around(), then restore previous position.
//represents carefully peeking around a corner, hence the large move cost.
void game::peek()
{
    const cata::optional<tripoint> p = choose_direction( _( "Peek where?" ), true );
    if( !p ) {
        refresh_all();
        return;
    }

    if( p->z != 0 ) {
        const tripoint old_pos = u.pos();
        vertical_move( p->z, false );

        if( old_pos != u.pos() ) {
            look_around();
            vertical_move( p->z * -1, false );
            draw_ter();
        }
        wrefresh( w_terrain );
        draw_panels();
        return;
    }

    if( m.impassable( u.pos() + *p ) ) {
        return;
    }

    peek( u.pos() + *p );
}

void game::peek( const tripoint &p )
{
    u.moves -= 200;
    tripoint prev = u.pos();
    u.setpos( p );
    tripoint center = p;
    const look_around_result result = look_around( catacurses::window(), center, center, false, false,
                                      true );
    u.setpos( prev );

    if( result.peek_action && *result.peek_action == PA_BLIND_THROW ) {
        item_location loc;
        avatar_action::plthrow( u, loc, p );
    }
    m.invalidate_map_cache( p.z );

    draw_ter();
    wrefresh( w_terrain );
    draw_panels();
}
////////////////////////////////////////////////////////////////////////////////////////////
cata::optional<tripoint> game::look_debug()
{
    editmap edit;
    return edit.edit();
}
////////////////////////////////////////////////////////////////////////////////////////////

void game::print_all_tile_info( const tripoint &lp, const catacurses::window &w_look,
                                const std::string &area_name, int column,
                                int &line,
                                const int last_line, bool draw_terrain_indicators,
                                const visibility_variables &cache )
{
    visibility_type visibility = VIS_HIDDEN;
    const bool inbounds = m.inbounds( lp );
    if( inbounds ) {
        visibility = m.get_visibility( m.apparent_light_at( lp, cache ), cache );
    }
    switch( visibility ) {
        case VIS_CLEAR: {
            const optional_vpart_position vp = m.veh_at( lp );
            const Creature *creature = critter_at( lp, true );
            print_terrain_info( lp, w_look, area_name, column, line );
            print_fields_info( lp, w_look, column, line );
            print_trap_info( lp, w_look, column, line );
            print_creature_info( creature, w_look, column, line, last_line );
            print_vehicle_info( veh_pointer_or_null( vp ), vp ? vp->part_index() : -1, w_look, column, line,
                                last_line );
            print_items_info( lp, w_look, column, line, last_line );
            print_graffiti_info( lp, w_look, column, line, last_line );

            if( draw_terrain_indicators && !liveview.is_enabled() ) {
                if( creature != nullptr && u.sees( *creature ) ) {
                    creature->draw( w_terrain, lp, true );
                } else {
                    m.drawsq( w_terrain, u, lp, true, true, lp );
                }
            }
        }
        break;
        case VIS_BOOMER:
        case VIS_BOOMER_DARK:
        case VIS_DARK:
        case VIS_LIT:
        case VIS_HIDDEN:
            print_visibility_info( w_look, column, line, visibility );

            if( draw_terrain_indicators && !liveview.is_enabled() ) {
                print_visibility_indicator( visibility );
            }
            break;
    }
    if( !inbounds ) {
        return;
    }
    auto this_sound = sounds::sound_at( lp );
    if( !this_sound.empty() ) {
        mvwprintw( w_look, point( 1, ++line ), _( "You heard %s from here." ), this_sound );
    } else {
        // Check other z-levels
        tripoint tmp = lp;
        for( tmp.z = -OVERMAP_DEPTH; tmp.z <= OVERMAP_HEIGHT; tmp.z++ ) {
            if( tmp.z == lp.z ) {
                continue;
            }

            auto zlev_sound = sounds::sound_at( tmp );
            if( !zlev_sound.empty() ) {
                mvwprintw( w_look, point( 1, ++line ), tmp.z > lp.z ?
                           _( "You heard %s from above." ) : _( "You heard %s from below." ), zlev_sound );
            }
        }
    }
}

void game::print_visibility_info( const catacurses::window &w_look, int column, int &line,
                                  visibility_type visibility )
{
    const char *visibility_message = nullptr;
    switch( visibility ) {
        case VIS_CLEAR:
            visibility_message = _( "Clearly visible." );
            break;
        case VIS_BOOMER:
            visibility_message = _( "A bright pink blur." );
            break;
        case VIS_BOOMER_DARK:
            visibility_message = _( "A pink blur." );
            break;
        case VIS_DARK:
            visibility_message = _( "Darkness." );
            break;
        case VIS_LIT:
            visibility_message = _( "Bright light." );
            break;
        case VIS_HIDDEN:
            visibility_message = _( "Unseen." );
            break;
    }

    mvwprintw( w_look, point( line, column ), visibility_message );
    line += 2;
}

void game::print_terrain_info( const tripoint &lp, const catacurses::window &w_look,
                               const std::string &area_name, int column,
                               int &line )
{
    const int max_width = getmaxx( w_look ) - column - 1;
    int lines;
    std::string tile = m.tername( lp );
    tile = "(" + area_name + ") " + tile;
    if( m.has_furn( lp ) ) {
        tile += "; " + m.furnname( lp );
    }

    if( m.impassable( lp ) ) {
        lines = fold_and_print( w_look, point( column, line ), max_width, c_light_gray,
                                _( "%s; Impassable" ),
                                tile );
    } else {
        lines = fold_and_print( w_look, point( column, line ), max_width, c_light_gray,
                                _( "%s; Movement cost %d" ),
                                tile, m.move_cost( lp ) * 50 );

        const auto ll = get_light_level( std::max( 1.0,
                                         LIGHT_AMBIENT_LIT - m.ambient_light_at( lp ) + 1.0 ) );
        mvwprintw( w_look, point( column, ++lines ), _( "Lighting: " ) );
        wprintz( w_look, ll.second, ll.first );
    }

    std::string signage = m.get_signage( lp );
    if( !signage.empty() ) {
        trim_and_print( w_look, point( column, ++lines ), max_width, c_dark_gray,
                        // NOLINTNEXTLINE(cata-text-style): the question mark does not end a sentence
                        u.has_trait( trait_ILLITERATE ) ? _( "Sign: ???" ) : _( "Sign: %s" ), signage );
    }

    if( m.has_zlevels() && lp.z > -OVERMAP_DEPTH && !m.has_floor( lp ) ) {
        // Print info about stuff below
        tripoint below( lp.xy(), lp.z - 1 );
        std::string tile_below = m.tername( below );
        if( m.has_furn( below ) ) {
            tile_below += "; " + m.furnname( below );
        }

        if( !m.has_floor_or_support( lp ) ) {
            fold_and_print( w_look, point( column, ++lines ), max_width, c_dark_gray,
                            _( "Below: %s; No support" ),
                            tile_below );
        } else {
            fold_and_print( w_look, point( column, ++lines ), max_width, c_dark_gray,
                            _( "Below: %s; Walkable" ),
                            tile_below );
        }
    }

    int map_features = fold_and_print( w_look, point( column, ++lines ), max_width, c_dark_gray,
                                       m.features( lp ) );
    fold_and_print( w_look, point( column, ++lines ), max_width, c_light_gray, _( "Coverage: %d%%" ),
                    m.coverage( lp ) );
    if( line < lines ) {
        line = lines + map_features - 1;
    }
}

void game::print_fields_info( const tripoint &lp, const catacurses::window &w_look, int column,
                              int &line )
{
    const field &tmpfield = m.field_at( lp );
    for( auto &fld : tmpfield ) {
        const field_entry &cur = fld.second;
        if( fld.first.obj().has_fire && ( m.has_flag( TFLAG_FIRE_CONTAINER, lp ) ||
                                          m.ter( lp ) == t_pit_shallow || m.ter( lp ) == t_pit ) ) {
            const int max_width = getmaxx( w_look ) - column - 2;
            int lines = fold_and_print( w_look, point( column, ++line ), max_width, cur.color(),
                                        get_fire_fuel_string( lp ) ) - 1;
            line += lines;
        } else {
            mvwprintz( w_look, point( column, ++line ), cur.color(), cur.name() );
        }
    }
}

void game::print_trap_info( const tripoint &lp, const catacurses::window &w_look, const int column,
                            int &line )
{
    const trap &tr = m.tr_at( lp );
    if( tr.can_see( lp, u ) ) {
        partial_con *pc = g->m.partial_con_at( lp );
        std::string tr_name;
        if( pc && tr.loadid == tr_unfinished_construction ) {
            const construction &built = pc->id.obj();
            tr_name = string_format( _( "Unfinished task: %s, %d%% complete" ), built.description,
                                     pc->counter / 100000 );
        } else {
            tr_name = tr.name();
        }

        mvwprintz( w_look, point( column, ++line ), tr.color, tr_name );
    }
}

void game::print_creature_info( const Creature *creature, const catacurses::window &w_look,
                                const int column, int &line, const int last_line )
{
    int vLines = last_line - line;
    if( creature != nullptr && ( u.sees( *creature ) || creature == &u ) ) {
        line = creature->print_info( w_look, ++line, vLines, column );
    }
}

void game::print_vehicle_info( const vehicle *veh, int veh_part, const catacurses::window &w_look,
                               const int column, int &line, const int last_line )
{
    if( veh ) {
        mvwprintw( w_look, point( column, ++line ), _( "There is a %s there.  Parts:" ), veh->name );
        line = veh->print_part_list( w_look, ++line, last_line, getmaxx( w_look ), veh_part );
    }
}

void game::print_visibility_indicator( visibility_type visibility )
{
    std::string visibility_indicator;
    nc_color visibility_indicator_color = c_white;
    switch( visibility ) {
        case VIS_CLEAR:
            // Nothing printed when visibility is clear
            return;
        case VIS_BOOMER:
        case VIS_BOOMER_DARK:
            visibility_indicator = '#';
            visibility_indicator_color = c_pink;
            break;
        case VIS_DARK:
            visibility_indicator = '#';
            visibility_indicator_color = c_dark_gray;
            break;
        case VIS_LIT:
            visibility_indicator = '#';
            visibility_indicator_color = c_light_gray;
            break;
        case VIS_HIDDEN:
            visibility_indicator = 'x';
            visibility_indicator_color = c_white;
            break;
    }

    mvwputch( w_terrain, point( POSX, POSY ), visibility_indicator_color, visibility_indicator );
}

void game::print_items_info( const tripoint &lp, const catacurses::window &w_look, const int column,
                             int &line,
                             const int last_line )
{
    if( !m.sees_some_items( lp, u ) ) {
        return;
    } else if( m.has_flag( "CONTAINER", lp ) && !m.could_see_items( lp, u ) ) {
        mvwprintw( w_look, point( column, ++line ), _( "You cannot see what is inside of it." ) );
    } else if( u.has_effect( effect_blind ) || u.worn_with_flag( "BLIND" ) ) {
        mvwprintz( w_look, point( column, ++line ), c_yellow,
                   _( "There's something there, but you can't see what it is." ) );
        return;
    } else {
        std::map<std::string, int> item_names;
        for( auto &item : m.i_at( lp ) ) {
            ++item_names[item.tname()];
        }

        const int max_width = getmaxx( w_look ) - column - 1;
        for( const auto &it : item_names ) {
            if( line >= last_line - 2 ) {
                mvwprintz( w_look, point( column, ++line ), c_yellow, _( "More items here…" ) );
                break;
            }

            if( it.second > 1 ) {
                trim_and_print( w_look, point( column, ++line ), max_width, c_white,
                                pgettext( "%s is the name of the item.  %d is the quantity of that item.", "%s [%d]" ),
                                it.first.c_str(), it.second );
            } else {
                trim_and_print( w_look, point( column, ++line ), max_width, c_white, it.first );
            }
        }
    }
}

void game::print_graffiti_info( const tripoint &lp, const catacurses::window &w_look,
                                const int column, int &line,
                                const int last_line )
{
    if( line > last_line ) {
        return;
    }

    const int max_width = getmaxx( w_look ) - column - 2;
    if( m.has_graffiti_at( lp ) ) {
        fold_and_print( w_look, point( column, ++line ), max_width, c_light_gray,
                        m.ter( lp ) == t_grave_new ? _( "Graffiti: %s" ) : _( "Inscription: %s" ),
                        m.graffiti_at( lp ) );
    }
}

bool game::check_zone( const zone_type_id &type, const tripoint &where ) const
{
    return zone_manager::get_manager().has( type, m.getabs( where ) );
}

bool game::check_near_zone( const zone_type_id &type, const tripoint &where ) const
{
    return zone_manager::get_manager().has_near( type, m.getabs( where ) );
}

bool game::is_zones_manager_open() const
{
    return zones_manager_open;
}

static void zones_manager_shortcuts( const catacurses::window &w_info )
{
    werase( w_info );

    int tmpx = 1;
    tmpx += shortcut_print( w_info, point( tmpx, 1 ), c_white, c_light_green, _( "<A>dd" ) ) + 2;
    tmpx += shortcut_print( w_info, point( tmpx, 1 ), c_white, c_light_green, _( "<R>emove" ) ) + 2;
    tmpx += shortcut_print( w_info, point( tmpx, 1 ), c_white, c_light_green, _( "<E>nable" ) ) + 2;
    shortcut_print( w_info, point( tmpx, 1 ), c_white, c_light_green, _( "<D>isable" ) );

    tmpx = 1;
    tmpx += shortcut_print( w_info, point( tmpx, 2 ), c_white, c_light_green,
                            _( "<+-> Move up/down" ) ) + 2;
    shortcut_print( w_info, point( tmpx, 2 ), c_white, c_light_green, _( "<Enter>-Edit" ) );

    tmpx = 1;
    tmpx += shortcut_print( w_info, point( tmpx, 3 ), c_white, c_light_green,
                            _( "<S>how all / hide distant" ) ) + 2;
    shortcut_print( w_info, point( tmpx, 3 ), c_white, c_light_green, _( "<M>ap" ) );

    wrefresh( w_info );
}

static void zones_manager_draw_borders( const catacurses::window &w_border,
                                        const catacurses::window &w_info_border,
                                        const int iInfoHeight, const int width )
{
    for( int i = 1; i < TERMX; ++i ) {
        if( i < width ) {
            mvwputch( w_border, point( i, 0 ), c_light_gray, LINE_OXOX ); // -
            mvwputch( w_border, point( i, TERMY - iInfoHeight - 1 - VIEW_OFFSET_Y * 2 ), c_light_gray,
                      LINE_OXOX ); // -
        }

        if( i < TERMY - iInfoHeight - VIEW_OFFSET_Y * 2 ) {
            mvwputch( w_border, point( 0, i ), c_light_gray, LINE_XOXO ); // |
            mvwputch( w_border, point( width - 1, i ), c_light_gray, LINE_XOXO ); // |
        }
    }

    mvwputch( w_border, point_zero, c_light_gray, LINE_OXXO ); // |^
    mvwputch( w_border, point( width - 1, 0 ), c_light_gray, LINE_OOXX ); // ^|

    mvwputch( w_border, point( 0, TERMY - iInfoHeight - 1 - VIEW_OFFSET_Y * 2 ), c_light_gray,
              LINE_XXXO ); // |-
    mvwputch( w_border, point( width - 1, TERMY - iInfoHeight - 1 - VIEW_OFFSET_Y * 2 ), c_light_gray,
              LINE_XOXX ); // -|

    mvwprintz( w_border, point( 2, 0 ), c_white, _( "Zones manager" ) );
    wrefresh( w_border );

    for( int j = 0; j < iInfoHeight - 1; ++j ) {
        mvwputch( w_info_border, point( 0, j ), c_light_gray, LINE_XOXO );
        mvwputch( w_info_border, point( width - 1, j ), c_light_gray, LINE_XOXO );
    }

    for( int j = 0; j < width - 1; ++j ) {
        mvwputch( w_info_border, point( j, iInfoHeight - 1 ), c_light_gray, LINE_OXOX );
    }

    mvwputch( w_info_border, point( 0, iInfoHeight - 1 ), c_light_gray, LINE_XXOO );
    mvwputch( w_info_border, point( width - 1, iInfoHeight - 1 ), c_light_gray, LINE_XOOX );
    wrefresh( w_info_border );
}

void game::zones_manager()
{
    const tripoint stored_view_offset = u.view_offset;

    u.view_offset = tripoint_zero;

    const int offset_x = ( u.posx() + u.view_offset.x ) - getmaxx( w_terrain ) / 2;
    const int offset_y = ( u.posy() + u.view_offset.y ) - getmaxy( w_terrain ) / 2;

    draw_ter();

    int stored_pm_opt = pixel_minimap_option;
    pixel_minimap_option = 0;

    int zone_ui_height = 12;
    int zone_options_height = 7;

    const int width = 45;
    const int offsetX = get_option<std::string>( "SIDEBAR_POSITION" ) == "left" ?
                        TERMX + VIEW_OFFSET_X - width : VIEW_OFFSET_X;
    int w_zone_height = TERMY - zone_ui_height - VIEW_OFFSET_Y * 2;
    catacurses::window w_zones = catacurses::newwin( w_zone_height - 2, width - 2,
                                 point( offsetX + 1, VIEW_OFFSET_Y + 1 ) );
    catacurses::window w_zones_border = catacurses::newwin( w_zone_height, width,
                                        point( offsetX, VIEW_OFFSET_Y ) );
    catacurses::window w_zones_info = catacurses::newwin( zone_ui_height - zone_options_height - 1,
                                      width - 2, point( offsetX + 1, w_zone_height + VIEW_OFFSET_Y ) );
    catacurses::window w_zones_info_border = catacurses::newwin( zone_ui_height, width,
            point( offsetX, w_zone_height + VIEW_OFFSET_Y ) );
    catacurses::window w_zones_options = catacurses::newwin( zone_options_height - 1, width - 2,
                                         point( offsetX + 1, TERMY - zone_options_height - VIEW_OFFSET_Y ) );

    zones_manager_draw_borders( w_zones_border, w_zones_info_border, zone_ui_height, width );
    zones_manager_shortcuts( w_zones_info );

    std::string action;
    input_context ctxt( "ZONES_MANAGER" );
    ctxt.register_cardinal();
    ctxt.register_action( "CONFIRM" );
    ctxt.register_action( "QUIT" );
    ctxt.register_action( "ADD_ZONE" );
    ctxt.register_action( "REMOVE_ZONE" );
    ctxt.register_action( "MOVE_ZONE_UP" );
    ctxt.register_action( "MOVE_ZONE_DOWN" );
    ctxt.register_action( "SHOW_ZONE_ON_MAP" );
    ctxt.register_action( "ENABLE_ZONE" );
    ctxt.register_action( "DISABLE_ZONE" );
    ctxt.register_action( "SHOW_ALL_ZONES" );
    ctxt.register_action( "HELP_KEYBINDINGS" );

    auto &mgr = zone_manager::get_manager();
    const int max_rows = w_zone_height - 2;
    int start_index = 0;
    int active_index = 0;
    bool blink = false;
    bool stuff_changed = false;
    bool show_all_zones = false;
    int zone_cnt = 0;

    // get zones on the same z-level, with distance between player and
    // zone center point <= 50 or all zones, if show_all_zones is true
    auto get_zones = [&]() {
        std::vector<zone_manager::ref_zone_data> zones;
        if( show_all_zones ) {
            zones = mgr.get_zones();
        } else {
            const tripoint &u_abs_pos = m.getabs( u.pos() );
            for( zone_manager::ref_zone_data &ref : mgr.get_zones() ) {
                const tripoint &zone_abs_pos = ref.get().get_center_point();
                if( u_abs_pos.z == zone_abs_pos.z && rl_dist( u_abs_pos, zone_abs_pos ) <= 50 ) {
                    zones.emplace_back( ref );
                }
            }
        }
        zone_cnt = static_cast<int>( zones.size() );
        return zones;
    };

    auto zones = get_zones();

    auto zones_manager_options = [&]() {
        werase( w_zones_options );

        if( zone_cnt > 0 ) {
            const auto &zone = zones[active_index].get();

            if( zone.has_options() ) {
                const auto &descriptions = zone.get_options().get_descriptions();

                // NOLINTNEXTLINE(cata-use-named-point-constants)
                mvwprintz( w_zones_options, point( 1, 0 ), c_white, _( "Options" ) );

                int y = 1;
                for( const auto &desc : descriptions ) {
                    mvwprintz( w_zones_options, point( 3, y ), c_white, desc.first );
                    mvwprintz( w_zones_options, point( 20, y ), c_white, desc.second );
                    y++;
                }
            }
        }

        wrefresh( w_zones_options );
    };

    auto query_position = [this, w_zones_info]() -> cata::optional<std::pair<tripoint, tripoint>> {
        werase( w_zones_info );
        mvwprintz( w_zones_info, point( 2, 3 ), c_white, _( "Select first point." ) );
        wrefresh( w_zones_info );

        tripoint center = u.pos() + u.view_offset;

        const look_around_result first = look_around( w_zones_info, center, center, false, true,
                false );
        if( first.position )
        {
            mvwprintz( w_zones_info, point( 2, 3 ), c_white, _( "Select second point." ) );
            wrefresh( w_zones_info );

            const look_around_result second = look_around( w_zones_info, center, *first.position,
                    true, true, false );
            if( second.position ) {
                werase( w_zones_info );
                wrefresh( w_zones_info );

                tripoint first_abs = m.getabs( tripoint( std::min( first.position->x,
                                               second.position->x ),
                                               std::min( first.position->y, second.position->y ),
                                               std::min( first.position->z,
                                                       second.position->z ) ) );
                tripoint second_abs = m.getabs( tripoint( std::max( first.position->x,
                                                second.position->x ),
                                                std::max( first.position->y, second.position->y ),
                                                std::max( first.position->z,
                                                        second.position->z ) ) );
                return std::pair<tripoint, tripoint>( first_abs, second_abs );
            }
        }

        return cata::nullopt;
    };

    // FIXME: temporarily disable redrawing of lower UIs before this UI is migrated to `ui_adaptor`
    ui_adaptor ui( ui_adaptor::disable_uis_below {} );

    zones_manager_open = true;
    do {
        if( action == "ADD_ZONE" ) {
            zones_manager_draw_borders( w_zones_border, w_zones_info_border,
                                        zone_ui_height, width );

            do { // not a loop, just for quick bailing out if canceled
                const auto maybe_id = mgr.query_type();
                if( !maybe_id.has_value() ) {
                    break;
                }

                const zone_type_id &id = maybe_id.value();
                auto options = zone_options::create( id );

                if( !options->query_at_creation() ) {
                    break;
                }

                auto default_name = options->get_zone_name_suggestion();
                if( default_name.empty() ) {
                    default_name = mgr.get_name_from_type( id );
                }
                const auto maybe_name = mgr.query_name( default_name );
                if( !maybe_name.has_value() ) {
                    break;
                }
                const itype_id &name = maybe_name.value();

                const auto position = query_position();
                if( !position ) {
                    break;
                }

                mgr.add( name, id, g->u.get_faction()->id, false, true, position->first,
                         position->second, options );

                zones = get_zones();
                active_index = zone_cnt - 1;

                stuff_changed = true;
            } while( false );

            draw_ter();
            blink = false;

            zones_manager_draw_borders( w_zones_border, w_zones_info_border,
                                        zone_ui_height, width );
            zones_manager_shortcuts( w_zones_info );

        } else if( action == "SHOW_ALL_ZONES" ) {
            show_all_zones = !show_all_zones;
            zones = get_zones();
            active_index = 0;
            draw_ter();

        } else if( zone_cnt > 0 ) {
            if( action == "UP" ) {
                active_index--;
                if( active_index < 0 ) {
                    active_index = zone_cnt - 1;
                }
                draw_ter();
                blink = false;

            } else if( action == "DOWN" ) {
                active_index++;
                if( active_index >= zone_cnt ) {
                    active_index = 0;
                }
                draw_ter();
                blink = false;

            } else if( action == "REMOVE_ZONE" ) {
                if( active_index < zone_cnt ) {
                    mgr.remove( zones[active_index] );
                    zones = get_zones();
                    active_index--;

                    if( active_index < 0 ) {
                        active_index = 0;
                    }

                    draw_ter();
                    wrefresh( w_terrain );
                    draw_panels( true );
                }
                blink = false;
                stuff_changed = true;

            } else if( action == "CONFIRM" ) {
                auto &zone = zones[active_index].get();

                uilist as_m;
                as_m.text = _( "What do you want to change:" );
                as_m.entries.emplace_back( 1, true, '1', _( "Edit name" ) );
                as_m.entries.emplace_back( 2, true, '2', _( "Edit type" ) );
                as_m.entries.emplace_back( 3, zone.get_options().has_options(), '3',
                                           zone.get_type() == zone_type_id( "LOOT_CUSTOM" ) ? _( "Edit filter" ) : _( "Edit options" ) );
                as_m.entries.emplace_back( 4, !zone.get_is_vehicle(), '4', _( "Edit position" ) );
                as_m.query();

                switch( as_m.ret ) {
                    case 1:
                        if( zone.set_name() ) {
                            stuff_changed = true;
                        }
                        break;
                    case 2:
                        if( zone.set_type() ) {
                            stuff_changed = true;
                        }
                        break;
                    case 3:
                        if( zone.get_options().query() ) {
                            stuff_changed = true;
                        }
                        break;
                    case 4: {
                        const auto pos = query_position();
                        if( pos && ( pos->first != zone.get_start_point() ||
                                     pos->second != zone.get_end_point() ) ) {
                            zone.set_position( *pos );
                            stuff_changed = true;
                        }
                    }
                    break;
                    default:
                        break;
                }

                draw_ter();

                blink = false;

                zones_manager_draw_borders( w_zones_border, w_zones_info_border,
                                            zone_ui_height, width );
                zones_manager_shortcuts( w_zones_info );

            } else if( action == "MOVE_ZONE_UP" && zone_cnt > 1 ) {
                if( active_index < zone_cnt - 1 ) {
                    mgr.swap( zones[active_index], zones[active_index + 1] );
                    zones = get_zones();
                    active_index++;
                }
                blink = false;
                stuff_changed = true;

            } else if( action == "MOVE_ZONE_DOWN" && zone_cnt > 1 ) {
                if( active_index > 0 ) {
                    mgr.swap( zones[active_index], zones[active_index - 1] );
                    zones = get_zones();
                    active_index--;
                }
                blink = false;
                stuff_changed = true;

            } else if( action == "SHOW_ZONE_ON_MAP" ) {
                //show zone position on overmap;
                tripoint player_overmap_position = ms_to_omt_copy( m.getabs( u.pos() ) );
                tripoint zone_overmap = ms_to_omt_copy( zones[active_index].get().get_center_point() );

                ui::omap::display_zones( player_overmap_position, zone_overmap, active_index );

                zones_manager_draw_borders( w_zones_border, w_zones_info_border,
                                            zone_ui_height, width );
                zones_manager_shortcuts( w_zones_info );

                draw_ter();

            } else if( action == "ENABLE_ZONE" ) {
                zones[active_index].get().set_enabled( true );

                stuff_changed = true;

            } else if( action == "DISABLE_ZONE" ) {
                zones[active_index].get().set_enabled( false );

                stuff_changed = true;
            }
        }

        if( zone_cnt == 0 ) {
            werase( w_zones );
            wrefresh( w_zones_border );
            mvwprintz( w_zones, point( 2, 5 ), c_white, _( "No Zones defined." ) );

        } else {
            werase( w_zones );

            calcStartPos( start_index, active_index, max_rows, zone_cnt );

            draw_scrollbar( w_zones_border, active_index, max_rows, zone_cnt, point_south );
            wrefresh( w_zones_border );

            int iNum = 0;

            tripoint player_absolute_pos = m.getabs( u.pos() );

            //Display saved zones
            for( auto &i : zones ) {
                if( iNum >= start_index &&
                    iNum < start_index + ( ( max_rows > zone_cnt ) ? zone_cnt : max_rows ) ) {
                    const auto &zone = i.get();

                    nc_color colorLine = ( zone.get_enabled() ) ? c_white : c_light_gray;

                    if( iNum == active_index ) {
                        mvwprintz( w_zones, point( 0, iNum - start_index ), c_yellow, "%s", ">>" );
                        colorLine = ( zone.get_enabled() ) ? c_light_green : c_green;
                    }

                    //Draw Zone name
                    mvwprintz( w_zones, point( 3, iNum - start_index ), colorLine,
                               zone.get_name() );

                    //Draw Type name
                    mvwprintz( w_zones, point( 20, iNum - start_index ), colorLine,
                               mgr.get_name_from_type( zone.get_type() ) );

                    tripoint center = zone.get_center_point();

                    //Draw direction + distance
                    mvwprintz( w_zones, point( 32, iNum - start_index ), colorLine, "%*d %s",
                               5, static_cast<int>( trig_dist( player_absolute_pos, center ) ),
                               direction_name_short( direction_from( player_absolute_pos,
                                                     center ) ) );

                    //Draw Vehicle Indicator
                    mvwprintz( w_zones, point( 41, iNum - start_index ), colorLine,
                               zone.get_is_vehicle() ? "*" : "" );
                }
                iNum++;
            }

            // Display zone options
            zones_manager_options();
        }

        if( zone_cnt > 0 ) {
            const auto &zone = zones[active_index].get();

            blink = !blink;

            tripoint start = m.getlocal( zone.get_start_point() );
            tripoint end = m.getlocal( zone.get_end_point() );

            if( blink ) {
                //draw marked area
                tripoint offset = tripoint( offset_x, offset_y, 0 ); //ASCII
#if defined(TILES)
                if( use_tiles ) {
                    offset = tripoint_zero; //TILES
                } else {
                    offset = tripoint( -offset_x, -offset_y, 0 ); //SDL
                }
#endif

                draw_zones( start, end, offset );
            } else {
                //clear marked area
#if defined(TILES)
                if( !use_tiles ) {
#endif
                    for( int iY = start.y; iY <= end.y; ++iY ) {
                        for( int iX = start.x; iX <= end.x; ++iX ) {
                            if( u.sees( tripoint( iX, iY, u.posz() ) ) ) {
                                m.drawsq( w_terrain, u,
                                          tripoint( iX, iY, u.posz() + u.view_offset.z ),
                                          false,
                                          false,
                                          u.pos() + u.view_offset );
                            } else {
                                if( u.has_effect( effect_boomered ) ) {
                                    mvwputch( w_terrain, point( iX - offset_x, iY - offset_y ),
                                              c_magenta, '#' );
                                } else {
                                    mvwputch( w_terrain, point( iX - offset_x, iY - offset_y ),
                                              c_black, ' ' );
                                }
                            }
                        }
                    }
#if defined(TILES)
                }
#endif
            }

            ctxt.set_timeout( BLINK_SPEED );
        } else {
            ctxt.reset_timeout();
        }

        wrefresh( w_terrain );
        zones_manager_draw_borders( w_zones_border, w_zones_info_border, zone_ui_height, width );
        zones_manager_shortcuts( w_zones_info );
        draw_panels();
        wrefresh( w_zones );
        wrefresh( w_zones_border );

        //Wait for input
        action = ctxt.handle_input();
    } while( action != "QUIT" );
    zones_manager_open = false;
    ctxt.reset_timeout();

    if( stuff_changed ) {
        auto &zones = zone_manager::get_manager();
        if( query_yn( _( "Save changes?" ) ) ) {
            zones.save_zones();
        } else {
            zones.load_zones();
        }

        zones.cache_data();
    }

    u.view_offset = stored_view_offset;
    pixel_minimap_option = stored_pm_opt;

    refresh_all();
}

void game::pre_print_all_tile_info( const tripoint &lp, const catacurses::window &w_info,
                                    int &first_line, const int last_line,
                                    const visibility_variables &cache )
{
    // get global area info according to look_around caret position
    const oter_id &cur_ter_m = overmap_buffer.ter( ms_to_omt_copy( g->m.getabs( lp ) ) );
    // we only need the area name and then pass it to print_all_tile_info() function below
    const std::string area_name = cur_ter_m->get_name();
    print_all_tile_info( lp, w_info, area_name, 1, first_line, last_line, !is_draw_tiles_mode(),
                         cache );
}

cata::optional<tripoint> game::look_around()
{
    tripoint center = u.pos() + u.view_offset;
    look_around_result result = look_around( catacurses::window(), center, center, false, false,
                                false );
    return result.position;
}

look_around_result game::look_around( catacurses::window w_info, tripoint &center,
                                      const tripoint &start_point, bool has_first_point, bool select_zone, bool peeking )
{
    bVMonsterLookFire = false;
    // TODO: Make this `true`
    const bool allow_zlev_move = m.has_zlevels() && get_option<bool>( "FOV_3D" );

    temp_exit_fullscreen();

    const int offset_x = ( u.posx() + u.view_offset.x ) - getmaxx( w_terrain ) / 2;
    const int offset_y = ( u.posy() + u.view_offset.y ) - getmaxy( w_terrain ) / 2;

    tripoint lp = start_point; // cursor
    if( !has_first_point ) {
        lp = start_point;
    }
    int &lx = lp.x;
    int &ly = lp.y;
    int &lz = lp.z;

    draw_ter( center );
    wrefresh( w_terrain );
    draw_panels();

    int soffset = get_option<int>( "FAST_SCROLL_OFFSET" );
    bool fast_scroll = false;

    bool bNewWindow = false;
    if( !w_info ) {
        int panel_width = panel_manager::get_manager().get_current_layout().begin()->get_width();
        int height = pixel_minimap_option ? TERMY - getmaxy( w_pixel_minimap ) : TERMY;

        // If particularly small, base height on panel width irrespective of other elements.
        // Value here is attempting to get a square-ish result assuming 1x2 proportioned font.
        if( height < panel_width / 2 ) {
            height = panel_width / 2;
        }

        int la_y = 0;
        int la_x = TERMX - panel_width;
        int la_h = height;
        int la_w = panel_width;
        w_info = catacurses::newwin( la_h, la_w, point( la_x, la_y ) );
        bNewWindow = true;
    }

    dbg( D_PEDANTIC_INFO ) << ": calling handle_input()";

    std::string action;
    input_context ctxt( "LOOK" );
    ctxt.set_iso( true );
    ctxt.register_directions();
    ctxt.register_action( "COORDINATE" );
    ctxt.register_action( "LEVEL_UP" );
    ctxt.register_action( "LEVEL_DOWN" );
    ctxt.register_action( "TOGGLE_FAST_SCROLL" );
    ctxt.register_action( "EXTENDED_DESCRIPTION" );
    ctxt.register_action( "SELECT" );
    if( peeking ) {
        ctxt.register_action( "throw_blind" );
    }
    if( !select_zone ) {
        ctxt.register_action( "TRAVEL_TO" );
        ctxt.register_action( "LIST_ITEMS" );
    }
    ctxt.register_action( "MOUSE_MOVE" );
    ctxt.register_action( "CENTER" );

    ctxt.register_action( "debug_scent" );
    ctxt.register_action( "debug_scent_type" );
    ctxt.register_action( "debug_temp" );
    ctxt.register_action( "debug_visibility" );
    ctxt.register_action( "debug_lighting" );
    ctxt.register_action( "debug_radiation" );
    ctxt.register_action( "CONFIRM" );
    ctxt.register_action( "QUIT" );
    ctxt.register_action( "HELP_KEYBINDINGS" );
    ctxt.register_action( "zoom_out" );
    ctxt.register_action( "zoom_in" );
    ctxt.register_action( "toggle_pixel_minimap" );

    const int old_levz = get_levz();
    const int min_levz = std::max( old_levz - fov_3d_z_range, -OVERMAP_DEPTH );
    const int max_levz = std::min( old_levz + fov_3d_z_range, OVERMAP_HEIGHT );

    m.update_visibility_cache( old_levz );
    const visibility_variables &cache = g->m.get_visibility_variables_cache();

    bool blink = true;
    bool redraw = true;
    look_around_result result;

    // FIXME: temporarily disable redrawing of lower UIs before this UI is migrated to `ui_adaptor`
    ui_adaptor ui( ui_adaptor::disable_uis_below {} );

    do {
        if( redraw ) {
            if( bNewWindow ) {
                werase( w_info );
                draw_border( w_info );

                center_print( w_info, 0, c_white, string_format( _( "< <color_green>Look Around</color> >" ) ) );

                std::string fast_scroll_text = string_format( _( "%s - %s" ),
                                               ctxt.get_desc( "TOGGLE_FAST_SCROLL" ),
                                               ctxt.get_action_name( "TOGGLE_FAST_SCROLL" ) );
                std::string pixel_minimap_text = string_format( _( "%s - %s" ),
                                                 ctxt.get_desc( "toggle_pixel_minimap" ),
                                                 ctxt.get_action_name( "toggle_pixel_minimap" ) );
                mvwprintz( w_info, point( 1, getmaxy( w_info ) - 1 ), fast_scroll ? c_light_green : c_green,
                           fast_scroll_text );
                right_print( w_info, getmaxy( w_info ) - 1, 1, pixel_minimap_option ? c_light_green : c_green,
                             pixel_minimap_text );

                int first_line = 1;
                const int last_line = getmaxy( w_info ) - 2;
                pre_print_all_tile_info( lp, w_info, first_line, last_line, cache );
            }

            draw_ter( center, true );

            if( select_zone && has_first_point ) {
                if( blink ) {
                    const int dx = start_point.x - offset_x + u.posx() - lx;
                    const int dy = start_point.y - offset_y + u.posy() - ly;

                    const tripoint start = tripoint( std::min( dx, POSX ), std::min( dy, POSY ), lz );
                    const tripoint end = tripoint( std::max( dx, POSX ), std::max( dy, POSY ), lz );

                    tripoint offset; //ASCII/SDL
#if defined(TILES)
                    if( use_tiles ) {
                        offset = tripoint( offset_x + lx - u.posx(), offset_y + ly - u.posy(), 0 ); //TILES
                    }
#endif
                    draw_zones( start, end, offset );
                }

                //Draw first point
                g->draw_cursor( start_point );
            }

            //Draw select cursor
            g->draw_cursor( lp );

            // redraw order: terrain, panels, look_around panel
            wrefresh( w_terrain );
            draw_panels();
            wrefresh( w_info );

        }

        if( select_zone && has_first_point ) {
            ctxt.set_timeout( BLINK_SPEED );
        }

        redraw = true;
        //Wait for input
        // only specify a timeout here if "EDGE_SCROLL" is enabled
        // otherwise use the previously set timeout
        int scroll_timeout = get_option<int>( "EDGE_SCROLL" );
        if( scroll_timeout >= 0 ) {
            action = ctxt.handle_input( scroll_timeout );
        } else {
            action = ctxt.handle_input();
        }
        if( action == "LIST_ITEMS" ) {
            list_items_monsters();
        } else if( action == "TOGGLE_FAST_SCROLL" ) {
            fast_scroll = !fast_scroll;
        } else if( action == "toggle_pixel_minimap" ) {
            toggle_pixel_minimap();

            int panel_width = panel_manager::get_manager().get_current_layout().begin()->get_width();
            int height = pixel_minimap_option ? TERMY - getmaxy( w_pixel_minimap ) : TERMY;
            w_info = catacurses::newwin( height, panel_width, point( TERMX - panel_width, 0 ) );
        } else if( action == "LEVEL_UP" || action == "LEVEL_DOWN" ) {
            if( !allow_zlev_move ) {
                continue;
            }

            const int dz = ( action == "LEVEL_UP" ? 1 : -1 );
            lz = clamp( lz + dz, min_levz, max_levz );
            center.z = clamp( center.z + dz, min_levz, max_levz );

            add_msg( m_debug, "levx: %d, levy: %d, levz: %d", get_levx(), get_levy(), center.z );
            u.view_offset.z = center.z - u.posz();
            m.invalidate_map_cache( center.z );
            refresh_all();
            if( select_zone && has_first_point ) { // is blinking
                blink = true; // Always draw blink symbols when moving cursor
            }
        } else if( action == "TRAVEL_TO" ) {
            if( !u.sees( lp ) ) {
                add_msg( _( "You can't see that destination." ) );
                continue;
            }

            auto route = m.route( u.pos(), lp, u.get_pathfinding_settings(), u.get_path_avoid() );
            if( route.size() > 1 ) {
                route.pop_back();
                u.set_destination( route );
            } else {
                add_msg( m_info, _( "You can't travel there." ) );
                continue;
            }
        } else if( action == "debug_scent" || action == "debug_scent_type" ) {
            if( !MAP_SHARING::isCompetitive() || MAP_SHARING::isDebugger() ) {
                display_scent();
            }
        } else if( action == "debug_temp" ) {
            if( !MAP_SHARING::isCompetitive() || MAP_SHARING::isDebugger() ) {
                display_temperature();
            }
        } else if( action == "debug_lighting" ) {
            if( !MAP_SHARING::isCompetitive() || MAP_SHARING::isDebugger() ) {
                display_lighting();
            }
        } else if( action == "debug_radiation" ) {
            if( !MAP_SHARING::isCompetitive() || MAP_SHARING::isDebugger() ) {
                display_radiation();
            }
        } else if( action == "EXTENDED_DESCRIPTION" ) {
            extended_description( lp );
        } else if( action == "CENTER" ) {
            center = u.pos();
            lp = u.pos();
            u.view_offset.z = 0;
        } else if( action == "MOUSE_MOVE" || action == "TIMEOUT" ) {
            // This block is structured this way so that edge scroll can work
            // whether the mouse is moving at the edge or simply stationary
            // at the edge. But even if edge scroll isn't in play, there's
            // other things for us to do here.

            if( action == "TIMEOUT" ) {
                blink = !blink;
            }
            tripoint edge_scroll = mouse_edge_scrolling_terrain( ctxt );
            if( edge_scroll != tripoint_zero ) {
                if( action == "MOUSE_MOVE" ) {
                    edge_scroll *= 2;
                }
                center += edge_scroll;
            } else if( action == "MOUSE_MOVE" ) {

                const tripoint old_lp = lp;
                const tripoint old_center = center;

                const cata::optional<tripoint> mouse_pos = ctxt.get_coordinates( w_terrain );
                if( mouse_pos ) {
                    lx = mouse_pos->x;
                    ly = mouse_pos->y;
                }
                if( select_zone && has_first_point ) { // is blinking
                    if( blink && lp == old_lp ) { // blink symbols drawn (blink == true) and cursor not changed
                        redraw = false; // no need to redraw, so don't redraw to save CPU
                    } else {
                        blink = true; // Always draw blink symbols when moving cursor
                    }
                } else if( lp == old_lp && center == old_center ) { // not blinking and cursor not changed
                    redraw = false; // no need to redraw, so don't redraw to save CPU
                }
            }
        } else if( cata::optional<tripoint> vec = ctxt.get_direction( action ) ) {
            if( fast_scroll ) {
                vec->x *= soffset;
                vec->y *= soffset;
            }

            lx = lx + vec->x;
            ly = ly + vec->y;
            center.x = center.x + vec->x;
            center.y = center.y + vec->y;
            if( select_zone && has_first_point ) { // is blinking
                blink = true; // Always draw blink symbols when moving cursor
            }
        } else if( action == "throw_blind" ) {
            result.peek_action = PA_BLIND_THROW;
        } else if( action == "zoom_in" ) {
            center.x = lp.x;
            center.y = lp.y;
            zoom_in();
        } else if( action == "zoom_out" ) {
            center.x = lp.x;
            center.y = lp.y;
            zoom_out();
        }
    } while( action != "QUIT" && action != "CONFIRM" && action != "SELECT" && action != "TRAVEL_TO" &&
             action != "throw_blind" );

    if( m.has_zlevels() && center.z != old_levz ) {
        m.invalidate_map_cache( old_levz );
        m.build_map_cache( old_levz );
        u.view_offset.z = 0;
    }

    ctxt.reset_timeout();

    if( bNewWindow ) {
        w_info = catacurses::window();
    }
    reenter_fullscreen();
    bVMonsterLookFire = true;

    if( action == "CONFIRM" || action == "SELECT" ) {
        result.position = lp;
    }

    return result;
}

std::vector<map_item_stack> game::find_nearby_items( int iRadius )
{
    std::map<std::string, map_item_stack> temp_items;
    std::vector<map_item_stack> ret;
    std::vector<std::string> item_order;

    if( u.is_blind() ) {
        return ret;
    }

    for( auto &points_p_it : closest_tripoints_first( u.pos(), iRadius ) ) {
        if( points_p_it.y >= u.posy() - iRadius && points_p_it.y <= u.posy() + iRadius &&
            u.sees( points_p_it ) &&
            m.sees_some_items( points_p_it, u ) ) {

            for( auto &elem : m.i_at( points_p_it ) ) {
                const std::string name = elem.tname();
                const tripoint relative_pos = points_p_it - u.pos();

                if( std::find( item_order.begin(), item_order.end(), name ) == item_order.end() ) {
                    item_order.push_back( name );
                    temp_items[name] = map_item_stack( &elem, relative_pos );
                } else {
                    temp_items[name].add_at_pos( &elem, relative_pos );
                }
            }
        }
    }

    for( auto &elem : item_order ) {
        ret.push_back( temp_items[elem] );
    }

    return ret;
}

void game::draw_trail_to_square( const tripoint &t, bool bDrawX )
{
    //Reset terrain
    draw_ter();

    std::vector<tripoint> pts;
    tripoint center = u.pos() + u.view_offset;
    if( t != tripoint_zero ) {
        //Draw trail
        pts = line_to( u.pos(), u.pos() + t, 0, 0 );
    } else {
        //Draw point
        pts.push_back( u.pos() );
    }

    draw_line( u.pos() + t, center, pts );
    if( bDrawX ) {
        char sym = 'X';
        if( t.z > 0 ) {
            sym = '^';
        } else if( t.z < 0 ) {
            sym = 'v';
        }
        if( pts.empty() ) {
            mvwputch( w_terrain, point( POSX, POSY ), c_white, sym );
        } else {
            mvwputch( w_terrain, pts[pts.size() - 1].xy() - u.view_offset.xy() + point( POSX - u.posx(),
                      POSY - u.posy() ),
                      c_white, sym );
        }
    }

    wrefresh( w_terrain );
}

static void centerlistview( const tripoint &active_item_position, int ui_width )
{
    player &u = g->u;
    if( get_option<std::string>( "SHIFT_LIST_ITEM_VIEW" ) != "false" ) {
        u.view_offset.z = active_item_position.z;
        if( get_option<std::string>( "SHIFT_LIST_ITEM_VIEW" ) == "centered" ) {
            u.view_offset.x = active_item_position.x;
            u.view_offset.y = active_item_position.y;
        } else {
            int xpos = POSX + active_item_position.x;
            int ypos = POSY + active_item_position.y;

            // item/monster list UI is on the right, so get the difference between its width
            // and the width of the sidebar on the right (if any)
            int sidebar_right_adjusted = ui_width - panel_manager::get_manager().get_width_right();
            // if and only if that difference is greater than zero, use that as offset
            int right_offset = sidebar_right_adjusted > 0 ? sidebar_right_adjusted : 0;

            // Convert offset to tile counts, calculate adjusted terrain window width
            // This lets us account for possible differences in terrain width between
            // the normal sidebar and the list-all-whatever display.
            to_map_font_dim_width( right_offset );
            int terrain_width = TERRAIN_WINDOW_WIDTH - right_offset;

            if( xpos < 0 ) {
                u.view_offset.x = xpos;
            } else if( xpos >= terrain_width ) {
                u.view_offset.x = xpos - ( terrain_width - 1 );
            } else {
                u.view_offset.x = 0;
            }

            if( ypos < 0 ) {
                u.view_offset.y = ypos;
            } else if( ypos >= TERRAIN_WINDOW_HEIGHT ) {
                u.view_offset.y = ypos - ( TERRAIN_WINDOW_HEIGHT - 1 );
            } else {
                u.view_offset.y = 0;
            }
        }
    }

}

#if defined(TILES)
#define MAXIMUM_ZOOM_LEVEL 4
#endif
void game::zoom_out()
{
#if defined(TILES)
    if( tileset_zoom > MAXIMUM_ZOOM_LEVEL ) {
        tileset_zoom = tileset_zoom / 2;
    } else {
        tileset_zoom = 64;
    }
    rescale_tileset( tileset_zoom );
#endif
}

void game::zoom_in()
{
#if defined(TILES)
    if( tileset_zoom == 64 ) {
        tileset_zoom = MAXIMUM_ZOOM_LEVEL;
    } else {
        tileset_zoom = tileset_zoom * 2;
    }
    rescale_tileset( tileset_zoom );
#endif
}

void game::reset_zoom()
{
#if defined(TILES)
    tileset_zoom = DEFAULT_TILESET_ZOOM;
    rescale_tileset( tileset_zoom );
#endif // TILES
}

int game::get_moves_since_last_save() const
{
    return moves_since_last_save;
}

int game::get_user_action_counter() const
{
    return user_action_counter;
}

#if defined(TILES)
bool game::take_screenshot( const std::string &path ) const
{
    return save_screenshot( path );
}
#else
bool game::take_screenshot( const std::string &/*path*/ ) const
{
    return false;
}
#endif

//helper method so we can keep list_items shorter
void game::reset_item_list_state( const catacurses::window &window, int height, bool bRadiusSort )
{
    const int width = 44;
    for( int i = 1; i < TERMX; i++ ) {
        if( i < width ) {
            mvwputch( window, point( i, 0 ), c_light_gray, LINE_OXOX ); // -
            mvwputch( window, point( i, TERMY - height - 1 - VIEW_OFFSET_Y * 2 ), c_light_gray,
                      LINE_OXOX ); // -
        }

        if( i < TERMY - height - VIEW_OFFSET_Y * 2 ) {
            mvwputch( window, point( 0, i ), c_light_gray, LINE_XOXO ); // |
            mvwputch( window, point( width - 1, i ), c_light_gray, LINE_XOXO ); // |
        }
    }

    mvwputch( window, point_zero, c_light_gray, LINE_OXXO ); // |^
    mvwputch( window, point( width - 1, 0 ), c_light_gray, LINE_OOXX ); // ^|

    mvwputch( window, point( 0, TERMY - height - 1 - VIEW_OFFSET_Y * 2 ), c_light_gray,
              LINE_XXXO ); // |-
    mvwputch( window, point( width - 1, TERMY - height - 1 - VIEW_OFFSET_Y * 2 ), c_light_gray,
              LINE_XOXX ); // -|

    mvwprintz( window, point( 2, 0 ), c_light_green, "<Tab> " );
    wprintz( window, c_white, _( "Items" ) );

    std::string sSort;
    if( bRadiusSort ) {
        //~ Sort type: distance.
        sSort = _( "<s>ort: dist" );
    } else {
        //~ Sort type: category.
        sSort = _( "<s>ort: cat" );
    }

    int letters = utf8_width( sSort );

    shortcut_print( window, point( getmaxx( window ) - letters, 0 ), c_white, c_light_green, sSort );

    std::vector<std::string> tokens;
    if( !sFilter.empty() ) {
        tokens.emplace_back( _( "<R>eset" ) );
    }

    tokens.emplace_back( _( "<E>xamine" ) );
    tokens.emplace_back( _( "<C>ompare" ) );
    tokens.emplace_back( _( "<F>ilter" ) );
    tokens.emplace_back( _( "<+/->Priority" ) );

    int gaps = tokens.size() + 1;
    letters = 0;
    int n = tokens.size();
    for( int i = 0; i < n; i++ ) {
        letters += utf8_width( tokens[i] ) - 2; //length ignores < >
    }

    int usedwidth = letters;
    const int gap_spaces = ( width - usedwidth ) / gaps;
    usedwidth += gap_spaces * gaps;
    int xpos = gap_spaces + ( width - usedwidth ) / 2;
    const int ypos = TERMY - height - 1 - VIEW_OFFSET_Y * 2;

    for( int i = 0; i < n; i++ ) {
        xpos += shortcut_print( window, point( xpos, ypos ), c_white, c_light_green,
                                tokens[i] ) + gap_spaces;
    }
}

void game::list_items_monsters()
{
    std::vector<Creature *> mons = u.get_visible_creatures( current_daylight_level( calendar::turn ) );
    // whole reality bubble
    const std::vector<map_item_stack> items = find_nearby_items( 60 );

    if( mons.empty() && items.empty() ) {
        add_msg( m_info, _( "You don't see any items or monsters around you!" ) );
        return;
    }

    std::sort( mons.begin(), mons.end(), [&]( const Creature * lhs, const Creature * rhs ) {
        const auto att_lhs = lhs->attitude_to( u );
        const auto att_rhs = rhs->attitude_to( u );

        return att_lhs < att_rhs || ( att_lhs == att_rhs
                                      && rl_dist( u.pos(), lhs->pos() ) < rl_dist( u.pos(), rhs->pos() ) );
    } );

    // If the current list is empty, switch to the non-empty list
    if( uistate.vmenu_show_items ) {
        if( items.empty() ) {
            uistate.vmenu_show_items = false;
        }
    } else if( mons.empty() ) {
        uistate.vmenu_show_items = true;
    }

    temp_exit_fullscreen();
    game::vmenu_ret ret;
    while( true ) {
        ret = uistate.vmenu_show_items ? list_items( items ) : list_monsters( mons );
        if( ret == game::vmenu_ret::CHANGE_TAB ) {
            uistate.vmenu_show_items = !uistate.vmenu_show_items;
        } else {
            break;
        }
    }

    if( ret == game::vmenu_ret::FIRE ) {
        avatar_action::fire_wielded_weapon( u, m );
    }
    reenter_fullscreen();
}

game::vmenu_ret game::list_items( const std::vector<map_item_stack> &item_list )
{
    int iInfoHeight = std::min( 25, TERMY / 2 );
    const int width = 45;
    const int offsetX = TERMX - VIEW_OFFSET_X - width;

    catacurses::window w_items = catacurses::newwin( TERMY - 2 - iInfoHeight - VIEW_OFFSET_Y * 2,
                                 width - 2, point( offsetX + 1, VIEW_OFFSET_Y + 1 ) );
    catacurses::window w_items_border = catacurses::newwin( TERMY - iInfoHeight - VIEW_OFFSET_Y * 2,
                                        width, point( offsetX, VIEW_OFFSET_Y ) );
    catacurses::window w_item_info = catacurses::newwin( iInfoHeight, width,
                                     point( offsetX, TERMY - iInfoHeight - VIEW_OFFSET_Y ) );

    // use previously selected sorting method
    bool sort_radius = uistate.list_item_sort != 2;
    bool addcategory = !sort_radius;

    // reload filter/priority settings on the first invocation, if they were active
    if( !uistate.list_item_init ) {
        if( uistate.list_item_filter_active ) {
            sFilter = uistate.list_item_filter;
        }
        if( uistate.list_item_downvote_active ) {
            list_item_downvote = uistate.list_item_downvote;
        }
        if( uistate.list_item_priority_active ) {
            list_item_upvote = uistate.list_item_priority;
        }
        uistate.list_item_init = true;
    }

    std::vector<map_item_stack> ground_items = item_list;
    //this stores only those items that match our filter
    std::vector<map_item_stack> filtered_items =
        !sFilter.empty() ? filter_item_stacks( ground_items, sFilter ) : ground_items;
    int highPEnd = list_filter_high_priority( filtered_items, list_item_upvote );
    int lowPStart = list_filter_low_priority( filtered_items, highPEnd, list_item_downvote );
    int iItemNum = ground_items.size();

    const tripoint stored_view_offset = u.view_offset;

    u.view_offset = tripoint_zero;

    int iActive = 0; // Item index that we're looking at
    const int iMaxRows = TERMY - iInfoHeight - 2 - VIEW_OFFSET_Y * 2;
    int iStartPos = 0;
    tripoint active_pos;
    cata::optional<tripoint> iLastActive;
    bool refilter = true;
    int page_num = 0;
    int iCatSortNum = 0;
    int iScrollPos = 0;
    map_item_stack *activeItem = nullptr;
    std::map<int, std::string> mSortCategory;

    std::string action;
    input_context ctxt( "LIST_ITEMS" );
    ctxt.register_action( "UP", to_translation( "Move cursor up" ) );
    ctxt.register_action( "DOWN", to_translation( "Move cursor down" ) );
    ctxt.register_action( "LEFT", to_translation( "Previous item" ) );
    ctxt.register_action( "RIGHT", to_translation( "Next item" ) );
    ctxt.register_action( "PAGE_DOWN" );
    ctxt.register_action( "PAGE_UP" );
    ctxt.register_action( "NEXT_TAB" );
    ctxt.register_action( "PREV_TAB" );
    ctxt.register_action( "HELP_KEYBINDINGS" );
    ctxt.register_action( "QUIT" );
    ctxt.register_action( "FILTER" );
    ctxt.register_action( "RESET_FILTER" );
    ctxt.register_action( "EXAMINE" );
    ctxt.register_action( "COMPARE" );
    ctxt.register_action( "PRIORITY_INCREASE" );
    ctxt.register_action( "PRIORITY_DECREASE" );
    ctxt.register_action( "SORT" );
    ctxt.register_action( "TRAVEL_TO" );

    // FIXME: temporarily disable redrawing of lower UIs before this UI is migrated to `ui_adaptor`
    ui_adaptor ui( ui_adaptor::disable_uis_below {} );

    do {
        if( action == "COMPARE" ) {
            game_menus::inv::compare( u, active_pos );
            refresh_all();
        } else if( action == "FILTER" ) {
            draw_item_filter_rules( w_item_info, 0, iInfoHeight - 1, item_filter_type::FILTER );
            string_input_popup()
            .title( _( "Filter:" ) )
            .width( 55 )
            .description( _( "UP: history, CTRL-U: clear line, ESC: abort, ENTER: save" ) )
            .identifier( "item_filter" )
            .max_length( 256 )
            .edit( sFilter );
            refilter = true;
            addcategory = !sort_radius;
            uistate.list_item_filter_active = !sFilter.empty();
        } else if( action == "RESET_FILTER" ) {
            sFilter.clear();
            filtered_items = ground_items;
            iLastActive.reset();
            refilter = true;
            uistate.list_item_filter_active = false;
            addcategory = !sort_radius;
        } else if( action == "EXAMINE" && !filtered_items.empty() && activeItem ) {
            std::vector<iteminfo> vThisItem;
            std::vector<iteminfo> vDummy;
            activeItem->example->info( true, vThisItem );

            item_info_data info_data( activeItem->example->tname(), activeItem->example->type_name(), vThisItem,
                                      vDummy );
            info_data.handle_scrolling = true;

            draw_item_info( 0, width - 5, 0, TERMY - VIEW_OFFSET_Y * 2, info_data );
            // wait until the user presses a key to wipe the screen
            iLastActive.reset();
        } else if( action == "PRIORITY_INCREASE" ) {
            draw_item_filter_rules( w_item_info, 0, iInfoHeight - 1, item_filter_type::HIGH_PRIORITY );
            list_item_upvote = string_input_popup()
                               .title( _( "High Priority:" ) )
                               .width( 55 )
                               .text( list_item_upvote )
                               .description( _( "UP: history, CTRL-U clear line, ESC: abort, ENTER: save" ) )
                               .identifier( "list_item_priority" )
                               .max_length( 256 )
                               .query_string();
            refilter = true;
            addcategory = !sort_radius;
            uistate.list_item_priority_active = !list_item_upvote.empty();
        } else if( action == "PRIORITY_DECREASE" ) {
            draw_item_filter_rules( w_item_info, 0, iInfoHeight - 1, item_filter_type::LOW_PRIORITY );
            list_item_downvote = string_input_popup()
                                 .title( _( "Low Priority:" ) )
                                 .width( 55 )
                                 .text( list_item_downvote )
                                 .description( _( "UP: history, CTRL-U clear line, ESC: abort, ENTER: save" ) )
                                 .identifier( "list_item_downvote" )
                                 .max_length( 256 )
                                 .query_string();
            refilter = true;
            addcategory = !sort_radius;
            uistate.list_item_downvote_active = !list_item_downvote.empty();
        } else if( action == "SORT" ) {
            if( sort_radius ) {
                sort_radius = false;
                addcategory = true;
                uistate.list_item_sort = 2; // list is sorted by category
            } else {
                sort_radius = true;
                uistate.list_item_sort = 1; // list is sorted by distance
            }
            highPEnd = -1;
            lowPStart = -1;
            iCatSortNum = 0;

            mSortCategory.clear();
            refilter = true;
        } else if( action == "TRAVEL_TO" ) {
            if( !u.sees( u.pos() + active_pos ) ) {
                add_msg( _( "You can't see that destination." ) );
            }
            auto route = m.route( u.pos(), u.pos() + active_pos, u.get_pathfinding_settings(),
                                  u.get_path_avoid() );
            if( route.size() > 1 ) {
                route.pop_back();
                u.set_destination( route );
                break;
            } else {
                add_msg( m_info, _( "You can't travel there." ) );
            }
        }
        if( uistate.list_item_sort == 1 ) {
            ground_items = item_list;
        } else if( uistate.list_item_sort == 2 ) {
            std::sort( ground_items.begin(), ground_items.end(), map_item_stack::map_item_stack_sort );
        }

        if( refilter ) {
            refilter = false;
            filtered_items = filter_item_stacks( ground_items, sFilter );
            highPEnd = list_filter_high_priority( filtered_items, list_item_upvote );
            lowPStart = list_filter_low_priority( filtered_items, highPEnd, list_item_downvote );
            iActive = 0;
            page_num = 0;
            iLastActive.reset();
            iItemNum = filtered_items.size();
        }

        if( addcategory ) {
            addcategory = false;
            iCatSortNum = 0;
            mSortCategory.clear();
            if( highPEnd > 0 ) {
                mSortCategory[0] = _( "HIGH PRIORITY" );
                iCatSortNum++;
            }
            std::string last_cat_name;
            for( int i = std::max( 0, highPEnd );
                 i < std::min( lowPStart, static_cast<int>( filtered_items.size() ) ); i++ ) {
                const std::string &cat_name = filtered_items[i].example->get_category().name();
                if( cat_name != last_cat_name ) {
                    mSortCategory[i + iCatSortNum++] = cat_name;
                    last_cat_name = cat_name;
                }
            }
            if( lowPStart < static_cast<int>( filtered_items.size() ) ) {
                mSortCategory[lowPStart + iCatSortNum++] = _( "LOW PRIORITY" );
            }
            if( !mSortCategory[0].empty() ) {
                iActive++;
            }
            iItemNum = static_cast<int>( filtered_items.size() ) + iCatSortNum;
        }

        reset_item_list_state( w_items_border, iInfoHeight, sort_radius );

        if( action == "HELP_KEYBINDINGS" ) {
            draw_ter();
            wrefresh( w_terrain );
        } else if( action == "UP" ) {
            do {
                iActive--;

            } while( !mSortCategory[iActive].empty() );
            iScrollPos = 0;
            page_num = 0;
            if( iActive < 0 ) {
                iActive = iItemNum - 1;
            }
        } else if( action == "DOWN" ) {
            do {
                iActive++;

            } while( !mSortCategory[iActive].empty() );
            iScrollPos = 0;
            page_num = 0;
            if( iActive >= iItemNum ) {
                iActive = mSortCategory[0].empty() ? 0 : 1;
            }
        } else if( action == "RIGHT" ) {
            if( !filtered_items.empty() && activeItem ) {
                if( ++page_num >= static_cast<int>( activeItem->vIG.size() ) ) {
                    page_num = activeItem->vIG.size() - 1;
                }
            }
        } else if( action == "LEFT" ) {
            page_num = std::max( 0, page_num - 1 );
        } else if( action == "PAGE_UP" ) {
            iScrollPos--;
        } else if( action == "PAGE_DOWN" ) {
            iScrollPos++;
        } else if( action == "NEXT_TAB" || action == "PREV_TAB" ) {
            u.view_offset = stored_view_offset;
            return game::vmenu_ret::CHANGE_TAB;
        }

        if( ground_items.empty() ) {
            reset_item_list_state( w_items_border, iInfoHeight, sort_radius );
            wrefresh( w_items_border );
            mvwprintz( w_items, point( 2, 10 ), c_white, _( "You don't see any items around you!" ) );
        } else {
            werase( w_items );
            calcStartPos( iStartPos, iActive, iMaxRows, iItemNum );
            int iNum = 0;
            active_pos = tripoint_zero;
            bool high = false;
            bool low = false;
            int index = 0;
            int iCatSortOffset = 0;

            for( int i = 0; i < iStartPos; i++ ) {
                if( !mSortCategory[i].empty() ) {
                    iNum++;
                }
            }
            for( auto iter = filtered_items.begin(); iter != filtered_items.end(); ++index ) {
                if( highPEnd > 0 && index < highPEnd + iCatSortOffset ) {
                    high = true;
                    low = false;
                } else if( index >= lowPStart + iCatSortOffset ) {
                    high = false;
                    low = true;
                } else {
                    high = false;
                    low = false;
                }

                if( iNum >= iStartPos && iNum < iStartPos + ( iMaxRows > iItemNum ? iItemNum : iMaxRows ) ) {
                    int iThisPage = 0;
                    if( !mSortCategory[iNum].empty() ) {
                        iCatSortOffset++;
                        mvwprintz( w_items, point( 1, iNum - iStartPos ), c_magenta, mSortCategory[iNum] );
                    } else {
                        if( iNum == iActive ) {
                            iThisPage = page_num;
                            active_pos = iter->vIG[iThisPage].pos;
                            activeItem = &( *iter );
                        }
                        std::string sText;
                        if( iter->vIG.size() > 1 ) {
                            sText += string_format( "[%d/%d] (%d) ", iThisPage + 1, iter->vIG.size(), iter->totalcount );
                        }
                        sText += iter->example->tname();
                        if( iter->vIG[iThisPage].count > 1 ) {
                            sText += string_format( "[%d]", iter->vIG[iThisPage].count );
                        }

                        nc_color col = c_light_green;
                        if( iNum != iActive ) {
                            if( high ) {
                                col = c_yellow;
                            } else if( low ) {
                                col = c_red;
                            } else {
                                col = iter->example->color_in_inventory();
                            }
                        }
                        trim_and_print( w_items, point( 1, iNum - iStartPos ), width - 9, col, sText );
                        const int numw = iItemNum > 9 ? 2 : 1;
                        const int x = iter->vIG[iThisPage].pos.x;
                        const int y = iter->vIG[iThisPage].pos.y;
                        mvwprintz( w_items, point( width - 6 - numw, iNum - iStartPos ),
                                   iNum == iActive ? c_light_green : c_light_gray,
                                   "%*d %s", numw, rl_dist( point_zero, point( x, y ) ),
                                   direction_name_short( direction_from( point_zero, point( x, y ) ) ) );
                        ++iter;
                    }
                } else {
                    ++iter;
                }
                iNum++;
            }
            iNum = 0;
            for( int i = 0; i < iActive; i++ ) {
                if( !mSortCategory[i].empty() ) {
                    iNum++;
                }
            }
            mvwprintz( w_items_border, point( ( width - 9 ) / 2 + ( iItemNum > 9 ? 0 : 1 ), 0 ),
                       c_light_green, " %*d", iItemNum > 9 ? 2 : 1, iItemNum > 0 ? iActive - iNum + 1 : 0 );
            wprintz( w_items_border, c_white, " / %*d ", iItemNum > 9 ? 2 : 1, iItemNum - iCatSortNum );
            werase( w_item_info );

            if( iItemNum > 0 ) {
                std::vector<iteminfo> vThisItem;
                std::vector<iteminfo> vDummy;
                activeItem->example->info( true, vThisItem );

                item_info_data dummy( "", "", vThisItem, vDummy, iScrollPos );
                dummy.without_getch = true;
                dummy.without_border = true;

                draw_item_info( w_item_info, dummy );

                iLastActive.emplace( active_pos );
                centerlistview( active_pos, width );
                draw_trail_to_square( active_pos, true );
            }
            draw_scrollbar( w_items_border, iActive, iMaxRows, iItemNum, point_south );
            wrefresh( w_items_border );
        }

        const bool bDrawLeft = ground_items.empty() || filtered_items.empty();
        draw_custom_border( w_item_info, bDrawLeft, true, true, true, LINE_XXXO, LINE_XOXX, true, true );

        if( iItemNum > 0 ) {
            // print info window title: < item name >
            mvwprintw( w_item_info, point( 2, 0 ), "< " );
            trim_and_print( w_item_info, point( 4, 0 ), width - 8, activeItem->example->color_in_inventory(),
                            activeItem->example->display_name() );
            wprintw( w_item_info, " >" );
        }

        wrefresh( w_items );
        wrefresh( w_item_info );
        catacurses::refresh();
        action = ctxt.handle_input();
    } while( action != "QUIT" );

    u.view_offset = stored_view_offset;
    return game::vmenu_ret::QUIT;
}

game::vmenu_ret game::list_monsters( const std::vector<Creature *> &monster_list )
{
    int iInfoHeight = 14;
    const int width = 45;
    const int offsetX = TERMX - VIEW_OFFSET_X - width; //VIEW_OFFSET_X;
    catacurses::window w_monsters = catacurses::newwin( TERMY - iInfoHeight - VIEW_OFFSET_Y * 2,
                                    width - 2, point( offsetX + 1, VIEW_OFFSET_Y + 1 ) );
    catacurses::window w_monsters_border = catacurses::newwin( TERMY - iInfoHeight - VIEW_OFFSET_Y * 2,
                                           width, point( offsetX, VIEW_OFFSET_Y ) );
    catacurses::window w_monster_info = catacurses::newwin( iInfoHeight - 1, width - 2,
                                        point( offsetX + 1, TERMY - iInfoHeight - VIEW_OFFSET_Y ) );
    catacurses::window w_monster_info_border = catacurses::newwin( iInfoHeight, width + 1,
            point( offsetX, TERMY - iInfoHeight - VIEW_OFFSET_Y ) );

    const int max_gun_range = u.weapon.gun_range( &u );

    const tripoint stored_view_offset = u.view_offset;
    u.view_offset = tripoint_zero;

    int iActive = 0; // monster index that we're looking at
    const int iMaxRows = TERMY - iInfoHeight - 2 - VIEW_OFFSET_Y * 2 - 1;
    int iStartPos = 0;
    cata::optional<tripoint> iLastActivePos;
    Creature *cCurMon = nullptr;

    for( int j = 0; j < iInfoHeight - 1; j++ ) {
        mvwputch( w_monster_info_border, point( 0, j ), c_light_gray, LINE_XOXO );
        mvwputch( w_monster_info_border, point( width - 1, j ), c_light_gray, LINE_XOXO );
    }

    for( int j = 0; j < width - 1; j++ ) {
        mvwputch( w_monster_info_border, point( j, iInfoHeight - 1 ), c_light_gray, LINE_OXOX );
    }

    mvwputch( w_monsters_border, point_zero, BORDER_COLOR, LINE_OXXO ); // |^
    // NOLINTNEXTLINE(cata-use-named-point-constants)
    mvwhline( w_monsters_border, point( 1, 0 ), 0, width );
    mvwputch( w_monsters_border, point( width - 1, 0 ), BORDER_COLOR, LINE_OOXX ); // ^|

    for( int i = 1; i < getmaxy( w_monsters ) - 1; i++ ) {
        mvwputch( w_monsters_border, point( 0, i ), BORDER_COLOR, LINE_XOXO ); // |
        mvwputch( w_monsters_border, point( width - 1, i ), BORDER_COLOR, LINE_XOXO ); // |
    }

    mvwprintz( w_monsters_border, point( 2, 0 ), c_light_green, "<Tab> " );
    wprintz( w_monsters_border, c_white, _( "Monsters" ) );

    std::string action;
    input_context ctxt( "LIST_MONSTERS" );
    ctxt.register_action( "UP", to_translation( "Move cursor up" ) );
    ctxt.register_action( "DOWN", to_translation( "Move cursor down" ) );
    ctxt.register_action( "NEXT_TAB" );
    ctxt.register_action( "PREV_TAB" );
    ctxt.register_action( "SAFEMODE_BLACKLIST_ADD" );
    ctxt.register_action( "SAFEMODE_BLACKLIST_REMOVE" );
    ctxt.register_action( "QUIT" );
    if( bVMonsterLookFire ) {
        ctxt.register_action( "look" );
        ctxt.register_action( "fire" );
    }
    ctxt.register_action( "HELP_KEYBINDINGS" );

    // first integer is the row the attitude category string is printed in the menu
    std::map<int, Creature::Attitude> mSortCategory;

    for( int i = 0, last_attitude = -1; i < static_cast<int>( monster_list.size() ); i++ ) {
        const auto attitude = monster_list[i]->attitude_to( u );
        if( attitude != last_attitude ) {
            mSortCategory[i + mSortCategory.size()] = attitude;
            last_attitude = attitude;
        }
    }

    // FIXME: temporarily disable redrawing of lower UIs before this UI is migrated to `ui_adaptor`
    ui_adaptor ui( ui_adaptor::disable_uis_below {} );

    do {
        if( action == "HELP_KEYBINDINGS" ) {
            draw_ter();
            wrefresh( w_terrain );
        } else if( action == "UP" ) {
            iActive--;
            if( iActive < 0 ) {
                iActive = static_cast<int>( monster_list.size() ) - 1;
            }
        } else if( action == "DOWN" ) {
            iActive++;
            if( iActive >= static_cast<int>( monster_list.size() ) ) {
                iActive = 0;
            }
        } else if( action == "NEXT_TAB" || action == "PREV_TAB" ) {
            u.view_offset = stored_view_offset;
            return game::vmenu_ret::CHANGE_TAB;
        } else if( action == "SAFEMODE_BLACKLIST_REMOVE" ) {
            const auto m = dynamic_cast<monster *>( cCurMon );
            const std::string monName = ( m != nullptr ) ? m->name() : "human";

            if( get_safemode().has_rule( monName, Creature::A_ANY ) ) {
                get_safemode().remove_rule( monName, Creature::A_ANY );
            }
        } else if( action == "SAFEMODE_BLACKLIST_ADD" ) {
            if( !get_safemode().empty() ) {
                const auto m = dynamic_cast<monster *>( cCurMon );
                const std::string monName = ( m != nullptr ) ? m->name() : "human";

                get_safemode().add_rule( monName, Creature::A_ANY, get_option<int>( "SAFEMODEPROXIMITY" ),
                                         RULE_BLACKLISTED );
            }
        } else if( action == "look" ) {
            iLastActivePos = look_around();
        } else if( action == "fire" ) {
            if( cCurMon != nullptr && rl_dist( u.pos(), cCurMon->pos() ) <= max_gun_range ) {
                u.last_target = shared_from( *cCurMon );
                u.view_offset = stored_view_offset;
                return game::vmenu_ret::FIRE;
            }
        }

        if( monster_list.empty() ) {
            mvwputch( w_monsters_border, point( 0, TERMY - iInfoHeight - 1 - VIEW_OFFSET_Y * 2 ), BORDER_COLOR,
                      LINE_XOXO ); // |
            mvwputch( w_monsters_border, point( width - 1, TERMY - iInfoHeight - 1 - VIEW_OFFSET_Y * 2 ),
                      BORDER_COLOR, LINE_XOXO ); // |
            wrefresh( w_monsters_border );
            mvwprintz( w_monsters, point( 2, 10 ), c_white, _( "You don't see any monsters around you!" ) );
        } else {
            werase( w_monsters );

            mvwputch( w_monsters_border, point( 0, TERMY - iInfoHeight - 1 - VIEW_OFFSET_Y * 2 ), BORDER_COLOR,
                      LINE_XXXO ); // |-
            mvwputch( w_monsters_border, point( width - 1, TERMY - iInfoHeight - 1 - VIEW_OFFSET_Y * 2 ),
                      BORDER_COLOR,
                      LINE_XOXX ); // -|

            const int iNumMonster = monster_list.size();
            const int iMenuSize = monster_list.size() + mSortCategory.size();

            const int numw = iNumMonster > 999 ? 4 :
                             iNumMonster > 99  ? 3 :
                             iNumMonster > 9   ? 2 : 1;

            // given the currently selected monster iActive. get the selected row
            int iSelPos = iActive;
            for( auto &ia : mSortCategory ) {
                int index = ia.first;
                if( index <= iSelPos ) {
                    ++iSelPos;
                } else {
                    break;
                }
            }
            // use selected row get the start row
            calcStartPos( iStartPos, iSelPos, iMaxRows, iMenuSize );

            // get first visible monster and category
            int iCurMon = iStartPos;
            auto CatSortIter = mSortCategory.cbegin();
            while( CatSortIter != mSortCategory.cend() && CatSortIter->first < iStartPos ) {
                ++CatSortIter;
                --iCurMon;
            }

            const auto endY = std::min<int>( iMaxRows, iMenuSize );
            for( int y = 0; y < endY; ++y ) {
                if( CatSortIter != mSortCategory.cend() ) {
                    const int iCurPos = iStartPos + y;
                    const int iCatPos = CatSortIter->first;
                    if( iCurPos == iCatPos ) {
                        const std::string cat_name = Creature::get_attitude_ui_data(
                                                         CatSortIter->second ).first.translated();
                        mvwprintz( w_monsters, point( 1, y ), c_magenta, cat_name );
                        ++CatSortIter;
                        continue;
                    }
                }
                // select current monster
                const auto critter = monster_list[iCurMon];
                const bool selected = iCurMon == iActive;
                ++iCurMon;
                if( critter->sees( g->u ) ) {
                    mvwprintz( w_monsters, point( 0, y ), c_yellow, "!" );
                }
                bool is_npc = false;
                const monster *m = dynamic_cast<monster *>( critter );
                const npc     *p = dynamic_cast<npc *>( critter );

                if( m != nullptr ) {
                    mvwprintz( w_monsters, point( 1, y ), selected ? c_light_green : c_white, m->name() );
                } else {
                    mvwprintz( w_monsters, point( 1, y ), selected ? c_light_green : c_white, critter->disp_name() );
                    is_npc = true;
                }

                if( selected && !get_safemode().empty() ) {
                    const std::string monName = is_npc ? get_safemode().npc_type_name() : m->name();

                    std::string sSafemode;
                    if( get_safemode().has_rule( monName, Creature::A_ANY ) ) {
                        sSafemode = _( "<R>emove from safemode Blacklist" );
                    } else {
                        sSafemode = _( "<A>dd to safemode Blacklist" );
                    }

                    mvwhline( w_monsters, point( 0, getmaxy( w_monsters ) - 2 ), 0, width - 1 );
                    shortcut_print( w_monsters, point( 1, getmaxy( w_monsters ) - 2 ),
                                    c_white, c_light_green, sSafemode );
                }

                nc_color color = c_white;
                std::string sText;

                if( m != nullptr ) {
                    m->get_HP_Bar( color, sText );
                } else {
                    std::tie( sText, color ) =
                        ::get_hp_bar( critter->get_hp(), critter->get_hp_max(), false );
                }
                mvwprintz( w_monsters, point( 22, y ), color, sText );

                if( m != nullptr ) {
                    const auto att = m->get_attitude();
                    sText = att.first;
                    color = att.second;
                } else if( p != nullptr ) {
                    sText = npc_attitude_name( p->get_attitude() );
                    color = p->symbol_color();
                }
                mvwprintz( w_monsters, point( 28, y ), color, sText );

                mvwprintz( w_monsters, point( width - ( 6 + numw ), y ),
                           ( selected ? c_light_green : c_light_gray ),
                           "%*d %s",
                           numw, rl_dist( u.pos(), critter->pos() ),
                           direction_name_short( direction_from( u.pos(), critter->pos() ) ) );
            }

            mvwprintz( w_monsters_border, point( ( width / 2 ) - numw - 2, 0 ), c_light_green, " %*d", numw,
                       iActive + 1 );
            wprintz( w_monsters_border, c_white, " / %*d ", numw, static_cast<int>( monster_list.size() ) );

            cCurMon = monster_list[iActive];

            werase( w_monster_info );
            cCurMon->print_info( w_monster_info, 1, 11, 1 );

            if( bVMonsterLookFire ) {
                mvwprintz( w_monsters, point( 1, getmaxy( w_monsters ) - 3 ), c_light_green,
                           ctxt.press_x( "look" ) );
                wprintz( w_monsters, c_light_gray, " %s", _( "to look around" ) );

                if( rl_dist( u.pos(), cCurMon->pos() ) <= max_gun_range ) {
                    wprintz( w_monsters, c_light_gray, "%s", " " );
                    mvwprintz( w_monsters, point( 24, getmaxy( w_monsters ) - 3 ), c_light_green,
                               ctxt.press_x( "fire" ) );
                    wprintz( w_monsters, c_light_gray, " %s", _( "to shoot" ) );
                }
            }

            // Only redraw trail/terrain if x/y position changed or if keybinding menu erased it
            tripoint iActivePos = cCurMon->pos() - u.pos();
            iLastActivePos.emplace( iActivePos );
            centerlistview( iActivePos, width );
            draw_trail_to_square( iActivePos, false );

            draw_scrollbar( w_monsters_border, iActive, iMaxRows, static_cast<int>( monster_list.size() ),
                            point_south );
            wrefresh( w_monsters_border );
        }

        // repairing the damage caused by refreshing the whole screen for w_terrain
        // the previous situation was only refreshing the screen minus sidebar width.
        for( int j = 0; j < iInfoHeight - 1; j++ ) {
            mvwputch( w_monster_info_border, point( 0, j ), c_light_gray, LINE_XOXO );
            mvwputch( w_monster_info_border, point( width - 1, j ), c_light_gray, LINE_XOXO );
        }

        for( int j = 0; j < width - 1; j++ ) {
            mvwputch( w_monster_info_border, point( j, iInfoHeight - 1 ), c_light_gray, LINE_OXOX );
        }

        for( int i = 1; i < getmaxy( w_monsters ) - 1; i++ ) {
            mvwputch( w_monsters_border, point( 0, i ), BORDER_COLOR, LINE_XOXO ); // |
            mvwputch( w_monsters_border, point( width - 1, i ), BORDER_COLOR, LINE_XOXO ); // |
        }

        mvwputch( w_monster_info_border, point( 0, getmaxy( w_monster_info_border ) - 1 ), BORDER_COLOR,
                  LINE_XXOO );  // |_
        mvwputch( w_monster_info_border, point( width - 1, getmaxy( w_monster_info_border ) - 1 ),
                  BORDER_COLOR, LINE_XOOX ); // _|

        wrefresh( w_monsters_border );
        wrefresh( w_monster_info_border );
        wrefresh( w_monsters );
        wrefresh( w_monster_info );
        catacurses::refresh();

        action = ctxt.handle_input();
    } while( action != "QUIT" );

    u.view_offset = stored_view_offset;

    return game::vmenu_ret::QUIT;
}

void game::drop()
{
    u.drop( game_menus::inv::multidrop( u ), u.pos() );
}

void game::drop_in_direction()
{
    if( const cata::optional<tripoint> pnt = choose_adjacent( _( "Drop where?" ) ) ) {
        refresh_all();
        u.drop( game_menus::inv::multidrop( u ), *pnt );
    }
}

// Used to set up the first Hotkey in the display set
static int get_initial_hotkey( const size_t menu_index )
{
    return ( menu_index == 0 ) ? hotkey_for_action( ACTION_BUTCHER ) : -1;
}

// Returns a vector of pairs.
//    Pair.first is the iterator to the first item with a unique tname.
//    Pair.second is the number of equivalent items per unique tname
// There are options for optimization here, but the function is hit infrequently
// enough that optimizing now is not a useful time expenditure.
static std::vector<std::pair<map_stack::iterator, int>> generate_butcher_stack_display(
            const std::vector<map_stack::iterator> &its )
{
    std::vector<std::pair<map_stack::iterator, int>> result;
    std::vector<std::string> result_strings;
    result.reserve( its.size() );
    result_strings.reserve( its.size() );

    for( const map_stack::iterator &it : its ) {
        const std::string tname = it->tname();
        size_t s = 0;
        // Search for the index with a string equivalent to tname
        for( ; s < result_strings.size(); ++s ) {
            if( result_strings[s] == tname ) {
                break;
            }
        }
        // If none is found, this is a unique tname so we need to add
        // the tname to string vector, and make an empty result pair.
        // Has the side effect of making 's' a valid index
        if( s == result_strings.size() ) {
            // make a new entry
            result.emplace_back( it, 0 );
            // Also push new entry string
            result_strings.push_back( tname );
        }
        // Increase count result pair at index s
        ++result[s].second;
    }

    return result;
}

// Corpses are always individual items
// Just add them individually to the menu
static void add_corpses( uilist &menu, const std::vector<map_stack::iterator> &its,
                         size_t &menu_index )
{
    int hotkey = get_initial_hotkey( menu_index );

    for( const map_stack::iterator &it : its ) {
        menu.addentry( menu_index++, true, hotkey, it->get_mtype()->nname() );
        hotkey = -1;
    }
}

// Salvagables stack so we need to pass in a stack vector rather than an item index vector
static void add_salvagables( uilist &menu,
                             const std::vector<std::pair<map_stack::iterator, int>> &stacks,
                             size_t &menu_index, const salvage_actor &salvage_iuse )
{
    if( !stacks.empty() ) {
        int hotkey = get_initial_hotkey( menu_index );

        for( const auto &stack : stacks ) {
            const item &it = *stack.first;

            //~ Name and number of items listed for cutting up
            const auto &msg = string_format( pgettext( "butchery menu", "Cut up %s (%d)" ),
                                             it.tname(), stack.second );
            menu.addentry_col( menu_index++, true, hotkey, msg,
                               to_string_clipped( time_duration::from_turns( salvage_iuse.time_to_cut_up( it ) / 100 ) ) );
            hotkey = -1;
        }
    }
}

// Disassemblables stack so we need to pass in a stack vector rather than an item index vector
static void add_disassemblables( uilist &menu,
                                 const std::vector<std::pair<map_stack::iterator, int>> &stacks, size_t &menu_index )
{
    if( !stacks.empty() ) {
        int hotkey = get_initial_hotkey( menu_index );

        for( const auto &stack : stacks ) {
            const item &it = *stack.first;

            //~ Name, number of items and time to complete disassembling
            const auto &msg = string_format( pgettext( "butchery menu", "%s (%d)" ),
                                             it.tname(), stack.second );
            menu.addentry_col( menu_index++, true, hotkey, msg,
                               to_string_clipped( time_duration::from_turns( recipe_dictionary::get_uncraft(
                                       it.typeId() ).time / 100 ) ) );
            hotkey = -1;
        }
    }
}

// Butchery sub-menu and time calculation
static void butcher_submenu( const std::vector<map_stack::iterator> &corpses, int corpse = -1 )
{
    auto cut_time = [&]( enum butcher_type bt ) {
        int time_to_cut = 0;
        if( corpse != -1 ) {
            time_to_cut = butcher_time_to_cut( g->u, *corpses[corpse], bt );
        } else {
            for( const map_stack::iterator &it : corpses ) {
                time_to_cut += butcher_time_to_cut( g->u, *it, bt );
            }
        }
        return to_string_clipped( time_duration::from_turns( time_to_cut / 100 ) );
    };
    const bool enough_light = g->u.fine_detail_vision_mod() <= 4;

    const int factor = g->u.max_quality( quality_id( "BUTCHER" ) );
    const std::string msgFactor = factor > INT_MIN
                                  ? string_format( _( "Your best tool has %d butchering." ), factor )
                                  :  _( "You have no butchering tool." );

    const int factorD = g->u.max_quality( quality_id( "CUT_FINE" ) );
    const std::string msgFactorD = factorD > INT_MIN
                                   ? string_format( _( "Your best tool has %d fine cutting." ), factorD )
                                   :  _( "You have no fine cutting tool." );

    bool has_skin = false;
    bool has_organs = false;

    if( corpse != -1 ) {
        const mtype *dead_mon = corpses[corpse]->get_mtype();
        if( dead_mon ) {
            for( const harvest_entry &entry : dead_mon->harvest.obj() ) {
                if( entry.type == "skin" ) {
                    has_skin = true;
                }
                if( entry.type == "offal" ) {
                    has_organs = true;
                }
            }
        }
    }

    uilist smenu;
    smenu.desc_enabled = true;
    smenu.text = _( "Choose type of butchery:" );

    const std::string cannot_see = colorize( _( "can't see!" ), c_red );

    smenu.addentry_col( BUTCHER, enough_light, 'B', _( "Quick butchery" ),
                        enough_light ? cut_time( BUTCHER ) : cannot_see,
                        string_format( "%s  %s",
                                       _( "This technique is used when you are in a hurry, "
                                          "but still want to harvest something from the corpse. "
                                          " Yields are lower as you don't try to be precise, "
                                          "but it's useful if you don't want to set up a workshop.  "
                                          "Prevents zombies from raising." ),
                                       msgFactor ) );
    smenu.addentry_col( BUTCHER_FULL, enough_light, 'b', _( "Full butchery" ),
                        enough_light ? cut_time( BUTCHER_FULL ) : cannot_see,
                        string_format( "%s  %s",
                                       _( "This technique is used to properly butcher a corpse, "
                                          "and requires a rope & a tree or a butchering rack, "
                                          "a flat surface (for ex. a table, a leather tarp, etc.) "
                                          "and good tools.  Yields are plentiful and varied, "
                                          "but it is time consuming." ),
                                       msgFactor ) );
    smenu.addentry_col( F_DRESS, enough_light &&
                        has_organs, 'f', _( "Field dress corpse" ),
                        enough_light ? ( has_organs ? cut_time( F_DRESS ) : colorize( _( "has no organs" ),
                                         c_red ) ) : cannot_see,
                        string_format( "%s  %s",
                                       _( "Technique that involves removing internal organs and "
                                          "viscera to protect the corpse from rotting from inside.  "
                                          "Yields internal organs.  Carcass will be lighter and will "
                                          "stay fresh longer.  Can be combined with other methods for "
                                          "better effects." ),
                                       msgFactor ) );
    smenu.addentry_col( SKIN, enough_light &&
                        has_skin, 's', _( "Skin corpse" ),
                        enough_light ? ( has_skin ? cut_time( SKIN ) : colorize( _( "has no skin" ), c_red ) ) : cannot_see,
                        string_format( "%s  %s",
                                       _( "Skinning a corpse is an involved and careful process that "
                                          "usually takes some time.  You need skill and an appropriately "
                                          "sharp and precise knife to do a good job.  Some corpses are "
                                          "too small to yield a full-sized hide and will instead produce "
                                          "scraps that can be used in other ways." ),
                                       msgFactor ) );
    smenu.addentry_col( QUARTER, enough_light, 'k', _( "Quarter corpse" ),
                        enough_light ? cut_time( QUARTER ) : cannot_see,
                        string_format( "%s  %s",
                                       _( "By quartering a previously field dressed corpse you will "
                                          "acquire four parts with reduced weight and volume.  It "
                                          "may help in transporting large game.  This action destroys "
                                          "skin, hide, pelt, etc., so don't use it if you want to "
                                          "harvest them later." ),
                                       msgFactor ) );
    smenu.addentry_col( DISMEMBER, true, 'm', _( "Dismember corpse" ), cut_time( DISMEMBER ),
                        string_format( "%s  %s",
                                       _( "If you're aiming to just destroy a body outright and don't "
                                          "care about harvesting it, dismembering it will hack it apart "
                                          "in a very short amount of time but yields little to no usable flesh." ),
                                       msgFactor ) );
    smenu.addentry_col( DISSECT, enough_light, 'd', _( "Dissect corpse" ),
                        enough_light ? cut_time( DISSECT ) : cannot_see,
                        string_format( "%s  %s",
                                       _( "By careful dissection of the corpse, you will examine it for "
                                          "possible bionic implants, or discrete organs and harvest them "
                                          "if possible.  Requires scalpel-grade cutting tools, ruins "
                                          "corpse, and consumes a lot of time.  Your medical knowledge "
                                          "is most useful here." ),
                                       msgFactorD ) );
    smenu.query();
    switch( smenu.ret ) {
        case BUTCHER:
            g->u.assign_activity( activity_id( "ACT_BUTCHER" ), 0, true );
            break;
        case BUTCHER_FULL:
            g->u.assign_activity( activity_id( "ACT_BUTCHER_FULL" ), 0, true );
            break;
        case F_DRESS:
            g->u.assign_activity( activity_id( "ACT_FIELD_DRESS" ), 0, true );
            break;
        case SKIN:
            g->u.assign_activity( activity_id( "ACT_SKIN" ), 0, true );
            break;
        case QUARTER:
            g->u.assign_activity( activity_id( "ACT_QUARTER" ), 0, true );
            break;
        case DISMEMBER:
            g->u.assign_activity( activity_id( "ACT_DISMEMBER" ), 0, true );
            break;
        case DISSECT:
            g->u.assign_activity( activity_id( "ACT_DISSECT" ), 0, true );
            break;
        default:
            return;
    }
}

void game::butcher()
{
    static const std::string salvage_string = "salvage";
    if( u.controlling_vehicle ) {
        add_msg( m_info, _( "You can't butcher while driving!" ) );
        return;
    }

    const int factor = u.max_quality( quality_id( "BUTCHER" ) );
    const int factorD = u.max_quality( quality_id( "CUT_FINE" ) );
    const std::string no_knife_msg = _( "You don't have a butchering tool." );
    const std::string no_corpse_msg = _( "There are no corpses here to butcher." );

    //You can't butcher on sealed terrain- you have to smash/shovel/etc it open first
    if( m.has_flag( "SEALED", u.pos() ) ) {
        if( m.sees_some_items( u.pos(), u ) ) {
            add_msg( m_info, _( "You can't access the items here." ) );
        } else if( factor > INT_MIN || factorD > INT_MIN ) {
            add_msg( m_info, no_corpse_msg );
        } else {
            add_msg( m_info, no_knife_msg );
        }
        return;
    }

    const item *first_item_without_tools = nullptr;
    // Indices of relevant items
    std::vector<map_stack::iterator> corpses;
    std::vector<map_stack::iterator> disassembles;
    std::vector<map_stack::iterator> salvageables;
    map_stack items = m.i_at( u.pos() );
    const inventory &crafting_inv = u.crafting_inventory();

    // TODO: Properly handle different material whitelists
    // TODO: Improve quality of this section
    auto salvage_filter = []( item it ) {
        const auto usable = it.get_usable_item( salvage_string );
        return usable != nullptr;
    };

    std::vector< item * > salvage_tools = u.items_with( salvage_filter );
    int salvage_tool_index = INT_MIN;
    item *salvage_tool = nullptr;
    const salvage_actor *salvage_iuse = nullptr;
    if( !salvage_tools.empty() ) {
        salvage_tool = salvage_tools.front();
        salvage_tool_index = u.get_item_position( salvage_tool );
        item *usable = salvage_tool->get_usable_item( salvage_string );
        salvage_iuse = dynamic_cast<const salvage_actor *>(
                           usable->get_use( salvage_string )->get_actor_ptr() );
    }

    // Reserve capacity for each to hold entire item set if necessary to prevent
    // reallocations later on
    corpses.reserve( items.size() );
    salvageables.reserve( items.size() );
    disassembles.reserve( items.size() );

    // Split into corpses, disassemble-able, and salvageable items
    // It's not much additional work to just generate a corpse list and
    // clear it later, but does make the splitting process nicer.
    for( map_stack::iterator it = items.begin(); it != items.end(); ++it ) {
        if( it->is_corpse() ) {
            corpses.push_back( it );
        } else {
            if( ( salvage_tool_index != INT_MIN ) && salvage_iuse->valid_to_cut_up( *it ) ) {
                salvageables.push_back( it );
            }
            if( u.can_disassemble( *it, crafting_inv ).success() ) {
                disassembles.push_back( it );
            } else if( !first_item_without_tools ) {
                first_item_without_tools = &*it;
            }
        }
    }

    // Clear corpses if butcher and dissect factors are INT_MIN
    if( factor == INT_MIN && factorD == INT_MIN ) {
        corpses.clear();
    }

    if( corpses.empty() && disassembles.empty() && salvageables.empty() ) {
        if( factor > INT_MIN || factorD > INT_MIN ) {
            add_msg( m_info, no_corpse_msg );
        } else {
            add_msg( m_info, no_knife_msg );
        }

        if( first_item_without_tools ) {
            add_msg( m_info, _( "You don't have the necessary tools to disassemble any items here." ) );
            // Just for the "You need x to disassemble y" messages
            const auto ret = u.can_disassemble( *first_item_without_tools, crafting_inv );
            if( !ret.success() ) {
                add_msg( m_info, "%s", ret.c_str() );
            }
        }
        return;
    }

    Creature *hostile_critter = is_hostile_very_close();
    if( hostile_critter != nullptr ) {
        if( !query_yn( _( "You see %s nearby!  Start butchering anyway?" ),
                       hostile_critter->disp_name() ) ) {
            return;
        }
    }

    // Magic indices for special butcher options
    enum : int {
        MULTISALVAGE = MAX_ITEM_IN_SQUARE + 1,
        MULTIBUTCHER,
        MULTIDISASSEMBLE_ONE,
        MULTIDISASSEMBLE_ALL,
        NUM_BUTCHER_ACTIONS
    };
    // What are we butchering (ie. which vector to pick indices from)
    enum {
        BUTCHER_CORPSE,
        BUTCHER_DISASSEMBLE,
        BUTCHER_SALVAGE,
        BUTCHER_OTHER // For multisalvage etc.
    } butcher_select = BUTCHER_CORPSE;
    // Index to std::vector of iterators...
    int indexer_index = 0;

    // Generate the indexed stacks so we can display them nicely
    const auto disassembly_stacks = generate_butcher_stack_display( disassembles );
    const auto salvage_stacks = generate_butcher_stack_display( salvageables );
    // Always ask before cutting up/disassembly, but not before butchery
    size_t ret = 0;
    if( !corpses.empty() || !disassembles.empty() || !salvageables.empty() ) {
        uilist kmenu;
        kmenu.text = _( "Choose corpse to butcher / item to disassemble" );

        size_t i = 0;
        // Add corpses, disassembleables, and salvagables to the UI
        add_corpses( kmenu, corpses, i );
        add_disassemblables( kmenu, disassembly_stacks, i );
        if( salvage_iuse && !salvageables.empty() ) {
            add_salvagables( kmenu, salvage_stacks, i, *salvage_iuse );
        }

        if( corpses.size() > 1 ) {
            kmenu.addentry( MULTIBUTCHER, true, 'b', _( "Butcher everything" ) );
        }
        if( disassembles.size() > 1 ) {
            int time_to_disassemble = 0;
            int time_to_disassemble_all = 0;
            for( const auto &stack : disassembly_stacks ) {
                const int time = recipe_dictionary::get_uncraft( stack.first->typeId() ).time;
                time_to_disassemble += time;
                time_to_disassemble_all += time * stack.second;
            }

            kmenu.addentry_col( MULTIDISASSEMBLE_ONE, true, 'D', _( "Disassemble everything once" ),
                                to_string_clipped( time_duration::from_turns( time_to_disassemble / 100 ) ) );
            kmenu.addentry_col( MULTIDISASSEMBLE_ALL, true, 'd', _( "Disassemble everything recursively" ),
                                to_string_clipped( time_duration::from_turns( time_to_disassemble_all / 100 ) ) );
        }
        if( salvage_iuse && salvageables.size() > 1 ) {
            int time_to_salvage = 0;
            for( const auto &stack : salvage_stacks ) {
                time_to_salvage += salvage_iuse->time_to_cut_up( *stack.first ) * stack.second;
            }

            kmenu.addentry_col( MULTISALVAGE, true, 'z', _( "Cut up everything" ),
                                to_string_clipped( time_duration::from_turns( time_to_salvage / 100 ) ) );
        }

        kmenu.query();

        if( kmenu.ret < 0 || kmenu.ret >= NUM_BUTCHER_ACTIONS ) {
            return;
        }

        ret = static_cast<size_t>( kmenu.ret );
        if( ret >= MULTISALVAGE && ret < NUM_BUTCHER_ACTIONS ) {
            butcher_select = BUTCHER_OTHER;
            indexer_index = ret;
        } else if( ret < corpses.size() ) {
            butcher_select = BUTCHER_CORPSE;
            indexer_index = ret;
        } else if( ret < corpses.size() + disassembly_stacks.size() ) {
            butcher_select = BUTCHER_DISASSEMBLE;
            indexer_index = ret - corpses.size();
        } else if( ret < corpses.size() + disassembly_stacks.size() + salvage_stacks.size() ) {
            butcher_select = BUTCHER_SALVAGE;
            indexer_index = ret - corpses.size() - disassembly_stacks.size();
        } else {
            debugmsg( "Invalid butchery index: %d", ret );
            return;
        }
    }

    if( !u.has_morale_to_craft() ) {
        if( butcher_select == BUTCHER_CORPSE || indexer_index == MULTIBUTCHER ) {
            add_msg( m_info,
                     _( "You are not in the mood and the prospect of guts and blood on your hands convinces you to turn away." ) );
        } else {
            add_msg( m_info,
                     _( "You are not in the mood and the prospect of work stops you before you begin." ) );
        }
        return;
    }
    const auto helpers = u.get_crafting_helpers();
    for( const npc *np : helpers ) {
        add_msg( m_info, _( "%s helps with this task…" ), np->name );
        break;
    }
    switch( butcher_select ) {
        case BUTCHER_OTHER:
            switch( indexer_index ) {
                case MULTISALVAGE:
                    u.assign_activity( activity_id( "ACT_LONGSALVAGE" ), 0, salvage_tool_index );
                    break;
                case MULTIBUTCHER:
                    butcher_submenu( corpses );
                    for( map_stack::iterator &it : corpses ) {
                        u.activity.targets.emplace_back( map_cursor( u.pos() ), &*it );
                    }
                    break;
                case MULTIDISASSEMBLE_ONE:
                    u.disassemble_all( true );
                    break;
                case MULTIDISASSEMBLE_ALL:
                    u.disassemble_all( false );
                    break;
                default:
                    debugmsg( "Invalid butchery type: %d", indexer_index );
                    return;
            }
            break;
        case BUTCHER_CORPSE: {
            butcher_submenu( corpses, indexer_index );
            draw_ter();
            wrefresh( w_terrain );
            draw_panels( true );
            u.activity.targets.emplace_back( map_cursor( u.pos() ), &*corpses[indexer_index] );
        }
        break;
        case BUTCHER_DISASSEMBLE: {
            // Pick index of first item in the disassembly stack
            item *const target = &*disassembly_stacks[indexer_index].first;
            u.disassemble( item_location( map_cursor( u.pos() ), target ), true );
        }
        break;
        case BUTCHER_SALVAGE: {
            if( !salvage_iuse || !salvage_tool ) {
                debugmsg( "null salve_iuse or salvage_tool" );
            } else {
                // Pick index of first item in the salvage stack
                item *const target = &*salvage_stacks[indexer_index].first;
                item_location item_loc( map_cursor( u.pos() ), target );
                salvage_iuse->cut_up( u, *salvage_tool, item_loc );
            }
        }
        break;
    }
}

void game::reload( item_location &loc, bool prompt, bool empty )
{
    item *it = loc.get_item();

    // bows etc do not need to reload. select favorite ammo for them instead
    if( it->has_flag( "RELOAD_AND_SHOOT" ) ) {
        item::reload_option opt = u.select_ammo( *it, prompt );
        if( !opt ) {
            return;
        } else if( u.ammo_location && opt.ammo == u.ammo_location ) {
            u.ammo_location = item_location();
        } else {
            u.ammo_location = opt.ammo;
        }
        return;
    }

    switch( u.rate_action_reload( *it ) ) {
        case HINT_IFFY:
            if( ( it->is_ammo_container() || it->is_magazine() ) && it->ammo_remaining() > 0 &&
                it->ammo_remaining() == it->ammo_capacity() ) {
                add_msg( m_info, _( "The %s is already fully loaded!" ), it->tname() );
                return;
            }
            if( it->is_ammo_belt() ) {
                const auto &linkage = it->type->magazine->linkage;
                if( linkage && !u.has_charges( *linkage, 1 ) ) {
                    add_msg( m_info, _( "You need at least one %s to reload the %s!" ),
                             item::nname( *linkage, 1 ), it->tname() );
                    return;
                }
            }
            if( it->is_watertight_container() && it->is_container_full() ) {
                add_msg( m_info, _( "The %s is already full!" ), it->tname() );
                return;
            }

        // intentional fall-through

        case HINT_CANT:
            add_msg( m_info, _( "You can't reload a %s!" ), it->tname() );
            return;

        case HINT_GOOD:
            break;
    }

    bool use_loc = true;
    if( !it->has_flag( "ALLOWS_REMOTE_USE" ) ) {
        it = &u.i_at( loc.obtain( u ) );
        use_loc = false;
    }

    // for holsters and ammo pouches try to reload any contained item
    if( it->type->can_use( "holster" ) && !it->contents.empty() ) {
        it = &it->contents.front();
    }

    // for bandoliers we currently defer to iuse_actor methods
    if( it->is_bandolier() ) {
        auto ptr = dynamic_cast<const bandolier_actor *>
                   ( it->type->get_use( "bandolier" )->get_actor_ptr() );
        ptr->reload( u, *it );
        return;
    }

    item::reload_option opt = u.ammo_location && it->can_reload_with( u.ammo_location->typeId() ) ?
                              item::reload_option( &u, it, it, u.ammo_location ) :
                              u.select_ammo( *it, prompt, empty );

    if( opt.ammo.get_item() == nullptr || ( opt.ammo.get_item()->is_frozen_liquid() &&
                                            !u.crush_frozen_liquid( opt.ammo ) ) ) {
        return;
    }

    if( opt ) {
        int moves = opt.moves();
        if( it->get_var( "dirt", 0 ) > 7800 ) {
            add_msg( m_warning, _( "You struggle to reload the fouled %s." ), it->tname() );
            moves += 2500;
        }

        u.assign_activity( activity_id( "ACT_RELOAD" ), moves, opt.qty() );
        if( use_loc ) {
            u.activity.targets.emplace_back( loc );
        } else {
            u.activity.targets.emplace_back( u, const_cast<item *>( opt.target ) );
        }
        u.activity.targets.push_back( std::move( opt.ammo ) );
    }

    refresh_all();
}

// Reload something.
void game::reload_item()
{
    item_location item_loc = inv_map_splice( [&]( const item & it ) {
        return u.rate_action_reload( it ) == HINT_GOOD;
    }, _( "Reload item" ), 1, _( "You have nothing to reload." ) );

    if( !item_loc ) {
        add_msg( _( "Never mind." ) );
        return;
    }

    reload( item_loc );
}

void game::reload_wielded()
{
    if( u.weapon.is_null() || !u.weapon.is_reloadable() ) {
        add_msg( _( "You aren't holding something you can reload." ) );
        return;
    }
    item_location item_loc = item_location( u, &u.weapon );
    reload( item_loc );
}

void game::reload_weapon( bool try_everything )
{
    // As a special streamlined activity, hitting reload repeatedly should:
    // Reload wielded gun
    // First reload a magazine if necessary.
    // Then load said magazine into gun.
    // Reload magazines that are compatible with the current gun.
    // Reload other guns in inventory.
    // Reload misc magazines in inventory.
    std::vector<item_location> reloadables = u.find_reloadables();
    std::sort( reloadables.begin(), reloadables.end(),
    [this]( const item_location & a, const item_location & b ) {
        const item *ap = a.get_item();
        const item *bp = b.get_item();
        // Current wielded weapon comes first.
        if( this->u.is_wielding( *bp ) ) {
            return false;
        }
        if( this->u.is_wielding( *ap ) ) {
            return true;
        }
        // Second sort by afiliation with wielded gun
        const std::set<itype_id> compatible_magazines = this->u.weapon.magazine_compatible();
        const bool mag_ap = compatible_magazines.count( ap->typeId() ) > 0;
        const bool mag_bp = compatible_magazines.count( bp->typeId() ) > 0;
        if( mag_ap != mag_bp ) {
            return mag_ap;
        }
        // Third sort by gun vs magazine,
        if( ap->is_gun() != bp->is_gun() ) {
            return ap->is_gun();
        }
        // Finally sort by speed to reload.
        return ( ap->get_reload_time() * ( ap->ammo_capacity() - ap->ammo_remaining() ) ) <
               ( bp->get_reload_time() * ( bp->ammo_capacity() - bp->ammo_remaining() ) );
    } );
    for( item_location &candidate : reloadables ) {
        std::vector<item::reload_option> ammo_list;
        u.list_ammo( *candidate.get_item(), ammo_list, false );
        if( !ammo_list.empty() ) {
            reload( candidate, false, false );
            return;
        }
    }
    // Just for testing, bail out here to avoid unwanted side effects.
    if( !try_everything ) {
        return;
    }
    // If we make it here and haven't found anything to reload, start looking elsewhere.
    vehicle *veh = veh_pointer_or_null( m.veh_at( u.pos() ) );
    turret_data turret;
    if( veh && ( turret = veh->turret_query( u.pos() ) ) && turret.can_reload() ) {
        item::reload_option opt = g->u.select_ammo( *turret.base(), true );
        if( opt ) {
            g->u.assign_activity( activity_id( "ACT_RELOAD" ), opt.moves(), opt.qty() );
            g->u.activity.targets.emplace_back( turret.base() );
            g->u.activity.targets.push_back( std::move( opt.ammo ) );
        }
        return;
    }

    reload_item();
}

bool game::unload( item &it )
{
    return u.unload( it );
}

void game::wield( item_location &loc )
{
    if( u.is_armed() ) {
        const bool is_unwielding = u.is_wielding( *loc );
        const auto ret = u.can_unwield( *loc );

        if( !ret.success() ) {
            add_msg( m_info, "%s", ret.c_str() );
        }

        u.unwield();

        if( is_unwielding ) {
            if( !u.martial_arts_data.selected_is_none() ) {
                u.martial_arts_data.martialart_use_message( u );
            }
            return;
        }
    }

    const auto ret = u.can_wield( *loc );
    if( !ret.success() ) {
        add_msg( m_info, "%s", ret.c_str() );
    }

    // Need to do this here because holster_actor::use() checks if/where the item is worn
    item &target = *loc.get_item();
    if( target.get_use( "holster" ) && !target.contents.empty() ) {
        //~ %1$s: weapon name, %2$s: holster name
        if( query_yn( pgettext( "holster", "Draw %1$s from %2$s?" ), target.get_contained().tname(),
                      target.tname() ) ) {
            u.invoke_item( &target );
            return;
        }
    }

    // Can't use loc.obtain() here because that would cause things to spill.
    item to_wield = *loc.get_item();
    item_location::type location_type = loc.where();
    tripoint pos = loc.position();
    int worn_index = INT_MIN;
    if( u.is_worn( *loc.get_item() ) ) {
        auto ret = u.can_takeoff( *loc.get_item() );
        if( !ret.success() ) {
            add_msg( m_info, "%s", ret.c_str() );
            return;
        }
        int item_pos = u.get_item_position( loc.get_item() );
        if( item_pos != INT_MIN ) {
            worn_index = Character::worn_position_to_index( item_pos );
        }
    }
    int move_cost = loc.obtain_cost( u );
    loc.remove_item();
    if( !u.wield( to_wield ) ) {
        switch( location_type ) {
            case item_location::type::character:
                if( worn_index != INT_MIN ) {
                    auto it = u.worn.begin();
                    std::advance( it, worn_index );
                    u.worn.insert( it, to_wield );
                } else {
                    u.i_add( to_wield );
                }
                break;
            case item_location::type::map:
                m.add_item( pos, to_wield );
                break;
            case item_location::type::vehicle: {
                const cata::optional<vpart_reference> vp = g->m.veh_at( pos ).part_with_feature( "CARGO", false );
                // If we fail to return the item to the vehicle for some reason, add it to the map instead.
                if( !vp || !( vp->vehicle().add_item( vp->part_index(), to_wield ) ) ) {
                    m.add_item( pos, to_wield );
                }
                break;
            }
            case item_location::type::invalid:
                debugmsg( "Failed wield from invalid item location" );
                break;
        }
        return;
    }

    u.mod_moves( -move_cost );
}

void game::wield()
{
    item_location loc = game_menus::inv::wield( u );

    if( loc ) {
        wield( loc );
    } else {
        add_msg( _( "Never mind." ) );
    }
}

bool game::check_safe_mode_allowed( bool repeat_safe_mode_warnings )
{
    if( !repeat_safe_mode_warnings && safe_mode_warning_logged ) {
        // Already warned player since safe_mode_warning_logged is set.
        return false;
    }

    std::string msg_ignore = press_x( ACTION_IGNORE_ENEMY );
    if( !msg_ignore.empty() ) {
        std::wstring msg_ignore_wide = utf8_to_wstr( msg_ignore );
        // Operate on a wide-char basis to prevent corrupted multi-byte string
        msg_ignore_wide[0] = towlower( msg_ignore_wide[0] );
        msg_ignore = wstr_to_utf8( msg_ignore_wide );
    }

    if( u.has_effect( effect_laserlocked ) ) {
        // Automatic and mandatory safemode.  Make BLOODY sure the player notices!
        if( u.get_int_base() < 5 || u.has_trait( trait_id( "PROF_CHURL" ) ) ) {
            add_msg( game_message_params{ m_warning, gmf_bypass_cooldown },
                     _( "There's an angry red dot on your body, %s to brush it off." ), msg_ignore );
        } else {
            add_msg( game_message_params{ m_warning, gmf_bypass_cooldown },
                     _( "You are being laser-targeted, %s to ignore." ), msg_ignore );
        }
        safe_mode_warning_logged = true;
        return false;
    }
    if( safe_mode != SAFE_MODE_STOP ) {
        return true;
    }
    // Currently driving around, ignore the monster, they have no chance against a proper car anyway (-:
    if( u.controlling_vehicle && !get_option<bool>( "SAFEMODEVEH" ) ) {
        return true;
    }
    // Monsters around and we don't want to run
    std::string spotted_creature_name;
    const monster_visible_info &mon_visible = u.get_mon_visible();
    const auto &new_seen_mon = mon_visible.new_seen_mon;

    if( new_seen_mon.empty() ) {
        // naming consistent with code in game::mon_info
        spotted_creature_name = _( "a survivor" );
        get_safemode().lastmon_whitelist = get_safemode().npc_type_name();
    } else {
        spotted_creature_name = new_seen_mon.back()->name();
        get_safemode().lastmon_whitelist = spotted_creature_name;
    }

    std::string whitelist;
    if( !get_safemode().empty() ) {
        whitelist = string_format( _( " or %s to whitelist the monster" ),
                                   press_x( ACTION_WHITELIST_ENEMY ) );
    }

    const std::string msg_safe_mode = press_x( ACTION_TOGGLE_SAFEMODE );
    add_msg( game_message_params{ m_warning, gmf_bypass_cooldown },
             _( "Spotted %1$s--safe mode is on!  (%2$s to turn it off, %3$s to ignore monster%4$s)" ),
             spotted_creature_name, msg_safe_mode, msg_ignore, whitelist );
    safe_mode_warning_logged = true;
    return false;
}

void game::set_safe_mode( safe_mode_type mode )
{
    safe_mode = mode;
    safe_mode_warning_logged = false;
}

bool game::disable_robot( const tripoint &p )
{
    monster *const mon_ptr = critter_at<monster>( p );
    if( !mon_ptr ) {
        return false;
    }
    monster &critter = *mon_ptr;
    if( critter.friendly == 0 || critter.has_flag( MF_RIDEABLE_MECH ) ||
        ( critter.has_flag( MF_PAY_BOT ) && critter.has_effect( effect_paid ) ) ) {
        // Can only disable / reprogram friendly monsters
        return false;
    }
    const auto mid = critter.type->id;
    const auto mon_item_id = critter.type->revert_to_itype;
    if( !mon_item_id.empty() &&
        query_yn( _( "Deactivate the %s?" ), critter.name() ) ) {

        u.moves -= 100;
        m.add_item_or_charges( p, critter.to_item() );
        if( !critter.has_flag( MF_INTERIOR_AMMO ) ) {
            for( auto &ammodef : critter.ammo ) {
                if( ammodef.second > 0 ) {
                    m.spawn_item( p.xy(), ammodef.first, 1, ammodef.second, calendar::turn );
                }
            }
        }
        remove_zombie( critter );
        return true;
    }
    // Manhacks are special, they have their own menu here.
    if( mid == mon_manhack ) {
        int choice = UILIST_CANCEL;
        if( critter.has_effect( effect_docile ) ) {
            choice = uilist( _( "Reprogram the manhack?" ), { _( "Engage targets." ) } );
        } else {
            choice = uilist( _( "Reprogram the manhack?" ), { _( "Follow me." ) } );
        }
        switch( choice ) {
            case 0:
                if( critter.has_effect( effect_docile ) ) {
                    critter.remove_effect( effect_docile );
                    if( one_in( 3 ) ) {
                        add_msg( _( "The %s hovers momentarily as it surveys the area." ),
                                 critter.name() );
                    }
                } else {
                    critter.add_effect( effect_docile, 1_turns, num_bp, true );
                    if( one_in( 3 ) ) {
                        add_msg( _( "The %s lets out a whirring noise and starts to follow you." ),
                                 critter.name() );
                    }
                }
                u.moves -= 100;
                return true;
            default:
                break;
        }
    }
    return false;
}

bool game::is_dangerous_tile( const tripoint &dest_loc ) const
{
    return !( get_dangerous_tile( dest_loc ).empty() );
}

bool game::prompt_dangerous_tile( const tripoint &dest_loc ) const
{
    std::vector<std::string> harmful_stuff = get_dangerous_tile( dest_loc );

    if( !harmful_stuff.empty() &&
        !query_yn( _( "Really step into %s?" ), enumerate_as_string( harmful_stuff ) ) ) {
        return false;
    }
    if( !harmful_stuff.empty() && u.is_mounted() &&
        m.tr_at( dest_loc ).loadid == tr_ledge ) {
        add_msg( m_warning, _( "Your %s refuses to move over that ledge!" ),
                 u.mounted_creature->get_name() );
        return false;
    }
    return true;
}

std::vector<std::string> game::get_dangerous_tile( const tripoint &dest_loc ) const
{
    std::vector<std::string> harmful_stuff;
    const auto fields_here = m.field_at( u.pos() );
    for( const auto &e : m.field_at( dest_loc ) ) {
        // warn before moving into a dangerous field except when already standing within a similar field
        if( u.is_dangerous_field( e.second ) && fields_here.find_field( e.first ) == nullptr ) {
            harmful_stuff.push_back( e.second.name() );
        }
    }

    if( !u.is_blind() ) {
        const trap &tr = m.tr_at( dest_loc );
        const bool boardable = static_cast<bool>( m.veh_at( dest_loc ).part_with_feature( "BOARDABLE",
                               true ) );
        // HACK: Hack for now, later ledge should stop being a trap
        // Note: in non-z-level mode, ledges obey different rules and so should be handled as regular traps
        if( tr.loadid == tr_ledge && m.has_zlevels() ) {
            if( !boardable ) {
                harmful_stuff.emplace_back( tr.name() );
            }
        } else if( tr.can_see( dest_loc, u ) && !tr.is_benign() && !boardable ) {
            harmful_stuff.emplace_back( tr.name() );
        }

        static const std::set< body_part > sharp_bps = {
            bp_eyes, bp_mouth, bp_head, bp_leg_l, bp_leg_r, bp_foot_l, bp_foot_r, bp_arm_l, bp_arm_r,
            bp_hand_l, bp_hand_r, bp_torso
        };

        const auto sharp_bp_check = [this]( body_part bp ) {
            return u.immune_to( bp, { DT_CUT, 10 } );
        };

        if( m.has_flag( "ROUGH", dest_loc ) && !m.has_flag( "ROUGH", u.pos() ) && !boardable &&
            ( u.get_armor_bash( bp_foot_l ) < 5 || u.get_armor_bash( bp_foot_r ) < 5 ) ) {
            harmful_stuff.emplace_back( m.name( dest_loc ) );
        } else if( m.has_flag( "SHARP", dest_loc ) && !m.has_flag( "SHARP", u.pos() ) && !( u.in_vehicle ||
                   g->m.veh_at( dest_loc ) ) &&
                   u.dex_cur < 78 && !std::all_of( sharp_bps.begin(), sharp_bps.end(), sharp_bp_check ) ) {
            harmful_stuff.emplace_back( m.name( dest_loc ) );
        }

    }

    return harmful_stuff;
}

bool game::walk_move( const tripoint &dest_loc )
{
    if( m.has_flag_ter( TFLAG_SMALL_PASSAGE, dest_loc ) ) {
        if( u.get_size() > MS_MEDIUM ) {
            add_msg( m_warning, _( "You can't fit there." ) );
            return false; // character too large to fit through a tight passage
        }
        if( u.is_mounted() ) {
            monster *mount = u.mounted_creature.get();
            if( mount->get_size() > MS_MEDIUM ) {
                add_msg( m_warning, _( "Your mount can't fit there." ) );
                return false; // char's mount is too large for tight passages
            }
        }
    }

    if( u.is_mounted() ) {
        auto mons = u.mounted_creature.get();
        if( mons->has_flag( MF_RIDEABLE_MECH ) ) {
            if( !mons->check_mech_powered() ) {
                add_msg( m_bad, _( "Your %s refuses to move as its batteries have been drained." ),
                         mons->get_name() );
                return false;
            }
        }
        if( !mons->move_effects( false ) ) {
            add_msg( m_bad, _( "You cannot move as your %s isn't able to move." ), mons->get_name() );
            return false;
        }
    }
    const optional_vpart_position vp_here = m.veh_at( u.pos() );
    const optional_vpart_position vp_there = m.veh_at( dest_loc );

    bool pushing = false; // moving -into- grabbed tile; skip check for move_cost > 0
    bool pulling = false; // moving -away- from grabbed tile; check for move_cost > 0
    bool shifting_furniture = false; // moving furniture and staying still; skip check for move_cost > 0

    const tripoint furn_pos = u.pos() + u.grab_point;
    const tripoint furn_dest = dest_loc + u.grab_point;

    bool grabbed = u.get_grab_type() != OBJECT_NONE;
    if( grabbed ) {
        const tripoint dp = dest_loc - u.pos();
        pushing = dp ==  u.grab_point;
        pulling = dp == -u.grab_point;
    }
    if( grabbed && dest_loc.z != u.posz() ) {
        add_msg( m_warning, _( "You let go of the grabbed object." ) );
        grabbed = false;
        u.grab( OBJECT_NONE );
    }

    // Now make sure we're actually holding something
    const vehicle *grabbed_vehicle = nullptr;
    if( grabbed && u.get_grab_type() == OBJECT_FURNITURE ) {
        // We only care about shifting, because it's the only one that can change our destination
        if( m.has_furn( u.pos() + u.grab_point ) ) {
            shifting_furniture = !pushing && !pulling;
        } else {
            // We were grabbing a furniture that isn't there
            grabbed = false;
        }
    } else if( grabbed && u.get_grab_type() == OBJECT_VEHICLE ) {
        grabbed_vehicle = veh_pointer_or_null( m.veh_at( u.pos() + u.grab_point ) );
        if( grabbed_vehicle == nullptr ) {
            // We were grabbing a vehicle that isn't there anymore
            grabbed = false;
        }
    } else if( grabbed ) {
        // We were grabbing something WEIRD, let's pretend we weren't
        grabbed = false;
    }
    if( u.grab_point != tripoint_zero && !grabbed ) {
        add_msg( m_warning, _( "Can't find grabbed object." ) );
        u.grab( OBJECT_NONE );
    }

    if( m.impassable( dest_loc ) && !pushing && !shifting_furniture ) {
        if( vp_there && u.mounted_creature && u.mounted_creature->has_flag( MF_RIDEABLE_MECH ) &&
            vp_there->vehicle().handle_potential_theft( dynamic_cast<player &>( u ) ) ) {
            tripoint diff = dest_loc - u.pos();
            if( diff.x < 0 ) {
                diff.x -= 2;
            } else if( diff.x > 0 ) {
                diff.x += 2;
            }
            if( diff.y < 0 ) {
                diff.y -= 2;
            } else if( diff.y > 0 ) {
                diff.y += 2;
            }
            u.mounted_creature->shove_vehicle( dest_loc + diff.xy(),
                                               dest_loc );
        }
        return false;
    }
    if( vp_there && !vp_there->vehicle().handle_potential_theft( dynamic_cast<player &>( u ) ) ) {
        return false;
    }
    if( u.is_mounted() && !pushing && vp_there ) {
        add_msg( m_warning, _( "You cannot board a vehicle whilst riding." ) );
        return false;
    }
    u.set_underwater( false );

    if( !shifting_furniture && !pushing && is_dangerous_tile( dest_loc ) ) {
        std::vector<std::string> harmful_stuff = get_dangerous_tile( dest_loc );
        if( get_option<std::string>( "DANGEROUS_TERRAIN_WARNING_PROMPT" ) == "ALWAYS" &&
            !prompt_dangerous_tile( dest_loc ) ) {
            return true;
        } else if( get_option<std::string>( "DANGEROUS_TERRAIN_WARNING_PROMPT" ) == "RUNNING" &&
                   ( !u.movement_mode_is( CMM_RUN ) || !prompt_dangerous_tile( dest_loc ) ) ) {
            add_msg( m_warning,
                     _( "Stepping into that %1$s looks risky.  Run into it if you wish to enter anyway." ),
                     enumerate_as_string( harmful_stuff ) );
            return true;
        } else if( get_option<std::string>( "DANGEROUS_TERRAIN_WARNING_PROMPT" ) == "CROUCHING" &&
                   ( !u.movement_mode_is( CMM_CROUCH ) || !prompt_dangerous_tile( dest_loc ) ) ) {
            add_msg( m_warning,
                     _( "Stepping into that %1$s looks risky.  Crouch and move into it if you wish to enter anyway." ),
                     enumerate_as_string( harmful_stuff ) );
            return true;
        } else if( get_option<std::string>( "DANGEROUS_TERRAIN_WARNING_PROMPT" ) == "NEVER" &&
                   !u.movement_mode_is( CMM_RUN ) ) {
            add_msg( m_warning,
                     _( "Stepping into that %1$s looks risky.  Run into it if you wish to enter anyway." ),
                     enumerate_as_string( harmful_stuff ) );
            return true;
        }
    }
    // Used to decide whether to print a 'moving is slow message
    const int mcost_from = m.move_cost( u.pos() ); //calculate this _before_ calling grabbed_move

    int modifier = 0;
    if( grabbed && u.get_grab_type() == OBJECT_FURNITURE && u.pos() + u.grab_point == dest_loc ) {
        modifier = -m.furn( dest_loc ).obj().movecost;
    }

    int multiplier = 1;
    if( u.is_on_ground() ) {
        multiplier *= 3;
    }

    const int mcost = m.combined_movecost( u.pos(), dest_loc, grabbed_vehicle, modifier ) * multiplier;
    if( grabbed_move( dest_loc - u.pos() ) ) {
        return true;
    } else if( mcost == 0 ) {
        return false;
    }
    bool diag = trigdist && u.posx() != dest_loc.x && u.posy() != dest_loc.y;
    const int previous_moves = u.moves;
    if( u.is_mounted() ) {
        auto crit = u.mounted_creature.get();
        if( !crit->has_flag( MF_RIDEABLE_MECH ) &&
            ( m.has_flag_ter_or_furn( "MOUNTABLE", dest_loc ) ||
              m.has_flag_ter_or_furn( "BARRICADABLE_DOOR", dest_loc ) ||
              m.has_flag_ter_or_furn( "OPENCLOSE_INSIDE", dest_loc ) ||
              m.has_flag_ter_or_furn( "BARRICADABLE_DOOR_DAMAGED", dest_loc ) ||
              m.has_flag_ter_or_furn( "BARRICADABLE_DOOR_REINFORCED", dest_loc ) ) ) {
            add_msg( m_warning, _( "You cannot pass obstacles whilst mounted." ) );
            return false;
        }
        const double base_moves = u.run_cost( mcost, diag ) * 100.0 / crit->get_speed();
        const double encumb_moves = u.get_weight() / 4800.0_gram;
        u.moves -= static_cast<int>( ceil( base_moves + encumb_moves ) );
        if( u.movement_mode_is( CMM_WALK ) ) {
            crit->use_mech_power( -2 );
        } else if( u.movement_mode_is( CMM_CROUCH ) ) {
            crit->use_mech_power( -1 );
        } else if( u.movement_mode_is( CMM_RUN ) ) {
            crit->use_mech_power( -3 );
        }
    } else {
        u.moves -= u.run_cost( mcost, diag );
        /**
        TODO:
        This should really use the mounted creatures stamina, if mounted.
        Monsters don't currently have stamina however.
        For the time being just don't burn players stamina when mounted.
        */
        if( grabbed_vehicle == nullptr || grabbed_vehicle->wheelcache.empty() ) {
            //Burn normal amount of stamina if no vehicle grabbed or vehicle lacks wheels
            u.burn_move_stamina( previous_moves - u.moves );
        } else {
            //Burn half as much stamina if vehicle has wheels, without changing move time
            u.burn_move_stamina( 0.50 * ( previous_moves - u.moves ) );
        }
    }
    // Max out recoil
    u.recoil = MAX_RECOIL;

    // Print a message if movement is slow
    const int mcost_to = m.move_cost( dest_loc ); //calculate this _after_ calling grabbed_move
    const bool fungus = m.has_flag_ter_or_furn( "FUNGUS", u.pos() ) ||
                        m.has_flag_ter_or_furn( "FUNGUS",
                                dest_loc ); //fungal furniture has no slowing effect on mycus characters
    const bool slowed = ( ( !u.has_trait( trait_PARKOUR ) && ( mcost_to > 2 || mcost_from > 2 ) ) ||
                          mcost_to > 4 || mcost_from > 4 ) &&
                        !( u.has_trait( trait_M_IMMUNE ) && fungus );
    if( slowed && !u.is_mounted() ) {
        // Unless u.pos() has a higher movecost than dest_loc, state that dest_loc is the cause
        if( mcost_to >= mcost_from ) {
            if( auto displayed_part = vp_there.part_displayed() ) {
                add_msg( m_warning, _( "Moving onto this %s is slow!" ),
                         displayed_part->part().name() );
                sfx::do_obstacle( displayed_part->part().info().get_id().str() );
            } else {
                add_msg( m_warning, _( "Moving onto this %s is slow!" ), m.name( dest_loc ) );
                sfx::do_obstacle( m.ter( dest_loc ).id().str() );
            }
        } else {
            if( auto displayed_part = vp_here.part_displayed() ) {
                add_msg( m_warning, _( "Moving off of this %s is slow!" ),
                         displayed_part->part().name() );
                sfx::do_obstacle( displayed_part->part().info().get_id().str() );
            } else {
                add_msg( m_warning, _( "Moving off of this %s is slow!" ), m.name( u.pos() ) );
                sfx::do_obstacle( m.ter( u.pos() ).id().str() );
            }
        }
    }
    if( !u.is_mounted() && u.has_trait( trait_id( "LEG_TENT_BRACE" ) ) &&
        ( !u.footwear_factor() ||
          ( u.footwear_factor() == .5 && one_in( 2 ) ) ) ) {
        // DX and IN are long suits for Cephalopods,
        // so this shouldn't cause too much hardship
        // Presumed that if it's swimmable, they're
        // swimming and won't stick
        ///\EFFECT_DEX decreases chance of tentacles getting stuck to the ground

        ///\EFFECT_INT decreases chance of tentacles getting stuck to the ground
        if( !m.has_flag( "SWIMMABLE", dest_loc ) && one_in( 80 + u.dex_cur + u.int_cur ) ) {
            add_msg( _( "Your tentacles stick to the ground, but you pull them free." ) );
            u.mod_fatigue( 1 );
        }
    }
    if( !u.has_artifact_with( AEP_STEALTH ) && !u.has_trait( trait_id( "DEBUG_SILENT" ) ) ) {
        int volume = u.is_stealthy() ? 3 : 6;
        volume *= u.mutation_value( "noise_modifier" );
        if( volume > 0 ) {
            if( u.is_wearing( "rm13_armor_on" ) ) {
                volume = 2;
            } else if( u.has_bionic( bionic_id( "bio_ankles" ) ) ) {
                volume = 12;
            }
            if( u.movement_mode_is( CMM_RUN ) ) {
                volume *= 1.5;
            } else if( u.movement_mode_is( CMM_CROUCH ) ) {
                volume /= 2;
            }
            if( u.is_mounted() ) {
                auto mons = u.mounted_creature.get();
                switch( mons->get_size() ) {
                    case MS_TINY:
                        volume = 0; // No sound for the tinies
                        break;
                    case MS_SMALL:
                        volume /= 3;
                        break;
                    case MS_MEDIUM:
                        break;
                    case MS_LARGE:
                        volume *= 1.5;
                        break;
                    case MS_HUGE:
                        volume *= 2;
                        break;
                    default:
                        break;
                }
                if( mons->has_flag( MF_LOUDMOVES ) ) {
                    volume += 6;
                }
                sounds::sound( dest_loc, volume, sounds::sound_t::movement, mons->type->get_footsteps(), false,
                               "none", "none" );
            } else {
                sounds::sound( dest_loc, volume, sounds::sound_t::movement, _( "footsteps" ), true,
                               "none", "none" );    // Sound of footsteps may awaken nearby monsters
            }
            sfx::do_footstep();
        }

        if( one_in( 20 ) && u.has_artifact_with( AEP_MOVEMENT_NOISE ) ) {
            sounds::sound( u.pos(), 40, sounds::sound_t::movement, _( "a rattling sound." ), true,
                           "misc", "rattling" );
        }
    }

    if( m.has_flag_ter_or_furn( TFLAG_HIDE_PLACE, dest_loc ) ) {
        add_msg( m_good, _( "You are hiding in the %s." ), m.name( dest_loc ) );
    }

    if( dest_loc != u.pos() ) {
        mtype_id mount_type;
        if( u.is_mounted() ) {
            mount_type = u.mounted_creature->type->id;
        }
        g->events().send<event_type::avatar_moves>( mount_type );
    }

    tripoint oldpos = u.pos();
    point submap_shift = place_player( dest_loc );
    point ms_shift = sm_to_ms_copy( submap_shift );
    oldpos = oldpos - ms_shift;

    if( pulling ) {
        const tripoint shifted_furn_pos = furn_pos - ms_shift;
        const tripoint shifted_furn_dest = furn_dest - ms_shift;
        const time_duration fire_age = m.get_field_age( shifted_furn_pos, fd_fire );
        const int fire_intensity = m.get_field_intensity( shifted_furn_pos, fd_fire );
        m.remove_field( shifted_furn_pos, fd_fire );
        m.set_field_intensity( shifted_furn_dest, fd_fire, fire_intensity );
        m.set_field_age( shifted_furn_dest, fd_fire, fire_age );
    }

    if( u.is_hauling() ) {
        start_hauling( oldpos );
    }

    on_move_effects();

    return true;
}

point game::place_player( const tripoint &dest_loc )
{
    const optional_vpart_position vp1 = m.veh_at( dest_loc );
    if( const cata::optional<std::string> label = vp1.get_label() ) {
        add_msg( m_info, _( "Label here: %s" ), *label );
    }
    std::string signage = m.get_signage( dest_loc );
    if( !signage.empty() ) {
        if( !u.has_trait( trait_ILLITERATE ) ) {
            add_msg( m_info, _( "The sign says: %s" ), signage );
        } else {
            add_msg( m_info, _( "There is a sign here, but you are unable to read it." ) );
        }
    }
    if( m.has_graffiti_at( dest_loc ) ) {
        if( !u.has_trait( trait_ILLITERATE ) ) {
            add_msg( m_info, _( "Written here: %s" ), m.graffiti_at( dest_loc ) );
        } else {
            add_msg( m_info, _( "Something is written here, but you are unable to read it." ) );
        }
    }
    // TODO: Move the stuff below to a Character method so that NPCs can reuse it
    if( m.has_flag( "ROUGH", dest_loc ) && ( !u.in_vehicle ) && ( !u.is_mounted() ) ) {
        if( one_in( 5 ) && u.get_armor_bash( bp_foot_l ) < rng( 2, 5 ) ) {
            add_msg( m_bad, _( "You hurt your left foot on the %s!" ),
                     m.has_flag_ter( "ROUGH", dest_loc ) ? m.tername( dest_loc ) : m.furnname(
                         dest_loc ) );
            u.deal_damage( nullptr, bp_foot_l, damage_instance( DT_CUT, 1 ) );
        }
        if( one_in( 5 ) && u.get_armor_bash( bp_foot_r ) < rng( 2, 5 ) ) {
            add_msg( m_bad, _( "You hurt your right foot on the %s!" ),
                     m.has_flag_ter( "ROUGH", dest_loc ) ? m.tername( dest_loc ) : m.furnname(
                         dest_loc ) );
            u.deal_damage( nullptr, bp_foot_l, damage_instance( DT_CUT, 1 ) );
        }
    }
    ///\EFFECT_DEX increases chance of avoiding cuts on sharp terrain
    if( m.has_flag( "SHARP", dest_loc ) && !one_in( 3 ) && !x_in_y( 1 + u.dex_cur / 2.0, 40 ) &&
        ( !u.in_vehicle && !g->m.veh_at( dest_loc ) ) && ( !u.has_trait( trait_PARKOUR ) ||
                one_in( 4 ) ) ) {
        if( u.is_mounted() ) {
            add_msg( _( "Your %s gets cut!" ), u.mounted_creature->get_name() );
            u.mounted_creature->apply_damage( nullptr, bp_torso, rng( 1, 10 ) );
        } else {
            body_part bp = random_body_part();
            if( u.deal_damage( nullptr, bp, damage_instance( DT_CUT, rng( 1, 10 ) ) ).total_damage() > 0 ) {
                //~ 1$s - bodypart name in accusative, 2$s is terrain name.
                add_msg( m_bad, _( "You cut your %1$s on the %2$s!" ),
                         body_part_name_accusative( bp ),
                         m.has_flag_ter( "SHARP", dest_loc ) ? m.tername( dest_loc ) : m.furnname(
                             dest_loc ) );
                if( ( u.has_trait( trait_INFRESIST ) ) && ( one_in( 1024 ) ) ) {
                    u.add_effect( effect_tetanus, 1_turns, num_bp, true );
                } else if( ( !u.has_trait( trait_INFIMMUNE ) || !u.has_trait( trait_INFRESIST ) ) &&
                           ( one_in( 256 ) ) ) {
                    u.add_effect( effect_tetanus, 1_turns, num_bp, true );
                }
            }
        }
    }
    if( m.has_flag( "UNSTABLE", dest_loc ) && !u.is_mounted() ) {
        u.add_effect( effect_bouldering, 1_turns, num_bp, true );
    } else if( u.has_effect( effect_bouldering ) ) {
        u.remove_effect( effect_bouldering );
    }
    if( m.has_flag_ter_or_furn( TFLAG_NO_SIGHT, dest_loc ) ) {
        u.add_effect( effect_no_sight, 1_turns, num_bp, true );
    } else if( u.has_effect( effect_no_sight ) ) {
        u.remove_effect( effect_no_sight );
    }

    // If we moved out of the nonant, we need update our map data
    if( m.has_flag( "SWIMMABLE", dest_loc ) && u.has_effect( effect_onfire ) ) {
        add_msg( _( "The water puts out the flames!" ) );
        u.remove_effect( effect_onfire );
        if( u.is_mounted() ) {
            monster *mon = u.mounted_creature.get();
            if( mon->has_effect( effect_onfire ) ) {
                mon->remove_effect( effect_onfire );
            }
        }
    }

    if( monster *const mon_ptr = critter_at<monster>( dest_loc ) ) {
        // We displaced a monster. It's probably a bug if it wasn't a friendly mon...
        // Immobile monsters can't be displaced.
        monster &critter = *mon_ptr;
        // TODO: handling for ridden creatures other than players mount.
        if( !critter.has_effect( effect_ridden ) ) {
            if( u.is_mounted() ) {
                std::vector<tripoint> valid;
                for( const tripoint &jk : g->m.points_in_radius( critter.pos(), 1 ) ) {
                    if( is_empty( jk ) ) {
                        valid.push_back( jk );
                    }
                }
                if( !valid.empty() ) {
                    critter.move_to( random_entry( valid ) );
                    add_msg( _( "You push the %s out of the way." ), critter.name() );
                } else {
                    add_msg( _( "There is no room to push the %s out of the way." ), critter.name() );
                    return u.pos().xy();
                }
            } else {
                critter.move_to( u.pos(), false,
                                 true ); // Force the movement even though the player is there right now.
                add_msg( _( "You displace the %s." ), critter.name() );
            }
        } else if( !u.has_effect( effect_riding ) ) {
            add_msg( _( "You cannot move the %s out of the way." ), critter.name() );
            return u.pos().xy();
        }
    }

    // If the player is in a vehicle, unboard them from the current part
    if( u.in_vehicle ) {
        m.unboard_vehicle( u.pos() );
    }
    // Move the player
    // Start with z-level, to make it less likely that old functions (2D ones) freak out
    if( m.has_zlevels() && dest_loc.z != get_levz() ) {
        vertical_shift( dest_loc.z );
    }

    if( u.is_hauling() && ( !m.can_put_items( dest_loc ) ||
                            m.has_flag( TFLAG_DEEP_WATER, dest_loc ) ||
                            vp1 ) ) {
        u.stop_hauling();
    }
    u.setpos( dest_loc );
    if( u.is_mounted() ) {
        monster *mon = u.mounted_creature.get();
        mon->setpos( dest_loc );
        mon->process_triggers();
        m.creature_in_field( *mon );
    }
    point submap_shift = update_map( u );
    // Important: don't use dest_loc after this line. `update_map` may have shifted the map
    // and dest_loc was not adjusted and therefore is still in the un-shifted system and probably wrong.
    // If you must use it you can calculate the position in the new, shifted system with
    // adjusted_pos = ( old_pos.x - submap_shift.x * SEEX, old_pos.y - submap_shift.y * SEEY, old_pos.z )

    //Auto pulp or butcher and Auto foraging
    if( get_option<bool>( "AUTO_FEATURES" ) && mostseen == 0  && !u.is_mounted() ) {
        static const direction adjacentDir[8] = { NORTH, NORTHEAST, EAST, SOUTHEAST, SOUTH, SOUTHWEST, WEST, NORTHWEST };

        const std::string forage_type = get_option<std::string>( "AUTO_FORAGING" );
        if( forage_type != "off" ) {
            const auto forage = [&]( const tripoint & pos ) {
                const auto &xter_t = m.ter( pos ).obj().examine;
                const auto &xfurn_t = m.furn( pos ).obj().examine;
                const bool forage_everything = forage_type == "both";
                const bool forage_bushes = forage_everything || forage_type == "bushes";
                const bool forage_trees = forage_everything || forage_type == "trees";
                if( xter_t == &iexamine::none ) {
                    return;
                } else if( ( forage_bushes && xter_t == &iexamine::shrub_marloss ) ||
                           ( forage_bushes && xter_t == &iexamine::shrub_wildveggies ) ||
                           ( forage_bushes && xter_t == &iexamine::harvest_ter_nectar ) ||
                           ( forage_trees && xter_t == &iexamine::tree_marloss ) ||
                           ( forage_trees && xter_t == &iexamine::harvest_ter ) ||
                           ( forage_trees && xter_t == &iexamine::harvest_ter_nectar )
                         ) {
                    xter_t( u, pos );
                } else if( ( forage_everything && xfurn_t == &iexamine::harvest_furn ) ||
                           ( forage_everything && xfurn_t == &iexamine::harvest_furn_nectar )
                         ) {
                    xfurn_t( u, pos );
                }
            };

            for( auto &elem : adjacentDir ) {
                forage( u.pos() + direction_XY( elem ) );
            }
        }

        const std::string pulp_butcher = get_option<std::string>( "AUTO_PULP_BUTCHER" );
        if( pulp_butcher == "butcher" && u.max_quality( quality_id( "BUTCHER" ) ) > INT_MIN ) {
            std::vector<item *> corpses;

            for( item &it : m.i_at( u.pos() ) ) {
                corpses.push_back( &it );
            }

            if( !corpses.empty() ) {
                u.assign_activity( activity_id( "ACT_BUTCHER" ), 0, true );
                for( item *it : corpses ) {
                    u.activity.targets.emplace_back( map_cursor( u.pos() ), it );
                }
            }
        } else if( pulp_butcher == "pulp" || pulp_butcher == "pulp_adjacent" ) {
            const auto pulp = [&]( const tripoint & pos ) {
                for( const auto &maybe_corpse : m.i_at( pos ) ) {
                    if( maybe_corpse.is_corpse() && maybe_corpse.can_revive() &&
                        !maybe_corpse.get_mtype()->bloodType().obj().has_acid ) {
                        u.assign_activity( activity_id( "ACT_PULP" ), calendar::INDEFINITELY_LONG, 0 );
                        u.activity.placement = g->m.getabs( pos );
                        u.activity.auto_resume = true;
                        u.activity.str_values.push_back( "auto_pulp_no_acid" );
                        return;
                    }
                }
            };

            if( pulp_butcher == "pulp_adjacent" ) {
                for( auto &elem : adjacentDir ) {
                    pulp( u.pos() + direction_XY( elem ) );
                }
            } else {
                pulp( u.pos() );
            }
        }
    }

    //Autopickup
    if( !u.is_mounted() && get_option<bool>( "AUTO_PICKUP" ) && !u.is_hauling() &&
        ( !get_option<bool>( "AUTO_PICKUP_SAFEMODE" ) || mostseen == 0 ) &&
        ( m.has_items( u.pos() ) || get_option<bool>( "AUTO_PICKUP_ADJACENT" ) ) ) {
        Pickup::pick_up( u.pos(), -1 );
    }

    // If the new tile is a boardable part, board it
    if( vp1.part_with_feature( "BOARDABLE", true ) && !u.is_mounted() ) {
        m.board_vehicle( u.pos(), &u );
    }

    // Traps!
    // Try to detect.
    u.search_surroundings();
    if( u.is_mounted() ) {
        m.creature_on_trap( *u.mounted_creature );
    } else {
        m.creature_on_trap( u );
    }
    // Drench the player if swimmable
    if( m.has_flag( "SWIMMABLE", u.pos() ) && !u.is_mounted() ) {
        u.drench( 40, { { bp_foot_l, bp_foot_r, bp_leg_l, bp_leg_r } }, false );
    }

    // List items here
    if( !m.has_flag( "SEALED", u.pos() ) ) {
        if( get_option<bool>( "NO_AUTO_PICKUP_ZONES_LIST_ITEMS" ) ||
            !g->check_zone( zone_type_id( "NO_AUTO_PICKUP" ), u.pos() ) ) {
            if( u.is_blind() && !m.i_at( u.pos() ).empty() ) {
                add_msg( _( "There's something here, but you can't see what it is." ) );
            } else if( m.has_items( u.pos() ) ) {
                std::vector<std::string> names;
                std::vector<size_t> counts;
                std::vector<item> items;
                for( auto &tmpitem : m.i_at( u.pos() ) ) {

                    std::string next_tname = tmpitem.tname();
                    std::string next_dname = tmpitem.display_name();
                    bool by_charges = tmpitem.count_by_charges();
                    bool got_it = false;
                    for( size_t i = 0; i < names.size(); ++i ) {
                        if( by_charges && next_tname == names[i] ) {
                            counts[i] += tmpitem.charges;
                            got_it = true;
                            break;
                        } else if( next_dname == names[i] ) {
                            counts[i] += 1;
                            got_it = true;
                            break;
                        }
                    }
                    if( !got_it ) {
                        if( by_charges ) {
                            names.push_back( tmpitem.tname( tmpitem.charges ) );
                            counts.push_back( tmpitem.charges );
                        } else {
                            names.push_back( tmpitem.display_name( 1 ) );
                            counts.push_back( 1 );
                        }
                        items.push_back( tmpitem );
                    }
                    if( names.size() > 10 ) {
                        break;
                    }
                }
                for( size_t i = 0; i < names.size(); ++i ) {
                    if( !items[i].count_by_charges() ) {
                        names[i] = items[i].display_name( counts[i] );
                    } else {
                        names[i] = items[i].tname( counts[i] );
                    }
                }
                int and_the_rest = 0;
                for( size_t i = 0; i < names.size(); ++i ) {
                    //~ number of items: "<number> <item>"
                    std::string fmt = ngettext( "%1$d %2$s", "%1$d %2$s", counts[i] );
                    names[i] = string_format( fmt, counts[i], names[i] );
                    // Skip the first two.
                    if( i > 1 ) {
                        and_the_rest += counts[i];
                    }
                }
                if( names.size() == 1 ) {
                    add_msg( _( "You see here %s." ), names[0] );
                } else if( names.size() == 2 ) {
                    add_msg( _( "You see here %s and %s." ), names[0], names[1] );
                } else if( names.size() == 3 ) {
                    add_msg( _( "You see here %s, %s, and %s." ), names[0], names[1], names[2] );
                } else if( and_the_rest < 7 ) {
                    add_msg( ngettext( "You see here %s, %s and %d more item.",
                                       "You see here %s, %s and %d more items.",
                                       and_the_rest ),
                             names[0], names[1], and_the_rest );
                } else {
                    add_msg( _( "You see here %s and many more items." ), names[0] );
                }
            }
        }
    }

    if( ( vp1.part_with_feature( "CONTROL_ANIMAL", true ) ||
          vp1.part_with_feature( "CONTROLS", true ) ) && u.in_vehicle && !u.is_mounted() ) {
        add_msg( _( "There are vehicle controls here." ) );
        if( !u.has_trait( trait_id( "WAYFARER" ) ) ) {
            add_msg( m_info, _( "%s to drive." ), press_x( ACTION_CONTROL_VEHICLE ) );
        }
    } else if( vp1.part_with_feature( "CONTROLS", true ) && u.in_vehicle &&
               u.is_mounted() ) {
        add_msg( _( "There are vehicle controls here but you cannot reach them whilst mounted." ) );
    }
    return submap_shift;
}

void game::place_player_overmap( const tripoint &om_dest )
{
    // if player is teleporting around, they dont bring their horse with them
    if( u.is_mounted() ) {
        u.remove_effect( effect_riding );
        u.mounted_creature->remove_effect( effect_ridden );
        u.mounted_creature = nullptr;
    }
    // offload the active npcs.
    unload_npcs();
    for( monster &critter : all_monsters() ) {
        despawn_monster( critter );
    }
    if( u.in_vehicle ) {
        m.unboard_vehicle( u.pos() );
    }
    const int minz = m.has_zlevels() ? -OVERMAP_DEPTH : get_levz();
    const int maxz = m.has_zlevels() ? OVERMAP_HEIGHT : get_levz();
    for( int z = minz; z <= maxz; z++ ) {
        m.clear_vehicle_cache( z );
        m.clear_vehicle_list( z );
    }
    m.access_cache( get_levz() ).map_memory_seen_cache.reset();
    // offset because load_map expects the coordinates of the top left corner, but the
    // player will be centered in the middle of the map.
    const tripoint map_om_pos( tripoint( 2 * om_dest.x, 2 * om_dest.y,
                                         om_dest.z ) + point( -HALF_MAPSIZE, -HALF_MAPSIZE ) );
    const tripoint player_pos( u.pos().xy(), map_om_pos.z );
    load_map( map_om_pos );
    load_npcs();
    m.spawn_monsters( true ); // Static monsters
    update_overmap_seen();
    // update weather now as it could be different on the new location
    weather.nextweather = calendar::turn;
    place_player( player_pos );
}

bool game::phasing_move( const tripoint &dest_loc )
{
    if( !u.has_active_bionic( bionic_id( "bio_probability_travel" ) ) ||
        u.get_power_level() < 250_kJ ) {
        return false;
    }

    if( dest_loc.z != u.posz() ) {
        // No vertical phasing yet
        return false;
    }

    //probability travel through walls but not water
    tripoint dest = dest_loc;
    // tile is impassable
    int tunneldist = 0;
    const int dx = sgn( dest.x - u.posx() );
    const int dy = sgn( dest.y - u.posy() );
    while( m.impassable( dest ) ||
           ( critter_at( dest ) != nullptr && tunneldist > 0 ) ) {
        //add 1 to tunnel distance for each impassable tile in the line
        tunneldist += 1;
        //Being dimensionally anchored prevents quantum shenanigans.
        if( u.worn_with_flag( "DIMENSIONAL_ANCHOR" ) || u.has_effect_with_flag( "DIMENSIONAL_ANCHOR" ) ) {
            u.add_msg_if_player( m_info, _( "You are repelled by the barrier!" ) );
            u.mod_power_level( -250_kJ ); //cost of tunneling one tile.
            return false;
        }
        if( tunneldist * 250_kJ >
            u.get_power_level() ) { //oops, not enough energy! Tunneling costs 250 bionic power per impassable tile
            add_msg( _( "You try to quantum tunnel through the barrier but are reflected!  Try again with more energy!" ) );
            u.mod_power_level( -250_kJ );
            return false;
        }

        if( tunneldist > 24 ) {
            add_msg( m_info, _( "It's too dangerous to tunnel that far!" ) );
            u.mod_power_level( -250_kJ );
            return false;
        }

        dest.x += dx;
        dest.y += dy;
    }

    if( tunneldist != 0 ) {
        if( u.in_vehicle ) {
            m.unboard_vehicle( u.pos() );
        }

        add_msg( _( "You quantum tunnel through the %d-tile wide barrier!" ), tunneldist );
        //tunneling costs 250 bionic power per impassable tile
        u.mod_power_level( -( tunneldist * 250_kJ ) );
        u.moves -= 100; //tunneling costs 100 moves
        u.setpos( dest );

        if( m.veh_at( u.pos() ).part_with_feature( "BOARDABLE", true ) ) {
            m.board_vehicle( u.pos(), &u );
        }

        u.grab( OBJECT_NONE );
        on_move_effects();
        return true;
    }

    return false;
}

bool game::grabbed_furn_move( const tripoint &dp )
{
    // Furniture: pull, push, or standing still and nudging object around.
    // Can push furniture out of reach.
    tripoint fpos = u.pos() + u.grab_point;
    // supposed position of grabbed furniture
    if( !m.has_furn( fpos ) ) {
        // Where did it go? We're grabbing thin air so reset.
        add_msg( m_info, _( "No furniture at grabbed point." ) );
        u.grab( OBJECT_NONE );
        return false;
    }

    const bool pushing_furniture = dp ==  u.grab_point;
    const bool pulling_furniture = dp == -u.grab_point;
    const bool shifting_furniture = !pushing_furniture && !pulling_furniture;

    tripoint fdest = fpos + dp; // intended destination of furniture.
    // Check floor: floorless tiles don't need to be flat and have no traps
    const bool has_floor = m.has_floor( fdest );
    // Unfortunately, game::is_empty fails for tiles we're standing on,
    // which will forbid pulling, so:
    const bool canmove = (
                             m.passable( fdest ) &&
                             critter_at<npc>( fdest ) == nullptr &&
                             critter_at<monster>( fdest ) == nullptr &&
                             ( !pulling_furniture || is_empty( u.pos() + dp ) ) &&
                             ( !has_floor || m.has_flag( "FLAT", fdest ) ) &&
                             !m.has_furn( fdest ) &&
                             !m.veh_at( fdest ) &&
                             ( !has_floor || m.tr_at( fdest ).is_null() )
                         );

    const furn_t furntype = m.furn( fpos ).obj();
    const int src_items = m.i_at( fpos ).size();
    const int dst_items = m.i_at( fdest ).size();

    const bool only_liquid_items = std::all_of( m.i_at( fdest ).begin(), m.i_at( fdest ).end(),
    [&]( item & liquid_item ) {
        return liquid_item.made_of_from_type( LIQUID );
    } );

    const bool dst_item_ok = !m.has_flag( "NOITEM", fdest ) &&
                             !m.has_flag( "SWIMMABLE", fdest ) &&
                             !m.has_flag( "DESTROY_ITEM", fdest ) &&
                             only_liquid_items;
    const bool src_item_ok = m.furn( fpos ).obj().has_flag( "CONTAINER" ) ||
                             m.furn( fpos ).obj().has_flag( "FIRE_CONTAINER" ) ||
                             m.furn( fpos ).obj().has_flag( "SEALED" );

    const int fire_intensity = m.get_field_intensity( fpos, fd_fire );
    time_duration fire_age = m.get_field_age( fpos, fd_fire );

    int str_req = furntype.move_str_req;
    // Factor in weight of items contained in the furniture.
    units::mass furniture_contents_weight = 0_gram;
    for( auto &contained_item : m.i_at( fpos ) ) {
        furniture_contents_weight += contained_item.weight();
    }
    str_req += furniture_contents_weight / 4_kilogram;
    if( canmove ) {
        u.increase_activity_level( ACTIVE_EXERCISE );
    }
    if( !canmove ) {
        // TODO: What is something?
        add_msg( _( "The %s collides with something." ), furntype.name() );
        u.moves -= 50;
        return true;
        ///\EFFECT_STR determines ability to drag furniture
    } else if( str_req > u.get_str() &&
               one_in( std::max( 20 - str_req - u.get_str(), 2 ) ) ) {
        add_msg( m_bad, _( "You strain yourself trying to move the heavy %s!" ),
                 furntype.name() );
        u.moves -= 100;
        u.mod_pain( 1 ); // Hurt ourselves.
        return true; // furniture and or obstacle wins.
    } else if( !src_item_ok && !dst_item_ok && dst_items > 0 ) {
        add_msg( _( "There's stuff in the way." ) );
        u.moves -= 50;
        return true;
    }

    u.moves -= str_req * 10;
    // Additional penalty if we can't comfortably move it.
    if( str_req > u.get_str() ) {
        int move_penalty = std::pow( str_req, 2.0 ) + 100.0;
        if( move_penalty <= 1000 ) {
            if( u.get_str() >= str_req - 3 ) {
                u.moves -= std::max( 3000, move_penalty * 10 );
                add_msg( m_bad, _( "The %s is really heavy!" ), furntype.name() );
                if( one_in( 3 ) ) {
                    add_msg( m_bad, _( "You fail to move the %s." ), furntype.name() );
                    return true;
                }
            } else {
                u.moves -= 100;
                add_msg( m_bad, _( "The %s is too heavy for you to budge." ), furntype.name() );
                return true;
            }
        }
        u.moves -= move_penalty;
        if( move_penalty > 500 ) {
            add_msg( _( "Moving the heavy %s is taking a lot of time!" ),
                     furntype.name() );
        } else if( move_penalty > 200 ) {
            if( one_in( 3 ) ) { // Nag only occasionally.
                add_msg( _( "It takes some time to move the heavy %s." ),
                         furntype.name() );
            }
        }
    }
    sounds::sound( fdest, furntype.move_str_req * 2, sounds::sound_t::movement,
                   _( "a scraping noise." ), true, "misc", "scraping" );

    // Actually move the furniture.
    m.furn_set( fdest, m.furn( fpos ) );
    m.furn_set( fpos, f_null );

    if( fire_intensity == 1 && !pulling_furniture ) {
        m.remove_field( fpos, fd_fire );
        m.set_field_intensity( fdest, fd_fire, fire_intensity );
        m.set_field_age( fdest, fd_fire, fire_age );
    }

    // Is there is only liquids on the ground, remove them after moving furniture.
    if( dst_items > 0 && only_liquid_items ) {
        m.i_clear( fdest );
    }

    if( src_items > 0 ) { // Move the stuff inside.
        if( dst_item_ok && src_item_ok ) {
            // Assume contents of both cells are legal, so we can just swap contents.
            std::list<item> temp;
            std::move( m.i_at( fpos ).begin(), m.i_at( fpos ).end(),
                       std::back_inserter( temp ) );
            m.i_clear( fpos );
            for( auto item_iter = m.i_at( fdest ).begin();
                 item_iter != m.i_at( fdest ).end(); ++item_iter ) {
                m.i_at( fpos ).insert( *item_iter );
            }
            m.i_clear( fdest );
            for( auto &cur_item : temp ) {
                m.i_at( fdest ).insert( cur_item );
            }
        } else {
            add_msg( _( "Stuff spills from the %s!" ), furntype.name() );
        }
    }

    if( shifting_furniture ) {
        // We didn't move
        tripoint d_sum = u.grab_point + dp;
        if( abs( d_sum.x ) < 2 && abs( d_sum.y ) < 2 ) {
            u.grab_point = d_sum; // furniture moved relative to us
        } else { // we pushed furniture out of reach
            add_msg( _( "You let go of the %s." ), furntype.name() );
            u.grab( OBJECT_NONE );
        }
        return true; // We moved furniture but stayed still.
    }

    if( pushing_furniture && m.impassable( fpos ) ) {
        // Not sure how that chair got into a wall, but don't let player follow.
        add_msg( _( "You let go of the %1$s as it slides past %2$s." ),
                 furntype.name(), m.tername( fdest ) );
        u.grab( OBJECT_NONE );
        return true;
    }

    return false;
}

bool game::grabbed_move( const tripoint &dp )
{
    if( u.get_grab_type() == OBJECT_NONE ) {
        return false;
    }

    if( dp.z != 0 ) {
        // No dragging stuff up/down stairs yet!
        return false;
    }

    // vehicle: pulling, pushing, or moving around the grabbed object.
    if( u.get_grab_type() == OBJECT_VEHICLE ) {
        return grabbed_veh_move( dp );
    }

    if( u.get_grab_type() == OBJECT_FURNITURE ) {
        return grabbed_furn_move( dp );
    }

    add_msg( m_info, _( "Nothing at grabbed point %d,%d,%d or bad grabbed object type." ),
             u.grab_point.x, u.grab_point.y, u.grab_point.z );
    u.grab( OBJECT_NONE );
    return false;
}

void game::on_move_effects()
{
    // TODO: Move this to a character method
    if( !u.is_mounted() ) {
        const item muscle( "muscle" );
        for( const bionic_id &bid : u.get_bionic_fueled_with( muscle ) ) {
            if( u.has_active_bionic( bid ) ) {// active power gen
                u.mod_power_level( units::from_kilojoule( muscle.fuel_energy() ) * bid->fuel_efficiency );
            } else if( u.has_bionic( bid ) ) {// passive power gen
                u.mod_power_level( units::from_kilojoule( muscle.fuel_energy() ) * bid->passive_fuel_efficiency );
            }
        }

        if( u.has_active_bionic( bionic_id( "bio_jointservo" ) ) ) {
            if( u.movement_mode_is( CMM_RUN ) ) {
                u.mod_power_level( -55_J );
            } else {
                u.mod_power_level( -35_J );
            }
        }
    }

    if( u.movement_mode_is( CMM_RUN ) ) {
        if( !u.can_run() ) {
            u.toggle_run_mode();
        }
        if( u.get_stamina() < u.get_stamina_max() / 5 && one_in( u.get_stamina() ) ) {
            u.add_effect( effect_winded, 10_turns );
        }
    }

    // apply martial art move bonuses
    u.martial_arts_data.ma_onmove_effects( u );

    sfx::do_ambient();
}

void game::on_options_changed()
{
#if defined(TILES)
    tilecontext->on_options_changed();
#endif
}

void game::fling_creature( Creature *c, const int &dir, float flvel, bool controlled )
{
    if( c == nullptr ) {
        debugmsg( "game::fling_creature invoked on null target" );
        return;
    }

    if( c->is_dead_state() ) {
        // Flinging a corpse causes problems, don't enable without testing
        return;
    }

    if( c->is_hallucination() ) {
        // Don't fling hallucinations
        return;
    }

    int steps = 0;
    bool thru = true;
    const bool is_u = ( c == &u );
    // Don't animate critters getting bashed if animations are off
    const bool animate = is_u || get_option<bool>( "ANIMATIONS" );

    player *p = dynamic_cast<player *>( c );

    tileray tdir( dir );
    int range = flvel / 10;
    tripoint pt = c->pos();
    while( range > 0 ) {
        c->underwater = false;
        // TODO: Check whenever it is actually in the viewport
        // or maybe even just redraw the changed tiles
        bool seen = is_u || u.sees( *c ); // To avoid redrawing when not seen
        tdir.advance();
        pt.x = c->posx() + tdir.dx();
        pt.y = c->posy() + tdir.dy();
        float force = 0;

        if( monster *const mon_ptr = critter_at<monster>( pt ) ) {
            monster &critter = *mon_ptr;
            // Approximate critter's "stopping power" with its max hp
            force = std::min<float>( 1.5f * critter.type->hp, flvel );
            const int damage = rng( force, force * 2.0f ) / 6;
            c->impact( damage, pt );
            // Multiply zed damage by 6 because no body parts
            const int zed_damage = std::max( 0, ( damage - critter.get_armor_bash( bp_torso ) ) * 6 );
            // TODO: Pass the "flinger" here - it's not the flung critter that deals damage
            critter.apply_damage( c, bp_torso, zed_damage );
            critter.check_dead_state();
            if( !critter.is_dead() ) {
                thru = false;
            }
        } else if( m.impassable( pt ) ) {
            if( !m.veh_at( pt ).obstacle_at_part() ) {
                force = std::min<float>( m.bash_strength( pt ), flvel );
            } else {
                // No good way of limiting force here
                // Keep it 1 less than maximum to make the impact hurt
                // but to keep the target flying after it
                force = flvel - 1;
            }
            const int damage = rng( force, force * 2.0f ) / 9;
            c->impact( damage, pt );
            if( m.is_bashable( pt ) ) {
                // Only go through if we successfully make the tile passable
                m.bash( pt, flvel );
                thru = m.passable( pt );
            } else {
                thru = false;
            }
        }

        // If the critter dies during flinging, moving it around causes debugmsgs
        if( c->is_dead_state() ) {
            return;
        }

        flvel -= force;
        if( thru ) {
            if( p != nullptr ) {
                if( p->in_vehicle ) {
                    m.unboard_vehicle( p->pos() );
                }
                // If we're flinging the player around, make sure the map stays centered on them.
                if( is_u ) {
                    update_map( pt.x, pt.y );
                } else {
                    p->setpos( pt );
                }
            } else if( !critter_at( pt ) ) {
                // Dying monster doesn't always leave an empty tile (blob spawning etc.)
                // Just don't setpos if it happens - next iteration will do so
                // or the monster will stop a tile before the unpassable one
                c->setpos( pt );
            }
        } else {
            // Don't zero flvel - count this as slamming both the obstacle and the ground
            // although at lower velocity
            break;
        }
        range--;
        steps++;
        if( animate && ( seen || u.sees( *c ) ) ) {
            draw();
        }
    }

    // Fall down to the ground - always on the last reached tile
    if( !m.has_flag( "SWIMMABLE", c->pos() ) ) {
        const trap_id trap_under_creature = m.tr_at( c->pos() ).loadid;
        // Didn't smash into a wall or a floor so only take the fall damage
        if( thru && trap_under_creature == tr_ledge ) {
            m.creature_on_trap( *c, false );
        } else {
            // Fall on ground
            int force = rng( flvel, flvel * 2 ) / 9;
            if( controlled ) {
                force = std::max( force / 2 - 5, 0 );
            }
            if( force > 0 ) {
                int dmg = c->impact( force, c->pos() );
                // TODO: Make landing damage the floor
                m.bash( c->pos(), dmg / 4, false, false, false );
            }
            // Always apply traps to creature i.e. bear traps, tele traps etc.
            m.creature_on_trap( *c, false );
        }
    } else {
        c->underwater = true;
        if( is_u ) {
            if( controlled ) {
                add_msg( _( "You dive into water." ) );
            } else {
                add_msg( m_warning, _( "You fall into water." ) );
            }
        }
    }
}

static cata::optional<tripoint> point_selection_menu( const std::vector<tripoint> &pts )
{
    if( pts.empty() ) {
        debugmsg( "point_selection_menu called with empty point set" );
        return cata::nullopt;
    }

    if( pts.size() == 1 ) {
        return pts[0];
    }

    const tripoint &upos = g->u.pos();
    uilist pmenu;
    pmenu.title = _( "Climb where?" );
    int num = 0;
    for( const tripoint &pt : pts ) {
        // TODO: Sort the menu so that it can be used with numpad directions
        const std::string &direction = direction_name( direction_from( upos.xy(), pt.xy() ) );
        // TODO: Inform player what is on said tile
        // But don't just print terrain name (in many cases it will be "open air")
        pmenu.addentry( num++, true, MENU_AUTOASSIGN, _( "Climb %s" ), direction );
    }

    pmenu.query();
    const int ret = pmenu.ret;
    if( ret < 0 || ret >= num ) {
        return cata::nullopt;
    }

    return pts[ret];
}

void game::vertical_move( int movez, bool force )
{
    if( u.is_mounted() ) {
        auto mons = u.mounted_creature.get();
        if( mons->has_flag( MF_RIDEABLE_MECH ) ) {
            if( !mons->check_mech_powered() ) {
                add_msg( m_bad, _( "Your %s refuses to move as its batteries have been drained." ),
                         mons->get_name() );
                return;
            }
        }
    }

    // > and < are used for diving underwater.
    if( m.has_flag( "SWIMMABLE", u.pos() ) && m.has_flag( TFLAG_DEEP_WATER, u.pos() ) ) {
        if( movez == -1 ) {
            if( u.is_underwater() ) {
                add_msg( m_info, _( "You are already underwater!" ) );
                return;
            }
            if( u.worn_with_flag( "FLOTATION" ) ) {
                add_msg( m_info, _( "You can't dive while wearing a flotation device." ) );
                return;
            }
            u.set_underwater( true );
            ///\EFFECT_STR increases breath-holding capacity while diving
            u.oxygen = 30 + 2 * u.str_cur;
            add_msg( _( "You dive underwater!" ) );
        } else {
            if( u.swim_speed() < 500 || u.shoe_type_count( "swim_fins" ) ) {
                u.set_underwater( false );
                add_msg( _( "You surface." ) );
            } else {
                add_msg( m_info, _( "You try to surface but can't!" ) );
            }
        }
        u.moves -= 100;
        return;
    }

    // Force means we're going down, even if there's no staircase, etc.
    bool climbing = false;
    int move_cost = 100;
    tripoint stairs( u.posx(), u.posy(), u.posz() + movez );
    if( m.has_zlevels() && !force && movez == 1 && !m.has_flag( "GOES_UP", u.pos() ) ) {
        // Climbing
        if( m.has_floor_or_support( stairs ) ) {
            add_msg( m_info, _( "You can't climb here - there's a ceiling above your head." ) );
            return;
        }

        const int cost = u.climbing_cost( u.pos(), stairs );
        if( cost == 0 ) {
            add_msg( m_info, _( "You can't climb here - you need walls and/or furniture to brace against." ) );
            return;
        }

        std::vector<tripoint> pts;
        for( const auto &pt : m.points_in_radius( stairs, 1 ) ) {
            if( m.passable( pt ) &&
                m.has_floor_or_support( pt ) ) {
                pts.push_back( pt );
            }
        }

        if( cost <= 0 || pts.empty() ) {
            add_msg( m_info,
                     _( "You can't climb here - there is no terrain above you that would support your weight." ) );
            return;
        } else {
            // TODO: Make it an extended action
            climbing = true;
            move_cost = cost;

            const cata::optional<tripoint> pnt = point_selection_menu( pts );
            if( !pnt ) {
                return;
            }
            stairs = *pnt;
        }
    }

    if( !force && movez == -1 && !m.has_flag( "GOES_DOWN", u.pos() ) ) {
        add_msg( m_info, _( "You can't go down here!" ) );
        return;
    } else if( !climbing && !force && movez == 1 && !m.has_flag( "GOES_UP", u.pos() ) ) {
        add_msg( m_info, _( "You can't go up here!" ) );
        return;
    }

    if( force ) {
        // Let go of a grabbed cart.
        u.grab( OBJECT_NONE );
    } else if( u.grab_point != tripoint_zero ) {
        add_msg( m_info, _( "You can't drag things up and down stairs." ) );
        return;
    }

    // Because get_levz takes z-value from the map, it will change when vertical_shift (m.has_zlevels() == true)
    // is called or when the map is loaded on new z-level (== false).
    // This caches the z-level we start the movement on (current) and the level we're want to end.
    const int z_before = get_levz();
    const int z_after = get_levz() + movez;
    if( z_after < -OVERMAP_DEPTH || z_after > OVERMAP_HEIGHT ) {
        debugmsg( "Tried to move outside allowed range of z-levels" );
        return;
    }

    if( !u.move_effects( false ) ) {
        return;
    }

    // Check if there are monsters are using the stairs.
    bool slippedpast = false;
    if( !m.has_zlevels() && !coming_to_stairs.empty() && !force ) {
        // TODO: Allow travel if zombie couldn't reach stairs, but spawn him when we go up.
        add_msg( m_warning, _( "You try to use the stairs.  Suddenly you are blocked by a %s!" ),
                 coming_to_stairs[0].name() );
        // Roll.
        ///\EFFECT_DEX increases chance of moving past monsters on stairs

        ///\EFFECT_DODGE increases chance of moving past monsters on stairs
        int dexroll = dice( 6, u.dex_cur + u.get_skill_level( skill_dodge ) * 2 );
        ///\EFFECT_STR increases chance of moving past monsters on stairs

        ///\EFFECT_MELEE increases chance of moving past monsters on stairs
        int strroll = dice( 3, u.str_cur + u.get_skill_level( skill_melee ) * 1.5 );
        if( coming_to_stairs.size() > 4 ) {
            add_msg( _( "The are a lot of them on the %s!" ), m.tername( u.pos() ) );
            dexroll /= 4;
            strroll /= 2;
        } else if( coming_to_stairs.size() > 1 ) {
            add_msg( m_warning, _( "There's something else behind it!" ) );
            dexroll /= 2;
        }

        if( dexroll < 14 || strroll < 12 ) {
            update_stair_monsters();
            u.moves -= 100;
            return;
        }

        add_msg( _( "You manage to slip past!" ) );
        slippedpast = true;
        u.moves -= 100;
    }

    // Shift the map up or down

    std::unique_ptr<map> tmp_map_ptr;
    if( !m.has_zlevels() ) {
        tmp_map_ptr = std::make_unique<map>();
    }

    map &maybetmp = m.has_zlevels() ? m : *( tmp_map_ptr.get() );
    if( m.has_zlevels() ) {
        // We no longer need to shift the map here! What joy
    } else {
        maybetmp.load( tripoint( get_levx(), get_levy(), z_after ), false );
    }

    // Find the corresponding staircase
    bool rope_ladder = false;
    // TODO: Remove the stairfinding, make the mapgen gen aligned maps
    if( !force && !climbing ) {
        const cata::optional<tripoint> pnt = find_or_make_stairs( maybetmp, z_after, rope_ladder );
        if( !pnt ) {
            return;
        }
        stairs = *pnt;
    }

    if( !force ) {
        monstairz = z_before;
    }
    // Save all monsters that can reach the stairs, remove them from the tracker,
    // then despawn the remaining monsters. Because it's a vertical shift, all
    // monsters are out of the bounds of the map and will despawn.
    shared_ptr_fast<monster> stored_mount;
    if( u.is_mounted() && !m.has_zlevels() ) {
        // Store a *copy* of the mount, so we can remove the original monster instance
        // from the tracker before the map shifts.
        // Map shifting would otherwise just despawn the mount and would later respawn it.
        stored_mount = make_shared_fast<monster>( *u.mounted_creature );
        critter_tracker->remove( *u.mounted_creature );
    }
    if( !m.has_zlevels() ) {
        const tripoint to = u.pos();
        for( monster &critter : all_monsters() ) {
            // if its a ladder instead of stairs - most zombies cant climb that.
            // unless that have a special flag to allow them to do so.
            if( ( m.has_flag( "DIFFICULT_Z", u.pos() ) && !critter.climbs() ) ||
                critter.has_effect( effect_ridden ) ||
                critter.has_effect( effect_tied ) ) {
                continue;
            }
            int turns = critter.turns_to_reach( to.xy() );
            if( turns < 10 && coming_to_stairs.size() < 8 && critter.will_reach( to.xy() )
                && !slippedpast ) {
                critter.staircount = 10 + turns;
                critter.on_unload();
                coming_to_stairs.push_back( critter );
                remove_zombie( critter );
            }
        }
        auto mons = critter_tracker->find( g->u.pos() );
        if( mons != nullptr ) {
            critter_tracker->remove( *mons );
        }
        shift_monsters( tripoint( 0, 0, movez ) );
    }

    std::vector<shared_ptr_fast<npc>> npcs_to_bring;
    std::vector<monster *> monsters_following;
    if( !m.has_zlevels() && abs( movez ) == 1 ) {
        std::copy_if( active_npc.begin(), active_npc.end(), back_inserter( npcs_to_bring ),
        [this]( const shared_ptr_fast<npc> &np ) {
            return np->is_walking_with() && !np->is_mounted() && !np->in_sleep_state() &&
                   rl_dist( np->pos(), u.pos() ) < 2;
        } );
    }

    if( m.has_zlevels() && abs( movez ) == 1 ) {
        bool ladder = m.has_flag( "DIFFICULT_Z", u.pos() );
        for( monster &critter : all_monsters() ) {
            if( ladder && !critter.climbs() ) {
                continue;
            }
            if( critter.attack_target() == &g->u || ( !critter.has_effect( effect_ridden ) &&
                    critter.has_effect( effect_pet ) && critter.friendly == -1 &&
                    !critter.has_effect( effect_tied ) ) ) {
                monsters_following.push_back( &critter );
            }
        }
    }

    if( u.is_mounted() ) {
        monster *crit = u.mounted_creature.get();
        if( crit->has_flag( MF_RIDEABLE_MECH ) ) {
            crit->use_mech_power( -1 );
            if( u.movement_mode_is( CMM_WALK ) ) {
                crit->use_mech_power( -2 );
            } else if( u.movement_mode_is( CMM_CROUCH ) ) {
                crit->use_mech_power( -1 );
            } else if( u.movement_mode_is( CMM_RUN ) ) {
                crit->use_mech_power( -3 );
            }
        }
    } else {
        u.moves -= move_cost;
    }
    for( const auto &np : npcs_to_bring ) {
        if( np->in_vehicle ) {
            g->m.unboard_vehicle( np->pos() );
        }
    }
    const tripoint old_pos = g->u.pos();
    point submap_shift;
    vertical_shift( z_after );
    if( !force ) {
        submap_shift = update_map( stairs.x, stairs.y );
    }
    if( u.is_mounted() ) {
        if( stored_mount ) {
            assert( !m.has_zlevels() );
            stored_mount->spawn( g->u.pos() );
            if( critter_tracker->add( stored_mount ) ) {
                u.mounted_creature = stored_mount;
            }
        } else {
            u.mounted_creature->setpos( g->u.pos() );
        }
    }
    // if an NPC or monster is on the stiars when player ascends/descends
    // they may end up merged on th esame tile, do some displacement to resolve that.
    // if, in the weird case of it not being possible to displace;
    // ( how did the player even manage to approach the stairs, if so? )
    // then nothing terrible happens, its just weird.
    if( critter_at<npc>( u.pos(), true ) || critter_at<monster>( u.pos(), true ) ) {
        std::string crit_name;
        bool player_displace = false;
        tripoint displace;
        for( const tripoint &elem : m.points_in_radius( u.pos(), 1 ) ) {
            if( elem == u.pos() ) {
                continue;
            }
            if( !m.impassable( elem ) ) {
                displace = elem;
                break;
            }
        }
        if( displace != tripoint_zero ) {
            npc *guy = g->critter_at<npc>( u.pos(), true );
            if( guy ) {
                crit_name = guy->get_name();
                tripoint old_pos = guy->pos();
                if( !guy->is_enemy() ) {
                    guy->move_away_from( u.pos(), true );
                    if( old_pos != guy->pos() ) {
                        add_msg( _( "%s moves out of the way for you." ), guy->get_name() );
                    }
                } else {
                    player_displace = true;
                }
            }
            monster *mon = g->critter_at<monster>( u.pos(), true );
            // if the monster is ridden by the player or an NPC:
            // Dont displace them. If they are mounted by a friendly NPC,
            // then the NPC will already have been displaced just above.
            // if they are ridden by the player, we want them to coexist on same tile
            if( mon && !mon->mounted_player ) {
                crit_name = mon->get_name();
                if( mon->friendly == -1 ) {
                    mon->setpos( displace );
                    add_msg( _( "Your %s moves out of the way for you." ), mon->get_name() );
                } else {
                    player_displace = true;
                }
            }
            if( player_displace ) {
                u.setpos( displace );
                u.moves -= 20;
                add_msg( _( "You push past %s blocking the way." ), crit_name );
            }
        }
    }
    if( !npcs_to_bring.empty() ) {
        // Would look nicer randomly scrambled
        std::vector<tripoint> candidates = closest_tripoints_first( u.pos(), 1 );
        std::remove_if( candidates.begin(), candidates.end(), [this]( const tripoint & c ) {
            return !is_empty( c );
        } );

        for( const auto &np : npcs_to_bring ) {
            const auto found = std::find_if( candidates.begin(), candidates.end(),
            [this, np]( const tripoint & c ) {
                return !np->is_dangerous_fields( m.field_at( c ) ) && m.tr_at( c ).is_benign();
            } );
            if( found != candidates.end() ) {
                // TODO: De-uglify
                np->setpos( *found );
                np->place_on_map();
                np->setpos( *found );
                candidates.erase( found );
            }

            if( candidates.empty() ) {
                break;
            }
        }

        reload_npcs();
    }

    // This ugly check is here because of stair teleport bullshit
    // TODO: Remove stair teleport bullshit
    if( rl_dist( g->u.pos(), old_pos ) <= 1 ) {
        for( monster *m : monsters_following ) {
            m->set_dest( g->u.pos() );
        }
    }

    if( rope_ladder ) {
        m.ter_set( u.pos(), t_rope_up );
    }

    if( m.ter( stairs ) == t_manhole_cover ) {
        m.spawn_item( stairs + point( rng( -1, 1 ), rng( -1, 1 ) ), "manhole_cover" );
        m.ter_set( stairs, t_manhole );
    }

    // Wouldn't work and may do strange things
    if( u.is_hauling() && !m.has_zlevels() ) {
        add_msg( _( "You cannot haul items here." ) );
        u.stop_hauling();
    }

    if( u.is_hauling() ) {
        const tripoint adjusted_pos = old_pos - sm_to_ms_copy( submap_shift );
        start_hauling( adjusted_pos );
    }

    m.invalidate_map_cache( g->get_levz() );
    refresh_all();
    // Upon force movement, traps can not be avoided.
    m.creature_on_trap( u, !force );
}

void game::start_hauling( const tripoint &pos )
{
    u.assign_activity( activity_id( "ACT_MOVE_ITEMS" ) );
    // Whether the destination is inside a vehicle (not supported)
    u.activity.values.push_back( 0 );
    // Destination relative to the player
    u.activity.coords.push_back( tripoint_zero );
    map_stack items = m.i_at( pos );
    if( items.empty() ) {
        u.stop_hauling();
        return;
    }
    for( item &it : items ) {
        //liquid not allowed
        if( it.made_of_from_type( LIQUID ) ) {
            continue;
        }
        u.activity.targets.emplace_back( map_cursor( pos ), &it );
        // Quantity of 0 means move all
        u.activity.values.push_back( 0 );
    }
    if( u.activity.targets.empty() ) {
        u.stop_hauling();
    }
}

cata::optional<tripoint> game::find_or_make_stairs( map &mp, const int z_after, bool &rope_ladder )
{
    const int omtilesz = SEEX * 2;
    real_coords rc( m.getabs( point( u.posx(), u.posy() ) ) );
    tripoint omtile_align_start( m.getlocal( rc.begin_om_pos() ), z_after );
    tripoint omtile_align_end( omtile_align_start + point( -1 + omtilesz, -1 + omtilesz ) );

    // Try to find the stairs.
    cata::optional<tripoint> stairs;
    int best = INT_MAX;
    const int movez = z_after - get_levz();
    const bool going_down_1 = movez == -1;
    const bool going_up_1 = movez == 1;
    // If there are stairs on the same x and y as we currently are, use those
    if( going_down_1 && mp.has_flag( TFLAG_GOES_UP, u.pos() + tripoint_below ) ) {
        stairs.emplace( u.pos() + tripoint_below );
    }
    if( going_up_1 && mp.has_flag( TFLAG_GOES_DOWN, u.pos() + tripoint_above ) ) {
        stairs.emplace( u.pos() + tripoint_above );
    }
    // We did not find stairs directly above or below, so search the map for them
    if( !stairs.has_value() ) {
        for( const tripoint &dest : m.points_in_rectangle( omtile_align_start, omtile_align_end ) ) {
            if( rl_dist( u.pos(), dest ) <= best &&
                ( ( going_down_1 && mp.has_flag( TFLAG_GOES_UP, dest ) ) ||
                  ( going_up_1 && ( mp.has_flag( TFLAG_GOES_DOWN, dest ) ||
                                    mp.ter( dest ) == t_manhole_cover ) ) ||
                  ( ( movez == 2 || movez == -2 ) && mp.ter( dest ) == t_elevator ) ) ) {
                stairs.emplace( dest );
                best = rl_dist( u.pos(), dest );
            }
        }
    }

    if( stairs.has_value() ) {
        if( Creature *blocking_creature = critter_at( stairs.value() ) ) {
            add_msg( _( "There's a %s in the way!" ), blocking_creature->get_name() );
            return cata::nullopt;
        }
        return stairs;
    }

    // No stairs found! Try to make some
    rope_ladder = false;
    stairs.emplace( u.pos() );
    stairs->z = z_after;
    // Check the destination area for lava.
    if( mp.ter( *stairs ) == t_lava ) {
        if( movez < 0 &&
            !query_yn(
                _( "There is a LOT of heat coming out of there, even the stairs have melted away.  Jump down?  You won't be able to get back up." ) ) ) {
            return cata::nullopt;
        } else if( movez > 0 &&
                   !query_yn(
                       _( "There is a LOT of heat coming out of there.  Push through the half-molten rocks and ascend?  You will not be able to get back down." ) ) ) {
            return cata::nullopt;
        }

        return stairs;
    }

    if( movez > 0 ) {
        if( !mp.has_flag( "GOES_DOWN", *stairs ) ) {
            if( !query_yn( _( "You may be unable to return back down these stairs.  Continue up?" ) ) ) {
                return cata::nullopt;
            }
        }
        // Manhole covers need this to work
        // Maybe require manhole cover here and fail otherwise?
        return stairs;
    }

    if( mp.impassable( *stairs ) ) {
        popup( _( "Halfway down, the way down becomes blocked off." ) );
        return cata::nullopt;
    }

    if( u.has_trait( trait_id( "WEB_RAPPEL" ) ) ) {
        if( query_yn( _( "There is a sheer drop halfway down.  Web-descend?" ) ) ) {
            rope_ladder = true;
            if( ( rng( 4, 8 ) ) < u.get_skill_level( skill_dodge ) ) {
                add_msg( _( "You attach a web and dive down headfirst, flipping upright and landing on your feet." ) );
            } else {
                add_msg( _( "You securely web up and work your way down, lowering yourself safely." ) );
            }
        } else {
            return cata::nullopt;
        }
    } else if( u.has_trait( trait_VINES2 ) || u.has_trait( trait_VINES3 ) ) {
        if( query_yn( _( "There is a sheer drop halfway down.  Use your vines to descend?" ) ) ) {
            if( u.has_trait( trait_VINES2 ) ) {
                if( query_yn( _( "Detach a vine?  It'll hurt, but you'll be able to climb back up…" ) ) ) {
                    rope_ladder = true;
                    add_msg( m_bad, _( "You descend on your vines, though leaving a part of you behind stings." ) );
                    u.mod_pain( 5 );
                    u.apply_damage( nullptr, bp_torso, 5 );
                    u.mod_stored_nutr( 10 );
                    u.mod_thirst( 10 );
                } else {
                    add_msg( _( "You gingerly descend using your vines." ) );
                }
            } else {
                add_msg( _( "You effortlessly lower yourself and leave a vine rooted for future use." ) );
                rope_ladder = true;
                u.mod_stored_nutr( 10 );
                u.mod_thirst( 10 );
            }
        } else {
            return cata::nullopt;
        }
    } else if( u.has_amount( "grapnel", 1 ) ) {
        if( query_yn( _( "There is a sheer drop halfway down.  Climb your grappling hook down?" ) ) ) {
            rope_ladder = true;
            u.use_amount( "grapnel", 1 );
        } else {
            return cata::nullopt;
        }
    } else if( u.has_amount( "rope_30", 1 ) ) {
        if( query_yn( _( "There is a sheer drop halfway down.  Climb your rope down?" ) ) ) {
            rope_ladder = true;
            u.use_amount( "rope_30", 1 );
        } else {
            return cata::nullopt;
        }
    } else if( !query_yn( _( "There is a sheer drop halfway down.  Jump?" ) ) ) {
        return cata::nullopt;
    }

    return stairs;
}

void game::vertical_shift( const int z_after )
{
    if( z_after < -OVERMAP_DEPTH || z_after > OVERMAP_HEIGHT ) {
        debugmsg( "Tried to get z-level %d outside allowed range of %d-%d",
                  z_after, -OVERMAP_DEPTH, OVERMAP_HEIGHT );
        return;
    }

    // TODO: Implement dragging stuff up/down
    u.grab( OBJECT_NONE );

    scent.reset();

    u.setz( z_after );
    const int z_before = get_levz();
    if( !m.has_zlevels() ) {
        m.clear_vehicle_cache( z_before );
        m.access_cache( z_before ).vehicle_list.clear();
        m.access_cache( z_before ).zone_vehicles.clear();
        m.access_cache( z_before ).map_memory_seen_cache.reset();
        m.set_transparency_cache_dirty( z_before );
        m.set_outside_cache_dirty( z_before );
        m.load( tripoint( get_levx(), get_levy(), z_after ), true );
        shift_monsters( tripoint( 0, 0, z_after - z_before ) );
        reload_npcs();
    } else {
        // Shift the map itself
        m.vertical_shift( z_after );
    }

    m.spawn_monsters( true );
    // this may be required after a vertical shift if z-levels are not enabled
    // the critter is unloaded/loaded, and it needs to reconstruct its rider data after being reloaded.
    validate_mounted_npcs();
    vertical_notes( z_before, z_after );
}

void game::vertical_notes( int z_before, int z_after )
{
    if( z_before == z_after || !get_option<bool>( "AUTO_NOTES" ) ||
        !get_option<bool>( "AUTO_NOTES_STAIRS" ) ) {
        return;
    }

    if( !m.inbounds_z( z_before ) || !m.inbounds_z( z_after ) ) {
        debugmsg( "game::vertical_notes invalid arguments: z_before == %d, z_after == %d",
                  z_before, z_after );
        return;
    }
    // Figure out where we know there are up/down connectors
    // Fill in all the tiles we know about (e.g. subway stations)
    static const int REVEAL_RADIUS = 40;
    for( const tripoint &p : points_in_radius( u.global_omt_location(), REVEAL_RADIUS ) ) {
        const tripoint cursp_before( p.xy(), z_before );
        const tripoint cursp_after( p.xy(), z_after );

        if( !overmap_buffer.seen( cursp_before ) ) {
            continue;
        }
        if( overmap_buffer.has_note( cursp_after ) ) {
            // Already has a note -> never add an AUTO-note
            continue;
        }
        const oter_id &ter = overmap_buffer.ter( cursp_before );
        const oter_id &ter2 = overmap_buffer.ter( cursp_after );
        if( z_after > z_before && ter->has_flag( known_up ) &&
            !ter2->has_flag( known_down ) ) {
            overmap_buffer.set_seen( cursp_after, true );
            overmap_buffer.add_note( cursp_after, string_format( ">:W;%s", _( "AUTO: goes down" ) ) );
        } else if( z_after < z_before && ter->has_flag( known_down ) &&
                   !ter2->has_flag( known_up ) ) {
            overmap_buffer.set_seen( cursp_after, true );
            overmap_buffer.add_note( cursp_after, string_format( "<:W;%s", _( "AUTO: goes up" ) ) );
        }
    }
}

point game::update_map( player &p )
{
    int x = p.posx();
    int y = p.posy();
    return update_map( x, y );
}

point game::update_map( int &x, int &y )
{
    point shift;

    while( x < HALF_MAPSIZE_X ) {
        x += SEEX;
        shift.x--;
    }
    while( x >= HALF_MAPSIZE_X + SEEX ) {
        x -= SEEX;
        shift.x++;
    }
    while( y < HALF_MAPSIZE_Y ) {
        y += SEEY;
        shift.y--;
    }
    while( y >= HALF_MAPSIZE_Y + SEEY ) {
        y -= SEEY;
        shift.y++;
    }

    if( shift == point_zero ) {
        // adjust player position
        u.setpos( tripoint( x, y, get_levz() ) );
        // Update what parts of the world map we can see
        // We need this call because even if the map hasn't shifted we may have changed z-level and can now see farther
        // TODO: only make this call if we changed z-level
        update_overmap_seen();
        // Not actually shifting the submaps, all the stuff below would do nothing
        return point_zero;
    }

    // this handles loading/unloading submaps that have scrolled on or off the viewport
    // NOLINTNEXTLINE(cata-use-named-point-constants)
    rectangle size_1( point( -1, -1 ), point( 1, 1 ) );
    point remaining_shift = shift;
    while( remaining_shift != point_zero ) {
        point this_shift = clamp_inclusive( remaining_shift, size_1 );
        m.shift( this_shift );
        remaining_shift -= this_shift;
    }

    // Shift monsters
    shift_monsters( tripoint( shift, 0 ) );
    const point shift_ms = sm_to_ms_copy( shift );
    u.shift_destination( -shift_ms );

    // Shift NPCs
    for( auto it = active_npc.begin(); it != active_npc.end(); ) {
        ( *it )->shift( shift.x, shift.y );
        if( ( *it )->posx() < 0 - SEEX * 2 || ( *it )->posy() < 0 - SEEX * 2 ||
            ( *it )->posx() > SEEX * ( MAPSIZE + 2 ) || ( *it )->posy() > SEEY * ( MAPSIZE + 2 ) ) {
            //Remove the npc from the active list. It remains in the overmap list.
            ( *it )->on_unload();
            it = active_npc.erase( it );
        } else {
            it++;
        }
    }

    scent.shift( shift_ms.x, shift_ms.y );

    // Also ensure the player is on current z-level
    // get_levz() should later be removed, when there is no longer such a thing
    // as "current z-level"
    u.setpos( tripoint( x, y, get_levz() ) );

    // Only do the loading after all coordinates have been shifted.

    // Check for overmap saved npcs that should now come into view.
    // Put those in the active list.
    load_npcs();

    // Make sure map cache is consistent since it may have shifted.
    if( m.has_zlevels() ) {
        for( int zlev = -OVERMAP_DEPTH; zlev <= OVERMAP_HEIGHT; ++zlev ) {
            m.invalidate_map_cache( zlev );
        }
    } else {
        m.invalidate_map_cache( get_levz() );
    }
    m.build_map_cache( get_levz() );

    // Spawn monsters if appropriate
    // This call will generate new monsters in addition to loading, so it's placed after NPC loading
    m.spawn_monsters( false ); // Static monsters

    // Update what parts of the world map we can see
    update_overmap_seen();

    return shift;
}

void game::update_overmap_seen()
{
    const tripoint ompos = u.global_omt_location();
    const int dist = u.overmap_sight_range( light_level( u.posz() ) );
    const int dist_squared = dist * dist;
    // We can always see where we're standing
    overmap_buffer.set_seen( ompos, true );
    for( const tripoint &p : points_in_radius( ompos, dist ) ) {
        const point delta = p.xy() - ompos.xy();
        const int h_squared = delta.x * delta.x + delta.y * delta.y;
        if( trigdist && h_squared > dist_squared ) {
            continue;
        }
        if( delta == point_zero ) {
            // 1. This case is already handled outside of the loop
            // 2. Calculating multiplier would cause division by zero
            continue;
        }
        // If circular distances are enabled, scale overmap distances by the diagonality of the sight line.
        const float multiplier = trigdist ? std::sqrt( h_squared ) / std::max( std::abs( delta.x ),
                                 std::abs( delta.y ) ) : 1;
        const std::vector<tripoint> line = line_to( ompos, p, 0 );
        float sight_points = dist;
        for( auto it = line.begin();
             it != line.end() && sight_points >= 0; ++it ) {
            const oter_id &ter = overmap_buffer.ter( *it );
            sight_points -= static_cast<int>( ter->get_see_cost() ) * multiplier;
        }
        if( sight_points >= 0 ) {
            tripoint seen( p );
            do {
                overmap_buffer.set_seen( seen, true );
                --seen.z;
            } while( seen.z >= 0 );
        }
    }
}

void game::replace_stair_monsters()
{
    for( auto &elem : coming_to_stairs ) {
        elem.staircount = 0;
        const tripoint pnt( elem.pos().xy(), get_levz() );
        place_critter_around( make_shared_fast<monster>( elem ), pnt, 10 );
    }

    coming_to_stairs.clear();
}

// TODO: abstract out the location checking code
// TODO: refactor so zombies can follow up and down stairs instead of this mess
void game::update_stair_monsters()
{
    // Search for the stairs closest to the player.
    std::vector<int> stairx;
    std::vector<int> stairy;
    std::vector<int> stairdist;

    const bool from_below = monstairz < get_levz();

    if( coming_to_stairs.empty() ) {
        return;
    }

    if( m.has_zlevels() ) {
        debugmsg( "%d monsters coming to stairs on a map with z-levels",
                  coming_to_stairs.size() );
        coming_to_stairs.clear();
    }

    for( const tripoint &dest : m.points_on_zlevel( u.posz() ) ) {
        if( ( from_below && m.has_flag( "GOES_DOWN", dest ) ) ||
            ( !from_below && m.has_flag( "GOES_UP", dest ) ) ) {
            stairx.push_back( dest.x );
            stairy.push_back( dest.y );
            stairdist.push_back( rl_dist( dest, u.pos() ) );
        }
    }
    if( stairdist.empty() ) {
        return;         // Found no stairs?
    }

    // Find closest stairs.
    size_t si = 0;
    for( size_t i = 0; i < stairdist.size(); i++ ) {
        if( stairdist[i] < stairdist[si] ) {
            si = i;
        }
    }

    // Find up to 4 stairs for distance stairdist[si] +1
    std::vector<int> nearest;
    nearest.push_back( si );
    for( size_t i = 0; i < stairdist.size() && nearest.size() < 4; i++ ) {
        if( ( i != si ) && ( stairdist[i] <= stairdist[si] + 1 ) ) {
            nearest.push_back( i );
        }
    }
    // Randomize the stair choice
    si = random_entry_ref( nearest );

    // Attempt to spawn zombies.
    for( size_t i = 0; i < coming_to_stairs.size(); i++ ) {
        int mposx = stairx[si];
        int mposy = stairy[si];
        monster &critter = coming_to_stairs[i];
        const tripoint dest {
            mposx, mposy, g->get_levz()
        };

        // We might be not be visible.
        if( ( critter.posx() < 0 - ( MAPSIZE_X ) / 6 ||
              critter.posy() < 0 - ( MAPSIZE_Y ) / 6 ||
              critter.posx() > ( MAPSIZE_X * 7 ) / 6 ||
              critter.posy() > ( MAPSIZE_Y * 7 ) / 6 ) ) {
            continue;
        }

        critter.staircount -= 4;
        // Let the player know zombies are trying to come.
        if( u.sees( dest ) ) {
            std::string dump;
            if( critter.staircount > 4 ) {
                dump += string_format( _( "You see a %s on the stairs" ), critter.name() );
            } else {
                if( critter.staircount > 0 ) {
                    dump += ( from_below ?
                              //~ The <monster> is almost at the <bottom/top> of the <terrain type>!
                              string_format( _( "The %1$s is almost at the top of the %2$s!" ),
                                             critter.name(),
                                             m.tername( dest ) ) :
                              string_format( _( "The %1$s is almost at the bottom of the %2$s!" ),
                                             critter.name(),
                                             m.tername( dest ) ) );
                }
            }

            add_msg( m_warning, dump );
        } else {
            sounds::sound( dest, 5, sounds::sound_t::movement,
                           _( "a sound nearby from the stairs!" ), true, "misc", "stairs_movement" );
        }

        if( critter.staircount > 0 ) {
            continue;
        }

        if( is_empty( dest ) ) {
            critter.spawn( dest );
            critter.staircount = 0;
            place_critter_at( make_shared_fast<monster>( critter ), dest );
            if( u.sees( dest ) ) {
                if( !from_below ) {
                    add_msg( m_warning, _( "The %1$s comes down the %2$s!" ),
                             critter.name(),
                             m.tername( dest ) );
                } else {
                    add_msg( m_warning, _( "The %1$s comes up the %2$s!" ),
                             critter.name(),
                             m.tername( dest ) );
                }
            }
            coming_to_stairs.erase( coming_to_stairs.begin() + i );
            continue;
        } else if( u.pos() == dest ) {
            // Monster attempts to push player of stairs
            int pushx = -1;
            int pushy = -1;
            int tries = 0;

            // the critter is now right on top of you and will attack unless
            // it can find a square to push you into with one of his tries.
            const int creature_push_attempts = 9;
            const int player_throw_resist_chance = 3;

            critter.spawn( dest );
            while( tries < creature_push_attempts ) {
                tries++;
                pushx = rng( -1, 1 );
                pushy = rng( -1, 1 );
                int iposx = mposx + pushx;
                int iposy = mposy + pushy;
                tripoint pos( iposx, iposy, get_levz() );
                if( ( pushx != 0 || pushy != 0 ) && !critter_at( pos ) &&
                    critter.can_move_to( pos ) ) {
                    bool resiststhrow = ( u.is_throw_immune() ) ||
                                        ( u.has_trait( trait_LEG_TENT_BRACE ) );
                    if( resiststhrow && one_in( player_throw_resist_chance ) ) {
                        u.moves -= 25; // small charge for avoiding the push altogether
                        add_msg( _( "The %s fails to push you back!" ),
                                 critter.name() );
                        return; //judo or leg brace prevent you from getting pushed at all
                    }
                    // Not accounting for tentacles latching on, so..
                    // Something is about to happen, lets charge half a move
                    u.moves -= 50;
                    if( resiststhrow && ( u.is_throw_immune() ) ) {
                        //we have a judoka who isn't getting pushed but counterattacking now.
                        mattack::thrown_by_judo( &critter );
                        return;
                    }
                    std::string msg;
                    ///\EFFECT_DODGE reduces chance of being downed when pushed off the stairs
                    if( !( resiststhrow ) && ( u.get_dodge() + rng( 0, 3 ) < 12 ) ) {
                        // dodge 12 - never get downed
                        // 11.. avoid 75%; 10.. avoid 50%; 9.. avoid 25%
                        u.add_effect( effect_downed, 2_turns );
                        msg = _( "The %s pushed you back hard!" );
                    } else {
                        msg = _( "The %s pushed you back!" );
                    }
                    add_msg( m_warning, msg.c_str(), critter.name() );
                    u.setx( u.posx() + pushx );
                    u.sety( u.posy() + pushy );
                    return;
                }
            }
            add_msg( m_warning,
                     _( "The %s tried to push you back but failed!  It attacks you!" ),
                     critter.name() );
            critter.melee_attack( u );
            u.moves -= 50;
            return;
        } else if( monster *const mon_ptr = critter_at<monster>( dest ) ) {
            // Monster attempts to displace a monster from the stairs
            monster &other = *mon_ptr;
            critter.spawn( dest );

            // the critter is now right on top of another and will push it
            // if it can find a square to push it into inside of his tries.
            const int creature_push_attempts = 9;
            const int creature_throw_resist = 4;

            int tries = 0;
            int pushx = 0;
            int pushy = 0;
            while( tries < creature_push_attempts ) {
                tries++;
                pushx = rng( -1, 1 );
                pushy = rng( -1, 1 );
                int iposx = mposx + pushx;
                int iposy = mposy + pushy;
                tripoint pos( iposx, iposy, get_levz() );
                if( ( pushx == 0 && pushy == 0 ) || ( ( iposx == u.posx() ) && ( iposy == u.posy() ) ) ) {
                    continue;
                }
                if( !critter_at( pos ) && other.can_move_to( pos ) ) {
                    other.setpos( tripoint( iposx, iposy, get_levz() ) );
                    other.moves -= 50;
                    std::string msg;
                    if( one_in( creature_throw_resist ) ) {
                        other.add_effect( effect_downed, 2_turns );
                        msg = _( "The %1$s pushed the %2$s hard." );
                    } else {
                        msg = _( "The %1$s pushed the %2$s." );
                    }
                    add_msg( m_neutral, msg, critter.name(), other.name() );
                    return;
                }
            }
            return;
        }
    }
}

void game::despawn_monster( monster &critter )
{
    if( !critter.is_hallucination() ) {
        // hallucinations aren't stored, they come and go as they like,
        overmap_buffer.despawn_monster( critter );
    }

    critter.on_unload();
    remove_zombie( critter );
    // simulate it being dead so further processing of it (e.g. in monmove) will yield
    critter.set_hp( 0 );
}

void game::shift_monsters( const tripoint &shift )
{
    // If either shift argument is non-zero, we're shifting.
    if( shift == tripoint_zero ) {
        return;
    }
    for( monster &critter : all_monsters() ) {
        if( shift.xy() != point_zero ) {
            critter.shift( shift.xy() );
        }

        if( m.inbounds( critter.pos() ) && ( shift.z == 0 || m.has_zlevels() ) ) {
            // We're inbounds, so don't despawn after all.
            // No need to shift Z-coordinates, they are absolute
            continue;
        }
        // Either a vertical shift or the critter is now outside of the reality bubble,
        // anyway: it must be saved and removed.
        despawn_monster( critter );
    }
    // The order in which zombies are shifted may cause zombies to briefly exist on
    // the same square. This messes up the mon_at cache, so we need to rebuild it.
    critter_tracker->rebuild_cache();
}

void game::perhaps_add_random_npc()
{
    if( !calendar::once_every( 1_hours ) ) {
        return;
    }
    // Create a new NPC?
    // Only allow NPCs on 0 z-level, otherwise they can bug out due to lack of spots
    if( !get_option<bool>( "RANDOM_NPC" ) || ( !m.has_zlevels() && get_levz() != 0 ) ) {
        return;
    }

    float density = get_option<float>( "NPC_DENSITY" );
    static constexpr int density_search_radius = 60;
    const int npc_num = overmap_buffer.get_npcs_near_player( density_search_radius ).size();
    if( npc_num > 0 ) {
        // 100%, 80%, 64%, 52%, 41%, 33%...
        density *= powf( 0.8f, npc_num );
    }

    if( !x_in_y( density, 100 ) ) {
        return;
    }
    bool spawn_allowed = false;
    tripoint spawn_point;
    int counter = 0;
    while( !spawn_allowed ) {
        if( counter >= 10 ) {
            return;
        }
        static constexpr int radius_spawn_range = 120;
        const tripoint u_omt = u.global_omt_location();
        spawn_point = u_omt + point( rng( -radius_spawn_range, radius_spawn_range ),
                                     rng( -radius_spawn_range, radius_spawn_range ) );
        spawn_point.z = 0;
        const oter_id oter = overmap_buffer.ter( spawn_point );
        // shouldnt spawn on lakes or rivers.
        if( !is_river_or_lake( oter ) ) {
            spawn_allowed = true;
        }
        counter += 1;
    }
    shared_ptr_fast<npc> tmp = make_shared_fast<npc>();
    tmp->normalize();
    tmp->randomize();
    std::string new_fac_id = "solo_";
    new_fac_id += tmp->name;
    // create a new "lone wolf" faction for this one NPC
    faction *new_solo_fac = faction_manager_ptr->add_new_faction( tmp->name, faction_id( new_fac_id ),
                            faction_id( "no_faction" ) );
    tmp->set_fac( new_solo_fac ? new_solo_fac->id : faction_id( "no_faction" ) );
    // adds the npc to the correct overmap.
    tripoint submap_spawn = omt_to_sm_copy( spawn_point );
    tmp->spawn_at_sm( submap_spawn.x, submap_spawn.y, 0 );
    overmap_buffer.insert_npc( tmp );
    tmp->form_opinion( u );
    tmp->mission = NPC_MISSION_NULL;
    tmp->long_term_goal_action();
    tmp->add_new_mission( mission::reserve_random( ORIGIN_ANY_NPC, tmp->global_omt_location(),
                          tmp->getID() ) );
    // This will make the new NPC active- if its nearby to the player
    load_npcs();
}

bool game::display_overlay_state( const action_id action )
{
    const auto it = displaying_overlays.find( action );
    if( it == displaying_overlays.end() ) {
        return false;
    }

    return displaying_overlays[action];
}

void game::display_toggle_overlay( const action_id action )
{
    const auto it = displaying_overlays.find( action );
    if( it == displaying_overlays.end() ) {
        return;
    }

    const bool action_flag = it->second;
    std::for_each( displaying_overlays.begin(), displaying_overlays.end(), []( auto & p ) {
        p.second = false;
    } );
    displaying_overlays[action] = !action_flag;
}

void game::display_scent()
{
    if( use_tiles ) {
        display_toggle_overlay( ACTION_DISPLAY_SCENT );
    } else {
        int div;
        bool got_value = query_int( div, _( "Set the Scent Map sensitivity to (0 to cancel)?" ) );
        if( !got_value || div < 1 ) {
            add_msg( _( "Never mind." ) );
            return;
        }
        draw_ter();
        scent.draw( w_terrain, div * 2, u.pos() + u.view_offset );
        wrefresh( w_terrain );
        draw_panels();
        inp_mngr.wait_for_any_key();
    }
}

void game::display_temperature()
{
    if( use_tiles ) {
        display_toggle_overlay( ACTION_DISPLAY_TEMPERATURE );
    }
}

void game::display_vehicle_ai()
{
    if( use_tiles ) {
        display_toggle_overlay( ACTION_DISPLAY_VEHICLE_AI );
    }
}

void game::display_visibility()
{
    if( use_tiles ) {
        display_toggle_overlay( ACTION_DISPLAY_VISIBILITY );
        if( display_overlay_state( ACTION_DISPLAY_VISIBILITY ) ) {
            std::vector< tripoint > locations;
            uilist creature_menu;
            int num_creatures = 0;
            creature_menu.addentry( num_creatures++, true, MENU_AUTOASSIGN, "%s", _( "You" ) );
            locations.emplace_back( g->u.pos() ); // add player first.
            for( const Creature &critter : g->all_creatures() ) {
                if( critter.is_player() ) {
                    continue;
                }
                creature_menu.addentry( num_creatures++, true, MENU_AUTOASSIGN, critter.disp_name() );
                locations.emplace_back( critter.pos() );
            }

            pointmenu_cb callback( locations );
            creature_menu.callback = &callback;
            creature_menu.w_y = 0;
            creature_menu.query();
            if( creature_menu.ret >= 0 && static_cast<size_t>( creature_menu.ret ) < locations.size() ) {
                Creature *creature = critter_at<Creature>( locations[creature_menu.ret] );
                displaying_visibility_creature = creature;
            }
        } else {
            displaying_visibility_creature = nullptr;
        }
    }
}

void game::display_lighting()
{
    if( use_tiles ) {
        display_toggle_overlay( ACTION_DISPLAY_LIGHTING );
        if( !g->display_overlay_state( ACTION_DISPLAY_LIGHTING ) ) {
            return;
        }
        uilist lighting_menu;
        std::vector<std::string> lighting_menu_strings{
            "Global lighting conditions"
        };

        int count = 0;
        for( const auto &menu_str : lighting_menu_strings ) {
            lighting_menu.addentry( count++, true, MENU_AUTOASSIGN, "%s", menu_str );
        }

        lighting_menu.w_y = 0;
        lighting_menu.query();
        if( ( lighting_menu.ret >= 0 ) &&
            ( static_cast<size_t>( lighting_menu.ret ) < lighting_menu_strings.size() ) ) {
            g->displaying_lighting_condition = lighting_menu.ret;
        }
    }
}

void game::display_radiation()
{
    if( use_tiles ) {
        display_toggle_overlay( ACTION_DISPLAY_RADIATION );
    }
}

void game::init_autosave()
{
    moves_since_last_save = 0;
    last_save_timestamp = time( nullptr );
}

void game::quicksave()
{
    //Don't autosave if the player hasn't done anything since the last autosave/quicksave,
    if( !moves_since_last_save ) {
        return;
    }
    add_msg( m_info, _( "Saving game, this may take a while" ) );

    static_popup popup;
    popup.message( "%s", _( "Saving game, this may take a while" ) );
    ui_manager::redraw();
    refresh_display();

    time_t now = time( nullptr ); //timestamp for start of saving procedure

    //perform save
    save();
    //Now reset counters for autosaving, so we don't immediately autosave after a quicksave or autosave.
    moves_since_last_save = 0;
    last_save_timestamp = now;
}

void game::quickload()
{
    const WORLDPTR active_world = world_generator->active_world;
    if( active_world == nullptr ) {
        return;
    }

    if( active_world->save_exists( save_t::from_player_name( u.name ) ) ) {
        if( moves_since_last_save != 0 ) { // See if we need to reload anything
            MAPBUFFER.reset();
            overmap_buffer.clear();
            try {
                setup();
            } catch( const std::exception &err ) {
                debugmsg( "Error: %s", err.what() );
            }
            load( save_t::from_player_name( u.name ) );
        }
    } else {
        popup_getkey( _( "No saves for %s yet." ), u.name );
    }
}

void game::autosave()
{
    //Don't autosave if the min-autosave interval has not passed since the last autosave/quicksave.
    if( time( nullptr ) < last_save_timestamp + 60 * get_option<int>( "AUTOSAVE_MINUTES" ) ) {
        return;
    }
    quicksave();    //Driving checks are handled by quicksave()
}

void intro()
{
    int maxy = getmaxy( catacurses::stdscr );
    int maxx = getmaxx( catacurses::stdscr );
    const int minHeight = FULL_SCREEN_HEIGHT;
    const int minWidth = FULL_SCREEN_WIDTH;
    catacurses::window tmp = catacurses::newwin( minHeight, minWidth, point_zero );

    while( maxy < minHeight || maxx < minWidth ) {
        werase( tmp );
        if( maxy < minHeight && maxx < minWidth ) {
            fold_and_print( tmp, point_zero, maxx, c_white,
                            _( "Whoa!  Your terminal is tiny!  This game requires a minimum terminal size of "
                               "%dx%d to work properly.  %dx%d just won't do.  Maybe a smaller font would help?" ),
                            minWidth, minHeight, maxx, maxy );
        } else if( maxx < minWidth ) {
            fold_and_print( tmp, point_zero, maxx, c_white,
                            _( "Oh!  Hey, look at that.  Your terminal is just a little too narrow.  This game "
                               "requires a minimum terminal size of %dx%d to function.  It just won't work "
                               "with only %dx%d.  Can you stretch it out sideways a bit?" ),
                            minWidth, minHeight, maxx, maxy );
        } else {
            fold_and_print( tmp, point_zero, maxx, c_white,
                            _( "Woah, woah, we're just a little short on space here.  The game requires a "
                               "minimum terminal size of %dx%d to run.  %dx%d isn't quite enough!  Can you "
                               "make the terminal just a smidgen taller?" ),
                            minWidth, minHeight, maxx, maxy );
        }
        wrefresh( tmp );
        inp_mngr.wait_for_any_key();
        maxy = getmaxy( catacurses::stdscr );
        maxx = getmaxx( catacurses::stdscr );
    }
    werase( tmp );

#if !(defined(_WIN32) || defined(TILES))
    // Check whether LC_CTYPE supports the UTF-8 encoding
    // and show a warning if it doesn't
    if( std::strcmp( nl_langinfo( CODESET ), "UTF-8" ) != 0 ) {
        const char *unicode_error_msg =
            _( "You don't seem to have a valid Unicode locale. You may see some weird "
               "characters (e.g. empty boxes or question marks). You have been warned." );
        fold_and_print( tmp, point_zero, maxx, c_white, unicode_error_msg, minWidth, minHeight,
                        maxx, maxy );
        wrefresh( tmp );
        inp_mngr.wait_for_any_key();
        werase( tmp );
    }
#endif

    wrefresh( tmp );
    catacurses::erase();
}

void game::process_artifact( item &it, player &p )
{
    const bool worn = p.is_worn( it );
    const bool wielded = ( &it == &p.weapon );
    std::vector<art_effect_passive> effects = it.type->artifact->effects_carried;
    if( worn ) {
        const std::vector<art_effect_passive> &ew = it.type->artifact->effects_worn;
        effects.insert( effects.end(), ew.begin(), ew.end() );
    }
    if( wielded ) {
        const std::vector<art_effect_passive> &ew = it.type->artifact->effects_wielded;
        effects.insert( effects.end(), ew.begin(), ew.end() );
    }

    if( it.is_tool() ) {
        // Recharge it if necessary
        if( it.ammo_remaining() < it.ammo_capacity() && calendar::once_every( 1_minutes ) ) {
            //Before incrementing charge, check that any extra requirements are met
            if( check_art_charge_req( it ) ) {
                switch( it.type->artifact->charge_type ) {
                    case ARTC_NULL:
                    case NUM_ARTCS:
                        break; // dummy entries
                    case ARTC_TIME:
                        // Once per hour
                        if( calendar::once_every( 1_hours ) ) {
                            it.charges++;
                        }
                        break;
                    case ARTC_SOLAR:
                        if( calendar::once_every( 10_minutes ) &&
                            is_in_sunlight( p.pos() ) ) {
                            it.charges++;
                        }
                        break;
                    // Artifacts can inflict pain even on Deadened folks.
                    // Some weird Lovecraftian thing.  ;P
                    // (So DON'T route them through mod_pain!)
                    case ARTC_PAIN:
                        if( calendar::once_every( 1_minutes ) ) {
                            add_msg( m_bad, _( "You suddenly feel sharp pain for no reason." ) );
                            p.mod_pain_noresist( 3 * rng( 1, 3 ) );
                            it.charges++;
                        }
                        break;
                    case ARTC_HP:
                        if( calendar::once_every( 1_minutes ) ) {
                            add_msg( m_bad, _( "You feel your body decaying." ) );
                            p.hurtall( 1, nullptr );
                            it.charges++;
                        }
                        break;
                    case ARTC_FATIGUE:
                        if( calendar::once_every( 1_minutes ) ) {
                            add_msg( m_bad, _( "You feel fatigue seeping into your body." ) );
                            u.mod_fatigue( 3 * rng( 1, 3 ) );
                            u.mod_stamina( -90 * rng( 1, 3 ) * rng( 1, 3 ) * rng( 2, 3 ) );
                            it.charges++;
                        }
                        break;
                    // Portals are energetic enough to charge the item.
                    // Tears in reality are consumed too, but can't charge it.
                    case ARTC_PORTAL:
                        for( const tripoint &dest : m.points_in_radius( p.pos(), 1 ) ) {
                            m.remove_field( dest, fd_fatigue );
                            if( m.tr_at( dest ).loadid == tr_portal ) {
                                add_msg( m_good, _( "The portal collapses!" ) );
                                m.remove_trap( dest );
                                it.charges++;
                                break;
                            }
                        }
                        break;
                }
            }
        }
    }

    for( const art_effect_passive &i : effects ) {
        switch( i ) {
            case AEP_STR_UP:
                p.mod_str_bonus( +4 );
                break;
            case AEP_DEX_UP:
                p.mod_dex_bonus( +4 );
                break;
            case AEP_PER_UP:
                p.mod_per_bonus( +4 );
                break;
            case AEP_INT_UP:
                p.mod_int_bonus( +4 );
                break;
            case AEP_ALL_UP:
                p.mod_str_bonus( +2 );
                p.mod_dex_bonus( +2 );
                p.mod_per_bonus( +2 );
                p.mod_int_bonus( +2 );
                break;
            case AEP_SPEED_UP:
                // Handled in player::current_speed()
                break;

            case AEP_PBLUE:
                if( p.get_rad() > 0 ) {
                    p.mod_rad( -1 );
                }
                break;

            case AEP_SMOKE:
                if( one_in( 10 ) ) {
                    tripoint pt( p.posx() + rng( -1, 1 ),
                                 p.posy() + rng( -1, 1 ),
                                 p.posz() );
                    m.add_field( pt, fd_smoke, rng( 1, 3 ) );
                }
                break;

            case AEP_SNAKES:
                break; // Handled in player::hit()

            case AEP_EXTINGUISH:
                for( const tripoint &dest : m.points_in_radius( p.pos(), 1 ) ) {
                    m.mod_field_age( dest, fd_fire, -1_turns );
                }
                break;

            case AEP_FUN:
                //Bonus fluctuates, wavering between 0 and 30-ish - usually around 12
                p.add_morale( MORALE_FEELING_GOOD, rng( 1, 2 ) * rng( 2, 3 ), 0, 3_turns, 0_turns, false );
                break;

            case AEP_HUNGER:
                if( one_in( 100 ) ) {
                    p.mod_hunger( 1 );
                }
                break;

            case AEP_THIRST:
                if( one_in( 120 ) ) {
                    p.mod_thirst( 1 );
                }
                break;

            case AEP_EVIL:
                if( one_in( 150 ) ) { // Once every 15 minutes, on average
                    p.add_effect( effect_evil, 30_minutes );
                    if( it.is_armor() ) {
                        if( !worn ) {
                            add_msg( _( "You have an urge to wear the %s." ),
                                     it.tname() );
                        }
                    } else if( !wielded ) {
                        add_msg( _( "You have an urge to wield the %s." ),
                                 it.tname() );
                    }
                }
                break;

            case AEP_SCHIZO:
                break; // Handled in player::suffer()

            case AEP_RADIOACTIVE:
                if( one_in( 4 ) ) {
                    p.irradiate( 1.0f );
                }
                break;

            case AEP_STR_DOWN:
                p.mod_str_bonus( -3 );
                break;

            case AEP_DEX_DOWN:
                p.mod_dex_bonus( -3 );
                break;

            case AEP_PER_DOWN:
                p.mod_per_bonus( -3 );
                break;

            case AEP_INT_DOWN:
                p.mod_int_bonus( -3 );
                break;

            case AEP_ALL_DOWN:
                p.mod_str_bonus( -2 );
                p.mod_dex_bonus( -2 );
                p.mod_per_bonus( -2 );
                p.mod_int_bonus( -2 );
                break;

            case AEP_SPEED_DOWN:
                break; // Handled in player::current_speed()

            default:
                //Suppress warnings
                break;
        }
    }
    // Recalculate, as it might have changed (by mod_*_bonus above)
    p.str_cur = p.get_str();
    p.int_cur = p.get_int();
    p.dex_cur = p.get_dex();
    p.per_cur = p.get_per();
}
//Check if an artifact's extra charge requirements are currently met
bool check_art_charge_req( item &it )
{
    player &p = g->u;
    bool reqsmet = true;
    const bool worn = p.is_worn( it );
    const bool wielded = ( &it == &p.weapon );
    const bool heldweapon = ( wielded && !it.is_armor() ); //don't charge wielded clothes
    switch( it.type->artifact->charge_req ) {
        case( ACR_NULL ):
        case( NUM_ACRS ):
            break;
        case( ACR_EQUIP ):
            //Generated artifacts won't both be wearable and have charges, but nice for mods
            reqsmet = ( worn || heldweapon );
            break;
        case( ACR_SKIN ):
            //As ACR_EQUIP, but also requires nothing worn on bodypart wielding or wearing item
            if( !worn && !heldweapon ) {
                reqsmet = false;
                break;
            }
            for( const body_part bp : all_body_parts ) {
                if( it.covers( bp ) || ( heldweapon && ( bp == bp_hand_r || bp == bp_hand_l ) ) ) {
                    reqsmet = true;
                    for( auto &i : p.worn ) {
                        if( i.covers( bp ) && ( &it != &i ) && i.get_coverage() > 50 ) {
                            reqsmet = false;
                            break; //This one's no good, check the next body part
                        }
                    }
                    if( reqsmet ) {
                        break;    //Only need skin contact on one bodypart
                    }
                }
            }
            break;
        case( ACR_SLEEP ):
            reqsmet = p.has_effect( effect_sleep );
            break;
        case( ACR_RAD ):
            reqsmet = ( ( g->m.get_radiation( p.pos() ) > 0 ) || ( p.get_rad() > 0 ) );
            break;
        case( ACR_WET ):
            reqsmet = std::any_of( p.body_wetness.begin(), p.body_wetness.end(),
            []( const int w ) {
                return w != 0;
            } );
            if( !reqsmet && sum_conditions( calendar::turn - 1_turns, calendar::turn, p.pos() ).rain_amount > 0
                && !( p.in_vehicle && g->m.veh_at( p.pos() )->is_inside() ) ) {
                reqsmet = true;
            }
            break;
        case( ACR_SKY ):
            reqsmet = ( p.posz() > 0 );
            break;
    }
    return reqsmet;
}

void game::start_calendar()
{
    const bool scen_season = scen->has_flag( "SPR_START" ) || scen->has_flag( "SUM_START" ) ||
                             scen->has_flag( "AUT_START" ) || scen->has_flag( "WIN_START" ) ||
                             scen->has_flag( "SUM_ADV_START" );

    if( scen_season ) {
        // Configured starting date overridden by scenario, calendar::start is left as Spring 1
        calendar::start_of_cataclysm = calendar::turn_zero + 1_hours * get_option<int>( "INITIAL_TIME" );
        calendar::turn = calendar::turn_zero + 1_hours * get_option<int>( "INITIAL_TIME" );
        if( scen->has_flag( "SPR_START" ) ) {
            calendar::initial_season = SPRING;
        } else if( scen->has_flag( "SUM_START" ) ) {
            calendar::initial_season = SUMMER;
            calendar::turn += calendar::season_length();
        } else if( scen->has_flag( "AUT_START" ) ) {
            calendar::initial_season = AUTUMN;
            calendar::turn += calendar::season_length() * 2;
        } else if( scen->has_flag( "WIN_START" ) ) {
            calendar::initial_season = WINTER;
            calendar::turn += calendar::season_length() * 3;
        } else if( scen->has_flag( "SUM_ADV_START" ) ) {
            calendar::initial_season = SUMMER;
            calendar::turn += calendar::season_length() * 5;
        } else {
            debugmsg( "The Unicorn" );
        }
    } else {
        // No scenario, so use the starting date+time configured in world options
        const int initial_days = get_option<int>( "INITIAL_DAY" );
        calendar::start_of_cataclysm = calendar::turn_zero + 1_days * initial_days;

        // Determine the season based off how long the seasons are set to be
        // First take the number of season elapsed up to the starting date, then mod by 4 to get the season of the current year
        const int season_number = ( initial_days / get_option<int>( "SEASON_LENGTH" ) ) % 4;
        if( season_number == 0 ) {
            calendar::initial_season = SPRING;
        } else if( season_number == 1 ) {
            calendar::initial_season = SUMMER;
        } else if( season_number == 2 ) {
            calendar::initial_season = AUTUMN;
        } else {
            calendar::initial_season = WINTER;
        }

        calendar::turn = calendar::start_of_cataclysm
                         + 1_hours * get_option<int>( "INITIAL_TIME" )
                         + 1_days * get_option<int>( "SPAWN_DELAY" );
    }

}

void game::add_artifact_messages( const std::vector<art_effect_passive> &effects )
{
    int net_str = 0;
    int net_dex = 0;
    int net_per = 0;
    int net_int = 0;
    int net_speed = 0;

    for( auto &i : effects ) {
        switch( i ) {
            case AEP_STR_UP:
                net_str += 4;
                break;
            case AEP_DEX_UP:
                net_dex += 4;
                break;
            case AEP_PER_UP:
                net_per += 4;
                break;
            case AEP_INT_UP:
                net_int += 4;
                break;
            case AEP_ALL_UP:
                net_str += 2;
                net_dex += 2;
                net_per += 2;
                net_int += 2;
                break;
            case AEP_STR_DOWN:
                net_str -= 3;
                break;
            case AEP_DEX_DOWN:
                net_dex -= 3;
                break;
            case AEP_PER_DOWN:
                net_per -= 3;
                break;
            case AEP_INT_DOWN:
                net_int -= 3;
                break;
            case AEP_ALL_DOWN:
                net_str -= 2;
                net_dex -= 2;
                net_per -= 2;
                net_int -= 2;
                break;

            case AEP_SPEED_UP:
                net_speed += 20;
                break;
            case AEP_SPEED_DOWN:
                net_speed -= 20;
                break;

            case AEP_PBLUE:
                break; // No message

            case AEP_SNAKES:
                add_msg( m_warning, _( "Your skin feels slithery." ) );
                break;

            case AEP_INVISIBLE:
                add_msg( m_good, _( "You fade into invisibility!" ) );
                break;

            case AEP_CLAIRVOYANCE:
            case AEP_CLAIRVOYANCE_PLUS:
                add_msg( m_good, _( "You can see through walls!" ) );
                break;

            case AEP_SUPER_CLAIRVOYANCE:
                add_msg( m_good, _( "You can see through everything!" ) );
                break;

            case AEP_STEALTH:
                add_msg( m_good, _( "Your steps stop making noise." ) );
                break;

            case AEP_GLOW:
                add_msg( _( "A glow of light forms around you." ) );
                break;

            case AEP_PSYSHIELD:
                add_msg( m_good, _( "Your mental state feels protected." ) );
                break;

            case AEP_RESIST_ELECTRICITY:
                add_msg( m_good, _( "You feel insulated." ) );
                break;

            case AEP_CARRY_MORE:
                add_msg( m_good, _( "Your back feels strengthened." ) );
                break;

            case AEP_FUN:
                add_msg( m_good, _( "You feel a pleasant tingle." ) );
                break;

            case AEP_HUNGER:
                add_msg( m_warning, _( "You feel hungry." ) );
                break;

            case AEP_THIRST:
                add_msg( m_warning, _( "You feel thirsty." ) );
                break;

            case AEP_EVIL:
                add_msg( m_warning, _( "You feel an evil presence…" ) );
                break;

            case AEP_SCHIZO:
                add_msg( m_bad, _( "You feel a tickle of insanity." ) );
                break;

            case AEP_RADIOACTIVE:
                add_msg( m_warning, _( "Your skin prickles with radiation." ) );
                break;

            case AEP_MUTAGENIC:
                add_msg( m_bad, _( "You feel your genetic makeup degrading." ) );
                break;

            case AEP_ATTENTION:
                add_msg( m_warning, _( "You feel an otherworldly attention upon you…" ) );
                break;

            case AEP_FORCE_TELEPORT:
                add_msg( m_bad, _( "You feel a force pulling you inwards." ) );
                break;

            case AEP_MOVEMENT_NOISE:
                add_msg( m_warning, _( "You hear a rattling noise coming from inside yourself." ) );
                break;

            case AEP_BAD_WEATHER:
                add_msg( m_warning, _( "You feel storms coming." ) );
                break;

            case AEP_SICK:
                add_msg( m_bad, _( "You feel unwell." ) );
                break;

            case AEP_SMOKE:
                add_msg( m_warning, _( "A cloud of smoke appears." ) );
                break;
            default:
                //Suppress warnings
                break;
        }
    }

    std::string stat_info;
    if( net_str != 0 ) {
        stat_info += string_format( _( "Str %s%d! " ),
                                    ( net_str > 0 ? "+" : "" ), net_str );
    }
    if( net_dex != 0 ) {
        stat_info += string_format( _( "Dex %s%d! " ),
                                    ( net_dex > 0 ? "+" : "" ), net_dex );
    }
    if( net_int != 0 ) {
        stat_info += string_format( _( "Int %s%d! " ),
                                    ( net_int > 0 ? "+" : "" ), net_int );
    }
    if( net_per != 0 ) {
        stat_info += string_format( _( "Per %s%d! " ),
                                    ( net_per > 0 ? "+" : "" ), net_per );
    }

    if( !stat_info.empty() ) {
        add_msg( m_neutral, stat_info );
    }

    if( net_speed != 0 ) {
        add_msg( m_info, _( "Speed %s%d!" ), ( net_speed > 0 ? "+" : "" ), net_speed );
    }
}

void game::add_artifact_dreams( )
{
    //If player is sleeping, get a dream from a carried artifact
    //Don't need to check that player is sleeping here, that's done before calling
    std::list<item *> art_items = g->u.get_artifact_items();
    std::vector<item *>      valid_arts;
    std::vector<std::vector<std::string>>
                                       valid_dreams; // Tracking separately so we only need to check its req once
    //Pull the list of dreams
    add_msg( m_debug, "Checking %s carried artifacts", art_items.size() );
    for( auto &it : art_items ) {
        //Pick only the ones with an applicable dream
        const cata::value_ptr<islot_artifact> &art = it->type->artifact;
        if( art && art->charge_req != ACR_NULL &&
            ( it->ammo_remaining() < it->ammo_capacity() ||
              it->ammo_capacity() == 0 ) ) { //or max 0 in case of wacky mod shenanigans
            add_msg( m_debug, "Checking artifact %s", it->tname() );
            if( check_art_charge_req( *it ) ) {
                add_msg( m_debug, "   Has freq %s,%s", art->dream_freq_met, art->dream_freq_unmet );
                if( art->dream_freq_met   > 0 && x_in_y( art->dream_freq_met,   100 ) ) {
                    add_msg( m_debug, "Adding met dream from %s", it->tname() );
                    valid_arts.push_back( it );
                    valid_dreams.push_back( art->dream_msg_met );
                }
            } else {
                add_msg( m_debug, "   Has freq %s,%s", art->dream_freq_met, art->dream_freq_unmet );
                if( art->dream_freq_unmet > 0 && x_in_y( art->dream_freq_unmet, 100 ) ) {
                    add_msg( m_debug, "Adding unmet dream from %s", it->tname() );
                    valid_arts.push_back( it );
                    valid_dreams.push_back( art->dream_msg_unmet );
                }
            }
        }
    }
    if( !valid_dreams.empty() ) {
        add_msg( m_debug, "Found %s valid artifact dreams", valid_dreams.size() );
        const int selected = rng( 0, valid_arts.size() - 1 );
        auto it = valid_arts[selected];
        auto msg = random_entry( valid_dreams[selected] );
        const std::string &dream = string_format( _( msg ), it->tname() );
        add_msg( dream );
    } else {
        add_msg( m_debug, "Didn't have any dreams, sorry" );
    }
}

int game::get_levx() const
{
    return m.get_abs_sub().x;
}

int game::get_levy() const
{
    return m.get_abs_sub().y;
}

int game::get_levz() const
{
    return m.get_abs_sub().z;
}

overmap &game::get_cur_om() const
{
    // The player is located in the middle submap of the map.
    const tripoint sm = m.get_abs_sub() + tripoint( HALF_MAPSIZE, HALF_MAPSIZE, 0 );
    const tripoint pos_om = sm_to_om_copy( sm );
    return overmap_buffer.get( pos_om.xy() );
}

std::vector<npc *> game::allies()
{
    return get_npcs_if( [&]( const npc & guy ) {
        if( !guy.is_hallucination() ) {
            return guy.is_ally( g->u );
        } else {
            return false;
        }
    } );
}

std::vector<Creature *> game::get_creatures_if( const std::function<bool( const Creature & )>
        &pred )
{
    std::vector<Creature *> result;
    for( Creature &critter : all_creatures() ) {
        if( pred( critter ) ) {
            result.push_back( &critter );
        }
    }
    return result;
}

std::vector<npc *> game::get_npcs_if( const std::function<bool( const npc & )> &pred )
{
    std::vector<npc *> result;
    for( npc &guy : all_npcs() ) {
        if( pred( guy ) ) {
            result.push_back( &guy );
        }
    }
    return result;
}

template<>
bool game::non_dead_range<monster>::iterator::valid()
{
    current = iter->lock();
    return current && !current->is_dead();
}

template<>
bool game::non_dead_range<npc>::iterator::valid()
{
    current = iter->lock();
    return current && !current->is_dead();
}

template<>
bool game::non_dead_range<Creature>::iterator::valid()
{
    current = iter->lock();
    // There is no Creature::is_dead function, so we can't write
    // return current && !current->is_dead();
    if( !current ) {
        return false;
    }
    const Creature *const critter = current.get();
    if( critter->is_monster() ) {
        return !static_cast<const monster *>( critter )->is_dead();
    }
    if( critter->is_npc() ) {
        return !static_cast<const npc *>( critter )->is_dead();
    }
    return true; // must be g->u
}

game::monster_range::monster_range( game &g )
{
    const auto &monsters = g.critter_tracker->get_monsters_list();
    items.insert( items.end(), monsters.begin(), monsters.end() );
}

game::Creature_range::Creature_range( game &g ) : u( &g.u, []( player * ) { } )
{
    const auto &monsters = g.critter_tracker->get_monsters_list();
    items.insert( items.end(), monsters.begin(), monsters.end() );
    items.insert( items.end(), g.active_npc.begin(), g.active_npc.end() );
    items.push_back( u );
}

game::npc_range::npc_range( game &g )
{
    items.insert( items.end(), g.active_npc.begin(), g.active_npc.end() );
}

game::Creature_range game::all_creatures()
{
    return Creature_range( *this );
}

game::monster_range game::all_monsters()
{
    return monster_range( *this );
}

game::npc_range game::all_npcs()
{
    return npc_range( *this );
}

Creature *game::get_creature_if( const std::function<bool( const Creature & )> &pred )
{
    for( Creature &critter : all_creatures() ) {
        if( pred( critter ) ) {
            return &critter;
        }
    }
    return nullptr;
}

std::string game::get_player_base_save_path() const
{
    return get_world_base_save_path() + "/" + base64_encode( u.name );
}

std::string game::get_world_base_save_path() const
{
    if( world_generator->active_world == nullptr ) {
        return PATH_INFO::savedir();
    }
    return world_generator->active_world->folder_path();
}

void game::shift_destination_preview( const point &delta )
{
    for( tripoint &p : destination_preview ) {
        p += delta;
    }
}<|MERGE_RESOLUTION|>--- conflicted
+++ resolved
@@ -888,11 +888,7 @@
         find_params.min_distance = min_distance;
         find_params.search_range = max_distance;
         // if player spawns underground, park their car on the surface.
-<<<<<<< HEAD
-        const tripoint omt_origin( origin.x, origin.y, 0 );
-=======
         const tripoint omt_origin( origin, 0 );
->>>>>>> d4328075
         for( const tripoint &goal : overmap_buffer.find_all( omt_origin, find_params ) ) {
             // try place vehicle there.
             tinymap target_map;
