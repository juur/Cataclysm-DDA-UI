#include "game.h"

#include "action.h"
#include "activity_handlers.h"
#include "artifact.h"
#include "auto_pickup.h"
#include "bionics.h"
#include "bodypart.h"
#include "cata_utility.h"
#include "catacharset.h"
#include "catalua.h"
#include "clzones.h"
#include "compatibility.h"
#include "computer.h"
#include "coordinate_conversions.h"
#include "coordinates.h"
#include "creature_tracker.h"
#include "debug.h"
#include "debug_menu.h"
#include "dependency_tree.h"
#include "editmap.h"
#include "effect.h"
#include "enums.h"
#include "event.h"
#include "faction.h"
#include "filesystem.h"
#include "game_constants.h"
#include "game_inventory.h"
#include "gamemode.h"
#include "gates.h"
#include "gun_mode.h"
#include "help.h"
#include "iexamine.h"
#include "init.h"
#include "input.h"
#include "item_category.h"
#include "item_group.h"
#include "item_location.h"
#include "iuse_actor.h"
#include "json.h"
#include "lightmap.h"
#include "line.h"
#include "live_view.h"
#include "loading_ui.h"
#include "lua_console.h"
#include "map.h"
#include "map_item_stack.h"
#include "map_iterator.h"
#include "mapbuffer.h"
#include "mapdata.h"
#include "mapsharing.h"
#include "martialarts.h"
#include "messages.h"
#include "mission.h"
#include "mod_manager.h"
#include "monattack.h"
#include "monexamine.h"
#include "monfaction.h"
#include "mongroup.h"
#include "monstergenerator.h"
#include "morale_types.h"
#include "mtype.h"
#include "mutation.h"
#include "npc.h"
#include "npc_class.h"
#include "omdata.h"
#include "options.h"
#include "output.h"
#include "overmap.h"
#include "overmap_ui.h"
#include "overmapbuffer.h"
#include "path_info.h"
#include "pickup.h"
#include "popup.h"
#include "projectile.h"
#include "ranged.h"
#include "recipe_dictionary.h"
#include "rng.h"
#include "safemode_ui.h"
#include "scenario.h"
#include "scent_map.h"
#include "sidebar.h"
#include "sounds.h"
#include "start_location.h"
#include "string_formatter.h"
#include "string_input_popup.h"
#include "submap.h"
#include "trait_group.h"
#include "translations.h"
#include "trap.h"
#include "uistate.h"
#include "veh_interact.h"
#include "veh_type.h"
#include "vehicle.h"
#include "vpart_position.h"
#include "vpart_range.h"
#include "vpart_reference.h"
#include "weather.h"
#include "weather_gen.h"
#include "worldfactory.h"

#include <algorithm>
#include <cassert>
#include <chrono>
#include <cmath>
#include <csignal>
#include <ctime>
#include <iterator>
#include <locale>
#include <map>
#include <set>
#include <sstream>
#include <string>
#include <vector>

#ifdef TILES
#include "cata_tiles.h"
#endif // TILES

#if (defined TILES || defined _WIN32 || defined WINDOWS)
#include "cursesport.h"
#endif

#if !(defined _WIN32 || defined WINDOWS || defined TILES)
#include <cstring>
#include <langinfo.h>
#endif

#if (defined _WIN32 || defined __WIN32__)
#   include "platform_win.h"
#   include <tchar.h>
#endif

#define dbg(x) DebugLog((DebugLevel)(x),D_GAME) << __FILE__ << ":" << __LINE__ << ": "

const int core_version = 6;
static constexpr int DANGEROUS_PROXIMITY = 5;

/** Will be set to true when running unit tests */
bool test_mode = false;

const mtype_id mon_manhack( "mon_manhack" );

const skill_id skill_melee( "melee" );
const skill_id skill_dodge( "dodge" );
const skill_id skill_driving( "driving" );
const skill_id skill_firstaid( "firstaid" );
const skill_id skill_survival( "survival" );

const species_id ZOMBIE( "ZOMBIE" );
const species_id PLANT( "PLANT" );

const efftype_id effect_adrenaline_mycus( "adrenaline_mycus" );
const efftype_id effect_alarm_clock( "alarm_clock" );
const efftype_id effect_amigara( "amigara" );
const efftype_id effect_blind( "blind" );
const efftype_id effect_boomered( "boomered" );
const efftype_id effect_bouldering( "bouldering" );
const efftype_id effect_contacts( "contacts" );
const efftype_id effect_controlled( "controlled" );
const efftype_id effect_deaf( "deaf" );
const efftype_id effect_docile( "docile" );
const efftype_id effect_downed( "downed" );
const efftype_id effect_drunk( "drunk" );
const efftype_id effect_emp( "emp" );
const efftype_id effect_evil( "evil" );
const efftype_id effect_flu( "flu" );
const efftype_id effect_glowing( "glowing" );
const efftype_id effect_has_bag( "has_bag" );
const efftype_id effect_hot( "hot" );
const efftype_id effect_infected( "infected" );
const efftype_id effect_laserlocked( "laserlocked" );
const efftype_id effect_onfire( "onfire" );
const efftype_id effect_pacified( "pacified" );
const efftype_id effect_pet( "pet" );
const efftype_id effect_relax_gas( "relax_gas" );
const efftype_id effect_sleep( "sleep" );
const efftype_id effect_stunned( "stunned" );
const efftype_id effect_teleglow( "teleglow" );
const efftype_id effect_tetanus( "tetanus" );
const efftype_id effect_tied( "tied" );
const efftype_id effect_visuals( "visuals" );
const efftype_id effect_winded( "winded" );

static const bionic_id bio_remote( "bio_remote" );

static const trait_id trait_GRAZER( "GRAZER" );
static const trait_id trait_ILLITERATE( "ILLITERATE" );
static const trait_id trait_INFIMMUNE( "INFIMMUNE" );
static const trait_id trait_INFRESIST( "INFRESIST" );
static const trait_id trait_LEG_TENT_BRACE( "LEG_TENT_BRACE" );
static const trait_id trait_M_IMMUNE( "M_IMMUNE" );
static const trait_id trait_PARKOUR( "PARKOUR" );
static const trait_id trait_PER_SLIME_OK( "PER_SLIME_OK" );
static const trait_id trait_PER_SLIME( "PER_SLIME" );
static const trait_id trait_RUMINANT( "RUMINANT" );
static const trait_id trait_SHELL2( "SHELL2" );
static const trait_id trait_VINES2( "VINES2" );
static const trait_id trait_VINES3( "VINES3" );
static const trait_id trait_BURROW( "BURROW" );

void advanced_inv(); // player_activity.cpp
void intro();

#ifdef __ANDROID__
extern std::map<std::string, std::list<input_event>> quick_shortcuts_map;
extern bool add_best_key_for_action_to_quick_shortcuts( action_id action,
        const std::string &category, bool back );
extern bool add_key_to_quick_shortcuts( long key, const std::string &category, bool back );
#endif

//The one and only game instance
game *g;
#ifdef TILES
extern std::unique_ptr<cata_tiles> tilecontext;
extern void toggle_fullscreen_window();
#endif // TILES

uistatedata uistate;

bool is_valid_in_w_terrain( int x, int y )
{
    return x >= 0 && x < TERRAIN_WINDOW_WIDTH && y >= 0 && y < TERRAIN_WINDOW_HEIGHT;
}

// This is the main game set-up process.
game::game() :
    liveview( *liveview_ptr ),
    scent_ptr( *this ),
    new_game( false ),
    uquit( QUIT_NO ),
    m( *map_ptr ),
    u( *u_ptr ),
    scent( *scent_ptr ),
    events( *event_manager_ptr ),
    weather( WEATHER_CLEAR ),
    lightning_active( false ),
    pixel_minimap_option( 0 ),
    safe_mode( SAFE_MODE_ON ),
    safe_mode_warning_logged( false ),
    mostseen( 0 ),
    nextweather( calendar::before_time_starts ),
    next_npc_id( 1 ),
    next_mission_id( 1 ),
    remoteveh_cache_time( calendar::before_time_starts ),
    user_action_counter( 0 ),
    tileset_zoom( 16 ),
    weather_override( WEATHER_NULL )
{
    temperature = 0;
    player_was_sleeping = false;
    reset_light_level();
    world_generator.reset( new worldfactory() );
    // do nothing, everything that was in here is moved to init_data() which is called immediately after g = new game; in main.cpp
    // The reason for this move is so that g is not uninitialized when it gets to installing the parts into vehicles.
}

// Load everything that will not depend on any mods
void game::load_static_data()
{
    // UI stuff, not mod-specific per definition
    inp_mngr.init();            // Load input config JSON
    // Init mappings for loading the json stuff
    DynamicDataLoader::get_instance();
    narrow_sidebar = get_option<std::string>( "SIDEBAR_STYLE" ) == "narrow";
    right_sidebar = get_option<std::string>( "SIDEBAR_POSITION" ) == "right";
    fullscreen = false;
    was_fullscreen = false;

    // These functions do not load stuff from json.
    // The content they load/initialize is hardcoded into the program.
    // Therefore they can be loaded here.
    // If this changes (if they load data from json), they have to
    // be moved to game::load_mod or game::load_core_data

    get_auto_pickup().load_global();
    get_safemode().load_global();
}

bool game::check_mod_data( const std::vector<mod_id> &opts, loading_ui &ui )
{
    auto &tree = world_generator->get_mod_manager().get_tree();

    // deduplicated list of mods to check
    std::set<mod_id> check( opts.begin(), opts.end() );

    // if no specific mods specified check all non-obsolete mods
    if( check.empty() ) {
        for( const mod_id &e : world_generator->get_mod_manager().all_mods() ) {
            if( !e->obsolete ) {
                check.emplace( e );
            }
        }
    }

    if( check.empty() ) {
        // if no loadable mods then test core data only
        try {
            load_core_data( ui );
            DynamicDataLoader::get_instance().finalize_loaded_data( ui );
        } catch( const std::exception &err ) {
            std::cerr << "Error loading data from json: " << err.what() << std::endl;
        }
    }

    for( const auto &e : check ) {
        if( !e.is_valid() ) {
            std::cerr << "Unknown mod: " << e.str() << std::endl;
            return false;
        }

        const MOD_INFORMATION &mod = *e;

        if( !tree.is_available( mod.ident ) ) {
            std::cerr << "Missing dependencies: " << mod.name() << "\n"
                      << tree.get_node( mod.ident )->s_errors() << std::endl;
            return false;
        }

        std::cout << "Checking mod " << mod.name() << " [" << mod.ident.str() << "]" << std::endl;

        try {
            load_core_data( ui );

            // Load any dependencies
            for( auto &dep : tree.get_dependencies_of_X_as_strings( mod.ident ) ) {
                load_data_from_dir( dep->path, dep->ident.str(), ui );
            }

            // Load mod itself
            load_data_from_dir( mod.path, mod.ident.str(), ui );
            DynamicDataLoader::get_instance().finalize_loaded_data( ui );
        } catch( const std::exception &err ) {
            std::cerr << "Error loading data: " << err.what() << std::endl;
        }
    }

    return true;
}

bool game::is_core_data_loaded() const
{
    return DynamicDataLoader::get_instance().is_data_finalized();
}

void game::load_core_data( loading_ui &ui )
{
    // core data can be loaded only once and must be first
    // anyway.
    DynamicDataLoader::get_instance().unload_data();

    init_lua();
    load_data_from_dir( FILENAMES[ "jsondir" ], "core", ui );
}

void game::load_data_from_dir( const std::string &path, const std::string &src, loading_ui &ui )
{
    // Process a preload file before the .json files,
    // so that custom IUSE's can be defined before
    // the items that need them are parsed
    lua_loadmod( path, "preload.lua" );

    DynamicDataLoader::get_instance().load_data_from_path( path, src, ui );

    // main.lua will be executed after JSON, allowing to
    // work with items defined by mod's JSON
    lua_loadmod( path, "main.lua" );
}

game::~game()
{
    MAPBUFFER.reset();
}

// Fixed window sizes
#define MINIMAP_HEIGHT 7
#define MINIMAP_WIDTH 7

#if (defined TILES)
// defined in sdltiles.cpp
void to_map_font_dimension( int &w, int &h );
void from_map_font_dimension( int &w, int &h );
void to_overmap_font_dimension( int &w, int &h );
void reinitialize_framebuffer();
#else
// unchanged, nothing to be translated without tiles
void to_map_font_dimension( int &, int & ) { }
void from_map_font_dimension( int &, int & ) { }
void to_overmap_font_dimension( int &, int & ) { }
//in pure curses, the framebuffer won't need reinitializing
void reinitialize_framebuffer() { }
#endif

void game::init_ui( const bool resized )
{
    // clear the screen
    static bool first_init = true;

    if( first_init ) {
        catacurses::clear();

        // set minimum FULL_SCREEN sizes
        FULL_SCREEN_WIDTH = 80;
        FULL_SCREEN_HEIGHT = 24;
        // print an intro screen, making sure the terminal is the correct size

        first_init = false;

#ifdef TILES
        //class variable to track the option being active
        //only set once, toggle action is used to change during game
        pixel_minimap_option = get_option<bool>( "PIXEL_MINIMAP" );
#endif // TILES
    }

    int sidebarWidth = narrow_sidebar ? 45 : 55;

    // First get TERMX, TERMY
#if (defined TILES || defined _WIN32 || defined __WIN32__)
    TERMX = get_terminal_width();
    TERMY = get_terminal_height();

    if( resized ) {
        get_options().get_option( "TERMINAL_X" ).setValue( TERMX );
        get_options().get_option( "TERMINAL_Y" ).setValue( TERMY );
        get_options().save();
    }
#else
    ( void ) resized;
    intro();

    TERMY = getmaxy( catacurses::stdscr );
    TERMX = getmaxx( catacurses::stdscr );

    // try to make FULL_SCREEN_HEIGHT symmetric according to TERMY
    if( TERMY % 2 ) {
        FULL_SCREEN_HEIGHT = 25;
    } else {
        FULL_SCREEN_HEIGHT = 24;
    }

    // now that TERMX and TERMY are set,
    // check if sidebar style needs to be overridden
    sidebarWidth = use_narrow_sidebar() ? 45 : 55;
    if( fullscreen ) {
        sidebarWidth = 0;
    }
#endif
    // remove some space for the sidebar, this is the maximal space
    // (using standard font) that the terrain window can have
    TERRAIN_WINDOW_HEIGHT = TERMY;
    TERRAIN_WINDOW_WIDTH = TERMX - sidebarWidth;
    TERRAIN_WINDOW_TERM_WIDTH = TERRAIN_WINDOW_WIDTH;
    TERRAIN_WINDOW_TERM_HEIGHT = TERRAIN_WINDOW_HEIGHT;

    /**
     * In tiles mode w_terrain can have a different font (with a different
     * tile dimension) or can be drawn by cata_tiles which uses tiles that again
     * might have a different dimension then the normal font used everywhere else.
     *
     * TERRAIN_WINDOW_WIDTH/TERRAIN_WINDOW_HEIGHT defines how many squares can
     * be displayed in w_terrain (using it's specific tile dimension), not
     * including partially drawn squares at the right/bottom. You should
     * use it whenever you want to draw specific squares in that window or to
     * determine whether a specific square is draw on screen (or outside the screen
     * and needs scrolling).
     *
     * TERRAIN_WINDOW_TERM_WIDTH/TERRAIN_WINDOW_TERM_HEIGHT defines the size of
     * w_terrain in the standard font dimension (the font that everything else uses).
     * You usually don't have to use it, expect for positioning of windows,
     * because the window positions use the standard font dimension.
     *
     * VIEW_OFFSET_X/VIEW_OFFSET_Y is the position of w_terrain on screen,
     * it is (as every window position) in standard font dimension.
     * As the sidebar is located right of w_terrain it also controls its position.
     * It was used to move everything into the center of the screen,
     * when the screen was larger than what the game required. They are currently
     * set to zero to prevent the other game windows from being truncated if
     * w_terrain is too small for the current window.
     *
     * The code here calculates size available for w_terrain, caps it at
     * max_view_size (the maximal view range than any character can have at
     * any time).
     * It is stored in TERRAIN_WINDOW_*.
     * If w_terrain does not occupy the whole available area, VIEW_OFFSET_*
     * are set to move everything into the middle of the screen.
     */
    to_map_font_dimension( TERRAIN_WINDOW_WIDTH, TERRAIN_WINDOW_HEIGHT );

    VIEW_OFFSET_X = 0;
    VIEW_OFFSET_Y = 0;

    // VIEW_OFFSET_* are in standard font dimension.
    from_map_font_dimension( VIEW_OFFSET_X, VIEW_OFFSET_Y );

    // Position of the player in the terrain window, it is always in the center
    POSX = TERRAIN_WINDOW_WIDTH / 2;
    POSY = TERRAIN_WINDOW_HEIGHT / 2;

    // Set up the main UI windows.
    w_terrain = w_terrain_ptr = catacurses::newwin( TERRAIN_WINDOW_HEIGHT, TERRAIN_WINDOW_WIDTH,
                                VIEW_OFFSET_Y, right_sidebar ? VIEW_OFFSET_X :
                                VIEW_OFFSET_X + sidebarWidth );
    werase( w_terrain );

    /**
     * Doing the same thing as above for the overmap
     */
    static const int OVERMAP_LEGEND_WIDTH = 28;
    OVERMAP_WINDOW_HEIGHT = TERMY;
    OVERMAP_WINDOW_WIDTH = TERMX - OVERMAP_LEGEND_WIDTH;
    to_overmap_font_dimension( OVERMAP_WINDOW_WIDTH, OVERMAP_WINDOW_HEIGHT );

    //Bring the framebuffer to the maximum required dimensions
    //Otherwise it segfaults when the overmap needs a bigger buffer size than it provides
    reinitialize_framebuffer();

    // minimapX x minimapY is always MINIMAP_WIDTH x MINIMAP_HEIGHT in size
    int minimapX = 0;
    int minimapY = 0;
    int hpX = 0;
    int hpY = 0;
    int hpW = 0;
    int hpH = 0;
    int messX = 0;
    int messY = 0;
    int messW = 0;
    int messHshort = 0;
    int messHlong = 0;
    int locX = 0;
    int locY = 0;
    int locW = 0;
    int locH = 0;
    int statX = 0;
    int statY = 0;
    int statW = 0;
    int statH = 0;
    int stat2X = 0;
    int stat2Y = 0;
    int stat2W = 0;
    int stat2H = 0;
    int pixelminimapW = 0;
    int pixelminimapH = 0;
    int pixelminimapX = 0;
    int pixelminimapY = 0;

    bool pixel_minimap_custom_height = false;

#ifdef TILES
    pixel_minimap_custom_height = get_option<int>( "PIXEL_MINIMAP_HEIGHT" ) > 0;
#endif // TILES

    if( use_narrow_sidebar() ) {
        // First, figure out how large each element will be.
        hpH = 7;
        hpW = 14;
        statH = 7;
        statW = sidebarWidth - MINIMAP_WIDTH - hpW;
        locH = 3;
        locW = sidebarWidth;
        stat2H = 2;
        stat2W = sidebarWidth;
        pixelminimapW = sidebarWidth;
        pixelminimapH = ( pixelminimapW / 2 );
        if( pixel_minimap_custom_height && pixelminimapH > get_option<int>( "PIXEL_MINIMAP_HEIGHT" ) ) {
            pixelminimapH = get_option<int>( "PIXEL_MINIMAP_HEIGHT" );
        }
        messHshort = TERRAIN_WINDOW_TERM_HEIGHT - ( statH + locH + stat2H + pixelminimapH );
        messW = sidebarWidth;
        if( messHshort < 9 ) {
            pixelminimapH -= 9 - messHshort;
            messHshort = 9;
        }
        messHlong = TERRAIN_WINDOW_TERM_HEIGHT - ( statH + locH + stat2H );

        // Now position the elements relative to each other.
        minimapX = 0;
        minimapY = 0;
        hpX = minimapX + MINIMAP_WIDTH;
        hpY = 0;
        locX = 0;
        locY = minimapY + MINIMAP_HEIGHT;
        statX = hpX + hpW;
        statY = 0;
        stat2X = 0;
        stat2Y = locY + locH;
        messX = 0;
        messY = stat2Y + stat2H;
        pixelminimapX = 0;
        pixelminimapY = messY + messHshort;
    } else {
        // standard sidebar style
        locH = 3;
        statX = 0;
        statH = 4;
        minimapX = 0;
        minimapY = 0;
        messX = MINIMAP_WIDTH;
        messY = 0;
        messW = sidebarWidth - messX;
        pixelminimapW = messW;
        pixelminimapH = ( pixelminimapW / 2 );
        if( pixel_minimap_custom_height && pixelminimapH > get_option<int>( "PIXEL_MINIMAP_HEIGHT" ) ) {
            pixelminimapH = get_option<int>( "PIXEL_MINIMAP_HEIGHT" );
        }
        messHshort = TERRAIN_WINDOW_TERM_HEIGHT - ( locH + statH +
                     pixelminimapH ); // 3 for w_location + 4 for w_stat, w_messages starts at 0
        if( messHshort < 9 ) {
            pixelminimapH -= 9 - messHshort;
            messHshort = 9;
        }
        messHlong = TERRAIN_WINDOW_TERM_HEIGHT - ( locH + statH );
        pixelminimapX = MINIMAP_WIDTH;
        pixelminimapY = messHshort;
        hpX = 0;
        hpY = MINIMAP_HEIGHT;
        // under the minimap, but down to the same line as w_location (which is under w_messages)
        // so it erases the space between w_terrain and (w_messages and w_location)
        hpH = messHshort + pixelminimapH - MINIMAP_HEIGHT + 3;
        hpW = 7;
        locX = MINIMAP_WIDTH;
        locY = messY + messHshort + pixelminimapH;
        locW = sidebarWidth - locX;
        statY = locY + locH;
        statW = sidebarWidth;

        // The default style only uses one status window.
        stat2X = 0;
        stat2Y = statY + statH;
        stat2H = 1;
        stat2W = sidebarWidth;
    }

    int _y = VIEW_OFFSET_Y;
    int _x = right_sidebar ? TERMX - VIEW_OFFSET_X - sidebarWidth : VIEW_OFFSET_X;

    w_minimap = w_minimap_ptr = catacurses::newwin( MINIMAP_HEIGHT, MINIMAP_WIDTH, _y + minimapY,
                                _x + minimapX );
    werase( w_minimap );

    w_HP = w_HP_ptr = catacurses::newwin( hpH, hpW, _y + hpY, _x + hpX );
    werase( w_HP );

    w_messages_short = w_messages_short_ptr = catacurses::newwin( messHshort, messW, _y + messY,
                       _x + messX );
    werase( w_messages_short );

    w_messages_long = w_messages_long_ptr = catacurses::newwin( messHlong, messW, _y + messY,
                                            _x + messX );
    werase( w_messages_long );

    w_pixel_minimap = w_pixel_minimap_ptr = catacurses::newwin( pixelminimapH, pixelminimapW,
                                            _y + pixelminimapY, _x + pixelminimapX );
    werase( w_pixel_minimap );

    w_messages = w_messages_short;
    if( !pixel_minimap_option ) {
        w_messages = w_messages_long;
    }

    w_location = w_location_ptr = catacurses::newwin( locH, locW, _y + locY, _x + locX );
    werase( w_location );

    w_status = w_status_ptr = catacurses::newwin( statH, statW, _y + statY, _x + statX );
    werase( w_status );

    w_status2 = w_status2_ptr = catacurses::newwin( stat2H, stat2W, _y + stat2Y, _x + stat2X );
    werase( w_status2 );

    liveview.init();

    // Only refresh if we are in-game, otherwise all resources are not initialized
    // and this refresh will crash the game.
    if( resized && u.getID() != -1 ) {
        refresh_all();
    }
}

void game::toggle_sidebar_style()
{
    narrow_sidebar = !narrow_sidebar;
#ifdef TILES
    tilecontext->reinit_minimap();
#endif // TILES
    init_ui();
    refresh_all();
}

void game::toggle_fullscreen()
{
#ifndef TILES
    fullscreen = !fullscreen;
    init_ui();
    refresh_all();
#else
    toggle_fullscreen_window();
    refresh_all();
#endif
}

void game::toggle_pixel_minimap()
{
#ifdef TILES
    if( pixel_minimap_option ) {
        clear_window_area( w_pixel_minimap );
    }
    pixel_minimap_option = !pixel_minimap_option;
    init_ui();
    refresh_all();
#endif // TILES
}

void game::reload_tileset()
{
#ifdef TILES
    try {
        tilecontext->reinit();
        tilecontext->load_tileset( get_option<std::string>( "TILES" ), false, true );
        tilecontext->do_tile_loading_report();
    } catch( const std::exception &err ) {
        popup( _( "Loading the tileset failed: %s" ), err.what() );
    }
    g->reset_zoom();
    g->refresh_all();
#endif // TILES
}

// temporarily switch out of fullscreen for functions that rely
// on displaying some part of the sidebar
void game::temp_exit_fullscreen()
{
    if( fullscreen ) {
        was_fullscreen = true;
        toggle_fullscreen();
    } else {
        was_fullscreen = false;
    }
}

void game::reenter_fullscreen()
{
    if( was_fullscreen ) {
        if( !fullscreen ) {
            toggle_fullscreen();
        }
    }
}

/*
 * Initialize more stuff after mapbuffer is loaded.
 */
void game::setup()
{
    popup_status( _( "Please wait while the world data loads..." ), _( "Loading core data" ) );
    loading_ui ui( true );
    load_core_data( ui );

    load_world_modfiles( ui );

    m =  map( get_option<bool>( "ZLEVELS" ) );

    next_npc_id = 1;
    next_mission_id = 1;
    new_game = true;
    uquit = QUIT_NO;   // We haven't quit the game
    bVMonsterLookFire = true;

    weather = WEATHER_CLEAR; // Start with some nice weather...
    // Weather shift in 30
    //@todo: shouldn't that use calendar::start instead of INITIAL_TIME?
    nextweather = calendar::time_of_cataclysm + time_duration::from_hours(
                      get_option<int>( "INITIAL_TIME" ) ) + 30_minutes;

    turnssincelastmon = 0; //Auto safe mode init

    sounds::reset_sounds();
    clear_zombies();
    coming_to_stairs.clear();
    active_npc.clear();
    faction_manager_ptr->clear();
    mission::clear_all();
    Messages::clear_messages();
    events = event_manager();

    SCT.vSCT.clear(); //Delete pending messages

    // reset kill counts
    kills.clear();
    npc_kills.clear();
    scent.reset();

    remoteveh_cache_time = calendar::before_time_starts;
    remoteveh_cache = nullptr;
    // back to menu for save loading, new game etc
}

bool game::has_gametype() const
{
    return gamemode && gamemode->id() != SGAME_NULL;
}

special_game_id game::gametype() const
{
    return gamemode ? gamemode->id() : SGAME_NULL;
}

void game::load_map( const tripoint &pos_sm )
{
    m.load( pos_sm.x, pos_sm.y, pos_sm.z, true );
}

// Set up all default values for a new game
bool game::start_game()
{
    if( !gamemode ) {
        gamemode.reset( new special_game() );
    }

    seed = rand();
    new_game = true;
    start_calendar();
    nextweather = calendar::turn;
    safe_mode = ( get_option<bool>( "SAFEMODE" ) ? SAFE_MODE_ON : SAFE_MODE_OFF );
    mostseen = 0; // ...and mostseen is 0, we haven't seen any monsters yet.

    init_autosave();

    catacurses::clear();
    catacurses::refresh();
    popup_nowait( _( "Please wait as we build your world" ) );
    load_master();
    u.setID( assign_npc_id() ); // should be as soon as possible, but *after* load_master

    const start_location &start_loc = u.start_location.obj();
    const tripoint omtstart = start_loc.find_player_initial_location();
    if( omtstart == overmap::invalid_tripoint ) {
        return false;
    }
    start_loc.prepare_map( omtstart );

    if( scen->has_map_special() ) {
        // Specials can add monster spawn points and similar and should be done before the main
        // map is loaded.
        start_loc.add_map_special( omtstart, scen->get_map_special() );
    }
    tripoint lev = omt_to_sm_copy( omtstart );
    // The player is centered in the map, but lev[xyz] refers to the top left point of the map
    lev.x -= MAPSIZE / 2;
    lev.y -= MAPSIZE / 2;
    load_map( lev );

    m.build_map_cache( get_levz() );
    // Do this after the map cache has been built!
    start_loc.place_player( u );
    // ...but then rebuild it, because we want visibility cache to avoid spawning monsters in sight
    m.build_map_cache( get_levz() );
    // Start the overmap with out immediate neighborhood visible, this needs to be after place_player
    overmap_buffer.reveal( point( u.global_omt_location().x, u.global_omt_location().y ),
                           get_option<int>( "DISTANCE_INITIAL_VISIBILITY" ), 0 );

    u.moves = 0;
    u.process_turn(); // process_turn adds the initial move points
    u.stamina = u.get_stamina_max();
    temperature = SPRING_TEMPERATURE;
    update_weather();
    u.next_climate_control_check = calendar::before_time_starts;  // Force recheck at startup
    u.last_climate_control_ret = false;

    //Reset character safe mode/pickup rules
    get_auto_pickup().clear_character_rules();
    get_safemode().clear_character_rules();

    //Put some NPCs in there!
    if( get_option<std::string>( "STARTING_NPC" ) == "always" ||
        ( get_option<std::string>( "STARTING_NPC" ) == "scenario" &&
          !g->scen->has_flag( "LONE_START" ) ) ) {
        create_starting_npcs();
    }
    //Load NPCs. Set nearby npcs to active.
    load_npcs();
    // Spawn the monsters
    const bool spawn_near =
        get_option<bool>( "BLACK_ROAD" ) || g->scen->has_flag( "SUR_START" );
    // Surrounded start ones
    if( spawn_near ) {
        start_loc.surround_with_monsters( omtstart, mongroup_id( "GROUP_ZOMBIE" ), 70 );
    }

    m.spawn_monsters( !spawn_near ); // Static monsters

    // Make sure that no monsters are near the player
    // This can happen in lab starts
    if( !spawn_near ) {
        for( monster &critter : all_monsters() ) {
            if( rl_dist( critter.pos(), u.pos() ) <= 5 ||
                m.clear_path( critter.pos(), u.pos(), 40, 1, 100 ) ) {
                remove_zombie( critter );
            }
        }
    }

    //Create mutation_category_level
    u.set_highest_cat_level();
    //Calculate mutation drench protection stats
    u.drench_mut_calc();
    if( scen->has_flag( "FIRE_START" ) ) {
        start_loc.burn( omtstart, 3, 3 );
    }
    if( scen->has_flag( "INFECTED" ) ) {
        u.add_effect( effect_infected, 1_turns, random_body_part(), true );
    }
    if( scen->has_flag( "BAD_DAY" ) ) {
        u.add_effect( effect_flu, 1000_minutes );
        u.add_effect( effect_drunk, 270_minutes );
        u.add_morale( MORALE_FEELING_BAD, -100, -100, 5_minutes, 5_minutes );
    }
    if( scen->has_flag( "HELI_CRASH" ) ) {
        start_loc.handle_heli_crash( u );
        bool success = false;
        for( auto v : m.get_vehicles() ) {
            std::string name = v.v->type.str();
            std::string search = std::string( "helicopter" );
            if( name.find( search ) != std::string::npos ) {
                for( const vpart_reference &vp : v.v->get_any_parts( VPFLAG_CONTROLS ) ) {
                    const tripoint pos = vp.pos();
                    u.setpos( pos );

                    // Delete the items that would have spawned here from a "corpse"
                    for( auto sp : v.v->parts_at_relative( vp.mount(), true ) ) {
                        vehicle_stack here = v.v->get_items( sp );

                        for( auto iter = here.begin(); iter != here.end(); ) {
                            iter = here.erase( iter );
                        }
                    }

                    auto mons = critter_tracker->find( pos );
                    if( mons != nullptr ) {
                        critter_tracker->remove( *mons );
                    }

                    success = true;
                    break;
                }
                if( success ) {
                    v.v->name = "Bird Wreckage";
                    break;
                }
            }
        }
    }

    // Now that we're done handling coordinates, ensure the player's submap is in the center of the map
    update_map( u );

    //~ %s is player name
    u.add_memorial_log( pgettext( "memorial_male", "%s began their journey into the Cataclysm." ),
                        pgettext( "memorial_female", "%s began their journey into the Cataclysm." ),
                        u.name.c_str() );
    CallbackArgumentContainer lua_callback_args_info;
    lua_callback_args_info.emplace_back( u.getID() );
    lua_callback( "on_new_player_created", lua_callback_args_info );

    return true;
}

//Make any nearby overmap npcs active, and put them in the right location.
void game::load_npcs()
{
    const int radius = int( MAPSIZE / 2 ) - 1;
    // uses submap coordinates
    std::vector<std::shared_ptr<npc>> just_added;
    for( const auto &temp : overmap_buffer.get_npcs_near_player( radius ) ) {
        if( temp->is_active() ) {
            continue;
        }
        if( temp->has_companion_mission() ) {
            continue;
        }

        const tripoint sm_loc = temp->global_sm_location();
        // NPCs who are out of bounds before placement would be pushed into bounds
        // This can cause NPCs to teleport around, so we don't want that
        if( sm_loc.x < get_levx() || sm_loc.x >= get_levx() + MAPSIZE ||
            sm_loc.y < get_levy() || sm_loc.y >= get_levy() + MAPSIZE ||
            ( sm_loc.z != get_levz() && !m.has_zlevels() ) ) {
            continue;
        }

        add_msg( m_debug, "game::load_npcs: Spawning static NPC, %d:%d:%d (%d:%d:%d)",
                 get_levx(), get_levy(), get_levz(), sm_loc.x, sm_loc.y, sm_loc.z );
        temp->place_on_map();
        if( !m.inbounds( temp->pos() ) ) {
            continue;
        }
        // In the rare case the npc was marked for death while
        // it was on the overmap. Kill it.
        if( temp->marked_for_death ) {
            temp->die( nullptr );
        } else {
            if( temp->my_fac != nullptr ) {
                temp->my_fac->known_by_u = true;
            }
            active_npc.push_back( temp );
            just_added.push_back( temp );
        }
    }

    for( const auto &npc : just_added ) {
        npc->on_load();
    }

    npcs_dirty = false;
}

void game::unload_npcs()
{
    for( const auto &npc : active_npc ) {
        npc->on_unload();
    }

    active_npc.clear();
}

void game::reload_npcs()
{
    // TODO: Make it not invoke the "on_unload" command for the NPCs that will be loaded anyway
    // and not invoke "on_load" for those NPCs that avoided unloading this way.
    unload_npcs();
    load_npcs();
}

void game::create_starting_npcs()
{
    if( !get_option<bool>( "STATIC_NPC" ) ||
        get_option<std::string>( "STARTING_NPC" ) == "never" ) {
        return; //Do not generate a starting npc.
    }

    //We don't want more than one starting npc per starting location
    const int radius = 1;
    if( !overmap_buffer.get_npcs_near_player( radius ).empty() ) {
        return; //There is already an NPC in this starting location
    }

    std::shared_ptr<npc> tmp = std::make_shared<npc>();
    tmp->normalize();
    tmp->randomize( one_in( 2 ) ? NC_DOCTOR : NC_NONE );
    tmp->spawn_at_precise( { get_levx(), get_levy() }, u.pos() - point( 1, 1 ) );
    overmap_buffer.insert_npc( tmp );
    tmp->form_opinion( u );
    tmp->set_attitude( NPCATT_NULL );
    //This sets the NPC mission. This NPC remains in the starting location.
    tmp->mission = NPC_MISSION_SHELTER;
    tmp->chatbin.first_topic = "TALK_SHELTER";
    //One random starting NPC mission
    tmp->add_new_mission( mission::reserve_random( ORIGIN_OPENER_NPC, tmp->global_omt_location(),
                          tmp->getID() ) );
}

bool game::cleanup_at_end()
{
    draw_sidebar();
    if( uquit == QUIT_DIED || uquit == QUIT_SUICIDE ) {
        // Put (non-hallucinations) into the overmap so they are not lost.
        for( monster &critter : all_monsters() ) {
            despawn_monster( critter );
        }
        // Save the factions', missions and set the NPC's overmap coordinates
        // Npcs are saved in the overmap.
        save_factions_missions_npcs(); //missions need to be saved as they are global for all saves.

        // save artifacts.
        save_artifacts();

        // and the overmap, and the local map.
        save_maps(); //Omap also contains the npcs who need to be saved.
    }

    if( uquit == QUIT_DIED || uquit == QUIT_SUICIDE ) {
        std::vector<std::string> vRip;

        int iMaxWidth = 0;
        int iNameLine = 0;
        int iInfoLine = 0;

        if( u.has_amount( "holybook_bible1", 1 ) || u.has_amount( "holybook_bible2", 1 ) ||
            u.has_amount( "holybook_bible3", 1 ) ) {
            if( !( u.has_trait( trait_id( "CANNIBAL" ) ) || u.has_trait( trait_id( "PSYCHOPATH" ) ) ) ) {
                vRip.emplace_back( "               _______  ___" );
                vRip.emplace_back( "              <       `/   |" );
                vRip.emplace_back( "               >  _     _ (" );
                vRip.emplace_back( "              |  |_) | |_) |" );
                vRip.emplace_back( "              |  | \\ | |   |" );
                vRip.emplace_back( "   ______.__%_|            |_________  __" );
                vRip.emplace_back( " _/                                  \\|  |" );
                iNameLine = vRip.size();
                vRip.emplace_back( "|                                        <" );
                vRip.emplace_back( "|                                        |" );
                iMaxWidth = vRip[vRip.size() - 1].length();
                vRip.emplace_back( "|                                        |" );
                vRip.emplace_back( "|_____.-._____              __/|_________|" );
                vRip.emplace_back( "              |            |" );
                iInfoLine = vRip.size();
                vRip.emplace_back( "              |            |" );
                vRip.emplace_back( "              |           <" );
                vRip.emplace_back( "              |            |" );
                vRip.emplace_back( "              |   _        |" );
                vRip.emplace_back( "              |__/         |" );
                vRip.emplace_back( "             % / `--.      |%" );
                vRip.emplace_back( "         * .%%|          -< @%%%" );
                vRip.emplace_back( "         `\\%`@|            |@@%@%%" );
                vRip.emplace_back( "       .%%%@@@|%     `   % @@@%%@%%%%" );
                vRip.emplace_back( "  _.%%%%%%@@@@@@%%%__/\\%@@%%@@@@@@@%%%%%%" );

            } else {
                vRip.emplace_back( "               _______  ___" );
                vRip.emplace_back( "              |       \\/   |" );
                vRip.emplace_back( "              |            |" );
                vRip.emplace_back( "              |            |" );
                iInfoLine = vRip.size();
                vRip.emplace_back( "              |            |" );
                vRip.emplace_back( "              |            |" );
                vRip.emplace_back( "              |            |" );
                vRip.emplace_back( "              |            |" );
                vRip.emplace_back( "              |           <" );
                vRip.emplace_back( "              |   _        |" );
                vRip.emplace_back( "              |__/         |" );
                vRip.emplace_back( "   ______.__%_|            |__________  _" );
                vRip.emplace_back( " _/                                   \\| \\" );
                iNameLine = vRip.size();
                vRip.emplace_back( "|                                         <" );
                vRip.emplace_back( "|                                         |" );
                iMaxWidth = vRip[vRip.size() - 1].length();
                vRip.emplace_back( "|                                         |" );
                vRip.emplace_back( "|_____.-._______            __/|__________|" );
                vRip.emplace_back( "             % / `_-.   _  |%" );
                vRip.emplace_back( "         * .%%|  |_) | |_)< @%%%" );
                vRip.emplace_back( "         `\\%`@|  | \\ | |   |@@%@%%" );
                vRip.emplace_back( "       .%%%@@@|%     `   % @@@%%@%%%%" );
                vRip.emplace_back( "  _.%%%%%%@@@@@@%%%__/\\%@@%%@@@@@@@%%%%%%" );
            }
        } else {
            vRip.emplace_back( "           _________  ____           " );
            vRip.emplace_back( "         _/         `/    \\_         " );
            vRip.emplace_back( "       _/      _     _      \\_.      " );
            vRip.emplace_back( "     _%\\      |_) | |_)       \\_     " );
            vRip.emplace_back( "   _/ \\/      | \\ | |           \\_   " );
            vRip.emplace_back( " _/                               \\_ " );
            vRip.emplace_back( "|                                   |" );
            iNameLine = vRip.size();
            vRip.emplace_back( " )                                 < " );
            vRip.emplace_back( "|                                   |" );
            vRip.emplace_back( "|                                   |" );
            vRip.emplace_back( "|   _                               |" );
            vRip.emplace_back( "|__/                                |" );
            iMaxWidth = vRip[vRip.size() - 1].length();
            vRip.emplace_back( " / `--.                             |" );
            vRip.emplace_back( "|                                  ( " );
            iInfoLine = vRip.size();
            vRip.emplace_back( "|                                   |" );
            vRip.emplace_back( "|                                   |" );
            vRip.emplace_back( "|     %                         .   |" );
            vRip.emplace_back( "|  @`                            %% |" );
            vRip.emplace_back( "| %@%@%\\                *      %`%@%|" );
            vRip.emplace_back( "%%@@@.%@%\\%%           `\\ %%.%%@@%@" );
            vRip.emplace_back( "@%@@%%%%%@@@@@@%%%%%%%%@@%%@@@%%%@%%@" );
        }

        const int iOffsetX = ( TERMX > FULL_SCREEN_WIDTH ) ? ( TERMX - FULL_SCREEN_WIDTH ) / 2 : 0;
        const int iOffsetY = ( TERMY > FULL_SCREEN_HEIGHT ) ? ( TERMY - FULL_SCREEN_HEIGHT ) / 2 : 0;

        catacurses::window w_rip = catacurses::newwin( FULL_SCREEN_HEIGHT, FULL_SCREEN_WIDTH, iOffsetY,
                                   iOffsetX );
        draw_border( w_rip );

        sfx::do_player_death_hurt( g->u, true );
        sfx::fade_audio_group( 1, 2000 );
        sfx::fade_audio_group( 2, 2000 );
        sfx::fade_audio_group( 3, 2000 );
        sfx::fade_audio_group( 4, 2000 );

        for( unsigned int iY = 0; iY < vRip.size(); ++iY ) {
            for( unsigned int iX = 0; iX < vRip[iY].length(); ++iX ) {
                char cTemp = vRip[iY][iX];
                if( cTemp != ' ' ) {
                    nc_color ncColor = c_light_gray;

                    if( cTemp == '%' ) {
                        ncColor = c_green;

                    } else if( cTemp == '_' || cTemp == '|' ) {
                        ncColor = c_white;

                    } else if( cTemp == '@' ) {
                        ncColor = c_brown;

                    } else if( cTemp == '*' ) {
                        ncColor = c_red;
                    }

                    mvwputch( w_rip, iY + 1, iX + ( FULL_SCREEN_WIDTH / 2 ) - ( iMaxWidth / 2 ), ncColor,
                              vRip[iY][iX] );
                }
            }
        }

        std::string sTemp;
        std::stringstream ssTemp;

        center_print( w_rip, iInfoLine++, c_white, _( "Survived:" ) );

        int turns = calendar::turn - calendar::start;
        int minutes = ( turns / MINUTES( 1 ) ) % 60;
        int hours = ( turns / HOURS( 1 ) ) % 24;
        int days = turns / DAYS( 1 );

        if( days > 0 ) {
            sTemp = string_format( "%dd %dh %dm", days, hours, minutes );
        } else if( hours > 0 ) {
            sTemp = string_format( "%dh %dm", hours, minutes );
        } else {
            sTemp = string_format( "%dm", minutes );
        }

        center_print( w_rip, iInfoLine++, c_white, sTemp );

        int iTotalKills = 0;

        for( const auto &type : MonsterGenerator::generator().get_all_mtypes() ) {
            if( kill_count( type.id ) > 0 ) {
                iTotalKills += kill_count( type.id );
            }
        }

        ssTemp << iTotalKills;

        sTemp = _( "Kills:" );
        mvwprintz( w_rip, 1 + iInfoLine++, ( FULL_SCREEN_WIDTH / 2 ) - 5, c_light_gray,
                   ( sTemp + " " ).c_str() );
        wprintz( w_rip, c_magenta, ssTemp.str().c_str() );

        sTemp = _( "In memory of:" );
        mvwprintz( w_rip, iNameLine++, ( FULL_SCREEN_WIDTH / 2 ) - ( sTemp.length() / 2 ), c_light_gray,
                   sTemp.c_str() );

        sTemp = u.name;
        mvwprintz( w_rip, iNameLine++, ( FULL_SCREEN_WIDTH / 2 ) - ( sTemp.length() / 2 ), c_white,
                   sTemp.c_str() );

        sTemp = _( "Last Words:" );
        mvwprintz( w_rip, iNameLine++, ( FULL_SCREEN_WIDTH / 2 ) - ( sTemp.length() / 2 ), c_light_gray,
                   sTemp.c_str() );

        int iStartX = ( FULL_SCREEN_WIDTH / 2 ) - ( ( iMaxWidth - 4 ) / 2 );
        std::string sLastWords = string_input_popup()
                                 .window( w_rip, iStartX, iNameLine, iStartX + iMaxWidth - 4 - 1 )
                                 .max_length( iMaxWidth - 4 - 1 )
                                 .query_string();
        death_screen();
        if( uquit == QUIT_SUICIDE ) {
            u.add_memorial_log( pgettext( "memorial_male", "%s committed suicide." ),
                                pgettext( "memorial_female", "%s committed suicide." ),
                                u.name.c_str() );
        } else {
            u.add_memorial_log( pgettext( "memorial_male", "%s was killed." ),
                                pgettext( "memorial_female", "%s was killed." ),
                                u.name.c_str() );
        }
        if( !sLastWords.empty() ) {
            u.add_memorial_log( pgettext( "memorial_male", "Last words: %s" ),
                                pgettext( "memorial_female", "Last words: %s" ),
                                sLastWords.c_str() );
        }
        // Struck the save_player_data here to forestall Weirdness
        move_save_to_graveyard();
        write_memorial_file( sLastWords );
        u.memorial_log.clear();
        std::vector<std::string> characters = list_active_characters();
        // remove current player from the active characters list, as they are dead
        std::vector<std::string>::iterator curchar = std::find( characters.begin(),
                characters.end(), u.name );
        if( curchar != characters.end() ) {
            characters.erase( curchar );
        }

        if( characters.empty() ) {
            bool queryDelete = false;
            bool queryReset = false;

            if( get_option<std::string>( "WORLD_END" ) == "query" ) {
                uilist smenu;
                smenu.allow_cancel = false;
                smenu.addentry( 0, true, 'k', "%s", _( "Keep world" ) );
                smenu.addentry( 1, true, 'r', "%s", _( "Reset world" ) );
                smenu.addentry( 2, true, 'd', "%s", _( "Delete world" ) );
                smenu.query();

                switch( smenu.ret ) {
                    case 0:
                        break;
                    case 1:
                        queryReset = true;
                        break;
                    case 2:
                        queryDelete = true;
                        break;
                }
            }

            if( queryDelete || get_option<std::string>( "WORLD_END" ) == "delete" ) {
                world_generator->delete_world( world_generator->active_world->world_name, true );

            } else if( queryReset || get_option<std::string>( "WORLD_END" ) == "reset" ) {
                world_generator->delete_world( world_generator->active_world->world_name, false );
            }
        } else if( get_option<std::string>( "WORLD_END" ) != "keep" ) {
            std::stringstream message;
            std::string tmpmessage;
            for( auto &character : characters ) {
                tmpmessage += "\n  ";
                tmpmessage += character;
            }
            message << string_format( _( "World retained. Characters remaining:%s" ), tmpmessage.c_str() );
            popup( message.str(), PF_NONE );
        }
        if( gamemode ) {
            gamemode.reset( new special_game() ); // null gamemode or something..
        }
    }

    //clear all sound channels
    sfx::fade_audio_channel( -1, 300 );
    sfx::fade_audio_group( 1, 300 );
    sfx::fade_audio_group( 2, 300 );
    sfx::fade_audio_group( 3, 300 );
    sfx::fade_audio_group( 4, 300 );

    MAPBUFFER.reset();
    overmap_buffer.clear();

#ifdef __ANDROID__
    quick_shortcuts_map.clear();
#endif
    return true;
}

static int veh_lumi( vehicle &veh )
{
    float veh_luminance = 0.0;
    float iteration = 1.0;
    auto lights = veh.lights( true );

    for( const auto pt : lights ) {
        const auto &vp = pt->info();
        if( vp.has_flag( VPFLAG_CONE_LIGHT ) ) {
            veh_luminance += vp.bonus / iteration;
            iteration = iteration * 1.1;
        }
    }
    // Calculation: see lightmap.cpp
    return LIGHT_RANGE( ( veh_luminance * 3 ) );
}

void game::calc_driving_offset( vehicle *veh )
{
    if( veh == nullptr || !get_option<bool>( "DRIVING_VIEW_OFFSET" ) ) {
        set_driving_view_offset( point( 0, 0 ) );
        return;
    }
    const int g_light_level = static_cast<int>( light_level( u.posz() ) );
    const int light_sight_range = u.sight_range( g_light_level );
    int sight = std::max( veh_lumi( *veh ), light_sight_range );

    // velocity at or below this results in no offset at all
    static const float min_offset_vel = 10 * 100;
    // velocity at or above this results in maximal offset
    static const float max_offset_vel = 70 * 100;
    // The maximal offset will leave at least this many tiles
    // between the PC and the edge of the main window.
    static const int border_range = 2;
    float velocity = veh->velocity;
    rl_vec2d offset = veh->move_vec();
    if( !veh->skidding && std::abs( veh->cruise_velocity - veh->velocity ) < 14 * 100 &&
        veh->player_in_control( u ) ) {
        // Use the cruise controlled velocity, but only if
        // it is not too different from the actual velocity.
        // The actual velocity changes too often (see above slowdown).
        // Using it makes would make the offset change far too often.
        offset = veh->face_vec();
        velocity = veh->cruise_velocity;
    }
    float rel_offset;
    if( std::fabs( velocity ) < min_offset_vel ) {
        rel_offset = 0;
    } else if( std::fabs( velocity ) > max_offset_vel ) {
        rel_offset = ( velocity > 0 ) ? 1 : -1;
    } else {
        rel_offset = ( velocity - min_offset_vel ) / ( max_offset_vel - min_offset_vel );
    }
    // Squeeze into the corners, by making the offset vector longer,
    // the PC is still in view as long as both offset.x and
    // offset.y are <= 1
    if( std::fabs( offset.x ) > std::fabs( offset.y ) && std::fabs( offset.x ) > 0.2 ) {
        offset.y /= std::fabs( offset.x );
        offset.x = ( offset.x > 0 ) ? +1 : -1;
    } else if( std::fabs( offset.y ) > 0.2 ) {
        offset.x /= std::fabs( offset.y );
        offset.y = offset.y > 0 ? +1 : -1;
    }
    point max_offset( ( getmaxx( w_terrain ) + 1 ) / 2 - border_range - 1,
                      ( getmaxy( w_terrain ) + 1 ) / 2 - border_range - 1 );
    offset.x *= rel_offset;
    offset.y *= rel_offset;
    offset.x *= max_offset.x;
    offset.y *= max_offset.y;
    // [ ----@---- ] sight=6
    // [ --@------ ] offset=2
    // [ -@------# ] offset=3
    // can see sights square in every direction, total visible area is
    // (2*sight+1)x(2*sight+1), but the window is only
    // getmaxx(w_terrain) x getmaxy(w_terrain)
    // The area outside of the window is maxoff (sight-getmax/2).
    // If that value is <= 0, the whole visible area fits the window.
    // don't apply the view offset at all.
    // If the offset is > maxoff, only apply at most maxoff, everything
    // above leads to invisible area in front of the car.
    // It will display (getmax/2+offset) squares in one direction and
    // (getmax/2-offset) in the opposite direction (centered on the PC).
    const point maxoff( ( sight * 2 + 1 - getmaxx( w_terrain ) ) / 2,
                        ( sight * 2 + 1 - getmaxy( w_terrain ) ) / 2 );
    if( maxoff.x <= 0 ) {
        offset.x = 0;
    } else if( offset.x > 0 && offset.x > maxoff.x ) {
        offset.x = maxoff.x;
    } else if( offset.x < 0 && -offset.x > maxoff.x ) {
        offset.x = -maxoff.x;
    }
    if( maxoff.y <= 0 ) {
        offset.y = 0;
    } else if( offset.y > 0 && offset.y > maxoff.y ) {
        offset.y = maxoff.y;
    } else if( offset.y < 0 && -offset.y > maxoff.y ) {
        offset.y = -maxoff.y;
    }

    // Turn the offset into a vector that increments the offset toward the desired position
    // instead of setting it there instantly, should smooth out jerkiness.
    const point offset_difference( offset.x - driving_view_offset.x,
                                   offset.y - driving_view_offset.y );

    const point offset_sign( ( offset_difference.x < 0 ) ? -1 : 1,
                             ( offset_difference.y < 0 ) ? -1 : 1 );
    // Shift the current offset in the direction of the calculated offset by one tile
    // per draw event, but snap to calculated offset if we're close enough to avoid jitter.
    offset.x = ( std::abs( offset_difference.x ) > 1 ) ?
               ( driving_view_offset.x + offset_sign.x ) : offset.x;
    offset.y = ( std::abs( offset_difference.y ) > 1 ) ?
               ( driving_view_offset.y + offset_sign.y ) : offset.y;

    set_driving_view_offset( point( offset.x, offset.y ) );
}

// MAIN GAME LOOP
// Returns true if game is over (death, saved, quit, etc)
bool game::do_turn()
{
    if( is_game_over() ) {
        return cleanup_at_end();
    }
    // Actual stuff
    if( new_game ) {
        new_game = false;
    } else {
        gamemode->per_turn();
        calendar::turn.increment();
    }

    // starting a new turn, clear out temperature cache
    temperature_cache.clear();

    if( npcs_dirty ) {
        load_npcs();
    }

    events.process();
    mission::process_all();

    if( calendar::once_every( 1_days ) ) {
        overmap_buffer.process_mongroups();
        if( calendar::turn.day_of_year() == 0 ) {
            lua_callback( "on_year_passed" );
        }
        lua_callback( "on_day_passed" );
    }

    if( calendar::once_every( 1_hours ) ) {
        lua_callback( "on_hour_passed" );
    }

    if( calendar::once_every( 1_minutes ) ) {
        lua_callback( "on_minute_passed" );
    }

    lua_callback( "on_turn_passed" );

    // Move hordes every 2.5 min
    if( calendar::once_every( time_duration::from_minutes( 2.5 ) ) ) {
        overmap_buffer.move_hordes();
        // Hordes that reached the reality bubble need to spawn,
        // make them spawn in invisible areas only.
        m.spawn_monsters( false );
    }

    u.update_body();

    // Auto-save if autosave is enabled
    if( get_option<bool>( "AUTOSAVE" ) &&
        calendar::once_every( 1_turns * get_option<int>( "AUTOSAVE_TURNS" ) ) &&
        !u.is_dead_state() ) {
        autosave();
    }

    update_weather();
    reset_light_level();

    perhaps_add_random_npc();

    process_activity();

    // Process sound events into sound markers for display to the player.
    sounds::process_sound_markers( &u );

    if( u.is_deaf() ) {
        sfx::do_hearing_loss();
    }

    if( !u.has_effect( efftype_id( "sleep" ) ) ) {
        if( u.moves > 0 || uquit == QUIT_WATCH ) {
            while( u.moves > 0 || uquit == QUIT_WATCH ) {
                cleanup_dead();
                // Process any new sounds the player caused during their turn.
                sounds::process_sound_markers( &u );
                if( !u.activity && uquit != QUIT_WATCH ) {
                    draw();
                }

                if( handle_action() ) {
                    ++moves_since_last_save;
                    u.action_taken();
                }

                if( is_game_over() ) {
                    return cleanup_at_end();
                }

                if( uquit == QUIT_WATCH ) {
                    break;
                }
                if( u.activity ) {
                    process_activity();
                }
            }
            // Reset displayed sound markers now that the turn is over.
            // We only want this to happen if the player had a chance to examine the sounds.
            sounds::reset_markers();
        } else {
            handle_key_blocking_activity();
        }
    }

    if( driving_view_offset.x != 0 || driving_view_offset.y != 0 ) {
        // Still have a view offset, but might not be driving anymore,
        // or the option has been deactivated,
        // might also happen when someone dives from a moving car.
        // or when using the handbrake.
        vehicle *veh = veh_pointer_or_null( m.veh_at( u.pos() ) );
        calc_driving_offset( veh );
    }

    // No-scent debug mutation has to be processed here or else it takes time to start working
    if( !u.has_active_bionic( bionic_id( "bio_scent_mask" ) ) &&
        !u.has_trait( trait_id( "DEBUG_NOSCENT" ) ) ) {
        scent.set( u.pos(), u.scent );
        overmap_buffer.set_scent( u.global_omt_location(),  u.scent );
    }
    scent.update( u.pos(), m );

    // We need floor cache before checking falling 'n stuff
    m.build_floor_caches();

    m.process_falling();
    m.vehmove();

    // Process power and fuel consumption for all vehicles, including off-map ones.
    // m.vehmove used to do this, but now it only give them moves instead.
    for( auto &elem : MAPBUFFER ) {
        tripoint sm_loc = elem.first;
        point sm_topleft = sm_to_ms_copy( sm_loc.x, sm_loc.y );
        point in_reality = m.getlocal( sm_topleft );

        submap *sm = elem.second;

        const bool in_bubble_z = m.has_zlevels() || sm_loc.z == get_levz();
        for( auto &veh : sm->vehicles ) {
            veh->power_parts();
            veh->idle( in_bubble_z && m.inbounds( in_reality.x, in_reality.y ) );
        }
    }
    m.process_fields();
    m.process_active_items();
    m.creature_in_field( u );

    // Apply sounds from previous turn to monster and NPC AI.
    sounds::process_sounds();
    // Update vision caches for monsters. If this turns out to be expensive,
    // consider a stripped down cache just for monsters.
    m.build_map_cache( get_levz(), true );
    monmove();
    update_stair_monsters();
    u.process_turn();
    if( u.moves < 0 && get_option<bool>( "FORCE_REDRAW" ) ) {
        draw();
        refresh_display();
    }
    u.process_active_items();

    if( get_levz() >= 0 && !u.is_underwater() ) {
        weather_data( weather ).effect();
    }

    const bool player_is_sleeping = u.has_effect( effect_sleep );

    if( player_is_sleeping ) {
        if( calendar::once_every( 30_minutes ) || !player_was_sleeping ) {
            draw();
            //Putting this in here to save on checking
            if( calendar::once_every( 1_hours ) ) {
                add_artifact_dreams( );
            }
        }

        if( calendar::once_every( 1_minutes ) ) {
            query_popup()
            .wait_message( "%s", _( "Wait till you wake up..." ) )
            .on_top( true )
            .show();

            catacurses::refresh();
            refresh_display();
        }
    }

    player_was_sleeping = player_is_sleeping;

    u.update_bodytemp();
    u.update_body_wetness( *weather_precise );
    u.apply_wetness_morale( temperature );
    u.do_skill_rust();

    if( calendar::once_every( 1_minutes ) ) {
        u.update_morale();
    }

    if( calendar::once_every( 9_turns ) ) {
        u.check_and_recover_morale();
    }

    if( !u.is_deaf() ) {
        sfx::remove_hearing_loss();
    }
    sfx::do_danger_music();
    sfx::do_fatigue();

    return false;
}

void game::set_driving_view_offset( const point &p )
{
    // remove the previous driving offset,
    // store the new offset and apply the new offset.
    u.view_offset.x -= driving_view_offset.x;
    u.view_offset.y -= driving_view_offset.y;
    driving_view_offset.x = p.x;
    driving_view_offset.y = p.y;
    u.view_offset.x += driving_view_offset.x;
    u.view_offset.y += driving_view_offset.y;
}

void game::process_activity()
{
    if( !u.activity ) {
        return;
    }

    if( calendar::once_every( 5_minutes ) ) {
        draw();
        refresh_display();
    }

    while( u.moves > 0 && u.activity ) {
        u.activity.do_turn( u );
    }
}

void game::catch_a_monster( std::vector<monster *> &catchables, const tripoint &pos, player *p,
                            const time_duration &catch_duration ) // catching function
{
    monster *const fish = random_entry_removed( catchables );
    //spawn the corpse, rotten by a part of the duration
    m.add_item_or_charges( pos, item::make_corpse( fish->type->id, calendar::turn + rng( 0_turns,
                           catch_duration ) ) );
    u.add_msg_if_player( m_good, _( "You caught a %s." ), fish->type->nname().c_str() );
    //quietly kill the caught
    fish->no_corpse_quiet = true;
    fish->die( p );
}

void game::cancel_activity()
{
    u.cancel_activity();
}

bool cancel_auto_move( player &p, const std::string &text )
{
    if( p.has_destination() ) {
        add_msg( m_warning, _( "%s. Auto-move canceled" ), text.c_str() );
        p.clear_destination();
        return true;
    }
    return false;
}

bool game::cancel_activity_or_ignore_query( const distraction_type type, const std::string &text )
{
    if( cancel_auto_move( u, text ) || !u.activity || u.activity.is_distraction_ignored( type ) ) {
        return false;
    }

    bool force_uc = get_option<bool>( "FORCE_CAPITAL_YN" );

    const auto allow_key = [force_uc]( const input_event & evt ) {
        return !force_uc || evt.type != CATA_INPUT_KEYBOARD ||
               // std::lower is undefined outside unsigned char range
               evt.get_first_input() < 'a' || evt.get_first_input() > 'z';
    };

    const auto &action = query_popup()
                         .context( "CANCEL_ACTIVITY_OR_IGNORE_QUERY" )
                         .message( force_uc ?
                                   pgettext( "cancel_activity_or_ignore_query",
                                           "<color_light_red>%s %s (Case Sensitive)</color>" ) :
                                   pgettext( "cancel_activity_or_ignore_query",
                                           "<color_light_red>%s %s</color>" ),
                                   text, u.activity.get_stop_phrase() )
                         .option( "YES", allow_key )
                         .option( "NO", allow_key )
                         .option( "IGNORE", allow_key )
                         .query()
                         .action;

    if( action == "YES" ) {
        u.cancel_activity();
        return true;
    }
    if( action == "IGNORE" ) {
        u.activity.ignore_distraction( type );
        for( auto activity : u.backlog ) {
            activity.ignore_distraction( type );
        }
    }
    return false;
}

bool game::cancel_activity_query( const std::string &text )
{
    if( cancel_auto_move( u, text ) || !u.activity ) {
        return false;
    }

    if( query_yn( "%s %s", text.c_str(), u.activity.get_stop_phrase().c_str() ) ) {
        u.cancel_activity();
        return true;
    }
    return false;
}

const weather_generator &game::get_cur_weather_gen() const
{
    const auto &om = get_cur_om();
    const auto &settings = om.get_settings();
    return settings.weather;
}

unsigned int game::get_seed() const
{
    return seed;
}

void game::set_npcs_dirty()
{
    npcs_dirty = true;
}

void game::set_critter_died()
{
    critter_died = true;
}

void game::update_weather()
{
    if( weather == WEATHER_NULL || calendar::turn >= nextweather ) {
        const weather_generator &weather_gen = get_cur_weather_gen();
        w_point &w = *weather_precise;
        w = weather_gen.get_weather( u.global_square_location(), calendar::turn, seed );
        weather_type old_weather = weather;
        weather = weather_override == WEATHER_NULL ?
                  weather_gen.get_weather_conditions( w )
                  : weather_override;
        if( weather == WEATHER_SUNNY && calendar::turn.is_night() ) {
            weather = WEATHER_CLEAR;
        }
        sfx::do_ambient();

        temperature = w.temperature;
        lightning_active = false;
        // Check weather every few turns, instead of every turn.
        //@todo: predict when the weather changes and use that time.
        nextweather = calendar::turn + 50_turns;
        if( weather != old_weather ) {
            CallbackArgumentContainer lua_callback_args_info;
            lua_callback_args_info.emplace_back( weather_data( weather ).name );
            lua_callback_args_info.emplace_back( weather_data( old_weather ).name );
            lua_callback( "on_weather_changed", lua_callback_args_info );
        }
        if( weather != old_weather && weather_data( weather ).dangerous &&
            get_levz() >= 0 && m.is_outside( u.pos() )
            && !u.has_activity( activity_id( "ACT_WAIT_WEATHER" ) ) ) {
            cancel_activity_or_ignore_query( distraction_type::weather_change,
                                             string_format( _( "The weather changed to %s!" ), weather_data( weather ).name.c_str() ) );
        }

        if( weather != old_weather && u.has_activity( activity_id( "ACT_WAIT_WEATHER" ) ) ) {
            u.assign_activity( activity_id( "ACT_WAIT_WEATHER" ), 0, 0 );
        }

        if( weather_data( weather ).sight_penalty !=
            weather_data( old_weather ).sight_penalty ) {
            for( int i = -OVERMAP_DEPTH; i <= OVERMAP_HEIGHT; i++ ) {
                m.set_transparency_cache_dirty( i );
            }
        }
    }
}

int get_heat_radiation( const tripoint &location, bool direct )
{
    // Direct heat from fire sources
    // Cache fires to avoid scanning the map around us bp times
    // Stored as intensity-distance pairs
    int temp_mod = 0;
    std::vector<std::pair<int, int>> fires;
    fires.reserve( 13 * 13 );
    int best_fire = 0;
    for( const tripoint &dest : g->m.points_in_radius( location, 6 ) ) {
        int heat_intensity = 0;

        int ffire = g->m.get_field_strength( dest, fd_fire );
        if( ffire > 0 ) {
            heat_intensity = ffire;
        } else if( g->m.tr_at( dest ).loadid == tr_lava ) {
            heat_intensity = 3;
        }
        if( heat_intensity == 0 || !g->m.sees( location, dest, -1 ) ) {
            // No heat source here
            continue;
        }
        // Ensure fire_dist >= 1 to avoid divide-by-zero errors.
        const int fire_dist = std::max( 1, square_dist( dest, location ) );
        fires.emplace_back( std::make_pair( heat_intensity, fire_dist ) );
        if( fire_dist <= 1 ) {
            // Extend limbs/lean over a single adjacent fire to warm up
            best_fire = std::max( best_fire, heat_intensity );
        }
    }

    for( const auto &intensity_dist : fires ) {
        const int intensity = intensity_dist.first;
        const int distance = intensity_dist.second;
        temp_mod += 6 * intensity * intensity / distance;
    }
    if( direct ) {
        return best_fire;
    }
    return temp_mod;
}

int get_convection_temperature( const tripoint &location )
{
    // Heat from hot air (fields)
    int temp_mod = 0;
    const trap &trap_at_pos = g->m.tr_at( location );
    // directly on fire/lava tiles
    int tile_strength = g->m.get_field_strength( location, fd_fire );
    if( tile_strength > 0 || trap_at_pos.loadid == tr_lava ) {
        temp_mod += 300;
    }
    // hot air of a fire/lava
    auto tile_strength_mod = []( const tripoint & loc, field_id fld, int case_1, int case_2,
    int case_3 ) {
        int strength = g->m.get_field_strength( loc, fld );
        int cases[3] = { case_1, case_2, case_3 };
        return ( strength > 0 && strength < 4 ) ? cases[ strength - 1 ] : 0;
    };

    temp_mod += tile_strength_mod( location, fd_hot_air1,  2,   6,  10 );
    temp_mod += tile_strength_mod( location, fd_hot_air2,  6,  16,  20 );
    temp_mod += tile_strength_mod( location, fd_hot_air3, 16,  40,  70 );
    temp_mod += tile_strength_mod( location, fd_hot_air4, 70, 100, 160 );

    return temp_mod;
}

int game::get_temperature( const tripoint &location )
{
    const auto &cached = temperature_cache.find( location );
    if( cached != temperature_cache.end() ) {
        return cached->second;
    }

    int temp_mod = 0; // local modifier

    if( !new_game ) {
        temp_mod += get_heat_radiation( location, false );
        temp_mod += get_convection_temperature( location );
    }
    //underground temperature = average New England temperature = 43F/6C rounded to int
    const int temp = ( location.z < 0 ? AVERAGE_ANNUAL_TEMPERATURE : temperature ) +
                     ( new_game ? 0 : ( m.temperature( location ) + temp_mod ) );

    temperature_cache.emplace( std::make_pair( location, temp ) );
    return temp;
}

int game::assign_mission_id()
{
    int ret = next_mission_id;
    next_mission_id++;
    return ret;
}

npc *game::find_npc( int id )
{
    return overmap_buffer.find_npc( id ).get();
}

int game::kill_count( const mtype_id &mon )
{
    if( kills.find( mon ) != kills.end() ) {
        return kills[mon];
    }
    return 0;
}

int game::kill_count( const species_id &spec )
{
    int result = 0;
    for( const auto &pair : kills ) {
        if( pair.first->in_species( spec ) ) {
            result += pair.second;
        }
    }
    return result;
}

void game::increase_kill_count( const mtype_id &id )
{
    kills[id]++;
}

void game::record_npc_kill( const npc &p )
{
    npc_kills.push_back( p.get_name() );
}

std::list<std::string> game::get_npc_kill()
{
    return npc_kills;
}

void game::handle_key_blocking_activity()
{
    // If player is performing a task and a monster is dangerously close, warn them
    // regardless of previous safemode warnings
    if( u.activity && !u.has_activity( activity_id( "ACT_AIM" ) ) &&
        u.activity.moves_left > 0 &&
        !u.activity.is_distraction_ignored( distraction_type::hostile_spotted ) ) {
        Creature *hostile_critter = is_hostile_very_close();
        if( hostile_critter != nullptr ) {
            if( cancel_activity_or_ignore_query( distraction_type::hostile_spotted,
                                                 string_format( _( "You see %s approaching!" ),
                                                         hostile_critter->disp_name().c_str() ) ) ) {
                return;
            }
        }
    }

    if( u.activity && u.activity.moves_left > 0 ) {
        input_context ctxt = get_default_mode_input_context();
        const std::string action = ctxt.handle_input( 0 );
        if( action == "pause" ) {
            cancel_activity_query( _( "Confirm:" ) );
        } else if( action == "player_data" ) {
            u.disp_info();
            refresh_all();
        } else if( action == "messages" ) {
            Messages::display_messages();
            refresh_all();
        } else if( action == "help" ) {
            get_help().display_help();
            refresh_all();
        }
    }
}

/* item submenu for 'i' and '/'
* It use draw_item_info to draw item info and action menu
*
* @param pos position of item in inventory
* @param iStartX Left coordinate of the item info window
* @param iWidth width of the item info window (height = height of terminal)
* @return getch
*/
int game::inventory_item_menu( int pos, int iStartX, int iWidth,
                               const inventory_item_menu_positon position )
{
    int cMenu = static_cast<int>( '+' );

    item &oThisItem = u.i_at( pos );
    if( u.has_item( oThisItem ) ) {
#ifdef __ANDROID__
        if( get_option<bool>( "ANDROID_INVENTORY_AUTOADD" ) ) {
            add_key_to_quick_shortcuts( oThisItem.invlet, "INVENTORY", false );
        }
#endif

        std::vector<iteminfo> vThisItem;
        std::vector<iteminfo> vDummy;

        const bool bHPR = get_auto_pickup().has_rule( &oThisItem );
        const hint_rating rate_drop_item = u.weapon.has_flag( "NO_UNWIELD" ) ? HINT_CANT : HINT_GOOD;

        int max_text_length = 0;
        uilist action_menu;
        action_menu.allow_anykey = true;
        const auto addentry = [&]( const char key, const std::string & text, const hint_rating hint ) {
            // The char is used as retval from the uilist *and* as hotkey.
            action_menu.addentry( key, true, key, text );
            auto &entry = action_menu.entries.back();
            switch( hint ) {
                case HINT_CANT:
                    entry.text_color = c_light_gray;
                    break;
                case HINT_IFFY:
                    entry.text_color = c_light_red;
                    break;
                case HINT_GOOD:
                    entry.text_color = c_light_green;
                    break;
            }
            max_text_length = std::max( max_text_length, utf8_width( text ) );
        };
        addentry( 'a', pgettext( "action", "activate" ), u.rate_action_use( oThisItem ) );
        addentry( 'R', pgettext( "action", "read" ), u.rate_action_read( oThisItem ) );
        addentry( 'E', pgettext( "action", "eat" ), u.rate_action_eat( oThisItem ) );
        addentry( 'W', pgettext( "action", "wear" ), u.rate_action_wear( oThisItem ) );
        addentry( 'w', pgettext( "action", "wield" ), HINT_GOOD );
        addentry( 't', pgettext( "action", "throw" ), HINT_GOOD );
        addentry( 'c', pgettext( "action", "change side" ), u.rate_action_change_side( oThisItem ) );
        addentry( 'T', pgettext( "action", "take off" ), u.rate_action_takeoff( oThisItem ) );
        addentry( 'd', pgettext( "action", "drop" ), rate_drop_item );
        addentry( 'U', pgettext( "action", "unload" ), u.rate_action_unload( oThisItem ) );
        addentry( 'r', pgettext( "action", "reload" ), u.rate_action_reload( oThisItem ) );
        addentry( 'p', pgettext( "action", "part reload" ), u.rate_action_reload( oThisItem ) );
        addentry( 'm', pgettext( "action", "mend" ), u.rate_action_mend( oThisItem ) );
        addentry( 'D', pgettext( "action", "disassemble" ), u.rate_action_disassemble( oThisItem ) );
        addentry( '=', pgettext( "action", "reassign" ), HINT_GOOD );
        if( bHPR ) {
            addentry( '-', _( "Autopickup" ), HINT_IFFY );
        } else {
            addentry( '+', _( "Autopickup" ), HINT_GOOD );
        }

        int iScrollPos = 0;
        oThisItem.info( true, vThisItem );

        // +2+2 for border and adjacent spaces, +2 for '<hotkey><space>'
        int popup_width = max_text_length + 2 + 2 + 2;
        int popup_x = 0;
        switch( position ) {
            case RIGHT_TERMINAL_EDGE:
                popup_x = 0;
                break;
            case LEFT_OF_INFO:
                popup_x = iStartX - popup_width;
                break;
            case RIGHT_OF_INFO:
                popup_x = iStartX + iWidth;
                break;
            case LEFT_TERMINAL_EDGE:
                popup_x = TERMX - popup_width;
                break;
        }

        // TODO: Ideally the setup of uilist would be split into calculate variables (size, width...),
        // and actual window creation. This would allow us to let uilist calculate the width, we can
        // use that to adjust its location afterwards.
        action_menu.w_y = VIEW_OFFSET_Y;
        action_menu.w_x = popup_x + VIEW_OFFSET_X;
        action_menu.w_width = popup_width;
        // Filtering isn't needed, the number of entries is manageable.
        action_menu.filtering = false;
        // Default menu border color is different, this matches the border of the item info window.
        action_menu.border_color = BORDER_COLOR;

        do {
            draw_item_info( iStartX, iWidth, VIEW_OFFSET_X, TERMY - VIEW_OFFSET_Y * 2, oThisItem.tname(),
                            oThisItem.type_name(), vThisItem, vDummy,
                            iScrollPos, true, false, false );
            const int prev_selected = action_menu.selected;
            action_menu.query( false );
            if( action_menu.ret >= 0 ) {
                cMenu = action_menu.ret; /* Remember: hotkey == retval, see addentry above. */
            } else if( action_menu.ret == UILIST_UNBOUND && action_menu.keypress == KEY_RIGHT ) {
                // Simulate KEY_RIGHT == '\n' (confirm currently selected entry) for compatibility with old version.
                // TODO: ideally this should be done in the uilist, maybe via a callback.
                cMenu = action_menu.ret = action_menu.entries[action_menu.selected].retval;
            } else if( action_menu.keypress == KEY_PPAGE || action_menu.keypress == KEY_NPAGE ) {
                cMenu = action_menu.keypress;
                // Prevent the menu from scrolling with this key. TODO: Ideally the menu
                // could be instructed to ignore these two keys instead of scrolling.
                action_menu.selected = prev_selected;
                action_menu.fselected = prev_selected;
                action_menu.vshift = 0;
            } else {
                cMenu = 0;
            }

            switch( cMenu ) {
                case 'a':
                    use_item( pos );
                    break;
                case 'E':
                    eat( pos );
                    break;
                case 'W':
                    u.wear( u.i_at( pos ) );
                    break;
                case 'w':
                    wield( pos );
                    break;
                case 't':
                    plthrow( pos );
                    break;
                case 'c':
                    change_side( pos );
                    break;
                case 'T':
                    u.takeoff( u.i_at( pos ) );
                    break;
                case 'd':
                    u.drop( pos, u.pos() );
                    break;
                case 'U':
                    unload( pos );
                    break;
                case 'r':
                    reload( pos );
                    break;
                case 'p':
                    reload( pos, true );
                    break;
                case 'm':
                    mend( pos );
                    break;
                case 'R':
                    u.read( pos );
                    break;
                case 'D':
                    u.disassemble( pos );
                    break;
                case '=':
                    game_menus::inv::reassign_letter( u, u.i_at( pos ) );
                    break;
                case KEY_PPAGE:
                    iScrollPos--;
                    break;
                case KEY_NPAGE:
                    iScrollPos++;
                    break;
                case '+':
                    if( !bHPR ) {
                        get_auto_pickup().add_rule( &oThisItem );
                        add_msg( m_info, _( "'%s' added to character pickup rules." ), oThisItem.tname( 1,
                                 false ).c_str() );
                    }
                    break;
                case '-':
                    if( bHPR ) {
                        get_auto_pickup().remove_rule( &oThisItem );
                        add_msg( m_info, _( "'%s' removed from character pickup rules." ), oThisItem.tname( 1,
                                 false ).c_str() );
                    }
                    break;
                default:
                    break;
            }
        } while( action_menu.ret == UILIST_WAIT_INPUT || action_menu.ret == UILIST_UNBOUND );
    }
    return cMenu;
}

// Checks input to see if mouse was moved and handles the mouse view box accordingly.
// Returns true if input requires breaking out into a game action.
bool game::handle_mouseview( input_context &ctxt, std::string &action )
{
    cata::optional<tripoint> liveview_pos;
    do {
        action = ctxt.handle_input();
        if( action == "MOUSE_MOVE" ) {
            const cata::optional<tripoint> mouse_pos = ctxt.get_coordinates( w_terrain );
            if( mouse_pos && ( !liveview_pos || *mouse_pos != *liveview_pos ) ) {
                liveview_pos = mouse_pos;
                liveview.show( *liveview_pos );
                draw_sidebar_messages();
            } else if( !mouse_pos ) {
                liveview_pos.reset();
                liveview.hide();
                draw_sidebar_messages();
            }
        }
    } while( action == "MOUSE_MOVE" ); // Freeze animation when moving the mouse

    if( action != "TIMEOUT" ) {
        // Keyboard event, break out of animation loop
        liveview.hide();
        return false;
    }

    // Mouse movement or un-handled key
    return true;
}

#ifdef TILES
void rescale_tileset( int size );
#endif

input_context get_default_mode_input_context()
{
    input_context ctxt( "DEFAULTMODE" );
    // Because those keys move the character, they don't pan, as their original name says
    ctxt.set_iso( true );
    ctxt.register_action( "UP", _( "Move North" ) );
    ctxt.register_action( "RIGHTUP", _( "Move Northeast" ) );
    ctxt.register_action( "RIGHT", _( "Move East" ) );
    ctxt.register_action( "RIGHTDOWN", _( "Move Southeast" ) );
    ctxt.register_action( "DOWN", _( "Move South" ) );
    ctxt.register_action( "LEFTDOWN", _( "Move Southwest" ) );
    ctxt.register_action( "LEFT", _( "Move West" ) );
    ctxt.register_action( "LEFTUP", _( "Move Northwest" ) );
    ctxt.register_action( "pause" );
    ctxt.register_action( "LEVEL_DOWN", _( "Descend Stairs" ) );
    ctxt.register_action( "LEVEL_UP", _( "Ascend Stairs" ) );
    ctxt.register_action( "toggle_map_memory" );
    ctxt.register_action( "center" );
    ctxt.register_action( "shift_n" );
    ctxt.register_action( "shift_ne" );
    ctxt.register_action( "shift_e" );
    ctxt.register_action( "shift_se" );
    ctxt.register_action( "shift_s" );
    ctxt.register_action( "shift_sw" );
    ctxt.register_action( "shift_w" );
    ctxt.register_action( "shift_nw" );
    ctxt.register_action( "toggle_move" );
    ctxt.register_action( "open" );
    ctxt.register_action( "close" );
    ctxt.register_action( "smash" );
    ctxt.register_action( "loot" );
    ctxt.register_action( "examine" );
    ctxt.register_action( "advinv" );
    ctxt.register_action( "pickup" );
    ctxt.register_action( "grab" );
    ctxt.register_action( "haul" );
    ctxt.register_action( "butcher" );
    ctxt.register_action( "chat" );
    ctxt.register_action( "look" );
    ctxt.register_action( "peek" );
    ctxt.register_action( "listitems" );
    ctxt.register_action( "zones" );
    ctxt.register_action( "inventory" );
    ctxt.register_action( "compare" );
    ctxt.register_action( "organize" );
    ctxt.register_action( "apply" );
    ctxt.register_action( "apply_wielded" );
    ctxt.register_action( "wear" );
    ctxt.register_action( "take_off" );
    ctxt.register_action( "eat" );
    ctxt.register_action( "read" );
    ctxt.register_action( "wield" );
    ctxt.register_action( "pick_style" );
    ctxt.register_action( "reload" );
    ctxt.register_action( "unload" );
    ctxt.register_action( "throw" );
    ctxt.register_action( "fire" );
    ctxt.register_action( "fire_burst" );
    ctxt.register_action( "select_fire_mode" );
    ctxt.register_action( "drop" );
    ctxt.register_action( "drop_adj" );
    ctxt.register_action( "bionics" );
    ctxt.register_action( "mutations" );
    ctxt.register_action( "sort_armor" );
    ctxt.register_action( "wait" );
    ctxt.register_action( "craft" );
    ctxt.register_action( "recraft" );
    ctxt.register_action( "long_craft" );
    ctxt.register_action( "construct" );
    ctxt.register_action( "disassemble" );
    ctxt.register_action( "sleep" );
    ctxt.register_action( "control_vehicle" );
    ctxt.register_action( "safemode" );
    ctxt.register_action( "autosafe" );
    ctxt.register_action( "autoattack" );
    ctxt.register_action( "ignore_enemy" );
    ctxt.register_action( "whitelist_enemy" );
    ctxt.register_action( "save" );
    ctxt.register_action( "quicksave" );
#ifndef RELEASE
    ctxt.register_action( "quickload" );
#endif
    ctxt.register_action( "quit" );
    ctxt.register_action( "player_data" );
    ctxt.register_action( "map" );
    ctxt.register_action( "missions" );
    ctxt.register_action( "factions" );
    ctxt.register_action( "kills" );
    ctxt.register_action( "morale" );
    ctxt.register_action( "messages" );
    ctxt.register_action( "help" );
    ctxt.register_action( "open_keybindings" );
    ctxt.register_action( "open_options" );
    ctxt.register_action( "open_autopickup" );
    ctxt.register_action( "open_safemode" );
    ctxt.register_action( "open_color" );
    ctxt.register_action( "open_world_mods" );
    ctxt.register_action( "debug" );
    ctxt.register_action( "debug_scent" );
    ctxt.register_action( "debug_mode" );
    ctxt.register_action( "zoom_out" );
    ctxt.register_action( "zoom_in" );
    ctxt.register_action( "toggle_sidebar_style" );
#ifndef __ANDROID__
    ctxt.register_action( "toggle_fullscreen" );
#endif
    ctxt.register_action( "toggle_pixel_minimap" );
    ctxt.register_action( "reload_tileset" );
    ctxt.register_action( "toggle_auto_features" );
    ctxt.register_action( "toggle_auto_pulp_butcher" );
    ctxt.register_action( "toggle_auto_mining" );
    ctxt.register_action( "toggle_auto_foraging" );
    ctxt.register_action( "action_menu" );
    ctxt.register_action( "main_menu" );
    ctxt.register_action( "item_action_menu" );
    ctxt.register_action( "ANY_INPUT" );
    ctxt.register_action( "COORDINATE" );
    ctxt.register_action( "MOUSE_MOVE" );
    ctxt.register_action( "SELECT" );
    ctxt.register_action( "SEC_SELECT" );
    return ctxt;
}

vehicle *game::remoteveh()
{
    if( calendar::turn == remoteveh_cache_time ) {
        return remoteveh_cache;
    }
    remoteveh_cache_time = calendar::turn;
    std::stringstream remote_veh_string( u.get_value( "remote_controlling_vehicle" ) );
    if( remote_veh_string.str().empty() ||
        ( !u.has_active_bionic( bio_remote ) && !u.has_active_item( "remotevehcontrol" ) ) ) {
        remoteveh_cache = nullptr;
    } else {
        tripoint vp;
        remote_veh_string >> vp.x >> vp.y >> vp.z;
        vehicle *veh = veh_pointer_or_null( m.veh_at( vp ) );
        if( veh && veh->fuel_left( "battery", true ) > 0 ) {
            remoteveh_cache = veh;
        } else {
            remoteveh_cache = nullptr;
        }
    }
    return remoteveh_cache;
}

void game::setremoteveh( vehicle *veh )
{
    remoteveh_cache_time = calendar::turn;
    remoteveh_cache = veh;
    if( veh != nullptr && !u.has_active_bionic( bio_remote ) &&
        !u.has_active_item( "remotevehcontrol" ) ) {
        debugmsg( "Tried to set remote vehicle without bio_remote or remotevehcontrol" );
        veh = nullptr;
    }

    if( veh == nullptr ) {
        u.remove_value( "remote_controlling_vehicle" );
        return;
    }

    std::stringstream remote_veh_string;
    const tripoint vehpos = veh->global_pos3();
    remote_veh_string << vehpos.x << ' ' << vehpos.y << ' ' << vehpos.z;
    u.set_value( "remote_controlling_vehicle", remote_veh_string.str() );
}

bool game::try_get_left_click_action( action_id &act, const tripoint &mouse_target )
{
    bool new_destination = true;
    if( !destination_preview.empty() ) {
        auto &final_destination = destination_preview.back();
        if( final_destination.x == mouse_target.x && final_destination.y == mouse_target.y ) {
            // Second click
            new_destination = false;
            u.set_destination( destination_preview );
            destination_preview.clear();
            act = u.get_next_auto_move_direction();
            if( act == ACTION_NULL ) {
                // Something went wrong
                u.clear_destination();
                return false;
            }
        }
    }

    if( new_destination ) {
        destination_preview = m.route( u.pos(), mouse_target, u.get_pathfinding_settings(),
                                       u.get_path_avoid() );
        return false;
    }

    return true;
}

bool game::try_get_right_click_action( action_id &act, const tripoint &mouse_target )
{
    const bool cleared_destination = !destination_preview.empty();
    u.clear_destination();
    destination_preview.clear();

    if( cleared_destination ) {
        // Produce no-op if auto-move had just been cleared on this action
        // e.g. from a previous single left mouse click. This has the effect
        // of right-click cancelling an auto-move before it is initiated.
        return false;
    }

    const bool is_adjacent = square_dist( mouse_target.x, mouse_target.y, u.posx(), u.posy() ) <= 1;
    const bool is_self = square_dist( mouse_target.x, mouse_target.y, u.posx(), u.posy() ) <= 0;
    if( const monster *const mon = critter_at<monster>( mouse_target ) ) {
        if( !u.sees( *mon ) ) {
            add_msg( _( "Nothing relevant here." ) );
            return false;
        }

        if( !u.weapon.is_gun() ) {
            add_msg( m_info, _( "You are not wielding a ranged weapon." ) );
            return false;
        }

        //TODO: Add weapon range check. This requires weapon to be reloaded.

        act = ACTION_FIRE;
    } else if( is_adjacent &&
               m.close_door( tripoint( mouse_target.x, mouse_target.y, u.posz() ), !m.is_outside( u.pos() ),
                             true ) ) {
        act = ACTION_CLOSE;
    } else if( is_self ) {
        act = ACTION_PICKUP;
    } else if( is_adjacent ) {
        act = ACTION_EXAMINE;
    } else {
        add_msg( _( "Nothing relevant here." ) );
        return false;
    }

    return true;
}

bool game::is_game_over()
{
    if( uquit == QUIT_WATCH ) {
        // deny player movement and dodging
        u.moves = 0;
        // prevent pain from updating
        u.set_pain( 0 );
        // prevent dodging
        u.dodges_left = 0;
        return false;
    }
    if( uquit == QUIT_DIED ) {
        if( u.in_vehicle ) {
            m.unboard_vehicle( u.pos() );
        }
        u.place_corpse();
        return true;
    }
    if( uquit == QUIT_SUICIDE ) {
        if( u.in_vehicle ) {
            m.unboard_vehicle( u.pos() );
        }
        return true;
    }
    if( uquit != QUIT_NO ) {
        return true;
    }
    // is_dead_state() already checks hp_torso && hp_head, no need to for loop it
    if( u.is_dead_state() ) {
        Messages::deactivate();
        if( get_option<std::string>( "DEATHCAM" ) == "always" ) {
            uquit = QUIT_WATCH;
        } else if( get_option<std::string>( "DEATHCAM" ) == "ask" ) {
            uquit = query_yn( _( "Watch the last moments of your life...?" ) ) ?
                    QUIT_WATCH : QUIT_DIED;
        } else if( get_option<std::string>( "DEATHCAM" ) == "never" ) {
            uquit = QUIT_DIED;
        } else {
            // Something funky happened here, just die.
            dbg( D_ERROR ) << "no deathcam option given to options, defaulting to QUIT_DIED";
            uquit = QUIT_DIED;
        }
        return is_game_over();
    }
    return false;
}

void game::death_screen()
{
    gamemode->game_over();
    Messages::display_messages();
    disp_kills();
    disp_NPC_epilogues();
    disp_faction_ends();
}

void game::move_save_to_graveyard()
{
    const std::string &save_dir      = get_world_base_save_path();
    const std::string &graveyard_dir = FILENAMES["graveyarddir"];
    const std::string &prefix        = base64_encode( u.name ) + ".";

    if( !assure_dir_exist( graveyard_dir ) ) {
        debugmsg( "could not create graveyard path '%s'", graveyard_dir.c_str() );
    }

    auto const save_files = get_files_from_path( prefix, save_dir );
    if( save_files.empty() ) {
        debugmsg( "could not find save files in '%s'", save_dir.c_str() );
    }

    for( auto const &src_path : save_files ) {
        const std::string dst_path = graveyard_dir +
                                     src_path.substr( src_path.rfind( '/' ), std::string::npos );

        if( rename_file( src_path, dst_path ) ) {
            continue;
        }

        debugmsg( "could not rename file '%s' to '%s'", src_path.c_str(), dst_path.c_str() );

        if( remove_file( src_path ) ) {
            continue;
        }

        debugmsg( "could not remove file '%s'", src_path.c_str() );
    }
}

void game::load_master()
{
    using namespace std::placeholders;
    const auto datafile = get_world_base_save_path() + "/master.gsav";
    read_from_file_optional( datafile, std::bind( &game::unserialize_master, this, _1 ) );
    faction_manager_ptr->create_if_needed();
}

bool game::load( const std::string &world )
{
    world_generator->init();
    const WORLDPTR wptr = world_generator->get_world( world );
    if( !wptr ) {
        return false;
    }
    if( wptr->world_saves.empty() ) {
        debugmsg( "world '%s' contains no saves", world.c_str() );
        return false;
    }

    try {
        world_generator->set_active_world( wptr );
        g->setup();
        g->load( wptr->world_saves.front() );
    } catch( const std::exception &err ) {
        debugmsg( "cannot load world '%s': %s", world.c_str(), err.what() );
        return false;
    }

    return true;
}

void game::load( const save_t &name )
{
    using namespace std::placeholders;

    const std::string worldpath = get_world_base_save_path() + "/";
    const std::string playerfile = worldpath + name.base_path() + ".sav";

    // Now load up the master game data; factions (and more?)
    load_master();
    u = player();
    u.name = name.player_name();
    // This should be initialized more globally (in player/Character constructor)
    u.weapon = item( "null", 0 );
    if( !read_from_file( playerfile, std::bind( &game::unserialize, this, _1 ) ) ) {
        return;
    }

    read_from_file_optional( worldpath + name.base_path() + ".weather", std::bind( &game::load_weather,
                             this, _1 ) );
    nextweather = calendar::turn;

    read_from_file_optional( worldpath + name.base_path() + ".log",
                             std::bind( &player::load_memorial_file, &u, _1 ) );

#ifdef __ANDROID__
    read_from_file_optional( worldpath + name.base_path() + ".shortcuts",
                             std::bind( &game::load_shortcuts, this, _1 ) );
#endif

    // Now that the player's worn items are updated, their sight limits need to be
    // recalculated. (This would be cleaner if u.worn were private.)
    u.recalc_sight_limits();

    if( !gamemode ) {
        gamemode.reset( new special_game() );
    }

    safe_mode = get_option<bool>( "SAFEMODE" ) ? SAFE_MODE_ON : SAFE_MODE_OFF;
    mostseen = 0; // ...and mostseen is 0, we haven't seen any monsters yet.

    init_autosave();
    get_auto_pickup().load_character(); // Load character auto pickup rules
    get_safemode().load_character(); // Load character safemode rules
    zone_manager::get_manager().load_zones(); // Load character world zones
    read_from_file_optional( get_world_base_save_path() + "/uistate.json", []( std::istream & stream ) {
        JsonIn jsin( stream );
        uistate.deserialize( jsin );
    } );

    reload_npcs();
    update_map( u );

    // legacy, needs to be here as we access the map.
    if( u.getID() == 0 || u.getID() == -1 ) {
        // player does not have a real id, so assign a new one,
        u.setID( assign_npc_id() );
        // The vehicle stores the IDs of the boarded players, so update it, too.
        if( u.in_vehicle ) {
            if( const cata::optional<vpart_reference> vp = m.veh_at(
                        u.pos() ).part_with_feature( "BOARDABLE", true ) ) {
                vp->part().passenger_id = u.getID();
            }
        }
    }

    u.reset();
    draw();

    lua_callback( "on_savegame_loaded" );
}

void game::load_world_modfiles( loading_ui &ui )
{
    catacurses::erase();
    catacurses::refresh();

    auto &mods = world_generator->active_world->active_mod_order;

    // remove any duplicates whilst preserving order (fixes #19385)
    std::set<mod_id> found;
    mods.erase( std::remove_if( mods.begin(), mods.end(), [&found]( const mod_id & e ) {
        if( found.count( e ) ) {
            return true;
        } else {
            found.insert( e );
            return false;
        }
    } ), mods.end() );

    // require at least one core mod (saves before version 6 may implicitly require dda pack)
    if( std::none_of( mods.begin(), mods.end(), []( const mod_id & e ) {
    return e->core;
} ) ) {
        mods.insert( mods.begin(), mod_id( "dda" ) );
    }

    load_artifacts( get_world_base_save_path() + "/artifacts.gsav" );
    // this code does not care about mod dependencies,
    // it assumes that those dependencies are static and
    // are resolved during the creation of the world.
    // That means world->active_mod_order contains a list
    // of mods in the correct order.
    load_packs( _( "Loading files" ), mods, ui );

    // Load additional mods from that world-specific folder
    load_data_from_dir( get_world_base_save_path() + "/mods", "custom", ui );

    catacurses::erase();
    catacurses::refresh();

    DynamicDataLoader::get_instance().finalize_loaded_data( ui );
}

bool game::load_packs( const std::string &msg, const std::vector<mod_id> &packs, loading_ui &ui )
{
    ui.new_context( msg );
    std::vector<mod_id> missing;
    std::vector<mod_id> available;

    for( const mod_id &e : packs ) {
        if( e.is_valid() ) {
            available.emplace_back( e );
            ui.add_entry( e->name() );
        } else {
            missing.push_back( e );
        }
    }

    ui.show();
    for( const auto &e : available ) {
        const MOD_INFORMATION &mod = *e;
        load_data_from_dir( mod.path, mod.ident.str(), ui );

        // if mod specifies legacy migrations load any that are required
        if( !mod.legacy.empty() ) {
            for( int i = get_option<int>( "CORE_VERSION" ); i < core_version; ++i ) {
                popup_status( msg.c_str(), _( "Applying legacy migration (%s %i/%i)" ),
                              e.c_str(), i, core_version - 1 );
                load_data_from_dir( string_format( "%s/%i", mod.legacy.c_str(), i ), mod.ident.str(), ui );
            }
        }

        ui.proceed();
    }

    for( const auto &e : missing ) {
        debugmsg( "unknown content %s", e.c_str() );
    }

    return missing.empty();
}

//Saves all factions and missions and npcs.
bool game::save_factions_missions_npcs()
{
    std::string masterfile = get_world_base_save_path() + "/master.gsav";
    return write_to_file_exclusive( masterfile, [&]( std::ostream & fout ) {
        serialize_master( fout );
    }, _( "factions data" ) );
}

bool game::save_artifacts()
{
    std::string artfilename = get_world_base_save_path() + "/artifacts.gsav";
    return ::save_artifacts( artfilename );
}

bool game::save_maps()
{
    try {
        m.save();
        overmap_buffer.save(); // can throw
        MAPBUFFER.save(); // can throw
        return true;
    } catch( const std::exception &err ) {
        popup( _( "Failed to save the maps: %s" ), err.what() );
        return false;
    }
}

bool game::save_player_data()
{
    const std::string playerfile = get_player_base_save_path();

    const bool saved_data = write_to_file( playerfile + ".sav", [&]( std::ostream & fout ) {
        serialize( fout );
    }, _( "player data" ) );
    const bool saved_weather = write_to_file( playerfile + ".weather", [&]( std::ostream & fout ) {
        save_weather( fout );
    }, _( "weather state" ) );
    const bool saved_log = write_to_file( playerfile + ".log", [&]( std::ostream & fout ) {
        fout << u.dump_memorial();
    }, _( "player memorial" ) );
#ifdef __ANDROID__
    const bool saved_shortcuts = write_to_file( playerfile + ".shortcuts", [&]( std::ostream & fout ) {
        save_shortcuts( fout );
    }, _( "quick shortcuts" ) );
#endif

    return saved_data && saved_weather && saved_log
#ifdef __ANDROID__
           && saved_shortcuts
#endif
           ;
}

bool game::save()
{
    try {
        if( !save_player_data() ||
            !save_factions_missions_npcs() ||
            !save_artifacts() ||
            !save_maps() ||
            !get_auto_pickup().save_character() ||
            !get_safemode().save_character() ||
        !write_to_file_exclusive( get_world_base_save_path() + "/uistate.json", [&]( std::ostream & fout ) {
        JsonOut jsout( fout );
            uistate.serialize( jsout );
        }, _( "uistate data" ) ) ) {
            return false;
        } else {
            world_generator->active_world->add_save( save_t::from_player_name( u.name ) );
            return true;
        }
    } catch( std::ios::failure &err ) {
        popup( _( "Failed to save game data" ) );
        return false;
    }
}

std::vector<std::string> game::list_active_characters()
{
    std::vector<std::string> saves;
    for( auto &worldsave : world_generator->active_world->world_saves ) {
        saves.push_back( worldsave.player_name() );
    }
    return saves;
}

/**
 * Writes information about the character out to a text file timestamped with
 * the time of the file was made. This serves as a record of the character's
 * state at the time the memorial was made (usually upon death) and
 * accomplishments in a human-readable format.
 */
void game::write_memorial_file( std::string sLastWords )
{
    const std::string &memorial_dir = FILENAMES["memorialdir"];
    const std::string &memorial_active_world_dir = memorial_dir + utf8_to_native(
                world_generator->active_world->world_name ) + "/";

    //Check if both dirs exist. Nested assure_dir_exist fails if the first dir of the nested dir does not exist.
    if( !assure_dir_exist( memorial_dir ) ) {
        dbg( D_ERROR ) << "game:write_memorial_file: Unable to make memorial directory.";
        debugmsg( "Could not make '%s' directory", memorial_dir.c_str() );
        return;
    }

    if( !assure_dir_exist( memorial_active_world_dir ) ) {
        dbg( D_ERROR ) <<
                       "game:write_memorial_file: Unable to make active world directory in memorial directory.";
        debugmsg( "Could not make '%s' directory", memorial_active_world_dir.c_str() );
        return;
    }

    // <name>-YYYY-MM-DD-HH-MM-SS.txt
    //       123456789012345678901234 ~> 24 chars + a null
    constexpr size_t suffix_len   = 24 + 1;
    constexpr size_t max_name_len = FILENAME_MAX - suffix_len;

    size_t const name_len = u.name.size();
    // Here -1 leaves space for the ~
    size_t const truncated_name_len = ( name_len >= max_name_len ) ? ( max_name_len - 1 ) : name_len;

    std::ostringstream memorial_file_path;
    memorial_file_path << memorial_active_world_dir;

    if( get_options().has_option( "ENCODING_CONV" ) && !get_option<bool>( "ENCODING_CONV" ) ) {
        // Use the default locale to replace non-printable characters with _ in the player name.
        std::locale locale {"C"};
        std::replace_copy_if( std::begin( u.name ), std::begin( u.name ) + truncated_name_len,
                              std::ostream_iterator<char>( memorial_file_path ),
        [&]( char const c ) {
            return !std::isgraph( c, locale );
        }, '_' );
    } else {
        memorial_file_path << utf8_to_native( u.name );
    }

    // Add a ~ if the player name was actually truncated.
    memorial_file_path << ( ( truncated_name_len != name_len ) ? "~-" : "-" );

    // Add a timestamp for uniqueness.
    char buffer[suffix_len] {};
    std::time_t t = std::time( nullptr );
    std::strftime( buffer, suffix_len, "%Y-%m-%d-%H-%M-%S", std::localtime( &t ) );
    memorial_file_path << buffer;

    memorial_file_path << ".txt";

    const std::string path_string = memorial_file_path.str();
    write_to_file( memorial_file_path.str(), [&]( std::ostream & fout ) {
        u.memorial( fout, sLastWords );
    }, _( "player memorial" ) );
}

void game::debug()
{
    int action = uilist( _( "Debug Functions - Using these is CHEATING!" ), {
        _( "Wish for an item" ),                // 0
        _( "Teleport - Short Range" ),          // 1
        _( "Teleport - Long Range" ),           // 2
        _( "Reveal map" ),                      // 3
        _( "Spawn NPC" ),                       // 4
        _( "Spawn Monster" ),                   // 5
        _( "Check game state..." ),             // 6
        _( "Kill NPCs" ),                       // 7
        _( "Mutate" ),                          // 8
        _( "Spawn a vehicle" ),                 // 9
        _( "Change all skills" ),               // 10
        _( "Learn all melee styles" ),          // 11
        _( "Unlock all recipes" ),              // 12
        _( "Edit player/NPC" ),                 // 13
        _( "Spawn Artifact" ),                  // 14
        _( "Spawn Clairvoyance Artifact" ),     // 15
        _( "Map editor" ),                      // 16
        _( "Change weather" ),                  // 17
        _( "Kill all monsters" ),               // 18
        _( "Display hordes" ),                  // 19
        _( "Test Item Group" ),                 // 20
        _( "Damage Self" ),                     // 21
        _( "Show Sound Clustering" ),           // 22
        _( "Lua Console" ),                     // 23
        _( "Display weather" ),                 // 24
        _( "Display overmap scents" ),          // 25
        _( "Change time" ),                     // 26
        _( "Set automove route" ),              // 27
        _( "Show mutation category levels" ),   // 28
        _( "Overmap editor" ),                  // 29
        _( "Draw benchmark (5 seconds)" ),      // 30
        _( "Teleport - Adjacent overmap" ),     // 31
        _( "Test trait group" ),                // 32
        _( "Show debug message" ),              // 33
        _( "Crash game (test crash handling)" ),// 34
        _( "Quit to Main Menu" ),               // 35
    } );
    refresh_all();
    switch( action ) {
        case 0:
            debug_menu::wishitem( &u );
            break;

        case 1:
            debug_menu::teleport_short();
            break;

        case 2:
            debug_menu::teleport_long();
            break;

        case 3: {
            auto &cur_om = get_cur_om();
            for( int i = 0; i < OMAPX; i++ ) {
                for( int j = 0; j < OMAPY; j++ ) {
                    for( int k = -OVERMAP_DEPTH; k <= OVERMAP_HEIGHT; k++ ) {
                        cur_om.seen( i, j, k ) = true;
                    }
                }
            }
            add_msg( m_good, _( "Current overmap revealed." ) );
        }
        break;

        case 4: {
            std::shared_ptr<npc> temp = std::make_shared<npc>();
            temp->normalize();
            temp->randomize();
            temp->spawn_at_precise( { get_levx(), get_levy() }, u.pos() + point( -4, -4 ) );
            overmap_buffer.insert_npc( temp );
            temp->form_opinion( u );
            temp->mission = NPC_MISSION_NULL;
            temp->add_new_mission( mission::reserve_random( ORIGIN_ANY_NPC, temp->global_omt_location(),
                                   temp->getID() ) );
            load_npcs();
        }
        break;

        case 5:
            debug_menu::wishmonster( cata::nullopt );
            break;

        case 6: {
            std::string s = _( "Location %d:%d in %d:%d, %s\n" );
            s += _( "Current turn: %d.\n%s\n" );
            s += ngettext( "%d creature exists.\n", "%d creatures exist.\n", num_creatures() );
            popup_top(
                s.c_str(),
                u.posx(), u.posy(), get_levx(), get_levy(),
                overmap_buffer.ter( u.global_omt_location() )->get_name().c_str(),
                int( calendar::turn ),
                ( get_option<bool>( "RANDOM_NPC" ) ? _( "NPCs are going to spawn." ) :
                  _( "NPCs are NOT going to spawn." ) ),
                num_creatures() );
            for( const npc &guy : all_npcs() ) {
                tripoint t = guy.global_sm_location();
                add_msg( m_info, _( "%s: map ( %d:%d ) pos ( %d:%d )" ), guy.name.c_str(), t.x,
                         t.y, guy.posx(), guy.posy() );
            }

            add_msg( m_info, _( "(you: %d:%d)" ), u.posx(), u.posy() );

            disp_NPCs();
            break;
        }
        case 7:
            for( npc &guy : all_npcs() ) {
                add_msg( _( "%s's head implodes!" ), guy.name.c_str() );
                guy.hp_cur[bp_head] = 0;
            }
            break;

        case 8:
            debug_menu::wishmutate( &u );
            break;

        case 9:
            if( m.veh_at( u.pos() ) ) {
                dbg( D_ERROR ) << "game:load: There's already vehicle here";
                debugmsg( "There's already vehicle here" );
            } else {
                std::vector<vproto_id> veh_strings;
                uilist veh_menu;
                veh_menu.text = _( "Choose vehicle to spawn" );
                int menu_ind = 0;
                for( auto &elem : vehicle_prototype::get_all() ) {
                    if( elem != vproto_id( "custom" ) ) {
                        const vehicle_prototype &proto = elem.obj();
                        veh_strings.push_back( elem );
                        //~ Menu entry in vehicle wish menu: 1st string: displayed name, 2nd string: internal name of vehicle
                        veh_menu.addentry( menu_ind, true, MENU_AUTOASSIGN, _( "%1$s (%2$s)" ), _( proto.name.c_str() ),
                                           elem.c_str() );
                        ++menu_ind;
                    }
                }
                veh_menu.query();
                if( veh_menu.ret >= 0 && veh_menu.ret < static_cast<int>( veh_strings.size() ) ) {
                    //Didn't cancel
                    const vproto_id &selected_opt = veh_strings[veh_menu.ret];
                    tripoint dest = u.pos(); // TODO: Allow picking this when add_vehicle has 3d argument
                    vehicle *veh = m.add_vehicle( selected_opt, dest.x, dest.y, -90, 100, 0 );
                    if( veh != nullptr ) {
                        m.board_vehicle( u.pos(), &u );
                    }
                }
            }
            break;

        case 10: {
            debug_menu::wishskill( &u );
        }
        break;

        case 11:
            add_msg( m_info, _( "Martial arts debug." ) );
            add_msg( _( "Your eyes blink rapidly as knowledge floods your brain." ) );
            for( auto &style : all_martialart_types() ) {
                if( style != matype_id( "style_none" ) ) {
                    u.add_martialart( style );
                }
            }
            add_msg( m_good, _( "You now know a lot more than just 10 styles of kung fu." ) );
            break;

        case 12: {
            add_msg( m_info, _( "Recipe debug." ) );
            add_msg( _( "Your eyes blink rapidly as knowledge floods your brain." ) );
            for( const auto &e : recipe_dict ) {
                u.learn_recipe( &e.second );
            }
            add_msg( m_good, _( "You know how to craft that now." ) );
        }
        break;

        case 13:
            debug_menu::character_edit_menu();
            break;

        case 14:
            if( const cata::optional<tripoint> center = look_around() ) {
                artifact_natural_property prop = artifact_natural_property( rng( ARTPROP_NULL + 1,
                                                 ARTPROP_MAX - 1 ) );
                m.create_anomaly( *center, prop );
                m.spawn_natural_artifact( *center, prop );
            }
            break;

        case 15:
            u.i_add( item( architects_cube(), calendar::turn ) );
            break;

        case 16: {
            look_debug();
        }
        break;

        case 17: {
            uilist weather_menu;
            weather_menu.text = _( "Select new weather pattern:" );
            weather_menu.addentry( 0, true, MENU_AUTOASSIGN, weather_override == WEATHER_NULL ?
                                   _( "Keep normal weather patterns" ) : _( "Disable weather forcing" ) );
            for( int weather_id = 1; weather_id < NUM_WEATHER_TYPES; weather_id++ ) {
                weather_menu.addentry( weather_id, true, MENU_AUTOASSIGN,
                                       weather_data( static_cast<weather_type>( weather_id ) ).name );
            }

            weather_menu.query();

            if( weather_menu.ret >= 0 && weather_menu.ret < NUM_WEATHER_TYPES ) {
                weather_type selected_weather = static_cast<weather_type>( weather_menu.ret );
                weather_override = selected_weather;
                nextweather = calendar::turn;
                update_weather();
            }
        }
        break;

        case 18: {
            for( monster &critter : all_monsters() ) {
                // Use the normal death functions, useful for testing death
                // and for getting a corpse.
                critter.die( nullptr );
            }
            cleanup_dead();
        }
        break;
        case 19:
            ui::omap::display_hordes();
            break;
        case 20: {
            item_group::debug_spawn();
        }
        break;

        // Damage Self
        case 21: {
            int dbg_damage;
            if( query_int( dbg_damage, _( "Damage self for how much? hp: %d" ), u.hp_cur[hp_torso] ) ) {
                u.hp_cur[hp_torso] -= dbg_damage;
                u.die( nullptr );
                draw_sidebar();
            }
        }
        break;

        case 22: {
#ifdef TILES
            const point offset {
                POSX - u.posx() + u.view_offset.x,
                POSY - u.posy() + u.view_offset.y
            };
            draw_ter();
            auto sounds_to_draw = sounds::get_monster_sounds();
            for( const auto &sound : sounds_to_draw.first ) {
                mvwputch( w_terrain, offset.y + sound.y, offset.x + sound.x, c_yellow, '?' );
            }
            for( const auto &sound : sounds_to_draw.second ) {
                mvwputch( w_terrain, offset.y + sound.y, offset.x + sound.x, c_red, '?' );
            }
            wrefresh( w_terrain );
            inp_mngr.wait_for_any_key();
#else
            popup( _( "This binary was not compiled with tiles support." ) );
#endif
        }
        break;

        case 23: {
            lua_console console;
            console.run();
        }
        break;
        case 24:
            ui::omap::display_weather();
            break;
        case 25:
            ui::omap::display_scents();
            break;
        case 26: {
            auto set_turn = [&]( const int initial, const int factor, const char *const msg ) {
                const auto text = string_input_popup()
                                  .title( msg )
                                  .width( 20 )
                                  .text( to_string( initial ) )
                                  .only_digits( true )
                                  .query_string();
                if( text.empty() ) {
                    return;
                }
                const int new_value = ( std::atoi( text.c_str() ) - initial ) * factor;
                calendar::turn += std::max( std::min( INT_MAX / 2 - calendar::turn, new_value ),
                                            -calendar::turn );
            };

            uilist smenu;
            do {
                const int iSel = smenu.ret;
                smenu.reset();
                smenu.addentry( 0, true, 'y', "%s: %d", _( "year" ), calendar::turn.years() );
                smenu.addentry( 1, !calendar::eternal_season(), 's', "%s: %d",
                                _( "season" ), int( season_of_year( calendar::turn ) ) );
                smenu.addentry( 2, true, 'd', "%s: %d", _( "day" ), day_of_season<int>( calendar::turn ) );
                smenu.addentry( 3, true, 'h', "%s: %d", _( "hour" ), hour_of_day<int>( calendar::turn ) );
                smenu.addentry( 4, true, 'm', "%s: %d", _( "minute" ), minute_of_hour<int>( calendar::turn ) );
                smenu.addentry( 5, true, 't', "%s: %d", _( "turn" ), static_cast<int>( calendar::turn ) );
                smenu.selected = iSel;
                smenu.query();

                switch( smenu.ret ) {
                    case 0:
                        set_turn( calendar::turn.years(), to_turns<int>( calendar::year_length() ), _( "Set year to?" ) );
                        break;
                    case 1:
                        set_turn( int( season_of_year( calendar::turn ) ), to_turns<int>( calendar::turn.season_length() ),
                                  _( "Set season to? (0 = spring)" ) );
                        break;
                    case 2:
                        set_turn( day_of_season<int>( calendar::turn ), DAYS( 1 ), _( "Set days to?" ) );
                        break;
                    case 3:
                        set_turn( hour_of_day<int>( calendar::turn ), HOURS( 1 ), _( "Set hour to?" ) );
                        break;
                    case 4:
                        set_turn( minute_of_hour<int>( calendar::turn ), MINUTES( 1 ), _( "Set minute to?" ) );
                        break;
                    case 5:
                        set_turn( calendar::turn, 1,
                                  string_format( _( "Set turn to? (One day is %i turns)" ), int( DAYS( 1 ) ) ).c_str() );
                        break;
                    default:
                        break;
                }
            } while( smenu.ret != UILIST_CANCEL );
        }
        break;
        case 27: {
            const cata::optional<tripoint> dest = look_around();
            if( !dest || *dest == u.pos() ) {
                break;
            }

            auto rt = m.route( u.pos(), *dest, u.get_pathfinding_settings(), u.get_path_avoid() );
            u.set_destination( rt );
            if( !u.has_destination() ) {
                popup( "Couldn't find path" );
            }
        }
        break;
        case 28:
            for( const auto &elem : u.mutation_category_level ) {
                add_msg( "%s: %d", elem.first.c_str(), elem.second );
            }
            break;

        case 29:
            ui::omap::display_editor();
            break;

        case 30: {
            // call the draw procedure as many times as possible in 5 seconds
            auto start_tick = std::chrono::steady_clock::now();
            auto end_tick = std::chrono::steady_clock::now();
            long difference = 0;
            int draw_counter = 0;
            while( true ) {
                end_tick = std::chrono::steady_clock::now();
                difference = std::chrono::duration_cast<std::chrono::milliseconds>( end_tick - start_tick ).count();
                if( difference >= 5000 ) {
                    break;
                }
                draw();
                draw_counter++;
            }
            add_msg( m_info, _( "Drew %d times in %.3f seconds. (%.3f fps average)" ), draw_counter,
                     difference / 1000.0, 1000.0 * draw_counter / static_cast<double>( difference ) );
        }
        break;

        case 31:
            debug_menu::teleport_overmap();
            break;
        case 32:
            trait_group::debug_spawn();
            break;
        case 33:
            debugmsg( "Test debugmsg" );
            break;
        case 34:
            std::raise( SIGSEGV );
            break;
        case 35:
            if( query_yn(
                    _( "Quit without saving? This may cause issues such as duplicated or missing items and vehicles!" ) ) ) {
                u.moves = 0;
                uquit = QUIT_NOSAVED;
            }
            break;
    }
    catacurses::erase();
    refresh_all();
}

void game::disp_kills()
{
    catacurses::window w = catacurses::newwin( FULL_SCREEN_HEIGHT, FULL_SCREEN_WIDTH,
                           std::max( 0, ( TERMY - FULL_SCREEN_HEIGHT ) / 2 ),
                           std::max( 0, ( TERMX - FULL_SCREEN_WIDTH ) / 2 ) );

    std::vector<std::string> data;
    int totalkills = 0;
    const int colum_width = ( getmaxx( w ) - 2 ) / 3; // minus border

    std::map<std::tuple<std::string, std::string, std::string>, int> kill_counts;

    // map <name, sym, color> to kill count
    for( auto &elem : kills ) {
        const mtype &m = elem.first.obj();
        kill_counts[std::tuple<std::string, std::string, std::string>(
                                                m.nname(),
                                                m.sym,
                                                string_from_color( m.color )
                                            )] += elem.second;
        totalkills += elem.second;
    }

    for( const auto &entry : kill_counts ) {
        std::ostringstream buffer;
        buffer << "<color_" << std::get<2>( entry.first ) << ">";
        buffer << std::get<1>( entry.first ) << " " << std::get<0>( entry.first );
        buffer << "</color>";
        const int w = colum_width - utf8_width( std::get<0>( entry.first ) );
        buffer.width( w - 3 ); // gap between cols, monster sym, space
        buffer.fill( ' ' );
        buffer << entry.second;
        buffer.width( 0 );
        data.push_back( buffer.str() );
    }
    for( const auto &npc_name : npc_kills ) {
        totalkills += 1;
        std::ostringstream buffer;
        buffer << "<color_magenta>@ " << npc_name << "</color>";
        const int w = colum_width - utf8_width( npc_name );
        buffer.width( w - 3 ); // gap between cols, monster sym, space
        buffer.fill( ' ' );
        buffer << "1";
        buffer.width( 0 );
        data.push_back( buffer.str() );
    }
    std::ostringstream buffer;
    if( data.empty() ) {
        buffer << _( "You haven't killed any monsters yet!" );
    } else {
        buffer << string_format( _( "KILL COUNT: %d" ), totalkills );
    }
    display_table( w, buffer.str(), 3, data );

    refresh_all();
}

void game::disp_NPC_epilogues()
{
    catacurses::window w = catacurses::newwin( FULL_SCREEN_HEIGHT, FULL_SCREEN_WIDTH,
                           std::max( 0, ( TERMY - FULL_SCREEN_HEIGHT ) / 2 ),
                           std::max( 0, ( TERMX - FULL_SCREEN_WIDTH ) / 2 ) );
    epilogue epi;
    // @todo: This search needs to be expanded to all NPCs
    for( const npc &guy : all_npcs() ) {
        if( guy.is_friend() ) {
            epi.random_by_group( guy.male ? "male" : "female" );
            std::vector<std::string> txt;
            txt.emplace_back( epi.text );
            draw_border( w, BORDER_COLOR, guy.name, c_black_white );
            multipage( w, txt, "", 2 );
        }
    }

    refresh_all();
}

void game::disp_faction_ends()
{
    catacurses::window w = catacurses::newwin( FULL_SCREEN_HEIGHT, FULL_SCREEN_WIDTH,
                           std::max( 0, ( TERMY - FULL_SCREEN_HEIGHT ) / 2 ),
                           std::max( 0, ( TERMX - FULL_SCREEN_WIDTH ) / 2 ) );
    std::vector<std::string> data;

    for( const faction &elem : faction_manager_ptr->all() ) {
        if( elem.known_by_u ) {
            if( elem.name == "Your Followers" ) {
                data.emplace_back( _( "       You are forgotten among the billions lost in the cataclysm..." ) );
                display_table( w, "", 1, data );
            } else if( elem.name == "The Old Guard" && elem.power != 100 ) {
                if( elem.power < 150 ) {
                    data.emplace_back(
                        _( "    Locked in an endless battle, the Old Guard was forced to consolidate their \
resources in a handful of fortified bases along the coast.  Without the men \
or material to rebuild, the soldiers that remained lost all hope..." ) );
                } else {
                    data.emplace_back( _( "    The steadfastness of individual survivors after the cataclysm impressed \
the tattered remains of the once glorious union.  Spurred on by small \
successes, a number of operations to re-secure facilities met with limited \
success.  Forced to eventually consolidate to large bases, the Old Guard left \
these facilities in the hands of the few survivors that remained.  As the \
years past, little materialized from the hopes of rebuilding civilization..." ) );
                }
                display_table( w, _( "The Old Guard" ), 1, data );
            } else if( elem.name == "The Free Merchants" && elem.power != 100 ) {
                if( elem.power < 150 ) {
                    data.emplace_back( _( "    Life in the refugee shelter deteriorated as food shortages and disease \
destroyed any hope of maintaining a civilized enclave.  The merchants and \
craftsmen dispersed to found new colonies but most became victims of \
marauding bandits.  Those who survived never found a place to call home..." ) );
                } else {
                    data.emplace_back( _( "    The Free Merchants struggled for years to keep themselves fed but their \
once profitable trade routes were plundered by bandits and thugs.  In squalor \
and filth the first generations born after the cataclysm are told stories of \
the old days when food was abundant and the children were allowed to play in \
the sun..." ) );
                }
                display_table( w, _( "The Free Merchants" ), 1, data );
            } else if( elem.name == "The Tacoma Commune" && elem.power != 100 ) {
                if( elem.power < 150 ) {
                    data.emplace_back( _( "    The fledgling outpost was abandoned a few months later.  The external \
threats combined with low crop yields caused the Free Merchants to withdraw \
their support.  When the exhausted migrants returned to the refugee center \
they were turned away to face the world on their own." ) );
                } else {
                    data.emplace_back(
                        _( "    The commune continued to grow rapidly through the years despite constant \
external threat.  While maintaining a reputation as a haven for all law-\
abiding citizens, the commune's leadership remained loyal to the interests of \
the Free Merchants.  Hard labor for little reward remained the price to be \
paid for those who sought the safety of the community." ) );
                }
                display_table( w, _( "The Tacoma Commune" ), 1, data );
            } else if( elem.name == "The Wasteland Scavengers" && elem.power != 100 ) {
                if( elem.power < 150 ) {
                    data.emplace_back(
                        _( "    The lone bands of survivors who wandered the now alien world dwindled in \
number through the years.  Unable to compete with the growing number of \
monstrosities that had adapted to live in their world, those who did survive \
lived in dejected poverty and hopelessness..." ) );
                } else {
                    data.emplace_back(
                        _( "    The scavengers who flourished in the opening days of the cataclysm found \
an ever increasing challenge in finding and maintaining equipment from the \
old world.  Enormous hordes made cities impossible to enter while new \
eldritch horrors appeared mysteriously near old research labs.  But on the \
fringes of where civilization once ended, bands of hunter-gatherers began to \
adopt agrarian lifestyles in fortified enclaves..." ) );
                }
                display_table( w, _( "The Wasteland Scavengers" ), 1, data );
            } else if( elem.name == "Hell's Raiders" && elem.power != 100 ) {
                if( elem.power < 150 ) {
                    data.emplace_back( _( "    The raiders grew more powerful than any other faction as attrition \
destroyed the Old Guard.  The ruthless men and women who banded together to \
rob refugees and pillage settlements soon found themselves without enough \
victims to survive.  The Hell's Raiders were eventually destroyed when \
infighting erupted into civil war but there were few survivors left to \
celebrate their destruction." ) );
                } else {
                    data.emplace_back( _( "    Fueled by drugs and rage, the Hell's Raiders fought tooth and nail to \
overthrow the last strongholds of the Old Guard.  The costly victories \
brought the warlords abundant territory and slaves but little in the way of \
stability.  Within weeks, infighting led to civil war as tribes vied for \
leadership of the faction.  When only one warlord finally secured control, \
there was nothing left to fight for... just endless cities full of the dead." ) );
                }
                display_table( w, _( "Hell's Raiders" ), 1, data );
            }

        }
        data.clear();
    }

    refresh_all();
}

struct npc_dist_to_player {
    const tripoint ppos;
    npc_dist_to_player() : ppos( g->u.global_omt_location() ) { }
    // Operator overload required to leverage sort API.
    bool operator()( const std::shared_ptr<npc> &a, const std::shared_ptr<npc> &b ) const {
        const tripoint apos = a->global_omt_location();
        const tripoint bpos = b->global_omt_location();
        return square_dist( ppos.x, ppos.y, apos.x, apos.y ) <
               square_dist( ppos.x, ppos.y, bpos.x, bpos.y );
    }
};

void game::disp_NPCs()
{
    catacurses::window w = catacurses::newwin( FULL_SCREEN_HEIGHT, FULL_SCREEN_WIDTH,
                           ( TERMY > FULL_SCREEN_HEIGHT ) ? ( TERMY - FULL_SCREEN_HEIGHT ) / 2 : 0,
                           ( TERMX > FULL_SCREEN_WIDTH ) ? ( TERMX - FULL_SCREEN_WIDTH ) / 2 : 0 );

    const tripoint ppos = u.global_omt_location();
    const tripoint &lpos = u.pos();
    mvwprintz( w, 0, 0, c_white, _( "Your overmap position: %d, %d, %d" ), ppos.x, ppos.y, ppos.z );
    mvwprintz( w, 1, 0, c_white, _( "Your local position: %d, %d, %d" ), lpos.x, lpos.y, lpos.z );
    std::vector<std::shared_ptr<npc>> npcs = overmap_buffer.get_npcs_near_player( 100 );
    std::sort( npcs.begin(), npcs.end(), npc_dist_to_player() );
    size_t i;
    for( i = 0; i < 20 && i < npcs.size(); i++ ) {
        const tripoint apos = npcs[i]->global_omt_location();
        mvwprintz( w, i + 3, 0, c_white, "%s: %d, %d, %d", npcs[i]->name.c_str(),
                   apos.x, apos.y, apos.z );
    }
    for( const monster &m : all_monsters() ) {
        mvwprintz( w, i + 3, 0, c_white, "%s: %d, %d, %d", m.name().c_str(),
                   m.posx(), m.posy(), m.posz() );
        ++i;
    }
    wrefresh( w );
    inp_mngr.wait_for_any_key();
}

// A little helper to draw footstep glyphs.
static void draw_footsteps( const catacurses::window &window, const tripoint &offset )
{
    for( const auto &footstep : sounds::get_footstep_markers() ) {
        char glyph = '?';
        if( footstep.z != offset.z ) { // Here z isn't an offset, but a coordinate
            glyph = footstep.z > offset.z ? '^' : 'v';
        }

        mvwputch( window, offset.y + footstep.y, offset.x + footstep.x, c_yellow, glyph );
    }
}

void game::draw()
{
    if( test_mode ) {
        return;
    }

    //temporary fix for updating visibility for minimap
    ter_view_z = ( u.pos() + u.view_offset ).z;
    m.build_map_cache( ter_view_z );
    m.update_visibility_cache( ter_view_z );

    draw_sidebar();

    werase( w_terrain );
    draw_ter();
    wrefresh( w_terrain );
}

void game::draw_pixel_minimap()
{
    // Force a refresh of the pixel minimap.
    // only do so if it is in use
    if( pixel_minimap_option && w_pixel_minimap ) {
        werase( w_pixel_minimap );
        //trick window into rendering
        mvwputch( w_pixel_minimap, 0, 0, c_black, ' ' );
        wrefresh( w_pixel_minimap );
    }
}

void game::draw_sidebar()
{
    if( fullscreen ) {
        return;
    }

    // w_status2 is not used with the wide sidebar (wide == !narrow)
    // Don't draw anything on it (no werase, wrefresh) in this case to avoid flickering
    // (it overlays other windows)
    const bool sideStyle = use_narrow_sidebar();

    // Draw Status
    draw_HP( u, w_HP );
    werase( w_status );
    if( sideStyle ) {
        werase( w_status2 );
    }
    u.disp_status( w_status, w_status2 );

    const catacurses::window &time_window = sideStyle ? w_status2 : w_status;
    wmove( time_window, sideStyle ? 0 : 1, sideStyle ? 15 : 41 );
    if( u.has_watch() ) {
        wprintz( time_window, c_white, to_string_time_of_day( calendar::turn ) );
    } else if( get_levz() >= 0 ) {
        std::vector<std::pair<char, nc_color> > vGlyphs;
        vGlyphs.push_back( std::make_pair( '_', c_red ) );
        vGlyphs.push_back( std::make_pair( '_', c_cyan ) );
        vGlyphs.push_back( std::make_pair( '.', c_brown ) );
        vGlyphs.push_back( std::make_pair( ',', c_blue ) );
        vGlyphs.push_back( std::make_pair( '+', c_yellow ) );
        vGlyphs.push_back( std::make_pair( 'c', c_light_blue ) );
        vGlyphs.push_back( std::make_pair( '*', c_yellow ) );
        vGlyphs.push_back( std::make_pair( 'C', c_white ) );
        vGlyphs.push_back( std::make_pair( '+', c_yellow ) );
        vGlyphs.push_back( std::make_pair( 'c', c_light_blue ) );
        vGlyphs.push_back( std::make_pair( '.', c_brown ) );
        vGlyphs.push_back( std::make_pair( ',', c_blue ) );
        vGlyphs.push_back( std::make_pair( '_', c_red ) );
        vGlyphs.push_back( std::make_pair( '_', c_cyan ) );

        const int iHour = hour_of_day<int>( calendar::turn );
        wprintz( time_window, c_white, "[" );
        bool bAddTrail = false;

        for( int i = 0; i < 14; i += 2 ) {
            if( iHour >= 8 + i && iHour <= 13 + ( i / 2 ) ) {
                wputch( time_window, hilite( c_white ), ' ' );

            } else if( iHour >= 6 + i && iHour <= 7 + i ) {
                wputch( time_window, hilite( vGlyphs[i].second ), vGlyphs[i].first );
                bAddTrail = true;

            } else if( iHour >= ( 18 + i ) % 24 && iHour <= ( 19 + i ) % 24 ) {
                wputch( time_window, vGlyphs[i + 1].second, vGlyphs[i + 1].first );

            } else if( bAddTrail && iHour >= 6 + ( i / 2 ) ) {
                wputch( time_window, hilite( c_white ), ' ' );

            } else {
                wputch( time_window, c_white, ' ' );
            }
        }

        wprintz( time_window, c_white, "]" );
    } else {
        wprintz( time_window, c_white, _( "Time: ???" ) );
    }

    const oter_id &cur_ter = overmap_buffer.ter( u.global_omt_location() );

    werase( w_location );
    mvwprintz( w_location, 0, 0, cur_ter->get_color(), utf8_truncate( cur_ter->get_name(),
               getmaxx( w_location ) ) );

    if( get_levz() < 0 ) {
        mvwprintz( w_location, 1, 0, c_light_gray, _( "Underground" ) );
    } else {
        mvwprintz( w_location, 1, 0, c_light_gray, _( "Weather:" ) );
        wprintz( w_location, weather_data( weather ).color, " %s", weather_data( weather ).name.c_str() );
    }

    if( u.has_item_with_flag( "THERMOMETER" ) || u.has_bionic( bionic_id( "bio_meteorologist" ) ) ) {
        mvwprintz( w_location, 1, 19, c_light_gray, _( "Temperature:" ) );
        wprintz( w_location, c_white, " %s", print_temperature( get_temperature( u.pos() ) ).c_str() );
    }

    //moon phase display
    static std::vector<std::string> vMoonPhase = {"(   )", "(  ))", "( | )", "((  )"};

    const int iPhase = static_cast<int>( get_moon_phase( calendar::turn ) );
    std::string sPhase = vMoonPhase[iPhase % 4];

    if( iPhase > 0 ) {
        sPhase.insert( 5 - ( ( iPhase > 4 ) ? iPhase % 4 : 0 ), "</color>" );
        sPhase.insert( 5 - ( ( iPhase < 4 ) ? iPhase + 1 : 5 ),
                       "<color_" + string_from_color( i_black ) + ">" );
    }

    trim_and_print( w_location, 2, 0, 10, c_white, _( "Moon %s" ), sPhase.c_str() );

    const auto ll = get_light_level( g->u.fine_detail_vision_mod() );
    mvwprintz( w_location, 2, 22, c_light_gray, "%s ", _( "Lighting:" ) );
    wprintz( w_location, ll.second, ll.first.c_str() );

    wrefresh( w_location );

    //Safemode coloring
    catacurses::window day_window = sideStyle ? w_status2 : w_status;
    mvwprintz( day_window, 0, sideStyle ? 0 : 41, c_white, _( "%s, day %d" ),
               calendar::name_season( season_of_year( calendar::turn ) ),
               day_of_season<int>( calendar::turn ) + 1 );
    if( safe_mode != SAFE_MODE_OFF || get_option<bool>( "AUTOSAFEMODE" ) ) {
        int iPercent = turnssincelastmon * 100 / get_option<int>( "AUTOSAFEMODETURNS" );
        wmove( w_status, sideStyle ? 4 : 1, getmaxx( w_status ) - 4 );
        const std::array<std::string, 4> letters = {{ "S", "A", "F", "E" }};
        for( int i = 0; i < 4; i++ ) {
            nc_color c = ( safe_mode == SAFE_MODE_OFF && iPercent < ( i + 1 ) * 25 ) ? c_red : c_green;
            wprintz( w_status, c, letters[i].c_str() );
        }
    }
    wrefresh( w_status );
    if( sideStyle ) {
        wrefresh( w_status2 );
    }

    draw_minimap();
    draw_pixel_minimap();
    draw_sidebar_messages();
}

void game::draw_sidebar_messages()
{
    if( fullscreen ) {
        return;
    }

    werase( w_messages );

    // Print liveview or monster info and start log messages output below it.
    int topline = liveview.draw( w_messages, getmaxy( w_messages ) );
    if( topline == 0 ) {
        topline = mon_info( w_messages ) + 2;
    }
    int line = getmaxy( w_messages ) - 1;
    int maxlength = getmaxx( w_messages );
    Messages::display_messages( w_messages, 0, topline, maxlength, line );
    wrefresh( w_messages );
}

void game::draw_critter( const Creature &critter, const tripoint &center )
{
    const int my = POSY + ( critter.posy() - center.y );
    const int mx = POSX + ( critter.posx() - center.x );
    if( !is_valid_in_w_terrain( mx, my ) ) {
        return;
    }
    if( critter.posz() != center.z && m.has_zlevels() ) {
        static constexpr tripoint up_tripoint( 0, 0, 1 );
        if( critter.posz() == center.z - 1 &&
            ( debug_mode || u.sees( critter ) ) &&
            m.valid_move( critter.pos(), critter.pos() + up_tripoint, false, true ) ) {
            // Monster is below
            // TODO: Make this show something more informative than just green 'v'
            // TODO: Allow looking at this mon with look command
            // TODO: Redraw this after weather etc. animations
            mvwputch( w_terrain, my, mx, c_green_cyan, 'v' );
        }
        return;
    }
    if( u.sees( critter ) || &critter == &u ) {
        critter.draw( w_terrain, center.x, center.y, false );
        return;
    }

    if( u.sees_with_infrared( critter ) ) {
        mvwputch( w_terrain, my, mx, c_red, '?' );
    }
}

bool game::is_in_viewport( const tripoint &p, int margin ) const
{
    const tripoint diff( u.pos() + u.view_offset - p );

    return ( std::abs( diff.x ) <= getmaxx( w_terrain ) / 2 - margin ) &&
           ( std::abs( diff.y ) <= getmaxy( w_terrain ) / 2 - margin );
}

void game::draw_ter( const bool draw_sounds )
{
    draw_ter( u.pos() + u.view_offset, false, draw_sounds );
}

void game::draw_ter( const tripoint &center, const bool looking, const bool draw_sounds )
{
    ter_view_x = center.x;
    ter_view_y = center.y;
    ter_view_z = center.z;
    const int posx = center.x;
    const int posy = center.y;

    // TODO: Make it not rebuild the cache all the time (cache point+moves?)
    if( !looking ) {
        // If we're looking, the cache is built at start (entering looking mode)
        m.build_map_cache( center.z );
    }

    m.draw( w_terrain, center );

    if( draw_sounds ) {
        draw_footsteps( w_terrain, {POSX - center.x, POSY - center.y, center.z} );
    }

    for( Creature &critter : all_creatures() ) {
        draw_critter( critter, center );
    }

    if( u.has_active_bionic( bionic_id( "bio_scent_vision" ) ) && u.view_offset.z == 0 ) {
        tripoint tmp = center;
        int &realx = tmp.x;
        int &realy = tmp.y;
        for( realx = posx - POSX; realx <= posx + POSX; realx++ ) {
            for( realy = posy - POSY; realy <= posy + POSY; realy++ ) {
                if( scent.get( tmp ) != 0 ) {
                    int tempx = posx - realx;
                    int tempy = posy - realy;
                    if( !( isBetween( tempx, -2, 2 ) &&
                           isBetween( tempy, -2, 2 ) ) ) {
                        if( critter_at( tmp ) ) {
                            mvwputch( w_terrain, realy + POSY - posy,
                                      realx + POSX - posx, c_white, '?' );
                        } else {
                            mvwputch( w_terrain, realy + POSY - posy,
                                      realx + POSX - posx, c_magenta, '#' );
                        }
                    }
                }
            }
        }
    }

    if( !destination_preview.empty() && u.view_offset.z == 0 ) {
        // Draw auto-move preview trail
        const tripoint &final_destination = destination_preview.back();
        tripoint line_center = u.pos() + u.view_offset;
        draw_line( final_destination, line_center, destination_preview );
        mvwputch( w_terrain, POSY + ( final_destination.y - ( u.posy() + u.view_offset.y ) ),
                  POSX + ( final_destination.x - ( u.posx() + u.view_offset.x ) ), c_white, 'X' );
    }

    if( u.controlling_vehicle && !looking ) {
        draw_veh_dir_indicator( false );
        draw_veh_dir_indicator( true );
    }

    // Place the cursor over the player as is expected by screen readers.
    wmove( w_terrain, POSY + g->u.pos().y - center.y, POSX + g->u.pos().x - center.x );
}

cata::optional<tripoint> game::get_veh_dir_indicator_location( bool next ) const
{
    if( !get_option<bool>( "VEHICLE_DIR_INDICATOR" ) ) {
        return cata::nullopt;
    }
    const optional_vpart_position vp = m.veh_at( u.pos() );
    if( !vp ) {
        return cata::nullopt;
    }
    vehicle *const veh = &vp->vehicle();
    rl_vec2d face = next ? veh->dir_vec() : veh->face_vec();
    float r = 10.0;
    return tripoint( static_cast<int>( r * face.x ), static_cast<int>( r * face.y ), u.pos().z );
}

void game::draw_veh_dir_indicator( bool next )
{
    if( const cata::optional<tripoint> indicator_offset = get_veh_dir_indicator_location( next ) ) {
        auto col = next ? c_white : c_dark_gray;
        mvwputch( w_terrain, POSY + indicator_offset->y - u.view_offset.y,
                  POSX + indicator_offset->x - u.view_offset.x, col, 'X' );
    }
}

void game::refresh_all()
{
    const int minz = m.has_zlevels() ? -OVERMAP_DEPTH : get_levz();
    const int maxz = m.has_zlevels() ? OVERMAP_HEIGHT : get_levz();
    for( int z = minz; z <= maxz; z++ ) {
        m.reset_vehicle_cache( z );
    }

    draw();
    catacurses::refresh();
}

void game::draw_minimap()
{
    // Draw the box
    werase( w_minimap );
    draw_border( w_minimap );

    const tripoint curs = u.global_omt_location();
    const int cursx = curs.x;
    const int cursy = curs.y;
    const tripoint targ = u.get_active_mission_target();
    bool drew_mission = targ == overmap::invalid_tripoint;

    for( int i = -2; i <= 2; i++ ) {
        for( int j = -2; j <= 2; j++ ) {
            const int omx = cursx + i;
            const int omy = cursy + j;
            nc_color ter_color;
            long ter_sym;
            const bool seen = overmap_buffer.seen( omx, omy, get_levz() );
            const bool vehicle_here = overmap_buffer.has_vehicle( omx, omy, get_levz() );
            if( overmap_buffer.has_note( omx, omy, get_levz() ) ) {

                const std::string &note_text = overmap_buffer.note( omx, omy, get_levz() );

                ter_color = c_yellow;
                ter_sym = 'N';

                int symbolIndex = note_text.find( ':' );
                int colorIndex = note_text.find( ';' );

                bool symbolFirst = symbolIndex < colorIndex;

                if( colorIndex > -1 && symbolIndex > -1 ) {
                    if( symbolFirst ) {
                        if( colorIndex > 4 ) {
                            colorIndex = -1;
                        }
                        if( symbolIndex > 1 ) {
                            symbolIndex = -1;
                            colorIndex = -1;
                        }
                    } else {
                        if( symbolIndex > 4 ) {
                            symbolIndex = -1;
                        }
                        if( colorIndex > 2 ) {
                            colorIndex = -1;
                        }
                    }
                } else if( colorIndex > 2 ) {
                    colorIndex = -1;
                } else if( symbolIndex > 1 ) {
                    symbolIndex = -1;
                }

                if( symbolIndex > -1 ) {
                    int symbolStart = 0;
                    if( colorIndex > -1 && !symbolFirst ) {
                        symbolStart = colorIndex + 1;
                    }
                    ter_sym = note_text.substr( symbolStart, symbolIndex - symbolStart ).c_str()[0];
                }

                if( colorIndex > -1 ) {

                    int colorStart = 0;

                    if( symbolIndex > -1 && symbolFirst ) {
                        colorStart = symbolIndex + 1;
                    }

                    std::string sym = note_text.substr( colorStart, colorIndex - colorStart );

                    if( sym.length() == 2 ) {
                        if( sym == "br" ) {
                            ter_color = c_brown;
                        } else if( sym == "lg" ) {
                            ter_color = c_light_gray;
                        } else if( sym == "dg" ) {
                            ter_color = c_dark_gray;
                        }
                    } else {
                        char colorID = sym.c_str()[0];
                        if( colorID == 'r' ) {
                            ter_color = c_light_red;
                        } else if( colorID == 'R' ) {
                            ter_color = c_red;
                        } else if( colorID == 'g' ) {
                            ter_color = c_light_green;
                        } else if( colorID == 'G' ) {
                            ter_color = c_green;
                        } else if( colorID == 'b' ) {
                            ter_color = c_light_blue;
                        } else if( colorID == 'B' ) {
                            ter_color = c_blue;
                        } else if( colorID == 'W' ) {
                            ter_color = c_white;
                        } else if( colorID == 'C' ) {
                            ter_color = c_cyan;
                        } else if( colorID == 'c' ) {
                            ter_color = c_light_cyan;
                        } else if( colorID == 'P' ) {
                            ter_color = c_pink;
                        } else if( colorID == 'm' ) {
                            ter_color = c_magenta;
                        }
                    }
                }
            } else if( !seen ) {
                ter_sym = ' ';
                ter_color = c_black;
            } else if( vehicle_here ) {
                ter_color = c_cyan;
                ter_sym = 'c';
            } else {
                const oter_id &cur_ter = overmap_buffer.ter( omx, omy, get_levz() );
                ter_sym = cur_ter->get_sym();
                if( overmap_buffer.is_explored( omx, omy, get_levz() ) ) {
                    ter_color = c_dark_gray;
                } else {
                    ter_color = cur_ter->get_color();
                }
            }
            if( !drew_mission && targ.x == omx && targ.y == omy ) {
                // If there is a mission target, and it's not on the same
                // overmap terrain as the player character, mark it.
                // TODO: Inform player if the mission is above or below
                drew_mission = true;
                if( i != 0 || j != 0 ) {
                    ter_color = red_background( ter_color );
                }
            }
            if( i == 0 && j == 0 ) {
                mvwputch_hi( w_minimap, 3, 3, ter_color, ter_sym );
            } else {
                mvwputch( w_minimap, 3 + j, 3 + i, ter_color, ter_sym );
            }
        }
    }

    // Print arrow to mission if we have one!
    if( !drew_mission ) {
        double slope = ( cursx != targ.x ) ? double( targ.y - cursy ) / double( targ.x - cursx ) : 4;

        if( cursx == targ.x || fabs( slope ) > 3.5 ) { // Vertical slope
            if( targ.y > cursy ) {
                mvwputch( w_minimap, 6, 3, c_red, '*' );
            } else {
                mvwputch( w_minimap, 0, 3, c_red, '*' );
            }
        } else {
            int arrowx = -1;
            int arrowy = -1;
            if( fabs( slope ) >= 1. ) { // y diff is bigger!
                arrowy = ( targ.y > cursy ? 6 : 0 );
                arrowx = int( 3 + 3 * ( targ.y > cursy ? slope : ( 0 - slope ) ) );
                if( arrowx < 0 ) {
                    arrowx = 0;
                }
                if( arrowx > 6 ) {
                    arrowx = 6;
                }
            } else {
                arrowx = ( targ.x > cursx ? 6 : 0 );
                arrowy = int( 3 + 3 * ( targ.x > cursx ? slope : ( 0 - slope ) ) );
                if( arrowy < 0 ) {
                    arrowy = 0;
                }
                if( arrowy > 6 ) {
                    arrowy = 6;
                }
            }
            char glyph = '*';
            if( targ.z > u.posz() ) {
                glyph = '^';
            } else if( targ.z < u.posz() ) {
                glyph = 'v';
            }

            mvwputch( w_minimap, arrowy, arrowx, c_red, glyph );
        }
    }

    const int sight_points = g->u.overmap_sight_range( g->light_level( g->u.posz() ) );
    for( int i = -3; i <= 3; i++ ) {
        for( int j = -3; j <= 3; j++ ) {
            if( i > -3 && i < 3 && j > -3 && j < 3 ) {
                continue; // only do hordes on the border, skip inner map
            }
            const int omx = cursx + i;
            const int omy = cursy + j;
            if( overmap_buffer.get_horde_size( omx, omy, get_levz() ) >= HORDE_VISIBILITY_SIZE ) {
                tripoint const cur_pos {omx, omy, get_levz()};
                if( overmap_buffer.seen( omx, omy, get_levz() )
                    && g->u.overmap_los( cur_pos, sight_points ) ) {
                    mvwputch( w_minimap, j + 3, i + 3, c_green,
                              overmap_buffer.get_horde_size( omx, omy, get_levz() ) > HORDE_VISIBILITY_SIZE * 2 ? 'Z' : 'z' );
                }
            }
        }
    }

    wrefresh( w_minimap );
}

float game::natural_light_level( const int zlev ) const
{
    // ignore while underground or above limits
    if( zlev > OVERMAP_HEIGHT || zlev < 0 ) {
        return LIGHT_AMBIENT_MINIMAL;
    }

    if( latest_lightlevels[zlev] > -std::numeric_limits<float>::max() ) {
        // Already found the light level for now?
        return latest_lightlevels[zlev];
    }

    float ret = LIGHT_AMBIENT_MINIMAL;

    // Sunlight/moonlight related stuff
    if( !lightning_active ) {
        ret = calendar::turn.sunlight();
    } else {
        // Recent lightning strike has lit the area
        ret = DAYLIGHT_LEVEL;
    }

    ret += weather_data( weather ).light_modifier;

    // Artifact light level changes here. Even though some of these only have an effect
    // aboveground it is cheaper performance wise to simply iterate through the entire
    // list once instead of twice.
    float mod_ret = -1;
    // Each artifact change does std::max(mod_ret, new val) since a brighter end value
    // will trump a lower one.
    if( const event *e = events.get( EVENT_DIM ) ) {
        // EVENT_DIM slowly dims the natural sky level, then relights it.
        const time_duration left = e->when - calendar::turn;
        // EVENT_DIM has an occurrence date of turn + 50, so the first 25 dim it,
        if( left > 25_turns ) {
            mod_ret = std::max( static_cast<double>( mod_ret ), ( ret * ( left - 25_turns ) ) / 25_turns );
            // and the last 25 scale back towards normal.
        } else {
            mod_ret = std::max( static_cast<double>( mod_ret ), ( ret * ( 25_turns - left ) ) / 25_turns );
        }
    }
    if( events.queued( EVENT_ARTIFACT_LIGHT ) ) {
        // EVENT_ARTIFACT_LIGHT causes everywhere to become as bright as day.
        mod_ret = std::max<float>( ret, DAYLIGHT_LEVEL );
    }
    // If we had a changed light level due to an artifact event then it overwrites
    // the natural light level.
    if( mod_ret > -1 ) {
        ret = mod_ret;
    }

    // Cap everything to our minimum light level
    ret = std::max<float>( LIGHT_AMBIENT_MINIMAL, ret );

    latest_lightlevels[zlev] = ret;

    return ret;
}

unsigned char game::light_level( const int zlev ) const
{
    const float light = natural_light_level( zlev );
    return LIGHT_RANGE( light );
}

void game::reset_light_level()
{
    for( float &lev : latest_lightlevels ) {
        lev = -std::numeric_limits<float>::max();
    }
}

//Gets the next free ID, also used for player ID's.
int game::assign_npc_id()
{
    int ret = next_npc_id;
    next_npc_id++;
    return ret;
}

Creature *game::is_hostile_nearby()
{
    int distance = ( get_option<int>( "SAFEMODEPROXIMITY" ) <= 0 ) ? MAX_VIEW_DISTANCE :
                   get_option<int>( "SAFEMODEPROXIMITY" );
    return is_hostile_within( distance );
}

Creature *game::is_hostile_very_close()
{
    return is_hostile_within( DANGEROUS_PROXIMITY );
}

Creature *game::is_hostile_within( int distance )
{
    for( auto &critter : u.get_visible_creatures( distance ) ) {
        if( u.attitude_to( *critter ) == Creature::A_HOSTILE ) {
            return critter;
        }
    }

    return nullptr;
}

//get the fishable critters around and return these
std::vector<monster *> game::get_fishable( int distance )
{
    std::vector<monster *> unique_fish;
    for( monster &critter : all_monsters() ) {
        if( critter.has_flag( MF_FISHABLE ) ) {
            int mondist = rl_dist( u.pos(), critter.pos() );
            if( mondist <= distance ) {
                unique_fish.push_back( &critter );
            }
        }
    }

    return unique_fish;
}

// Print monster info to the given window, and return the lowest row (0-indexed)
// to which we printed. This is used to share a window with the message log and
// make optimal use of space.
int game::mon_info( const catacurses::window &w )
{
    const int width = getmaxx( w );
    const int maxheight = 12;
    const int startrow = use_narrow_sidebar() ? 1 : 0;

    int newseen = 0;
    const int iProxyDist = ( get_option<int>( "SAFEMODEPROXIMITY" ) <= 0 ) ? MAX_VIEW_DISTANCE :
                           get_option<int>( "SAFEMODEPROXIMITY" );
    // 7 0 1    unique_types uses these indices;
    // 6 8 2    0-7 are provide by direction_from()
    // 5 4 3    8 is used for local monsters (for when we explain them below)
    std::vector<npc *> unique_types[9];
    std::vector<const mtype *> unique_mons[9];
    // dangerous_types tracks whether we should print in red to warn the player
    bool dangerous[8];
    for( auto &dangerou : dangerous ) {
        dangerou = false;
    }

    tripoint view = u.pos() + u.view_offset;
    new_seen_mon.clear();

    for( auto &c : u.get_visible_creatures( SEEX * MAPSIZE ) ) {
        const auto m = dynamic_cast<monster *>( c );
        const auto p = dynamic_cast<npc *>( c );
        const auto dir_to_mon = direction_from( view.x, view.y, c->posx(), c->posy() );
        const int mx = POSX + ( c->posx() - view.x );
        const int my = POSY + ( c->posy() - view.y );
        int index = 8;
        if( !is_valid_in_w_terrain( mx, my ) ) {
            // for compatibility with old code, see diagram below, it explains the values for index,
            // also might need revisiting one z-levels are in.
            switch( dir_to_mon ) {
                case ABOVENORTHWEST:
                case NORTHWEST:
                case BELOWNORTHWEST:
                    index = 7;
                    break;
                case ABOVENORTH:
                case NORTH:
                case BELOWNORTH:
                    index = 0;
                    break;
                case ABOVENORTHEAST:
                case NORTHEAST:
                case BELOWNORTHEAST:
                    index = 1;
                    break;
                case ABOVEWEST:
                case WEST:
                case BELOWWEST:
                    index = 6;
                    break;
                case ABOVECENTER:
                case CENTER:
                case BELOWCENTER:
                    index = 8;
                    break;
                case ABOVEEAST:
                case EAST:
                case BELOWEAST:
                    index = 2;
                    break;
                case ABOVESOUTHWEST:
                case SOUTHWEST:
                case BELOWSOUTHWEST:
                    index = 5;
                    break;
                case ABOVESOUTH:
                case SOUTH:
                case BELOWSOUTH:
                    index = 4;
                    break;
                case ABOVESOUTHEAST:
                case SOUTHEAST:
                case BELOWSOUTHEAST:
                    index = 3;
                    break;
            }
        }

        rule_state safemode_state = RULE_NONE;
        const bool safemode_empty = get_safemode().empty();

        if( m != nullptr ) {
            //Safemode monster check
            auto &critter = *m;

            const monster_attitude matt = critter.attitude( &u );
            const int mon_dist = rl_dist( u.pos(), critter.pos() );
            safemode_state = get_safemode().check_monster( critter.name(), critter.attitude_to( u ), mon_dist );

            if( ( !safemode_empty && safemode_state == RULE_BLACKLISTED ) || ( safemode_empty &&
                    ( MATT_ATTACK == matt || MATT_FOLLOW == matt ) ) ) {
                if( index < 8 && critter.sees( g->u ) ) {
                    dangerous[index] = true;
                }

                if( !safemode_empty || mon_dist <= iProxyDist ) {
                    bool passmon = false;
                    if( critter.ignoring > 0 ) {
                        if( safe_mode != SAFE_MODE_ON ) {
                            critter.ignoring = 0;
                        } else if( mon_dist > critter.ignoring / 2 || mon_dist < 6 ) {
                            passmon = true;
                        }
                    }

                    if( !passmon ) {
                        newseen++;
                        new_seen_mon.push_back( shared_from( critter ) );
                    }
                }
            }

            auto &vec = unique_mons[index];
            if( std::find( vec.begin(), vec.end(), critter.type ) == vec.end() ) {
                vec.push_back( critter.type );
            }
        } else if( p != nullptr ) {
            //Safe mode NPC check

            const int npc_dist = rl_dist( u.pos(), p->pos() );
            safemode_state = get_safemode().check_monster( get_safemode().npc_type_name(), p->attitude_to( u ),
                             npc_dist );

            if( ( !safemode_empty && safemode_state == RULE_BLACKLISTED ) || ( safemode_empty &&
                    p->get_attitude() == NPCATT_KILL ) ) {
                if( !safemode_empty || npc_dist <= iProxyDist ) {
                    newseen++;
                }
            }
            unique_types[index].push_back( p );
        }
    }

    if( newseen > mostseen ) {
        if( newseen - mostseen == 1 ) {
            if( !new_seen_mon.empty() ) {
                monster &critter = *new_seen_mon.back();
                cancel_activity_or_ignore_query( distraction_type::hostile_spotted,
                                                 string_format( _( "%s spotted!" ), critter.name().c_str() ) );
                if( u.has_trait( trait_id( "M_DEFENDER" ) ) && critter.type->in_species( PLANT ) ) {
                    add_msg( m_warning, _( "We have detected a %s - an enemy of the Mycus!" ), critter.name().c_str() );
                    if( !u.has_effect( effect_adrenaline_mycus ) ) {
                        u.add_effect( effect_adrenaline_mycus, 30_minutes );
                    } else if( u.get_effect_int( effect_adrenaline_mycus ) == 1 ) {
                        // Triffids present.  We ain't got TIME to adrenaline comedown!
                        u.add_effect( effect_adrenaline_mycus, 15_minutes );
                        u.mod_pain( 3 ); // Does take it out of you, though
                        add_msg( m_info, _( "Our fibers strain with renewed wrath!" ) );
                    }
                }
            } else {
                //Hostile NPC
                cancel_activity_or_ignore_query( distraction_type::hostile_spotted,
                                                 _( "Hostile survivor spotted!" ) );
            }
        } else {
            cancel_activity_or_ignore_query( distraction_type::hostile_spotted, _( "Monsters spotted!" ) );
        }
        turnssincelastmon = 0;
        if( safe_mode == SAFE_MODE_ON ) {
            set_safe_mode( SAFE_MODE_STOP );
        }
    } else if( get_option<bool>( "AUTOSAFEMODE" ) && newseen == 0 ) {  // Auto-safe mode
        turnssincelastmon++;
        if( turnssincelastmon >= get_option<int>( "AUTOSAFEMODETURNS" ) && safe_mode == SAFE_MODE_OFF ) {
            set_safe_mode( SAFE_MODE_ON );
        }
    }

    if( newseen == 0 && safe_mode == SAFE_MODE_STOP ) {
        set_safe_mode( SAFE_MODE_ON );
    }

    mostseen = newseen;

    // Print the direction headings
    // Reminder:
    // 7 0 1    unique_types uses these indices;
    // 6 8 2    0-7 are provide by direction_from()
    // 5 4 3    8 is used for local monsters (for when we explain them below)

    const std::array<std::string, 8> dir_labels = {{
            _( "North:" ), _( "NE:" ), _( "East:" ), _( "SE:" ),
            _( "South:" ), _( "SW:" ), _( "West:" ), _( "NW:" )
        }
    };
    std::array<int, 8> widths;
    for( int i = 0; i < 8; i++ ) {
        widths[i] = utf8_width( dir_labels[i].c_str() );
    }
    std::array<int, 8> xcoords;
    const std::array<int, 8> ycoords = {{ 0, 0, 1, 2, 2, 2, 1, 0 }};
    xcoords[0] = xcoords[4] = width / 3;
    xcoords[1] = xcoords[3] = xcoords[2] = ( width / 3 ) * 2;
    xcoords[5] = xcoords[6] = xcoords[7] = 0;
    //for the alignment of the 1,2,3 rows on the right edge
    xcoords[2] -= utf8_width( _( "East:" ) ) - utf8_width( _( "NE:" ) );
    for( int i = 0; i < 8; i++ ) {
        nc_color c = unique_types[i].empty() && unique_mons[i].empty() ? c_dark_gray
                     : ( dangerous[i] ? c_light_red : c_light_gray );
        mvwprintz( w, ycoords[i] + startrow, xcoords[i], c, dir_labels[i].c_str() );
    }

    // Print the symbols of all monsters in all directions.
    for( int i = 0; i < 8; i++ ) {
        point pr( xcoords[i] + widths[i] + 1, ycoords[i] + startrow );

        // The list of symbols needs a space on each end.
        int symroom = ( width / 3 ) - widths[i] - 2;
        const int typeshere_npc = unique_types[i].size();
        const int typeshere_mon = unique_mons[i].size();
        const int typeshere = typeshere_mon + typeshere_npc;
        for( int j = 0; j < typeshere && j < symroom; j++ ) {
            nc_color c;
            std::string sym;
            if( symroom < typeshere && j == symroom - 1 ) {
                // We've run out of room!
                c = c_white;
                sym = "+";
            } else if( j < typeshere_npc ) {
                switch( unique_types[i][j]->get_attitude() ) {
                    case NPCATT_KILL:
                        c = c_red;
                        break;
                    case NPCATT_FOLLOW:
                        c = c_light_green;
                        break;
                    default:
                        c = c_pink;
                        break;
                }
                sym = "@";
            } else {
                const mtype &mt = *unique_mons[i][j - typeshere_npc];
                c = mt.color;
                sym = mt.sym;
            }
            mvwprintz( w, pr.y, pr.x, c, sym );

            pr.x++;
        }
    } // for (int i = 0; i < 8; i++)

    // Now we print their full names!

    std::set<const mtype *> listed_mons;

    // Start printing monster names on row 4. Rows 0-2 are for labels, and row 3
    // is blank.
    point pr( 0, 4 + startrow );

    int lastrowprinted = 2 + startrow;

    // Print monster names, starting with those at location 8 (nearby).
    for( int j = 8; j >= 0 && pr.y < maxheight; j-- ) {
        // Separate names by some number of spaces (more for local monsters).
        int namesep = ( j == 8 ? 2 : 1 );
        for( const mtype *type : unique_mons[j] ) {
            if( pr.y >= maxheight ) {
                // no space to print to anyway
                break;
            }
            if( listed_mons.count( type ) > 0 ) {
                // this type is already printed.
                continue;
            }
            listed_mons.insert( type );

            const mtype &mt = *type;
            const std::string name = mt.nname();

            // Move to the next row if necessary. (The +2 is for the "Z ").
            if( pr.x + 2 + utf8_width( name ) >= width ) {
                pr.y++;
                pr.x = 0;
            }

            if( pr.y < maxheight ) { // Don't print if we've overflowed
                lastrowprinted = pr.y;
                mvwprintz( w, pr.y, pr.x, mt.color, mt.sym );
                pr.x += 2; // symbol and space
                nc_color danger = c_dark_gray;
                if( mt.difficulty >= 30 ) {
                    danger = c_red;
                } else if( mt.difficulty >= 16 ) {
                    danger = c_light_red;
                } else if( mt.difficulty >= 8 ) {
                    danger = c_white;
                } else if( mt.agro > 0 ) {
                    danger = c_light_gray;
                }
                mvwprintz( w, pr.y, pr.x, danger, name );
                pr.x += utf8_width( name ) + namesep;
            }
        }
    }

    return lastrowprinted;
}

void game::cleanup_dead()
{
    // Dead monsters need to stay in the tracker until everything else that needs to die does so
    // This is because dying monsters can still interact with other dying monsters (@ref Creature::killer)
    bool monster_is_dead = critter_tracker->kill_marked_for_death();

    bool npc_is_dead = false;
    // can't use all_npcs as that does not include dead ones
    for( const auto &n : active_npc ) {
        if( n->is_dead() ) {
            n->die( nullptr ); // make sure this has been called to create corpses etc.
            npc_is_dead = true;
        }
    }

    if( monster_is_dead ) {
        // From here on, pointers to creatures get invalidated as dead creatures get removed.
        critter_tracker->remove_dead();
    }

    if( npc_is_dead ) {
        for( auto it = active_npc.begin(); it != active_npc.end(); ) {
            if( ( *it )->is_dead() ) {
                overmap_buffer.remove_npc( ( *it )->getID() );
                it = active_npc.erase( it );
            } else {
                it++;
            }
        }
    }

    critter_died = false;
}

void game::monmove()
{
    cleanup_dead();

    // Make sure these don't match the first time around.
    tripoint cached_lev = m.get_abs_sub() + tripoint( 1, 0, 0 );

    mfactions monster_factions;
    const auto &playerfaction = mfaction_str_id( "player" );
    for( monster &critter : all_monsters() ) {
        // The first time through, and any time the map has been shifted,
        // recalculate monster factions.
        if( cached_lev != m.get_abs_sub() ) {
            // monster::plan() needs to know about all monsters on the same team as the monster.
            monster_factions.clear();
            for( monster &critter : all_monsters() ) {
                if( critter.friendly == 0 ) {
                    // Only 1 faction per mon at the moment.
                    monster_factions[ critter.faction ].insert( &critter );
                } else {
                    monster_factions[ playerfaction ].insert( &critter );
                }
            }
            cached_lev = m.get_abs_sub();
        }

        // Critters in impassable tiles get pushed away, unless it's not impassable for them
        if( !critter.is_dead() && m.impassable( critter.pos() ) && !critter.can_move_to( critter.pos() ) ) {
            dbg( D_ERROR ) << "game:monmove: " << critter.name().c_str()
                           << " can't move to its location! (" << critter.posx()
                           << ":" << critter.posy() << ":" << critter.posz() << "), "
                           << m.tername( critter.pos() ).c_str();
            add_msg( m_debug, "%s can't move to its location! (%d,%d,%d), %s", critter.name().c_str(),
                     critter.posx(), critter.posy(), critter.posz(), m.tername( critter.pos() ).c_str() );
            bool okay = false;
            for( const tripoint &dest : m.points_in_radius( critter.pos(), 3 ) ) {
                if( critter.can_move_to( dest ) && is_empty( dest ) ) {
                    critter.setpos( dest );
                    okay = true;
                    break;
                }
            }
            if( !okay ) {
                // die of "natural" cause (overpopulation is natural)
                critter.die( nullptr );
            }
        }

        if( !critter.is_dead() ) {
            critter.process_turn();
        }

        m.creature_in_field( critter );

        while( critter.moves > 0 && !critter.is_dead() ) {
            critter.made_footstep = false;
            // Controlled critters don't make their own plans
            if( !critter.has_effect( effect_controlled ) ) {
                // Formulate a path to follow
                critter.plan( monster_factions );
            }
            critter.move(); // Move one square, possibly hit u
            critter.process_triggers();
            m.creature_in_field( critter );
        }

        if( !critter.is_dead() &&
            u.has_active_bionic( bionic_id( "bio_alarm" ) ) &&
            u.power_level >= 25 &&
            rl_dist( u.pos(), critter.pos() ) <= 5 &&
            !critter.is_hallucination() ) {
            u.charge_power( -25 );
            add_msg( m_warning, _( "Your motion alarm goes off!" ) );
            cancel_activity_or_ignore_query( distraction_type::motion_alarm,
                                             _( "Your motion alarm goes off!" ) );
            if( u.has_effect( efftype_id( "sleep" ) ) ) {
                u.wake_up();
            }
        }
    }

    cleanup_dead();

    // The remaining monsters are all alive, but may be outside of the reality bubble.
    // If so, despawn them. This is not the same as dying, they will be stored for later and the
    // monster::die function is not called.
    for( monster &critter : all_monsters() ) {
        if( critter.posx() < 0 - ( SEEX * MAPSIZE ) / 6 ||
            critter.posy() < 0 - ( SEEY * MAPSIZE ) / 6 ||
            critter.posx() > ( SEEX * MAPSIZE * 7 ) / 6 ||
            critter.posy() > ( SEEY * MAPSIZE * 7 ) / 6 ) {
            despawn_monster( critter );
        }
    }

    // Now, do active NPCs.
    for( npc &guy : g->all_npcs() ) {
        int turns = 0;
        m.creature_in_field( guy );
        guy.process_turn();
        while( !guy.is_dead() && !guy.in_sleep_state() && guy.moves > 0 && turns < 10 ) {
            int moves = guy.moves;
            guy.move();
            if( moves == guy.moves ) {
                // Count every time we exit npc::move() without spending any moves.
                turns++;
            }

            // Turn on debug mode when in infinite loop
            // It has to be done before the last turn, otherwise
            // there will be no meaningful debug output.
            if( turns == 9 ) {
                debugmsg( "NPC %s entered infinite loop. Turning on debug mode",
                          guy.name.c_str() );
                debug_mode = true;
            }
        }

        // If we spun too long trying to decide what to do (without spending moves),
        // Invoke cranial detonation to prevent an infinite loop.
        if( turns == 10 ) {
            add_msg( _( "%s's brain explodes!" ), guy.name.c_str() );
            guy.die( nullptr );
        }

        if( !guy.is_dead() ) {
            guy.process_active_items();
            guy.update_body();
        }
    }
    cleanup_dead();
}

void game::flashbang( const tripoint &p, bool player_immune )
{
    draw_explosion( p, 8, c_white );
    int dist = rl_dist( u.pos(), p );
    if( dist <= 8 && !player_immune ) {
        if( !u.has_bionic( bionic_id( "bio_ears" ) ) && !u.is_wearing( "rm13_armor_on" ) ) {
            u.add_effect( effect_deaf, time_duration::from_turns( 40 - dist * 4 ) );
        }
        if( m.sees( u.pos(), p, 8 ) ) {
            int flash_mod = 0;
            if( u.has_trait( trait_PER_SLIME ) ) {
                if( one_in( 2 ) ) {
                    flash_mod = 3; // Yay, you weren't looking!
                }
            } else if( u.has_trait( trait_PER_SLIME_OK ) ) {
                flash_mod = 8; // Just retract those and extrude fresh eyes
            } else if( u.has_bionic( bionic_id( "bio_sunglasses" ) ) || u.is_wearing( "rm13_armor_on" ) ) {
                flash_mod = 6;
            } else if( u.worn_with_flag( "BLIND" ) || u.worn_with_flag( "FLASH_PROTECTION" ) ) {
                flash_mod = 3; // Not really proper flash protection, but better than nothing
            }
            u.add_env_effect( effect_blind, bp_eyes, ( 12 - flash_mod - dist ) / 2,
                              time_duration::from_turns( 10 - dist ) );
        }
    }
    for( monster &critter : all_monsters() ) {
        //@todo: can the following code be called for all types of creatures
        dist = rl_dist( critter.pos(), p );
        if( dist <= 8 ) {
            if( dist <= 4 ) {
                critter.add_effect( effect_stunned, time_duration::from_turns( 10 - dist ) );
            }
            if( critter.has_flag( MF_SEES ) && m.sees( critter.pos(), p, 8 ) ) {
                critter.add_effect( effect_blind, time_duration::from_turns( 18 - dist ) );
            }
            if( critter.has_flag( MF_HEARS ) ) {
                critter.add_effect( effect_deaf, time_duration::from_turns( 60 - dist * 4 ) );
            }
        }
    }
    sounds::sound( p, 12, _( "a huge boom!" ) );
    // TODO: Blind/deafen NPC
}

void game::shockwave( const tripoint &p, int radius, int force, int stun, int dam_mult,
                      bool ignore_player )
{
    draw_explosion( p, radius, c_blue );

    sounds::sound( p, force * force * dam_mult / 2, _( "Crack!" ) );

    for( monster &critter : all_monsters() ) {
        if( rl_dist( critter.pos(), p ) <= radius ) {
            add_msg( _( "%s is caught in the shockwave!" ), critter.name().c_str() );
            knockback( p, critter.pos(), force, stun, dam_mult );
        }
    }
    //@todo: combine the two loops and the case for g->u using all_creatures()
    for( npc &guy : all_npcs() ) {
        if( rl_dist( guy.pos(), p ) <= radius ) {
            add_msg( _( "%s is caught in the shockwave!" ), guy.name.c_str() );
            knockback( p, guy.pos(), force, stun, dam_mult );
        }
    }
    if( rl_dist( u.pos(), p ) <= radius && !ignore_player &&
        ( !u.has_trait( trait_LEG_TENT_BRACE ) || u.footwear_factor() == 1 ||
          ( u.footwear_factor() == .5 && one_in( 2 ) ) ) ) {
        add_msg( m_bad, _( "You're caught in the shockwave!" ) );
        knockback( p, u.pos(), force, stun, dam_mult );
    }
}

/* Knockback target at t by force number of tiles in direction from s to t
   stun > 0 indicates base stun duration, and causes impact stun; stun == -1 indicates only impact stun
   dam_mult multiplies impact damage, bash effect on impact, and sound level on impact */

void game::knockback( const tripoint &s, const tripoint &t, int force, int stun, int dam_mult )
{
    std::vector<tripoint> traj;
    traj.clear();
    traj = line_to( s, t, 0, 0 );
    traj.insert( traj.begin(), s ); // how annoying, line_to() doesn't include the originating point!
    traj = continue_line( traj, force );
    traj.insert( traj.begin(), t ); // how annoying, continue_line() doesn't either!

    knockback( traj, force, stun, dam_mult );
}

/* Knockback target at traj.front() along line traj; traj should already have considered knockback distance.
   stun > 0 indicates base stun duration, and causes impact stun; stun == -1 indicates only impact stun
   dam_mult multiplies impact damage, bash effect on impact, and sound level on impact */

void game::knockback( std::vector<tripoint> &traj, int force, int stun, int dam_mult )
{
    ( void )force; //FIXME: unused but header says it should do something
    // TODO: make the force parameter actually do something.
    // the header file says higher force causes more damage.
    // perhaps that is what it should do?
    tripoint tp = traj.front();
    if( !critter_at( tp ) ) {
        debugmsg( _( "Nothing at (%d,%d,%d) to knockback!" ), tp.x, tp.y, tp.z );
        return;
    }
    int force_remaining = 0;
    if( monster *const targ = critter_at<monster>( tp, true ) ) {
        if( stun > 0 ) {
            targ->add_effect( effect_stunned, 1_turns * stun );
            add_msg( _( "%s was stunned!" ), targ->name().c_str() );
        }
        for( size_t i = 1; i < traj.size(); i++ ) {
            if( m.impassable( traj[i].x, traj[i].y ) ) {
                targ->setpos( traj[i - 1] );
                force_remaining = traj.size() - i;
                if( stun != 0 ) {
                    targ->add_effect( effect_stunned, 1_turns * force_remaining );
                    add_msg( _( "%s was stunned!" ), targ->name().c_str() );
                    add_msg( _( "%s slammed into an obstacle!" ), targ->name().c_str() );
                    targ->apply_damage( nullptr, bp_torso, dam_mult * force_remaining );
                    targ->check_dead_state();
                }
                m.bash( traj[i], 2 * dam_mult * force_remaining );
                break;
            } else if( critter_at( traj[i] ) ) {
                targ->setpos( traj[i - 1] );
                force_remaining = traj.size() - i;
                if( stun != 0 ) {
                    targ->add_effect( effect_stunned, 1_turns * force_remaining );
                    add_msg( _( "%s was stunned!" ), targ->name().c_str() );
                }
                traj.erase( traj.begin(), traj.begin() + i );
                if( critter_at<monster>( traj.front() ) ) {
                    add_msg( _( "%s collided with something else and sent it flying!" ),
                             targ->name().c_str() );
                } else if( npc *const guy = critter_at<npc>( traj.front() ) ) {
                    if( guy->male ) {
                        add_msg( _( "%s collided with someone else and sent him flying!" ),
                                 targ->name().c_str() );
                    } else {
                        add_msg( _( "%s collided with someone else and sent her flying!" ),
                                 targ->name().c_str() );
                    }
                } else if( u.pos() == traj.front() ) {
                    add_msg( m_bad, _( "%s collided with you and sent you flying!" ), targ->name().c_str() );
                }
                knockback( traj, force_remaining, stun, dam_mult );
                break;
            }
            targ->setpos( traj[i] );
            if( m.has_flag( "LIQUID", targ->pos() ) && !targ->can_drown() && !targ->is_dead() ) {
                targ->die( nullptr );
                if( u.sees( *targ ) ) {
                    add_msg( _( "The %s drowns!" ), targ->name().c_str() );
                }
            }
            if( !m.has_flag( "LIQUID", targ->pos() ) && targ->has_flag( MF_AQUATIC ) &&
                !targ->is_dead() ) {
                targ->die( nullptr );
                if( u.sees( *targ ) ) {
                    add_msg( _( "The %s flops around and dies!" ), targ->name().c_str() );
                }
            }
        }
    } else if( npc *const targ = critter_at<npc>( tp ) ) {
        if( stun > 0 ) {
            targ->add_effect( effect_stunned, 1_turns * stun );
            add_msg( _( "%s was stunned!" ), targ->name.c_str() );
        }
        for( size_t i = 1; i < traj.size(); i++ ) {
            if( m.impassable( traj[i].x, traj[i].y ) ) { // oops, we hit a wall!
                targ->setpos( traj[i - 1] );
                force_remaining = traj.size() - i;
                if( stun != 0 ) {
                    targ->add_effect( effect_stunned, 1_turns * force_remaining );
                    if( targ->has_effect( effect_stunned ) ) {
                        add_msg( _( "%s was stunned!" ), targ->name.c_str() );
                    }

                    std::array<body_part, 8> bps = {{
                            bp_head,
                            bp_arm_l, bp_arm_r,
                            bp_hand_l, bp_hand_r,
                            bp_torso,
                            bp_leg_l, bp_leg_r
                        }
                    };
                    for( auto &bp : bps ) {
                        if( one_in( 2 ) ) {
                            targ->deal_damage( nullptr, bp, damage_instance( DT_BASH, force_remaining * dam_mult ) );
                        }
                    }
                    targ->check_dead_state();
                }
                m.bash( traj[i], 2 * dam_mult * force_remaining );
                break;
            } else if( critter_at( traj[i] ) ) {
                targ->setpos( traj[i - 1] );
                force_remaining = traj.size() - i;
                if( stun != 0 ) {
                    add_msg( _( "%s was stunned!" ), targ->name.c_str() );
                    targ->add_effect( effect_stunned, 1_turns * force_remaining );
                }
                traj.erase( traj.begin(), traj.begin() + i );
                const tripoint &traj_front = traj.front();
                if( critter_at<monster>( traj_front ) ) {
                    add_msg( _( "%s collided with something else and sent it flying!" ),
                             targ->name.c_str() );
                } else if( npc *const guy = critter_at<npc>( traj_front ) ) {
                    if( guy->male ) {
                        add_msg( _( "%s collided with someone else and sent him flying!" ),
                                 targ->name.c_str() );
                    } else {
                        add_msg( _( "%s collided with someone else and sent her flying!" ),
                                 targ->name.c_str() );
                    }
                } else if( u.posx() == traj_front.x && u.posy() == traj_front.y &&
                           ( u.has_trait( trait_LEG_TENT_BRACE ) && ( !u.footwear_factor() ||
                                   ( u.footwear_factor() == .5 && one_in( 2 ) ) ) ) ) {
                    add_msg( _( "%s collided with you, and barely dislodges your tentacles!" ), targ->name.c_str() );
                    force_remaining = 1;
                } else if( u.posx() == traj_front.x && u.posy() == traj_front.y ) {
                    add_msg( m_bad, _( "%s collided with you and sent you flying!" ), targ->name.c_str() );
                }
                knockback( traj, force_remaining, stun, dam_mult );
                break;
            }
            targ->setpos( traj[i] );
        }
    } else if( u.pos() == tp ) {
        if( stun > 0 ) {
            u.add_effect( effect_stunned, 1_turns * stun );
            add_msg( m_bad, ngettext( "You were stunned for %d turn!",
                                      "You were stunned for %d turns!",
                                      stun ),
                     stun );
        }
        for( size_t i = 1; i < traj.size(); i++ ) {
            if( m.impassable( traj[i] ) ) { // oops, we hit a wall!
                u.setpos( traj[i - 1] );
                force_remaining = traj.size() - i;
                if( stun != 0 ) {
                    if( u.has_effect( effect_stunned ) ) {
                        add_msg( m_bad, ngettext( "You were stunned AGAIN for %d turn!",
                                                  "You were stunned AGAIN for %d turns!",
                                                  force_remaining ),
                                 force_remaining );
                    } else {
                        add_msg( m_bad, ngettext( "You were stunned for %d turn!",
                                                  "You were stunned for %d turns!",
                                                  force_remaining ),
                                 force_remaining );
                    }
                    u.add_effect( effect_stunned, 1_turns * force_remaining );
                    std::array<body_part, 8> bps = {{
                            bp_head,
                            bp_arm_l, bp_arm_r,
                            bp_hand_l, bp_hand_r,
                            bp_torso,
                            bp_leg_l, bp_leg_r
                        }
                    };
                    for( auto &bp : bps ) {
                        if( one_in( 2 ) ) {
                            u.deal_damage( nullptr, bp, damage_instance( DT_BASH, force_remaining * dam_mult ) );
                        }
                    }
                    u.check_dead_state();
                }
                m.bash( traj[i], 2 * dam_mult * force_remaining );
                break;
            } else if( critter_at( traj[i] ) ) {
                u.setpos( traj[i - 1] );
                force_remaining = traj.size() - i;
                if( stun != 0 ) {
                    if( u.has_effect( effect_stunned ) ) {
                        add_msg( m_bad, ngettext( "You were stunned AGAIN for %d turn!",
                                                  "You were stunned AGAIN for %d turns!",
                                                  force_remaining ),
                                 force_remaining );
                    } else {
                        add_msg( m_bad, ngettext( "You were stunned for %d turn!",
                                                  "You were stunned for %d turns!",
                                                  force_remaining ),
                                 force_remaining );
                    }
                    u.add_effect( effect_stunned, 1_turns * force_remaining );
                }
                traj.erase( traj.begin(), traj.begin() + i );
                if( critter_at<monster>( traj.front() ) ) {
                    add_msg( _( "You collided with something and sent it flying!" ) );
                } else if( npc *const guy = critter_at<npc>( traj.front() ) ) {
                    if( guy->male ) {
                        add_msg( _( "You collided with someone and sent him flying!" ) );
                    } else {
                        add_msg( _( "You collided with someone and sent her flying!" ) );
                    }
                }
                knockback( traj, force_remaining, stun, dam_mult );
                break;
            }
            if( m.has_flag( "LIQUID", u.pos() ) && force_remaining < 1 ) {
                plswim( u.pos() );
            } else {
                u.setpos( traj[i] );
            }
        }
    }
}

void game::use_computer( const tripoint &p )
{
    if( u.has_trait( trait_id( "ILLITERATE" ) ) ) {
        add_msg( m_info, _( "You can not read a computer screen!" ) );
        return;
    }
    if( u.is_blind() ) {
        // we don't have screen readers in game
        add_msg( m_info, _( "You can not see a computer screen!" ) );
        return;
    }
    if( u.has_trait( trait_id( "HYPEROPIC" ) ) && !u.worn_with_flag( "FIX_FARSIGHT" ) &&
        !u.has_effect( effect_contacts ) ) {
        add_msg( m_info, _( "You'll need to put on reading glasses before you can see the screen." ) );
        return;
    }

    computer *used = m.computer_at( p );

    if( used == nullptr ) {
        if( m.has_flag( "CONSOLE", p ) ) { //Console without map data
            add_msg( m_bad, _( "The console doesn't display anything coherent." ) );
        } else {
            dbg( D_ERROR ) << "game:use_computer: Tried to use computer at (" <<
                           p.x << ", " << p.y << ", " << p.z << ") - none there";
            debugmsg( "Tried to use computer at (%d, %d, %d) - none there", p.x, p.y, p.z );
        }
        return;
    }

    used->use();

    refresh_all();
}

void game::resonance_cascade( const tripoint &p )
{
    const time_duration maxglow = time_duration::from_turns( 100 - 5 * trig_dist( p, u.pos() ) );
    const time_duration minglow = std::max( 0_turns, time_duration::from_turns( 60 - 5 * trig_dist( p,
                                            u.pos() ) ) );
    MonsterGroupResult spawn_details;
    monster invader;
    if( maxglow > 0_turns ) {
        u.add_effect( effect_teleglow, rng( minglow, maxglow ) * 100 );
    }
    int startx = ( p.x < 8 ? 0 : p.x - 8 ), endx = ( p.x + 8 >= SEEX * 3 ? SEEX * 3 - 1 : p.x + 8 );
    int starty = ( p.y < 8 ? 0 : p.y - 8 ), endy = ( p.y + 8 >= SEEY * 3 ? SEEY * 3 - 1 : p.y + 8 );
    tripoint dest( startx, starty, p.z );
    for( int &i = dest.x; i <= endx; i++ ) {
        for( int &j = dest.y; j <= endy; j++ ) {
            switch( rng( 1, 80 ) ) {
                case 1:
                case 2:
                    emp_blast( dest );
                    break;
                case 3:
                case 4:
                case 5:
                    for( int k = i - 1; k <= i + 1; k++ ) {
                        for( int l = j - 1; l <= j + 1; l++ ) {
                            field_id type = fd_null;
                            switch( rng( 1, 7 ) ) {
                                case 1:
                                    type = fd_blood;
                                    break;
                                case 2:
                                    type = fd_bile;
                                    break;
                                case 3:
                                case 4:
                                    type = fd_slime;
                                    break;
                                case 5:
                                    type = fd_fire;
                                    break;
                                case 6:
                                case 7:
                                    type = fd_nuke_gas;
                                    break;
                            }
                            if( !one_in( 3 ) ) {
                                m.add_field( {k, l, p.z}, type, 3 );
                            }
                        }
                    }
                    break;
                case  6:
                case  7:
                case  8:
                case  9:
                case 10:
                    m.trap_set( dest, tr_portal );
                    break;
                case 11:
                case 12:
                    m.trap_set( dest, tr_goo );
                    break;
                case 13:
                case 14:
                case 15:
                    spawn_details = MonsterGroupManager::GetResultFromGroup( mongroup_id( "GROUP_NETHER" ) );
                    invader = monster( spawn_details.name, dest );
                    add_zombie( invader );
                    break;
                case 16:
                case 17:
                case 18:
                    m.destroy( dest );
                    break;
                case 19:
                    explosion( dest, rng( 1, 10 ), rng( 0, 1 ) * rng( 0, 6 ), one_in( 4 ) );
                    break;
                default:
                    break;
            }
        }
    }
}

void game::scrambler_blast( const tripoint &p )
{
    if( monster *const mon_ptr = critter_at<monster>( p ) ) {
        monster &critter = *mon_ptr;
        if( critter.has_flag( MF_ELECTRONIC ) ) {
            critter.make_friendly();
        }
        add_msg( m_warning, _( "The %s sparks and begins searching for a target!" ),
                 critter.name().c_str() );
    }
}

void game::emp_blast( const tripoint &p )
{
    // TODO: Implement z part
    int x = p.x;
    int y = p.y;
    const bool sight = g->u.sees( p );
    if( m.has_flag( "CONSOLE", x, y ) ) {
        if( sight ) {
            add_msg( _( "The %s is rendered non-functional!" ), m.tername( x, y ).c_str() );
        }
        m.ter_set( x, y, t_console_broken );
        return;
    }
    // TODO: More terrain effects.
    if( m.ter( x, y ) == t_card_science || m.ter( x, y ) == t_card_military ) {
        int rn = rng( 1, 100 );
        if( rn > 92 || rn < 40 ) {
            if( sight ) {
                add_msg( _( "The card reader is rendered non-functional." ) );
            }
            m.ter_set( x, y, t_card_reader_broken );
        }
        if( rn > 80 ) {
            if( sight ) {
                add_msg( _( "The nearby doors slide open!" ) );
            }
            for( int i = -3; i <= 3; i++ ) {
                for( int j = -3; j <= 3; j++ ) {
                    if( m.ter( x + i, y + j ) == t_door_metal_locked ) {
                        m.ter_set( x + i, y + j, t_floor );
                    }
                }
            }
        }
        if( rn >= 40 && rn <= 80 ) {
            if( sight ) {
                add_msg( _( "Nothing happens." ) );
            }
        }
    }
    if( monster *const mon_ptr = critter_at<monster>( p ) ) {
        monster &critter = *mon_ptr;
        if( critter.has_flag( MF_ELECTRONIC ) ) {
            int deact_chance = 0;
            const auto mon_item_id = critter.type->revert_to_itype;
            switch( critter.get_size() ) {
                case MS_TINY:
                    deact_chance = 6;
                    break;
                case MS_SMALL:
                    deact_chance = 3;
                    break;
                default:
                    // Currently not used, I have no idea what chances bigger bots should have,
                    // Maybe export this to json?
                    break;
            }
            if( !mon_item_id.empty() && deact_chance != 0 && one_in( deact_chance ) ) {
                if( sight ) {
                    add_msg( _( "The %s beeps erratically and deactivates!" ), critter.name().c_str() );
                }
                m.add_item_or_charges( x, y, critter.to_item() );
                for( auto &ammodef : critter.ammo ) {
                    if( ammodef.second > 0 ) {
                        m.spawn_item( x, y, ammodef.first, 1, ammodef.second, calendar::turn );
                    }
                }
                remove_zombie( critter );
            } else {
                if( sight ) {
                    add_msg( _( "The EMP blast fries the %s!" ), critter.name().c_str() );
                }
                int dam = dice( 10, 10 );
                critter.apply_damage( nullptr, bp_torso, dam );
                critter.check_dead_state();
                if( !critter.is_dead() && one_in( 6 ) ) {
                    critter.make_friendly();
                }
            }
        } else if( critter.has_flag( MF_ELECTRIC_FIELD ) ) {
            if( sight && !critter.has_effect( effect_emp ) ) {
                add_msg( m_good, _( "The %s's electrical field momentarily goes out!" ), critter.name().c_str() );
                critter.add_effect( effect_emp, 3_minutes );
            } else if( sight && critter.has_effect( effect_emp ) ) {
                int dam = dice( 3, 5 );
                add_msg( m_good, _( "The %s's disabled electrical field reverses polarity!" ),
                         critter.name().c_str() );
                add_msg( m_good, _( "It takes %d damage." ), dam );
                critter.add_effect( effect_emp, 1_minutes );
                critter.apply_damage( nullptr, bp_torso, dam );
                critter.check_dead_state();
            }
        } else if( sight ) {
            add_msg( _( "The %s is unaffected by the EMP blast." ), critter.name().c_str() );
        }
    }
    if( u.posx() == x && u.posy() == y ) {
        if( u.power_level > 0 ) {
            add_msg( m_bad, _( "The EMP blast drains your power." ) );
            int max_drain = ( u.power_level > 1000 ? 1000 : u.power_level );
            u.charge_power( -rng( 1 + max_drain / 3, max_drain ) );
        }
        // TODO: More effects?
        //e-handcuffs effects
        if( u.weapon.typeId() == "e_handcuffs" && u.weapon.charges > 0 ) {
            u.weapon.item_tags.erase( "NO_UNWIELD" );
            u.weapon.charges = 0;
            u.weapon.active = false;
            add_msg( m_good, _( "The %s on your wrists spark briefly, then release your hands!" ),
                     u.weapon.tname().c_str() );
        }
    }
    // Drain any items of their battery charge
    for( auto &it : m.i_at( x, y ) ) {
        if( it.is_tool() && it.ammo_type() == ammotype( "battery" ) ) {
            it.charges = 0;
        }
    }
    // TODO: Drain NPC energy reserves
}

template<typename T>
T *game::critter_at( const tripoint &p, bool allow_hallucination )
{
    if( const std::shared_ptr<monster> mon_ptr = critter_tracker->find( p ) ) {
        if( !allow_hallucination && mon_ptr->is_hallucination() ) {
            return nullptr;
        }
        return dynamic_cast<T *>( mon_ptr.get() );
    }
    if( p == u.pos() ) {
        return dynamic_cast<T *>( &u );
    }
    for( auto &cur_npc : active_npc ) {
        if( cur_npc->pos() == p && !cur_npc->is_dead() ) {
            return dynamic_cast<T *>( cur_npc.get() );
        }
    }
    return nullptr;
}

template<typename T>
T const *game::critter_at( const tripoint &p, bool allow_hallucination ) const
{
    return const_cast<game *>( this )->critter_at<T>( p, allow_hallucination );
}

template const monster *game::critter_at<monster>( const tripoint &, bool ) const;
template const npc *game::critter_at<npc>( const tripoint &, bool ) const;
template const player *game::critter_at<player>( const tripoint &, bool ) const;
template const Character *game::critter_at<Character>( const tripoint &, bool ) const;
template Character *game::critter_at<Character>( const tripoint &, bool );
template const Creature *game::critter_at<Creature>( const tripoint &, bool ) const;

template<typename T>
std::shared_ptr<T> game::shared_from( const T &critter )
{
    if( const std::shared_ptr<monster> mon_ptr = critter_tracker->find( critter.pos() ) ) {
        return std::dynamic_pointer_cast<T>( mon_ptr );
    }
    if( static_cast<const Creature *>( &critter ) == static_cast<const Creature *>( &u ) ) {
        // u is not stored in a shared_ptr, but it won't go out of scope anyway
        const std::shared_ptr<player> player_ptr( &u, []( player * ) { } );
        return std::dynamic_pointer_cast<T>( player_ptr );
    }
    for( auto &cur_npc : active_npc ) {
        if( static_cast<const Creature *>( cur_npc.get() ) == static_cast<const Creature *>( &critter ) ) {
            return std::dynamic_pointer_cast<T>( cur_npc );
        }
    }
    return nullptr;
}

template std::shared_ptr<Creature> game::shared_from<Creature>( const Creature & );
template std::shared_ptr<Character> game::shared_from<Character>( const Character & );
template std::shared_ptr<player> game::shared_from<player>( const player & );
template std::shared_ptr<monster> game::shared_from<monster>( const monster & );
template std::shared_ptr<npc> game::shared_from<npc>( const npc & );

template<typename T>
T *game::critter_by_id( const int id )
{
    if( id == u.getID() ) {
        // player is always alive, therefore no is-dead check
        return dynamic_cast<T *>( &u );
    }
    for( auto &cur_npc : active_npc ) {
        if( cur_npc->getID() == id && !cur_npc->is_dead() ) {
            return dynamic_cast<T *>( cur_npc.get() );
        }
    }
    return nullptr;
}

// monsters don't have ids
template player *game::critter_by_id<player>( int );
template npc *game::critter_by_id<npc>( int );
template Creature *game::critter_by_id<Creature>( int );

monster *game::summon_mon( const mtype_id &id, const tripoint &p )
{
    monster mon( id );
    mon.spawn( p );
    return add_zombie( mon, true ) ? critter_at<monster>( p ) : nullptr;
}

// By default don't pin upgrades to current day
bool game::add_zombie( monster &critter )
{
    return add_zombie( critter, false );
}

bool game::add_zombie( monster &critter, bool pin_upgrade )
{
    if( !m.inbounds( critter.pos() ) ) {
        dbg( D_ERROR ) << "added a critter with out-of-bounds position: "
                       << critter.posx() << "," << critter.posy() << ","  << critter.posz()
                       << " - " << critter.disp_name();
    }

    critter.try_upgrade( pin_upgrade );
    critter.try_reproduce();
    critter.try_biosignature();
    if( !pin_upgrade ) {
        critter.on_load();
    }

    critter.last_updated = calendar::turn;
    critter.last_baby = calendar::turn;
    critter.last_biosig = calendar::turn;
    return critter_tracker->add( critter );
}

size_t game::num_creatures() const
{
    return critter_tracker->size() + active_npc.size() + 1; // 1 == g->u
}

bool game::update_zombie_pos( const monster &critter, const tripoint &pos )
{
    return critter_tracker->update_pos( critter, pos );
}

void game::remove_zombie( const monster &critter )
{
    critter_tracker->remove( critter );
}

void game::clear_zombies()
{
    critter_tracker->clear();
}

/**
 * Attempts to spawn a hallucination at given location.
 * Returns false if the hallucination couldn't be spawned for whatever reason, such as
 * a monster already in the target square.
 * @return Whether or not a hallucination was successfully spawned.
 */
bool game::spawn_hallucination( const tripoint &p )
{
    monster phantasm( MonsterGenerator::generator().get_valid_hallucination() );
    phantasm.hallucination = true;
    phantasm.spawn( p );

    //Don't attempt to place phantasms inside of other creatures
    if( !critter_at( phantasm.pos(), true ) ) {
        return critter_tracker->add( phantasm );
    } else {
        return false;
    }
}

void game::rebuild_mon_at_cache()
{
    critter_tracker->rebuild_cache();
}

bool game::swap_critters( Creature &a, Creature &b )
{
    if( &a == &b ) {
        // No need to do anything, but print a debugmsg anyway
        debugmsg( "Tried to swap %s with itself", a.disp_name().c_str() );
        return true;
    }

    // Simplify by "sorting" the arguments
    // Only the first argument can be u
    // If swapping player/npc with a monster, monster is second
    bool a_first = a.is_player() ||
                   ( a.is_npc() && !b.is_player() );
    Creature &first =  a_first ? a : b;
    Creature &second = a_first ? b : a;
    // Possible options:
    // both first and second are monsters
    // second is a monster, first is a player or an npc
    // first is a player, second is an npc
    // both first and second are npcs
    if( first.is_monster() ) {
        monster *m1 = dynamic_cast< monster * >( &first );
        monster *m2 = dynamic_cast< monster * >( &second );
        if( m1 == nullptr || m2 == nullptr || m1 == m2 ) {
            debugmsg( "Couldn't swap two monsters" );
            return false;
        }

        critter_tracker->swap_positions( *m1, *m2 );
        return true;
    }

    player *u_or_npc = dynamic_cast< player * >( &first );
    player *other_npc = dynamic_cast< player * >( &second );

    if( u_or_npc->in_vehicle ) {
        g->m.unboard_vehicle( u_or_npc->pos() );
    }

    if( other_npc->in_vehicle ) {
        g->m.unboard_vehicle( other_npc->pos() );
    }

    tripoint temp = second.pos();
    second.setpos( first.pos() );
    first.setpos( temp );

    if( g->m.veh_at( u_or_npc->pos() ).part_with_feature( VPFLAG_BOARDABLE, true ) ) {
        g->m.board_vehicle( u_or_npc->pos(), u_or_npc );
    }

    if( g->m.veh_at( other_npc->pos() ).part_with_feature( VPFLAG_BOARDABLE, true ) ) {
        g->m.board_vehicle( other_npc->pos(), other_npc );
    }

    if( first.is_player() ) {
        update_map( *u_or_npc );
    }

    return true;
}

bool game::is_empty( const tripoint &p )
{
    return ( m.passable( p ) || m.has_flag( "LIQUID", p ) ) &&
           critter_at( p ) == nullptr;
}

bool game::is_in_sunlight( const tripoint &p )
{
    return ( m.is_outside( p ) && light_level( p.z ) >= 40 &&
             ( weather == WEATHER_CLEAR || weather == WEATHER_SUNNY ) );
}

bool game::is_sheltered( const tripoint &p )
{
    const optional_vpart_position vp = m.veh_at( p );

    return ( !m.is_outside( p ) ||
             p.z < 0 ||
             ( vp && vp->is_inside() ) );
}

bool game::revive_corpse( const tripoint &p, item &it )
{
    if( !it.is_corpse() ) {
        debugmsg( "Tried to revive a non-corpse." );
        return false;
    }
    if( critter_at( p ) != nullptr ) {
        // Someone is in the way, try again later
        return false;
    }
    monster critter( it.get_mtype()->id, p );
    critter.init_from_item( it );
    if( critter.get_hp() < 1 ) {
        // Failed reanimation due to corpse being too burned
        it.active = false;
        return false;
    }
    if( it.has_flag( "FIELD_DRESS" ) || it.has_flag( "FIELD_DRESS_FAILED" ) ||
        it.has_flag( "QUARTERED" ) ) {
        // Failed reanimation due to corpse being butchered
        it.active = false;
        return false;
    }

    critter.no_extra_death_drops = true;
    critter.add_effect( effect_downed, 5_turns, num_bp, true );

    if( it.get_var( "zlave" ) == "zlave" ) {
        critter.add_effect( effect_pacified, 1_turns, num_bp, true );
        critter.add_effect( effect_pet, 1_turns, num_bp, true );
    }

    if( it.get_var( "no_ammo" ) == "no_ammo" ) {
        for( auto &ammo : critter.ammo ) {
            ammo.second = 0;
        }
    }

    const bool ret = add_zombie( critter );
    if( !ret ) {
        debugmsg( "Couldn't add a revived monster" );
    }
    if( ret && !critter_at<monster>( p ) ) {
        debugmsg( "Revived monster is not where it's supposed to be. Prepare for crash." );
    }
    return ret;
}

static void make_active( item_location loc )
{
    switch( loc.where() ) {
        case item_location::type::map:
            g->m.make_active( loc );
            break;
        case item_location::type::vehicle:
            g->m.veh_at( loc.position() )->vehicle().make_active( loc );
            break;
        default:
            break;
    }
}

static void update_lum( item_location loc, bool add )
{
    switch( loc.where() ) {
        case item_location::type::map:
            g->m.update_lum( loc, add );
            break;
        default:
            break;
    }
}

void game::use_item( int pos )
{
    bool use_loc = false;
    item_location loc;

    if( pos == INT_MIN ) {
        loc = game_menus::inv::use( u );

        if( !loc ) {
            add_msg( _( "Never mind." ) );
            return;
        }

        const item &it = *loc.get_item();
        if( it.has_flag( "ALLOWS_REMOTE_USE" ) ) {
            use_loc = true;
        } else {
            int obtain_cost = loc.obtain_cost( u );
            pos = loc.obtain( u );
            // This method only handles items in te inventory, so refund the obtain cost.
            u.moves += obtain_cost;
        }
    }

    refresh_all();

    if( use_loc ) {
        update_lum( loc.clone(), false );
        u.use( loc.clone() );
        update_lum( loc.clone(), true );

        make_active( loc.clone() );
    } else {
        u.use( pos );
    }

    u.invalidate_crafting_inventory();
}

void game::exam_vehicle( vehicle &veh, int cx, int cy )
{
    auto act = veh_interact::run( veh, cx, cy );
    if( act ) {
        u.moves = 0;
        u.assign_activity( act );
    }
}

bool game::forced_door_closing( const tripoint &p, const ter_id &door_type, int bash_dmg )
{
    // TODO: Z
    const int &x = p.x;
    const int &y = p.y;
    const std::string &door_name = door_type.obj().name();
    int kbx = x; // Used when player/monsters are knocked back
    int kby = y; // and when moving items out of the way
    for( int i = 0; i < 20; i++ ) {
        const int x_ = x + rng( -1, +1 );
        const int y_ = y + rng( -1, +1 );
        if( is_empty( {x_, y_, get_levz()} ) ) {
            // invert direction, as game::knockback needs
            // the source of the force that knocks back
            kbx = -x_ + x + x;
            kby = -y_ + y + y;
            break;
        }
    }
    const tripoint kbp( kbx, kby, p.z );
    const bool can_see = u.sees( tripoint( x, y, p.z ) );
    player *npc_or_player = critter_at<player>( tripoint( x, y, p.z ) );
    if( npc_or_player != nullptr ) {
        if( bash_dmg <= 0 ) {
            return false;
        }
        if( npc_or_player->is_npc() && can_see ) {
            add_msg( _( "The %1$s hits the %2$s." ), door_name.c_str(), npc_or_player->name.c_str() );
        } else if( npc_or_player->is_player() ) {
            add_msg( m_bad, _( "The %s hits you." ), door_name.c_str() );
        }
        if( npc_or_player->activity ) {
            npc_or_player->cancel_activity();
        }
        // TODO: make the npc angry?
        npc_or_player->hitall( bash_dmg, 0, nullptr );
        knockback( kbp, p, std::max( 1, bash_dmg / 10 ), -1, 1 );
        // TODO: perhaps damage/destroy the gate
        // if the npc was really big?
    }
    if( monster *const mon_ptr = critter_at<monster>( p ) ) {
        monster &critter = *mon_ptr;
        if( bash_dmg <= 0 ) {
            return false;
        }
        if( can_see ) {
            add_msg( _( "The %1$s hits the %2$s." ), door_name.c_str(), critter.name().c_str() );
        }
        if( critter.type->size <= MS_SMALL ) {
            critter.die_in_explosion( nullptr );
        } else {
            critter.apply_damage( nullptr, bp_torso, bash_dmg );
            critter.check_dead_state();
        }
        if( !critter.is_dead() && critter.type->size >= MS_HUGE ) {
            // big critters simply prevent the gate from closing
            // TODO: perhaps damage/destroy the gate
            // if the critter was really big?
            return false;
        }
        if( !critter.is_dead() ) {
            // Still alive? Move the critter away so the door can close
            knockback( kbp, p, std::max( 1, bash_dmg / 10 ), -1, 1 );
            if( critter_at( p ) ) {
                return false;
            }
        }
    }
    if( const optional_vpart_position vp = m.veh_at( p ) ) {
        if( bash_dmg <= 0 ) {
            return false;
        }
        vp->vehicle().damage( vp->part_index(), bash_dmg );
        if( m.veh_at( p ) ) {
            // Check again in case all parts at the door tile
            // have been destroyed, if there is still a vehicle
            // there, the door can not be closed
            return false;
        }
    }
    if( bash_dmg < 0 && !m.i_at( x, y ).empty() ) {
        return false;
    }
    if( bash_dmg == 0 ) {
        for( auto &elem : m.i_at( x, y ) ) {
            if( elem.made_of( LIQUID ) ) {
                // Liquids are OK, will be destroyed later
                continue;
            } else if( elem.volume() < units::from_milliliter( 250 ) ) {
                // Dito for small items, will be moved away
                continue;
            }
            // Everything else prevents the door from closing
            return false;
        }
    }

    m.ter_set( x, y, door_type );
    if( m.has_flag( "NOITEM", x, y ) ) {
        auto items = m.i_at( x, y );
        while( !items.empty() ) {
            if( items[0].made_of( LIQUID ) ) {
                m.i_rem( x, y, 0 );
                continue;
            }
            if( items[0].made_of( material_id( "glass" ) ) && one_in( 2 ) ) {
                if( can_see ) {
                    add_msg( m_warning, _( "A %s shatters!" ), items[0].tname().c_str() );
                } else {
                    add_msg( m_warning, _( "Something shatters!" ) );
                }
                m.i_rem( x, y, 0 );
                continue;
            }
            m.add_item_or_charges( kbx, kby, items[0] );
            m.i_rem( x, y, 0 );
        }
    }
    return true;
}

void game::open_gate( const tripoint &p )
{
    gates::open_gate( p, u );
}

void game::moving_vehicle_dismount( const tripoint &dest_loc )
{
    const optional_vpart_position vp = m.veh_at( u.pos() );
    if( !vp ) {
        debugmsg( "Tried to exit non-existent vehicle." );
        return;
    }
    vehicle *const veh = &vp->vehicle();
    if( u.pos() == dest_loc ) {
        debugmsg( "Need somewhere to dismount towards." );
        return;
    }
    tileray ray( dest_loc.x - u.posx(), dest_loc.y - u.posy() );
    const int d = ray.dir(); // TODO:: make dir() const correct!
    add_msg( _( "You dive from the %s." ), veh->name.c_str() );
    m.unboard_vehicle( u.pos() );
    u.moves -= 200;
    // Dive three tiles in the direction of tox and toy
    fling_creature( &u, d, 30, true );
    // Hit the ground according to vehicle speed
    if( !m.has_flag( "SWIMMABLE", u.pos() ) ) {
        if( veh->velocity > 0 ) {
            fling_creature( &u, veh->face.dir(), veh->velocity / static_cast<float>( 100 ) );
        } else {
            fling_creature( &u, veh->face.dir() + 180, -( veh->velocity ) / static_cast<float>( 100 ) );
        }
    }
}

void game::control_vehicle()
{
    int veh_part = -1;
    vehicle *veh = remoteveh();
    if( veh == nullptr ) {
        if( const optional_vpart_position vp = m.veh_at( u.pos() ) ) {
            veh = &vp->vehicle();
            veh_part = vp->part_index();
        }
    }

    if( veh != nullptr && veh->player_in_control( u ) ) {
        veh->use_controls( u.pos() );
    } else if( veh && veh->avail_part_with_feature( veh_part, "CONTROLS", true ) >= 0 &&
               u.in_vehicle ) {
        if( !veh->interact_vehicle_locked() ) {
            return;
        }
        if( veh->engine_on ) {
            u.controlling_vehicle = true;
            add_msg( _( "You take control of the %s." ), veh->name.c_str() );
        } else {
            veh->start_engines( true );
        }
    } else {
        tripoint examp;
        if( !choose_adjacent( _( "Control vehicle where?" ), examp ) ) {
            return;
        }
        const optional_vpart_position vp = m.veh_at( examp );
        if( !vp ) {
            add_msg( _( "No vehicle there." ) );
            return;
        }
        vehicle *const veh = &vp->vehicle();
        veh_part = vp->part_index();
        if( veh->avail_part_with_feature( veh_part, "CONTROLS", true ) >= 0 ) {
            veh->use_controls( examp );
        }
    }
}

bool pet_menu( monster *z )
{
    enum choices {
        swap_pos = 0,
        push_zlave,
        rename,
        attach_bag,
        drop_all,
        give_items,
        pheromone,
        milk,
        rope
    };

    uilist amenu;
    std::string pet_name = z->get_name();
    if( z->type->in_species( ZOMBIE ) ) {
        pet_name = _( "zombie slave" );
    }

    amenu.text = string_format( _( "What to do with your %s?" ), pet_name.c_str() );

    amenu.addentry( swap_pos, true, 's', _( "Swap positions" ) );
    amenu.addentry( push_zlave, true, 'p', _( "Push %s" ), pet_name.c_str() );
    amenu.addentry( rename, true, 'e', _( "Rename" ) );

    if( z->has_effect( effect_has_bag ) ) {
        amenu.addentry( give_items, true, 'g', _( "Place items into bag" ) );
        amenu.addentry( drop_all, true, 'd', _( "Drop all items" ) );
    } else {
        amenu.addentry( attach_bag, true, 'b', _( "Attach bag" ) );
    }

    if( z->has_effect( effect_tied ) ) {
        amenu.addentry( rope, true, 'r', _( "Untie" ) );
    } else {
        if( g->u.has_amount( "rope_6", 1 ) ) {
            amenu.addentry( rope, true, 'r', _( "Tie" ) );
        } else {
            amenu.addentry( rope, false, 'r', _( "You need a short rope" ) );
        }
    }

    if( z->type->in_species( ZOMBIE ) ) {
        amenu.addentry( pheromone, true, 't', _( "Tear out pheromone ball" ) );
    }

    if( z->has_flag( MF_MILKABLE ) ) {
        amenu.addentry( milk, true, 'm', _( "Milk %s" ), pet_name.c_str() );
    }

    amenu.query();
    int choice = amenu.ret;

    if( swap_pos == choice ) {
        g->u.moves -= 150;

        ///\EFFECT_STR increases chance to successfully swap positions with your pet

        ///\EFFECT_DEX increases chance to successfully swap positions with your pet
        if( !one_in( ( g->u.str_cur + g->u.dex_cur ) / 6 ) ) {

            bool t = z->has_effect( effect_tied );
            if( t ) {
                z->remove_effect( effect_tied );
            }

            tripoint zp = z->pos();
            z->move_to( g->u.pos(), true );
            g->u.setpos( zp );

            if( t ) {
                z->add_effect( effect_tied, 1_turns, num_bp, true );
            }

            add_msg( _( "You swap positions with your %s." ), pet_name.c_str() );

            return true;
        } else {
            add_msg( _( "You fail to budge your %s!" ), pet_name.c_str() );

            return true;
        }
    }

    if( push_zlave == choice ) {

        g->u.moves -= 30;

        ///\EFFECT_STR increases chance to successfully push your pet
        if( !one_in( g->u.str_cur ) ) {
            add_msg( _( "You pushed the %s." ), pet_name.c_str() );
        } else {
            add_msg( _( "You pushed the %s, but it resisted." ), pet_name.c_str() );
            return true;
        }

        int deltax = z->posx() - g->u.posx(), deltay = z->posy() - g->u.posy();

        z->move_to( tripoint( z->posx() + deltax, z->posy() + deltay, z->posz() ) );

        return true;
    }

    if( rename == choice ) {
        std::string unique_name = string_input_popup()
                                  .title( _( "Enter new pet name:" ) )
                                  .width( 20 )
                                  .query_string();
        if( unique_name.length() > 0 ) {
            z->unique_name = unique_name;
        }
        return true;
    }

    if( attach_bag == choice ) {
        int pos = g->inv_for_filter( _( "Bag item" ), []( const item & it ) {
            return it.is_armor() && it.get_storage() > 0;
        } );

        if( pos == INT_MIN ) {
            add_msg( _( "Never mind." ) );
            return true;
        }

        item &it = g->u.i_at( pos );

        z->add_item( it );

        add_msg( _( "You mount the %1$s on your %2$s, ready to store gear." ),
                 it.display_name().c_str(), pet_name.c_str() );

        g->u.i_rem( pos );

        z->add_effect( effect_has_bag, 1_turns, num_bp, true );

        g->u.moves -= 200;

        return true;
    }

    if( drop_all == choice ) {
        for( auto &it : z->inv ) {
            g->m.add_item_or_charges( z->pos(), it );
        }

        z->inv.clear();

        z->remove_effect( effect_has_bag );

        add_msg( _( "You dump the contents of the %s's bag on the ground." ), pet_name.c_str() );

        g->u.moves -= 200;
        return true;
    }

    if( give_items == choice ) {

        if( z->inv.empty() ) {
            add_msg( _( "There is no container on your %s to put things in!" ), pet_name.c_str() );
            return true;
        }

        item &it = z->inv[0];

        if( !it.is_armor() ) {
            add_msg( _( "There is no container on your %s to put things in!" ), pet_name.c_str() );
            return true;
        }

        units::volume max_cap = it.get_storage();
        units::mass max_weight = z->weight_capacity() - it.weight();

        if( z->inv.size() > 1 ) {
            for( auto &i : z->inv ) {
                max_cap -= i.volume();
                max_weight -= i.weight();
            }
        }

        if( max_weight <= 0 ) {
            add_msg( _( "%1$s is overburdened. You can't transfer your %2$s." ),
                     pet_name.c_str(), it.tname( 1 ).c_str() );
            return true;
        }
        if( max_cap <= 0 ) {
            add_msg( _( "There's no room in your %1$s's %2$s for that, it's too bulky!" ),
                     pet_name.c_str(), it.tname( 1 ).c_str() );
            return true;
        }

        const auto items_to_stash = game_menus::inv::multidrop( g->u );
        if( !items_to_stash.empty() ) {
            g->u.drop( items_to_stash, z->pos(), true );
            z->add_effect( effect_controlled, 5_turns );
            return true;
        }

        return false;
    }

    if( pheromone == choice && query_yn( _( "Really kill the zombie slave?" ) ) ) {

        z->apply_damage( &g->u, bp_torso, 100 ); // damage the monster (and its corpse)
        z->die( &g->u ); // and make sure it's really dead

        g->u.moves -= 150;

        if( !one_in( 3 ) ) {
            g->u.add_msg_if_player( _( "You tear out the pheromone ball from the zombie slave." ) );

            item ball( "pheromone", 0 );
            iuse pheromone;
            pheromone.pheromone( &( g->u ), &ball, true, g->u.pos() );
        }

    }

    if( rope == choice ) {
        if( z->has_effect( effect_tied ) ) {
            z->remove_effect( effect_tied );
            item rope_6( "rope_6", 0 );
            g->u.i_add( rope_6 );
        } else {
            z->add_effect( effect_tied, 1_turns, num_bp, true );
            g->u.use_amount( "rope_6", 1 );
        }

        return true;
    }

    if( milk == choice ) {
        // pin the cow in place if it isn't already
        bool temp_tie = !z->has_effect( effect_tied );
        if( temp_tie ) {
            z->add_effect( effect_tied, 1_turns, num_bp, true );
        }

        monexamine::milk_source( *z );

        if( temp_tie ) {
            z->remove_effect( effect_tied );
        }

        return true;
    }

    return true;
}

bool game::npc_menu( npc &who )
{
    enum choices : int {
        talk = 0,
        swap_pos,
        push,
        examine_wounds,
        use_item,
        sort_armor,
        attack,
        disarm,
        steal
    };

    const bool obeys = debug_mode || ( who.is_friend() && !who.in_sleep_state() );

    uilist amenu;

    amenu.text = string_format( _( "What to do with %s?" ), who.disp_name().c_str() );
    amenu.addentry( talk, true, 't', _( "Talk" ) );
    amenu.addentry( swap_pos, obeys, 's', _( "Swap positions" ) );
    amenu.addentry( push, obeys, 'p', _( "Push away" ) );
    amenu.addentry( examine_wounds, true, 'w', _( "Examine wounds" ) );
    amenu.addentry( use_item, true, 'i', _( "Use item on" ) );
    amenu.addentry( sort_armor, true, 'r', _( "Sort armor" ) );
    amenu.addentry( attack, true, 'a', _( "Attack" ) );
    if( !who.is_friend() ) {
        amenu.addentry( disarm, who.is_armed(), 'd', _( "Disarm" ) );
        amenu.addentry( steal, !who.is_enemy(), 'S', _( "Steal" ) );
    }

    amenu.query();

    const int choice = amenu.ret;
    if( choice == talk ) {
        who.talk_to_u();
    } else if( choice == swap_pos ) {
        if( !prompt_dangerous_tile( who.pos() ) ) {
            return true;
        }
        // TODO: Make NPCs protest when displaced onto dangerous crap
        add_msg( _( "You swap places with %s." ), who.name.c_str() );
        swap_critters( u, who );
        // TODO: Make that depend on stuff
        u.mod_moves( -200 );
    } else if( choice == push ) {
        // TODO: Make NPCs protest when displaced onto dangerous crap
        tripoint oldpos = who.pos();
        who.move_away_from( u.pos(), true );
        u.mod_moves( -20 );
        if( oldpos != who.pos() ) {
            add_msg( _( "%s moves out of the way." ), who.name.c_str() );
        } else {
            add_msg( m_warning, _( "%s has nowhere to go!" ), who.name.c_str() );
        }
    } else if( choice == examine_wounds ) {
        ///\EFFECT_PER slightly increases precision when examining NPCs' wounds

        ///\EFFECT_FIRSTAID increases precision when examining NPCs' wounds
        const bool precise = u.get_skill_level( skill_firstaid ) * 4 + u.per_cur >= 20;
        who.body_window( _( "Limbs of: " ) + who.disp_name(), true, precise, 0, 0, 0, 0.0f, 0.0f, 0.0f,
                         0.0f, 0.0f );
    } else if( choice == use_item ) {
        static const std::string heal_string( "heal" );
        const auto will_accept = []( const item & it ) {
            const auto use_fun = it.get_use( heal_string );
            if( use_fun == nullptr ) {
                return false;
            }

            const auto *actor = dynamic_cast<const heal_actor *>( use_fun->get_actor_ptr() );

            return actor != nullptr &&
                   actor->limb_power >= 0 &&
                   actor->head_power >= 0 &&
                   actor->torso_power >= 0;
        };
        const int pos = inv_for_filter( _( "Use which item?" ), will_accept );

        if( pos == INT_MIN ) {
            add_msg( _( "Never mind" ) );
            return false;
        }
        item &used = u.i_at( pos );
        bool did_use = u.invoke_item( &used, heal_string, who.pos() );
        if( did_use ) {
            // Note: exiting a body part selection menu counts as use here
            u.mod_moves( -300 );
        }
    } else if( choice == sort_armor ) {
        who.sort_armor();
        u.mod_moves( -100 );
    } else if( choice == attack ) {
        if( who.is_enemy() || query_yn( _( "You may be attacked! Proceed?" ) ) ) {
            u.melee_attack( who, true );
            who.on_attacked( u );
        }
    } else if( choice == disarm ) {
        if( who.is_enemy() || query_yn( _( "You may be attacked! Proceed?" ) ) ) {
            u.disarm( who );
        }
    } else if( choice == steal && query_yn( _( "You may be attacked! Proceed?" ) ) ) {
        u.steal( who );
    }

    return true;
}

void game::examine()
{
    // if we are driving a vehicle, examine the
    // current tile without asking.
    const optional_vpart_position vp = m.veh_at( u.pos() );
    if( vp && vp->vehicle().player_in_control( u ) ) {
        examine( u.pos() );
        return;
    }

    tripoint examp = u.pos();
    if( !choose_adjacent_highlight( _( "Examine where?" ), examp, ACTION_EXAMINE ) ) {
        return;
    }
    // redraw terrain to erase 'examine' window
    draw_ter();
    wrefresh( w_terrain );

    examine( examp );
}

const std::string get_fire_fuel_string( const tripoint &examp )
{
    if( g->m.has_flag( TFLAG_FIRE_CONTAINER, examp ) ) {
        field_entry *fire = g->m.get_field( examp, fd_fire );
        if( fire ) {
            std::stringstream ss;
            ss << string_format( _( "There is a fire here." ) ) << " ";
            if( fire->getFieldDensity() > 1 ) {
                ss << string_format( _( "It's too big and unpredictable to evaluate how long it will last." ) );
                return ss.str();
            }
            time_duration fire_age = fire->getFieldAge();
            // half-life inclusion
            int mod = 5 - g->u.get_skill_level( skill_survival );
            mod = std::max( mod, 0 );
            if( fire_age >= 0 ) {
                if( mod >= 4 ) { // = survival level 0-1
                    ss << string_format( _( "It's going to go out soon without extra fuel." ) );
                    return ss.str();
                } else {
                    fire_age = 30_minutes - fire_age;
                    fire_age = rng( fire_age - fire_age * mod / 5, fire_age + fire_age * mod / 5 );
                    ss << string_format(
                           _( "Without extra fuel it might burn yet for %s, but might also go out sooner." ),
                           to_string_approx( fire_age ) );
                    return ss.str();
                }
            } else {
                fire_age = fire_age * -1 + 30_minutes;
                if( mod >= 4 ) { // = survival level 0-1
                    if( fire_age <= 1_hours ) {
                        ss << string_format(
                               _( "It's quite decent and looks like it'll burn for a bit without extra fuel." ) );
                        return ss.str();
                    } else if( fire_age <= 3_hours ) {
                        ss << string_format( _( "It looks solid, and will burn for a few hours without extra fuel." ) );
                        return ss.str();
                    } else {
                        ss << string_format(
                               _( "It's very well supplied and even without extra fuel might burn for at least a part of a day." ) );
                        return ss.str();
                    }
                } else {
                    fire_age = rng( fire_age - fire_age * mod / 5, fire_age + fire_age * mod / 5 );
                    ss << string_format( _( "Without extra fuel it will burn for %s." ), to_string_approx( fire_age ) );
                    return ss.str();
                }
            }
        }
    }
    static const std::string empty_string;
    return empty_string;
}

void game::examine( const tripoint &examp )
{
    Creature *c = critter_at( examp );
    if( c != nullptr ) {
        monster *mon = dynamic_cast<monster *>( c );
        if( mon != nullptr && mon->has_effect( effect_pet ) ) {
            if( pet_menu( mon ) ) {
                return;
            }
        }

        npc *np = dynamic_cast<npc *>( c );
        if( np != nullptr ) {
            if( npc_menu( *np ) ) {
                return;
            }
        }
    }

    const optional_vpart_position vp = m.veh_at( examp );
    if( vp ) {
        if( u.controlling_vehicle ) {
            add_msg( m_info, _( "You can't do that while driving." ) );
        } else if( abs( vp->vehicle().velocity ) > 0 ) {
            add_msg( m_info, _( "You can't do that on a moving vehicle." ) );
        } else {
            Pickup::pick_up( examp, 0 );
        }
        return;
    }

    if( m.has_flag( "CONSOLE", examp ) ) {
        use_computer( examp );
        return;
    }
    const furn_t &xfurn_t = m.furn( examp ).obj();
    const ter_t &xter_t = m.ter( examp ).obj();

    const tripoint player_pos = u.pos();

    if( m.has_furn( examp ) ) {
        xfurn_t.examine( u, examp );
    } else {
        xter_t.examine( u, examp );
    }

    // Did the player get moved? Bail out if so; our examp probably
    // isn't valid anymore.
    if( player_pos != u.pos() ) {
        return;
    }

    bool none = true;
    if( xter_t.examine != &iexamine::none || xfurn_t.examine != &iexamine::none ) {
        none = false;
    }

    if( !m.tr_at( examp ).is_null() ) {
        iexamine::trap( u, examp );
        draw_ter();
        wrefresh( w_terrain );
    }

    // In case of teleport trap or somesuch
    if( player_pos != u.pos() ) {
        return;
    }

    // Feedback for fire lasting time
    const std::string fire_fuel = get_fire_fuel_string( examp );
    if( !fire_fuel.empty() ) {
        add_msg( fire_fuel );
    }

    if( m.has_flag( "SEALED", examp ) ) {
        if( none ) {
            if( m.has_flag( "UNSTABLE", examp ) ) {
                add_msg( _( "The %s is too unstable to remove anything." ), m.name( examp ).c_str() );
            } else {
                add_msg( _( "The %s is firmly sealed." ), m.name( examp ).c_str() );
            }
        }
    } else {
        //examp has no traps, is a container and doesn't have a special examination function
        if( m.tr_at( examp ).is_null() && m.i_at( examp ).empty() &&
            m.has_flag( "CONTAINER", examp ) && none ) {
            add_msg( _( "It is empty." ) );
        } else {
            draw_sidebar_messages();
            sounds::process_sound_markers( &u );
            Pickup::pick_up( examp, 0 );
        }
    }
}

//Shift player by one tile, look_around(), then restore previous position.
//represents carefully peeking around a corner, hence the large move cost.
void game::peek()
{
    tripoint p = u.pos();
    if( !choose_adjacent( _( "Peek where?" ), p.x, p.y ) ) {
        refresh_all();
        return;
    }

    if( m.impassable( p ) ) {
        return;
    }

    peek( p );
}

void game::peek( const tripoint &p )
{
    u.moves -= 200;
    tripoint prev = u.pos();
    u.setpos( p );
    look_around();
    u.setpos( prev );
    draw_ter();
    wrefresh( w_terrain );
}
////////////////////////////////////////////////////////////////////////////////////////////
cata::optional<tripoint> game::look_debug()
{
    editmap edit;
    return edit.edit();
}
////////////////////////////////////////////////////////////////////////////////////////////

void game::print_all_tile_info( const tripoint &lp, const catacurses::window &w_look, int column,
                                int &line,
                                const int last_line, bool draw_terrain_indicators,
                                const visibility_variables &cache )
{
    auto visibility = m.get_visibility( m.apparent_light_at( lp, cache ), cache );
    switch( visibility ) {
        case VIS_CLEAR: {
            const optional_vpart_position vp = m.veh_at( lp );
            const Creature *creature = critter_at( lp, true );
            print_terrain_info( lp, w_look, column, line );
            print_fields_info( lp, w_look, column, line );
            print_trap_info( lp, w_look, column, line );
            print_creature_info( creature, w_look, column, line );
            print_vehicle_info( veh_pointer_or_null( vp ), vp ? vp->part_index() : -1, w_look, column, line,
                                last_line );
            print_items_info( lp, w_look, column, line, last_line );
            print_graffiti_info( lp, w_look, column, line, last_line );

            if( draw_terrain_indicators ) {
                if( creature != nullptr && u.sees( *creature ) ) {
                    creature->draw( w_terrain, lp, true );
                } else {
                    m.drawsq( w_terrain, u, lp, true, true, lp );
                }
            }
        }
        break;
        case VIS_BOOMER:
        case VIS_BOOMER_DARK:
        case VIS_DARK:
        case VIS_LIT:
        case VIS_HIDDEN:
            print_visibility_info( w_look, column, line, visibility );

            if( draw_terrain_indicators ) {
                print_visibility_indicator( visibility );
            }
            break;
    }

    auto this_sound = sounds::sound_at( lp );
    if( !this_sound.empty() ) {
        mvwprintw( w_look, ++line, 1, _( "You heard %s from here." ), this_sound.c_str() );
    } else {
        // Check other z-levels
        tripoint tmp = lp;
        for( tmp.z = -OVERMAP_DEPTH; tmp.z <= OVERMAP_HEIGHT; tmp.z++ ) {
            if( tmp.z == lp.z ) {
                continue;
            }

            auto zlev_sound = sounds::sound_at( tmp );
            if( !zlev_sound.empty() ) {
                mvwprintw( w_look, ++line, 1, tmp.z > lp.z ?
                           _( "You heard %s from above." ) : _( "You heard %s from below." ),
                           zlev_sound.c_str() );
            }
        }
    }
}

void game::print_visibility_info( const catacurses::window &w_look, int column, int &line,
                                  visibility_type visibility )
{
    const char *visibility_message = nullptr;
    switch( visibility ) {
        case VIS_CLEAR:
            visibility_message = _( "Clearly visible." );
            break;
        case VIS_BOOMER:
            visibility_message = _( "A bright pink blur." );
            break;
        case VIS_BOOMER_DARK:
            visibility_message = _( "A pink blur." );
            break;
        case VIS_DARK:
            visibility_message = _( "Darkness." );
            break;
        case VIS_LIT:
            visibility_message = _( "Bright light." );
            break;
        case VIS_HIDDEN:
            visibility_message = _( "Unseen." );
            break;
    }

    mvwprintw( w_look, column, line, visibility_message );
    line += 2;
}

void game::print_terrain_info( const tripoint &lp, const catacurses::window &w_look, int column,
                               int &line )
{
    const int max_width = getmaxx( w_look ) - column - 1;
    int lines;
    std::string tile = m.tername( lp );
    if( m.has_furn( lp ) ) {
        tile += "; " + m.furnname( lp );
    }

    if( m.impassable( lp ) ) {
        lines = fold_and_print( w_look, line, column, max_width, c_dark_gray, _( "%s; Impassable" ),
                                tile.c_str() );
    } else {
        lines = fold_and_print( w_look, line, column, max_width, c_dark_gray, _( "%s; Movement cost %d" ),
                                tile.c_str(), m.move_cost( lp ) * 50 );

        const auto ll = get_light_level( std::max( 1.0,
                                         LIGHT_AMBIENT_LIT - m.ambient_light_at( lp ) + 1.0 ) );
        mvwprintw( w_look, ++lines, column, _( "Lighting: " ) );
        wprintz( w_look, ll.second, ll.first.c_str() );
    }

    std::string signage = m.get_signage( lp );
    if( !signage.empty() ) {
        trim_and_print( w_look, ++lines, column, max_width, c_light_gray,
                        u.has_trait( trait_ILLITERATE ) ? _( "Sign: ???" ) : _( "Sign: %s" ), signage.c_str() );
    }

    if( m.has_zlevels() && lp.z > -OVERMAP_DEPTH && !m.has_floor( lp ) ) {
        // Print info about stuff below
        tripoint below( lp.x, lp.y, lp.z - 1 );
        std::string tile_below = m.tername( below );
        if( m.has_furn( below ) ) {
            tile_below += "; " + m.furnname( below );
        }

        if( !m.has_floor_or_support( lp ) ) {
            fold_and_print( w_look, ++lines, column, max_width, c_dark_gray, _( "Below: %s; No support" ),
                            tile_below.c_str() );
        } else {
            fold_and_print( w_look, ++lines, column, max_width, c_dark_gray, _( "Below: %s; Walkable" ),
                            tile_below.c_str() );
        }
    }

    int map_features = fold_and_print( w_look, ++lines, column, max_width, c_light_gray,
                                       m.features( lp ) );
    if( line < lines ) {
        line = lines + map_features - 1;
    }
}

void game::print_fields_info( const tripoint &lp, const catacurses::window &w_look, int column,
                              int &line )
{
    const field &tmpfield = m.field_at( lp );
    for( auto &fld : tmpfield ) {
        const field_entry &cur = fld.second;
        if( fld.first == fd_fire && ( m.has_flag( TFLAG_FIRE_CONTAINER, lp ) ||
                                      m.ter( lp ) == t_pit_shallow || m.ter( lp ) == t_pit ) ) {
            const int max_width = getmaxx( w_look ) - column - 2;
            int lines = fold_and_print( w_look, ++line, column, max_width, cur.color(),
                                        get_fire_fuel_string( lp ) ) - 1;
            line += lines;
        } else {
            mvwprintz( w_look, ++line, column, cur.color(), cur.name() );
        }
    }
}

void game::print_trap_info( const tripoint &lp, const catacurses::window &w_look, const int column,
                            int &line )
{
    const trap &tr = m.tr_at( lp );
    if( tr.can_see( lp, u ) ) {
        mvwprintz( w_look, ++line, column, tr.color, tr.name() );
    }
}

void game::print_creature_info( const Creature *creature, const catacurses::window &w_look,
                                const int column, int &line )
{
    if( creature != nullptr && ( u.sees( *creature ) || creature == &u ) ) {
        line = creature->print_info( w_look, ++line, 6, column );
    }
}

void game::print_vehicle_info( const vehicle *veh, int veh_part, const catacurses::window &w_look,
                               const int column, int &line, const int last_line )
{
    if( veh ) {
        mvwprintw( w_look, ++line, column, _( "There is a %s there. Parts:" ), veh->name.c_str() );
        line = veh->print_part_list( w_look, ++line, last_line, getmaxx( w_look ), veh_part );
    }
}

void game::print_visibility_indicator( visibility_type visibility )
{
    std::string visibility_indicator;
    nc_color visibility_indicator_color = c_white;
    switch( visibility ) {
        case VIS_CLEAR:
            // Nothing printed when visibility is clear
            return;
        case VIS_BOOMER:
        case VIS_BOOMER_DARK:
            visibility_indicator = '#';
            visibility_indicator_color = c_pink;
            break;
        case VIS_DARK:
            visibility_indicator = '#';
            visibility_indicator_color = c_dark_gray;
            break;
        case VIS_LIT:
            visibility_indicator = '#';
            visibility_indicator_color = c_light_gray;
            break;
        case VIS_HIDDEN:
            visibility_indicator = 'x';
            visibility_indicator_color = c_white;
            break;
    }

    mvwputch( w_terrain, POSY, POSX, visibility_indicator_color, visibility_indicator );
}

void game::print_items_info( const tripoint &lp, const catacurses::window &w_look, const int column,
                             int &line,
                             const int last_line )
{
    if( !m.sees_some_items( lp, u ) ) {
        return;
    } else if( m.has_flag( "CONTAINER", lp ) && !m.could_see_items( lp, u ) ) {
        mvwprintw( w_look, ++line, column, _( "You cannot see what is inside of it." ) );
    } else if( u.has_effect( effect_blind ) || u.worn_with_flag( "BLIND" ) ) {
        mvwprintz( w_look, ++line, column, c_yellow,
                   _( "There's something there, but you can't see what it is." ) );
        return;
    } else {
        std::map<std::string, int> item_names;
        for( auto &item : m.i_at( lp ) ) {
            ++item_names[item.tname()];
        }

        const int max_width = getmaxx( w_look ) - column - 1;
        for( auto const &it : item_names ) {
            if( line >= last_line - 2 ) {
                mvwprintz( w_look, ++line, column, c_yellow, _( "More items here..." ) );
                break;
            }

            if( it.second > 1 ) {
                trim_and_print( w_look, ++line, column, max_width, c_white,
                                pgettext( "%s is the name of the item. %d is the quantity of that item.", "%s [%d]" ),
                                it.first.c_str(), it.second );
            } else {
                trim_and_print( w_look, ++line, column, max_width, c_white, it.first );
            }
        }
    }
}

void game::print_graffiti_info( const tripoint &lp, const catacurses::window &w_look,
                                const int column, int &line,
                                const int last_line )
{
    if( line > last_line ) {
        return;
    }

    const int max_width = getmaxx( w_look ) - column - 2;
    if( m.has_graffiti_at( lp ) ) {
        fold_and_print( w_look, ++line, column, max_width, c_light_gray, _( "Graffiti: %s" ),
                        m.graffiti_at( lp ).c_str() );
    }
}

void game::get_lookaround_dimensions( int &lookWidth, int &begin_y, int &begin_x ) const
{
    lookWidth = getmaxx( w_messages );
    begin_y = TERMY - getmaxy( w_messages ) + 1;
    if( getbegy( w_messages ) < begin_y ) {
        begin_y = getbegy( w_messages );
    }
    begin_x = getbegx( w_messages );
}

bool game::check_zone( const zone_type_id &type, const tripoint &where ) const
{
    return zone_manager::get_manager().has( type, m.getabs( where ) );
}

bool game::check_near_zone( const zone_type_id &type, const tripoint &where ) const
{
    return zone_manager::get_manager().has_near( type, m.getabs( where ) );
}

bool game::is_zones_manager_open() const
{
    return zones_manager_open;
}

static void zones_manager_shortcuts( const catacurses::window &w_info )
{
    werase( w_info );

    int tmpx = 1;
    tmpx += shortcut_print( w_info, 1, tmpx, c_white, c_light_green, _( "<A>dd" ) ) + 2;
    tmpx += shortcut_print( w_info, 1, tmpx, c_white, c_light_green, _( "<R>emove" ) ) + 2;
    tmpx += shortcut_print( w_info, 1, tmpx, c_white, c_light_green, _( "<E>nable" ) ) + 2;
    tmpx += shortcut_print( w_info, 1, tmpx, c_white, c_light_green, _( "<D>isable" ) ) + 2;

    tmpx = 1;
    tmpx += shortcut_print( w_info, 2, tmpx, c_white, c_light_green, _( "<+-> Move up/down" ) ) + 2;
    tmpx += shortcut_print( w_info, 2, tmpx, c_white, c_light_green, _( "<Enter>-Edit" ) ) + 2;

    tmpx = 1;
    tmpx += shortcut_print( w_info, 3, tmpx, c_white, c_light_green,
                            _( "<S>how all / hide distant" ) ) + 2;
    tmpx += shortcut_print( w_info, 3, tmpx, c_white, c_light_green, _( "<M>ap" ) ) + 2;

    wrefresh( w_info );
}

static void zones_manager_draw_borders( const catacurses::window &w_border,
                                        const catacurses::window &w_info_border,
                                        const int iInfoHeight, const int width )
{
    for( int i = 1; i < TERMX; ++i ) {
        if( i < width ) {
            mvwputch( w_border, 0, i, c_light_gray, LINE_OXOX ); // -
            mvwputch( w_border, TERMY - iInfoHeight - 1 - VIEW_OFFSET_Y * 2, i, c_light_gray, LINE_OXOX ); // -
        }

        if( i < TERMY - iInfoHeight - VIEW_OFFSET_Y * 2 ) {
            mvwputch( w_border, i, 0, c_light_gray, LINE_XOXO ); // |
            mvwputch( w_border, i, width - 1, c_light_gray, LINE_XOXO ); // |
        }
    }

    mvwputch( w_border, 0, 0, c_light_gray, LINE_OXXO ); // |^
    mvwputch( w_border, 0, width - 1, c_light_gray, LINE_OOXX ); // ^|

    mvwputch( w_border, TERMY - iInfoHeight - 1 - VIEW_OFFSET_Y * 2, 0, c_light_gray, LINE_XXXO ); // |-
    mvwputch( w_border, TERMY - iInfoHeight - 1 - VIEW_OFFSET_Y * 2, width - 1, c_light_gray,
              LINE_XOXX ); // -|

    mvwprintz( w_border, 0, 2, c_white, _( "Zones manager" ) );
    wrefresh( w_border );

    for( int j = 0; j < iInfoHeight - 1; ++j ) {
        mvwputch( w_info_border, j, 0, c_light_gray, LINE_XOXO );
        mvwputch( w_info_border, j, width - 1, c_light_gray, LINE_XOXO );
    }

    for( int j = 0; j < width - 1; ++j ) {
        mvwputch( w_info_border, iInfoHeight - 1, j, c_light_gray, LINE_OXOX );
    }

    mvwputch( w_info_border, iInfoHeight - 1, 0, c_light_gray, LINE_XXOO );
    mvwputch( w_info_border, iInfoHeight - 1, width - 1, c_light_gray, LINE_XOOX );
    wrefresh( w_info_border );
}

void game::zones_manager()
{
    const tripoint stored_view_offset = u.view_offset;

    u.view_offset = tripoint_zero;

    const int offset_x = ( u.posx() + u.view_offset.x ) - getmaxx( w_terrain ) / 2;
    const int offset_y = ( u.posy() + u.view_offset.y ) - getmaxy( w_terrain ) / 2;

    draw_ter();

    int stored_pm_opt = pixel_minimap_option;
    pixel_minimap_option = 0;

    int zone_ui_height = 12;
    int zone_options_height = 7;
    const int width = use_narrow_sidebar() ? 45 : 55;
    const int offsetX = right_sidebar ? TERMX - VIEW_OFFSET_X - width :
                        VIEW_OFFSET_X;

    catacurses::window w_zones = catacurses::newwin( TERMY - 2 - zone_ui_height - VIEW_OFFSET_Y * 2,
                                 width - 2,
                                 VIEW_OFFSET_Y + 1, offsetX + 1 );
    catacurses::window w_zones_border = catacurses::newwin( TERMY - zone_ui_height - VIEW_OFFSET_Y * 2,
                                        width,
                                        VIEW_OFFSET_Y, offsetX );
    catacurses::window w_zones_info = catacurses::newwin( zone_ui_height - zone_options_height - 1,
                                      width - 2,
                                      TERMY - zone_ui_height - VIEW_OFFSET_Y, offsetX + 1 );
    catacurses::window w_zones_info_border = catacurses::newwin( zone_ui_height, width,
            TERMY - zone_ui_height - VIEW_OFFSET_Y, offsetX );
    catacurses::window w_zones_options = catacurses::newwin( zone_options_height - 1, width - 2,
                                         TERMY - zone_options_height - VIEW_OFFSET_Y, offsetX + 1 );

    zones_manager_draw_borders( w_zones_border, w_zones_info_border, zone_ui_height, width );
    zones_manager_shortcuts( w_zones_info );

    std::string action;
    input_context ctxt( "ZONES_MANAGER" );
    ctxt.register_cardinal();
    ctxt.register_action( "CONFIRM" );
    ctxt.register_action( "QUIT" );
    ctxt.register_action( "ADD_ZONE" );
    ctxt.register_action( "REMOVE_ZONE" );
    ctxt.register_action( "MOVE_ZONE_UP" );
    ctxt.register_action( "MOVE_ZONE_DOWN" );
    ctxt.register_action( "SHOW_ZONE_ON_MAP" );
    ctxt.register_action( "ENABLE_ZONE" );
    ctxt.register_action( "DISABLE_ZONE" );
    ctxt.register_action( "SHOW_ALL_ZONES" );
    ctxt.register_action( "HELP_KEYBINDINGS" );

    auto &mgr = zone_manager::get_manager();
    const int max_rows = TERMY - zone_ui_height - 2 - VIEW_OFFSET_Y * 2;
    int start_index = 0;
    int active_index = 0;
    bool blink = false;
    bool redraw_info = true;
    bool stuff_changed = false;
    bool show_all_zones = false;
    int zone_cnt = 0;

    // get zones on the same z-level, with distance between player and
    // zone center point <= 50 or all zones, if show_all_zones is true
    auto get_zones = [&]() {
        auto zones = mgr.get_zones();

        if( !show_all_zones ) {
            zones.erase(
                std::remove_if(
                    zones.begin(),
                    zones.end(),
            [&]( zone_manager::ref_zone_data ref ) -> bool {
                const auto &zone = ref.get();
                const auto &a = m.getabs( u.pos() );
                const auto &b = zone.get_center_point();
                return a.z != b.z || rl_dist( a, b ) > 50;
            }
                ),
            zones.end()
            );
        }

        zone_cnt = static_cast<int>( zones.size() );
        return zones;
    };

    auto zones = get_zones();

    auto zones_manager_options = [&]() {
        werase( w_zones_options );

        if( zone_cnt > 0 ) {
            const auto &zone = zones[active_index].get();

            if( zone.has_options() ) {
                const auto &descriptions = zone.get_options().get_descriptions();

                mvwprintz( w_zones_options, 0, 1, c_white, _( "Options" ) );

                int y = 1;
                for( const auto &desc : descriptions ) {
                    mvwprintz( w_zones_options, y, 3, c_white, desc.first );
                    mvwprintz( w_zones_options, y, 20, c_white, desc.second );
                    y++;
                }
            }
        }

        wrefresh( w_zones_options );
    };

    auto query_position = [this, w_zones_info]() -> cata::optional<std::pair<tripoint, tripoint>> {
        werase( w_zones_info );
        mvwprintz( w_zones_info, 3, 2, c_white, _( "Select first point." ) );
        wrefresh( w_zones_info );

        tripoint center = u.pos() + u.view_offset;
        const cata::optional<tripoint> first = look_around( w_zones_info, center, center, false, true );
        if( first )
        {
            mvwprintz( w_zones_info, 3, 2, c_white, _( "Select second point." ) );
            wrefresh( w_zones_info );

            const cata::optional<tripoint> second = look_around( w_zones_info, center, *first, true, true );
            if( second ) {
                werase( w_zones_info );
                wrefresh( w_zones_info );

                tripoint first_abs = m.getabs( tripoint( std::min( first->x, second->x ),
                                               std::min( first->y, second->y ),
                                               std::min( first->z, second->z ) ) );
                tripoint second_abs = m.getabs( tripoint( std::max( first->x, second->x ),
                                                std::max( first->y, second->y ),
                                                std::max( first->z, second->z ) ) );

                return std::pair<tripoint, tripoint>( first_abs, second_abs );
            }
        }

        return cata::nullopt;
    };

    zones_manager_open = true;
    do {
        if( action == "ADD_ZONE" ) {
            zones_manager_draw_borders( w_zones_border, w_zones_info_border, zone_ui_height, width );

            do { // not a loop, just for quick bailing out if canceled
                const auto maybe_id = mgr.query_type();
                if( !maybe_id.has_value() ) {
                    break;
                }

                const auto id = maybe_id.value();
                auto options = zone_options::create( id );

                if( !options->query_at_creation() ) {
                    break;
                }

                auto default_name = options->get_zone_name_suggestion();
                if( default_name.empty() ) {
                    default_name = mgr.get_name_from_type( id );
                }
                const auto maybe_name = mgr.query_name( default_name );
                if( !maybe_name.has_value() ) {
                    break;
                }
                const auto name = maybe_name.value();

                const auto position = query_position();
                if( !position ) {
                    break;
                }

                mgr.add( name, id, false, true, position->first, position->second, options );

                zones = get_zones();
                active_index = zone_cnt - 1;

                stuff_changed = true;
            } while( false );

            draw_ter();
            blink = false;
            redraw_info = true;

            zones_manager_draw_borders( w_zones_border, w_zones_info_border, zone_ui_height, width );
            zones_manager_shortcuts( w_zones_info );

        } else if( action == "SHOW_ALL_ZONES" ) {
            show_all_zones = !show_all_zones;
            zones = get_zones();
            active_index = 0;
            draw_ter();
            redraw_info = true;

        } else if( zone_cnt > 0 ) {
            if( action == "UP" ) {
                active_index--;
                if( active_index < 0 ) {
                    active_index = zone_cnt - 1;
                }
                draw_ter();
                blink = false;
                redraw_info = true;

            } else if( action == "DOWN" ) {
                active_index++;
                if( active_index >= zone_cnt ) {
                    active_index = 0;
                }
                draw_ter();
                blink = false;
                redraw_info = true;

            } else if( action == "REMOVE_ZONE" ) {
                if( active_index < zone_cnt ) {
                    mgr.remove( zones[active_index] );
                    zones = get_zones();
                    active_index--;

                    if( active_index < 0 ) {
                        active_index = 0;
                    }

                    draw_ter();
                    wrefresh( w_terrain );
                }
                blink = false;
                redraw_info = true;
                stuff_changed = true;

            } else if( action == "CONFIRM" ) {
                auto &zone = zones[active_index].get();

                uilist as_m;
                as_m.text = _( "What do you want to change:" );
                as_m.entries.emplace_back( 1, true, '1', _( "Edit name" ) );
                as_m.entries.emplace_back( 2, true, '2', _( "Edit type" ) );
                as_m.entries.emplace_back( 3, zone.get_options().has_options(), '3',
                                           _( "Edit options" ) );
                as_m.entries.emplace_back( 4, true, '4', _( "Edit position" ) );
                as_m.query();

                switch( as_m.ret ) {
                    case 1:
                        if( zone.set_name() ) {
                            stuff_changed = true;
                        }
                        break;
                    case 2:
                        if( zone.set_type() ) {
                            stuff_changed = true;
                        }
                        break;
                    case 3:
                        if( zone.get_options().query() ) {
                            stuff_changed = true;
                        }
                        break;
                    case 4: {
                        const auto pos = query_position();
                        if( pos && ( pos->first != zone.get_start_point() || pos->second != zone.get_end_point() ) ) {

                            zone.set_position( *pos );
                            stuff_changed = true;
                        }
                    }
                    break;
                    default:
                        break;
                }

                draw_ter();

                blink = false;
                redraw_info = true;

                zones_manager_draw_borders( w_zones_border, w_zones_info_border, zone_ui_height, width );
                zones_manager_shortcuts( w_zones_info );

            } else if( action == "MOVE_ZONE_UP" && zone_cnt > 1 ) {
                if( active_index < zone_cnt - 1 ) {
                    mgr.swap( zones[active_index], zones[active_index + 1] );
                    zones = get_zones();
                    active_index++;
                }
                blink = false;
                redraw_info = true;
                stuff_changed = true;

            } else if( action == "MOVE_ZONE_DOWN" && zone_cnt > 1 ) {
                if( active_index > 0 ) {
                    mgr.swap( zones[active_index], zones[active_index - 1] );
                    zones = get_zones();
                    active_index--;
                }
                blink = false;
                redraw_info = true;
                stuff_changed = true;

            } else if( action == "SHOW_ZONE_ON_MAP" ) {
                //show zone position on overmap;
                tripoint player_overmap_position = ms_to_omt_copy( m.getabs( u.pos() ) );
                tripoint zone_overmap = ms_to_omt_copy( zones[active_index].get().get_center_point() );

                ui::omap::display_zones( player_overmap_position, zone_overmap, active_index );

                zones_manager_draw_borders( w_zones_border, w_zones_info_border, zone_ui_height, width );
                zones_manager_shortcuts( w_zones_info );

                draw_ter();

                redraw_info = true;

            } else if( action == "ENABLE_ZONE" ) {
                zones[active_index].get().set_enabled( true );

                redraw_info = true;
                stuff_changed = true;

            } else if( action == "DISABLE_ZONE" ) {
                zones[active_index].get().set_enabled( false );

                redraw_info = true;
                stuff_changed = true;
            }
        }

        if( zone_cnt == 0 ) {
            werase( w_zones );
            wrefresh( w_zones_border );
            mvwprintz( w_zones, 5, 2, c_white, _( "No Zones defined." ) );

        } else if( redraw_info ) {
            redraw_info = false;
            werase( w_zones );

            calcStartPos( start_index, active_index, max_rows, zone_cnt );

            draw_scrollbar( w_zones_border, active_index, max_rows, zone_cnt, 1 );
            wrefresh( w_zones_border );

            int iNum = 0;

            tripoint player_absolute_pos = m.getabs( u.pos() );

            //Display saved zones
            for( auto &i : zones ) {
                if( iNum >= start_index &&
                    iNum < start_index + ( ( max_rows > zone_cnt ) ? zone_cnt : max_rows ) ) {
                    const auto &zone = i.get();

                    nc_color colorLine = ( zone.get_enabled() ) ? c_white : c_light_gray;

                    if( iNum == active_index ) {
                        mvwprintz( w_zones, iNum - start_index, 0, c_yellow, "%s", ">>" );
                        colorLine = ( zone.get_enabled() ) ? c_light_green : c_green;
                    }

                    //Draw Zone name
                    mvwprintz( w_zones, iNum - start_index, 3, colorLine,
                               zone.get_name() );

                    //Draw Type name
                    mvwprintz( w_zones, iNum - start_index, 20, colorLine,
                               mgr.get_name_from_type( zone.get_type() ) );

                    tripoint center = zone.get_center_point();

                    //Draw direction + distance
                    mvwprintz( w_zones, iNum - start_index, 32, colorLine, "%*d %s",
                               5, static_cast<int>( trig_dist( player_absolute_pos, center ) ),
                               direction_name_short( direction_from( player_absolute_pos, center ) ).c_str() );
                }
                iNum++;
            }

            // Display zone options
            zones_manager_options();
        }

        if( zone_cnt > 0 ) {
            const auto &zone = zones[active_index].get();

            blink = !blink;

            tripoint start = m.getlocal( zone.get_start_point() );
            tripoint end = m.getlocal( zone.get_end_point() );

            if( blink ) {
                //draw marked area
                tripoint offset = tripoint( offset_x, offset_y, 0 ); //ASCII
#ifdef TILES
                if( use_tiles ) {
                    offset = tripoint( 0, 0, 0 ); //TILES
                } else {
                    offset = tripoint( -offset_x, -offset_y, 0 ); //SDL
                }
#endif

                draw_zones( start, end, offset );
            } else {
                //clear marked area
#ifdef TILES
                if( !use_tiles ) {
#endif
                    for( int iY = start.y; iY <= end.y; ++iY ) {
                        for( int iX = start.x; iX <= end.x; ++iX ) {
                            if( u.sees( tripoint( iX, iY, u.posz() ) ) ) {
                                m.drawsq( w_terrain, u,
                                          tripoint( iX, iY, u.posz() + u.view_offset.z ),
                                          false,
                                          false,
                                          u.pos() + u.view_offset );
                            } else {
                                if( u.has_effect( effect_boomered ) ) {
                                    mvwputch( w_terrain, iY - offset_y, iX - offset_x, c_magenta, '#' );

                                } else {
                                    mvwputch( w_terrain, iY - offset_y, iX - offset_x, c_black, ' ' );
                                }
                            }
                        }
                    }
#ifdef TILES
                }
#endif
            }

            ctxt.set_timeout( BLINK_SPEED );
        } else {
            ctxt.reset_timeout();
        }

        wrefresh( w_terrain );
        wrefresh( w_zones );
        wrefresh( w_zones_border );

        //Wait for input
        action = ctxt.handle_input();
    } while( action != "QUIT" );
    zones_manager_open = false;
    ctxt.reset_timeout();

    if( stuff_changed ) {
        auto &zones = zone_manager::get_manager();
        if( query_yn( _( "Save changes?" ) ) ) {
            zones.save_zones();
        } else {
            zones.load_zones();
        }

        zones.cache_data();
    }

    u.view_offset = stored_view_offset;
    pixel_minimap_option = stored_pm_opt;

    refresh_all();
}

cata::optional<tripoint> game::look_around()
{
    tripoint center = u.pos() + u.view_offset;
    return look_around( catacurses::window(), center, center, false, false );
}

cata::optional<tripoint> game::look_around( catacurses::window w_info, tripoint &center,
        const tripoint start_point, bool has_first_point, bool select_zone )
{
    bVMonsterLookFire = false;
    // TODO: Make this `true`
    const bool allow_zlev_move = m.has_zlevels() &&
                                 ( debug_mode || fov_3d || u.has_trait( trait_id( "DEBUG_NIGHTVISION" ) ) );

    temp_exit_fullscreen();

    const int offset_x = ( u.posx() + u.view_offset.x ) - getmaxx( w_terrain ) / 2;
    const int offset_y = ( u.posy() + u.view_offset.y ) - getmaxy( w_terrain ) / 2;

    tripoint lp = start_point; // cursor
    int &lx = lp.x;
    int &ly = lp.y;
    int &lz = lp.z;

    draw_ter( center );
    wrefresh( w_terrain );

    draw_pixel_minimap();

    int soffset = get_option<int>( "MOVE_VIEW_OFFSET" );
    bool fast_scroll = false;

    int lookWidth = 0;
    int lookY = 0;
    int lookX = 0;
    get_lookaround_dimensions( lookWidth, lookY, lookX );

    bool bNewWindow = false;
    if( !w_info ) {
        w_info = catacurses::newwin( getmaxy( w_messages ), lookWidth, lookY, lookX );
        bNewWindow = true;
    }

    dbg( D_PEDANTIC_INFO ) << ": calling handle_input()";

    std::string action;
    input_context ctxt( "LOOK" );
    ctxt.set_iso( true );
    ctxt.register_directions();
    ctxt.register_action( "COORDINATE" );
    ctxt.register_action( "LEVEL_UP" );
    ctxt.register_action( "LEVEL_DOWN" );
    ctxt.register_action( "TOGGLE_FAST_SCROLL" );
    ctxt.register_action( "EXTENDED_DESCRIPTION" );
    ctxt.register_action( "SELECT" );
    if( !select_zone ) {
        ctxt.register_action( "TRAVEL_TO" );
        ctxt.register_action( "LIST_ITEMS" );
    }
    ctxt.register_action( "MOUSE_MOVE" );

    ctxt.register_action( "debug_scent" );
    ctxt.register_action( "CONFIRM" );
    ctxt.register_action( "QUIT" );
    ctxt.register_action( "HELP_KEYBINDINGS" );

    const int old_levz = get_levz();

    m.update_visibility_cache( old_levz );
    const visibility_variables &cache = g->m.get_visibility_variables_cache();

    bool blink = true;
    bool action_unprocessed = false;
    bool redraw = true;
    do {
        if( redraw ) {
            if( bNewWindow ) {
                werase( w_info );
                draw_border( w_info );

                nc_color clr = c_white;
                std::string colored_key = string_format( "<color_light_green>%s</color>",
                                          ctxt.get_desc( "EXTENDED_DESCRIPTION", 1 ).c_str() );
                print_colored_text( w_info, getmaxy( w_info ) - 2, 2, clr, clr,
                                    string_format( _( "Press %s to view extended description" ),
                                                   colored_key.c_str() ) );
                colored_key = string_format( "<color_light_green>%s</color>",
                                             ctxt.get_desc( "LIST_ITEMS", 1 ).c_str() );
                print_colored_text( w_info, getmaxy( w_info ) - 1, 2, clr, clr,
                                    string_format( _( "Press %s to list items and monsters" ),
                                                   colored_key.c_str() ) );

                int first_line = 1;
                const int last_line = getmaxy( w_messages ) - 2;
                print_all_tile_info( lp, w_info, 1, first_line, last_line, !is_draw_tiles_mode(), cache );

                if( fast_scroll ) {
                    //~ "Fast Scroll" mark below the top right corner of the info window
                    right_print( w_info, 1, 0, c_light_green, _( "F" ) );
                }

                wrefresh( w_info );
            }

            draw_ter( center, true );

            if( select_zone && has_first_point ) {
                if( blink ) {
                    const int dx = start_point.x - offset_x + u.posx() - lx;
                    const int dy = start_point.y - offset_y + u.posy() - ly;

                    const tripoint start = tripoint( std::min( dx, POSX ), std::min( dy, POSY ), lz );
                    const tripoint end = tripoint( std::max( dx, POSX ), std::max( dy, POSY ), lz );

                    tripoint offset = tripoint( 0, 0, 0 ); //ASCII/SDL
#ifdef TILES
                    if( use_tiles ) {
                        offset = tripoint( offset_x + lx - u.posx(), offset_y + ly - u.posy(), 0 ); //TILES
                    }
#endif
                    draw_zones( start, end, offset );
                }

                //Draw first point
                g->draw_cursor( start_point );
            }

            //Draw select cursor
            g->draw_cursor( lp );

            wrefresh( w_terrain );
        }

        if( select_zone && has_first_point ) {
            ctxt.set_timeout( BLINK_SPEED );
        }

        int dx, dy;
        redraw = true;
        //Wait for input
        if( action_unprocessed ) {
            // There was an action unprocessed after the mouse event consumption loop, process it now
            action_unprocessed = false;
        } else {
            action = ctxt.handle_input();
        }
        if( action == "LIST_ITEMS" ) {
            list_items_monsters();
        } else if( action == "TOGGLE_FAST_SCROLL" ) {
            fast_scroll = !fast_scroll;
        } else if( action == "LEVEL_UP" || action == "LEVEL_DOWN" ) {
            if( !allow_zlev_move ) {
                continue;
            }

            const int dz = ( action == "LEVEL_UP" ? 1 : -1 );
            lz = clamp( lz + dz, -OVERMAP_DEPTH, OVERMAP_HEIGHT );
            center.z = clamp( center.z + dz, -OVERMAP_DEPTH, OVERMAP_HEIGHT );

            add_msg( m_debug, "levx: %d, levy: %d, levz :%d", get_levx(), get_levy(), center.z );
            u.view_offset.z = center.z - u.posz();
            refresh_all();
            if( select_zone && has_first_point ) { // is blinking
                blink = true; // Always draw blink symbols when moving cursor
            }
        } else if( action == "TRAVEL_TO" ) {
            if( !u.sees( lp ) ) {
                add_msg( _( "You can't see that destination." ) );
                continue;
            }

            auto route = m.route( u.pos(), lp, u.get_pathfinding_settings(), u.get_path_avoid() );
            if( route.size() > 1 ) {
                route.pop_back();
                u.set_destination( route );
            } else {
                add_msg( m_info, _( "You can't travel there." ) );
                continue;
            }
        } else if( action == "debug_scent" ) {
            if( !MAP_SHARING::isCompetitive() || MAP_SHARING::isDebugger() ) {
                display_scent();
            }
        } else if( action == "EXTENDED_DESCRIPTION" ) {
            extended_description( lp );
            draw_sidebar();
        } else if( action == "MOUSE_MOVE" ) {
            const tripoint old_lp = lp;
            // Maximum mouse events before a forced graphics update
            int max_consume = 10;
            do {
                const cata::optional<tripoint> mouse_pos = ctxt.get_coordinates( w_terrain );
                if( mouse_pos ) {
                    lx = mouse_pos->x;
                    ly = mouse_pos->y;
                }
                if( --max_consume == 0 ) {
                    break;
                }
                // Consume all consecutive mouse movements. This lowers CPU consumption
                // by graphics updates when user moves the mouse continuously.
                action = ctxt.handle_input( 10 );
            } while( action == "MOUSE_MOVE" );
            if( action != "MOUSE_MOVE" && action != "TIMEOUT" ) {
                // The last event is not a mouse event or timeout, it needs to be processed in the next loop.
                action_unprocessed = true;
            }
            lx = clamp( lx, 0, MAPSIZE * SEEX );
            ly = clamp( ly, 0, MAPSIZE * SEEY );
            if( select_zone && has_first_point ) { // is blinking
                if( blink && lp == old_lp ) { // blink symbols drawn (blink == true) and cursor not changed
                    redraw = false; // no need to redraw, so don't redraw to save CPU
                } else {
                    blink = true; // Always draw blink symbols when moving cursor
                }
            } else if( lp == old_lp ) { // not blinking and cursor not changed
                redraw = false; // no need to redraw, so don't redraw to save CPU
            }
        } else if( ctxt.get_direction( dx, dy, action ) ) {
            if( fast_scroll ) {
                dx *= soffset;
                dy *= soffset;
            }

            lx = clamp( lx + dx, 0, MAPSIZE * SEEX );
            ly = clamp( ly + dy, 0, MAPSIZE * SEEY );
            center.x = clamp( center.x + dx, 0, MAPSIZE * SEEX );
            center.y = clamp( center.y + dy, 0, MAPSIZE * SEEY );
            if( select_zone && has_first_point ) { // is blinking
                blink = true; // Always draw blink symbols when moving cursor
            }
        } else if( action == "TIMEOUT" ) {
            blink = !blink;
        }
    } while( action != "QUIT" && action != "CONFIRM" && action != "SELECT" && action != "TRAVEL_TO" );

    if( m.has_zlevels() && center.z != old_levz ) {
        m.build_map_cache( old_levz );
        u.view_offset.z = 0;
    }

    ctxt.reset_timeout();

    if( bNewWindow ) {
        w_info = catacurses::window();
    }
    reenter_fullscreen();
    bVMonsterLookFire = true;

    if( action == "CONFIRM" || action == "SELECT" ) {
        return lp;
    }

    return cata::nullopt;
}

std::vector<map_item_stack> game::find_nearby_items( int iRadius )
{
    std::map<std::string, map_item_stack> temp_items;
    std::vector<map_item_stack> ret;
    std::vector<std::string> item_order;

    if( u.is_blind() ) {
        return ret;
    }

    std::vector<tripoint> points = closest_tripoints_first( iRadius, u.pos() );

    for( auto &points_p_it : points ) {
        if( points_p_it.y >= u.posy() - iRadius && points_p_it.y <= u.posy() + iRadius &&
            u.sees( points_p_it ) &&
            m.sees_some_items( points_p_it, u ) ) {

            for( auto &elem : m.i_at( points_p_it ) ) {
                const std::string name = elem.tname();
                const tripoint relative_pos = points_p_it - u.pos();

                if( std::find( item_order.begin(), item_order.end(), name ) == item_order.end() ) {
                    item_order.push_back( name );
                    temp_items[name] = map_item_stack( &elem, relative_pos );
                } else {
                    temp_items[name].add_at_pos( &elem, relative_pos );
                }
            }
        }
    }

    for( auto &elem : item_order ) {
        ret.push_back( temp_items[elem] );
    }

    return ret;
}

void game::draw_trail_to_square( const tripoint &t, bool bDrawX )
{
    //Reset terrain
    draw_ter();

    std::vector<tripoint> pts;
    tripoint center = u.pos() + u.view_offset;
    if( t != tripoint_zero ) {
        //Draw trail
        pts = line_to( u.pos(), u.pos() + t, 0, 0 );
    } else {
        //Draw point
        pts.push_back( u.pos() );
    }

    draw_line( u.pos() + t, center, pts );
    if( bDrawX ) {
        char sym = 'X';
        if( t.z > 0 ) {
            sym = '^';
        } else if( t.z < 0 ) {
            sym = 'v';
        }
        if( pts.empty() ) {
            mvwputch( w_terrain, POSY, POSX, c_white, sym );
        } else {
            mvwputch( w_terrain, POSY + ( pts[pts.size() - 1].y - ( u.posy() + u.view_offset.y ) ),
                      POSX + ( pts[pts.size() - 1].x - ( u.posx() + u.view_offset.x ) ),
                      c_white, sym );
        }
    }

    wrefresh( w_terrain );
}

//helper method so we can keep list_items shorter
void game::reset_item_list_state( const catacurses::window &window, int height, bool bRadiusSort )
{
    const int width = use_narrow_sidebar() ? 45 : 55;
    for( int i = 1; i < TERMX; i++ ) {
        if( i < width ) {
            mvwputch( window, 0, i, c_light_gray, LINE_OXOX ); // -
            mvwputch( window, TERMY - height - 1 - VIEW_OFFSET_Y * 2, i, c_light_gray, LINE_OXOX ); // -
        }

        if( i < TERMY - height - VIEW_OFFSET_Y * 2 ) {
            mvwputch( window, i, 0, c_light_gray, LINE_XOXO ); // |
            mvwputch( window, i, width - 1, c_light_gray, LINE_XOXO ); // |
        }
    }

    mvwputch( window, 0, 0, c_light_gray, LINE_OXXO ); // |^
    mvwputch( window, 0, width - 1, c_light_gray, LINE_OOXX ); // ^|

    mvwputch( window, TERMY - height - 1 - VIEW_OFFSET_Y * 2, 0, c_light_gray, LINE_XXXO ); // |-
    mvwputch( window, TERMY - height - 1 - VIEW_OFFSET_Y * 2, width - 1, c_light_gray,
              LINE_XOXX ); // -|

    mvwprintz( window, 0, 2, c_light_green, "<Tab> " );
    wprintz( window, c_white, _( "Items" ) );

    std::string sSort;
    if( bRadiusSort ) {
        //~ Sort type: distance.
        sSort = _( "<s>ort: dist" );
    } else {
        //~ Sort type: category.
        sSort = _( "<s>ort: cat" );
    }

    int letters = utf8_width( sSort );

    shortcut_print( window, 0, getmaxx( window ) - letters, c_white, c_light_green, sSort );

    std::vector<std::string> tokens;
    if( !sFilter.empty() ) {
        tokens.emplace_back( _( "<R>eset" ) );
    }

    tokens.emplace_back( _( "<E>xamine" ) );
    tokens.emplace_back( _( "<C>ompare" ) );
    tokens.emplace_back( _( "<F>ilter" ) );
    tokens.emplace_back( _( "<+/->Priority" ) );

    int gaps = tokens.size() + 1;
    letters = 0;
    int n = tokens.size();
    for( int i = 0; i < n; i++ ) {
        letters += utf8_width( tokens[i] ) - 2; //length ignores < >
    }

    int usedwidth = letters;
    const int gap_spaces = ( width - usedwidth ) / gaps;
    usedwidth += gap_spaces * gaps;
    int xpos = gap_spaces + ( width - usedwidth ) / 2;
    const int ypos = TERMY - height - 1 - VIEW_OFFSET_Y * 2;

    for( int i = 0; i < n; i++ ) {
        xpos += shortcut_print( window, ypos, xpos, c_white, c_light_green, tokens[i] ) + gap_spaces;
    }

    refresh_all();
}

void centerlistview( const tripoint &active_item_position )
{
    player &u = g->u;
    if( get_option<std::string>( "SHIFT_LIST_ITEM_VIEW" ) != "false" ) {
        u.view_offset.z = active_item_position.z;
        int xpos = POSX + active_item_position.x;
        int ypos = POSY + active_item_position.y;
        if( get_option<std::string>( "SHIFT_LIST_ITEM_VIEW" ) == "centered" ) {
            int xOffset = TERRAIN_WINDOW_WIDTH / 2;
            int yOffset = TERRAIN_WINDOW_HEIGHT / 2;
            if( !is_valid_in_w_terrain( xpos, ypos ) ) {
                if( xpos < 0 ) {
                    u.view_offset.x = xpos - xOffset;
                } else {
                    u.view_offset.x = xpos - ( TERRAIN_WINDOW_WIDTH - 1 ) + xOffset;
                }

                if( xpos < 0 ) {
                    u.view_offset.y = ypos - yOffset;
                } else {
                    u.view_offset.y = ypos - ( TERRAIN_WINDOW_HEIGHT - 1 ) + yOffset;
                }
            } else {
                u.view_offset.x = 0;
                u.view_offset.y = 0;
            }
        } else {
            if( xpos < 0 ) {
                u.view_offset.x = xpos;
            } else if( xpos >= TERRAIN_WINDOW_WIDTH ) {
                u.view_offset.x = xpos - ( TERRAIN_WINDOW_WIDTH - 1 );
            } else {
                u.view_offset.x = 0;
            }

            if( ypos < 0 ) {
                u.view_offset.y = ypos;
            } else if( ypos >= TERRAIN_WINDOW_HEIGHT ) {
                u.view_offset.y = ypos - ( TERRAIN_WINDOW_HEIGHT - 1 );
            } else {
                u.view_offset.y = 0;
            }
        }
    }

}

#define MAXIMUM_ZOOM_LEVEL 4
void game::zoom_out()
{
#ifdef TILES
    if( tileset_zoom > MAXIMUM_ZOOM_LEVEL ) {
        tileset_zoom = tileset_zoom / 2;
    } else {
        tileset_zoom = 64;
    }
    rescale_tileset( tileset_zoom );
#endif
}

void game::zoom_in()
{
#ifdef TILES
    if( tileset_zoom == 64 ) {
        tileset_zoom = MAXIMUM_ZOOM_LEVEL;
    } else {
        tileset_zoom = tileset_zoom * 2;
    }
    rescale_tileset( tileset_zoom );
#endif
}

void game::reset_zoom()
{
#ifdef TILES
    tileset_zoom = 16;
    rescale_tileset( tileset_zoom );
#endif // TILES
}

int game::get_moves_since_last_save() const
{
    return moves_since_last_save;
}

int game::get_user_action_counter() const
{
    return user_action_counter;
}

void game::list_items_monsters()
{
    std::vector<Creature *> mons = u.get_visible_creatures( DAYLIGHT_LEVEL );
    ///\EFFECT_PER increases range of interacting with items on the ground from a list
    const std::vector<map_item_stack> items = find_nearby_items( 2 * u.per_cur + 12 );

    if( mons.empty() && items.empty() ) {
        add_msg( m_info, _( "You don't see any items or monsters around you!" ) );
        return;
    }

    std::sort( mons.begin(), mons.end(), [&]( const Creature * lhs, const Creature * rhs ) {
        const auto att_lhs = lhs->attitude_to( u );
        const auto att_rhs = rhs->attitude_to( u );

        return att_lhs < att_rhs || ( att_lhs == att_rhs
                                      && rl_dist( u.pos(), lhs->pos() ) < rl_dist( u.pos(), rhs->pos() ) );
    } );

    // If the current list is empty, switch to the non-empty list
    if( uistate.vmenu_show_items ) {
        if( items.empty() ) {
            uistate.vmenu_show_items = false;
        }
    } else if( mons.empty() ) {
        uistate.vmenu_show_items = true;
    }

    temp_exit_fullscreen();
    game::vmenu_ret ret;
    while( true ) {
        ret = uistate.vmenu_show_items ? list_items( items ) : list_monsters( mons );
        if( ret == game::vmenu_ret::CHANGE_TAB ) {
            uistate.vmenu_show_items = !uistate.vmenu_show_items;
        } else {
            break;
        }
    }

    refresh_all();
    if( ret == game::vmenu_ret::FIRE ) {
        plfire( u.weapon );
    }
    reenter_fullscreen();
}

game::vmenu_ret game::list_items( const std::vector<map_item_stack> &item_list )
{
    int iInfoHeight = std::min( 25, TERMY / 2 );
    const int width = use_narrow_sidebar() ? 45 : 55;
    const int offsetX = right_sidebar ? TERMX - VIEW_OFFSET_X - width : VIEW_OFFSET_X;

    catacurses::window w_items = catacurses::newwin( TERMY - 2 - iInfoHeight - VIEW_OFFSET_Y * 2,
                                 width - 2, VIEW_OFFSET_Y + 1, offsetX + 1 );
    catacurses::window w_items_border = catacurses::newwin( TERMY - iInfoHeight - VIEW_OFFSET_Y * 2,
                                        width, VIEW_OFFSET_Y, offsetX );
    catacurses::window w_item_info = catacurses::newwin( iInfoHeight, width,
                                     TERMY - iInfoHeight - VIEW_OFFSET_Y, offsetX );

    // use previously selected sorting method
    bool sort_radius = uistate.list_item_sort != 2;
    bool addcategory = !sort_radius;

    // reload filter/priority settings on the first invocation, if they were active
    if( !uistate.list_item_init ) {
        if( uistate.list_item_filter_active ) {
            sFilter = uistate.list_item_filter;
        }
        if( uistate.list_item_downvote_active ) {
            list_item_downvote = uistate.list_item_downvote;
        }
        if( uistate.list_item_priority_active ) {
            list_item_upvote = uistate.list_item_priority;
        }
        uistate.list_item_init = true;
    }

    std::vector<map_item_stack> ground_items = item_list;
    //this stores only those items that match our filter
    std::vector<map_item_stack> filtered_items =
        !sFilter.empty() ? filter_item_stacks( ground_items, sFilter ) : ground_items;
    int highPEnd = list_filter_high_priority( filtered_items, list_item_upvote );
    int lowPStart = list_filter_low_priority( filtered_items, highPEnd, list_item_downvote );
    int iItemNum = ground_items.size();

    const tripoint stored_view_offset = u.view_offset;

    u.view_offset = tripoint_zero;

    int iActive = 0; // Item index that we're looking at
    const int iMaxRows = TERMY - iInfoHeight - 2 - VIEW_OFFSET_Y * 2;
    int iStartPos = 0;
    tripoint active_pos;
    cata::optional<tripoint> iLastActive;
    bool reset = true;
    bool refilter = true;
    int page_num = 0;
    int iCatSortNum = 0;
    int iScrollPos = 0;
    map_item_stack *activeItem = nullptr;
    std::map<int, std::string> mSortCategory;

    std::string action;
    input_context ctxt( "LIST_ITEMS" );
    ctxt.register_action( "UP", _( "Move cursor up" ) );
    ctxt.register_action( "DOWN", _( "Move cursor down" ) );
    ctxt.register_action( "LEFT", _( "Previous item" ) );
    ctxt.register_action( "RIGHT", _( "Next item" ) );
    ctxt.register_action( "PAGE_DOWN" );
    ctxt.register_action( "PAGE_UP" );
    ctxt.register_action( "NEXT_TAB" );
    ctxt.register_action( "PREV_TAB" );
    ctxt.register_action( "HELP_KEYBINDINGS" );
    ctxt.register_action( "QUIT" );
    ctxt.register_action( "FILTER" );
    ctxt.register_action( "RESET_FILTER" );
    ctxt.register_action( "EXAMINE" );
    ctxt.register_action( "COMPARE" );
    ctxt.register_action( "PRIORITY_INCREASE" );
    ctxt.register_action( "PRIORITY_DECREASE" );
    ctxt.register_action( "SORT" );
    ctxt.register_action( "TRAVEL_TO" );

    do {
        if( action == "COMPARE" ) {
            game_menus::inv::compare( u, active_pos );
            reset = true;
            refresh_all();
        } else if( action == "FILTER" ) {
            draw_item_filter_rules( w_item_info, 0, iInfoHeight - 1, item_filter_type::FILTER );
            string_input_popup()
            .title( _( "Filter:" ) )
            .width( 55 )
            .description( _( "UP: history, CTRL-U: clear line, ESC: abort, ENTER: save" ) )
            .identifier( "item_filter" )
            .max_length( 256 )
            .edit( sFilter );
            reset = true;
            refilter = true;
            addcategory = !sort_radius;
            uistate.list_item_filter_active = !sFilter.empty();
        } else if( action == "RESET_FILTER" ) {
            sFilter.clear();
            filtered_items = ground_items;
            iLastActive.reset();
            reset = true;
            refilter = true;
            uistate.list_item_filter_active = false;
            addcategory = !sort_radius;
        } else if( action == "EXAMINE" && !filtered_items.empty() ) {
            std::vector<iteminfo> vThisItem;
            std::vector<iteminfo> vDummy;
            int dummy = 0; // draw_item_info needs an int &
            activeItem->example->info( true, vThisItem );
            draw_item_info( 0, width - 5, 0, TERMY - VIEW_OFFSET_Y * 2,
                            activeItem->example->tname(), activeItem->example->type_name(), vThisItem, vDummy, dummy,
                            false, false, true );
            // wait until the user presses a key to wipe the screen
            iLastActive.reset();
            reset = true;
        } else if( action == "PRIORITY_INCREASE" ) {
            draw_item_filter_rules( w_item_info, 0, iInfoHeight - 1, item_filter_type::HIGH_PRIORITY );
            list_item_upvote = string_input_popup()
                               .title( _( "High Priority:" ) )
                               .width( 55 )
                               .text( list_item_upvote )
                               .description( _( "UP: history, CTRL-U clear line, ESC: abort, ENTER: save" ) )
                               .identifier( "list_item_priority" )
                               .max_length( 256 )
                               .query_string();
            refilter = true;
            reset = true;
            addcategory = !sort_radius;
            uistate.list_item_priority_active = !list_item_upvote.empty();
        } else if( action == "PRIORITY_DECREASE" ) {
            draw_item_filter_rules( w_item_info, 0, iInfoHeight - 1, item_filter_type::LOW_PRIORITY );
            list_item_downvote = string_input_popup()
                                 .title( _( "Low Priority:" ) )
                                 .width( 55 )
                                 .text( list_item_downvote )
                                 .description( _( "UP: history, CTRL-U clear line, ESC: abort, ENTER: save" ) )
                                 .identifier( "list_item_downvote" )
                                 .max_length( 256 )
                                 .query_string();
            refilter = true;
            reset = true;
            addcategory = !sort_radius;
            uistate.list_item_downvote_active = !list_item_downvote.empty();
        } else if( action == "SORT" ) {
            if( sort_radius ) {
                sort_radius = false;
                addcategory = true;
                uistate.list_item_sort = 2; // list is sorted by category
            } else {
                sort_radius = true;
                uistate.list_item_sort = 1; // list is sorted by distance
            }
            highPEnd = -1;
            lowPStart = -1;
            iCatSortNum = 0;

            mSortCategory.clear();
            refilter = true;
            reset = true;
        } else if( action == "TRAVEL_TO" ) {
            if( !u.sees( u.pos() + active_pos ) ) {
                add_msg( _( "You can't see that destination." ) );
            }
            auto route = m.route( u.pos(), u.pos() + active_pos, u.get_pathfinding_settings(),
                                  u.get_path_avoid() );
            if( route.size() > 1 ) {
                route.pop_back();
                u.set_destination( route );
                break;
            } else {
                add_msg( m_info, _( "You can't travel there." ) );
            }
        }
        if( uistate.list_item_sort == 1 ) {
            ground_items = item_list;
        } else if( uistate.list_item_sort == 2 ) {
            std::sort( ground_items.begin(), ground_items.end(), map_item_stack::map_item_stack_sort );
        }

        if( refilter ) {
            refilter = false;
            filtered_items = filter_item_stacks( ground_items, sFilter );
            highPEnd = list_filter_high_priority( filtered_items, list_item_upvote );
            lowPStart = list_filter_low_priority( filtered_items, highPEnd, list_item_downvote );
            iActive = 0;
            page_num = 0;
            iLastActive.reset();
            iItemNum = filtered_items.size();
        }

        if( addcategory ) {
            addcategory = false;
            iCatSortNum = 0;
            mSortCategory.clear();
            if( highPEnd > 0 ) {
                mSortCategory[0] = _( "HIGH PRIORITY" );
                iCatSortNum++;
            }
            std::string last_cat_name;
            for( int i = std::max( 0, highPEnd );
                 i < std::min( lowPStart, static_cast<int>( filtered_items.size() ) ); i++ ) {
                const std::string &cat_name = filtered_items[i].example->get_category().name();
                if( cat_name != last_cat_name ) {
                    mSortCategory[i + iCatSortNum++] = cat_name;
                    last_cat_name = cat_name;
                }
            }
            if( lowPStart < static_cast<int>( filtered_items.size() ) ) {
                mSortCategory[lowPStart + iCatSortNum++] = _( "LOW PRIORITY" );
            }
            if( !mSortCategory[0].empty() ) {
                iActive++;
            }
            iItemNum = int( filtered_items.size() ) + iCatSortNum;
        }

        if( reset ) {
            reset_item_list_state( w_items_border, iInfoHeight, sort_radius );
            reset = false;
            iScrollPos = 0;
        }

        if( action == "HELP_KEYBINDINGS" ) {
            game::draw_ter();
            wrefresh( w_terrain );
        } else if( action == "UP" ) {
            do {
                iActive--;
            } while( !mSortCategory[iActive].empty() );
            iScrollPos = 0;
            page_num = 0;
            if( iActive < 0 ) {
                iActive = iItemNum - 1;
            }
        } else if( action == "DOWN" ) {
            do {
                iActive++;
            } while( !mSortCategory[iActive].empty() );
            iScrollPos = 0;
            page_num = 0;
            if( iActive >= iItemNum ) {
                iActive = mSortCategory[0].empty() ? 0 : 1;
            }
        } else if( action == "RIGHT" ) {
            if( !filtered_items.empty() && ++page_num >= static_cast<int>( activeItem->vIG.size() ) ) {
                page_num = activeItem->vIG.size() - 1;
            }
        } else if( action == "LEFT" ) {
            page_num = std::max( 0, page_num - 1 );
        } else if( action == "PAGE_UP" ) {
            iScrollPos--;
        } else if( action == "PAGE_DOWN" ) {
            iScrollPos++;
        } else if( action == "NEXT_TAB" || action == "PREV_TAB" ) {
            u.view_offset = stored_view_offset;
            return game::vmenu_ret::CHANGE_TAB;
        }

        if( ground_items.empty() ) {
            reset_item_list_state( w_items_border, iInfoHeight, sort_radius );
            wrefresh( w_items_border );
            mvwprintz( w_items, 10, 2, c_white, _( "You don't see any items around you!" ) );
        } else {
            werase( w_items );
            calcStartPos( iStartPos, iActive, iMaxRows, iItemNum );
            int iNum = 0;
            active_pos = tripoint_zero;
            bool high = false;
            bool low = false;
            int index = 0;
            int iCatSortOffset = 0;

            for( int i = 0; i < iStartPos; i++ ) {
                if( !mSortCategory[i].empty() ) {
                    iNum++;
                }
            }
            for( auto iter = filtered_items.begin(); iter != filtered_items.end(); ++index ) {
                if( highPEnd > 0 && index < highPEnd + iCatSortOffset ) {
                    high = true;
                    low = false;
                } else if( index >= lowPStart + iCatSortOffset ) {
                    high = false;
                    low = true;
                } else {
                    high = false;
                    low = false;
                }

                if( iNum >= iStartPos && iNum < iStartPos + ( iMaxRows > iItemNum ? iItemNum : iMaxRows ) ) {
                    int iThisPage = 0;
                    if( !mSortCategory[iNum].empty() ) {
                        iCatSortOffset++;
                        mvwprintz( w_items, iNum - iStartPos, 1, c_magenta, mSortCategory[iNum] );
                    } else {
                        if( iNum == iActive ) {
                            iThisPage = page_num;
                            active_pos = iter->vIG[iThisPage].pos;
                            activeItem = &( *iter );
                        }
                        std::stringstream sText;
                        if( iter->vIG.size() > 1 ) {
                            sText << "[" << iThisPage + 1 << "/" << iter->vIG.size() << "] (" << iter->totalcount << ") ";
                        }
                        sText << iter->example->tname();
                        if( iter->vIG[iThisPage].count > 1 ) {
                            sText << " [" << iter->vIG[iThisPage].count << "]";
                        }

                        nc_color col = c_light_green;
                        if( iNum != iActive ) {
                            if( high ) {
                                col = c_yellow;
                            } else if( low ) {
                                col = c_red;
                            } else {
                                col = iter->example->color_in_inventory();
                            }
                        }
                        trim_and_print( w_items, iNum - iStartPos, 1, width - 9, col, sText.str() );
                        const int numw = iItemNum > 9 ? 2 : 1;
                        const int x = iter->vIG[iThisPage].pos.x;
                        const int y = iter->vIG[iThisPage].pos.y;
                        mvwprintz( w_items, iNum - iStartPos, width - 6 - numw,
                                   iNum == iActive ? c_light_green : c_light_gray,
                                   "%*d %s", numw, rl_dist( 0, 0, x, y ),
                                   direction_name_short( direction_from( 0, 0, x, y ) ).c_str() );
                        ++iter;
                    }
                } else {
                    ++iter;
                }
                iNum++;
            }
            iNum = 0;
            for( int i = 0; i < iActive; i++ ) {
                if( !mSortCategory[i].empty() ) {
                    iNum++;
                }
            }
            mvwprintz( w_items_border, 0, ( width - 9 ) / 2 + ( iItemNum > 9 ? 0 : 1 ),
                       c_light_green, " %*d", iItemNum > 9 ? 2 : 1, iItemNum > 0 ? iActive - iNum + 1 : 0 );
            wprintz( w_items_border, c_white, " / %*d ", iItemNum > 9 ? 2 : 1, iItemNum - iCatSortNum );
            werase( w_item_info );

            if( iItemNum > 0 ) {
                std::vector<iteminfo> vThisItem;
                std::vector<iteminfo> vDummy;
                activeItem->example->info( true, vThisItem );
                draw_item_info( w_item_info, "", "", vThisItem, vDummy, iScrollPos, true, true );
                // Only redraw trail/terrain if x/y position changed or if keybinding menu erased it
                if( ( !iLastActive || active_pos != *iLastActive ) || action == "HELP_KEYBINDINGS" ) {
                    iLastActive.emplace( active_pos );
                    centerlistview( active_pos );
                    draw_trail_to_square( active_pos, true );
                }
            }
            draw_scrollbar( w_items_border, iActive, iMaxRows, iItemNum, 1 );
            wrefresh( w_items_border );
        }

        const bool bDrawLeft = ground_items.empty() || filtered_items.empty();
        draw_custom_border( w_item_info, bDrawLeft, true, false, true, LINE_XOXO, LINE_XOXO, true, true );
        wrefresh( w_items );
        wrefresh( w_item_info );
        catacurses::refresh();
        action = ctxt.handle_input();
    } while( action != "QUIT" );

    u.view_offset = stored_view_offset;
    return game::vmenu_ret::QUIT;
}

game::vmenu_ret game::list_monsters( const std::vector<Creature *> &monster_list )
{
    int iInfoHeight = 12;
    const int width = use_narrow_sidebar() ? 45 : 55;
    const int offsetX = right_sidebar ? TERMX - VIEW_OFFSET_X - width :
                        VIEW_OFFSET_X;

    catacurses::window w_monsters = catacurses::newwin( TERMY - 2 - iInfoHeight - VIEW_OFFSET_Y * 2,
                                    width - 2, VIEW_OFFSET_Y + 1, offsetX + 1 );
    catacurses::window w_monsters_border = catacurses::newwin( TERMY - iInfoHeight - VIEW_OFFSET_Y * 2,
                                           width, VIEW_OFFSET_Y, offsetX );
    catacurses::window w_monster_info = catacurses::newwin( iInfoHeight - 1, width - 2,
                                        TERMY - iInfoHeight - VIEW_OFFSET_Y, offsetX + 1 );
    catacurses::window w_monster_info_border = catacurses::newwin( iInfoHeight, width,
            TERMY - iInfoHeight - VIEW_OFFSET_Y, offsetX );

    const int max_gun_range = u.weapon.gun_range( &u );

    const tripoint stored_view_offset = u.view_offset;
    u.view_offset = tripoint_zero;

    int iActive = 0; // monster index that we're looking at
    const int iMaxRows = TERMY - iInfoHeight - 2 - VIEW_OFFSET_Y * 2 - 1;
    int iStartPos = 0;
    cata::optional<tripoint> iLastActivePos;
    Creature *cCurMon = nullptr;

    for( int i = 1; i < TERMX; i++ ) {
        if( i < width ) {
            mvwputch( w_monsters_border, 0, i, BORDER_COLOR, LINE_OXOX ); // -
            mvwputch( w_monsters_border, TERMY - iInfoHeight - 1 - VIEW_OFFSET_Y * 2, i, BORDER_COLOR,
                      LINE_OXOX ); // -
        }

        if( i < TERMY - iInfoHeight - VIEW_OFFSET_Y * 2 ) {
            mvwputch( w_monsters_border, i, 0, BORDER_COLOR, LINE_XOXO ); // |
            mvwputch( w_monsters_border, i, width - 1, BORDER_COLOR, LINE_XOXO ); // |
        }
    }

    mvwputch( w_monsters_border, 0, 0, BORDER_COLOR, LINE_OXXO ); // |^
    mvwputch( w_monsters_border, 0, width - 1, BORDER_COLOR, LINE_OOXX ); // ^|

    mvwputch( w_monsters_border, TERMY - iInfoHeight - 1 - VIEW_OFFSET_Y * 2, 0, BORDER_COLOR,
              LINE_XXXO ); // |-
    mvwputch( w_monsters_border, TERMY - iInfoHeight - 1 - VIEW_OFFSET_Y * 2, width - 1, BORDER_COLOR,
              LINE_XOXX ); // -|

    mvwprintz( w_monsters_border, 0, 2, c_light_green, "<Tab> " );
    wprintz( w_monsters_border, c_white, _( "Monsters" ) );

    std::string action;
    input_context ctxt( "LIST_MONSTERS" );
    ctxt.register_action( "UP", _( "Move cursor up" ) );
    ctxt.register_action( "DOWN", _( "Move cursor down" ) );
    ctxt.register_action( "NEXT_TAB" );
    ctxt.register_action( "PREV_TAB" );
    ctxt.register_action( "SAFEMODE_BLACKLIST_ADD" );
    ctxt.register_action( "SAFEMODE_BLACKLIST_REMOVE" );
    ctxt.register_action( "QUIT" );
    if( bVMonsterLookFire ) {
        ctxt.register_action( "look" );
        ctxt.register_action( "fire" );
    }
    ctxt.register_action( "HELP_KEYBINDINGS" );

    // first integer is the row the attitude category string is printed in the menu
    std::map<int, Creature::Attitude> mSortCategory;

    for( int i = 0, last_attitude = -1; i < static_cast<int>( monster_list.size() ); i++ ) {
        const auto attitude = monster_list[i]->attitude_to( u );
        if( attitude != last_attitude ) {
            mSortCategory[i + mSortCategory.size()] = attitude;
            last_attitude = attitude;
        }
    }

    do {
        if( action == "HELP_KEYBINDINGS" ) {
            game::draw_ter();
            wrefresh( w_terrain );
        } else if( action == "UP" ) {
            iActive--;
            if( iActive < 0 ) {
                iActive = int( monster_list.size() ) - 1;
            }
        } else if( action == "DOWN" ) {
            iActive++;
            if( iActive >= int( monster_list.size() ) ) {
                iActive = 0;
            }
        } else if( action == "NEXT_TAB" || action == "PREV_TAB" ) {
            u.view_offset = stored_view_offset;
            return game::vmenu_ret::CHANGE_TAB;
        } else if( action == "SAFEMODE_BLACKLIST_REMOVE" ) {
            const auto m = dynamic_cast<monster *>( cCurMon );
            const std::string monName = ( m != nullptr ) ? m->name() : "human";

            if( get_safemode().has_rule( monName, Creature::A_ANY ) ) {
                get_safemode().remove_rule( monName, Creature::A_ANY );
            }
        } else if( action == "SAFEMODE_BLACKLIST_ADD" ) {
            if( !get_safemode().empty() ) {
                const auto m = dynamic_cast<monster *>( cCurMon );
                const std::string monName = ( m != nullptr ) ? m->name() : "human";

                get_safemode().add_rule( monName, Creature::A_ANY, get_option<int>( "SAFEMODEPROXIMITY" ),
                                         RULE_BLACKLISTED );
            }
        } else if( action == "look" ) {
            iLastActivePos = look_around();
        } else if( action == "fire" ) {
            if( cCurMon != nullptr && rl_dist( u.pos(), cCurMon->pos() ) <= max_gun_range ) {
                last_target = shared_from( *cCurMon );
                u.view_offset = stored_view_offset;
                return game::vmenu_ret::FIRE;
            }
        }

        if( monster_list.empty() ) {
            wrefresh( w_monsters_border );
            mvwprintz( w_monsters, 10, 2, c_white, _( "You don't see any monsters around you!" ) );
        } else {
            werase( w_monsters );
            const int iNumMonster = monster_list.size();
            const int iMenuSize = monster_list.size() + mSortCategory.size();

            const int numw = iNumMonster > 999 ? 4 :
                             iNumMonster > 99  ? 3 :
                             iNumMonster > 9   ? 2 : 1;

            // given the currently selected monster iActive. get the selected row
            int iSelPos = iActive;
            for( auto &ia : mSortCategory ) {
                int index = ia.first;
                if( index <= iSelPos ) {
                    ++iSelPos;
                } else {
                    break;
                }
            }
            // use selected row get the start row
            calcStartPos( iStartPos, iSelPos, iMaxRows, iMenuSize );

            // get first visible monster and category
            int iCurMon = iStartPos;
            auto CatSortIter = mSortCategory.cbegin();
            while( CatSortIter != mSortCategory.cend() && CatSortIter->first < iStartPos ) {
                ++CatSortIter;
                --iCurMon;
            }

            const auto endY = std::min<int>( iMaxRows, iMenuSize );
            for( int y = 0; y < endY; ++y ) {
                if( CatSortIter != mSortCategory.cend() ) {
                    const int iCurPos = iStartPos + y;
                    const int iCatPos = CatSortIter->first;
                    if( iCurPos == iCatPos ) {
                        std::string const &cat_name = Creature::get_attitude_ui_data( CatSortIter->second ).first;
                        mvwprintz( w_monsters, y, 1, c_magenta, cat_name );
                        ++CatSortIter;
                        continue;
                    }
                }
                // select current monster
                const auto critter = monster_list[iCurMon];
                const bool selected = iCurMon == iActive;
                ++iCurMon;
                if( critter->sees( g->u ) ) {
                    mvwprintz( w_monsters, y, 0, c_yellow, "!" );
                }
                bool is_npc = false;
                const monster *m = dynamic_cast<monster *>( critter );
                const npc     *p = dynamic_cast<npc *>( critter );

                if( m != nullptr ) {
                    mvwprintz( w_monsters, y, 1, selected ? c_light_green : c_white, m->name() );
                } else {
                    mvwprintz( w_monsters, y, 1, selected ? c_light_green : c_white, critter->disp_name() );
                    is_npc = true;
                }

                if( selected && !get_safemode().empty() ) {
                    for( int i = 1; i < width - 2; i++ ) {
                        mvwputch( w_monsters_border, TERMY - iInfoHeight - 1 - VIEW_OFFSET_Y * 2,
                                  i, BORDER_COLOR, LINE_OXOX ); // -
                    }
                    const std::string monName = is_npc ? get_safemode().npc_type_name() : m->name();

                    std::string sSafemode;
                    if( get_safemode().has_rule( monName, Creature::A_ANY ) ) {
                        sSafemode = _( "<R>emove from safemode Blacklist" );
                    } else {
                        sSafemode = _( "<A>dd to safemode Blacklist" );
                    }

                    shortcut_print( w_monsters_border, TERMY - iInfoHeight - 1 - VIEW_OFFSET_Y * 2, 3,
                                    c_white, c_light_green, sSafemode );
                }

                nc_color color = c_white;
                std::string sText;

                if( m != nullptr ) {
                    m->get_HP_Bar( color, sText );
                } else {
                    std::tie( sText, color ) =
                        ::get_hp_bar( critter->get_hp(), critter->get_hp_max(), false );
                }
                mvwprintz( w_monsters, y, 22, color, sText );

                if( m != nullptr ) {
                    const auto att = m->get_attitude();
                    sText = att.first;
                    color = att.second;
                } else if( p != nullptr ) {
                    sText = npc_attitude_name( p->get_attitude() );
                    color = p->symbol_color();
                }
                mvwprintz( w_monsters, y, 28, color, sText );

                mvwprintz( w_monsters, y, width - ( 6 + numw ), ( selected ? c_light_green : c_light_gray ),
                           "%*d %s",
                           numw, rl_dist( u.pos(), critter->pos() ),
                           direction_name_short( direction_from( u.pos(), critter->pos() ) ).c_str() );
            }

            mvwprintz( w_monsters_border, 0, ( width / 2 ) - numw - 2, c_light_green, " %*d", numw,
                       iActive + 1 );
            wprintz( w_monsters_border, c_white, " / %*d ", numw, int( monster_list.size() ) );

            cCurMon = monster_list[iActive];

            werase( w_monster_info );
            cCurMon->print_info( w_monster_info, 1, 11, 1 );

            if( bVMonsterLookFire ) {
                mvwprintz( w_monsters, getmaxy( w_monsters ) - 1, 1, c_light_green, ctxt.press_x( "look" ) );
                wprintz( w_monsters, c_light_gray, " %s", _( "to look around" ) );

                if( rl_dist( u.pos(), cCurMon->pos() ) <= max_gun_range ) {
                    wprintz( w_monsters, c_light_gray, "%s", " " );
                    wprintz( w_monsters, c_light_green, ctxt.press_x( "fire" ) );
                    wprintz( w_monsters, c_light_gray, " %s", _( "to shoot" ) );
                }
            }

            // Only redraw trail/terrain if x/y position changed or if keybinding menu erased it
            tripoint iActivePos = cCurMon->pos() - u.pos();
            if( ( !iLastActivePos || iActivePos != *iLastActivePos ) || action == "HELP_KEYBINDINGS" ) {
                iLastActivePos.emplace( iActivePos );
                centerlistview( iActivePos );
                draw_trail_to_square( iActivePos, false );
            }

            draw_scrollbar( w_monsters_border, iActive, iMaxRows, int( monster_list.size() ), 1 );
            wrefresh( w_monsters_border );
        }

        for( int j = 0; j < iInfoHeight - 1; j++ ) {
            mvwputch( w_monster_info_border, j, 0, c_light_gray, LINE_XOXO );
            mvwputch( w_monster_info_border, j, width - 1, c_light_gray, LINE_XOXO );
        }

        for( int j = 0; j < width - 1; j++ ) {
            mvwputch( w_monster_info_border, iInfoHeight - 1, j, c_light_gray, LINE_OXOX );
        }

        mvwputch( w_monster_info_border, iInfoHeight - 1, 0, c_light_gray, LINE_XXOO );
        mvwputch( w_monster_info_border, iInfoHeight - 1, width - 1, c_light_gray, LINE_XOOX );

        wrefresh( w_monsters );
        wrefresh( w_monster_info_border );
        wrefresh( w_monster_info );

        catacurses::refresh();

        action = ctxt.handle_input();
    } while( action != "QUIT" );

    u.view_offset = stored_view_offset;

    return game::vmenu_ret::QUIT;
}

std::vector<vehicle *> nearby_vehicles_for( const itype_id &ft )
{
    std::vector<vehicle *> result;
    for( auto &&p : g->m.points_in_radius( g->u.pos(), 1 ) ) { // *NOPAD*
        vehicle *const veh = veh_pointer_or_null( g->m.veh_at( p ) );
        // TODO: constify fuel_left and fuel_capacity
        // TODO: add a fuel_capacity_left function
        if( std::find( result.begin(), result.end(), veh ) != result.end() ) {
            continue;
        }
        if( veh != nullptr && veh->fuel_left( ft ) < veh->fuel_capacity( ft ) ) {
            result.push_back( veh );
        }
    }
    return result;
}

void game::handle_all_liquid( item liquid, const int radius )
{
    while( liquid.charges > 0l ) {
        // handle_liquid allows to pour onto the ground, which will handle all the liquid and
        // set charges to 0. This allows terminating the loop.
        // The result of handle_liquid is ignored, the player *has* to handle all the liquid.
        handle_liquid( liquid, nullptr, radius );
    }
}

bool game::consume_liquid( item &liquid, const int radius )
{
    const auto original_charges = liquid.charges;
    while( liquid.charges > 0 && handle_liquid( liquid, nullptr, radius ) ) {
        // try again with the remaining charges
    }
    return original_charges != liquid.charges;
}

bool game::handle_liquid_from_ground( std::list<item>::iterator on_ground, const tripoint &pos,
                                      const int radius )
{
    // TODO: not all code paths on handle_liquid consume move points, fix that.
    handle_liquid( *on_ground, nullptr, radius, &pos );
    if( on_ground->charges > 0 ) {
        return false;
    }
    m.i_at( pos ).erase( on_ground );
    return true;
}

bool game::handle_liquid_from_container( std::list<item>::iterator in_container, item &container,
        int radius )
{
    // TODO: not all code paths on handle_liquid consume move points, fix that.
    const long old_charges = in_container->charges;
    handle_liquid( *in_container, &container, radius );
    if( in_container->charges != old_charges ) {
        container.on_contents_changed();
    }

    if( in_container->charges > 0 ) {
        return false;
    }
    container.contents.erase( in_container );
    return true;
}

bool game::handle_liquid_from_container( item &container, int radius )
{
    return handle_liquid_from_container( container.contents.begin(), container, radius );
}

extern void serialize_liquid_source( player_activity &act, const vehicle &veh, const int part_num,
                                     const item &liquid );
extern void serialize_liquid_source( player_activity &act, const tripoint &pos,
                                     const item &liquid );
extern void serialize_liquid_source( player_activity &act, const monster &mon, const item &liquid );

extern void serialize_liquid_target( player_activity &act, const vehicle &veh );
extern void serialize_liquid_target( player_activity &act, int container_item_pos );
extern void serialize_liquid_target( player_activity &act, const tripoint &pos );
extern void serialize_liquid_target( player_activity &act, const monster &mon );

bool game::get_liquid_target( item &liquid, item *const source, const int radius,
                              const tripoint *const source_pos,
                              const vehicle *const source_veh,
                              const monster *const source_mon,
                              liquid_dest_opt &target )
{
    if( !liquid.made_of_from_type( LIQUID ) ) {
        dbg( D_ERROR ) << "game:handle_liquid: Tried to handle_liquid a non-liquid!";
        debugmsg( "Tried to handle_liquid a non-liquid!" );
        // "canceled by the user" because we *can* not handle it.
        return false;
    }

    uilist menu;

    const std::string liquid_name = liquid.display_name( liquid.charges );
    if( source_pos != nullptr ) {
        menu.text = string_format( _( "What to do with the %s from %s?" ), liquid_name.c_str(),
                                   m.name( *source_pos ).c_str() );
    } else if( source_veh != nullptr ) {
        menu.text = string_format( _( "What to do with the %s from the %s?" ), liquid_name.c_str(),
                                   source_veh->name.c_str() );
    } else if( source_mon != nullptr ) {
        menu.text = string_format( _( "What to do with the %s from the %s?" ), liquid_name.c_str(),
                                   source_mon->get_name().c_str() );
    } else {
        menu.text = string_format( _( "What to do with the %s?" ), liquid_name.c_str() );
    }
    std::vector<std::function<void()>> actions;

    if( u.can_consume( liquid ) && !source_mon ) {
        menu.addentry( -1, true, 'e', _( "Consume it" ) );
        actions.emplace_back( [ & ]() {
            target.dest_opt = LD_CONSUME;
        } );
    }
    // This handles containers found anywhere near the player, including on the map and in vehicle storage.
    menu.addentry( -1, true, 'c', _( "Pour into a container" ) );
    actions.emplace_back( [ & ]() {
        target.item_loc = game_menus::inv::container_for( u, liquid, radius );
        item *const cont = target.item_loc.get_item();

        if( cont == nullptr || cont->is_null() ) {
            add_msg( _( "Never mind." ) );
            return;
        }
        if( source != nullptr && cont == source ) {
            add_msg( m_info, _( "That's the same container!" ) );
            return; // The user has intended to do something, but mistyped.
        }
        target.dest_opt = LD_ITEM;
    } );
    // This handles liquids stored in vehicle parts directly (e.g. tanks).
    std::set<vehicle *> opts;
    for( const auto &e : g->m.points_in_radius( g->u.pos(), 1 ) ) {
        auto veh = veh_pointer_or_null( g->m.veh_at( e ) );
        if( veh && std::any_of( veh->parts.begin(), veh->parts.end(), [&liquid]( const vehicle_part & pt ) {
        return pt.can_reload( liquid );
        } ) ) {
            opts.insert( veh );
        }
    }
    for( auto veh : opts ) {
        if( veh == source_veh ) {
            continue;
        }
        menu.addentry( -1, true, MENU_AUTOASSIGN, _( "Fill nearby vehicle %s" ), veh->name.c_str() );
        actions.emplace_back( [ &, veh]() {
            target.veh = veh;
            target.dest_opt = LD_VEH;
        } );
    }

    for( auto &target_pos : m.points_in_radius( u.pos(), 1 ) ) {
        if( !iexamine::has_keg( target_pos ) ) {
            continue;
        }
        if( source_pos != nullptr && *source_pos == target_pos ) {
            continue;
        }
        const std::string dir = direction_name( direction_from( u.pos(), target_pos ) );
        menu.addentry( -1, true, MENU_AUTOASSIGN, _( "Pour into an adjacent keg (%s)" ), dir.c_str() );
        actions.emplace_back( [ &, target_pos ]() {
            target.pos = target_pos;
            target.dest_opt = LD_KEG;
        } );
    }

    menu.addentry( -1, true, 'g', _( "Pour on the ground" ) );
    actions.emplace_back( [ & ]() {
        // From infinite source to the ground somewhere else. The target has
        // infinite space and the liquid can not be used from there anyway.
        if( liquid.has_infinite_charges() && source_pos != nullptr ) {
            add_msg( m_info, _( "Clearing out the %s would take forever." ), m.name( *source_pos ).c_str() );
            return;
        }

        target.pos = u.pos();
        const std::string liqstr = string_format( _( "Pour %s where?" ), liquid_name.c_str() );

        refresh_all();
        if( !choose_adjacent( liqstr, target.pos ) ) {
            return;
        }

        if( source_pos != nullptr && *source_pos == target.pos ) {
            add_msg( m_info, _( "That's where you took it from!" ) );
            return;
        }
        if( !m.can_put_items_ter_furn( target.pos ) ) {
            add_msg( m_info, _( "You can't pour there!" ) );
            return;
        }
        target.dest_opt = LD_GROUND;
    } );

    if( liquid.rotten() ) {
        // Pre-select this one as it is the most likely one for rotten liquids
        menu.selected = menu.entries.size() - 1;
    }

    if( menu.entries.empty() ) {
        return false;
    }

    menu.query();
    refresh_all();
    if( menu.ret < 0 || static_cast<size_t>( menu.ret ) >= actions.size() ) {
        add_msg( _( "Never mind." ) );
        // Explicitly canceled all options (container, drink, pour).
        return false;
    }

    actions[menu.ret]();
    return true;
}

bool game::perform_liquid_transfer( item &liquid, const tripoint *const source_pos,
                                    const vehicle *const source_veh, const int part_num,
                                    const monster *const source_mon, liquid_dest_opt &target )
{
    bool transfer_ok = false;
    if( !liquid.made_of_from_type( LIQUID ) ) {
        dbg( D_ERROR ) << "game:handle_liquid: Tried to handle_liquid a non-liquid!";
        debugmsg( "Tried to handle_liquid a non-liquid!" );
        // "canceled by the user" because we *can* not handle it.
        return transfer_ok;
    }

    const auto create_activity = [&]() {
        if( source_veh != nullptr ) {
            u.assign_activity( activity_id( "ACT_FILL_LIQUID" ) );
            serialize_liquid_source( u.activity, *source_veh, part_num, liquid );
            return true;
        } else if( source_pos != nullptr ) {
            u.assign_activity( activity_id( "ACT_FILL_LIQUID" ) );
            serialize_liquid_source( u.activity, *source_pos, liquid );
            return true;
        } else if( source_mon != nullptr ) {
            return false;
        } else {
            return false;
        }
    };

    switch( target.dest_opt ) {
        case LD_CONSUME:
            u.consume_item( liquid );
            transfer_ok = true;
            break;
        case LD_ITEM: {
            item *const cont = target.item_loc.get_item();
            const int item_index = u.get_item_position( cont );
            // Currently activities can only store item position in the players inventory,
            // not on ground or similar. TODO: implement storing arbitrary container locations.
            if( item_index != INT_MIN && create_activity() ) {
                serialize_liquid_target( u.activity, item_index );
            } else if( u.pour_into( *cont, liquid ) ) {
                if( cont->needs_processing() ) {
                    // Polymorphism fail, have to introspect into the type to set the target container as active.
                    switch( target.item_loc.where() ) {
                        case item_location::type::map:
                            m.make_active( target.item_loc );
                            break;
                        case item_location::type::vehicle:
                            m.veh_at( target.item_loc.position() )->vehicle().make_active( target.item_loc );
                            break;
                        case item_location::type::character:
                        case item_location::type::invalid:
                            break;
                    }
                }
                u.mod_moves( -100 );
            }
            transfer_ok = true;
            break;
        }
        case LD_VEH:
            if( target.veh == nullptr ) {
                break;
            }
            if( create_activity() ) {
                serialize_liquid_target( u.activity, *target.veh );
            } else if( u.pour_into( *target.veh, liquid ) ) {
                u.mod_moves( -1000 ); // consistent with veh_interact::do_refill activity
            }
            transfer_ok = true;
            break;
        case LD_KEG:
        case LD_GROUND:
            if( create_activity() ) {
                serialize_liquid_target( u.activity, target.pos );
            } else {
                if( target.dest_opt == LD_KEG ) {
                    iexamine::pour_into_keg( target.pos, liquid );
                } else {
                    m.add_item_or_charges( target.pos, liquid );
                    liquid.charges = 0;
                }
                u.mod_moves( -100 );
            }
            transfer_ok = true;
            break;
        case LD_NULL:
        default:
            break;
    }
    return transfer_ok;
}

bool game::handle_liquid( item &liquid, item *const source, const int radius,
                          const tripoint *const source_pos,
                          const vehicle *const source_veh, const int part_num,
                          const monster *const source_mon )
{
    if( liquid.made_of_from_type( SOLID ) ) {
        dbg( D_ERROR ) << "game:handle_liquid: Tried to handle_liquid a non-liquid!";
        debugmsg( "Tried to handle_liquid a non-liquid!" );
        // "canceled by the user" because we *can* not handle it.
        return false;
    }
    if( !liquid.made_of( LIQUID ) ) {
        add_msg( _( "The %s froze solid before you could finish." ), liquid.tname().c_str() );
        return false;
    }
    struct liquid_dest_opt liquid_target;
    if( get_liquid_target( liquid, source, radius, source_pos, source_veh, source_mon,
                           liquid_target ) ) {
        return perform_liquid_transfer( liquid, source_pos, source_veh, part_num, source_mon,
                                        liquid_target );
    }
    return false;
}

void game::drop()
{
    u.drop( game_menus::inv::multidrop( u ), u.pos() );
}

void game::drop_in_direction()
{
    tripoint dirp;

    if( choose_adjacent( _( "Drop where?" ), dirp ) ) {
        refresh_all();
        u.drop( game_menus::inv::multidrop( u ), dirp );
    }
}

void game::plthrow( int pos )
{
    if( u.has_active_mutation( trait_SHELL2 ) ) {
        add_msg( m_info, _( "You can't effectively throw while you're in your shell." ) );
        return;
    }

    if( pos == INT_MIN ) {
        pos = inv_for_all( _( "Throw item" ), _( "You don't have any items to throw." ) );
        refresh_all();
    }

    if( pos == INT_MIN ) {
        add_msg( _( "Never mind." ) );
        return;
    }

    item thrown = u.i_at( pos );
    int range = u.throw_range( thrown );
    if( range < 0 ) {
        add_msg( m_info, _( "You don't have that item." ) );
        return;
    } else if( range == 0 ) {
        add_msg( m_info, _( "That is too heavy to throw." ) );
        return;
    }

    if( pos == -1 && thrown.has_flag( "NO_UNWIELD" ) ) {
        // pos == -1 is the weapon, NO_UNWIELD is used for bio_claws_weapon
        add_msg( m_info, _( "That's part of your body, you can't throw that!" ) );
        return;
    }

    if( u.has_effect( effect_relax_gas ) ) {
        if( one_in( 5 ) ) {
            add_msg( m_good, _( "You concentrate mightily, and your body obeys!" ) );
        } else {
            u.moves -= rng( 2, 5 ) * 10;
            add_msg( m_bad, _( "You can't muster up the effort to throw anything..." ) );
            return;
        }
    }

    // you must wield the item to throw it
    if( pos != -1 ) {
        u.i_rem( pos );
        if( !u.wield( thrown ) ) {
            // We have to remove the item before checking for wield because it
            // can invalidate our pos index.  Which means we have to add it
            // back if the player changed their mind about unwielding their
            // current item
            u.i_add( thrown );
            return;
        }
    }

    temp_exit_fullscreen();
    m.draw( w_terrain, u.pos() );

    // target_ui() sets x and y, or returns empty vector if we canceled (by pressing Esc)
    std::vector<tripoint> trajectory = target_handler().target_ui( u, TARGET_MODE_THROW, &thrown,
                                       range );
    if( trajectory.empty() ) {
        return;
    }

    if( thrown.count_by_charges() && thrown.charges > 1 )  {
        u.i_at( -1 ).charges--;
        thrown.charges = 1;
    } else {
        u.i_rem( -1 );
    }
    u.throw_item( trajectory.back(), thrown );
    reenter_fullscreen();
}

// @todo: Move data/functions related to targeting out of game class
bool game::plfire_check( const targeting_data &args )
{
    // @todo: Make this check not needed
    if( args.relevant == nullptr ) {
        debugmsg( "Can't plfire_check a null" );
        return false;
    }

    if( u.has_effect( effect_relax_gas ) ) {
        if( one_in( 5 ) ) {
            add_msg( m_good, _( "Your eyes steel, and you raise your weapon!" ) );
        } else {
            u.moves -= rng( 2, 5 ) * 10;
            add_msg( m_bad, _( "You can't fire your weapon, it's too heavy..." ) );
            // break a possible loop when aiming
            if( u.activity ) {
                u.cancel_activity();
            }

            return false;
        }
    }

    item &weapon = *args.relevant;
    if( weapon.is_gunmod() ) {
        add_msg( m_info,
                 _( "The %s must be attached to a gun, it can not be fired separately." ),
                 weapon.tname().c_str() );
        return false;
    }

    auto gun = weapon.gun_current_mode();
    // check that a valid mode was returned and we are able to use it
    if( !( gun && u.can_use( *gun ) ) ) {
        add_msg( m_info, _( "You can no longer fire." ) );
        return false;
    }

    const optional_vpart_position vp = m.veh_at( u.pos() );
    if( vp && vp->vehicle().player_in_control( u ) && gun->is_two_handed( u ) ) {
        add_msg( m_info, _( "You need a free arm to drive!" ) );
        return false;
    }

    if( !weapon.is_gun() ) {
        // The weapon itself isn't a gun, this weapon is not fireable.
        return false;
    }

    if( gun->has_flag( "FIRE_TWOHAND" ) && ( !u.has_two_arms() ||
            u.worn_with_flag( "RESTRICT_HANDS" ) ) ) {
        add_msg( m_info, _( "You need two free hands to fire your %s." ), gun->tname().c_str() );
        return false;
    }

    // Skip certain checks if we are directly firing a vehicle turret
    if( args.mode != TARGET_MODE_TURRET_MANUAL ) {
        if( !gun->ammo_sufficient() && !gun->has_flag( "RELOAD_AND_SHOOT" ) ) {
            if( !gun->ammo_remaining() ) {
                add_msg( m_info, _( "You need to reload!" ) );
            } else {
                add_msg( m_info, _( "Your %s needs %i charges to fire!" ),
                         gun->tname().c_str(), gun->ammo_required() );
            }
            return false;
        }

        if( gun->get_gun_ups_drain() > 0 ) {
            const int ups_drain = gun->get_gun_ups_drain();
            const int adv_ups_drain = std::max( 1, ups_drain * 3 / 5 );

            if( !( u.has_charges( "UPS_off", ups_drain ) ||
                   u.has_charges( "adv_UPS_off", adv_ups_drain ) ||
                   ( u.has_active_bionic( bionic_id( "bio_ups" ) ) && u.power_level >= ups_drain ) ) ) {
                add_msg( m_info,
                         _( "You need a UPS with at least %d charges or an advanced UPS with at least %d charges to fire that!" ),
                         ups_drain, adv_ups_drain );
                return false;
            }
        }

        if( gun->has_flag( "MOUNTED_GUN" ) ) {
            const bool v_mountable = static_cast<bool>( m.veh_at( u.pos() ).part_with_feature( "MOUNTABLE",
                                     true ) );
            bool t_mountable = m.has_flag_ter_or_furn( "MOUNTABLE", u.pos() );
            if( !t_mountable && !v_mountable ) {
                add_msg( m_info,
                         _( "You must stand near acceptable terrain or furniture to use this weapon. A table, a mound of dirt, a broken window, etc." ) );
                return false;
            }
        }
    }

    return true;
}

bool game::plfire()
{
    targeting_data args = u.get_targeting_data();
    if( !args.relevant ) {
        // args missing a valid weapon, this shouldn't happen.
        debugmsg( "Player tried to fire a null weapon." );
        return false;
    }
    // If we were wielding this weapon when we started aiming, make sure we still are.
    bool lost_weapon = ( args.held && &u.weapon != args.relevant );
    bool failed_check = !plfire_check( args );
    if( lost_weapon || failed_check ) {
        u.cancel_activity();
        return false;
    }

    int reload_time = 0;
    gun_mode gun = args.relevant->gun_current_mode();

    // @todo: move handling "RELOAD_AND_SHOOT" flagged guns to a separate function.
    if( gun->has_flag( "RELOAD_AND_SHOOT" ) ) {
        if( !gun->ammo_remaining() ) {
            item::reload_option opt = u.select_ammo( *gun );
            if( !opt ) {
                // Menu canceled
                return false;
            }
            reload_time += opt.moves();
            // Character restores 50% + 7% * gun_skill, capped with 100% stability after shot for RELOAD_AND_SHOOT weapon
            double skill_effect = 0.5 - 0.07 * u.get_skill_level( gun->gun_skill() );
            skill_effect = std::max( skill_effect, 0.0 );
            u.recoil = std::max( u.recoil, MAX_RECOIL * skill_effect );
            if( !gun->reload( u, std::move( opt.ammo ), 1 ) ) {
                // Reload not allowed
                return false;
            }

            // Burn 2x the strength required to fire in stamina.
            u.mod_stat( "stamina", gun->get_min_str() * -2 );
            // At low stamina levels, firing starts getting slow.
            int sta_percent = ( 100 * u.stamina ) / u.get_stamina_max();
            reload_time += ( sta_percent < 25 ) ? ( ( 25 - sta_percent ) * 2 ) : 0;

            // Update targeting data to include ammo's range bonus
            args.range = gun.target->gun_range( &u );
            args.ammo = gun->ammo_data();
            u.set_targeting_data( args );

            refresh_all();
        }
    }

    temp_exit_fullscreen();
    m.draw( w_terrain, u.pos() );
    std::vector<tripoint> trajectory = target_handler().target_ui( u, args );

    if( trajectory.empty() ) {
        bool not_aiming = u.activity.id() != activity_id( "ACT_AIM" );
        if( not_aiming && gun->has_flag( "RELOAD_AND_SHOOT" ) ) {
            const auto previous_moves = u.moves;
            unload( *gun );
            // Give back time for unloading as essentially nothing has been done.
            // Note that reload_time has not been applied either.
            u.moves = previous_moves;
        }
        reenter_fullscreen();
        return false;
    }
    draw_ter(); // Recenter our view
    wrefresh( w_terrain );

    int shots = 0;

    u.moves -= reload_time;
    // @todo: add check for TRIGGERHAPPY
    if( args.pre_fire ) {
        args.pre_fire( shots );
    }
    shots = u.fire_gun( trajectory.back(), gun.qty, *gun );
    if( args.post_fire ) {
        args.post_fire( shots );
    }

    if( shots && args.power_cost ) {
        u.charge_power( -args.power_cost * shots );
    }
    reenter_fullscreen();
    return shots != 0;
}

bool game::plfire( item &weapon, int bp_cost )
{
    // @todo: bionic power cost of firing should be derived from a value of the relevant weapon.
    gun_mode gun = weapon.gun_current_mode();
    // gun can be null if the item is an unattached gunmod
    if( !gun ) {
        add_msg( m_info, _( "The %s can't be fired in its current state." ), weapon.tname().c_str() );
        return false;
    }

    targeting_data args = {
        TARGET_MODE_FIRE, &weapon, gun.target->gun_range( &u ),
        bp_cost, &u.weapon == &weapon, gun->ammo_data(),
        target_callback(), target_callback(),
        firing_callback(), firing_callback()
    };
    u.set_targeting_data( args );
    return plfire();
}

// Used to set up the first Hotkey in the display set
int get_initial_hotkey( const size_t menu_index )
{
    int hotkey = -1;
    if( menu_index == 0 ) {
        const long butcher_key = inp_mngr.get_previously_pressed_key();
        if( butcher_key != 0 ) {
            hotkey = butcher_key;
        }
    }
    return hotkey;
}

// Returns a vector of pairs.
//    Pair.first is the first items index with a unique tname.
//    Pair.second is the number of equivalent items per unique tname
// There are options for optimization here, but the function is hit infrequently
// enough that optimizing now is not a useful time expenditure.
const std::vector<std::pair<int, int>> generate_butcher_stack_display(
                                        map_stack &items, const std::vector<int> &indices )
{
    std::vector<std::pair<int, int>> result;
    std::vector<std::string> result_strings;
    result.reserve( indices.size() );
    result_strings.reserve( indices.size() );

    for( const size_t ndx : indices ) {
        const item &it = items[ ndx ];

        const std::string tname = it.tname();
        size_t s = 0;
        // Search for the index with a string equivalent to tname
        for( ; s < result_strings.size(); ++s ) {
            if( result_strings[s] == tname ) {
                break;
            }
        }
        // If none is found, this is a unique tname so we need to add
        // the tname to string vector, and make an empty result pair.
        // Has the side effect of making 's' a valid index
        if( s == result_strings.size() ) {
            // make a new entry
            result.push_back( std::make_pair<int, int>( static_cast<int>( ndx ), 0 ) );
            // Also push new entry string
            result_strings.push_back( tname );
        }
        // Increase count result pair at index s
        ++result[s].second;
    }

    return result;
}

// Corpses are always individual items
// Just add them individually to the menu
void add_corpses( uilist &menu, map_stack &items,
                  const std::vector<int> &indices, size_t &menu_index )
{
    int hotkey = get_initial_hotkey( menu_index );

    for( const auto index : indices ) {
        const item &it = items[index];
        menu.addentry( menu_index++, true, hotkey, it.get_mtype()->nname() );
        hotkey = -1;
    }
}

// Salvagables stack so we need to pass in a stack vector rather than an item index vector
void add_salvagables( uilist &menu, map_stack &items,
                      const std::vector<std::pair<int, int>> &stacks, size_t &menu_index,
                      const salvage_actor &salvage_iuse )
{
    if( !stacks.empty() ) {
        int hotkey = get_initial_hotkey( menu_index );

        for( const auto &stack : stacks ) {
            const item &it = items[ stack.first ];

            //~ Name and number of items listed for cutting up
            const auto &msg = string_format( pgettext( "butchery menu", "Cut up %s (%d)" ),
                                             it.tname(), stack.second );
            menu.addentry_col( menu_index++, true, hotkey, msg,
                               to_string_clipped( time_duration::from_turns( salvage_iuse.time_to_cut_up( it ) / 100 ) ) );
            hotkey = -1;
        }
    }
}

// Disassemblables stack so we need to pass in a stack vector rather than an item index vector
void add_disassemblables( uilist &menu, map_stack &items,
                          const std::vector<std::pair<int, int>> &stacks, size_t &menu_index )
{
    if( !stacks.empty() ) {
        int hotkey = get_initial_hotkey( menu_index );

        for( const auto &stack : stacks ) {
            const item &it = items[ stack.first ];

            //~ Name, number of items and time to complete disassembling
            const auto &msg = string_format( pgettext( "butchery menu", "%s (%d)" ),
                                             it.tname(), stack.second );
            menu.addentry_col( menu_index++, true, hotkey, msg,
                               to_string_clipped( time_duration::from_turns( recipe_dictionary::get_uncraft(
                                       it.typeId() ).time / 100 ) ) );
            hotkey = -1;
        }
    }
}

// Butchery sub-menu and time calculation
void butcher_submenu( map_stack &items, const std::vector<int> &corpses, int corpse = -1 )
{
    auto cut_time = [&]( enum butcher_type bt ) {
        if( corpse != -1 ) {
            return to_string_clipped( time_duration::from_turns( butcher_time_to_cut( g->u,
                                      items[corpses[corpse]],
                                      bt ) / 100 ) );
        } else {
            int time_to_cut = 0;
            for( int i : corpses ) {
                time_to_cut += butcher_time_to_cut( g->u, items[corpses[i]], bt );
            }
            return to_string_clipped( time_duration::from_turns( time_to_cut / 100 ) );
        }
    };
    uilist smenu;
    smenu.desc_enabled = true;
    smenu.text = _( "Choose type of butchery:" );
    smenu.addentry_col( BUTCHER, true, 'B', _( "Quick butchery" ), cut_time( BUTCHER ),
                        _( "This technique is used when you are in a hurry, but still want to harvest something from the corpse.  Yields are lower as you don't try to be precise, but it's useful if you don't want to set up a workshop.  Prevents zombies from raising." ) );
    smenu.addentry_col( BUTCHER_FULL, true, 'b', _( "Full butchery" ), cut_time( BUTCHER_FULL ),
                        _( "This technique is used to properly butcher a corpse, and requires a rope & a tree or a butchering rack, a flat surface (for ex. a table, a leather tarp, etc.) and good tools.  Yields are plentiful and varied, but it is time consuming." ) );
    smenu.addentry_col( F_DRESS, true, 'f', _( "Field dress corpse" ), cut_time( F_DRESS ),
                        _( "Technique that involves removing internal organs and viscera to protect the corpse from rotting from inside. Yields internal organs. Carcass will be lighter and will stay fresh longer.  Can be combined with other methods for better effects." ) );
    smenu.addentry_col( QUARTER, true, 'k', _( "Quarter corpse" ), cut_time( QUARTER ),
                        _( "By quartering a previously field dressed corpse you will aquire four parts with reduced weight and volume.  It may help in transporting large game.  This action destroys skin, hide, pelt, etc., so don't use it if you want to harvest them later." ) );
    smenu.addentry_col( DISSECT, true, 'd', _( "Dissect corpse" ), cut_time( DISSECT ),
                        _( "By careful dissection of the corpse, you will examine it for possible bionic implants, and harvest them if possible.  Requires scalpel-grade cutting tools, ruins corpse, and consumes lot of time.  Your medical knowledge is most useful here." ) );
    smenu.query();
    switch( smenu.ret ) {
        case BUTCHER:
            g->u.assign_activity( activity_id( "ACT_BUTCHER" ), 0, -1 );
            break;
        case BUTCHER_FULL:
            g->u.assign_activity( activity_id( "ACT_BUTCHER_FULL" ), 0, -1 );
            break;
        case F_DRESS:
            g->u.assign_activity( activity_id( "ACT_FIELD_DRESS" ), 0, -1 );
            break;
        case QUARTER:
            g->u.assign_activity( activity_id( "ACT_QUARTER" ), 0, -1 );
            break;
        case DISSECT:
            g->u.assign_activity( activity_id( "ACT_DISSECT" ), 0, -1 );
            break;
        default:
            return;
    }
}

void game::butcher()
{
    const static std::string salvage_string = "salvage";
    if( u.controlling_vehicle ) {
        add_msg( m_info, _( "You can't butcher while driving!" ) );
        return;
    }

    const int factor = u.max_quality( quality_id( "BUTCHER" ) );
    const int factorD = u.max_quality( quality_id( "CUT_FINE" ) );
    static const char *no_knife_msg = _( "You don't have a butchering tool." );
    static const char *no_corpse_msg = _( "There are no corpses here to butcher." );

    //You can't butcher on sealed terrain- you have to smash/shovel/etc it open first
    if( m.has_flag( "SEALED", u.pos() ) ) {
        if( m.sees_some_items( u.pos(), u ) ) {
            add_msg( m_info, _( "You can't access the items here." ) );
        } else if( factor > INT_MIN || factorD > INT_MIN ) {
            add_msg( m_info, no_corpse_msg );
        } else {
            add_msg( m_info, no_knife_msg );
        }
        return;
    }

    const item *first_item_without_tools = nullptr;
    // Indices of relevant items
    std::vector<int> corpses;
    std::vector<int> disassembles;
    std::vector<int> salvageables;
    auto items = m.i_at( u.pos() );
    const inventory &crafting_inv = u.crafting_inventory();

    // TODO: Properly handle different material whitelists
    // TODO: Improve quality of this section
    auto salvage_filter = []( item it ) {
        const auto usable = it.get_usable_item( salvage_string );
        return usable != nullptr;
    };

    std::vector< item * > salvage_tools = u.items_with( salvage_filter );
    int salvage_tool_index = INT_MIN;
    item *salvage_tool = nullptr;
    const salvage_actor *salvage_iuse = nullptr;
    if( !salvage_tools.empty() ) {
        salvage_tool = salvage_tools.front();
        salvage_tool_index = u.get_item_position( salvage_tool );
        item *usable = salvage_tool->get_usable_item( salvage_string );
        salvage_iuse = dynamic_cast<const salvage_actor *>(
                           usable->get_use( salvage_string )->get_actor_ptr() );
    }

    // Reserve capacity for each to hold entire item set if necessary to prevent
    // reallocations later on
    corpses.reserve( items.size() );
    salvageables.reserve( items.size() );
    disassembles.reserve( items.size() );

    // Split into corpses, disassemble-able, and salvageable items
    // It's not much additional work to just generate a corpse list and
    // clear it later, but does make the splitting process nicer.
    for( size_t i = 0; i < items.size(); ++i ) {
        if( items[i].is_corpse() ) {
            corpses.push_back( i );
        } else {
            if( ( salvage_tool_index != INT_MIN ) && salvage_iuse->valid_to_cut_up( items[i] ) ) {
                salvageables.push_back( i );
            }
            if( u.can_disassemble( items[i], crafting_inv ).success() ) {
                disassembles.push_back( i );
            } else if( first_item_without_tools == nullptr ) {
                first_item_without_tools = &items[i];
            }
        }
    }

    // Clear corpses if butcher and dissect factors are INT_MIN
    if( factor == INT_MIN && factorD == INT_MIN ) {
        corpses.clear();
    }

    if( corpses.empty() && disassembles.empty() && salvageables.empty() ) {
        if( factor > INT_MIN || factorD > INT_MIN ) {
            add_msg( m_info, no_corpse_msg );
        } else {
            add_msg( m_info, no_knife_msg );
        }

        if( first_item_without_tools != nullptr ) {
            add_msg( m_info, _( "You don't have the necessary tools to disassemble any items here." ) );
            // Just for the "You need x to disassemble y" messages
            const auto ret = u.can_disassemble( *first_item_without_tools, crafting_inv );
            if( !ret.success() ) {
                add_msg( m_info, "%s", ret.c_str() );
            }
        }
        return;
    }

    Creature *hostile_critter = is_hostile_very_close();
    if( hostile_critter != nullptr ) {
        if( !query_yn( _( "You see %s nearby! Start butchering anyway?" ),
                       hostile_critter->disp_name().c_str() ) ) {
            return;
        }
    }

    // Magic indices for special butcher options
    enum : int {
        MULTISALVAGE =  MAX_ITEM_IN_SQUARE + 1,
        MULTIBUTCHER,
        MULTIDISASSEMBLE_ONE,
        MULTIDISASSEMBLE_ALL,
        NUM_BUTCHER_ACTIONS
    };
    // What are we butchering (ie. which vector to pick indices from)
    enum {
        BUTCHER_CORPSE,
        BUTCHER_DISASSEMBLE,
        BUTCHER_SALVAGE,
        BUTCHER_OTHER // For multisalvage etc.
    } butcher_select = BUTCHER_CORPSE;
    // Index to std::vector of indices...
    int indexer_index = 0;

    // Generate the indexed stacks so we can display them nicely
    const auto disassembly_stacks = generate_butcher_stack_display( items, disassembles );
    const auto salvage_stacks = generate_butcher_stack_display( items, salvageables );
    // Always ask before cutting up/disassembly, but not before butchery
    size_t ret = 0;
    if( corpses.size() > 1 || !disassembles.empty() || !salvageables.empty() ) {
        uilist kmenu;
        kmenu.text = _( "Choose corpse to butcher / item to disassemble" );

        size_t i = 0;
        // Add corpses, disassembleables, and salvagables to the UI
        add_corpses( kmenu, items, corpses, i );
        add_disassemblables( kmenu, items, disassembly_stacks, i );
        add_salvagables( kmenu, items, salvage_stacks, i, *salvage_iuse );

<<<<<<< HEAD
        if( corpses.size() > 1 ) {
            kmenu.addentry( MULTIBUTCHER, true, 'b', _( "Butcher everything" ) );
=======
        if( corpses.size() > 1 && factor > INT_MIN ) {
            int time_to_cut = 0;
            for( auto index : corpses ) {
                time_to_cut += butcher_time_to_cut( u, items[index], BUTCHER );
            }

            kmenu.addentry_col( MULTIBUTCHER, true, 'b', _( "Quick butcher everything" ),
                                to_string_clipped( time_duration::from_turns( time_to_cut / 100 ) ) );
>>>>>>> 3a795dc1
        }
        if( disassembles.size() > 1 ) {
            int time_to_disassemble = 0;
            int time_to_disassemble_all = 0;
            for( const auto stack : disassembly_stacks ) {
                const item &it = items[ stack.first ];
                const int time = recipe_dictionary::get_uncraft( it.typeId() ).time;
                time_to_disassemble += time;
                time_to_disassemble_all += time * stack.second;
            }

            kmenu.addentry_col( MULTIDISASSEMBLE_ONE, true, 'D', _( "Disassemble everything once" ),
                                to_string_clipped( time_duration::from_turns( time_to_disassemble / 100 ) ) );
            kmenu.addentry_col( MULTIDISASSEMBLE_ALL, true, 'd', _( "Disassemble everything" ),
                                to_string_clipped( time_duration::from_turns( time_to_disassemble_all / 100 ) ) );
        }
        if( salvageables.size() > 1 ) {
            int time_to_salvage = 0;
            for( const auto stack : salvage_stacks ) {
                const item &it = items[ stack.first ];
                time_to_salvage += salvage_iuse->time_to_cut_up( it ) * stack.second;
            }

            kmenu.addentry_col( MULTISALVAGE, true, 'z', _( "Cut up everything" ),
                                to_string_clipped( time_duration::from_turns( time_to_salvage / 100 ) ) );
        }

        kmenu.query();

        if( kmenu.ret < 0 || kmenu.ret >= NUM_BUTCHER_ACTIONS ) {
            return;
        }

        ret = static_cast<size_t>( kmenu.ret );
        if( ret >= MULTISALVAGE && ret < NUM_BUTCHER_ACTIONS ) {
            butcher_select = BUTCHER_OTHER;
            indexer_index = ret;
        } else if( ret < corpses.size() ) {
            butcher_select = BUTCHER_CORPSE;
            indexer_index = ret;
        } else if( ret < corpses.size() + disassembly_stacks.size() ) {
            butcher_select = BUTCHER_DISASSEMBLE;
            indexer_index = ret - corpses.size();
        } else if( ret < corpses.size() + disassembly_stacks.size() + salvage_stacks.size() ) {
            butcher_select = BUTCHER_SALVAGE;
            indexer_index = ret - corpses.size() - disassembly_stacks.size();
        } else {
            debugmsg( "Invalid butchery index: %d", ret );
            return;
        }
    }

    bool no_morale_butcher = false;
    if( !u.has_morale_to_craft() ) {
        switch( butcher_select ) {
            case BUTCHER_OTHER:
                switch( indexer_index ) {
                    case MULTIBUTCHER:
                        no_morale_butcher = true;
                        break;
                }
            /* fallthrough */
            case BUTCHER_CORPSE:
                no_morale_butcher = true;
                break;
            case BUTCHER_DISASSEMBLE:
                break;
            case BUTCHER_SALVAGE:
                break;
        }

        if( no_morale_butcher ) {
            add_msg( m_info,
                     _( "You are not in the mood and the prospect of guts and blood on your hands convinces you to turn away." ) );
            return;
        } else {
            add_msg( m_info,
                     _( "You are not in the mood and the prospect of work stops you before you begin." ) );
            return;
        }

    }
    switch( butcher_select ) {
        case BUTCHER_OTHER:
            switch( indexer_index ) {
                case MULTISALVAGE:
                    u.assign_activity( activity_id( "ACT_LONGSALVAGE" ), 0, salvage_tool_index );
                    break;
                case MULTIBUTCHER:
                    butcher_submenu( items, corpses );
                    for( int i : corpses ) {
                        u.activity.values.push_back( i );
                    }
                    break;
                case MULTIDISASSEMBLE_ONE:
                    u.disassemble_all( true );
                    break;
                case MULTIDISASSEMBLE_ALL:
                    u.disassemble_all( false );
                    break;
                default:
                    debugmsg( "Invalid butchery type: %d", indexer_index );
                    return;
            }
            break;
        case BUTCHER_CORPSE: {
<<<<<<< HEAD
            int index = corpses[indexer_index];
            butcher_submenu( items, corpses, index );
=======
            auto cut_time = [&]( enum butcher_type bt ) {
                return to_string_clipped( time_duration::from_turns( butcher_time_to_cut( u, items[corpses[ret]],
                                          bt ) / 100 ) );
            };
            uilist smenu;
            smenu.desc_enabled = true;
            smenu.text = _( "Choose type of butchery:" );
            smenu.addentry_col( BUTCHER, true, 'B', _( "Quick butchery" ), cut_time( BUTCHER ),
                                _( "This technique is used when you are in a hurry, but still want to harvest something from the corpse.  Yields are lower as you don't try to be precise, but it's useful if you don't want to set up a workshop.  Prevents zombies from raising." ) );
            smenu.addentry_col( BUTCHER_FULL, true, 'b', _( "Full butchery" ), cut_time( BUTCHER_FULL ),
                                _( "This technique is used to properly butcher a corpse, and requires a rope & a tree or a butchering rack, a flat surface (for ex. a table, a leather tarp, etc.) and good tools.  Yields are plentiful and varied, but it is time consuming." ) );
            smenu.addentry_col( F_DRESS, true, 'f', _( "Field dress corpse" ), cut_time( F_DRESS ),
                                _( "Technique that involves removing internal organs and viscera to protect the corpse from rotting from inside.  Yields internal organs.  Carcass will be lighter and will stay fresh longer.  Can be combined with other methods for better effects." ) );
            smenu.addentry_col( QUARTER, true, 'k', _( "Quarter corpse" ), cut_time( QUARTER ),
                                _( "By quartering a previously field dressed corpse you will acquire four parts with reduced weight and volume.  It may help in transporting large game.  This action destroys skin, hide, pelt, etc., so don't use it if you want to harvest them later." ) );
            smenu.addentry_col( DISSECT, true, 'd', _( "Dissect corpse" ), cut_time( DISSECT ),
                                _( "By careful dissection of the corpse, you will examine it for possible bionic implants, and harvest them if possible.  Requires scalpel-grade cutting tools, ruins corpse, and consumes lot of time.  Your medical knowledge is most useful here." ) );
            smenu.query();
            switch( smenu.ret ) {
                case BUTCHER:
                    u.assign_activity( activity_id( "ACT_BUTCHER" ), 0, -1 );
                    break;
                case BUTCHER_FULL:
                    u.assign_activity( activity_id( "ACT_BUTCHER_FULL" ), 0, -1 );
                    break;
                case F_DRESS:
                    u.assign_activity( activity_id( "ACT_FIELD_DRESS" ), 0, -1 );
                    break;
                case QUARTER:
                    u.assign_activity( activity_id( "ACT_QUARTER" ), 0, -1 );
                    break;
                case DISSECT:
                    u.assign_activity( activity_id( "ACT_DISSECT" ), 0, -1 );
                    break;
                default:
                    return;
            }
>>>>>>> 3a795dc1
            draw_ter();
            wrefresh( w_terrain );
            u.activity.values.push_back( index );
        }
        break;
        case BUTCHER_DISASSEMBLE: {
            // Pick index of first item in the disassembly stack
            size_t index = disassembly_stacks[indexer_index].first;
            u.disassemble( items[index], index, true );
        }
        break;
        case BUTCHER_SALVAGE: {
            // Pick index of first item in the salvage stack
            size_t index = salvage_stacks[indexer_index].first;
            salvage_iuse->cut_up( u, *salvage_tool, items[index] );
        }
        break;
    }
}

void game::eat( int pos )
{
    if( ( u.has_active_mutation( trait_RUMINANT ) || u.has_active_mutation( trait_GRAZER ) ) &&
        m.ter( u.pos() ) == t_underbrush ) {
        if( u.get_hunger() < 20 ) {
            add_msg( _( "You're too full to eat the underbrush." ) );
        } else {
            u.moves -= 400;
            u.mod_hunger( -20 );
            m.ter_set( u.pos(), t_grass );
            add_msg( _( "You eat the underbrush." ) );
            return;
        }
    }
    if( u.has_active_mutation( trait_GRAZER ) && m.ter( u.pos() ) == t_grass ) {
        if( u.get_hunger() < 8 ) {
            add_msg( _( "You're too full to graze." ) );
        } else {
            u.moves -= 400;
            add_msg( _( "You eat the grass." ) );
            u.mod_hunger( -8 );
            m.ter_set( u.pos(), t_dirt );
            return;
        }
    }

    if( pos != INT_MIN ) {
        u.consume( pos );
        return;
    }

    auto item_loc = game_menus::inv::consume( u );
    if( !item_loc ) {
        add_msg( _( "Never mind." ) );
        return;
    }

    item *it = item_loc.get_item();
    pos = u.get_item_position( it );
    if( pos != INT_MIN ) {
        u.consume( pos );

    } else if( u.consume_item( *it ) ) {
        if( it->is_food_container() ) {
            it->contents.erase( it->contents.begin() );
            add_msg( _( "You leave the empty %s." ), it->tname().c_str() );
        } else {
            item_loc.remove_item();
        }
    }
}

void game::change_side( int pos )
{
    if( pos == INT_MIN ) {
        pos = inv_for_filter( _( "Change side for item" ), [&]( const item & it ) {
            return u.is_worn( it ) && it.is_sided();
        }, _( "You don't have sided items worn." ) );
    }
    if( pos == INT_MIN ) {
        add_msg( _( "Never mind." ) );
        return;
    }
    u.change_side( pos );
}

void game::reload( int pos, bool prompt )
{
    item_location loc( u, &u.i_at( pos ) );
    reload( loc, prompt );
}

void game::reload( item_location &loc, bool prompt )
{
    item *it = loc.get_item();
    bool use_loc = true;
    if( !it->has_flag( "ALLOWS_REMOTE_USE" ) ) {
        it = &u.i_at( loc.obtain( u ) );
        use_loc = false;
    }

    // bows etc do not need to reload.
    if( it->has_flag( "RELOAD_AND_SHOOT" ) ) {
        add_msg( m_info,
                 _( "The %s does not need to be reloaded, it reloads and fires in a single motion." ),
                 it->tname().c_str() );
        return;
    }

    // for holsters and ammo pouches try to reload any contained item
    if( it->type->can_use( "holster" ) && !it->contents.empty() ) {
        it = &it->contents.front();
    }

    switch( u.rate_action_reload( *it ) ) {
        case HINT_IFFY:
            if( ( it->is_ammo_container() || it->is_magazine() ) && it->ammo_remaining() > 0 &&
                it->ammo_remaining() == it->ammo_capacity() ) {
                add_msg( m_info, _( "The %s is already fully loaded!" ), it->tname().c_str() );
                return;
            }
            if( it->is_ammo_belt() ) {
                const auto &linkage = it->type->magazine->linkage;
                if( linkage && !u.has_charges( *linkage, 1 ) ) {
                    add_msg( m_info, _( "You need at least one %s to reload the %s!" ),
                             item::nname( *linkage, 1 ), it->tname() );
                    return;
                }
            }
            if( it->is_watertight_container() && it->is_container_full() ) {
                add_msg( m_info, _( "The %s is already full!" ), it->tname().c_str() );
                return;
            }

        // intentional fall-through

        case HINT_CANT:
            add_msg( m_info, _( "You can't reload a %s!" ), it->tname().c_str() );
            return;

        case HINT_GOOD:
            break;
    }

    // for bandoliers we currently defer to iuse_actor methods
    if( it->is_bandolier() ) {
        auto ptr = dynamic_cast<const bandolier_actor *>
                   ( it->type->get_use( "bandolier" )->get_actor_ptr() );
        ptr->reload( u, *it );
        return;
    }

    item::reload_option opt = u.select_ammo( *it, prompt );

    if( opt ) {
        u.assign_activity( activity_id( "ACT_RELOAD" ), opt.moves(), opt.qty() );
        if( use_loc ) {
            u.activity.targets.emplace_back( loc.clone() );
        } else {
            u.activity.targets.emplace_back( u, const_cast<item *>( opt.target ) );
        }
        u.activity.targets.push_back( std::move( opt.ammo ) );
    }

    refresh_all();
}

void game::reload()
{
    // general reload item menu will popup if:
    // - user is unarmed;
    // - weapon wielded can't be reloaded (bows can, they just reload before shooting automatically)
    // - weapon wielded reloads before shooting (like bows)
    if( !u.is_armed() || !u.can_reload( u.weapon ) || u.weapon.has_flag( "RELOAD_AND_SHOOT" ) ) {
        vehicle *veh = veh_pointer_or_null( m.veh_at( u.pos() ) );
        turret_data turret;
        if( veh && ( turret = veh->turret_query( u.pos() ) ) && turret.can_reload() ) {
            item::reload_option opt = g->u.select_ammo( *turret.base(), true );
            if( opt ) {
                g->u.assign_activity( activity_id( "ACT_RELOAD" ), opt.moves(), opt.qty() );
                g->u.activity.targets.emplace_back( turret.base() );
                g->u.activity.targets.push_back( std::move( opt.ammo ) );
            }
            return;
        }

        item_location item_loc = inv_map_splice( [&]( const item & it ) {
            return ( u.rate_action_reload( it ) == HINT_GOOD && !it.has_flag( "RELOAD_AND_SHOOT" ) );
        }, _( "Reload item" ), 1, _( "You have nothing to reload." ) );

        if( !item_loc ) {
            add_msg( _( "Never mind." ) );
            return;
        }

        reload( item_loc );

    } else {
        reload( -1 );
    }
}

// Unload a container, gun, or tool
// If it's a gun, some gunmods can also be loaded
void game::unload( int pos )
{
    item *it = nullptr;
    item_location item_loc;

    if( pos == INT_MIN ) {
        item_loc = inv_map_splice( [&]( const item & it ) {
            return u.rate_action_unload( it ) == HINT_GOOD;
        }, _( "Unload item" ), 1, _( "You have nothing to unload." ) );
        it = item_loc.get_item();

        if( it == nullptr ) {
            add_msg( _( "Never mind." ) );
            return;
        }
    } else {
        it = &u.i_at( pos );
        if( it->is_null() ) {
            debugmsg( "Tried to unload non-existent item" );
            return;
        }
        item_loc = item_location( u, it );
    }

    if( unload( *it ) ) {
        if( it->has_flag( "MAG_DESTROY" ) && it->ammo_remaining() == 0 ) {
            item_loc.remove_item();
        }
    }
}

void game::mend( int pos )
{
    if( pos == INT_MIN ) {
        if( u.is_armed() ) {
            pos = -1;
        } else {
            add_msg( m_info, _( "You're not wielding anything." ) );
        }
    }

    item &obj = g->u.i_at( pos );
    if( g->u.has_item( obj ) ) {
        g->u.mend_item( item_location( g->u, &obj ) );
    }
}

bool add_or_drop_with_msg( player &u, item &it, const bool unloading = false )
{
    if( it.made_of( LIQUID ) ) {
        g->consume_liquid( it, 1 );
        return it.charges <= 0;
    }
    it.charges = u.i_add_to_container( it, unloading );
    if( it.is_ammo() && it.charges == 0 ) {
        return true;
    } else if( !u.can_pickVolume( it ) ) {
        put_into_vehicle_or_drop( u, item_drop_reason::too_large, { it } );
    } else if( !u.can_pickWeight( it, !get_option<bool>( "DANGEROUS_PICKUPS" ) ) ) {
        put_into_vehicle_or_drop( u, item_drop_reason::too_heavy, { it } );
    } else {
        auto &ni = u.i_add( it );
        add_msg( _( "You put the %s in your inventory." ), ni.tname().c_str() );
        add_msg( m_info, "%c - %s", ni.invlet == 0 ? ' ' : ni.invlet, ni.tname().c_str() );
    }
    return true;
}

bool game::unload( item &it )
{
    // Unload a container consuming moves per item successfully removed
    if( it.is_container() || it.is_bandolier() ) {
        if( it.contents.empty() ) {
            add_msg( m_info, _( "The %s is already empty!" ), it.tname().c_str() );
            return false;
        }
        if( !it.can_unload_liquid() ) {
            add_msg( m_info, _( "The liquid can't be unloaded in its current state!" ) );
            return false;
        }

        bool changed = false;
        it.contents.erase( std::remove_if( it.contents.begin(), it.contents.end(), [this,
        &changed]( item & e ) {
            long old_charges = e.charges;
            const bool consumed = add_or_drop_with_msg( u, e, true );
            changed = changed || consumed || e.charges != old_charges;
            if( consumed ) {
                u.mod_moves( -u.item_handling_cost( e ) );
            }
            return consumed;
        } ), it.contents.end() );
        if( changed ) {
            it.on_contents_changed();
        }
        return true;
    }

    // If item can be unloaded more than once (currently only guns) prompt user to choose
    std::vector<std::string> msgs( 1, it.tname() );
    std::vector<item *> opts( 1, &it );

    for( auto e : it.gunmods() ) {
        if( e->is_gun() && !e->has_flag( "NO_UNLOAD" ) &&
            ( e->magazine_current() || e->ammo_remaining() > 0 || e->casings_count() > 0 ) ) {
            msgs.emplace_back( e->tname() );
            opts.emplace_back( e );
        }
    }

    item *target = nullptr;
    if( opts.size() > 1 ) {
        const int ret = uilist( _( "Unload what?" ), msgs );
        if( ret >= 0 ) {
            target = opts[ret];
        }
    } else {
        target = &it;
    }

    if( target == nullptr ) {
        return false;
    }

    // Next check for any reasons why the item cannot be unloaded
    if( !target->ammo_type() || target->ammo_capacity() <= 0 ) {
        add_msg( m_info, _( "You can't unload a %s!" ), target->tname().c_str() );
        return false;
    }

    if( target->has_flag( "NO_UNLOAD" ) ) {
        if( target->has_flag( "RECHARGE" ) || target->has_flag( "USE_UPS" ) ) {
            add_msg( m_info, _( "You can't unload a rechargeable %s!" ), target->tname().c_str() );
        } else {
            add_msg( m_info, _( "You can't unload a %s!" ), target->tname().c_str() );
        }
        return false;
    }

    if( !target->magazine_current() && target->ammo_remaining() <= 0 && target->casings_count() <= 0 ) {
        if( target->is_tool() ) {
            add_msg( m_info, _( "Your %s isn't charged." ), target->tname().c_str() );
        } else {
            add_msg( m_info, _( "Your %s isn't loaded." ), target->tname().c_str() );
        }
        return false;
    }

    target->casings_handle( [&]( item & e ) {
        return u.i_add_or_drop( e );
    } );

    if( target->is_magazine() ) {
        // Remove all contained ammo consuming half as much time as required to load the magazine
        long qty = 0;
        target->contents.erase( std::remove_if( target->contents.begin(),
        target->contents.end(), [&]( item & e ) {
            int mv = u.item_reload_cost( *target, e, e.charges ) / 2;
            if( !add_or_drop_with_msg( u, e, true ) ) {
                return false;
            }
            qty += e.charges;
            u.moves -= mv;
            return true;
        } ), target->contents.end() );

        if( target->is_ammo_belt() ) {
            if( target->type->magazine->linkage ) {
                item link( *target->type->magazine->linkage, calendar::turn, qty );
                add_or_drop_with_msg( u, link, true );
            }
            add_msg( _( "You disassemble your %s." ), target->tname().c_str() );
        } else {
            add_msg( _( "You unload your %s." ), target->tname().c_str() );
        }
        return true;

    } else if( target->magazine_current() ) {
        if( !add_or_drop_with_msg( u, *target->magazine_current(), true ) ) {
            return false;
        }
        // Eject magazine consuming half as much time as required to insert it
        u.moves -= u.item_reload_cost( *target, *target->magazine_current(), -1 ) / 2;

        target->contents.erase( std::remove_if( target->contents.begin(),
        target->contents.end(), [&target]( const item & e ) {
            return target->magazine_current() == &e;
        } ) );

    } else if( target->ammo_remaining() ) {
        long qty = target->ammo_remaining();

        if( target->ammo_type() == ammotype( "plutonium" ) ) {
            qty = target->ammo_remaining() / PLUTONIUM_CHARGES;
            if( qty > 0 ) {
                add_msg( _( "You recover %i unused plutonium." ), qty );
            } else {
                add_msg( m_info, _( "You can't remove partially depleted plutonium!" ) );
                return false;
            }
        }

        // Construct a new ammo item and try to drop it
        item ammo( target->ammo_current(), calendar::turn, qty );

        if( ammo.made_of_from_type( LIQUID ) ) {
            if( !add_or_drop_with_msg( u, ammo ) ) {
                qty -= ammo.charges; // only handled part (or none) of the liquid
            }
            if( qty <= 0 ) {
                return false; // no liquid was moved
            }

        } else if( !add_or_drop_with_msg( u, ammo, qty > 1 ) ) {
            return false;
        }

        // If successful remove appropriate qty of ammo consuming half as much time as required to load it
        u.moves -= u.item_reload_cost( *target, ammo, qty ) / 2;

        if( target->ammo_type() == ammotype( "plutonium" ) ) {
            qty *= PLUTONIUM_CHARGES;
        }

        target->ammo_set( target->ammo_current(), target->ammo_remaining() - qty );
    }

    // Turn off any active tools
    if( target->is_tool() && target->active && target->ammo_remaining() == 0 ) {
        target->type->invoke( u, *target, u.pos() );
    }

    add_msg( _( "You unload your %s." ), target->tname().c_str() );
    return true;
}

void game::wield( int pos )
{
    item_location loc( u, &u.i_at( pos ) );
    wield( loc );
}

void game::wield( item_location &loc )
{
    if( u.is_armed() ) {
        const bool is_unwielding = u.is_wielding( *loc );
        const auto ret = u.can_unwield( *loc );

        if( !ret.success() ) {
            add_msg( m_info, "%s", ret.c_str() );
        }

        u.unwield();

        if( is_unwielding ) {
            return;
        }
    }

    const auto ret = u.can_wield( *loc );
    if( !ret.success() ) {
        add_msg( m_info, "%s", ret.c_str() );
    }

    u.wield( u.i_at( loc.obtain( u ) ) );
}

void game::wield()
{
    item_location loc = game_menus::inv::wield( u );

    if( loc ) {
        wield( loc );
    } else {
        add_msg( _( "Never mind." ) );
    }
}

void game::chat()
{
    const std::vector<npc *> available = get_npcs_if( [&]( const npc & guy ) {
        // @todo: Get rid of the z-level check when z-level vision gets "better"
        return u.posz() == guy.posz() &&
               u.sees( guy.pos() ) &&
               rl_dist( u.pos(), guy.pos() ) <= 24;
    } );

    uilist nmenu;
    nmenu.text = std::string( _( "Who do you want to talk to or yell at?" ) );

    int i = 0;

    for( auto &elem : available ) {
        nmenu.addentry( i++, true, MENU_AUTOASSIGN, ( elem )->name );
    }

    int yell = 0;
    int yell_sentence = 0;

    nmenu.addentry( yell = i++, true, 'a', _( "Yell" ) );
    nmenu.addentry( yell_sentence = i++, true, 'b', _( "Yell a sentence" ) );

    nmenu.query();
    if( nmenu.ret < 0 ) {
        return;
    } else if( nmenu.ret == yell ) {
        u.shout();
    } else if( nmenu.ret == yell_sentence ) {
        std::string popupdesc = string_format( _( "Enter a sentence to yell" ) );
        string_input_popup popup;
        popup.title( string_format( _( "Yell a sentence" ) ) )
        .width( 64 )
        .description( popupdesc )
        .identifier( "sentence" )
        .max_length( 128 )
        .query();

        std::string sentence = popup.text();
        add_msg( _( "You yell, \"%s\"" ), sentence.c_str() );
        u.shout();

    } else if( nmenu.ret <= static_cast<int>( available.size() ) ) {
        available[nmenu.ret]->talk_to_u();
    } else {
        return;
    }

    u.moves -= 100;
    refresh_all();
}

bool game::check_safe_mode_allowed( bool repeat_safe_mode_warnings )
{
    if( !repeat_safe_mode_warnings && safe_mode_warning_logged ) {
        // Already warned player since safe_mode_warning_logged is set.
        return false;
    }

    std::string msg_ignore = press_x( ACTION_IGNORE_ENEMY );
    if( !msg_ignore.empty() ) {
        std::wstring msg_ignore_wide = utf8_to_wstr( msg_ignore );
        // Operate on a wide-char basis to prevent corrupted multi-byte string
        msg_ignore_wide[0] = towlower( msg_ignore_wide[0] );
        msg_ignore = wstr_to_utf8( msg_ignore_wide );
    }

    if( u.has_effect( effect_laserlocked ) ) {
        // Automatic and mandatory safemode.  Make BLOODY sure the player notices!
        add_msg( m_warning, _( "You are being laser-targeted, %s to ignore." ),
                 msg_ignore.c_str() );
        safe_mode_warning_logged = true;
        return false;
    }
    if( safe_mode != SAFE_MODE_STOP ) {
        return true;
    }
    // Currently driving around, ignore the monster, they have no chance against a proper car anyway (-:
    if( u.controlling_vehicle && !get_option<bool>( "SAFEMODEVEH" ) ) {
        return true;
    }
    // Monsters around and we don't want to run
    std::string spotted_creature_name;
    if( new_seen_mon.empty() ) {
        // naming consistent with code in game::mon_info
        spotted_creature_name = _( "a survivor" );
        get_safemode().lastmon_whitelist = get_safemode().npc_type_name();
    } else {
        spotted_creature_name = new_seen_mon.back()->name();
        get_safemode().lastmon_whitelist = spotted_creature_name;
    }

    std::string whitelist;
    if( !get_safemode().empty() ) {
        whitelist = string_format( _( " or %s to whitelist the monster" ),
                                   press_x( ACTION_WHITELIST_ENEMY ).c_str() );
    }

    std::string const msg_safe_mode = press_x( ACTION_TOGGLE_SAFEMODE );
    add_msg( m_warning,
             _( "Spotted %1$s--safe mode is on! (%2$s to turn it off, %3$s to ignore monster%4$s)" ),
             spotted_creature_name.c_str(), msg_safe_mode.c_str(),
             msg_ignore.c_str(), whitelist.c_str() );
    safe_mode_warning_logged = true;
    return false;
}

void game::set_safe_mode( safe_mode_type mode )
{
    safe_mode = mode;
    safe_mode_warning_logged = false;
}

bool game::disable_robot( const tripoint &p )
{
    monster *const mon_ptr = critter_at<monster>( p );
    if( !mon_ptr ) {
        return false;
    }
    monster &critter = *mon_ptr;
    if( critter.friendly == 0 ) {
        // Can only disable / reprogram friendly monsters
        return false;
    }
    const auto mid = critter.type->id;
    const auto mon_item_id = critter.type->revert_to_itype;
    if( !mon_item_id.empty() &&
        query_yn( _( "Deactivate the %s?" ), critter.name() ) ) {

        u.moves -= 100;
        m.add_item_or_charges( p.x, p.y, critter.to_item() );
        if( !critter.has_flag( MF_INTERIOR_AMMO ) ) {
            for( auto &ammodef : critter.ammo ) {
                if( ammodef.second > 0 ) {
                    m.spawn_item( p.x, p.y, ammodef.first, 1, ammodef.second, calendar::turn );
                }
            }
        }
        remove_zombie( critter );
        return true;
    }
    // Manhacks are special, they have their own menu here.
    if( mid == mon_manhack ) {
        int choice = UILIST_CANCEL;
        if( critter.has_effect( effect_docile ) ) {
            choice = uilist( _( "Reprogram the manhack?" ), { _( "Engage targets." ) } );
        } else {
            choice = uilist( _( "Reprogram the manhack?" ), { _( "Follow me." ) } );
        }
        switch( choice ) {
            case 0:
                if( critter.has_effect( effect_docile ) ) {
                    critter.remove_effect( effect_docile );
                    if( one_in( 3 ) ) {
                        add_msg( _( "The %s hovers momentarily as it surveys the area." ),
                                 critter.name().c_str() );
                    }
                } else {
                    critter.add_effect( effect_docile, 1_turns, num_bp, true );
                    if( one_in( 3 ) ) {
                        add_msg( _( "The %s lets out a whirring noise and starts to follow you." ),
                                 critter.name().c_str() );
                    }
                }
                u.moves -= 100;
                return true;
            default:
                break;
        }
    }
    return false;
}

bool game::prompt_dangerous_tile( const tripoint &dest_loc ) const
{
    std::vector<std::string> harmful_stuff;
    const auto fields_here = m.field_at( u.pos() );
    for( const auto &e : m.field_at( dest_loc ) ) {
        // warn before moving into a dangerous field except when already standing within a similar field
        if( u.is_dangerous_field( e.second ) && fields_here.findField( e.first ) == nullptr ) {
            harmful_stuff.push_back( e.second.name() );
        }
    }

    if( !u.is_blind() ) {
        const trap &tr = m.tr_at( dest_loc );
        const bool boardable = static_cast<bool>( m.veh_at( dest_loc ).part_with_feature( "BOARDABLE",
                               true ) );
        // Hack for now, later ledge should stop being a trap
        // Note: in non-z-level mode, ledges obey different rules and so should be handled as regular traps
        if( tr.loadid == tr_ledge && m.has_zlevels() ) {
            if( !boardable ) {
                harmful_stuff.emplace_back( tr.name().c_str() );
            }
        } else if( tr.can_see( dest_loc, u ) && !tr.is_benign() ) {
            harmful_stuff.emplace_back( tr.name().c_str() );
        }

        static const std::set< body_part > sharp_bps = {
            bp_eyes, bp_mouth, bp_head, bp_leg_l, bp_leg_r, bp_foot_l, bp_foot_r, bp_arm_l, bp_arm_r,
            bp_hand_l, bp_hand_r, bp_torso
        };

        static const auto sharp_bp_check = [this]( body_part bp ) {
            return u.immune_to( bp, { DT_CUT, 10 } );
        };

        if( m.has_flag( "ROUGH", dest_loc ) && !m.has_flag( "ROUGH", u.pos() ) && !boardable &&
            ( u.get_armor_bash( bp_foot_l ) < 5 || u.get_armor_bash( bp_foot_r ) < 5 ) ) {
            harmful_stuff.emplace_back( m.name( dest_loc ).c_str() );
        } else if( m.has_flag( "SHARP", dest_loc ) && !m.has_flag( "SHARP", u.pos() ) && !boardable &&
                   u.dex_cur < 78 && !std::all_of( sharp_bps.begin(), sharp_bps.end(), sharp_bp_check ) ) {
            harmful_stuff.emplace_back( m.name( dest_loc ).c_str() );
        }

    }

    if( !harmful_stuff.empty() &&
        !query_yn( _( "Really step into %s?" ), enumerate_as_string( harmful_stuff ).c_str() ) ) {
        return false;
    }
    return true;
}

bool game::plmove( int dx, int dy, int dz )
{
    if( ( !check_safe_mode_allowed() ) || u.has_active_mutation( trait_SHELL2 ) ) {
        if( u.has_active_mutation( trait_SHELL2 ) ) {
            add_msg( m_warning, _( "You can't move while in your shell.  Deactivate it to go mobile." ) );
        }
        return false;
    }

    tripoint dest_loc;
    if( dz == 0 && u.has_effect( effect_stunned ) ) {
        dest_loc.x = rng( u.posx() - 1, u.posx() + 1 );
        dest_loc.y = rng( u.posy() - 1, u.posy() + 1 );
        dest_loc.z = u.posz();
    } else {
        if( tile_iso && use_tiles && !u.has_destination() ) {
            rotate_direction_cw( dx, dy );
        }
        dest_loc.x = u.posx() + dx;
        dest_loc.y = u.posy() + dy;
        dest_loc.z = u.posz() + dz;
    }

    if( dest_loc == u.pos() ) {
        // Well that sure was easy
        return true;
    }

    if( !u.has_effect( effect_stunned ) && !u.is_underwater() ) {
        int turns;
        if( get_option<bool>( "AUTO_FEATURES" ) && mostseen == 0 && get_option<bool>( "AUTO_MINING" ) &&
            u.weapon.has_flag( "DIG_TOOL" ) && m.has_flag( "MINEABLE", dest_loc ) && !m.veh_at( dest_loc ) ) {
            if( u.weapon.has_flag( "POWERED" ) ) {
                if( u.weapon.ammo_sufficient() ) {
                    turns = MINUTES( 30 );
                    u.weapon.ammo_consume( u.weapon.ammo_required(), u.pos() );
                    u.assign_activity( activity_id( "ACT_JACKHAMMER" ), turns, -1, u.get_item_position( &u.weapon ) );
                    u.activity.placement = dest_loc;
                    add_msg( _( "You start breaking the %1$s with your %2$s." ),
                             m.tername( dest_loc ).c_str(), u.weapon.tname().c_str() );
                    u.defer_move( dest_loc ); // don't move into the tile until done mining
                    return true;
                } else {
                    add_msg( _( "Your %s doesn't turn on." ), u.weapon.tname().c_str() );
                }
            } else {
                if( m.move_cost( dest_loc ) == 2 ) {
                    // breaking up some flat surface, like pavement
                    turns = MINUTES( 20 );
                } else {
                    turns = ( ( MAX_STAT + 4 ) - std::min( u.str_cur, MAX_STAT ) ) * MINUTES( 5 );
                }
                u.assign_activity( activity_id( "ACT_PICKAXE" ), turns * 100, -1,
                                   u.get_item_position( &u.weapon ) );
                u.activity.placement = dest_loc;
                add_msg( _( "You start breaking the %1$s with your %2$s." ),
                         m.tername( dest_loc ).c_str(), u.weapon.tname().c_str() );
                u.defer_move( dest_loc ); // don't move into the tile until done mining
                return true;
            }
        } else if( u.has_active_mutation( trait_BURROW ) ) {
            if( m.move_cost( dest_loc ) == 2 ) {
                turns = MINUTES( 10 );
            } else {
                turns = MINUTES( 30 );
            }
            u.assign_activity( activity_id( "ACT_BURROW" ), turns * 100, -1, 0 );
            u.activity.placement = dest_loc;
            add_msg( _( "You start tearing into the %s with your teeth and claws." ),
                     m.tername( dest_loc ).c_str() );
        }
    }

    if( dz == 0 && ramp_move( dest_loc ) ) {
        // TODO: Make it work nice with automove (if it doesn't do so already?)
        return false;
    }

    if( u.has_effect( effect_amigara ) ) {
        int curdist = INT_MAX;
        int newdist = INT_MAX;
        const tripoint minp = tripoint( 0, 0, u.posz() );
        const tripoint maxp = tripoint( SEEX * MAPSIZE, SEEY * MAPSIZE, u.posz() );
        for( const tripoint &pt : m.points_in_rectangle( minp, maxp ) ) {
            if( m.ter( pt ) == t_fault ) {
                int dist = rl_dist( pt, u.pos() );
                if( dist < curdist ) {
                    curdist = dist;
                }
                dist = rl_dist( pt, dest_loc );
                if( dist < newdist ) {
                    newdist = dist;
                }
            }
        }
        if( newdist > curdist ) {
            add_msg( m_info, _( "You cannot pull yourself away from the faultline..." ) );
            return false;
        }
    }

    dbg( D_PEDANTIC_INFO ) << "game:plmove: From (" <<
                           u.posx() << "," << u.posy() << "," << u.posz() << ") to (" <<
                           dest_loc.x << "," << dest_loc.y << "," << dest_loc.z << ")";

    if( disable_robot( dest_loc ) ) {
        return false;
    }

    // Check if our movement is actually an attack on a monster or npc
    // Are we displacing a monster?

    bool attacking = false;
    if( critter_at( dest_loc ) ) {
        attacking = true;
    }

    if( !u.move_effects( attacking ) ) {
        u.moves -= 100;
        return false;
    }

    if( monster *const mon_ptr = critter_at<monster>( dest_loc, true ) ) {
        monster &critter = *mon_ptr;
        if( critter.friendly == 0 &&
            !critter.has_effect( effect_pet ) ) {
            if( u.has_destination() ) {
                add_msg( m_warning, _( "Monster in the way. Auto-move canceled." ) );
                add_msg( m_info, _( "Click directly on monster to attack." ) );
                u.clear_destination();
                return false;
            }
            if( u.has_effect( effect_relax_gas ) ) {
                if( one_in( 8 ) ) {
                    add_msg( m_good, _( "Your willpower asserts itself, and so do you!" ) );
                } else {
                    u.moves -= rng( 2, 8 ) * 10;
                    add_msg( m_bad, _( "You're too pacified to strike anything..." ) );
                    return false;
                }
            }
            u.melee_attack( critter, true );
            if( critter.is_hallucination() ) {
                critter.die( &u );
            }
            draw_hit_mon( dest_loc, critter, critter.is_dead() );
            return false;
        } else if( critter.has_flag( MF_IMMOBILE ) ) {
            add_msg( m_info, _( "You can't displace your %s." ), critter.name().c_str() );
            return false;
        }
        // Successful displacing is handled (much) later
    }
    // If not a monster, maybe there's an NPC there
    if( npc *const np_ = critter_at<npc>( dest_loc ) ) {
        npc &np = *np_;
        if( u.has_destination() ) {
            add_msg( _( "NPC in the way, Auto-move canceled." ) );
            add_msg( m_info, _( "Click directly on NPC to attack." ) );
            u.clear_destination();
            return false;
        }

        if( !np.is_enemy() ) {
            npc_menu( np );
            return false;
        }

        u.melee_attack( np, true );
        np.make_angry();
        return false;
    }

    // GRAB: pre-action checking.
    int dpart = -1;
    const optional_vpart_position vp0 = m.veh_at( u.pos() );
    vehicle *const veh0 = veh_pointer_or_null( vp0 );
    const optional_vpart_position vp1 = m.veh_at( dest_loc );
    vehicle *const veh1 = veh_pointer_or_null( vp1 );

    bool veh_closed_door = false;
    bool outside_vehicle = ( veh0 == nullptr || veh0 != veh1 );
    if( veh1 != nullptr ) {
        dpart = veh1->next_part_to_open( vp1->part_index(), outside_vehicle );
        veh_closed_door = dpart >= 0 && !veh1->parts[dpart].open;
    }

    if( veh0 != nullptr && abs( veh0->velocity ) > 100 ) {
        if( veh1 == nullptr ) {
            if( query_yn( _( "Dive from moving vehicle?" ) ) ) {
                moving_vehicle_dismount( dest_loc );
            }
            return false;
        } else if( veh1 != veh0 ) {
            add_msg( m_info, _( "There is another vehicle in the way." ) );
            return false;
        } else if( !vp1.part_with_feature( "BOARDABLE", true ) ) {
            add_msg( m_info, _( "That part of the vehicle is currently unsafe." ) );
            return false;
        }
    }

    bool toSwimmable = m.has_flag( "SWIMMABLE", dest_loc );
    bool toDeepWater = m.has_flag( TFLAG_DEEP_WATER, dest_loc );
    bool fromSwimmable = m.has_flag( "SWIMMABLE", u.pos() );
    bool fromDeepWater = m.has_flag( TFLAG_DEEP_WATER, u.pos() );
    bool fromBoat = veh0 != nullptr && !veh0->floating.empty();
    bool toBoat = veh1 != nullptr && !veh1->floating.empty();

    if( toSwimmable && toDeepWater && !toBoat ) { // Dive into water!
        // Requires confirmation if we were on dry land previously
        if( ( fromSwimmable && fromDeepWater && !fromBoat ) || query_yn( _( "Dive into the water?" ) ) ) {
            if( ( !fromDeepWater || fromBoat ) && u.swim_speed() < 500 ) {
                add_msg( _( "You start swimming." ) );
                add_msg( m_info, _( "%s to dive underwater." ),
                         press_x( ACTION_MOVE_DOWN ).c_str() );
            }
            plswim( dest_loc );
        }

        on_move_effects();
        return true;
    }

    if( walk_move( dest_loc ) ) {
        return true;
    }

    if( phasing_move( dest_loc ) ) {
        return true;
    }

    if( veh_closed_door ) {
        if( outside_vehicle ) {
            veh1->open_all_at( dpart );
        } else {
            veh1->open( dpart );
            add_msg( _( "You open the %1$s's %2$s." ), veh1->name.c_str(),
                     veh1->part_info( dpart ).name().c_str() );
        }
        u.moves -= 100;
        // if auto-move is on, continue moving next turn
        if( u.has_destination() ) {
            u.defer_move( dest_loc );
        }
        return true;
    }

    if( m.furn( dest_loc ) != f_safe_c && m.open_door( dest_loc, !m.is_outside( u.pos() ) ) ) {
        u.moves -= 100;
        // if auto-move is on, continue moving next turn
        if( u.has_destination() ) {
            u.defer_move( dest_loc );
        }
        return true;
    }

    // Invalid move
    const bool waste_moves = u.is_blind() || u.has_effect( effect_stunned );
    if( waste_moves || dest_loc.z != u.posz() ) {
        add_msg( _( "You bump into the %s!" ), m.obstacle_name( dest_loc ).c_str() );
        // Only lose movement if we're blind
        if( waste_moves ) {
            u.moves -= 100;
        }
    } else if( m.ter( dest_loc ) == t_door_locked || m.ter( dest_loc ) == t_door_locked_peep ||
               m.ter( dest_loc ) == t_door_locked_alarm || m.ter( dest_loc ) == t_door_locked_interior ) {
        // Don't drain move points for learning something you could learn just by looking
        add_msg( _( "That door is locked!" ) );
    } else if( m.ter( dest_loc ) == t_door_bar_locked ) {
        add_msg( _( "You rattle the bars but the door is locked!" ) );
    }
    return false;
}

bool game::ramp_move( const tripoint &dest_loc )
{
    if( dest_loc.z != u.posz() ) {
        // No recursive ramp_moves
        return false;
    }

    // We're moving onto a tile with no support, check if it has a ramp below
    if( !m.has_floor_or_support( dest_loc ) ) {
        tripoint below( dest_loc.x, dest_loc.y, dest_loc.z - 1 );
        if( m.has_flag( TFLAG_RAMP, below ) ) {
            // But we're moving onto one from above
            const tripoint dp = dest_loc - u.pos();
            plmove( dp.x, dp.y, -1 );
            // No penalty for misaligned stairs here
            // Also cheaper than climbing up
            return true;
        }

        return false;
    }

    if( !m.has_flag( TFLAG_RAMP, u.pos() ) ||
        m.passable( dest_loc ) ) {
        return false;
    }

    // Try to find an aligned end of the ramp that will make our climb faster
    // Basically, finish walking on the stairs instead of pulling self up by hand
    bool aligned_ramps = false;
    for( const tripoint &pt : m.points_in_radius( u.pos(), 1 ) ) {
        if( rl_dist( pt, dest_loc ) < 2 && m.has_flag( "RAMP_END", pt ) ) {
            aligned_ramps = true;
            break;
        }
    }

    const tripoint above_u( u.posx(), u.posy(), u.posz() + 1 );
    if( m.has_floor_or_support( above_u ) ) {
        add_msg( m_warning, _( "You can't climb here - there's a ceiling above." ) );
        return false;
    }

    const tripoint dp = dest_loc - u.pos();
    const tripoint old_pos = u.pos();
    plmove( dp.x, dp.y, 1 );
    // We can't just take the result of the above function here
    if( u.pos() != old_pos ) {
        u.moves -= 50 + ( aligned_ramps ? 0 : 50 );
    }

    return true;
}

bool game::walk_move( const tripoint &dest_loc )
{
    const optional_vpart_position vp_here = m.veh_at( u.pos() );
    const optional_vpart_position vp_there = m.veh_at( dest_loc );

    bool pushing = false;  // moving -into- grabbed tile; skip check for move_cost > 0
    bool pulling = false;  // moving -away- from grabbed tile; check for move_cost > 0
    bool shifting_furniture = false; // moving furniture and staying still; skip check for move_cost > 0

    bool grabbed = u.get_grab_type() != OBJECT_NONE;
    if( grabbed ) {
        const tripoint dp = dest_loc - u.pos();
        pushing = dp ==  u.grab_point;
        pulling = dp == -u.grab_point;
    }

    if( grabbed && dest_loc.z != u.posz() ) {
        add_msg( m_warning, _( "You let go of the grabbed object" ) );
        grabbed = false;
        u.grab( OBJECT_NONE );
    }

    // Now make sure we're actually holding something
    const vehicle *grabbed_vehicle = nullptr;
    if( grabbed && u.get_grab_type() == OBJECT_FURNITURE ) {
        // We only care about shifting, because it's the only one that can change our destination
        if( m.has_furn( u.pos() + u.grab_point ) ) {
            shifting_furniture = !pushing && !pulling;
        } else {
            // We were grabbing a furniture that isn't there
            grabbed = false;
        }
    } else if( grabbed && u.get_grab_type() == OBJECT_VEHICLE ) {
        grabbed_vehicle = veh_pointer_or_null( m.veh_at( u.pos() + u.grab_point ) );
        if( grabbed_vehicle == nullptr ) {
            // We were grabbing a vehicle that isn't there anymore
            grabbed = false;
        }
    } else if( grabbed ) {
        // We were grabbing something WEIRD, let's pretend we weren't
        grabbed = false;
    }

    if( u.grab_point != tripoint_zero && !grabbed ) {
        add_msg( m_warning, _( "Can't find grabbed object." ) );
        u.grab( OBJECT_NONE );
    }

    if( m.impassable( dest_loc ) && !pushing && !shifting_furniture ) {
        return false;
    }
    u.set_underwater( false );

    if( !shifting_furniture && !prompt_dangerous_tile( dest_loc ) ) {
        return true;
    }

    // Used to decide whether to print a 'moving is slow message
    const int mcost_from = m.move_cost( u.pos() ); //calculate this _before_ calling grabbed_move

    int modifier = 0;
    if( grabbed && u.get_grab_type() == OBJECT_FURNITURE && u.pos() + u.grab_point == dest_loc ) {
        modifier = -m.furn( dest_loc ).obj().movecost;
    }

    const int mcost = m.combined_movecost( u.pos(), dest_loc, grabbed_vehicle, modifier );
    if( grabbed_move( dest_loc - u.pos() ) ) {
        return true;
    } else if( mcost == 0 ) {
        return false;
    }

    bool diag = trigdist && u.posx() != dest_loc.x && u.posy() != dest_loc.y;
    const int previous_moves = u.moves;
    u.moves -= u.run_cost( mcost, diag );

    u.burn_move_stamina( previous_moves - u.moves );

    // Max out recoil
    u.recoil = MAX_RECOIL;

    // Print a message if movement is slow
    const int mcost_to = m.move_cost( dest_loc ); //calculate this _after_ calling grabbed_move
    const bool fungus = m.has_flag_ter_or_furn( "FUNGUS", u.pos() ) ||
                        m.has_flag_ter_or_furn( "FUNGUS",
                                dest_loc ); //fungal furniture has no slowing effect on mycus characters
    const bool slowed = ( ( !u.has_trait( trait_PARKOUR ) && ( mcost_to > 2 || mcost_from > 2 ) ) ||
                          mcost_to > 4 || mcost_from > 4 ) &&
                        !( u.has_trait( trait_M_IMMUNE ) && fungus );
    if( slowed ) {
        // Unless u.pos() has a higher movecost than dest_loc, state that dest_loc is the cause
        if( mcost_to >= mcost_from ) {
            if( auto displayed_part = vp_there.part_displayed() ) {
                add_msg( m_warning, _( "Moving onto this %s is slow!" ),
                         displayed_part->part().name() );
            } else {
                add_msg( m_warning, _( "Moving onto this %s is slow!" ), m.name( dest_loc ).c_str() );
            }
        } else {
            if( auto displayed_part = vp_here.part_displayed() ) {
                add_msg( m_warning, _( "Moving off of this %s is slow!" ),
                         displayed_part->part().name() );
            } else {
                add_msg( m_warning, _( "Moving off of this %s is slow!" ), m.name( u.pos() ).c_str() );
            }
        }
        sfx::play_variant_sound( "plmove", "clear_obstacle", sfx::get_heard_volume( u.pos() ) );
    }

    if( u.has_trait( trait_id( "LEG_TENT_BRACE" ) ) && ( !u.footwear_factor() ||
            ( u.footwear_factor() == .5 && one_in( 2 ) ) ) ) {
        // DX and IN are long suits for Cephalopods,
        // so this shouldn't cause too much hardship
        // Presumed that if it's swimmable, they're
        // swimming and won't stick
        ///\EFFECT_DEX decreases chance of tentacles getting stuck to the ground

        ///\EFFECT_INT decreases chance of tentacles getting stuck to the ground
        if( !m.has_flag( "SWIMMABLE", dest_loc ) && one_in( 80 + u.dex_cur + u.int_cur ) ) {
            add_msg( _( "Your tentacles stick to the ground, but you pull them free." ) );
            u.mod_fatigue( 1 );
        }
    }

    if( !u.has_artifact_with( AEP_STEALTH ) && !u.has_trait( trait_id( "DEBUG_SILENT" ) ) ) {
        if( !u.has_trait( trait_id( "LEG_TENTACLES" ) ) && !u.has_trait( trait_id( "SMALL2" ) ) &&
            !u.has_trait( trait_id( "SMALL_OK" ) ) ) {
            if( u.has_trait( trait_id( "LIGHTSTEP" ) ) || u.is_wearing( "rm13_armor_on" ) ) {
                sounds::sound( dest_loc, 2, "", true, "none",
                               "none" );    // Sound of footsteps may awaken nearby monsters
                sfx::do_footstep();
            } else if( u.has_trait( trait_id( "CLUMSY" ) ) ) {
                sounds::sound( dest_loc, 10, "", true, "none", "none" );
                sfx::do_footstep();
            } else if( u.has_bionic( bionic_id( "bio_ankles" ) ) ) {
                sounds::sound( dest_loc, 12, "", true, "none", "none" );
                sfx::do_footstep();
            } else {
                sounds::sound( dest_loc, 6, "", true, "none" );
                sfx::do_footstep();
            }
        }

        if( one_in( 20 ) && u.has_artifact_with( AEP_MOVEMENT_NOISE ) ) {
            sounds::sound( u.pos(), 40, _( "You emit a rattling sound." ) );
        }
    }

    if( u.is_hauling() ) {
        u.assign_activity( activity_id( "ACT_MOVE_ITEMS" ) );
        // Whether the source is inside a vehicle (not supported)
        u.activity.values.push_back( false );
        // Whether the destination is inside a vehicle (not supported)
        u.activity.values.push_back( false );
        // Source relative to the player
        u.activity.placement = u.pos() - dest_loc;
        // Destination relative to the player
        u.activity.coords.push_back( tripoint( 0, 0, 0 ) );
        map_stack items = m.i_at( u.pos() );
        if( items.empty() ) {
            u.stop_hauling();
        }
        int index = 0;
        for( auto it = items.begin(); it != items.end(); ++index, ++it ) {
            int amount = it->count();
            u.activity.values.push_back( index );
            u.activity.values.push_back( amount );
        }
    }

    if( dest_loc != u.pos() ) {
        u.lifetime_stats.squares_walked++;
    }

    place_player( dest_loc );
    on_move_effects();

    return true;
}

void game::place_player( const tripoint &dest_loc )
{
    const optional_vpart_position vp1 = m.veh_at( dest_loc );
    if( const cata::optional<std::string> label = vp1.get_label() ) {
        add_msg( m_info, _( "Label here: %s" ), *label );
    }
    std::string signage = m.get_signage( dest_loc );
    if( !signage.empty() ) {
        if( !u.has_trait( trait_ILLITERATE ) ) {
            add_msg( m_info, _( "The sign says: %s" ), signage.c_str() );
        } else {
            add_msg( m_info, _( "There is a sign here, but you are unable to read it." ) );
        }
    }
    if( m.has_graffiti_at( dest_loc ) ) {
        if( !u.has_trait( trait_ILLITERATE ) ) {
            add_msg( m_info, _( "Written here: %s" ), m.graffiti_at( dest_loc ).c_str() );
        } else {
            add_msg( m_info, _( "Something is written here, but you are unable to read it." ) );
        }
    }
    // TODO: Move the stuff below to a Character method so that NPCs can reuse it
    if( m.has_flag( "ROUGH", dest_loc ) && ( !u.in_vehicle ) ) {
        if( one_in( 5 ) && u.get_armor_bash( bp_foot_l ) < rng( 2, 5 ) ) {
            add_msg( m_bad, _( "You hurt your left foot on the %s!" ),
                     m.has_flag_ter( "ROUGH", dest_loc ) ? m.tername( dest_loc ).c_str() : m.furnname(
                         dest_loc ).c_str() );
            u.deal_damage( nullptr, bp_foot_l, damage_instance( DT_CUT, 1 ) );
        }
        if( one_in( 5 ) && u.get_armor_bash( bp_foot_r ) < rng( 2, 5 ) ) {
            add_msg( m_bad, _( "You hurt your right foot on the %s!" ),
                     m.has_flag_ter( "ROUGH", dest_loc ) ? m.tername( dest_loc ).c_str() : m.furnname(
                         dest_loc ).c_str() );
            u.deal_damage( nullptr, bp_foot_l, damage_instance( DT_CUT, 1 ) );
        }
    }
    ///\EFFECT_DEX increases chance of avoiding cuts on sharp terrain
    if( m.has_flag( "SHARP", dest_loc ) && !one_in( 3 ) && !x_in_y( 1 + u.dex_cur / 2, 40 ) &&
        ( !u.in_vehicle ) && ( !u.has_trait( trait_PARKOUR ) || one_in( 4 ) ) ) {
        body_part bp = random_body_part();
        if( u.deal_damage( nullptr, bp, damage_instance( DT_CUT, rng( 1, 10 ) ) ).total_damage() > 0 ) {
            //~ 1$s - bodypart name in accusative, 2$s is terrain name.
            add_msg( m_bad, _( "You cut your %1$s on the %2$s!" ),
                     body_part_name_accusative( bp ).c_str(),
                     m.has_flag_ter( "SHARP", dest_loc ) ? m.tername( dest_loc ).c_str() : m.furnname(
                         dest_loc ).c_str() );
            if( ( u.has_trait( trait_INFRESIST ) ) && ( one_in( 1024 ) ) ) {
                u.add_effect( effect_tetanus, 1_turns, num_bp, true );
            } else if( ( !u.has_trait( trait_INFIMMUNE ) || !u.has_trait( trait_INFRESIST ) ) &&
                       ( one_in( 256 ) ) ) {
                u.add_effect( effect_tetanus, 1_turns, num_bp, true );
            }
        }
    }
    if( m.has_flag( "UNSTABLE", dest_loc ) ) {
        u.add_effect( effect_bouldering, 1_turns, num_bp, true );
    } else if( u.has_effect( effect_bouldering ) ) {
        u.remove_effect( effect_bouldering );
    }

    // If we moved out of the nonant, we need update our map data
    if( m.has_flag( "SWIMMABLE", dest_loc ) && u.has_effect( effect_onfire ) ) {
        add_msg( _( "The water puts out the flames!" ) );
        u.remove_effect( effect_onfire );
    }

    if( monster *const mon_ptr = critter_at<monster>( dest_loc ) ) {
        // We displaced a monster. It's probably a bug if it wasn't a friendly mon...
        // Immobile monsters can't be displaced.
        monster &critter = *mon_ptr;
        critter.move_to( u.pos(), true ); // Force the movement even though the player is there right now.
        add_msg( _( "You displace the %s." ), critter.name().c_str() );
    }

    // If the player is in a vehicle, unboard them from the current part
    if( u.in_vehicle ) {
        m.unboard_vehicle( u.pos() );
    }
    // Move the player
    // Start with z-level, to make it less likely that old functions (2D ones) freak out
    if( m.has_zlevels() && dest_loc.z != get_levz() ) {
        vertical_shift( dest_loc.z );
    }

    if( u.is_hauling() && ( !m.can_put_items( dest_loc ) ||
                            m.has_flag( TFLAG_DEEP_WATER, dest_loc ) ||
                            vp1 ) ) {
        u.stop_hauling();
    }

    u.setpos( dest_loc );
    update_map( u );
    // Important: don't use dest_loc after this line. `update_map` may have shifted the map
    // and dest_loc was not adjusted and therefore is still in the un-shifted system and probably wrong.

    //Auto pulp or butcher and Auto foraging
    if( get_option<bool>( "AUTO_FEATURES" ) && mostseen == 0 ) {
        static const direction adjacentDir[8] = { NORTH, NORTHEAST, EAST, SOUTHEAST, SOUTH, SOUTHWEST, WEST, NORTHWEST };

        const std::string forage_type = get_option<std::string>( "AUTO_FORAGING" );
        if( forage_type != "off" ) {
            static const auto forage = [&]( const tripoint & pos ) {
                const auto &xter_t = m.ter( pos ).obj().examine;
                const bool forage_bushes = forage_type == "both" || forage_type == "bushes";
                const bool forage_trees = forage_type == "both" || forage_type == "trees";
                if( xter_t == &iexamine::none ) {
                    return;
                } else if( ( forage_bushes && xter_t == &iexamine::shrub_marloss ) ||
                           ( forage_bushes && xter_t == &iexamine::shrub_wildveggies ) ||
                           ( forage_trees && xter_t == &iexamine::tree_marloss ) ||
                           ( forage_trees && xter_t == &iexamine::harvest_ter )
                         ) {
                    xter_t( u, pos );
                }
            };

            for( auto &elem : adjacentDir ) {
                forage( u.pos() + direction_XY( elem ) );
            }
        }

        const std::string pulp_butcher = get_option<std::string>( "AUTO_PULP_BUTCHER" );
        if( pulp_butcher == "butcher" && u.max_quality( quality_id( "BUTCHER" ) ) > INT_MIN ) {
            std::vector<int> corpses;
            auto items = m.i_at( u.pos() );

            for( size_t i = 0; i < items.size(); i++ ) {
                if( items[i].is_corpse() ) {
                    corpses.push_back( i );
                }
            }

            if( !corpses.empty() ) {
                u.assign_activity( activity_id( "ACT_BUTCHER" ), 0, -1 );
                for( int i : corpses ) {
                    u.activity.values.push_back( i );
                }
            }
        } else if( pulp_butcher == "pulp" || pulp_butcher == "pulp_adjacent" ) {
            static const auto pulp = [&]( const tripoint & pos ) {
                for( const auto &maybe_corpse : m.i_at( pos ) ) {
                    if( maybe_corpse.is_corpse() && maybe_corpse.can_revive() &&
                        maybe_corpse.get_mtype()->bloodType() != fd_acid ) {
                        u.assign_activity( activity_id( "ACT_PULP" ), calendar::INDEFINITELY_LONG, 0 );
                        u.activity.placement = pos;
                        u.activity.auto_resume = true;
                        u.activity.str_values.push_back( "auto_pulp_no_acid" );
                        return;
                    }
                }
            };

            if( pulp_butcher == "pulp_adjacent" ) {
                for( auto &elem : adjacentDir ) {
                    pulp( u.pos() + direction_XY( elem ) );
                }
            } else {
                pulp( u.pos() );
            }
        }
    }

    //Autopickup
    if( get_option<bool>( "AUTO_PICKUP" ) && ( !get_option<bool>( "AUTO_PICKUP_SAFEMODE" ) ||
            mostseen == 0 ) &&
        ( m.has_items( u.pos() ) || get_option<bool>( "AUTO_PICKUP_ADJACENT" ) ) ) {
        Pickup::pick_up( u.pos(), -1 );
    }

    // If the new tile is a boardable part, board it
    if( vp1.part_with_feature( "BOARDABLE", true ) ) {
        m.board_vehicle( u.pos(), &u );
    }

    // Traps!
    // Try to detect.
    u.search_surroundings();
    m.creature_on_trap( u );
    // Drench the player if swimmable
    if( m.has_flag( "SWIMMABLE", u.pos() ) ) {
        u.drench( 40, { { bp_foot_l, bp_foot_r, bp_leg_l, bp_leg_r } }, false );
    }

    // List items here
    if( !m.has_flag( "SEALED", u.pos() ) ) {
        if( get_option<bool>( "NO_AUTO_PICKUP_ZONES_LIST_ITEMS" ) ||
            !g->check_zone( zone_type_id( "NO_AUTO_PICKUP" ), u.pos() ) ) {
            if( u.is_blind() && !m.i_at( u.pos() ).empty() ) {
                add_msg( _( "There's something here, but you can't see what it is." ) );
            } else if( m.has_items( u.pos() ) ) {
                std::vector<std::string> names;
                std::vector<size_t> counts;
                std::vector<item> items;
                for( auto &tmpitem : m.i_at( u.pos() ) ) {

                    std::string next_tname = tmpitem.tname();
                    std::string next_dname = tmpitem.display_name();
                    bool by_charges = tmpitem.count_by_charges();
                    bool got_it = false;
                    for( size_t i = 0; i < names.size(); ++i ) {
                        if( by_charges && next_tname == names[i] ) {
                            counts[i] += tmpitem.charges;
                            got_it = true;
                            break;
                        } else if( next_dname == names[i] ) {
                            counts[i] += 1;
                            got_it = true;
                            break;
                        }
                    }
                    if( !got_it ) {
                        if( by_charges ) {
                            names.push_back( tmpitem.tname( tmpitem.charges ) );
                            counts.push_back( tmpitem.charges );
                        } else {
                            names.push_back( tmpitem.display_name( 1 ) );
                            counts.push_back( 1 );
                        }
                        items.push_back( tmpitem );
                    }
                    if( names.size() > 10 ) {
                        break;
                    }
                }
                for( size_t i = 0; i < names.size(); ++i ) {
                    if( !items[i].count_by_charges() ) {
                        names[i] = items[i].display_name( counts[i] );
                    } else {
                        names[i] = items[i].tname( counts[i] );
                    }
                }
                int and_the_rest = 0;
                for( size_t i = 0; i < names.size(); ++i ) {
                    //~ number of items: "<number> <item>"
                    std::string fmt = ngettext( "%1$d %2$s", "%1$d %2$s", counts[i] );
                    names[i] = string_format( fmt, counts[i], names[i].c_str() );
                    // Skip the first two.
                    if( i > 1 ) {
                        and_the_rest += counts[i];
                    }
                }
                if( names.size() == 1 ) {
                    add_msg( _( "You see here %s." ), names[0].c_str() );
                } else if( names.size() == 2 ) {
                    add_msg( _( "You see here %s and %s." ),
                             names[0].c_str(), names[1].c_str() );
                } else if( names.size() == 3 ) {
                    add_msg( _( "You see here %s, %s, and %s." ), names[0].c_str(),
                             names[1].c_str(), names[2].c_str() );
                } else if( and_the_rest < 7 ) {
                    add_msg( ngettext( "You see here %s, %s and %d more item.",
                                       "You see here %s, %s and %d more items.",
                                       and_the_rest ),
                             names[0].c_str(), names[1].c_str(), and_the_rest );
                } else {
                    add_msg( _( "You see here %s and many more items." ),
                             names[0].c_str() );
                }
            }
        }
    }

    if( vp1.part_with_feature( "CONTROLS", true ) && u.in_vehicle ) {
        add_msg( _( "There are vehicle controls here." ) );
        add_msg( m_info, _( "%s to drive." ),
                 press_x( ACTION_CONTROL_VEHICLE ).c_str() );
    }
}

void game::place_player_overmap( const tripoint &om_dest )
{
    //First offload the active npcs.
    unload_npcs();
    for( monster &critter : all_monsters() ) {
        despawn_monster( critter );
    }
    if( u.in_vehicle ) {
        m.unboard_vehicle( u.pos() );
    }
    const int minz = m.has_zlevels() ? -OVERMAP_DEPTH : get_levz();
    const int maxz = m.has_zlevels() ? OVERMAP_HEIGHT : get_levz();
    for( int z = minz; z <= maxz; z++ ) {
        m.clear_vehicle_cache( z );
        m.clear_vehicle_list( z );
    }
    // offset because load_map expects the coordinates of the top left corner, but the
    // player will be centered in the middle of the map.
    const tripoint map_om_pos( om_dest.x * 2 - MAPSIZE / 2, om_dest.y * 2 - MAPSIZE / 2, om_dest.z );
    const tripoint player_pos( u.pos().x, u.pos().y, map_om_pos.z );

    load_map( map_om_pos );
    load_npcs();
    m.spawn_monsters( true ); // Static monsters
    update_overmap_seen();
    // update weather now as it could be different on the new location
    nextweather = calendar::turn;
    place_player( player_pos );
}

bool game::phasing_move( const tripoint &dest_loc )
{
    if( !u.has_active_bionic( bionic_id( "bio_probability_travel" ) ) || u.power_level < 250 ) {
        return false;
    }

    if( dest_loc.z != u.posz() ) {
        // No vertical phasing yet
        return false;
    }

    //probability travel through walls but not water
    tripoint dest = dest_loc;
    // tile is impassable
    int tunneldist = 0;
    const int dx = sgn( dest.x - u.posx() );
    const int dy = sgn( dest.y - u.posy() );
    while( m.impassable( dest ) ||
           ( critter_at( dest ) != nullptr && tunneldist > 0 ) ) {
        //add 1 to tunnel distance for each impassable tile in the line
        tunneldist += 1;
        if( tunneldist * 250 >
            u.power_level ) { //oops, not enough energy! Tunneling costs 250 bionic power per impassable tile
            add_msg( _( "You try to quantum tunnel through the barrier but are reflected! Try again with more energy!" ) );
            u.charge_power( -250 );
            return false;
        }

        if( tunneldist > 24 ) {
            add_msg( m_info, _( "It's too dangerous to tunnel that far!" ) );
            u.charge_power( -250 );
            return false;
        }

        dest.x += dx;
        dest.y += dy;
    }

    if( tunneldist != 0 ) {
        if( u.in_vehicle ) {
            m.unboard_vehicle( u.pos() );
        }

        add_msg( _( "You quantum tunnel through the %d-tile wide barrier!" ), tunneldist );
        u.charge_power( -( tunneldist * 250 ) ); //tunneling costs 250 bionic power per impassable tile
        u.moves -= 100; //tunneling costs 100 moves
        u.setpos( dest );

        if( m.veh_at( u.pos() ).part_with_feature( "BOARDABLE", true ) ) {
            m.board_vehicle( u.pos(), &u );
        }

        u.grab( OBJECT_NONE );
        on_move_effects();
        return true;
    }

    return false;
}

bool game::grabbed_furn_move( const tripoint &dp )
{
    // Furniture: pull, push, or standing still and nudging object around.
    // Can push furniture out of reach.
    tripoint fpos = u.pos() + u.grab_point;
    // supposed position of grabbed furniture
    if( !m.has_furn( fpos ) ) {
        // Where did it go? We're grabbing thin air so reset.
        add_msg( m_info, _( "No furniture at grabbed point." ) );
        u.grab( OBJECT_NONE );
        return false;
    }

    const bool pushing_furniture = dp ==  u.grab_point;
    const bool pulling_furniture = dp == -u.grab_point;
    const bool shifting_furniture = !pushing_furniture && !pulling_furniture;

    tripoint fdest = fpos + dp; // intended destination of furniture.
    // Check floor: floorless tiles don't need to be flat and have no traps
    const bool has_floor = m.has_floor( fdest );
    // Unfortunately, game::is_empty fails for tiles we're standing on,
    // which will forbid pulling, so:
    const bool canmove = (
                             m.passable( fdest ) &&
                             critter_at<npc>( fdest ) == nullptr &&
                             critter_at<monster>( fdest ) == nullptr &&
                             ( !pulling_furniture || is_empty( u.pos() + dp ) ) &&
                             ( !has_floor || m.has_flag( "FLAT", fdest ) ) &&
                             !m.has_furn( fdest ) &&
                             !m.veh_at( fdest ) &&
                             ( !has_floor || m.tr_at( fdest ).is_null() )
                         );

    const furn_t furntype = m.furn( fpos ).obj();
    const int src_items = m.i_at( fpos ).size();
    const int dst_items = m.i_at( fdest ).size();
    bool dst_item_ok = ( !m.has_flag( "NOITEM", fdest ) &&
                         !m.has_flag( "SWIMMABLE", fdest ) &&
                         !m.has_flag( "DESTROY_ITEM", fdest ) );
    bool src_item_ok = ( m.furn( fpos ).obj().has_flag( "CONTAINER" ) ||
                         m.furn( fpos ).obj().has_flag( "SEALED" ) );

    int str_req = furntype.move_str_req;
    // Factor in weight of items contained in the furniture.
    units::mass furniture_contents_weight = 0;
    for( auto &contained_item : m.i_at( fpos ) ) {
        furniture_contents_weight += contained_item.weight();
    }
    str_req += furniture_contents_weight / 4_kilogram;

    if( !canmove ) {
        // TODO: What is something?
        add_msg( _( "The %s collides with something." ), furntype.name().c_str() );
        u.moves -= 50;
        return true;
        ///\EFFECT_STR determines ability to drag furniture
    } else if( str_req > u.get_str() &&
               one_in( std::max( 20 - str_req - u.get_str(), 2 ) ) ) {
        add_msg( m_bad, _( "You strain yourself trying to move the heavy %s!" ),
                 furntype.name().c_str() );
        u.moves -= 100;
        u.mod_pain( 1 ); // Hurt ourselves.
        return true; // furniture and or obstacle wins.
    } else if( !src_item_ok && dst_items > 0 ) {
        add_msg( _( "There's stuff in the way." ) );
        u.moves -= 50;
        return true;
    }

    u.moves -= str_req * 10;
    // Additional penalty if we can't comfortably move it.
    if( str_req > u.get_str() ) {
        int move_penalty = std::pow( str_req, 2.0 ) + 100.0;
        if( move_penalty <= 1000 ) {
            u.moves -= 100;
            add_msg( m_bad, _( "The %s is too heavy for you to budge." ),
                     furntype.name().c_str() );
            return true;
        }
        u.moves -= move_penalty;
        if( move_penalty > 500 ) {
            add_msg( _( "Moving the heavy %s is taking a lot of time!" ),
                     furntype.name().c_str() );
        } else if( move_penalty > 200 ) {
            if( one_in( 3 ) ) { // Nag only occasionally.
                add_msg( _( "It takes some time to move the heavy %s." ),
                         furntype.name().c_str() );
            }
        }
    }
    sounds::sound( fdest, furntype.move_str_req * 2, _( "a scraping noise." ) );

    // Actually move the furniture
    m.furn_set( fdest, m.furn( fpos ) );
    m.furn_set( fpos, f_null );

    if( src_items > 0 ) {   // and the stuff inside.
        if( dst_item_ok && src_item_ok ) {
            // Assume contents of both cells are legal, so we can just swap contents.
            std::list<item> temp;
            std::move( m.i_at( fpos ).begin(), m.i_at( fpos ).end(),
                       std::back_inserter( temp ) );
            m.i_clear( fpos );
            for( auto item_iter = m.i_at( fdest ).begin();
                 item_iter != m.i_at( fdest ).end(); ++item_iter ) {
                m.i_at( fpos ).push_back( *item_iter );
            }
            m.i_clear( fdest );
            for( auto &cur_item : temp ) {
                m.i_at( fdest ).push_back( cur_item );
            }
        } else {
            add_msg( _( "Stuff spills from the %s!" ), furntype.name().c_str() );
        }
    }

    if( shifting_furniture ) {
        // We didn't move
        tripoint d_sum = u.grab_point + dp;
        if( abs( d_sum.x ) < 2 && abs( d_sum.y ) < 2 ) {
            u.grab_point = d_sum; // furniture moved relative to us
        } else { // we pushed furniture out of reach
            add_msg( _( "You let go of the %s" ), furntype.name().c_str() );
            u.grab( OBJECT_NONE );
        }
        return true; // We moved furniture but stayed still.
    }

    if( pushing_furniture && m.impassable( fpos ) ) {
        // Not sure how that chair got into a wall, but don't let player follow.
        add_msg( _( "You let go of the %1$s as it slides past %2$s" ),
                 furntype.name().c_str(), m.tername( fdest ).c_str() );
        u.grab( OBJECT_NONE );
        return true;
    }

    return false;
}

bool game::grabbed_move( const tripoint &dp )
{
    if( u.get_grab_type() == OBJECT_NONE ) {
        return false;
    }

    if( dp.z != 0 ) {
        // No dragging stuff up/down stairs yet!
        return false;
    }

    // vehicle: pulling, pushing, or moving around the grabbed object.
    if( u.get_grab_type() == OBJECT_VEHICLE ) {
        return grabbed_veh_move( dp );
    }

    if( u.get_grab_type() == OBJECT_FURNITURE ) {
        return grabbed_furn_move( dp );
    }

    add_msg( m_info, _( "Nothing at grabbed point %d,%d,%d or bad grabbed object type." ),
             u.grab_point.x, u.grab_point.y, u.grab_point.z );
    u.grab( OBJECT_NONE );
    return false;
}

void game::on_move_effects()
{
    // TODO: Move this to a character method
    if( u.lifetime_stats.squares_walked % 2 == 0 ) {
        if( u.has_bionic( bionic_id( "bio_torsionratchet" ) ) ) {
            u.charge_power( 1 );
        }
    }

    if( u.move_mode == "run" ) {
        if( u.stamina <= 0 ) {
            u.toggle_move_mode();
        }
        if( u.stamina < u.get_stamina_max() / 2 && one_in( u.stamina ) ) {
            u.add_effect( effect_winded, 3_turns );
        }
    }

    // apply martial art move bonuses
    u.ma_onmove_effects();

    sfx::do_ambient();
}

void game::plswim( const tripoint &p )
{
    if( !m.has_flag( "SWIMMABLE", p ) ) {
        dbg( D_ERROR ) << "game:plswim: Tried to swim in "
                       << m.tername( p ).c_str() << "!";
        debugmsg( "Tried to swim in %s!", m.tername( p ).c_str() );
        return;
    }
    if( u.has_effect( effect_onfire ) ) {
        add_msg( _( "The water puts out the flames!" ) );
        u.remove_effect( effect_onfire );
    }
    if( u.has_effect( effect_glowing ) ) {
        add_msg( _( "The water washes off the glowing goo!" ) );
        u.remove_effect( effect_glowing );
    }
    int movecost = u.swim_speed();
    u.practice( skill_id( "swimming" ), u.is_underwater() ? 2 : 1 );
    if( movecost >= 500 ) {
        if( !u.is_underwater() && !( u.shoe_type_count( "swim_fins" ) == 2 ||
                                     ( u.shoe_type_count( "swim_fins" ) == 1 && one_in( 2 ) ) ) ) {
            add_msg( m_bad, _( "You sink like a rock!" ) );
            u.set_underwater( true );
            ///\EFFECT_STR increases breath-holding capacity while sinking
            u.oxygen = 30 + 2 * u.str_cur;
        }
    }
    if( u.oxygen <= 5 && u.is_underwater() ) {
        if( movecost < 500 )
            popup( _( "You need to breathe! (%s to surface.)" ),
                   press_x( ACTION_MOVE_UP ).c_str() );
        else {
            popup( _( "You need to breathe but you can't swim!  Get to dry land, quick!" ) );
        }
    }
    bool diagonal = ( p.x != u.posx() && p.y != u.posy() );
    if( u.in_vehicle ) {
        m.unboard_vehicle( u.pos() );
    }
    u.setpos( p );
    update_map( u );
    if( m.veh_at( u.pos() ).part_with_feature( VPFLAG_BOARDABLE, true ) ) {
        m.board_vehicle( u.pos(), &u );
    }
    u.moves -= ( movecost > 200 ? 200 : movecost )  * ( trigdist && diagonal ? 1.41 : 1 );
    u.inv.rust_iron_items();

    u.burn_move_stamina( movecost );

    body_part_set drenchFlags{ {
            bp_leg_l, bp_leg_r, bp_torso, bp_arm_l,
            bp_arm_r, bp_foot_l, bp_foot_r, bp_hand_l, bp_hand_r
        } };

    if( u.is_underwater() ) {
        drenchFlags |= { { bp_head, bp_eyes, bp_mouth, bp_hand_l, bp_hand_r } };
    }
    u.drench( 100, drenchFlags, true );
}

float rate_critter( const Creature &c )
{
    const npc *np = dynamic_cast<const npc *>( &c );
    if( np != nullptr ) {
        return np->weapon_value( np->weapon );
    }

    const monster *m = dynamic_cast<const monster *>( &c );
    return m->type->difficulty;
}

void game::autoattack()
{
    int reach = u.weapon.reach_range( u );
    auto critters = u.get_hostile_creatures( reach );
    if( critters.empty() ) {
        add_msg( m_info, _( "No hostile creature in reach. Waiting a turn." ) );
        if( check_safe_mode_allowed() ) {
            u.pause();
        }
        return;
    }

    Creature &best = **std::max_element( critters.begin(), critters.end(),
    []( const Creature * l, const Creature * r ) {
        return rate_critter( *l ) > rate_critter( *r );
    } );

    const tripoint diff = best.pos() - u.pos();
    if( abs( diff.x ) <= 1 && abs( diff.y ) <= 1 && diff.z == 0 ) {
        plmove( diff.x, diff.y );
        return;
    }

    u.reach_attack( best.pos() );
}

void game::fling_creature( Creature *c, const int &dir, float flvel, bool controlled )
{
    if( c == nullptr ) {
        debugmsg( "game::fling_creature invoked on null target" );
        return;
    }

    if( c->is_dead_state() ) {
        // Flinging a corpse causes problems, don't enable without testing
        return;
    }

    if( c->is_hallucination() ) {
        // Don't fling hallucinations
        return;
    }

    int steps = 0;
    bool thru = true;
    const bool is_u = ( c == &u );
    // Don't animate critters getting bashed if animations are off
    const bool animate = is_u || get_option<bool>( "ANIMATIONS" );

    player *p = dynamic_cast<player *>( c );

    tileray tdir( dir );
    int range = flvel / 10;
    tripoint pt = c->pos();
    while( range > 0 ) {
        c->underwater = false;
        // TODO: Check whenever it is actually in the viewport
        // or maybe even just redraw the changed tiles
        bool seen = is_u || u.sees( *c ); // To avoid redrawing when not seen
        tdir.advance();
        pt.x = c->posx() + tdir.dx();
        pt.y = c->posy() + tdir.dy();
        float force = 0;

        if( monster *const mon_ptr = critter_at<monster>( pt ) ) {
            monster &critter = *mon_ptr;
            // Approximate critter's "stopping power" with its max hp
            force = std::min<float>( 1.5f * critter.type->hp, flvel );
            const int damage = rng( force, force * 2.0f ) / 6;
            c->impact( damage, pt );
            // Multiply zed damage by 6 because no body parts
            const int zed_damage = std::max( 0, ( damage - critter.get_armor_bash( bp_torso ) ) * 6 );
            // TODO: Pass the "flinger" here - it's not the flung critter that deals damage
            critter.apply_damage( c, bp_torso, zed_damage );
            critter.check_dead_state();
            if( !critter.is_dead() ) {
                thru = false;
            }
        } else if( m.impassable( pt ) ) {
            if( !m.veh_at( pt ).obstacle_at_part() ) {
                force = std::min<float>( m.bash_strength( pt ), flvel );
            } else {
                // No good way of limiting force here
                // Keep it 1 less than maximum to make the impact hurt
                // but to keep the target flying after it
                force = flvel - 1;
            }
            const int damage = rng( force, force * 2.0f ) / 9;
            c->impact( damage, pt );
            if( m.is_bashable( pt ) ) {
                // Only go through if we successfully make the tile passable
                m.bash( pt, flvel );
                thru = m.passable( pt );
            } else {
                thru = false;
            }
        }

        // If the critter dies during flinging, moving it around causes debugmsgs
        if( c->is_dead_state() ) {
            return;
        }

        flvel -= force;
        if( thru ) {
            if( p != nullptr ) {
                if( p->in_vehicle ) {
                    m.unboard_vehicle( p->pos() );
                }
                // If we're flinging the player around, make sure the map stays centered on them.
                if( is_u ) {
                    update_map( pt.x, pt.y );
                } else {
                    p->setpos( pt );
                }
            } else if( !critter_at( pt ) ) {
                // Dying monster doesn't always leave an empty tile (blob spawning etc.)
                // Just don't setpos if it happens - next iteration will do so
                // or the monster will stop a tile before the unpassable one
                c->setpos( pt );
            }
        } else {
            // Don't zero flvel - count this as slamming both the obstacle and the ground
            // although at lower velocity
            break;
        }
        range--;
        steps++;
        if( animate && ( seen || u.sees( *c ) ) ) {
            draw();
        }
    }

    // Fall down to the ground - always on the last reached tile
    if( !m.has_flag( "SWIMMABLE", c->pos() ) ) {
        const trap_id trap_under_creature = m.tr_at( c->pos() ).loadid;
        // Didn't smash into a wall or a floor so only take the fall damage
        if( thru && trap_under_creature == tr_ledge ) {
            m.creature_on_trap( *c, false );
        } else {
            // Fall on ground
            int force = rng( flvel, flvel * 2 ) / 9;
            if( controlled ) {
                force = std::max( force / 2 - 5, 0 );
            }
            if( force > 0 ) {
                int dmg = c->impact( force, c->pos() );
                // TODO: Make landing damage the floor
                m.bash( c->pos(), dmg / 4, false, false, false );
            }
            // Always apply traps to creature i.e. bear traps, tele traps etc.
            m.creature_on_trap( *c, false );
        }
    } else {
        c->underwater = true;
        if( is_u ) {
            if( controlled ) {
                add_msg( _( "You dive into water." ) );
            } else {
                add_msg( m_warning, _( "You fall into water." ) );
            }
        }
    }
}

cata::optional<tripoint> point_selection_menu( const std::vector<tripoint> &pts )
{
    if( pts.empty() ) {
        debugmsg( "point_selection_menu called with empty point set" );
        return cata::nullopt;
    }

    if( pts.size() == 1 ) {
        return pts[0];
    }

    const tripoint &upos = g->u.pos();
    uilist pmenu;
    pmenu.title = _( "Climb where?" );
    int num = 0;
    for( const tripoint &pt : pts ) {
        // TODO: Sort the menu so that it can be used with numpad directions
        const std::string &direction = direction_name( direction_from( upos.x, upos.y, pt.x, pt.y ) );
        // TODO: Inform player what is on said tile
        // But don't just print terrain name (in many cases it will be "open air")
        pmenu.addentry( num++, true, MENU_AUTOASSIGN, _( "Climb %s" ), direction.c_str() );
    }

    pmenu.query();
    const int ret = pmenu.ret;
    if( ret < 0 || ret >= num ) {
        return cata::nullopt;
    }

    return pts[ret];
}

void game::vertical_move( int movez, bool force )
{
    // Check if there are monsters are using the stairs.
    bool slippedpast = false;
    if( !m.has_zlevels() && !coming_to_stairs.empty() && !force ) {
        // TODO: Allow travel if zombie couldn't reach stairs, but spawn him when we go up.
        add_msg( m_warning, _( "You try to use the stairs. Suddenly you are blocked by a %s!" ),
                 coming_to_stairs[0].name().c_str() );
        // Roll.
        ///\EFFECT_DEX increases chance of moving past monsters on stairs

        ///\EFFECT_DODGE increases chance of moving past monsters on stairs
        int dexroll = dice( 6, u.dex_cur + u.get_skill_level( skill_dodge ) * 2 );
        ///\EFFECT_STR increases chance of moving past monsters on stairs

        ///\EFFECT_MELEE increases chance of moving past monsters on stairs
        int strroll = dice( 3, u.str_cur + u.get_skill_level( skill_melee ) * 1.5 );
        if( coming_to_stairs.size() > 4 ) {
            add_msg( _( "The are a lot of them on the %s!" ), m.tername( u.pos() ).c_str() );
            dexroll /= 4;
            strroll /= 2;
        } else if( coming_to_stairs.size() > 1 ) {
            add_msg( m_warning, _( "There's something else behind it!" ) );
            dexroll /= 2;
        }

        if( dexroll < 14 || strroll < 12 ) {
            update_stair_monsters();
            u.moves -= 100;
            return;
        }

        if( dexroll >= 14 ) {
            add_msg( _( "You manage to slip past!" ) );
        } else if( strroll >= 12 ) {
            add_msg( _( "You manage to push past!" ) );
        }
        slippedpast = true;
        u.moves -= 100;
    }

    // > and < are used for diving underwater.
    if( m.has_flag( "SWIMMABLE", u.pos() ) && m.has_flag( TFLAG_DEEP_WATER, u.pos() ) ) {
        if( movez == -1 ) {
            if( u.is_underwater() ) {
                add_msg( m_info, _( "You are already underwater!" ) );
                return;
            }
            if( u.worn_with_flag( "FLOTATION" ) ) {
                add_msg( m_info, _( "You can't dive while wearing a flotation device." ) );
                return;
            }
            u.set_underwater( true );
            ///\EFFECT_STR increases breath-holding capacity while diving
            u.oxygen = 30 + 2 * u.str_cur;
            add_msg( _( "You dive underwater!" ) );
        } else {
            if( u.swim_speed() < 500 || u.shoe_type_count( "swim_fins" ) ) {
                u.set_underwater( false );
                add_msg( _( "You surface." ) );
            } else {
                add_msg( m_info, _( "You try to surface but can't!" ) );
            }
        }
        u.moves -= 100;
        return;
    }

    // Force means we're going down, even if there's no staircase, etc.
    bool climbing = false;
    int move_cost = 100;
    tripoint stairs( u.posx(), u.posy(), u.posz() + movez );
    if( m.has_zlevels() && !force && movez == 1 && !m.has_flag( "GOES_UP", u.pos() ) ) {
        // Climbing
        if( m.has_floor_or_support( stairs ) ) {
            add_msg( m_info, _( "You can't climb here - there's a ceiling above your head" ) );
            return;
        }

        const int cost = u.climbing_cost( u.pos(), stairs );
        if( cost == 0 ) {
            add_msg( m_info, _( "You can't climb here - you need walls and/or furniture to brace against" ) );
            return;
        }

        std::vector<tripoint> pts;
        for( const auto &pt : m.points_in_radius( stairs, 1 ) ) {
            if( m.passable( pt ) &&
                m.has_floor_or_support( pt ) ) {
                pts.push_back( pt );
            }
        }

        if( cost <= 0 || pts.empty() ) {
            add_msg( m_info,
                     _( "You can't climb here - there is no terrain above you that would support your weight" ) );
            return;
        } else {
            // TODO: Make it an extended action
            climbing = true;
            move_cost = cost;

            const cata::optional<tripoint> pnt = point_selection_menu( pts );
            if( !pnt ) {
                return;
            }
            stairs = *pnt;
        }
    }

    if( !force && movez == -1 && !m.has_flag( "GOES_DOWN", u.pos() ) ) {
        add_msg( m_info, _( "You can't go down here!" ) );
        return;
    } else if( !climbing && !force && movez == 1 && !m.has_flag( "GOES_UP", u.pos() ) ) {
        add_msg( m_info, _( "You can't go up here!" ) );
        return;
    }

    if( force ) {
        // Let go of a grabbed cart.
        u.grab( OBJECT_NONE );
    } else if( u.grab_point != tripoint_zero ) {
        add_msg( m_info, _( "You can't drag things up and down stairs." ) );
        return;
    }

    // Because get_levz takes z-value from the map, it will change when vertical_shift (m.has_zlevels() == true)
    // is called or when the map is loaded on new z-level (== false).
    // This caches the z-level we start the movement on (current) and the level we're want to end.
    const int z_before = get_levz();
    const int z_after = get_levz() + movez;
    if( z_after < -OVERMAP_DEPTH || z_after > OVERMAP_HEIGHT ) {
        debugmsg( "Tried to move outside allowed range of z-levels" );
        return;
    }

    // Shift the map up or down

    std::unique_ptr<map> tmp_map_ptr;
    if( !m.has_zlevels() ) {
        tmp_map_ptr.reset( new map() );
    }

    map &maybetmp = m.has_zlevels() ? m : *( tmp_map_ptr.get() );
    if( m.has_zlevels() ) {
        // We no longer need to shift the map here! What joy
    } else {
        maybetmp.load( get_levx(), get_levy(), z_after, false );
    }

    // Find the corresponding staircase
    bool rope_ladder = false;
    bool actually_moved = true;
    // TODO: Remove the stairfinding, make the mapgen gen aligned maps
    if( !force && !climbing ) {
        const cata::optional<tripoint> pnt = find_or_make_stairs( maybetmp, z_after, rope_ladder );
        if( !pnt ) {
            return;
        }
        stairs = *pnt;
    }

    if( !actually_moved ) {
        return;
    }

    if( !force ) {
        monstairz = z_before;
    }
    // Save all monsters that can reach the stairs, remove them from the tracker,
    // then despawn the remaining monsters. Because it's a vertical shift, all
    // monsters are out of the bounds of the map and will despawn.
    if( !m.has_zlevels() ) {
        const int to_x = u.posx();
        const int to_y = u.posy();
        for( monster &critter : all_monsters() ) {
            int turns = critter.turns_to_reach( to_x, to_y );
            if( turns < 10 && coming_to_stairs.size() < 8 && critter.will_reach( to_x, to_y )
                && !slippedpast ) {
                critter.staircount = 10 + turns;
                critter.on_unload();
                coming_to_stairs.push_back( critter );
                remove_zombie( critter );
            }
        }

        shift_monsters( 0, 0, movez );
    }

    std::vector<std::shared_ptr<npc>> npcs_to_bring;
    std::vector<monster *> monsters_following;
    if( !m.has_zlevels() && abs( movez ) == 1 ) {
        std::copy_if( active_npc.begin(), active_npc.end(), back_inserter( npcs_to_bring ),
        [this]( const std::shared_ptr<npc> &np ) {
            return np->is_friend() && rl_dist( np->pos(), u.pos() ) < 2;
        } );
    }

    if( m.has_zlevels() && abs( movez ) == 1 ) {
        for( monster &critter : all_monsters() ) {
            if( critter.attack_target() == &g->u ) {
                monsters_following.push_back( &critter );
            }
        }
    }

    if( u.is_hauling() ) {
        u.stop_hauling();
    }

    u.moves -= move_cost;

    const tripoint old_pos = g->u.pos();
    vertical_shift( z_after );
    if( !force ) {
        update_map( stairs.x, stairs.y );
    }

    if( !npcs_to_bring.empty() ) {
        // Would look nicer randomly scrambled
        auto candidates = closest_tripoints_first( 1, u.pos() );
        std::remove_if( candidates.begin(), candidates.end(), [this]( const tripoint & c ) {
            return !is_empty( c );
        } );

        for( const auto &np : npcs_to_bring ) {
            const auto found = std::find_if( candidates.begin(), candidates.end(),
            [this, np]( const tripoint & c ) {
                return !np->is_dangerous_fields( m.field_at( c ) ) && m.tr_at( c ).is_benign();
            } );

            if( found != candidates.end() ) {
                // @todo: De-uglify
                np->setpos( *found );
                np->place_on_map();
                np->setpos( *found );
                candidates.erase( found );
            }

            if( candidates.empty() ) {
                break;
            }
        }

        reload_npcs();
    }

    // This ugly check is here because of stair teleport bullshit
    // @todo: Remove stair teleport bullshit
    if( rl_dist( g->u.pos(), old_pos ) <= 1 ) {
        for( monster *m : monsters_following ) {
            m->set_dest( g->u.pos() );
        }
    }

    if( rope_ladder ) {
        m.ter_set( u.pos(), t_rope_up );
    }

    if( m.ter( stairs ) == t_manhole_cover ) {
        m.spawn_item( stairs + point( rng( -1, 1 ), rng( -1, 1 ) ), "manhole_cover" );
        m.ter_set( stairs, t_manhole );
    }

    refresh_all();
    // Upon force movement, traps can not be avoided.
    m.creature_on_trap( u, !force );
}

cata::optional<tripoint> game::find_or_make_stairs( map &mp, const int z_after, bool &rope_ladder )
{
    const int omtilesz = SEEX * 2;
    real_coords rc( m.getabs( u.posx(), u.posy() ) );
    tripoint omtile_align_start( m.getlocal( rc.begin_om_pos() ), z_after );
    tripoint omtile_align_end( omtile_align_start.x + omtilesz - 1, omtile_align_start.y + omtilesz - 1,
                               omtile_align_start.z );

    // Try to find the stairs.
    cata::optional<tripoint> stairs;
    int best = INT_MAX;
    const int movez = z_after - get_levz();
    for( const tripoint &dest : m.points_in_rectangle( omtile_align_start, omtile_align_end ) ) {
        if( rl_dist( u.pos(), dest ) <= best &&
            ( ( movez == -1 && mp.has_flag( "GOES_UP", dest ) ) ||
              ( movez == 1 && ( mp.has_flag( "GOES_DOWN", dest ) ||
                                mp.ter( dest ) == t_manhole_cover ) ) ||
              ( ( movez == 2 || movez == -2 ) && mp.ter( dest ) == t_elevator ) ) ) {
            stairs.emplace( dest );
            best = rl_dist( u.pos(), dest );
        }
    }

    if( stairs ) {
        // Stairs found
        return stairs;
    }

    // No stairs found! Try to make some
    rope_ladder = false;
    stairs.emplace( u.pos() );
    stairs->z = z_after;
    // Check the destination area for lava.
    if( mp.ter( *stairs ) == t_lava ) {
        if( movez < 0 &&
            !query_yn(
                _( "There is a LOT of heat coming out of there, even the stairs have melted away.  Jump down?  You won't be able to get back up." ) ) ) {
            return cata::nullopt;
        } else if( movez > 0 &&
                   !query_yn(
                       _( "There is a LOT of heat coming out of there.  Push through the half-molten rocks and ascend?  You will not be able to get back down." ) ) ) {
            return cata::nullopt;
        }

        return stairs;
    }

    if( movez > 0 ) {
        // Manhole covers need this to work
        // Maybe require manhole cover here and fail otherwise?
        return stairs;
    }

    if( mp.impassable( *stairs ) ) {
        popup( _( "Halfway down, the way down becomes blocked off." ) );
        return cata::nullopt;
    }

    if( u.has_trait( trait_id( "WEB_RAPPEL" ) ) ) {
        if( query_yn( _( "There is a sheer drop halfway down. Web-descend?" ) ) ) {
            rope_ladder = true;
            if( ( rng( 4, 8 ) ) < u.get_skill_level( skill_dodge ) ) {
                add_msg( _( "You attach a web and dive down headfirst, flipping upright and landing on your feet." ) );
            } else {
                add_msg( _( "You securely web up and work your way down, lowering yourself safely." ) );
            }
        } else {
            return cata::nullopt;
        }
    } else if( u.has_trait( trait_VINES2 ) || u.has_trait( trait_VINES3 ) ) {
        if( query_yn( _( "There is a sheer drop halfway down.  Use your vines to descend?" ) ) ) {
            if( u.has_trait( trait_VINES2 ) ) {
                if( query_yn( _( "Detach a vine?  It'll hurt, but you'll be able to climb back up..." ) ) ) {
                    rope_ladder = true;
                    add_msg( m_bad, _( "You descend on your vines, though leaving a part of you behind stings." ) );
                    u.mod_pain( 5 );
                    u.apply_damage( nullptr, bp_torso, 5 );
                    u.mod_hunger( 10 );
                    u.mod_thirst( 10 );
                } else {
                    add_msg( _( "You gingerly descend using your vines." ) );
                }
            } else {
                add_msg( _( "You effortlessly lower yourself and leave a vine rooted for future use." ) );
                rope_ladder = true;
                u.mod_hunger( 10 );
                u.mod_thirst( 10 );
            }
        } else {
            return cata::nullopt;
        }
    } else if( u.has_amount( "grapnel", 1 ) ) {
        if( query_yn( _( "There is a sheer drop halfway down. Climb your grappling hook down?" ) ) ) {
            rope_ladder = true;
            u.use_amount( "grapnel", 1 );
        } else {
            return cata::nullopt;
        }
    } else if( u.has_amount( "rope_30", 1 ) ) {
        if( query_yn( _( "There is a sheer drop halfway down. Climb your rope down?" ) ) ) {
            rope_ladder = true;
            u.use_amount( "rope_30", 1 );
        } else {
            return cata::nullopt;
        }
    } else if( !query_yn( _( "There is a sheer drop halfway down.  Jump?" ) ) ) {
        return cata::nullopt;
    }

    return stairs;
}

void game::vertical_shift( const int z_after )
{
    if( z_after < -OVERMAP_DEPTH || z_after > OVERMAP_HEIGHT ) {
        debugmsg( "Tried to get z-level %d outside allowed range of %d-%d",
                  z_after, -OVERMAP_DEPTH, OVERMAP_HEIGHT );
        return;
    }

    // TODO: Implement dragging stuff up/down
    u.grab( OBJECT_NONE );

    scent.reset();

    u.setz( z_after );
    const int z_before = get_levz();
    if( !m.has_zlevels() ) {
        m.clear_vehicle_cache( z_before );
        m.access_cache( z_before ).vehicle_list.clear();
        m.set_transparency_cache_dirty( z_before );
        m.set_outside_cache_dirty( z_before );
        m.load( get_levx(), get_levy(), z_after, true );
        shift_monsters( 0, 0, z_after - z_before );
        reload_npcs();
    } else {
        // Shift the map itself
        m.vertical_shift( z_after );
    }

    m.spawn_monsters( true );

    vertical_notes( z_before, z_after );
}

void game::vertical_notes( int z_before, int z_after )
{
    if( z_before == z_after || !get_option<bool>( "AUTO_NOTES" ) ) {
        return;
    }

    if( !m.inbounds_z( z_before ) || !m.inbounds_z( z_after ) ) {
        debugmsg( "game::vertical_notes invalid arguments: z_before == %d, z_after == %d",
                  z_before, z_after );
        return;
    }
    // Figure out where we know there are up/down connectors
    // Fill in all the tiles we know about (e.g. subway stations)
    static const int REVEAL_RADIUS = 40;
    const tripoint gpos = u.global_omt_location();
    for( int x = -REVEAL_RADIUS; x <= REVEAL_RADIUS; x++ ) {
        for( int y = -REVEAL_RADIUS; y <= REVEAL_RADIUS; y++ ) {
            const int cursx = gpos.x + x;
            const int cursy = gpos.y + y;
            if( !overmap_buffer.seen( cursx, cursy, z_before ) ) {
                continue;
            }
            if( overmap_buffer.has_note( cursx, cursy, z_after ) ) {
                // Already has a note -> never add an AUTO-note
                continue;
            }
            const oter_id &ter = overmap_buffer.ter( cursx, cursy, z_before );
            const oter_id &ter2 = overmap_buffer.ter( cursx, cursy, z_after );
            if( z_after > z_before && ter->has_flag( known_up ) &&
                !ter2->has_flag( known_down ) ) {
                overmap_buffer.set_seen( cursx, cursy, z_after, true );
                overmap_buffer.add_note( cursx, cursy, z_after, string_format( ">:W;%s", _( "AUTO: goes down" ) ) );
            } else if( z_after < z_before && ter->has_flag( known_down ) &&
                       !ter2->has_flag( known_up ) ) {
                overmap_buffer.set_seen( cursx, cursy, z_after, true );
                overmap_buffer.add_note( cursx, cursy, z_after, string_format( "<:W;%s", _( "AUTO: goes up" ) ) );
            }
        }
    }
}

void game::update_map( player &p )
{
    int x = p.posx();
    int y = p.posy();
    update_map( x, y );
}

void game::update_map( int &x, int &y )
{
    int shiftx = 0;
    int shifty = 0;

    while( x < SEEX * int( MAPSIZE / 2 ) ) {
        x += SEEX;
        shiftx--;
    }
    while( x >= SEEX * ( 1 + int( MAPSIZE / 2 ) ) ) {
        x -= SEEX;
        shiftx++;
    }
    while( y < SEEY * int( MAPSIZE / 2 ) ) {
        y += SEEY;
        shifty--;
    }
    while( y >= SEEY * ( 1 + int( MAPSIZE / 2 ) ) ) {
        y -= SEEY;
        shifty++;
    }

    if( shiftx == 0 && shifty == 0 ) {
        // adjust player position
        u.setpos( tripoint( x, y, get_levz() ) );
        // Not actually shifting the submaps, all the stuff below would do nothing
        return;
    }

    // this handles loading/unloading submaps that have scrolled on or off the viewport
    m.shift( shiftx, shifty );

    // Shift monsters
    shift_monsters( shiftx, shifty, 0 );
    u.shift_destination( -shiftx * SEEX, -shifty * SEEY );

    // Shift NPCs
    for( auto it = active_npc.begin(); it != active_npc.end(); ) {
        ( *it )->shift( shiftx, shifty );
        if( ( *it )->posx() < 0 - SEEX * 2 || ( *it )->posy() < 0 - SEEX * 2 ||
            ( *it )->posx() > SEEX * ( MAPSIZE + 2 ) || ( *it )->posy() > SEEY * ( MAPSIZE + 2 ) ) {
            //Remove the npc from the active list. It remains in the overmap list.
            ( *it )->on_unload();
            it = active_npc.erase( it );
        } else {
            it++;
        }
    }

    scent.shift( shiftx * SEEX, shifty * SEEY );

    // Also ensure the player is on current z-level
    // get_levz() should later be removed, when there is no longer such a thing
    // as "current z-level"
    u.setpos( tripoint( x, y, get_levz() ) );

    // Only do the loading after all coordinates have been shifted.

    // Check for overmap saved npcs that should now come into view.
    // Put those in the active list.
    load_npcs();

    // Make sure map cache is consistent since it may have shifted.
    m.build_map_cache( get_levz() );

    // Spawn monsters if appropriate
    // This call will generate new monsters in addition to loading, so it's placed after NPC loading
    m.spawn_monsters( false ); // Static monsters

    // Update what parts of the world map we can see
    update_overmap_seen();
}

void game::update_overmap_seen()
{
    const tripoint ompos = u.global_omt_location();
    const int dist = u.overmap_sight_range( light_level( u.posz() ) );
    // We can always see where we're standing
    overmap_buffer.set_seen( ompos.x, ompos.y, ompos.z, true );
    for( int x = ompos.x - dist; x <= ompos.x + dist; x++ ) {
        for( int y = ompos.y - dist; y <= ompos.y + dist; y++ ) {
            const std::vector<point> line = line_to( ompos.x, ompos.y, x, y, 0 );
            int sight_points = dist;
            for( auto it = line.begin();
                 it != line.end() && sight_points >= 0; ++it ) {
                const oter_id &ter = overmap_buffer.ter( it->x, it->y, ompos.z );
                sight_points -= int( ter->get_see_cost() );
            }
            if( sight_points >= 0 ) {
                overmap_buffer.set_seen( x, y, ompos.z, true );
            }
        }
    }
}

void game::replace_stair_monsters()
{
    for( auto &elem : coming_to_stairs ) {
        elem.staircount = 0;
        tripoint spawn_point( elem.posx(), elem.posy(), get_levz() );
        // Find some better spots if current is occupied
        // If we can't, just destroy the poor monster
        for( size_t i = 0; i < 10; i++ ) {
            if( is_empty( spawn_point ) && elem.can_move_to( spawn_point ) ) {
                elem.spawn( spawn_point );
                add_zombie( elem );
                break;
            }

            spawn_point.x = elem.posx() + rng( -10, 10 );
            spawn_point.y = elem.posy() + rng( -10, 10 );
        }
    }

    coming_to_stairs.clear();
}

//TODO: abstract out the location checking code
//TODO: refactor so zombies can follow up and down stairs instead of this mess
void game::update_stair_monsters()
{
    // Search for the stairs closest to the player.
    std::vector<int> stairx;
    std::vector<int> stairy;
    std::vector<int> stairdist;

    const bool from_below = monstairz < get_levz();

    if( coming_to_stairs.empty() ) {
        return;
    }

    if( m.has_zlevels() ) {
        debugmsg( "%d monsters coming to stairs on a map with z-levels",
                  coming_to_stairs.size() );
        coming_to_stairs.clear();
    }

    for( int x = 0; x < SEEX * MAPSIZE; x++ ) {
        for( int y = 0; y < SEEY * MAPSIZE; y++ ) {
            tripoint dest( x, y, u.posz() );
            if( ( from_below && m.has_flag( "GOES_DOWN", dest ) ) ||
                ( !from_below && m.has_flag( "GOES_UP", dest ) ) ) {
                stairx.push_back( x );
                stairy.push_back( y );
                stairdist.push_back( rl_dist( dest, u.pos() ) );
            }
        }
    }
    if( stairdist.empty() ) {
        return;         // Found no stairs?
    }

    // Find closest stairs.
    size_t si = 0;
    for( size_t i = 0; i < stairdist.size(); i++ ) {
        if( stairdist[i] < stairdist[si] ) {
            si = i;
        }
    }

    // Find up to 4 stairs for distance stairdist[si] +1
    std::vector<int> nearest;
    nearest.push_back( si );
    for( size_t i = 0; i < stairdist.size() && nearest.size() < 4; i++ ) {
        if( ( i != si ) && ( stairdist[i] <= stairdist[si] + 1 ) ) {
            nearest.push_back( i );
        }
    }
    // Randomize the stair choice
    si = random_entry_ref( nearest );

    // Attempt to spawn zombies.
    for( size_t i = 0; i < coming_to_stairs.size(); i++ ) {
        int mposx = stairx[si];
        int mposy = stairy[si];
        monster &critter = coming_to_stairs[i];
        const tripoint dest{mposx, mposy, g->get_levz()};

        // We might be not be visible.
        if( ( critter.posx() < 0 - ( SEEX * MAPSIZE ) / 6 ||
              critter.posy() < 0 - ( SEEY * MAPSIZE ) / 6 ||
              critter.posx() > ( SEEX * MAPSIZE * 7 ) / 6 ||
              critter.posy() > ( SEEY * MAPSIZE * 7 ) / 6 ) ) {
            continue;
        }

        critter.staircount -= 4;
        // Let the player know zombies are trying to come.
        if( u.sees( dest ) ) {
            std::stringstream dump;
            if( critter.staircount > 4 ) {
                dump << string_format( _( "You see a %s on the stairs" ), critter.name().c_str() );
            } else {
                if( critter.staircount > 0 ) {
                    dump << ( from_below ?
                              //~ The <monster> is almost at the <bottom/top> of the <terrain type>!
                              string_format( _( "The %1$s is almost at the top of the %2$s!" ),
                                             critter.name().c_str(),
                                             m.tername( dest ).c_str() ) :
                              string_format( _( "The %1$s is almost at the bottom of the %2$s!" ),
                                             critter.name().c_str(),
                                             m.tername( dest ).c_str() ) );
                }
            }

            add_msg( m_warning, dump.str().c_str() );
        } else {
            sounds::sound( dest, 5, _( "a sound nearby from the stairs!" ) );
        }

        if( critter.staircount > 0 ) {
            continue;
        }

        if( is_empty( dest ) ) {
            critter.spawn( dest );
            critter.staircount = 0;
            add_zombie( critter );
            if( u.sees( dest ) ) {
                if( !from_below ) {
                    add_msg( m_warning, _( "The %1$s comes down the %2$s!" ),
                             critter.name().c_str(),
                             m.tername( dest ).c_str() );
                } else {
                    add_msg( m_warning, _( "The %1$s comes up the %2$s!" ),
                             critter.name().c_str(),
                             m.tername( dest ).c_str() );
                }
            }
            coming_to_stairs.erase( coming_to_stairs.begin() + i );
            continue;
        } else if( u.pos() == dest ) {
            // Monster attempts to push player of stairs
            int pushx = -1;
            int pushy = -1;
            int tries = 0;

            // the critter is now right on top of you and will attack unless
            // it can find a square to push you into with one of his tries.
            const int creature_push_attempts = 9;
            const int player_throw_resist_chance = 3;

            critter.spawn( dest );
            while( tries < creature_push_attempts ) {
                tries++;
                pushx = rng( -1, 1 );
                pushy = rng( -1, 1 );
                int iposx = mposx + pushx;
                int iposy = mposy + pushy;
                tripoint pos( iposx, iposy, get_levz() );
                if( ( pushx != 0 || pushy != 0 ) && !critter_at( pos ) &&
                    critter.can_move_to( pos ) ) {
                    bool resiststhrow = ( u.is_throw_immune() ) ||
                                        ( u.has_trait( trait_LEG_TENT_BRACE ) );
                    if( resiststhrow && one_in( player_throw_resist_chance ) ) {
                        u.moves -= 25; // small charge for avoiding the push altogether
                        add_msg( _( "The %s fails to push you back!" ),
                                 critter.name().c_str() );
                        return; //judo or leg brace prevent you from getting pushed at all
                    }
                    // Not accounting for tentacles latching on, so..
                    // Something is about to happen, lets charge half a move
                    u.moves -= 50;
                    if( resiststhrow && ( u.is_throw_immune() ) ) {
                        //we have a judoka who isn't getting pushed but counterattacking now.
                        mattack::thrown_by_judo( &critter );
                        return;
                    }
                    std::string msg;
                    ///\EFFECT_DODGE reduces chance of being downed when pushed off the stairs
                    if( !( resiststhrow ) && ( u.get_dodge() + rng( 0, 3 ) < 12 ) ) {
                        // dodge 12 - never get downed
                        // 11.. avoid 75%; 10.. avoid 50%; 9.. avoid 25%
                        u.add_effect( effect_downed, 2_turns );
                        msg = _( "The %s pushed you back hard!" );
                    } else {
                        msg = _( "The %s pushed you back!" );
                    }
                    add_msg( m_warning, msg.c_str(), critter.name().c_str() );
                    u.setx( u.posx() + pushx );
                    u.sety( u.posy() + pushy );
                    return;
                }
            }
            add_msg( m_warning,
                     _( "The %s tried to push you back but failed! It attacks you!" ),
                     critter.name().c_str() );
            critter.melee_attack( u );
            u.moves -= 50;
            return;
        } else if( monster *const mon_ptr = critter_at<monster>( dest ) ) {
            // Monster attempts to displace a monster from the stairs
            monster &other = *mon_ptr;
            critter.spawn( dest );

            // the critter is now right on top of another and will push it
            // if it can find a square to push it into inside of his tries.
            const int creature_push_attempts = 9;
            const int creature_throw_resist = 4;

            int tries = 0;
            int pushx = 0;
            int pushy = 0;
            while( tries < creature_push_attempts ) {
                tries++;
                pushx = rng( -1, 1 );
                pushy = rng( -1, 1 );
                int iposx = mposx + pushx;
                int iposy = mposy + pushy;
                tripoint pos( iposx, iposy, get_levz() );
                if( ( pushx == 0 && pushy == 0 ) || ( ( iposx == u.posx() ) && ( iposy == u.posy() ) ) ) {
                    continue;
                }
                if( !critter_at( pos ) && other.can_move_to( pos ) ) {
                    other.setpos( tripoint( iposx, iposy, get_levz() ) );
                    other.moves -= 50;
                    std::string msg;
                    if( one_in( creature_throw_resist ) ) {
                        other.add_effect( effect_downed, 2_turns );
                        msg = _( "The %1$s pushed the %2$s hard." );
                    } else {
                        msg = _( "The %1$s pushed the %2$s." );
                    }
                    add_msg( msg.c_str(), critter.name().c_str(), other.name().c_str() );
                    return;
                }
            }
            return;
        }
    }
}

void game::despawn_monster( monster &critter )
{
    if( !critter.is_hallucination() ) {
        // hallucinations aren't stored, they come and go as they like,
        overmap_buffer.despawn_monster( critter );
    }

    critter.on_unload();
    remove_zombie( critter );
}

void game::shift_monsters( const int shiftx, const int shifty, const int shiftz )
{
    // If either shift argument is non-zero, we're shifting.
    if( shiftx == 0 && shifty == 0 && shiftz == 0 ) {
        return;
    }
    for( monster &critter : all_monsters() ) {
        if( shiftx != 0 || shifty != 0 ) {
            critter.shift( shiftx, shifty );
        }

        if( m.inbounds( critter.pos() ) && ( shiftz == 0 || m.has_zlevels() ) ) {
            // We're inbounds, so don't despawn after all.
            // No need to shift Z-coordinates, they are absolute
            continue;
        }
        // Either a vertical shift or the critter is now outside of the reality bubble,
        // anyway: it must be saved and removed.
        despawn_monster( critter );
    }
    // The order in which zombies are shifted may cause zombies to briefly exist on
    // the same square. This messes up the mon_at cache, so we need to rebuild it.
    rebuild_mon_at_cache();
}

void game::perhaps_add_random_npc()
{
    if( !calendar::once_every( 1_hours ) ) {
        return;
    }
    // Create a new NPC?
    // Only allow NPCs on 0 z-level, otherwise they can bug out due to lack of spots
    if( !get_option<bool>( "RANDOM_NPC" ) || ( !m.has_zlevels() && get_levz() != 0 ) ) {
        return;
    }

    float density = get_option<float>( "NPC_DENSITY" );
    //@todo This is inaccurate when the player is near a overmap border, and it will
    //immediately spawn new npcs upon entering a new overmap. Rather use number of npcs *nearby*.
    const int npc_num = get_cur_om().get_npcs().size();
    if( npc_num > 0 ) {
        // 100%, 80%, 64%, 52%, 41%, 33%...
        density *= powf( 0.8f, npc_num );
    }

    if( !x_in_y( density, 100 ) ) {
        return;
    }

    std::shared_ptr<npc> tmp = std::make_shared<npc>();
    tmp->normalize();
    tmp->randomize();
    //tmp->stock_missions();
    // Create the NPC in one of the outermost submaps,
    // hopefully far away to be invisible to the player,
    // to prevent NPCs appearing out of thin air.
    // This can be changed to let the NPC spawn further away,
    // so it does not became active immediately.
    int msx = get_levx();
    int msy = get_levy();
    switch( rng( 0, 4 ) ) { // on which side of the map to spawn
        case 0:
            msy += rng( 0, MAPSIZE - 1 );
            break;
        case 1:
            msx += MAPSIZE - 1;
            msy += rng( 0, MAPSIZE - 1 );
            break;
        case 2:
            msx += rng( 0, MAPSIZE - 1 );
            break;
        case 3:
            msy += MAPSIZE - 1;
            msx += rng( 0, MAPSIZE - 1 );
            break;
        default:
            break;
    }
    // adds the npc to the correct overmap.
    tmp->spawn_at_sm( msx, msy, 0 );
    overmap_buffer.insert_npc( tmp );
    tmp->form_opinion( u );
    tmp->mission = NPC_MISSION_NULL;
    tmp->add_new_mission( mission::reserve_random( ORIGIN_ANY_NPC, tmp->global_omt_location(),
                          tmp->getID() ) );
    // This will make the new NPC active
    load_npcs();
}

void game::teleport( player *p, bool add_teleglow )
{
    if( p == nullptr ) {
        p = &u;
    }
    int tries = 0;
    tripoint new_pos = p->pos();
    bool is_u = ( p == &u );

    if( add_teleglow ) {
        p->add_effect( effect_teleglow, 30_minutes );
    }
    do {
        new_pos.x = p->posx() + rng( 0, SEEX * 2 ) - SEEX;
        new_pos.y = p->posy() + rng( 0, SEEY * 2 ) - SEEY;
        tries++;
    } while( tries < 15 && m.impassable( new_pos ) );
    bool can_see = ( is_u || u.sees( new_pos ) );
    if( p->in_vehicle ) {
        m.unboard_vehicle( p->pos() );
    }
    p->setx( new_pos.x );
    p->sety( new_pos.y );
    if( m.impassable( new_pos ) ) { //Teleported into a wall
        if( can_see ) {
            if( is_u ) {
                add_msg( _( "You teleport into the middle of a %s!" ),
                         m.obstacle_name( new_pos ).c_str() );
                p->add_memorial_log( pgettext( "memorial_male", "Teleported into a %s." ),
                                     pgettext( "memorial_female", "Teleported into a %s." ),
                                     m.obstacle_name( new_pos ).c_str() );
            } else {
                add_msg( _( "%1$s teleports into the middle of a %2$s!" ),
                         p->name.c_str(), m.obstacle_name( new_pos ).c_str() );
            }
        }
        p->apply_damage( nullptr, bp_torso, 500 );
        p->check_dead_state();
    } else if( can_see ) {
        if( monster *const mon_ptr = critter_at<monster>( new_pos ) ) {
            monster &critter = *mon_ptr;
            if( is_u ) {
                add_msg( _( "You teleport into the middle of a %s!" ),
                         critter.name().c_str() );
                u.add_memorial_log( pgettext( "memorial_male", "Telefragged a %s." ),
                                    pgettext( "memorial_female", "Telefragged a %s." ),
                                    critter.name().c_str() );
            } else {
                add_msg( _( "%1$s teleports into the middle of a %2$s!" ),
                         p->name.c_str(), critter.name().c_str() );
            }
            critter.die_in_explosion( p );
        }
    }
    if( is_u ) {
        update_map( *p );
    }
}

void game::nuke( const tripoint &p )
{
    // TODO: nukes hit above surface, not critter = 0
    // TODO: Z
    int x = p.x;
    int y = p.y;
    tinymap tmpmap;
    tmpmap.load( x * 2, y * 2, 0, false );
    tripoint dest( 0, 0, p.z );
    int &i = dest.x;
    int &j = dest.y;
    for( i = 0; i < SEEX * 2; i++ ) {
        for( j = 0; j < SEEY * 2; j++ ) {
            if( !one_in( 10 ) ) {
                tmpmap.make_rubble( dest, f_rubble_rock, true, t_dirt, true );
            }
            if( one_in( 3 ) ) {
                tmpmap.add_field( dest, fd_nuke_gas, 3 );
            }
            tmpmap.adjust_radiation( dest, rng( 20, 80 ) );
        }
    }
    tmpmap.save();
    overmap_buffer.ter( x, y, 0 ) = oter_id( "crater" );
    // Kill any npcs on that omap location.
    for( const auto &npc : overmap_buffer.get_npcs_near_omt( x, y, 0, 0 ) ) {
        npc->marked_for_death = true;
    }
}

void game::display_scent()
{
    int div;
    bool got_value = query_int( div, _( "Set the Scent Map sensitivity to (0 to cancel)?" ) );
    if( !got_value || div < 1 ) {
        add_msg( _( "Never mind." ) );
        return;
    }
    draw_ter();
    scent.draw( w_terrain, div * 2, u.pos() + u.view_offset );
    wrefresh( w_terrain );
    inp_mngr.wait_for_any_key();
}

void game::init_autosave()
{
    moves_since_last_save = 0;
    last_save_timestamp = time( nullptr );
}

void game::quicksave()
{
    //Don't autosave if the player hasn't done anything since the last autosave/quicksave,
    if( !moves_since_last_save ) {
        return;
    }
    add_msg( m_info, _( "Saving game, this may take a while" ) );
    popup_nowait( _( "Saving game, this may take a while" ) );

    time_t now = time( nullptr );  //timestamp for start of saving procedure

    //perform save
    save();
    //Now reset counters for autosaving, so we don't immediately autosave after a quicksave or autosave.
    moves_since_last_save = 0;
    last_save_timestamp = now;
}

void game::quickload()
{
    const WORLDPTR active_world = world_generator->active_world;
    if( active_world == nullptr ) {
        return;
    }

    if( active_world->save_exists( save_t::from_player_name( u.name ) ) ) {
        if( moves_since_last_save != 0 ) { // See if we need to reload anything
            MAPBUFFER.reset();
            overmap_buffer.clear();
            try {
                setup();
            } catch( const std::exception &err ) {
                debugmsg( "Error: %s", err.what() );
            }
            load( save_t::from_player_name( u.name ) );
        }
    } else {
        popup_getkey( _( "No saves for %s yet." ), u.name.c_str() );
    }
}

void game::autosave()
{
    //Don't autosave if the min-autosave interval has not passed since the last autosave/quicksave.
    if( time( nullptr ) < last_save_timestamp + 60 * get_option<int>( "AUTOSAVE_MINUTES" ) ) {
        return;
    }
    quicksave();    //Driving checks are handled by quicksave()
}

void intro()
{
    int maxy = getmaxy( catacurses::stdscr );
    int maxx = getmaxx( catacurses::stdscr );
    const int minHeight = FULL_SCREEN_HEIGHT;
    const int minWidth = FULL_SCREEN_WIDTH;
    catacurses::window tmp = catacurses::newwin( minHeight, minWidth, 0, 0 );

    while( maxy < minHeight || maxx < minWidth ) {
        werase( tmp );
        if( maxy < minHeight && maxx < minWidth ) {
            fold_and_print( tmp, 0, 0, maxx, c_white,
                            _( "Whoa! Your terminal is tiny! This game requires a minimum terminal size of "
                               "%dx%d to work properly. %dx%d just won't do. Maybe a smaller font would help?" ),
                            minWidth, minHeight, maxx, maxy );
        } else if( maxx < minWidth ) {
            fold_and_print( tmp, 0, 0, maxx, c_white,
                            _( "Oh! Hey, look at that. Your terminal is just a little too narrow. This game "
                               "requires a minimum terminal size of %dx%d to function. It just won't work "
                               "with only %dx%d. Can you stretch it out sideways a bit?" ),
                            minWidth, minHeight, maxx, maxy );
        } else {
            fold_and_print( tmp, 0, 0, maxx, c_white,
                            _( "Woah, woah, we're just a little short on space here. The game requires a "
                               "minimum terminal size of %dx%d to run. %dx%d isn't quite enough! Can you "
                               "make the terminal just a smidgen taller?" ),
                            minWidth, minHeight, maxx, maxy );
        }
        wrefresh( tmp );
        inp_mngr.wait_for_any_key();
        maxy = getmaxy( catacurses::stdscr );
        maxx = getmaxx( catacurses::stdscr );
    }
    werase( tmp );

#if !(defined _WIN32 || defined WINDOWS || defined TILES)
    // Check whether LC_CTYPE supports the UTF-8 encoding
    // and show a warning if it doesn't
    if( std::strcmp( nl_langinfo( CODESET ), "UTF-8" ) != 0 ) {
        const char *unicode_error_msg =
            _( "You don't seem to have a valid Unicode locale. You may see some weird "
               "characters (e.g. empty boxes or question marks). You have been warned." );
        fold_and_print( tmp, 0, 0, maxx, c_white, unicode_error_msg, minWidth, minHeight, maxx, maxy );
        wrefresh( tmp );
        inp_mngr.wait_for_any_key();
        werase( tmp );
    }
#endif

    wrefresh( tmp );
    catacurses::erase();
}

void game::process_artifact( item &it, player &p )
{
    const bool worn = p.is_worn( it );
    const bool wielded = ( &it == &p.weapon );
    std::vector<art_effect_passive> effects = it.type->artifact->effects_carried;
    if( worn ) {
        auto &ew = it.type->artifact->effects_worn;
        effects.insert( effects.end(), ew.begin(), ew.end() );
    }
    if( wielded ) {
        auto &ew = it.type->artifact->effects_wielded;
        effects.insert( effects.end(), ew.begin(), ew.end() );
    }
    if( it.is_tool() ) {
        // Recharge it if necessary
        if( it.ammo_remaining() < it.ammo_capacity() && calendar::once_every( 1_minutes ) ) {
            //Before incrementing charge, check that any extra requirements are met
            if( check_art_charge_req( it ) ) {
                switch( it.type->artifact->charge_type ) {
                    case ARTC_NULL:
                    case NUM_ARTCS:
                        break; // dummy entries
                    case ARTC_TIME:
                        // Once per hour
                        if( calendar::once_every( 1_hours ) ) {
                            it.charges++;
                        }
                        break;
                    case ARTC_SOLAR:
                        if( calendar::once_every( 10_minutes ) &&
                            is_in_sunlight( p.pos() ) ) {
                            it.charges++;
                        }
                        break;
                    // Artifacts can inflict pain even on Deadened folks.
                    // Some weird Lovecraftian thing.  ;P
                    // (So DON'T route them through mod_pain!)
                    case ARTC_PAIN:
                        if( calendar::once_every( 1_minutes ) ) {
                            add_msg( m_bad, _( "You suddenly feel sharp pain for no reason." ) );
                            p.mod_pain_noresist( 3 * rng( 1, 3 ) );
                            it.charges++;
                        }
                        break;
                    case ARTC_HP:
                        if( calendar::once_every( 1_minutes ) ) {
                            add_msg( m_bad, _( "You feel your body decaying." ) );
                            p.hurtall( 1, nullptr );
                            it.charges++;
                        }
                        break;
                    case ARTC_FATIGUE:
                        if( calendar::once_every( 1_minutes ) ) {
                            add_msg( m_bad, _( "You feel fatigue seeping into your body." ) );
                            u.mod_fatigue( 3 * rng( 1, 3 ) );
                            u.mod_stat( "stamina", -9 * rng( 1, 3 ) * rng( 1, 3 ) * rng( 2, 3 ) );
                            it.charges++;
                        }
                        break;
                    // Portals are energetic enough to charge the item.
                    // Tears in reality are consumed too, but can't charge it.
                    case ARTC_PORTAL:
                        for( const tripoint &dest : m.points_in_radius( p.pos(), 1 ) ) {
                            m.remove_field( dest, fd_fatigue );
                            if( m.tr_at( dest ).loadid == tr_portal ) {
                                add_msg( m_good, _( "The portal collapses!" ) );
                                m.remove_trap( dest );
                                it.charges++;
                                break;
                            }
                        }
                        break;
                }
            }
        }
    }

    for( auto &i : effects ) {
        switch( i ) {
            case AEP_STR_UP:
                p.mod_str_bonus( +4 );
                break;
            case AEP_DEX_UP:
                p.mod_dex_bonus( +4 );
                break;
            case AEP_PER_UP:
                p.mod_per_bonus( +4 );
                break;
            case AEP_INT_UP:
                p.mod_int_bonus( +4 );
                break;
            case AEP_ALL_UP:
                p.mod_str_bonus( +2 );
                p.mod_dex_bonus( +2 );
                p.mod_per_bonus( +2 );
                p.mod_int_bonus( +2 );
                break;
            case AEP_SPEED_UP: // Handled in player::current_speed()
                break;

            case AEP_PBLUE:
                if( p.radiation > 0 ) {
                    p.radiation--;
                }
                break;

            case AEP_SMOKE:
                if( one_in( 10 ) ) {
                    tripoint pt( p.posx() + rng( -1, 1 ),
                                 p.posy() + rng( -1, 1 ),
                                 p.posz() );
                    m.add_field( pt, fd_smoke, rng( 1, 3 ) );
                }
                break;

            case AEP_SNAKES:
                break; // Handled in player::hit()

            case AEP_EXTINGUISH:
                for( const tripoint &dest : m.points_in_radius( p.pos(), 1 ) ) {
                    m.adjust_field_age( dest, fd_fire, -1_turns );
                }
                break;

            case AEP_FUN:
                //Bonus fluctuates, wavering between 0 and 30-ish - usually around 12
                p.add_morale( MORALE_FEELING_GOOD, rng( 1, 2 ) * rng( 2, 3 ), 0, 3_turns, 0_turns, false );
                break;

            case AEP_HUNGER:
                if( one_in( 100 ) ) {
                    p.mod_hunger( 1 );
                }
                break;

            case AEP_THIRST:
                if( one_in( 120 ) ) {
                    p.mod_thirst( 1 );
                }
                break;

            case AEP_EVIL:
                if( one_in( 150 ) ) { // Once every 15 minutes, on average
                    p.add_effect( effect_evil, 30_minutes );
                    if( it.is_armor() ) {
                        if( !worn ) {
                            add_msg( _( "You have an urge to wear the %s." ),
                                     it.tname().c_str() );
                        }
                    } else if( !wielded ) {
                        add_msg( _( "You have an urge to wield the %s." ),
                                 it.tname().c_str() );
                    }
                }
                break;

            case AEP_SCHIZO:
                break; // Handled in player::suffer()

            case AEP_RADIOACTIVE:
                if( one_in( 4 ) ) {
                    p.radiation++;
                }
                break;

            case AEP_STR_DOWN:
                p.mod_str_bonus( -3 );
                break;

            case AEP_DEX_DOWN:
                p.mod_dex_bonus( -3 );
                break;

            case AEP_PER_DOWN:
                p.mod_per_bonus( -3 );
                break;

            case AEP_INT_DOWN:
                p.mod_int_bonus( -3 );
                break;

            case AEP_ALL_DOWN:
                p.mod_str_bonus( -2 );
                p.mod_dex_bonus( -2 );
                p.mod_per_bonus( -2 );
                p.mod_int_bonus( -2 );
                break;

            case AEP_SPEED_DOWN:
                break; // Handled in player::current_speed()

            default:
                //Suppress warnings
                break;
        }
    }
    // Recalculate, as it might have changed (by mod_*_bonus above)
    p.str_cur = p.get_str();
    p.int_cur = p.get_int();
    p.dex_cur = p.get_dex();
    p.per_cur = p.get_per();
}
//Check if an artifact's extra charge requirements are currently met
bool check_art_charge_req( item &it )
{
    player &p = g->u;
    bool reqsmet = true;
    const bool worn = p.is_worn( it );
    const bool wielded = ( &it == &p.weapon );
    const bool heldweapon = ( wielded && !it.is_armor() ); //don't charge wielded clothes
    switch( it.type->artifact->charge_req ) {
        case( ACR_NULL ):
        case( NUM_ACRS ):
            break;
        case( ACR_EQUIP ):
            //Generated artifacts won't both be wearable and have charges, but nice for mods
            reqsmet = ( worn || heldweapon );
            break;
        case( ACR_SKIN ):
            //As ACR_EQUIP, but also requires nothing worn on bodypart wielding or wearing item
            if( !worn && !heldweapon ) {
                reqsmet = false;
                break;
            }
            for( const body_part bp : all_body_parts ) {
                if( it.covers( bp ) || ( heldweapon && ( bp == bp_hand_r || bp == bp_hand_l ) ) ) {
                    reqsmet = true;
                    for( auto &i : p.worn ) {
                        if( i.covers( bp ) && ( &it != &i ) && i.get_coverage() > 50 ) {
                            reqsmet = false;
                            break; //This one's no good, check the next body part
                        }
                    }
                    if( reqsmet ) {
                        break;    //Only need skin contact on one bodypart
                    }
                }
            }
            break;
        case( ACR_SLEEP ):
            reqsmet = p.has_effect( effect_sleep );
            break;
        case( ACR_RAD ):
            reqsmet = ( ( g->m.get_radiation( p.pos() ) > 0 ) || ( p.radiation > 0 ) );
            break;
        case( ACR_WET ):
            reqsmet = std::any_of( p.body_wetness.begin(), p.body_wetness.end(),
            []( const int w ) {
                return w != 0;
            } );
            if( !reqsmet && sum_conditions( calendar::turn - 1_turns, calendar::turn, p.pos() ).rain_amount > 0
                && !( p.in_vehicle && g->m.veh_at( p.pos() )->is_inside() ) ) {
                reqsmet = true;
            }
            break;
        case( ACR_SKY ):
            reqsmet = ( p.posz() > 0 );
            break;
    }
    return reqsmet;
}

void game::start_calendar()
{
    calendar::start = HOURS( get_option<int>( "INITIAL_TIME" ) );
    const bool scen_season = scen->has_flag( "SPR_START" ) || scen->has_flag( "SUM_START" ) ||
                             scen->has_flag( "AUT_START" ) || scen->has_flag( "WIN_START" ) ||
                             scen->has_flag( "SUM_ADV_START" );
    const std::string nonscen_season = get_option<std::string>( "INITIAL_SEASON" );
    if( scen->has_flag( "SPR_START" ) || ( !scen_season && nonscen_season == "spring" ) ) {
        calendar::initial_season = SPRING;
    } else if( scen->has_flag( "SUM_START" ) || ( !scen_season && nonscen_season == "summer" ) ) {
        calendar::initial_season = SUMMER;
        calendar::start += to_turns<int>( calendar::season_length() );
    } else if( scen->has_flag( "AUT_START" ) || ( !scen_season && nonscen_season == "autumn" ) ) {
        calendar::initial_season = AUTUMN;
        calendar::start += to_turns<int>( calendar::season_length() * 2 );
    } else if( scen->has_flag( "WIN_START" ) || ( !scen_season && nonscen_season == "winter" ) ) {
        calendar::initial_season = WINTER;
        calendar::start += to_turns<int>( calendar::season_length() * 3 );
    } else if( scen->has_flag( "SUM_ADV_START" ) ) {
        calendar::initial_season = SUMMER;
        calendar::start += to_turns<int>( calendar::season_length() * 5 );
    } else {
        debugmsg( "The Unicorn" );
    }
    calendar::turn = calendar::start;
}

void game::add_artifact_messages( const std::vector<art_effect_passive> &effects )
{
    int net_str = 0;
    int net_dex = 0;
    int net_per = 0;
    int net_int = 0;
    int net_speed = 0;

    for( auto &i : effects ) {
        switch( i ) {
            case AEP_STR_UP:
                net_str += 4;
                break;
            case AEP_DEX_UP:
                net_dex += 4;
                break;
            case AEP_PER_UP:
                net_per += 4;
                break;
            case AEP_INT_UP:
                net_int += 4;
                break;
            case AEP_ALL_UP:
                net_str += 2;
                net_dex += 2;
                net_per += 2;
                net_int += 2;
                break;
            case AEP_STR_DOWN:
                net_str -= 3;
                break;
            case AEP_DEX_DOWN:
                net_dex -= 3;
                break;
            case AEP_PER_DOWN:
                net_per -= 3;
                break;
            case AEP_INT_DOWN:
                net_int -= 3;
                break;
            case AEP_ALL_DOWN:
                net_str -= 2;
                net_dex -= 2;
                net_per -= 2;
                net_int -= 2;
                break;

            case AEP_SPEED_UP:
                net_speed += 20;
                break;
            case AEP_SPEED_DOWN:
                net_speed -= 20;
                break;

            case AEP_PBLUE:
                break; // No message

            case AEP_SNAKES:
                add_msg( m_warning, _( "Your skin feels slithery." ) );
                break;

            case AEP_INVISIBLE:
                add_msg( m_good, _( "You fade into invisibility!" ) );
                break;

            case AEP_CLAIRVOYANCE:
                add_msg( m_good, _( "You can see through walls!" ) );
                break;

            case AEP_CLAIRVOYANCE_PLUS:
                add_msg( m_good, _( "You can see through walls!" ) );
                break;

            case AEP_SUPER_CLAIRVOYANCE:
                add_msg( m_good, _( "You can see through everything!" ) );
                break;

            case AEP_STEALTH:
                add_msg( m_good, _( "Your steps stop making noise." ) );
                break;

            case AEP_GLOW:
                add_msg( _( "A glow of light forms around you." ) );
                break;

            case AEP_PSYSHIELD:
                add_msg( m_good, _( "Your mental state feels protected." ) );
                break;

            case AEP_RESIST_ELECTRICITY:
                add_msg( m_good, _( "You feel insulated." ) );
                break;

            case AEP_CARRY_MORE:
                add_msg( m_good, _( "Your back feels strengthened." ) );
                break;

            case AEP_FUN:
                add_msg( m_good, _( "You feel a pleasant tingle." ) );
                break;

            case AEP_HUNGER:
                add_msg( m_warning, _( "You feel hungry." ) );
                break;

            case AEP_THIRST:
                add_msg( m_warning, _( "You feel thirsty." ) );
                break;

            case AEP_EVIL:
                add_msg( m_warning, _( "You feel an evil presence..." ) );
                break;

            case AEP_SCHIZO:
                add_msg( m_bad, _( "You feel a tickle of insanity." ) );
                break;

            case AEP_RADIOACTIVE:
                add_msg( m_warning, _( "Your skin prickles with radiation." ) );
                break;

            case AEP_MUTAGENIC:
                add_msg( m_bad, _( "You feel your genetic makeup degrading." ) );
                break;

            case AEP_ATTENTION:
                add_msg( m_warning, _( "You feel an otherworldly attention upon you..." ) );
                break;

            case AEP_FORCE_TELEPORT:
                add_msg( m_bad, _( "You feel a force pulling you inwards." ) );
                break;

            case AEP_MOVEMENT_NOISE:
                add_msg( m_warning, _( "You hear a rattling noise coming from inside yourself." ) );
                break;

            case AEP_BAD_WEATHER:
                add_msg( m_warning, _( "You feel storms coming." ) );
                break;

            case AEP_SICK:
                add_msg( m_bad, _( "You feel unwell." ) );
                break;

            case AEP_SMOKE:
                add_msg( m_warning, _( "A cloud of smoke appears." ) );
                break;
            default:
                //Suppress warnings
                break;
        }
    }

    std::string stat_info;
    if( net_str != 0 ) {
        stat_info += string_format( _( "Str %s%d! " ),
                                    ( net_str > 0 ? "+" : "" ), net_str );
    }
    if( net_dex != 0 ) {
        stat_info += string_format( _( "Dex %s%d! " ),
                                    ( net_dex > 0 ? "+" : "" ), net_dex );
    }
    if( net_int != 0 ) {
        stat_info += string_format( _( "Int %s%d! " ),
                                    ( net_int > 0 ? "+" : "" ), net_int );
    }
    if( net_per != 0 ) {
        stat_info += string_format( _( "Per %s%d! " ),
                                    ( net_per > 0 ? "+" : "" ), net_per );
    }

    if( !stat_info.empty() ) {
        add_msg( stat_info.c_str() );
    }

    if( net_speed != 0 ) {
        add_msg( m_info, _( "Speed %s%d! " ), ( net_speed > 0 ? "+" : "" ), net_speed );
    }
}

void game::add_artifact_dreams( )
{
    //If player is sleeping, get a dream from a carried artifact
    //Don't need to check that player is sleeping here, that's done before calling
    std::list<item *> art_items = g->u.get_artifact_items();
    std::vector<item *>      valid_arts;
    std::vector<std::vector<std::string>>
                                       valid_dreams; // Tracking separately so we only need to check its req once
    //Pull the list of dreams
    add_msg( m_debug, "Checking %s carried artifacts", art_items.size() );
    for( auto &it : art_items ) {
        //Pick only the ones with an applicable dream
        auto art = it->type->artifact;
        if( art->charge_req != ACR_NULL && ( it->ammo_remaining() < it->ammo_capacity() ||
                                             it->ammo_capacity() == 0 ) ) { //or max 0 in case of wacky mod shenanigans
            add_msg( m_debug, "Checking artifact %s", it->tname() );
            if( check_art_charge_req( *it ) ) {
                add_msg( m_debug, "   Has freq %s,%s", art->dream_freq_met, art->dream_freq_unmet );
                if( art->dream_freq_met   > 0 && x_in_y( art->dream_freq_met,   100 ) ) {
                    add_msg( m_debug, "Adding met dream from %s", it->tname() );
                    valid_arts.push_back( it );
                    valid_dreams.push_back( art->dream_msg_met );
                }
            } else {
                add_msg( m_debug, "   Has freq %s,%s", art->dream_freq_met, art->dream_freq_unmet );
                if( art->dream_freq_unmet > 0 && x_in_y( art->dream_freq_unmet, 100 ) ) {
                    add_msg( m_debug, "Adding unmet dream from %s", it->tname() );
                    valid_arts.push_back( it );
                    valid_dreams.push_back( art->dream_msg_unmet );
                }
            }
        }
    }
    if( !valid_dreams.empty() ) {
        add_msg( m_debug, "Found %s valid artifact dreams", valid_dreams.size() );
        const int selected = rng( 0, valid_arts.size() - 1 );
        auto it = valid_arts[selected];
        auto msg = random_entry( valid_dreams[selected] );
        const std::string &dream = string_format( _( msg.c_str() ), it->tname().c_str() );
        add_msg( dream );
    } else {
        add_msg( m_debug, "Didn't have any dreams, sorry" );
    }
}

int game::get_levx() const
{
    return m.get_abs_sub().x;
}

int game::get_levy() const
{
    return m.get_abs_sub().y;
}

int game::get_levz() const
{
    return m.get_abs_sub().z;
}

overmap &game::get_cur_om() const
{
    // The player is located in the middle submap of the map.
    const tripoint sm = m.get_abs_sub() + tripoint( MAPSIZE / 2, MAPSIZE / 2, 0 );
    const tripoint pos_om = sm_to_om_copy( sm );
    return overmap_buffer.get( pos_om.x, pos_om.y );
}

std::vector<npc *> game::allies()
{
    return get_npcs_if( [&]( const npc & guy ) {
        return guy.is_friend();
    } );
}

std::vector<Creature *> game::get_creatures_if( const std::function<bool( const Creature & )>
        &pred )
{
    std::vector<Creature *> result;
    for( Creature &critter : all_creatures() ) {
        if( pred( critter ) ) {
            result.push_back( &critter );
        }
    }
    return result;
}

std::vector<npc *> game::get_npcs_if( const std::function<bool( const npc & )> &pred )
{
    std::vector<npc *> result;
    for( npc &guy : all_npcs() ) {
        if( pred( guy ) ) {
            result.push_back( &guy );
        }
    }
    return result;
}

template<>
bool game::non_dead_range<monster>::iterator::valid()
{
    current = iter->lock();
    return current && !current->is_dead();
}

template<>
bool game::non_dead_range<npc>::iterator::valid()
{
    current = iter->lock();
    return current && !current->is_dead();
}

template<>
bool game::non_dead_range<Creature>::iterator::valid()
{
    current = iter->lock();
    // There is no Creature::is_dead function, so we can't write
    // return current && !current->is_dead();
    if( !current ) {
        return false;
    }
    if( const monster *const ptr = dynamic_cast<monster *>( current.get() ) ) {
        return !ptr->is_dead();
    }
    if( const npc *const ptr = dynamic_cast<npc *>( current.get() ) ) {
        return !ptr->is_dead();
    }
    return true; // must be g->u
}

game::monster_range::monster_range( game &g )
{
    const auto &monsters = g.critter_tracker->get_monsters_list();
    items.insert( items.end(), monsters.begin(), monsters.end() );
}

game::Creature_range::Creature_range( game &g ) : u( &g.u, []( player * ) { } )
{
    const auto &monsters = g.critter_tracker->get_monsters_list();
    items.insert( items.end(), monsters.begin(), monsters.end() );
    items.insert( items.end(), g.active_npc.begin(), g.active_npc.end() );
    items.push_back( u );
}

game::npc_range::npc_range( game &g )
{
    items.insert( items.end(), g.active_npc.begin(), g.active_npc.end() );
}

game::Creature_range game::all_creatures()
{
    return Creature_range( *this );
}

game::monster_range game::all_monsters()
{
    return monster_range( *this );
}

game::npc_range game::all_npcs()
{
    return npc_range( *this );
}

Creature *game::get_creature_if( const std::function<bool( const Creature & )> &pred )
{
    for( Creature &critter : all_creatures() ) {
        if( pred( critter ) ) {
            return &critter;
        }
    }
    return nullptr;
}

std::string game::get_player_base_save_path() const
{
    return get_world_base_save_path() + "/" + base64_encode( u.name );
}

std::string game::get_world_base_save_path() const
{
    return world_generator->active_world->folder_path();
}<|MERGE_RESOLUTION|>--- conflicted
+++ resolved
@@ -9302,19 +9302,8 @@
         add_disassemblables( kmenu, items, disassembly_stacks, i );
         add_salvagables( kmenu, items, salvage_stacks, i, *salvage_iuse );
 
-<<<<<<< HEAD
         if( corpses.size() > 1 ) {
             kmenu.addentry( MULTIBUTCHER, true, 'b', _( "Butcher everything" ) );
-=======
-        if( corpses.size() > 1 && factor > INT_MIN ) {
-            int time_to_cut = 0;
-            for( auto index : corpses ) {
-                time_to_cut += butcher_time_to_cut( u, items[index], BUTCHER );
-            }
-
-            kmenu.addentry_col( MULTIBUTCHER, true, 'b', _( "Quick butcher everything" ),
-                                to_string_clipped( time_duration::from_turns( time_to_cut / 100 ) ) );
->>>>>>> 3a795dc1
         }
         if( disassembles.size() > 1 ) {
             int time_to_disassemble = 0;
@@ -9421,48 +9410,8 @@
             }
             break;
         case BUTCHER_CORPSE: {
-<<<<<<< HEAD
             int index = corpses[indexer_index];
             butcher_submenu( items, corpses, index );
-=======
-            auto cut_time = [&]( enum butcher_type bt ) {
-                return to_string_clipped( time_duration::from_turns( butcher_time_to_cut( u, items[corpses[ret]],
-                                          bt ) / 100 ) );
-            };
-            uilist smenu;
-            smenu.desc_enabled = true;
-            smenu.text = _( "Choose type of butchery:" );
-            smenu.addentry_col( BUTCHER, true, 'B', _( "Quick butchery" ), cut_time( BUTCHER ),
-                                _( "This technique is used when you are in a hurry, but still want to harvest something from the corpse.  Yields are lower as you don't try to be precise, but it's useful if you don't want to set up a workshop.  Prevents zombies from raising." ) );
-            smenu.addentry_col( BUTCHER_FULL, true, 'b', _( "Full butchery" ), cut_time( BUTCHER_FULL ),
-                                _( "This technique is used to properly butcher a corpse, and requires a rope & a tree or a butchering rack, a flat surface (for ex. a table, a leather tarp, etc.) and good tools.  Yields are plentiful and varied, but it is time consuming." ) );
-            smenu.addentry_col( F_DRESS, true, 'f', _( "Field dress corpse" ), cut_time( F_DRESS ),
-                                _( "Technique that involves removing internal organs and viscera to protect the corpse from rotting from inside.  Yields internal organs.  Carcass will be lighter and will stay fresh longer.  Can be combined with other methods for better effects." ) );
-            smenu.addentry_col( QUARTER, true, 'k', _( "Quarter corpse" ), cut_time( QUARTER ),
-                                _( "By quartering a previously field dressed corpse you will acquire four parts with reduced weight and volume.  It may help in transporting large game.  This action destroys skin, hide, pelt, etc., so don't use it if you want to harvest them later." ) );
-            smenu.addentry_col( DISSECT, true, 'd', _( "Dissect corpse" ), cut_time( DISSECT ),
-                                _( "By careful dissection of the corpse, you will examine it for possible bionic implants, and harvest them if possible.  Requires scalpel-grade cutting tools, ruins corpse, and consumes lot of time.  Your medical knowledge is most useful here." ) );
-            smenu.query();
-            switch( smenu.ret ) {
-                case BUTCHER:
-                    u.assign_activity( activity_id( "ACT_BUTCHER" ), 0, -1 );
-                    break;
-                case BUTCHER_FULL:
-                    u.assign_activity( activity_id( "ACT_BUTCHER_FULL" ), 0, -1 );
-                    break;
-                case F_DRESS:
-                    u.assign_activity( activity_id( "ACT_FIELD_DRESS" ), 0, -1 );
-                    break;
-                case QUARTER:
-                    u.assign_activity( activity_id( "ACT_QUARTER" ), 0, -1 );
-                    break;
-                case DISSECT:
-                    u.assign_activity( activity_id( "ACT_DISSECT" ), 0, -1 );
-                    break;
-                default:
-                    return;
-            }
->>>>>>> 3a795dc1
             draw_ter();
             wrefresh( w_terrain );
             u.activity.values.push_back( index );
