#include "game.h"

#include <wctype.h>
#include <assert.h>
#include <cstdio>
#include <algorithm>
#include <chrono>
#include <cmath>
#include <ctime>
#include <iterator>
#include <locale>
#include <map>
#include <memory>
#include <queue>
#include <set>
#include <sstream>
#include <string>
#include <vector>
#include <cstdlib>
#include <exception>
#include <iostream>
#include <limits>
#include <tuple>
#include <type_traits>
#include <unordered_set>
#include <utility>
#include <unordered_map>

#include "action.h"
#include "activity_handlers.h"
#include "artifact.h"
#include "auto_pickup.h"
#include "avatar.h"
#include "avatar_action.h"
#include "bionics.h"
#include "bodypart.h"
#include "cata_utility.h"
#include "auto_note.h"
#include "catacharset.h"
#include "clzones.h"
#include "computer.h"
#include "construction.h"
#include "coordinate_conversions.h"
#include "coordinates.h"
#include "creature_tracker.h"
#include "cursesport.h"
#include "debug.h"
#include "dependency_tree.h"
#include "editmap.h"
#include "enums.h"
#include "faction.h"
#include "filesystem.h"
#include "game_constants.h"
#include "game_inventory.h"
#include "game_ui.h"
#include "gamemode.h"
#include "gates.h"
#include "harvest.h"
#include "help.h"
#include "iexamine.h"
#include "init.h"
#include "input.h"
#include "item_category.h"
#include "item_location.h"
#include "iuse_actor.h"
#include "json.h"
#include "kill_tracker.h"
#include "lightmap.h"
#include "line.h"
#include "live_view.h"
#include "loading_ui.h"
#include "magic_enchantment.h"
#include "map.h"
#include "map_item_stack.h"
#include "map_iterator.h"
#include "mapbuffer.h"
#include "mapdata.h"
#include "mapsharing.h"
#include "memorial_logger.h"
#include "messages.h"
#include "mission.h"
#include "mod_manager.h"
#include "monattack.h"
#include "monexamine.h"
#include "monstergenerator.h"
#include "morale_types.h"
#include "mtype.h"
#include "npc.h"
#include "npc_class.h"
#include "omdata.h"
#include "options.h"
#include "output.h"
#include "overmap.h"
#include "overmap_ui.h"
#include "overmapbuffer.h"
#include "panels.h"
#include "path_info.h"
#include "pickup.h"
#include "popup.h"
#include "recipe_dictionary.h"
#include "rng.h"
#include "safemode_ui.h"
#include "scenario.h"
#include "scent_map.h"
#include "scores_ui.h"
#include "sdltiles.h"
#include "sounds.h"
#include "start_location.h"
#include "stats_tracker.h"
#include "string_formatter.h"
#include "string_input_popup.h"
#include "submap.h"
#include "timed_event.h"
#include "translations.h"
#include "trap.h"
#include "uistate.h"
#include "veh_interact.h"
#include "veh_type.h"
#include "vehicle.h"
#include "vpart_position.h"
#include "vpart_range.h"
#include "weather.h"
#include "worldfactory.h"
#include "map_selector.h"
#include "basecamp.h"
#include "character.h"
#include "color.h"
#include "damage.h"
#include "field.h"
#include "item_stack.h"
#include "itype.h"
#include "iuse.h"
#include "player.h"
#include "player_activity.h"
#include "recipe.h"
#include "ret_val.h"
#include "tileray.h"
#include "ui.h"
#include "units.h"
#include "int_id.h"
#include "string_id.h"
#include "colony.h"
#include "item.h"

class inventory;

#if defined(TILES)
#include "cata_tiles.h"
#endif // TILES

#if !(defined(_WIN32) || defined(TILES))
#include <langinfo.h>
#include <cstring>
#endif

#if defined(_WIN32)
#if 1 // Hack to prevent reordering of #include "platform_win.h" by IWYU
#   include "platform_win.h"
#endif
#   include <tchar.h>
#endif

#define dbg(x) DebugLog((x),D_GAME) << __FILE__ << ":" << __LINE__ << ": "

const int core_version = 6;
static constexpr int DANGEROUS_PROXIMITY = 5;

/** Will be set to true when running unit tests */
bool test_mode = false;

const mtype_id mon_manhack( "mon_manhack" );

const skill_id skill_melee( "melee" );
const skill_id skill_dodge( "dodge" );
const skill_id skill_driving( "driving" );
const skill_id skill_firstaid( "firstaid" );
const skill_id skill_survival( "survival" );
const skill_id skill_electronics( "electronics" );
const skill_id skill_mechanics( "mechanics" );
const skill_id skill_computer( "computer" );

const species_id ZOMBIE( "ZOMBIE" );
const species_id PLANT( "PLANT" );

const efftype_id effect_adrenaline_mycus( "adrenaline_mycus" );
const efftype_id effect_alarm_clock( "alarm_clock" );
const efftype_id effect_amigara( "amigara" );
const efftype_id effect_assisted( "assisted" );
const efftype_id effect_blind( "blind" );
const efftype_id effect_boomered( "boomered" );
const efftype_id effect_bouldering( "bouldering" );
const efftype_id effect_contacts( "contacts" );
const efftype_id effect_controlled( "controlled" );
const efftype_id effect_deaf( "deaf" );
const efftype_id effect_docile( "docile" );
const efftype_id effect_downed( "downed" );
const efftype_id effect_drunk( "drunk" );
const efftype_id effect_emp( "emp" );
const efftype_id effect_evil( "evil" );
const efftype_id effect_flu( "flu" );
const efftype_id effect_glowing( "glowing" );
const efftype_id effect_hot( "hot" );
const efftype_id effect_infected( "infected" );
const efftype_id effect_laserlocked( "laserlocked" );
const efftype_id effect_no_sight( "no_sight" );
const efftype_id effect_onfire( "onfire" );
const efftype_id effect_pacified( "pacified" );
const efftype_id effect_paid( "paid" );
const efftype_id effect_pet( "pet" );
const efftype_id effect_relax_gas( "relax_gas" );
const efftype_id effect_sleep( "sleep" );
const efftype_id effect_stunned( "stunned" );
const efftype_id effect_teleglow( "teleglow" );
const efftype_id effect_tetanus( "tetanus" );
const efftype_id effect_visuals( "visuals" );
const efftype_id effect_winded( "winded" );
const efftype_id effect_ridden( "ridden" );
const efftype_id effect_riding( "riding" );
const efftype_id effect_has_bag( "has_bag" );
const efftype_id effect_harnessed( "harnessed" );

static const bionic_id bio_remote( "bio_remote" );

static const trait_id trait_GRAZER( "GRAZER" );
static const trait_id trait_ILLITERATE( "ILLITERATE" );
static const trait_id trait_INFIMMUNE( "INFIMMUNE" );
static const trait_id trait_INFRESIST( "INFRESIST" );
static const trait_id trait_LEG_TENT_BRACE( "LEG_TENT_BRACE" );
static const trait_id trait_M_IMMUNE( "M_IMMUNE" );
static const trait_id trait_PARKOUR( "PARKOUR" );
static const trait_id trait_RUMINANT( "RUMINANT" );
static const trait_id trait_VINES2( "VINES2" );
static const trait_id trait_VINES3( "VINES3" );

const trap_str_id tr_unfinished_construction( "tr_unfinished_construction" );

static const faction_id your_followers( "your_followers" );

void intro();

#if defined(__ANDROID__)
extern std::map<std::string, std::list<input_event>> quick_shortcuts_map;
extern bool add_best_key_for_action_to_quick_shortcuts( action_id action,
        const std::string &category, bool back );
extern bool add_key_to_quick_shortcuts( int key, const std::string &category, bool back );
#endif

//The one and only game instance
std::unique_ptr<game> g;

//The one and only uistate instance
uistatedata uistate;

bool is_valid_in_w_terrain( const point &p )
{
    return p.x >= 0 && p.x < TERRAIN_WINDOW_WIDTH && p.y >= 0 && p.y < TERRAIN_WINDOW_HEIGHT;
}

// This is the main game set-up process.
game::game() :
    liveview( *liveview_ptr ),
    scent_ptr( *this ),
    m( *map_ptr ),
    u( *u_ptr ),
    scent( *scent_ptr ),
    timed_events( *timed_event_manager_ptr ),
    uquit( QUIT_NO ),
    new_game( false ),
    safe_mode( SAFE_MODE_ON ),
    pixel_minimap_option( 0 ),
    mostseen( 0 ),
    u_shared_ptr( &u, null_deleter{} ),
    safe_mode_warning_logged( false ),
    next_npc_id( 1 ),
    next_mission_id( 1 ),
    remoteveh_cache_time( calendar::before_time_starts ),
    user_action_counter( 0 ),
    tileset_zoom( DEFAULT_TILESET_ZOOM ),
    last_mouse_edge_scroll( std::chrono::steady_clock::now() )
{
    player_was_sleeping = false;
    reset_light_level();
    events().subscribe( &*stats_tracker_ptr );
    events().subscribe( &*kill_tracker_ptr );
    events().subscribe( &*memorial_logger_ptr );
    events().subscribe( &*spell_events_ptr );
    world_generator = std::make_unique<worldfactory>();
    // do nothing, everything that was in here is moved to init_data() which is called immediately after g = new game; in main.cpp
    // The reason for this move is so that g is not uninitialized when it gets to installing the parts into vehicles.
}

// Load everything that will not depend on any mods
void game::load_static_data()
{
    // UI stuff, not mod-specific per definition
    inp_mngr.init();            // Load input config JSON
    // Init mappings for loading the json stuff
    DynamicDataLoader::get_instance();
    fullscreen = false;
    was_fullscreen = false;
    show_panel_adm = false;
    panel_manager::get_manager().init();

    // These functions do not load stuff from json.
    // The content they load/initialize is hardcoded into the program.
    // Therefore they can be loaded here.
    // If this changes (if they load data from json), they have to
    // be moved to game::load_mod or game::load_core_data

    get_auto_pickup().load_global();
    get_safemode().load_global();
}

bool game::check_mod_data( const std::vector<mod_id> &opts, loading_ui &ui )
{
    auto &tree = world_generator->get_mod_manager().get_tree();

    // deduplicated list of mods to check
    std::set<mod_id> check( opts.begin(), opts.end() );

    // if no specific mods specified check all non-obsolete mods
    if( check.empty() ) {
        for( const mod_id &e : world_generator->get_mod_manager().all_mods() ) {
            if( !e->obsolete ) {
                check.emplace( e );
            }
        }
    }

    if( check.empty() ) {
        world_generator->set_active_world( nullptr );
        world_generator->init();
        const std::vector<mod_id> mods_empty;
        WORLDPTR test_world = world_generator->make_new_world( mods_empty );
        world_generator->set_active_world( test_world );

        // if no loadable mods then test core data only
        try {
            load_core_data( ui );
            DynamicDataLoader::get_instance().finalize_loaded_data( ui );
        } catch( const std::exception &err ) {
            std::cerr << "Error loading data from json: " << err.what() << std::endl;
        }

        std::string world_name = world_generator->active_world->world_name;
        world_generator->delete_world( world_name, true );

        MAPBUFFER.reset();
        overmap_buffer.clear();
    }

    for( const auto &e : check ) {
        world_generator->set_active_world( nullptr );
        world_generator->init();
        const std::vector<mod_id> mods_empty;
        WORLDPTR test_world = world_generator->make_new_world( mods_empty );
        world_generator->set_active_world( test_world );

        if( !e.is_valid() ) {
            std::cerr << "Unknown mod: " << e.str() << std::endl;
            return false;
        }

        const MOD_INFORMATION &mod = *e;

        if( !tree.is_available( mod.ident ) ) {
            std::cerr << "Missing dependencies: " << mod.name() << "\n"
                      << tree.get_node( mod.ident )->s_errors() << std::endl;
            return false;
        }

        std::cout << "Checking mod " << mod.name() << " [" << mod.ident.str() << "]" << std::endl;

        try {
            load_core_data( ui );

            // Load any dependencies
            for( auto &dep : tree.get_dependencies_of_X_as_strings( mod.ident ) ) {
                load_data_from_dir( dep->path, dep->ident.str(), ui );
            }

            // Load mod itself
            load_data_from_dir( mod.path, mod.ident.str(), ui );
            DynamicDataLoader::get_instance().finalize_loaded_data( ui );
        } catch( const std::exception &err ) {
            std::cerr << "Error loading data: " << err.what() << std::endl;
        }

        std::string world_name = world_generator->active_world->world_name;
        world_generator->delete_world( world_name, true );

        MAPBUFFER.reset();
        overmap_buffer.clear();
    }
    return true;
}

bool game::is_core_data_loaded() const
{
    return DynamicDataLoader::get_instance().is_data_finalized();
}

void game::load_core_data( loading_ui &ui )
{
    // core data can be loaded only once and must be first
    // anyway.
    DynamicDataLoader::get_instance().unload_data();

    load_data_from_dir( FILENAMES[ "jsondir" ], "core", ui );
}

void game::load_data_from_dir( const std::string &path, const std::string &src, loading_ui &ui )
{
    DynamicDataLoader::get_instance().load_data_from_path( path, src, ui );
}

game::~game()
{
    MAPBUFFER.reset();
}

// Fixed window sizes
#define MINIMAP_HEIGHT 7
#define MINIMAP_WIDTH 7

void game::init_ui( const bool resized )
{
    // clear the screen
    static bool first_init = true;

    if( first_init ) {
        catacurses::clear();

        // print an intro screen, making sure the terminal is the correct size

        first_init = false;

#if defined(TILES)
        //class variable to track the option being active
        //only set once, toggle action is used to change during game
        pixel_minimap_option = get_option<bool>( "PIXEL_MINIMAP" );
#endif // TILES
    }

    // First get TERMX, TERMY
#if defined(TILES) || defined(_WIN32)
    TERMX = get_terminal_width();
    TERMY = get_terminal_height();

    if( resized ) {
        get_options().get_option( "TERMINAL_X" ).setValue( TERMX * get_scaling_factor() );
        get_options().get_option( "TERMINAL_Y" ).setValue( TERMY * get_scaling_factor() );
        get_options().save();
    }
#else
    ( void ) resized;
    intro();

    TERMY = getmaxy( catacurses::stdscr );
    TERMX = getmaxx( catacurses::stdscr );

    // try to make FULL_SCREEN_HEIGHT symmetric according to TERMY
    if( TERMY % 2 ) {
        FULL_SCREEN_HEIGHT = 25;
    } else {
        FULL_SCREEN_HEIGHT = 24;
    }

#endif
    // remove some space for the sidebar, this is the maximal space
    // (using standard font) that the terrain window can have
    int sidebar_left = panel_manager::get_manager().get_width_left();
    int sidebar_right = panel_manager::get_manager().get_width_right();

    TERRAIN_WINDOW_HEIGHT = TERMY;
    TERRAIN_WINDOW_WIDTH = TERMX - ( sidebar_left + sidebar_right );
    TERRAIN_WINDOW_TERM_WIDTH = TERRAIN_WINDOW_WIDTH;
    TERRAIN_WINDOW_TERM_HEIGHT = TERRAIN_WINDOW_HEIGHT;

    /**
     * In tiles mode w_terrain can have a different font (with a different
     * tile dimension) or can be drawn by cata_tiles which uses tiles that again
     * might have a different dimension then the normal font used everywhere else.
     *
     * TERRAIN_WINDOW_WIDTH/TERRAIN_WINDOW_HEIGHT defines how many squares can
     * be displayed in w_terrain (using it's specific tile dimension), not
     * including partially drawn squares at the right/bottom. You should
     * use it whenever you want to draw specific squares in that window or to
     * determine whether a specific square is draw on screen (or outside the screen
     * and needs scrolling).
     *
     * TERRAIN_WINDOW_TERM_WIDTH/TERRAIN_WINDOW_TERM_HEIGHT defines the size of
     * w_terrain in the standard font dimension (the font that everything else uses).
     * You usually don't have to use it, expect for positioning of windows,
     * because the window positions use the standard font dimension.
     *
     * VIEW_OFFSET_X/VIEW_OFFSET_Y is the position of w_terrain on screen,
     * it is (as every window position) in standard font dimension.
     * As the sidebar is located right of w_terrain it also controls its position.
     * It was used to move everything into the center of the screen,
     * when the screen was larger than what the game required. They are currently
     * set to zero to prevent the other game windows from being truncated if
     * w_terrain is too small for the current window.
     *
     * The code here calculates size available for w_terrain, caps it at
     * max_view_size (the maximal view range than any character can have at
     * any time).
     * It is stored in TERRAIN_WINDOW_*.
     * If w_terrain does not occupy the whole available area, VIEW_OFFSET_*
     * are set to move everything into the middle of the screen.
     */
    to_map_font_dimension( TERRAIN_WINDOW_WIDTH, TERRAIN_WINDOW_HEIGHT );

    VIEW_OFFSET_X = 0;
    VIEW_OFFSET_Y = 0;

    // VIEW_OFFSET_* are in standard font dimension.
    from_map_font_dimension( VIEW_OFFSET_X, VIEW_OFFSET_Y );

    // Position of the player in the terrain window, it is always in the center
    POSX = TERRAIN_WINDOW_WIDTH / 2;
    POSY = TERRAIN_WINDOW_HEIGHT / 2;

    w_terrain = w_terrain_ptr = catacurses::newwin( TERRAIN_WINDOW_HEIGHT, TERRAIN_WINDOW_WIDTH,
                                point( VIEW_OFFSET_X + sidebar_left, VIEW_OFFSET_Y ) );
    werase( w_terrain );

    /**
     * Doing the same thing as above for the overmap
     */
    static const int OVERMAP_LEGEND_WIDTH = 28;
    OVERMAP_WINDOW_HEIGHT = TERMY;
    OVERMAP_WINDOW_WIDTH = TERMX - OVERMAP_LEGEND_WIDTH;
    to_overmap_font_dimension( OVERMAP_WINDOW_WIDTH, OVERMAP_WINDOW_HEIGHT );

    //Bring the framebuffer to the maximum required dimensions
    //Otherwise it segfaults when the overmap needs a bigger buffer size than it provides
    reinitialize_framebuffer();

    // minimap is always MINIMAP_WIDTH x MINIMAP_HEIGHT in size
    int _y = VIEW_OFFSET_Y;
    int _x = VIEW_OFFSET_X;

    w_minimap = w_minimap_ptr = catacurses::newwin( MINIMAP_HEIGHT, MINIMAP_WIDTH, point( _x, _y ) );
    werase( w_minimap );

    w_panel_adm = w_panel_adm_ptr = catacurses::newwin( 20, 75, point( ( TERMX / 2 ) - 38,
                                    ( TERMY / 2 ) - 10 ) );
    werase( w_panel_adm );
    // need to init in order to avoid crash. gets updated by the panel code.
    w_pixel_minimap = catacurses::newwin( 1, 1, point_zero );
    liveview.init();

    // Only refresh if we are in-game, otherwise all resources are not initialized
    // and this refresh will crash the game.
    if( resized && u.getID().is_valid() ) {
        refresh_all();
    }
}

void game::toggle_fullscreen()
{
#if !defined(TILES)
    fullscreen = !fullscreen;
    init_ui();
    refresh_all();
#else
    toggle_fullscreen_window();
    refresh_all();
#endif
}

void game::toggle_pixel_minimap()
{
#if defined(TILES)
    if( pixel_minimap_option ) {
        clear_window_area( w_pixel_minimap );
    }
    pixel_minimap_option = !pixel_minimap_option;
    init_ui();
    refresh_all();
#endif // TILES
}

void game::toggle_panel_adm()
{
    show_panel_adm = !show_panel_adm;
}

void game::reload_tileset()
{
#if defined(TILES)
    try {
        tilecontext->reinit();
        tilecontext->load_tileset( get_option<std::string>( "TILES" ), false, true );
        tilecontext->do_tile_loading_report();
    } catch( const std::exception &err ) {
        popup( _( "Loading the tileset failed: %s" ), err.what() );
    }
    g->reset_zoom();
    g->refresh_all();
#endif // TILES
}

// temporarily switch out of fullscreen for functions that rely
// on displaying some part of the sidebar
void game::temp_exit_fullscreen()
{
    if( fullscreen ) {
        was_fullscreen = true;
        toggle_fullscreen();
    } else {
        was_fullscreen = false;
    }
}

void game::reenter_fullscreen()
{
    if( was_fullscreen ) {
        if( !fullscreen ) {
            toggle_fullscreen();
        }
    }
}

/*
 * Initialize more stuff after mapbuffer is loaded.
 */
void game::setup()
{
    popup_status( _( "Please wait while the world data loads…" ), _( "Loading core data" ) );
    loading_ui ui( true );
    load_core_data( ui );

    load_world_modfiles( ui );

    m = map( get_option<bool>( "ZLEVELS" ) );

    next_npc_id = character_id( 1 );
    next_mission_id = 1;
    new_game = true;
    uquit = QUIT_NO;   // We haven't quit the game
    bVMonsterLookFire = true;

    // invalidate calendar caches in case we were previously playing
    // a different world
    calendar::set_eternal_season( ::get_option<bool>( "ETERNAL_SEASON" ) );
    calendar::set_season_length( ::get_option<int>( "SEASON_LENGTH" ) );

    weather.weather = WEATHER_CLEAR; // Start with some nice weather...
    // Weather shift in 30
    weather.nextweather = calendar::start_of_cataclysm + time_duration::from_hours(
                              get_option<int>( "INITIAL_TIME" ) ) + 30_minutes;

    turnssincelastmon = 0; //Auto safe mode init

    sounds::reset_sounds();
    clear_zombies();
    coming_to_stairs.clear();
    active_npc.clear();
    faction_manager_ptr->clear();
    mission::clear_all();
    Messages::clear_messages();
    timed_events = timed_event_manager();

    SCT.vSCT.clear(); //Delete pending messages

    stats().clear();
    // reset kill counts
    kill_tracker_ptr->clear();
    // reset follower list
    follower_ids.clear();
    scent.reset();

    remoteveh_cache_time = calendar::before_time_starts;
    remoteveh_cache = nullptr;
    // back to menu for save loading, new game etc
}

bool game::has_gametype() const
{
    return gamemode && gamemode->id() != SGAME_NULL;
}

special_game_id game::gametype() const
{
    return gamemode ? gamemode->id() : SGAME_NULL;
}

void game::load_map( const tripoint &pos_sm )
{
    m.load( pos_sm, true );
}

// Set up all default values for a new game
bool game::start_game()
{
    if( !gamemode ) {
        gamemode = std::make_unique<special_game>();
    }

    seed = rng_bits();
    new_game = true;
    start_calendar();
    weather.nextweather = calendar::turn;
    safe_mode = ( get_option<bool>( "SAFEMODE" ) ? SAFE_MODE_ON : SAFE_MODE_OFF );
    mostseen = 0; // ...and mostseen is 0, we haven't seen any monsters yet.
    get_safemode().load_global();

    init_autosave();

    catacurses::clear();
    catacurses::refresh();
    popup_nowait( _( "Please wait as we build your world" ) );
    load_master();
    u.setID( assign_npc_id() ); // should be as soon as possible, but *after* load_master

    const start_location &start_loc = u.start_location.obj();
    const tripoint omtstart = start_loc.find_player_initial_location();
    if( omtstart == overmap::invalid_tripoint ) {
        return false;
    }
    start_loc.prepare_map( omtstart );

    if( scen->has_map_extra() ) {
        // Map extras can add monster spawn points and similar and should be done before the main
        // map is loaded.
        start_loc.add_map_extra( omtstart, scen->get_map_extra() );
    }

    tripoint lev = omt_to_sm_copy( omtstart );
    // The player is centered in the map, but lev[xyz] refers to the top left point of the map
    lev.x -= HALF_MAPSIZE;
    lev.y -= HALF_MAPSIZE;
    load_map( lev );

    m.invalidate_map_cache( get_levz() );
    m.build_map_cache( get_levz() );
    // Do this after the map cache has been built!
    start_loc.place_player( u );
    // ...but then rebuild it, because we want visibility cache to avoid spawning monsters in sight
    m.invalidate_map_cache( get_levz() );
    m.build_map_cache( get_levz() );
    // Start the overmap with out immediate neighborhood visible, this needs to be after place_player
    overmap_buffer.reveal( u.global_omt_location().xy(),
                           get_option<int>( "DISTANCE_INITIAL_VISIBILITY" ), 0 );

    u.moves = 0;
    u.process_turn(); // process_turn adds the initial move points
    u.stamina = u.get_stamina_max();
    weather.temperature = SPRING_TEMPERATURE;
    weather.update_weather();
    u.next_climate_control_check = calendar::before_time_starts; // Force recheck at startup
    u.last_climate_control_ret = false;

    //Reset character safe mode/pickup rules
    get_auto_pickup().clear_character_rules();
    get_safemode().clear_character_rules();
    get_auto_notes_settings().clear();
    get_auto_notes_settings().default_initialize();

    //Put some NPCs in there!
    if( get_option<std::string>( "STARTING_NPC" ) == "always" ||
        ( get_option<std::string>( "STARTING_NPC" ) == "scenario" &&
          !g->scen->has_flag( "LONE_START" ) ) ) {
        create_starting_npcs();
    }
    //Load NPCs. Set nearby npcs to active.
    load_npcs();
    // Spawn the monsters
    const bool spawn_near =
        get_option<bool>( "BLACK_ROAD" ) || g->scen->has_flag( "SUR_START" );
    // Surrounded start ones
    if( spawn_near ) {
        start_loc.surround_with_monsters( omtstart, mongroup_id( "GROUP_ZOMBIE" ), 70 );
    }

    m.spawn_monsters( !spawn_near ); // Static monsters

    // Make sure that no monsters are near the player
    // This can happen in lab starts
    if( !spawn_near ) {
        for( monster &critter : all_monsters() ) {
            if( rl_dist( critter.pos(), u.pos() ) <= 5 ||
                m.clear_path( critter.pos(), u.pos(), 40, 1, 100 ) ) {
                remove_zombie( critter );
            }
        }
    }

    //Create mutation_category_level
    u.set_highest_cat_level();
    //Calculate mutation drench protection stats
    u.drench_mut_calc();
    if( scen->has_flag( "FIRE_START" ) ) {
        start_loc.burn( omtstart, 3, 3 );
    }
    if( scen->has_flag( "INFECTED" ) ) {
        u.add_effect( effect_infected, 1_turns, random_body_part(), true );
    }
    if( scen->has_flag( "BAD_DAY" ) ) {
        u.add_effect( effect_flu, 1000_minutes );
        u.add_effect( effect_drunk, 270_minutes );
        u.add_morale( MORALE_FEELING_BAD, -100, -100, 50_minutes, 50_minutes );
    }
    if( scen->has_flag( "HELI_CRASH" ) ) {
        start_loc.handle_heli_crash( u );
        bool success = false;
        for( auto v : m.get_vehicles() ) {
            std::string name = v.v->type.str();
            std::string search = std::string( "helicopter" );
            if( name.find( search ) != std::string::npos ) {
                for( const vpart_reference &vp : v.v->get_any_parts( VPFLAG_CONTROLS ) ) {
                    const tripoint pos = vp.pos();
                    u.setpos( pos );

                    // Delete the items that would have spawned here from a "corpse"
                    for( auto sp : v.v->parts_at_relative( vp.mount(), true ) ) {
                        vehicle_stack here = v.v->get_items( sp );

                        for( auto iter = here.begin(); iter != here.end(); ) {
                            iter = here.erase( iter );
                        }
                    }

                    auto mons = critter_tracker->find( pos );
                    if( mons != nullptr ) {
                        critter_tracker->remove( *mons );
                    }

                    success = true;
                    break;
                }
                if( success ) {
                    v.v->name = "Bird Wreckage";
                    break;
                }
            }
        }
    }
    for( auto &e : u.inv_dump() ) {
        e->set_owner( g->u );
    }
    // Now that we're done handling coordinates, ensure the player's submap is in the center of the map
    update_map( u );
    // Profession pets
    for( const mtype_id &elem : u.starting_pets ) {
        if( monster *const mon = place_critter_around( elem, u.pos(), 5 ) ) {
            mon->friendly = -1;
            mon->add_effect( effect_pet, 1_turns, num_bp, true );
        } else {
            add_msg( m_debug, "cannot place starting pet, no space!" );
        }
    }
    // Assign all of this scenario's missions to the player.
    for( const mission_type_id &m : scen->missions() ) {
        const auto mission = mission::reserve_new( m, character_id() );
        mission->assign( u );
    }

    g->events().send<event_type::game_start>( u.getID() );
    return true;
}

//Make any nearby overmap npcs active, and put them in the right location.
void game::load_npcs()
{
    const int radius = HALF_MAPSIZE - 1;
    // uses submap coordinates
    std::vector<std::shared_ptr<npc>> just_added;
    for( const auto &temp : overmap_buffer.get_npcs_near_player( radius ) ) {
        const character_id &id = temp->getID();
        const auto found = std::find_if( active_npc.begin(), active_npc.end(),
        [id]( const std::shared_ptr<npc> &n ) {
            return n->getID() == id;
        } );
        if( found != active_npc.end() ) {
            continue;
        }
        if( temp->is_active() ) {
            continue;
        }
        if( ( temp->has_companion_mission() ) && ( temp->mission != NPC_MISSION_TRAVELLING ) ) {
            continue;
        }

        const tripoint sm_loc = temp->global_sm_location();
        // NPCs who are out of bounds before placement would be pushed into bounds
        // This can cause NPCs to teleport around, so we don't want that
        if( sm_loc.x < get_levx() || sm_loc.x >= get_levx() + MAPSIZE ||
            sm_loc.y < get_levy() || sm_loc.y >= get_levy() + MAPSIZE ||
            ( sm_loc.z != get_levz() && !m.has_zlevels() ) ) {
            continue;
        }

        add_msg( m_debug, "game::load_npcs: Spawning static NPC, %d:%d:%d (%d:%d:%d)",
                 get_levx(), get_levy(), get_levz(), sm_loc.x, sm_loc.y, sm_loc.z );
        temp->place_on_map();
        if( !m.inbounds( temp->pos() ) ) {
            continue;
        }
        // In the rare case the npc was marked for death while
        // it was on the overmap. Kill it.
        if( temp->marked_for_death ) {
            temp->die( nullptr );
        } else {
            active_npc.push_back( temp );
            just_added.push_back( temp );
        }
    }

    for( const auto &npc : just_added ) {
        npc->on_load();
    }

    npcs_dirty = false;
}

void game::unload_npcs()
{
    for( const auto &npc : active_npc ) {
        npc->on_unload();
    }

    active_npc.clear();
}

void game::reload_npcs()
{
    // TODO: Make it not invoke the "on_unload" command for the NPCs that will be loaded anyway
    // and not invoke "on_load" for those NPCs that avoided unloading this way.
    unload_npcs();
    load_npcs();
}

const kill_tracker &game::get_kill_tracker() const
{
    return *kill_tracker_ptr;
}

void game::create_starting_npcs()
{
    if( !get_option<bool>( "STATIC_NPC" ) ||
        get_option<std::string>( "STARTING_NPC" ) == "never" ) {
        return; //Do not generate a starting npc.
    }

    //We don't want more than one starting npc per starting location
    const int radius = 1;
    if( !overmap_buffer.get_npcs_near_player( radius ).empty() ) {
        return; //There is already an NPC in this starting location
    }

    std::shared_ptr<npc> tmp = std::make_shared<npc>();
    tmp->normalize();
    tmp->randomize( one_in( 2 ) ? NC_DOCTOR : NC_NONE );
    tmp->spawn_at_precise( { get_levx(), get_levy() }, u.pos() - point_south_east );
    overmap_buffer.insert_npc( tmp );
    tmp->form_opinion( u );
    tmp->set_attitude( NPCATT_NULL );
    //This sets the NPC mission. This NPC remains in the starting location.
    tmp->mission = NPC_MISSION_SHELTER;
    tmp->chatbin.first_topic = "TALK_SHELTER";
    tmp->toggle_trait( trait_id( "NPC_STARTING_NPC" ) );
    tmp->set_fac( faction_id( "no_faction" ) );
    //One random starting NPC mission
    tmp->add_new_mission( mission::reserve_random( ORIGIN_OPENER_NPC, tmp->global_omt_location(),
                          tmp->getID() ) );
}

bool game::cleanup_at_end()
{
    if( uquit == QUIT_DIED || uquit == QUIT_SUICIDE ) {
        // Put (non-hallucinations) into the overmap so they are not lost.
        for( monster &critter : all_monsters() ) {
            despawn_monster( critter );
        }
        // Reset NPC factions and disposition
        reset_npc_dispositions();
        // Save the factions', missions and set the NPC's overmap coordinates
        // Npcs are saved in the overmap.
        save_factions_missions_npcs(); //missions need to be saved as they are global for all saves.
        // save artifacts.
        save_artifacts();

        // and the overmap, and the local map.
        save_maps(); //Omap also contains the npcs who need to be saved.
    }

    if( uquit == QUIT_DIED || uquit == QUIT_SUICIDE ) {
        std::vector<std::string> vRip;

        int iMaxWidth = 0;
        int iNameLine = 0;
        int iInfoLine = 0;

        if( u.has_amount( "holybook_bible1", 1 ) || u.has_amount( "holybook_bible2", 1 ) ||
            u.has_amount( "holybook_bible3", 1 ) ) {
            if( !( u.has_trait( trait_id( "CANNIBAL" ) ) || u.has_trait( trait_id( "PSYCHOPATH" ) ) ) ) {
                vRip.emplace_back( "               _______  ___" );
                vRip.emplace_back( "              <       `/   |" );
                vRip.emplace_back( "               >  _     _ (" );
                vRip.emplace_back( "              |  |_) | |_) |" );
                vRip.emplace_back( "              |  | \\ | |   |" );
                vRip.emplace_back( "   ______.__%_|            |_________  __" );
                vRip.emplace_back( " _/                                  \\|  |" );
                iNameLine = vRip.size();
                vRip.emplace_back( "|                                        <" );
                vRip.emplace_back( "|                                        |" );
                iMaxWidth = utf8_width( vRip.back() );
                vRip.emplace_back( "|                                        |" );
                vRip.emplace_back( "|_____.-._____              __/|_________|" );
                vRip.emplace_back( "              |            |" );
                iInfoLine = vRip.size();
                vRip.emplace_back( "              |            |" );
                vRip.emplace_back( "              |           <" );
                vRip.emplace_back( "              |            |" );
                vRip.emplace_back( "              |   _        |" );
                vRip.emplace_back( "              |__/         |" );
                vRip.emplace_back( "             % / `--.      |%" );
                vRip.emplace_back( "         * .%%|          -< @%%%" ); // NOLINT(cata-text-style)
                vRip.emplace_back( "         `\\%`@|            |@@%@%%" );
                vRip.emplace_back( "       .%%%@@@|%     `   % @@@%%@%%%%" );
                vRip.emplace_back( "  _.%%%%%%@@@@@@%%%__/\\%@@%%@@@@@@@%%%%%%" );

            } else {
                vRip.emplace_back( "               _______  ___" );
                vRip.emplace_back( "              |       \\/   |" );
                vRip.emplace_back( "              |            |" );
                vRip.emplace_back( "              |            |" );
                iInfoLine = vRip.size();
                vRip.emplace_back( "              |            |" );
                vRip.emplace_back( "              |            |" );
                vRip.emplace_back( "              |            |" );
                vRip.emplace_back( "              |            |" );
                vRip.emplace_back( "              |           <" );
                vRip.emplace_back( "              |   _        |" );
                vRip.emplace_back( "              |__/         |" );
                vRip.emplace_back( "   ______.__%_|            |__________  _" );
                vRip.emplace_back( " _/                                   \\| \\" );
                iNameLine = vRip.size();
                vRip.emplace_back( "|                                         <" );
                vRip.emplace_back( "|                                         |" );
                iMaxWidth = utf8_width( vRip.back() );
                vRip.emplace_back( "|                                         |" );
                vRip.emplace_back( "|_____.-._______            __/|__________|" );
                vRip.emplace_back( "             % / `_-.   _  |%" );
                vRip.emplace_back( "         * .%%|  |_) | |_)< @%%%" ); // NOLINT(cata-text-style)
                vRip.emplace_back( "         `\\%`@|  | \\ | |   |@@%@%%" );
                vRip.emplace_back( "       .%%%@@@|%     `   % @@@%%@%%%%" );
                vRip.emplace_back( "  _.%%%%%%@@@@@@%%%__/\\%@@%%@@@@@@@%%%%%%" );
            }
        } else {
            vRip.emplace_back( R"(           _________  ____           )" );
            vRip.emplace_back( R"(         _/         `/    \_         )" );
            vRip.emplace_back( R"(       _/      _     _      \_.      )" );
            vRip.emplace_back( R"(     _%\      |_) | |_)       \_     )" );
            vRip.emplace_back( R"(   _/ \/      | \ | |           \_   )" );
            vRip.emplace_back( R"( _/                               \_ )" );
            vRip.emplace_back( R"(|                                   |)" );
            iNameLine = vRip.size();
            vRip.emplace_back( R"( )                                 < )" );
            vRip.emplace_back( R"(|                                   |)" );
            vRip.emplace_back( R"(|                                   |)" );
            vRip.emplace_back( R"(|   _                               |)" );
            vRip.emplace_back( R"(|__/                                |)" );
            iMaxWidth = utf8_width( vRip.back() );
            vRip.emplace_back( R"( / `--.                             |)" );
            vRip.emplace_back( R"(|                                  ( )" );
            iInfoLine = vRip.size();
            vRip.emplace_back( R"(|                                   |)" );
            vRip.emplace_back( R"(|                                   |)" );
            vRip.emplace_back( R"(|     %                         .   |)" );
            vRip.emplace_back( R"(|  @`                            %% |)" );
            vRip.emplace_back( R"(| %@%@%\                *      %`%@%|)" );
            vRip.emplace_back( R"(%%@@@.%@%\%%            `\  %%.%%@@%@)" );
            vRip.emplace_back( R"(@%@@%%%%%@@@@@@%%%%%%%%@@%%@@@%%%@%%@)" );
        }

        const int iOffsetX = TERMX > FULL_SCREEN_WIDTH ? ( TERMX - FULL_SCREEN_WIDTH ) / 2 : 0;
        const int iOffsetY = TERMY > FULL_SCREEN_HEIGHT ? ( TERMY - FULL_SCREEN_HEIGHT ) / 2 : 0;

        catacurses::window w_rip = catacurses::newwin( FULL_SCREEN_HEIGHT, FULL_SCREEN_WIDTH,
                                   point( iOffsetX, iOffsetY ) );
        draw_border( w_rip );

        sfx::do_player_death_hurt( g->u, true );
        sfx::fade_audio_group( sfx::group::weather, 2000 );
        sfx::fade_audio_group( sfx::group::time_of_day, 2000 );
        sfx::fade_audio_group( sfx::group::context_themes, 2000 );
        sfx::fade_audio_group( sfx::group::fatigue, 2000 );

        for( size_t iY = 0; iY < vRip.size(); ++iY ) {
            size_t iX = 0;
            const char *str = vRip[iY].data();
            for( int slen = vRip[iY].size(); slen > 0; ) {
                const uint32_t cTemp = UTF8_getch( &str, &slen );
                if( cTemp != U' ' ) {
                    nc_color ncColor = c_light_gray;

                    if( cTemp == U'%' ) {
                        ncColor = c_green;

                    } else if( cTemp == U'_' || cTemp == U'|' ) {
                        ncColor = c_white;

                    } else if( cTemp == U'@' ) {
                        ncColor = c_brown;

                    } else if( cTemp == U'*' ) {
                        ncColor = c_red;
                    }

                    mvwputch( w_rip, point( iX + FULL_SCREEN_WIDTH / 2 - ( iMaxWidth / 2 ), iY + 1 ), ncColor,
                              cTemp );
                }
                iX += mk_wcwidth( cTemp );
            }
        }

        std::string sTemp;

        center_print( w_rip, iInfoLine++, c_white, _( "Survived:" ) );

        const time_duration survived = calendar::turn - calendar::start_of_cataclysm;
        const int minutes = to_minutes<int>( survived ) % 60;
        const int hours = to_hours<int>( survived ) % 24;
        const int days = to_days<int>( survived );

        if( days > 0 ) {
            sTemp = string_format( "%dd %dh %dm", days, hours, minutes );
        } else if( hours > 0 ) {
            sTemp = string_format( "%dh %dm", hours, minutes );
        } else {
            sTemp = string_format( "%dm", minutes );
        }

        center_print( w_rip, iInfoLine++, c_white, sTemp );

        const int iTotalKills = get_kill_tracker().monster_kill_count();

        sTemp = _( "Kills:" );
        mvwprintz( w_rip, point( FULL_SCREEN_WIDTH / 2 - 5, 1 + iInfoLine++ ), c_light_gray,
                   ( sTemp + " " ) );
        wprintz( w_rip, c_magenta, "%d", iTotalKills );

        sTemp = _( "In memory of:" );
        mvwprintz( w_rip, point( FULL_SCREEN_WIDTH / 2 - utf8_width( sTemp ) / 2, iNameLine++ ),
                   c_light_gray,
                   sTemp );

        sTemp = u.name;
        mvwprintz( w_rip, point( FULL_SCREEN_WIDTH / 2 - utf8_width( sTemp ) / 2, iNameLine++ ), c_white,
                   sTemp );

        sTemp = _( "Last Words:" );
        mvwprintz( w_rip, point( FULL_SCREEN_WIDTH / 2 - utf8_width( sTemp ) / 2, iNameLine++ ),
                   c_light_gray,
                   sTemp );

        int iStartX = FULL_SCREEN_WIDTH / 2 - ( ( iMaxWidth - 4 ) / 2 );
        std::string sLastWords = string_input_popup()
                                 .window( w_rip, iStartX, iNameLine, iStartX + iMaxWidth - 4 - 1 )
                                 .max_length( iMaxWidth - 4 - 1 )
                                 .query_string();
        death_screen();
        const bool is_suicide = uquit == QUIT_SUICIDE;
        events().send<event_type::game_over>( is_suicide, sLastWords );
        // Struck the save_player_data here to forestall Weirdness
        move_save_to_graveyard();
        write_memorial_file( sLastWords );
        memorial().clear();
        std::vector<std::string> characters = list_active_characters();
        // remove current player from the active characters list, as they are dead
        std::vector<std::string>::iterator curchar = std::find( characters.begin(),
                characters.end(), u.name );
        if( curchar != characters.end() ) {
            characters.erase( curchar );
        }

        if( characters.empty() ) {
            bool queryDelete = false;
            bool queryReset = false;

            if( get_option<std::string>( "WORLD_END" ) == "query" ) {
                uilist smenu;
                smenu.allow_cancel = false;
                smenu.addentry( 0, true, 'k', "%s", _( "Keep world" ) );
                smenu.addentry( 1, true, 'r', "%s", _( "Reset world" ) );
                smenu.addentry( 2, true, 'd', "%s", _( "Delete world" ) );
                smenu.query();

                switch( smenu.ret ) {
                    case 0:
                        break;
                    case 1:
                        queryReset = true;
                        break;
                    case 2:
                        queryDelete = true;
                        break;
                }
            }

            if( queryDelete || get_option<std::string>( "WORLD_END" ) == "delete" ) {
                world_generator->delete_world( world_generator->active_world->world_name, true );

            } else if( queryReset || get_option<std::string>( "WORLD_END" ) == "reset" ) {
                world_generator->delete_world( world_generator->active_world->world_name, false );
            }
        } else if( get_option<std::string>( "WORLD_END" ) != "keep" ) {
            std::string tmpmessage;
            for( auto &character : characters ) {
                tmpmessage += "\n  ";
                tmpmessage += character;
            }
            popup( _( "World retained.  Characters remaining:%s" ), tmpmessage );
        }
        if( gamemode ) {
            gamemode = std::make_unique<special_game>(); // null gamemode or something..
        }
    }

    //clear all sound channels
    sfx::fade_audio_channel( sfx::channel::any, 300 );
    sfx::fade_audio_group( sfx::group::weather, 300 );
    sfx::fade_audio_group( sfx::group::time_of_day, 300 );
    sfx::fade_audio_group( sfx::group::context_themes, 300 );
    sfx::fade_audio_group( sfx::group::fatigue, 300 );

    MAPBUFFER.reset();
    overmap_buffer.clear();

#if defined(__ANDROID__)
    quick_shortcuts_map.clear();
#endif
    return true;
}

static int veh_lumi( vehicle &veh )
{
    float veh_luminance = 0.0;
    float iteration = 1.0;
    auto lights = veh.lights( true );

    for( const auto pt : lights ) {
        const auto &vp = pt->info();
        if( vp.has_flag( VPFLAG_CONE_LIGHT ) ||
            vp.has_flag( VPFLAG_WIDE_CONE_LIGHT ) ) {
            veh_luminance += vp.bonus / iteration;
            iteration = iteration * 1.1;
        }
    }
    // Calculation: see lightmap.cpp
    return LIGHT_RANGE( ( veh_luminance * 3 ) );
}

void game::calc_driving_offset( vehicle *veh )
{
    if( veh == nullptr || !get_option<bool>( "DRIVING_VIEW_OFFSET" ) ) {
        set_driving_view_offset( point_zero );
        return;
    }
    const int g_light_level = static_cast<int>( light_level( u.posz() ) );
    const int light_sight_range = u.sight_range( g_light_level );
    int sight = std::max( veh_lumi( *veh ), light_sight_range );

    // The maximal offset will leave at least this many tiles
    // between the PC and the edge of the main window.
    static const int border_range = 2;
    point max_offset( ( getmaxx( w_terrain ) + 1 ) / 2 - border_range - 1,
                      ( getmaxy( w_terrain ) + 1 ) / 2 - border_range - 1 );

    // velocity at or below this results in no offset at all
    static const float min_offset_vel = 1 * vehicles::vmiph_per_tile;
    // velocity at or above this results in maximal offset
    static const float max_offset_vel = std::min( max_offset.y, max_offset.x ) *
                                        vehicles::vmiph_per_tile;
    float velocity = veh->velocity;
    rl_vec2d offset = veh->move_vec();
    if( !veh->skidding && veh->player_in_control( u ) &&
        std::abs( veh->cruise_velocity - veh->velocity ) < 7 * vehicles::vmiph_per_tile ) {
        // Use the cruise controlled velocity, but only if
        // it is not too different from the actual velocity.
        // The actual velocity changes too often (see above slowdown).
        // Using it makes would make the offset change far too often.
        offset = veh->face_vec();
        velocity = veh->cruise_velocity;
    }
    float rel_offset;
    if( std::fabs( velocity ) < min_offset_vel ) {
        rel_offset = 0;
    } else if( std::fabs( velocity ) > max_offset_vel ) {
        rel_offset = ( velocity > 0 ) ? 1 : -1;
    } else {
        rel_offset = ( velocity - min_offset_vel ) / ( max_offset_vel - min_offset_vel );
    }
    // Squeeze into the corners, by making the offset vector longer,
    // the PC is still in view as long as both offset.x and
    // offset.y are <= 1
    if( std::fabs( offset.x ) > std::fabs( offset.y ) && std::fabs( offset.x ) > 0.2 ) {
        offset.y /= std::fabs( offset.x );
        offset.x = ( offset.x > 0 ) ? +1 : -1;
    } else if( std::fabs( offset.y ) > 0.2 ) {
        offset.x /= std::fabs( offset.y );
        offset.y = offset.y > 0 ? +1 : -1;
    }
    offset.x *= rel_offset;
    offset.y *= rel_offset;
    offset.x *= max_offset.x;
    offset.y *= max_offset.y;
    // [ ----@---- ] sight=6
    // [ --@------ ] offset=2
    // [ -@------# ] offset=3
    // can see sights square in every direction, total visible area is
    // (2*sight+1)x(2*sight+1), but the window is only
    // getmaxx(w_terrain) x getmaxy(w_terrain)
    // The area outside of the window is maxoff (sight-getmax/2).
    // If that value is <= 0, the whole visible area fits the window.
    // don't apply the view offset at all.
    // If the offset is > maxoff, only apply at most maxoff, everything
    // above leads to invisible area in front of the car.
    // It will display (getmax/2+offset) squares in one direction and
    // (getmax/2-offset) in the opposite direction (centered on the PC).
    const point maxoff( ( sight * 2 + 1 - getmaxx( w_terrain ) ) / 2,
                        ( sight * 2 + 1 - getmaxy( w_terrain ) ) / 2 );
    if( maxoff.x <= 0 ) {
        offset.x = 0;
    } else if( offset.x > 0 && offset.x > maxoff.x ) {
        offset.x = maxoff.x;
    } else if( offset.x < 0 && -offset.x > maxoff.x ) {
        offset.x = -maxoff.x;
    }
    if( maxoff.y <= 0 ) {
        offset.y = 0;
    } else if( offset.y > 0 && offset.y > maxoff.y ) {
        offset.y = maxoff.y;
    } else if( offset.y < 0 && -offset.y > maxoff.y ) {
        offset.y = -maxoff.y;
    }

    // Turn the offset into a vector that increments the offset toward the desired position
    // instead of setting it there instantly, should smooth out jerkiness.
    const point offset_difference( -driving_view_offset + point( offset.x, offset.y ) );

    const point offset_sign( ( offset_difference.x < 0 ) ? -1 : 1,
                             ( offset_difference.y < 0 ) ? -1 : 1 );
    // Shift the current offset in the direction of the calculated offset by one tile
    // per draw event, but snap to calculated offset if we're close enough to avoid jitter.
    offset.x = ( std::abs( offset_difference.x ) > 1 ) ?
               ( driving_view_offset.x + offset_sign.x ) : offset.x;
    offset.y = ( std::abs( offset_difference.y ) > 1 ) ?
               ( driving_view_offset.y + offset_sign.y ) : offset.y;

    set_driving_view_offset( point( offset.x, offset.y ) );
}

// MAIN GAME LOOP
// Returns true if game is over (death, saved, quit, etc)
bool game::do_turn()
{
    if( is_game_over() ) {
        return cleanup_at_end();
    }
    // Actual stuff
    if( new_game ) {
        new_game = false;
    } else {
        gamemode->per_turn();
        calendar::turn += 1_turns;
    }

    // starting a new turn, clear out temperature cache
    weather.temperature_cache.clear();

    if( npcs_dirty ) {
        load_npcs();
    }

    timed_events.process();
    mission::process_all();
    // If controlling a vehicle that is owned by someone else
    if( u.in_vehicle && u.controlling_vehicle ) {
        vehicle *veh = veh_pointer_or_null( m.veh_at( u.pos() ) );
        if( veh && !veh->handle_potential_theft( dynamic_cast<player &>( u ), true ) ) {
            veh->handle_potential_theft( dynamic_cast<player &>( u ), false, false );
        }
    }
    if( calendar::once_every( 1_days ) ) {
        overmap_buffer.process_mongroups();
    }

    // Move hordes every 2.5 min
    if( calendar::once_every( time_duration::from_minutes( 2.5 ) ) ) {
        overmap_buffer.move_hordes();
        // Hordes that reached the reality bubble need to spawn,
        // make them spawn in invisible areas only.
        m.spawn_monsters( false );
    }

    u.update_body();

    // Auto-save if autosave is enabled
    if( get_option<bool>( "AUTOSAVE" ) &&
        calendar::once_every( 1_turns * get_option<int>( "AUTOSAVE_TURNS" ) ) &&
        !u.is_dead_state() ) {
        autosave();
    }

    weather.update_weather();
    reset_light_level();

    perhaps_add_random_npc();
    process_activity();
    // Process NPC sound events before they move or they hear themselves talking
    for( npc &guy : all_npcs() ) {
        if( rl_dist( guy.pos(), u.pos() ) < MAX_VIEW_DISTANCE ) {
            sounds::process_sound_markers( &guy );
        }
    }

    // Process sound events into sound markers for display to the player.
    sounds::process_sound_markers( &u );

    if( u.is_deaf() ) {
        sfx::do_hearing_loss();
    }

    if( !u.has_effect( efftype_id( "sleep" ) ) ) {
        if( u.moves > 0 || uquit == QUIT_WATCH ) {
            while( u.moves > 0 || uquit == QUIT_WATCH ) {
                cleanup_dead();
                // Process any new sounds the player caused during their turn.
                for( npc &guy : all_npcs() ) {
                    if( rl_dist( guy.pos(), u.pos() ) < MAX_VIEW_DISTANCE ) {
                        sounds::process_sound_markers( &guy );
                    }
                }
                sounds::process_sound_markers( &u );
                if( !u.activity && !u.has_distant_destination() && uquit != QUIT_WATCH ) {
                    draw();
                }

                if( handle_action() ) {
                    ++moves_since_last_save;
                    u.action_taken();
                }

                if( is_game_over() ) {
                    return cleanup_at_end();
                }

                if( uquit == QUIT_WATCH ) {
                    break;
                }
                if( u.activity ) {
                    process_activity();
                }
            }
            // Reset displayed sound markers now that the turn is over.
            // We only want this to happen if the player had a chance to examine the sounds.
            sounds::reset_markers();
        } else {
            // Rate limit key polling to 10 times a second.
            static auto start = std::chrono::time_point_cast<std::chrono::milliseconds>(
                                    std::chrono::system_clock::now() );
            const auto now = std::chrono::time_point_cast<std::chrono::milliseconds>(
                                 std::chrono::system_clock::now() );
            if( ( now - start ).count() > 100 ) {
                handle_key_blocking_activity();
                start = now;
            }

            // If player is performing a task and a monster is dangerously close, warn them
            // regardless of previous safemode warnings
            if( u.activity && !u.has_activity( activity_id( "ACT_AIM" ) ) &&
                u.activity.moves_left > 0 &&
                !u.activity.is_distraction_ignored( distraction_type::hostile_spotted ) ) {
                Creature *hostile_critter = is_hostile_very_close();
                if( hostile_critter != nullptr ) {
                    cancel_activity_or_ignore_query( distraction_type::hostile_spotted,
                                                     string_format( _( "The %s is dangerously close!" ),
                                                             hostile_critter->get_name() ) );
                }
            }

        }
    }

    if( driving_view_offset.x != 0 || driving_view_offset.y != 0 ) {
        // Still have a view offset, but might not be driving anymore,
        // or the option has been deactivated,
        // might also happen when someone dives from a moving car.
        // or when using the handbrake.
        vehicle *veh = veh_pointer_or_null( m.veh_at( u.pos() ) );
        calc_driving_offset( veh );
    }

    // No-scent debug mutation has to be processed here or else it takes time to start working
    if( !u.has_active_bionic( bionic_id( "bio_scent_mask" ) ) &&
        !u.has_trait( trait_id( "DEBUG_NOSCENT" ) ) ) {
        scent.set( u.pos(), u.scent );
        overmap_buffer.set_scent( u.global_omt_location(),  u.scent );
    }
    scent.update( u.pos(), m );

    // We need floor cache before checking falling 'n stuff
    m.build_floor_caches();

    m.process_falling();
    autopilot_vehicles();
    m.vehmove();

    // Process power and fuel consumption for all vehicles, including off-map ones.
    // m.vehmove used to do this, but now it only give them moves instead.
    for( auto &elem : MAPBUFFER ) {
        tripoint sm_loc = elem.first;
        point sm_topleft = sm_to_ms_copy( sm_loc.xy() );
        point in_reality = m.getlocal( sm_topleft );

        submap *sm = elem.second;

        const bool in_bubble_z = m.has_zlevels() || sm_loc.z == get_levz();
        for( auto &veh : sm->vehicles ) {
            veh->idle( in_bubble_z && m.inbounds( in_reality ) );
        }
    }
    m.process_fields();
    m.process_active_items();
    m.creature_in_field( u );

    // Apply sounds from previous turn to monster and NPC AI.
    sounds::process_sounds();
    // Update vision caches for monsters. If this turns out to be expensive,
    // consider a stripped down cache just for monsters.
    m.build_map_cache( get_levz(), true );
    monmove();
    if( calendar::once_every( 3_minutes ) ) {
        overmap_npc_move();
    }
    if( calendar::once_every( 10_seconds ) ) {
        for( const tripoint elem : m.get_furn_field_locations() ) {
            const auto &furn = m.furn( elem ).obj();
            for( const emit_id &e : furn.emissions ) {
                g->m.emit_field( elem, e );
            }
        }
    }
    update_stair_monsters();
    u.process_turn();
    if( u.moves < 0 && get_option<bool>( "FORCE_REDRAW" ) ) {
        draw();
        refresh_display();
    }
    u.process_active_items();

    if( get_levz() >= 0 && !u.is_underwater() ) {
        weather::effect( weather.weather )();
    }

    const bool player_is_sleeping = u.has_effect( effect_sleep );

    if( player_is_sleeping ) {
        if( calendar::once_every( 30_minutes ) || !player_was_sleeping ) {
            draw();
            //Putting this in here to save on checking
            if( calendar::once_every( 1_hours ) ) {
                add_artifact_dreams( );
            }
        }

        if( calendar::once_every( 1_minutes ) ) {
            query_popup()
            .wait_message( "%s", _( "Wait till you wake up…" ) )
            .on_top( true )
            .show();

            catacurses::refresh();
            refresh_display();
        }
    } else if( calendar::once_every( 1_minutes ) ) {
        if( const cata::optional<std::string> progress = u.activity.get_progress_message() ) {
            query_popup()
            .wait_message( "%s", *progress )
            .on_top( true )
            .show();
        }
    }

    player_was_sleeping = player_is_sleeping;

    u.update_bodytemp();
    u.update_body_wetness( *weather.weather_precise );
    u.apply_wetness_morale( weather.temperature );
    u.do_skill_rust();

    if( calendar::once_every( 1_minutes ) ) {
        u.update_morale();
    }

    if( calendar::once_every( 9_turns ) ) {
        u.check_and_recover_morale();
    }

    if( !u.is_deaf() ) {
        sfx::remove_hearing_loss();
    }
    sfx::do_danger_music();
    sfx::do_vehicle_engine_sfx();
    sfx::do_vehicle_exterior_engine_sfx();
    sfx::do_fatigue();

    // reset player noise
    u.volume = 0;

    return false;
}

void game::set_driving_view_offset( const point &p )
{
    // remove the previous driving offset,
    // store the new offset and apply the new offset.
    u.view_offset.x -= driving_view_offset.x;
    u.view_offset.y -= driving_view_offset.y;
    driving_view_offset.x = p.x;
    driving_view_offset.y = p.y;
    u.view_offset.x += driving_view_offset.x;
    u.view_offset.y += driving_view_offset.y;
}

void game::process_activity()
{
    if( !u.activity ) {
        return;
    }

    if( calendar::once_every( 5_minutes ) ) {
        draw();
        refresh_display();
    }

    while( u.moves > 0 && u.activity ) {
        u.activity.do_turn( u );
    }
}

void game::autopilot_vehicles()
{
    for( auto &veh : m.get_vehicles() ) {
        auto &v = veh.v;
        if( v->is_following ) {
            v->drive_to_local_target( g->m.getabs( u.pos() ), true );
        } else if( v->is_patrolling ) {
            v->autopilot_patrol();
        }
    }
}

void game::catch_a_monster( monster *fish, const tripoint &pos, player *p,
                            const time_duration &catch_duration ) // catching function
{
    //spawn the corpse, rotten by a part of the duration
    m.add_item_or_charges( pos, item::make_corpse( fish->type->id, calendar::turn + rng( 0_turns,
                           catch_duration ) ) );
    u.add_msg_if_player( m_good, _( "You caught a %s." ), fish->type->nname() );
    //quietly kill the caught
    fish->no_corpse_quiet = true;
    fish->die( p );
}

static bool cancel_auto_move( player &p, const std::string &text )
{
    if( p.has_destination() && query_yn( "%s, cancel Auto-move?", text ) ) {
        add_msg( m_warning, _( "%s. Auto-move canceled" ), text );
        if( !p.omt_path.empty() ) {
            p.omt_path.clear();
        }
        p.clear_destination();
        return true;
    }
    return false;
}

bool game::cancel_activity_or_ignore_query( const distraction_type type, const std::string &text )
{
    if( u.has_distant_destination() ) {
        if( cancel_auto_move( u, text ) ) {
            return true;
        } else {
            u.set_destination( u.get_auto_move_route(), player_activity( activity_id( "ACT_TRAVELLING" ) ) );
            return false;
        }
    }
    if( !u.activity || u.activity.is_distraction_ignored( type ) ) {
        return false;
    }
    bool force_uc = get_option<bool>( "FORCE_CAPITAL_YN" );

    const auto allow_key = [force_uc]( const input_event & evt ) {
        return !force_uc || evt.type != CATA_INPUT_KEYBOARD ||
               // std::lower is undefined outside unsigned char range
               evt.get_first_input() < 'a' || evt.get_first_input() > 'z';
    };

    const auto &action = query_popup()
                         .context( "CANCEL_ACTIVITY_OR_IGNORE_QUERY" )
                         .message( force_uc ?
                                   pgettext( "cancel_activity_or_ignore_query",
                                           "<color_light_red>%s %s (Case Sensitive)</color>" ) :
                                   pgettext( "cancel_activity_or_ignore_query",
                                           "<color_light_red>%s %s</color>" ),
                                   text, u.activity.get_stop_phrase() )
                         .option( "YES", allow_key )
                         .option( "NO", allow_key )
                         .option( "IGNORE", allow_key )
                         .query()
                         .action;

    if( action == "YES" ) {
        u.cancel_activity();
        return true;
    }
    if( action == "IGNORE" ) {
        u.activity.ignore_distraction( type );
        for( auto &activity : u.backlog ) {
            activity.ignore_distraction( type );
        }
    }
    return false;
}

bool game::cancel_activity_query( const std::string &text )
{
    if( u.has_distant_destination() ) {
        if( cancel_auto_move( u, text ) ) {
            return true;
        } else {
            u.set_destination( u.get_auto_move_route(), player_activity( activity_id( "ACT_TRAVELLING" ) ) );
            return false;
        }
    }
    if( !u.activity ) {
        return false;
    }
    if( query_yn( "%s %s", text, u.activity.get_stop_phrase() ) ) {
        u.cancel_activity();
        u.resume_backlog_activity();
        return true;
    }
    return false;
}

unsigned int game::get_seed() const
{
    return seed;
}

void game::set_npcs_dirty()
{
    npcs_dirty = true;
}

void game::set_critter_died()
{
    critter_died = true;
}

static int maptile_field_intensity( maptile &mt, field_type_id fld )
{
    auto field_ptr = mt.find_field( fld );

    return field_ptr == nullptr ? 0 : field_ptr->get_field_intensity();
}

static bool maptile_trap_eq( maptile &mt, const trap_id &id )
{
    return mt.get_trap() == id;
}

int get_heat_radiation( const tripoint &location, bool direct )
{
    // Direct heat from fire sources
    // Cache fires to avoid scanning the map around us bp times
    // Stored as intensity-distance pairs
    int temp_mod = 0;
    int best_fire = 0;
    for( const tripoint &dest : g->m.points_in_radius( location, 6 ) ) {
        int heat_intensity = 0;

        maptile mt = g->m.maptile_at( dest );

        int ffire = maptile_field_intensity( mt, fd_fire );
        if( ffire > 0 ) {
            heat_intensity = ffire;
        } else if( maptile_trap_eq( mt, tr_lava ) ) {
            heat_intensity = 3;
        }
        if( heat_intensity == 0 ) {
            // No heat source here
            continue;
        }
        if( g->u.pos() == location ) {
            if( !g->m.pl_line_of_sight( dest, -1 ) ) {
                continue;
            }
        } else if( !g->m.sees( location, dest, -1 ) ) {
            continue;
        }
        // Ensure fire_dist >= 1 to avoid divide-by-zero errors.
        const int fire_dist = std::max( 1, square_dist( dest, location ) );
        temp_mod += 6 * heat_intensity * heat_intensity / fire_dist;
        if( fire_dist <= 1 ) {
            // Extend limbs/lean over a single adjacent fire to warm up
            best_fire = std::max( best_fire, heat_intensity );
        }
    }
    if( direct ) {
        return best_fire;
    }
    return temp_mod;
}

int get_convection_temperature( const tripoint &location )
{
    int temp_mod = 0;
    // Directly on lava tiles
    maptile mt = g->m.maptile_at( location );
    int lava_mod = maptile_trap_eq( mt, tr_lava ) ? fd_fire.obj().get_convection_temperature_mod() : 0;
    // Modifier from fields
    for( auto fd : g->m.field_at( location ) ) {
        // Nullify lava modifier when there is open fire
        if( fd.first.obj().has_fire ) {
            lava_mod = 0;
        }
        temp_mod += fd.second.convection_temperature_mod();
    }
    return temp_mod + lava_mod;
}

int game::assign_mission_id()
{
    int ret = next_mission_id;
    next_mission_id++;
    return ret;
}

npc *game::find_npc( character_id id )
{
    return overmap_buffer.find_npc( id ).get();
}

void game::add_npc_follower( const character_id &id )
{
    follower_ids.insert( id );
    u.follower_ids.insert( id );
}

void game::remove_npc_follower( const character_id &id )
{
    follower_ids.erase( id );
    u.follower_ids.erase( id );
}

static void update_faction_api( npc *guy )
{
    if( guy->get_faction_ver() < 2 ) {
        guy->set_fac( your_followers );
        guy->set_faction_ver( 2 );
    }
}

void game::validate_mounted_npcs()
{
    for( monster &m : all_monsters() ) {
        if( m.has_effect( effect_ridden ) && m.mounted_player_id.is_valid() ) {
            player *mounted_pl = g->critter_by_id<player>( m.mounted_player_id );
            if( !mounted_pl ) {
                // Target no longer valid.
                m.mounted_player_id = character_id();
                m.remove_effect( effect_ridden );
                continue;
            }
            mounted_pl->mounted_creature = shared_from( m );
            mounted_pl->setpos( m.pos() );
            mounted_pl->add_effect( effect_riding, 1_turns, num_bp, true );
            m.mounted_player = mounted_pl;
        }
    }
}

void game::validate_npc_followers()
{
    // Make sure visible followers are in the list.
    const std::vector<npc *> visible_followers = get_npcs_if( [&]( const npc & guy ) {
        return guy.is_player_ally();
    } );
    for( npc *guy : visible_followers ) {
        update_faction_api( guy );
        add_npc_follower( guy->getID() );
    }
    // Make sure overmapbuffered NPC followers are in the list.
    for( const auto &temp_guy : overmap_buffer.get_npcs_near_player( 300 ) ) {
        npc *guy = temp_guy.get();
        if( guy->is_player_ally() ) {
            update_faction_api( guy );
            add_npc_follower( guy->getID() );
        }
    }
    // Make sure that serialized player followers sync up with game list
    for( const auto &temp_id : u.follower_ids ) {
        add_npc_follower( temp_id );
    }
}

void game::validate_camps()
{
    basecamp camp = m.hoist_submap_camp( u.pos() );
    if( camp.is_valid() ) {
        overmap_buffer.add_camp( camp );
        m.remove_submap_camp( u.pos() );
    } else if( camp.camp_omt_pos() != tripoint_zero ) {
        std::string camp_name = _( "Faction Camp" );
        camp.set_name( camp_name );
        overmap_buffer.add_camp( camp );
        m.remove_submap_camp( u.pos() );
    }
}

std::set<character_id> game::get_follower_list()
{
    return follower_ids;
}

void game::handle_key_blocking_activity()
{
    if( ( u.activity && u.activity.moves_left > 0 ) || ( u.has_destination() &&
            !u.omt_path.empty() ) ) {
        input_context ctxt = get_default_mode_input_context();
        const std::string action = ctxt.handle_input( 0 );
        if( action == "pause" ) {
            cancel_activity_query( _( "Confirm:" ) );
        } else if( action == "player_data" ) {
            u.disp_info();
        } else if( action == "messages" ) {
            Messages::display_messages();
            refresh_all();
        } else if( action == "help" ) {
            get_help().display_help();
            refresh_all();
        }
    }
}

/* item submenu for 'i' and '/'
* It use draw_item_info to draw item info and action menu
*
* @param pos position of item in inventory
* @param iStartX Left coordinate of the item info window
* @param iWidth width of the item info window (height = height of terminal)
* @return getch
*/
int game::inventory_item_menu( int pos, int iStartX, int iWidth,
                               const inventory_item_menu_positon position )
{
    int cMenu = static_cast<int>( '+' );

    item &oThisItem = u.i_at( pos );
    if( u.has_item( oThisItem ) ) {
#if defined(__ANDROID__)
        if( get_option<bool>( "ANDROID_INVENTORY_AUTOADD" ) ) {
            add_key_to_quick_shortcuts( oThisItem.invlet, "INVENTORY", false );
        }
#endif

        std::vector<iteminfo> vThisItem;
        std::vector<iteminfo> vDummy;

        const bool bHPR = get_auto_pickup().has_rule( &oThisItem );
        const hint_rating rate_drop_item = u.weapon.has_flag( "NO_UNWIELD" ) ? HINT_CANT : HINT_GOOD;

        int max_text_length = 0;
        uilist action_menu;
        action_menu.allow_anykey = true;
        const auto addentry = [&]( const char key, const std::string & text, const hint_rating hint ) {
            // The char is used as retval from the uilist *and* as hotkey.
            action_menu.addentry( key, true, key, text );
            auto &entry = action_menu.entries.back();
            switch( hint ) {
                case HINT_CANT:
                    entry.text_color = c_light_gray;
                    break;
                case HINT_IFFY:
                    entry.text_color = c_light_red;
                    break;
                case HINT_GOOD:
                    entry.text_color = c_light_green;
                    break;
            }
            max_text_length = std::max( max_text_length, utf8_width( text ) );
        };
        addentry( 'a', pgettext( "action", "activate" ), u.rate_action_use( oThisItem ) );
        addentry( 'R', pgettext( "action", "read" ), u.rate_action_read( oThisItem ) );
        addentry( 'E', pgettext( "action", "eat" ), u.rate_action_eat( oThisItem ) );
        addentry( 'W', pgettext( "action", "wear" ), u.rate_action_wear( oThisItem ) );
        addentry( 'w', pgettext( "action", "wield" ), HINT_GOOD );
        addentry( 't', pgettext( "action", "throw" ), HINT_GOOD );
        addentry( 'c', pgettext( "action", "change side" ), u.rate_action_change_side( oThisItem ) );
        addentry( 'T', pgettext( "action", "take off" ), u.rate_action_takeoff( oThisItem ) );
        addentry( 'd', pgettext( "action", "drop" ), rate_drop_item );
        addentry( 'U', pgettext( "action", "unload" ), u.rate_action_unload( oThisItem ) );
        addentry( 'r', pgettext( "action", "reload" ), u.rate_action_reload( oThisItem ) );
        addentry( 'p', pgettext( "action", "part reload" ), u.rate_action_reload( oThisItem ) );
        addentry( 'm', pgettext( "action", "mend" ), u.rate_action_mend( oThisItem ) );
        addentry( 'D', pgettext( "action", "disassemble" ), u.rate_action_disassemble( oThisItem ) );

        if( oThisItem.is_favorite ) {
            addentry( 'f', pgettext( "action", "unfavorite" ), HINT_GOOD );
        } else {
            addentry( 'f', pgettext( "action", "favorite" ), HINT_GOOD );
        }

        addentry( '=', pgettext( "action", "reassign" ), HINT_GOOD );

        if( bHPR ) {
            addentry( '-', _( "Autopickup" ), HINT_IFFY );
        } else {
            addentry( '+', _( "Autopickup" ), HINT_GOOD );
        }

        int iScrollPos = 0;
        oThisItem.info( true, vThisItem );

        // +2+2 for border and adjacent spaces, +2 for '<hotkey><space>'
        int popup_width = max_text_length + 2 + 2 + 2;
        int popup_x = 0;
        switch( position ) {
            case RIGHT_TERMINAL_EDGE:
                popup_x = 0;
                break;
            case LEFT_OF_INFO:
                popup_x = iStartX - popup_width;
                break;
            case RIGHT_OF_INFO:
                popup_x = iStartX + iWidth;
                break;
            case LEFT_TERMINAL_EDGE:
                popup_x = TERMX - popup_width;
                break;
        }

        // TODO: Ideally the setup of uilist would be split into calculate variables (size, width...),
        // and actual window creation. This would allow us to let uilist calculate the width, we can
        // use that to adjust its location afterwards.
        action_menu.w_y = VIEW_OFFSET_Y;
        action_menu.w_x = popup_x + VIEW_OFFSET_X;
        action_menu.w_width = popup_width;
        // Filtering isn't needed, the number of entries is manageable.
        action_menu.filtering = false;
        // Default menu border color is different, this matches the border of the item info window.
        action_menu.border_color = BORDER_COLOR;

        do {
            draw_item_info( iStartX, iWidth, VIEW_OFFSET_X, TERMY - VIEW_OFFSET_Y * 2, oThisItem.tname(),
                            oThisItem.type_name(), vThisItem, vDummy,
                            iScrollPos, true, false, false );
            const int prev_selected = action_menu.selected;
            action_menu.query( false );
            if( action_menu.ret >= 0 ) {
                cMenu = action_menu.ret; /* Remember: hotkey == retval, see addentry above. */
            } else if( action_menu.ret == UILIST_UNBOUND && action_menu.keypress == KEY_RIGHT ) {
                // Simulate KEY_RIGHT == '\n' (confirm currently selected entry) for compatibility with old version.
                // TODO: ideally this should be done in the uilist, maybe via a callback.
                cMenu = action_menu.ret = action_menu.entries[action_menu.selected].retval;
            } else if( action_menu.keypress == KEY_PPAGE || action_menu.keypress == KEY_NPAGE ) {
                cMenu = action_menu.keypress;
                // Prevent the menu from scrolling with this key. TODO: Ideally the menu
                // could be instructed to ignore these two keys instead of scrolling.
                action_menu.selected = prev_selected;
                action_menu.fselected = prev_selected;
                action_menu.vshift = 0;
            } else {
                cMenu = 0;
            }

            switch( cMenu ) {
                case 'a':
                    use_item( pos );
                    break;
                case 'E':
                    eat( pos );
                    break;
                case 'W':
                    u.wear( u.i_at( pos ) );
                    break;
                case 'w':
                    wield( pos );
                    break;
                case 't':
                    avatar_action::plthrow( u, pos );
                    break;
                case 'c':
                    change_side( pos );
                    break;
                case 'T':
                    u.takeoff( u.i_at( pos ) );
                    break;
                case 'd':
                    u.drop( pos, u.pos() );
                    break;
                case 'U':
                    unload( pos );
                    break;
                case 'r':
                    reload( pos );
                    break;
                case 'p':
                    reload( pos, true );
                    break;
                case 'm':
                    mend( pos );
                    break;
                case 'R':
                    u.read( pos );
                    break;
                case 'D':
                    u.disassemble( item_location( u, &u.i_at( pos ) ), false );
                    break;
                case 'f':
                    oThisItem.is_favorite = !oThisItem.is_favorite;
                    break;
                case '=':
                    game_menus::inv::reassign_letter( u, u.i_at( pos ) );
                    break;
                case KEY_PPAGE:
                    iScrollPos--;
                    break;
                case KEY_NPAGE:
                    iScrollPos++;
                    break;
                case '+':
                    if( !bHPR ) {
                        get_auto_pickup().add_rule( &oThisItem );
                        add_msg( m_info, _( "'%s' added to character pickup rules." ), oThisItem.tname( 1,
                                 false ) );
                    }
                    break;
                case '-':
                    if( bHPR ) {
                        get_auto_pickup().remove_rule( &oThisItem );
                        add_msg( m_info, _( "'%s' removed from character pickup rules." ), oThisItem.tname( 1,
                                 false ) );
                    }
                    break;
                default:
                    break;
            }
        } while( action_menu.ret == UILIST_WAIT_INPUT || action_menu.ret == UILIST_UNBOUND );
    }
    return cMenu;
}

// Checks input to see if mouse was moved and handles the mouse view box accordingly.
// Returns true if input requires breaking out into a game action.
bool game::handle_mouseview( input_context &ctxt, std::string &action )
{
    cata::optional<tripoint> liveview_pos;
    do {
        action = ctxt.handle_input();
        if( action == "MOUSE_MOVE" ) {
            const cata::optional<tripoint> mouse_pos = ctxt.get_coordinates( w_terrain );
            if( mouse_pos && ( !liveview_pos || *mouse_pos != *liveview_pos ) ) {
                liveview_pos = mouse_pos;
                liveview.show( *liveview_pos );
            } else if( !mouse_pos ) {
                liveview_pos.reset();
                liveview.hide();
            }
        }
    } while( action == "MOUSE_MOVE" ); // Freeze animation when moving the mouse

    if( action != "TIMEOUT" ) {
        // Keyboard event, break out of animation loop
        liveview.hide();
        return false;
    }

    // Mouse movement or un-handled key
    return true;
}

std::pair<tripoint, tripoint> game::mouse_edge_scrolling( input_context ctxt, const int speed,
        const tripoint &last, bool iso )
{
    const int rate = get_option<int>( "EDGE_SCROLL" );
    auto ret = std::make_pair( tripoint_zero, last );
    if( rate == -1 ) {
        // Fast return when the option is disabled.
        return ret;
    }
    // Ensure the parameters are used even if the #if below is false
    ( void ) ctxt;
    ( void ) speed;
    ( void ) iso;
#if (defined TILES || defined _WIN32 || defined WINDOWS)
    auto now = std::chrono::steady_clock::now();
    if( now < last_mouse_edge_scroll + std::chrono::milliseconds( rate ) ) {
        return ret;
    } else {
        last_mouse_edge_scroll = now;
    }
    const input_event event = ctxt.get_raw_input();
    if( event.type == CATA_INPUT_MOUSE ) {
        const int threshold_x = projected_window_width() / 100;
        const int threshold_y = projected_window_height() / 100;
        if( event.mouse_pos.x <= threshold_x ) {
            ret.first.x -= speed;
            if( iso ) {
                ret.first.y -= speed;
            }
        } else if( event.mouse_pos.x >= projected_window_width() - threshold_x ) {
            ret.first.x += speed;
            if( iso ) {
                ret.first.y += speed;
            }
        }
        if( event.mouse_pos.y <= threshold_y ) {
            ret.first.y -= speed;
            if( iso ) {
                ret.first.x += speed;
            }
        } else if( event.mouse_pos.y >= projected_window_height() - threshold_y ) {
            ret.first.y += speed;
            if( iso ) {
                ret.first.x -= speed;
            }
        }
        ret.second = ret.first;
    } else if( event.type == CATA_INPUT_TIMEOUT ) {
        ret.first = ret.second;
    }
#endif
    return ret;
}

tripoint game::mouse_edge_scrolling_terrain( input_context &ctxt )
{
    auto ret = mouse_edge_scrolling( ctxt, std::max( DEFAULT_TILESET_ZOOM / tileset_zoom, 1 ),
                                     last_mouse_edge_scroll_vector_terrain, tile_iso );
    last_mouse_edge_scroll_vector_terrain = ret.second;
    last_mouse_edge_scroll_vector_overmap = tripoint_zero;
    return ret.first;
}

tripoint game::mouse_edge_scrolling_overmap( input_context &ctxt )
{
    // overmap has no iso mode
    auto ret = mouse_edge_scrolling( ctxt, 2, last_mouse_edge_scroll_vector_overmap, false );
    last_mouse_edge_scroll_vector_overmap = ret.second;
    last_mouse_edge_scroll_vector_terrain = tripoint_zero;
    return ret.first;
}

input_context get_default_mode_input_context()
{
    input_context ctxt( "DEFAULTMODE" );
    // Because those keys move the character, they don't pan, as their original name says
    ctxt.set_iso( true );
    ctxt.register_action( "UP", translate_marker( "Move North" ) );
    ctxt.register_action( "RIGHTUP", translate_marker( "Move Northeast" ) );
    ctxt.register_action( "RIGHT", translate_marker( "Move East" ) );
    ctxt.register_action( "RIGHTDOWN", translate_marker( "Move Southeast" ) );
    ctxt.register_action( "DOWN", translate_marker( "Move South" ) );
    ctxt.register_action( "LEFTDOWN", translate_marker( "Move Southwest" ) );
    ctxt.register_action( "LEFT", translate_marker( "Move West" ) );
    ctxt.register_action( "LEFTUP", translate_marker( "Move Northwest" ) );
    ctxt.register_action( "pause" );
    ctxt.register_action( "LEVEL_DOWN", translate_marker( "Descend Stairs" ) );
    ctxt.register_action( "LEVEL_UP", translate_marker( "Ascend Stairs" ) );
    ctxt.register_action( "toggle_map_memory" );
    ctxt.register_action( "center" );
    ctxt.register_action( "shift_n" );
    ctxt.register_action( "shift_ne" );
    ctxt.register_action( "shift_e" );
    ctxt.register_action( "shift_se" );
    ctxt.register_action( "shift_s" );
    ctxt.register_action( "shift_sw" );
    ctxt.register_action( "shift_w" );
    ctxt.register_action( "shift_nw" );
    ctxt.register_action( "cycle_move" );
    ctxt.register_action( "reset_move" );
    ctxt.register_action( "toggle_run" );
    ctxt.register_action( "toggle_crouch" );
    ctxt.register_action( "open_movement" );
    ctxt.register_action( "open" );
    ctxt.register_action( "close" );
    ctxt.register_action( "smash" );
    ctxt.register_action( "loot" );
    ctxt.register_action( "examine" );
    ctxt.register_action( "advinv" );
    ctxt.register_action( "pickup" );
    ctxt.register_action( "pickup_feet" );
    ctxt.register_action( "grab" );
    ctxt.register_action( "haul" );
    ctxt.register_action( "butcher" );
    ctxt.register_action( "chat" );
    ctxt.register_action( "look" );
    ctxt.register_action( "peek" );
    ctxt.register_action( "listitems" );
    ctxt.register_action( "zones" );
    ctxt.register_action( "inventory" );
    ctxt.register_action( "compare" );
    ctxt.register_action( "organize" );
    ctxt.register_action( "apply" );
    ctxt.register_action( "apply_wielded" );
    ctxt.register_action( "wear" );
    ctxt.register_action( "take_off" );
    ctxt.register_action( "eat" );
    ctxt.register_action( "open_consume" );
    ctxt.register_action( "read" );
    ctxt.register_action( "wield" );
    ctxt.register_action( "pick_style" );
    ctxt.register_action( "reload_item" );
    ctxt.register_action( "reload_weapon" );
    ctxt.register_action( "unload" );
    ctxt.register_action( "throw" );
    ctxt.register_action( "fire" );
    ctxt.register_action( "cast_spell" );
    ctxt.register_action( "fire_burst" );
    ctxt.register_action( "select_fire_mode" );
    ctxt.register_action( "drop" );
    ctxt.register_action( "drop_adj" );
    ctxt.register_action( "bionics" );
    ctxt.register_action( "mutations" );
    ctxt.register_action( "sort_armor" );
    ctxt.register_action( "wait" );
    ctxt.register_action( "craft" );
    ctxt.register_action( "recraft" );
    ctxt.register_action( "long_craft" );
    ctxt.register_action( "construct" );
    ctxt.register_action( "disassemble" );
    ctxt.register_action( "sleep" );
    ctxt.register_action( "control_vehicle" );
    ctxt.register_action( "auto_travel_mode" );
    ctxt.register_action( "safemode" );
    ctxt.register_action( "autosafe" );
    ctxt.register_action( "autoattack" );
    ctxt.register_action( "ignore_enemy" );
    ctxt.register_action( "whitelist_enemy" );
    ctxt.register_action( "save" );
    ctxt.register_action( "quicksave" );
#if !defined(RELEASE)
    ctxt.register_action( "quickload" );
#endif
    ctxt.register_action( "quit" );
    ctxt.register_action( "player_data" );
    ctxt.register_action( "map" );
    ctxt.register_action( "sky" );
    ctxt.register_action( "missions" );
    ctxt.register_action( "factions" );
    ctxt.register_action( "scores" );
    ctxt.register_action( "morale" );
    ctxt.register_action( "messages" );
    ctxt.register_action( "help" );
    ctxt.register_action( "open_keybindings" );
    ctxt.register_action( "open_options" );
    ctxt.register_action( "open_autopickup" );
    ctxt.register_action( "open_autonotes" );
    ctxt.register_action( "open_safemode" );
    ctxt.register_action( "open_color" );
    ctxt.register_action( "open_world_mods" );
    ctxt.register_action( "debug" );
    ctxt.register_action( "debug_scent" );
    ctxt.register_action( "debug_temp" );
    ctxt.register_action( "debug_visibility" );
    ctxt.register_action( "debug_lighting" );
    ctxt.register_action( "debug_radiation" );
    ctxt.register_action( "debug_mode" );
    ctxt.register_action( "zoom_out" );
    ctxt.register_action( "zoom_in" );
#if !defined(__ANDROID__)
    ctxt.register_action( "toggle_fullscreen" );
#endif
    ctxt.register_action( "toggle_pixel_minimap" );
    ctxt.register_action( "toggle_panel_adm" );
    ctxt.register_action( "reload_tileset" );
    ctxt.register_action( "toggle_auto_features" );
    ctxt.register_action( "toggle_auto_pulp_butcher" );
    ctxt.register_action( "toggle_auto_mining" );
    ctxt.register_action( "toggle_auto_foraging" );
    ctxt.register_action( "toggle_auto_pickup" );
    ctxt.register_action( "toggle_thief_mode" );
    ctxt.register_action( "action_menu" );
    ctxt.register_action( "main_menu" );
    ctxt.register_action( "item_action_menu" );
    ctxt.register_action( "ANY_INPUT" );
    ctxt.register_action( "COORDINATE" );
    ctxt.register_action( "MOUSE_MOVE" );
    ctxt.register_action( "SELECT" );
    ctxt.register_action( "SEC_SELECT" );
    return ctxt;
}

vehicle *game::remoteveh()
{
    if( calendar::turn == remoteveh_cache_time ) {
        return remoteveh_cache;
    }
    remoteveh_cache_time = calendar::turn;
    std::stringstream remote_veh_string( u.get_value( "remote_controlling_vehicle" ) );
    if( remote_veh_string.str().empty() ||
        ( !u.has_active_bionic( bio_remote ) && !u.has_active_item( "remotevehcontrol" ) ) ) {
        remoteveh_cache = nullptr;
    } else {
        tripoint vp;
        remote_veh_string >> vp.x >> vp.y >> vp.z;
        vehicle *veh = veh_pointer_or_null( m.veh_at( vp ) );
        if( veh && veh->fuel_left( "battery", true ) > 0 ) {
            remoteveh_cache = veh;
        } else {
            remoteveh_cache = nullptr;
        }
    }
    return remoteveh_cache;
}

void game::setremoteveh( vehicle *veh )
{
    remoteveh_cache_time = calendar::turn;
    remoteveh_cache = veh;
    if( veh != nullptr && !u.has_active_bionic( bio_remote ) &&
        !u.has_active_item( "remotevehcontrol" ) ) {
        debugmsg( "Tried to set remote vehicle without bio_remote or remotevehcontrol" );
        veh = nullptr;
    }

    if( veh == nullptr ) {
        u.remove_value( "remote_controlling_vehicle" );
        return;
    }

    std::stringstream remote_veh_string;
    const tripoint vehpos = veh->global_pos3();
    remote_veh_string << vehpos.x << ' ' << vehpos.y << ' ' << vehpos.z;
    u.set_value( "remote_controlling_vehicle", remote_veh_string.str() );
}

bool game::try_get_left_click_action( action_id &act, const tripoint &mouse_target )
{
    bool new_destination = true;
    if( !destination_preview.empty() ) {
        auto &final_destination = destination_preview.back();
        if( final_destination.x == mouse_target.x && final_destination.y == mouse_target.y ) {
            // Second click
            new_destination = false;
            u.set_destination( destination_preview );
            destination_preview.clear();
            act = u.get_next_auto_move_direction();
            if( act == ACTION_NULL ) {
                // Something went wrong
                u.clear_destination();
                return false;
            }
        }
    }

    if( new_destination ) {
        destination_preview = m.route( u.pos(), mouse_target, u.get_pathfinding_settings(),
                                       u.get_path_avoid() );
        return false;
    }

    return true;
}

bool game::try_get_right_click_action( action_id &act, const tripoint &mouse_target )
{
    const bool cleared_destination = !destination_preview.empty();
    u.clear_destination();
    destination_preview.clear();

    if( cleared_destination ) {
        // Produce no-op if auto-move had just been cleared on this action
        // e.g. from a previous single left mouse click. This has the effect
        // of right-click cancelling an auto-move before it is initiated.
        return false;
    }

    const bool is_adjacent = square_dist( mouse_target.xy(), point( u.posx(), u.posy() ) ) <= 1;
    const bool is_self = square_dist( mouse_target.xy(), point( u.posx(), u.posy() ) ) <= 0;
    if( const monster *const mon = critter_at<monster>( mouse_target ) ) {
        if( !u.sees( *mon ) ) {
            add_msg( _( "Nothing relevant here." ) );
            return false;
        }

        if( !u.weapon.is_gun() ) {
            add_msg( m_info, _( "You are not wielding a ranged weapon." ) );
            return false;
        }

        // TODO: Add weapon range check. This requires weapon to be reloaded.

        act = ACTION_FIRE;
    } else if( is_adjacent &&
               m.close_door( tripoint( mouse_target.xy(), u.posz() ), !m.is_outside( u.pos() ),
                             true ) ) {
        act = ACTION_CLOSE;
    } else if( is_self ) {
        act = ACTION_PICKUP;
    } else if( is_adjacent ) {
        act = ACTION_EXAMINE;
    } else {
        add_msg( _( "Nothing relevant here." ) );
        return false;
    }

    return true;
}

bool game::is_game_over()
{
    if( uquit == QUIT_WATCH ) {
        // deny player movement and dodging
        u.moves = 0;
        // prevent pain from updating
        u.set_pain( 0 );
        // prevent dodging
        u.dodges_left = 0;
        return false;
    }
    if( uquit == QUIT_DIED ) {
        if( u.in_vehicle ) {
            m.unboard_vehicle( u.pos() );
        }
        u.place_corpse();
        return true;
    }
    if( uquit == QUIT_SUICIDE ) {
        if( u.in_vehicle ) {
            m.unboard_vehicle( u.pos() );
        }
        return true;
    }
    if( uquit != QUIT_NO ) {
        return true;
    }
    // is_dead_state() already checks hp_torso && hp_head, no need to for loop it
    if( u.is_dead_state() ) {
        Messages::deactivate();
        if( get_option<std::string>( "DEATHCAM" ) == "always" ) {
            uquit = QUIT_WATCH;
        } else if( get_option<std::string>( "DEATHCAM" ) == "ask" ) {
            uquit = query_yn( _( "Watch the last moments of your life…?" ) ) ?
                    QUIT_WATCH : QUIT_DIED;
        } else if( get_option<std::string>( "DEATHCAM" ) == "never" ) {
            uquit = QUIT_DIED;
        } else {
            // Something funky happened here, just die.
            dbg( D_ERROR ) << "no deathcam option given to options, defaulting to QUIT_DIED";
            uquit = QUIT_DIED;
        }
        return is_game_over();
    }
    return false;
}

void game::death_screen()
{
    gamemode->game_over();
    Messages::display_messages();
    show_scores_ui( stats(), get_kill_tracker() );
    disp_NPC_epilogues();
    follower_ids.clear();
    disp_faction_ends();
}

void game::move_save_to_graveyard()
{
    const std::string &save_dir      = get_world_base_save_path();
    const std::string &graveyard_dir = FILENAMES["graveyarddir"];
    const std::string &prefix        = base64_encode( u.name ) + ".";

    if( !assure_dir_exist( graveyard_dir ) ) {
        debugmsg( "could not create graveyard path '%s'", graveyard_dir );
    }

    const auto save_files = get_files_from_path( prefix, save_dir );
    if( save_files.empty() ) {
        debugmsg( "could not find save files in '%s'", save_dir );
    }

    for( const auto &src_path : save_files ) {
        const std::string dst_path = graveyard_dir +
                                     src_path.substr( src_path.rfind( '/' ), std::string::npos );

        if( rename_file( src_path, dst_path ) ) {
            continue;
        }

        debugmsg( "could not rename file '%s' to '%s'", src_path, dst_path );

        if( remove_file( src_path ) ) {
            continue;
        }

        debugmsg( "could not remove file '%s'", src_path );
    }
}

void game::load_master()
{
    using namespace std::placeholders;
    const auto datafile = get_world_base_save_path() + "/master.gsav";
    read_from_file_optional( datafile, std::bind( &game::unserialize_master, this, _1 ) );
}

bool game::load( const std::string &world )
{
    world_generator->init();
    const WORLDPTR wptr = world_generator->get_world( world );
    if( !wptr ) {
        return false;
    }
    if( wptr->world_saves.empty() ) {
        debugmsg( "world '%s' contains no saves", world );
        return false;
    }

    try {
        world_generator->set_active_world( wptr );
        g->setup();
        g->load( wptr->world_saves.front() );
    } catch( const std::exception &err ) {
        debugmsg( "cannot load world '%s': %s", world, err.what() );
        return false;
    }

    return true;
}

void game::load( const save_t &name )
{
    using namespace std::placeholders;

    const std::string worldpath = get_world_base_save_path() + "/";
    const std::string playerpath = worldpath + name.base_path();

    // Now load up the master game data; factions (and more?)
    load_master();
    u = avatar();
    u.name = name.player_name();
    // This should be initialized more globally (in player/Character constructor)
    u.weapon = item( "null", 0 );
    if( !read_from_file( playerpath + ".sav", std::bind( &game::unserialize, this, _1 ) ) ) {
        return;
    }

    read_from_file_optional_json( playerpath + ".mm", [&]( JsonIn & jsin ) {
        u.deserialize_map_memory( jsin );
    } );

    read_from_file_optional( worldpath + name.base_path() + ".weather", std::bind( &game::load_weather,
                             this, _1 ) );
    weather.nextweather = calendar::turn;

    read_from_file_optional( worldpath + name.base_path() + ".log",
                             std::bind( &memorial_logger::load, &memorial(), _1 ) );

#if defined(__ANDROID__)
    read_from_file_optional( worldpath + name.base_path() + ".shortcuts",
                             std::bind( &game::load_shortcuts, this, _1 ) );
#endif

    // Now that the player's worn items are updated, their sight limits need to be
    // recalculated. (This would be cleaner if u.worn were private.)
    u.recalc_sight_limits();

    if( !gamemode ) {
        gamemode = std::make_unique<special_game>();
    }

    safe_mode = get_option<bool>( "SAFEMODE" ) ? SAFE_MODE_ON : SAFE_MODE_OFF;
    mostseen = 0; // ...and mostseen is 0, we haven't seen any monsters yet.

    init_autosave();
    get_auto_pickup().load_character(); // Load character auto pickup rules
    get_auto_notes_settings().load();   // Load character auto notes settings
    get_safemode().load_character(); // Load character safemode rules
    zone_manager::get_manager().load_zones(); // Load character world zones
    read_from_file_optional( get_world_base_save_path() + "/uistate.json", []( std::istream & stream ) {
        JsonIn jsin( stream );
        uistate.deserialize( jsin );
    } );
    reload_npcs();
    validate_npc_followers();
    validate_mounted_npcs();
    validate_camps();
    update_map( u );
    for( auto &e : u.inv_dump() ) {
        e->set_owner( g->u );
    }
    // legacy, needs to be here as we access the map.
    if( !u.getID().is_valid() ) {
        // player does not have a real id, so assign a new one,
        u.setID( assign_npc_id() );
        // The vehicle stores the IDs of the boarded players, so update it, too.
        if( u.in_vehicle ) {
            if( const cata::optional<vpart_reference> vp = m.veh_at(
                        u.pos() ).part_with_feature( "BOARDABLE", true ) ) {
                vp->part().passenger_id = u.getID();
            }
        }
    }

    // populate calendar caches now, after active world is set, but before we do
    // anything else, to ensure they pick up the correct value from the save's
    // worldoptions
    calendar::set_eternal_season( ::get_option<bool>( "ETERNAL_SEASON" ) );
    calendar::set_season_length( ::get_option<int>( "SEASON_LENGTH" ) );

    u.reset();
    draw();
}

void game::load_world_modfiles( loading_ui &ui )
{
    catacurses::erase();
    catacurses::refresh();

    auto &mods = world_generator->active_world->active_mod_order;

    // remove any duplicates whilst preserving order (fixes #19385)
    std::set<mod_id> found;
    mods.erase( std::remove_if( mods.begin(), mods.end(), [&found]( const mod_id & e ) {
        if( found.count( e ) ) {
            return true;
        } else {
            found.insert( e );
            return false;
        }
    } ), mods.end() );

    // require at least one core mod (saves before version 6 may implicitly require dda pack)
    if( std::none_of( mods.begin(), mods.end(), []( const mod_id & e ) {
    return e->core;
} ) ) {
        mods.insert( mods.begin(), mod_id( "dda" ) );
    }

    load_artifacts( get_world_base_save_path() + "/artifacts.gsav" );
    // this code does not care about mod dependencies,
    // it assumes that those dependencies are static and
    // are resolved during the creation of the world.
    // That means world->active_mod_order contains a list
    // of mods in the correct order.
    load_packs( _( "Loading files" ), mods, ui );

    // Load additional mods from that world-specific folder
    load_data_from_dir( get_world_base_save_path() + "/mods", "custom", ui );

    catacurses::erase();
    catacurses::refresh();

    DynamicDataLoader::get_instance().finalize_loaded_data( ui );
}

bool game::load_packs( const std::string &msg, const std::vector<mod_id> &packs, loading_ui &ui )
{
    ui.new_context( msg );
    std::vector<mod_id> missing;
    std::vector<mod_id> available;

    for( const mod_id &e : packs ) {
        if( e.is_valid() ) {
            available.emplace_back( e );
            ui.add_entry( e->name() );
        } else {
            missing.push_back( e );
        }
    }

    ui.show();
    for( const auto &e : available ) {
        const MOD_INFORMATION &mod = *e;
        load_data_from_dir( mod.path, mod.ident.str(), ui );

        // if mod specifies legacy migrations load any that are required
        if( !mod.legacy.empty() ) {
            for( int i = get_option<int>( "CORE_VERSION" ); i < core_version; ++i ) {
                popup_status( msg.c_str(), _( "Applying legacy migration (%s %i/%i)" ),
                              e.c_str(), i, core_version - 1 );
                load_data_from_dir( string_format( "%s/%i", mod.legacy.c_str(), i ), mod.ident.str(), ui );
            }
        }

        ui.proceed();
    }

    for( const auto &e : missing ) {
        debugmsg( "unknown content %s", e.c_str() );
    }

    return missing.empty();
}

void game::reset_npc_dispositions()
{
    for( auto elem : follower_ids ) {
        std::shared_ptr<npc> npc_to_get = overmap_buffer.find_npc( elem );
        if( !npc_to_get )  {
            continue;
        }
        npc *npc_to_add = npc_to_get.get();
        npc_to_add->chatbin.missions.clear();
        npc_to_add->chatbin.missions_assigned.clear();
        npc_to_add->mission = NPC_MISSION_NULL;
        npc_to_add->chatbin.mission_selected = nullptr;
        npc_to_add->set_attitude( NPCATT_NULL );
        npc_to_add->op_of_u.anger = 0;
        npc_to_add->op_of_u.fear = 0;
        npc_to_add->op_of_u.trust = 0;
        npc_to_add->op_of_u.value = 0;
        npc_to_add->op_of_u.owed = 0;
        npc_to_add->set_fac( faction_id( "no_faction" ) );
        npc_to_add->add_new_mission( mission::reserve_random( ORIGIN_ANY_NPC,
                                     npc_to_add->global_omt_location(),
                                     npc_to_add->getID() ) );

    }

}

//Saves all factions and missions and npcs.
bool game::save_factions_missions_npcs()
{
    std::string masterfile = get_world_base_save_path() + "/master.gsav";
    return write_to_file( masterfile, [&]( std::ostream & fout ) {
        serialize_master( fout );
    }, _( "factions data" ) );
}

bool game::save_artifacts()
{
    std::string artfilename = get_world_base_save_path() + "/artifacts.gsav";
    return ::save_artifacts( artfilename );
}

bool game::save_maps()
{
    try {
        m.save();
        overmap_buffer.save(); // can throw
        MAPBUFFER.save(); // can throw
        return true;
    } catch( const std::exception &err ) {
        popup( _( "Failed to save the maps: %s" ), err.what() );
        return false;
    }
}

bool game::save_player_data()
{
    const std::string playerfile = get_player_base_save_path();

    const bool saved_data = write_to_file( playerfile + ".sav", [&]( std::ostream & fout ) {
        serialize( fout );
    }, _( "player data" ) );
    const bool saved_map_memory = write_to_file( playerfile + ".mm", [&]( std::ostream & fout ) {
        JsonOut jsout( fout );
        u.serialize_map_memory( jsout );
    }, _( "player map memory" ) );
    const bool saved_weather = write_to_file( playerfile + ".weather", [&]( std::ostream & fout ) {
        save_weather( fout );
    }, _( "weather state" ) );
    const bool saved_log = write_to_file( playerfile + ".log", [&]( std::ostream & fout ) {
        fout << memorial().dump();
    }, _( "player memorial" ) );
#if defined(__ANDROID__)
    const bool saved_shortcuts = write_to_file( playerfile + ".shortcuts", [&]( std::ostream & fout ) {
        save_shortcuts( fout );
    }, _( "quick shortcuts" ) );
#endif

    return saved_data && saved_map_memory && saved_weather && saved_log
#if defined(__ANDROID__)
           && saved_shortcuts
#endif
           ;
}

event_bus &game::events()
{
    return *event_bus_ptr;
}

stats_tracker &game::stats()
{
    return *stats_tracker_ptr;
}

memorial_logger &game::memorial()
{
    return *memorial_logger_ptr;
}

spell_events &game::spell_events_subscriber()
{
    return *spell_events_ptr;
}

bool game::save()
{
    try {
        if( !save_player_data() ||
            !save_factions_missions_npcs() ||
            !save_artifacts() ||
            !save_maps() ||
            !get_auto_pickup().save_character() ||
            !get_auto_notes_settings().save() ||
            !get_safemode().save_character() ||
        !write_to_file( get_world_base_save_path() + "/uistate.json", [&]( std::ostream & fout ) {
        JsonOut jsout( fout );
            uistate.serialize( jsout );
        }, _( "uistate data" ) ) ) {
            return false;
        } else {
            world_generator->active_world->add_save( save_t::from_player_name( u.name ) );
            return true;
        }
    } catch( std::ios::failure &err ) {
        popup( _( "Failed to save game data" ) );
        return false;
    }
}

std::vector<std::string> game::list_active_characters()
{
    std::vector<std::string> saves;
    for( auto &worldsave : world_generator->active_world->world_saves ) {
        saves.push_back( worldsave.player_name() );
    }
    return saves;
}

/**
 * Writes information about the character out to a text file timestamped with
 * the time of the file was made. This serves as a record of the character's
 * state at the time the memorial was made (usually upon death) and
 * accomplishments in a human-readable format.
 */
void game::write_memorial_file( std::string sLastWords )
{
    const std::string &memorial_dir = FILENAMES["memorialdir"];
    const std::string &memorial_active_world_dir = memorial_dir + utf8_to_native(
                world_generator->active_world->world_name ) + "/";

    //Check if both dirs exist. Nested assure_dir_exist fails if the first dir of the nested dir does not exist.
    if( !assure_dir_exist( memorial_dir ) ) {
        dbg( D_ERROR ) << "game:write_memorial_file: Unable to make memorial directory.";
        debugmsg( "Could not make '%s' directory", memorial_dir );
        return;
    }

    if( !assure_dir_exist( memorial_active_world_dir ) ) {
        dbg( D_ERROR ) <<
                       "game:write_memorial_file: Unable to make active world directory in memorial directory.";
        debugmsg( "Could not make '%s' directory", memorial_active_world_dir );
        return;
    }

    // <name>-YYYY-MM-DD-HH-MM-SS.txt
    //       123456789012345678901234 ~> 24 chars + a null
    constexpr size_t suffix_len   = 24 + 1;
    constexpr size_t max_name_len = FILENAME_MAX - suffix_len;

    const size_t name_len = u.name.size();
    // Here -1 leaves space for the ~
    const size_t truncated_name_len = ( name_len >= max_name_len ) ? ( max_name_len - 1 ) : name_len;

    std::ostringstream memorial_file_path;
    memorial_file_path << memorial_active_world_dir;

    if( get_options().has_option( "ENCODING_CONV" ) && !get_option<bool>( "ENCODING_CONV" ) ) {
        // Use the default locale to replace non-printable characters with _ in the player name.
        std::locale locale {"C"};
        std::replace_copy_if( std::begin( u.name ), std::begin( u.name ) + truncated_name_len,
                              std::ostream_iterator<char>( memorial_file_path ),
        [&]( const char c ) {
            return !std::isgraph( c, locale );
        }, '_' );
    } else {
        memorial_file_path << utf8_to_native( u.name );
    }

    // Add a ~ if the player name was actually truncated.
    memorial_file_path << ( ( truncated_name_len != name_len ) ? "~-" : "-" );

    // Add a timestamp for uniqueness.
    char buffer[suffix_len] {};
    std::time_t t = std::time( nullptr );
    std::strftime( buffer, suffix_len, "%Y-%m-%d-%H-%M-%S", std::localtime( &t ) );
    memorial_file_path << buffer;

    memorial_file_path << ".txt";

    const std::string path_string = memorial_file_path.str();
    write_to_file( memorial_file_path.str(), [&]( std::ostream & fout ) {
        memorial().write( fout, sLastWords );
    }, _( "player memorial" ) );
}

void game::disp_NPC_epilogues()
{
    catacurses::window w = catacurses::newwin( FULL_SCREEN_HEIGHT, FULL_SCREEN_WIDTH,
                           point( std::max( 0, ( TERMX - FULL_SCREEN_WIDTH ) / 2 ), std::max( 0,
                                   ( TERMY - FULL_SCREEN_HEIGHT ) / 2 ) ) );
    epilogue epi;
    // TODO: This search needs to be expanded to all NPCs
    for( auto elem : follower_ids ) {
        std::shared_ptr<npc> npc_to_get = overmap_buffer.find_npc( elem );
        if( !npc_to_get ) {
            continue;
        }
        npc *guy = npc_to_get.get();
        epi.random_by_group( guy->male ? "male" : "female" );
        std::vector<std::string> txt;
        txt.emplace_back( epi.text );
        draw_border( w, BORDER_COLOR, guy->name, c_black_white );
        multipage( w, txt, "", 2 );
    }

    refresh_all();
}

void game::disp_faction_ends()
{
    catacurses::window w = catacurses::newwin( FULL_SCREEN_HEIGHT, FULL_SCREEN_WIDTH,
                           point( std::max( 0, ( TERMX - FULL_SCREEN_WIDTH ) / 2 ),
                                  std::max( 0, ( TERMY - FULL_SCREEN_HEIGHT ) / 2 ) ) );
    std::vector<std::string> data;

    for( const auto &elem : faction_manager_ptr->all() ) {
        if( elem.second.known_by_u ) {
            if( elem.second.name == "Your Followers" ) {
                data.emplace_back( _( "       You are forgotten among the billions lost in the cataclysm…" ) );
                display_table( w, "", 1, data );
            } else if( elem.second.name == "The Old Guard" && elem.second.power != 100 ) {
                if( elem.second.power < 150 ) {
                    data.emplace_back(
                        _( "    Locked in an endless battle, the Old Guard was forced to consolidate their "
                           "resources in a handful of fortified bases along the coast.  Without the men "
                           "or material to rebuild, the soldiers that remained lost all hope…" ) );
                } else {
                    data.emplace_back( _( "    The steadfastness of individual survivors after the cataclysm impressed "
                                          "the tattered remains of the once glorious union.  Spurred on by small "
                                          "successes, a number of operations to re-secure facilities met with limited "
                                          "success.  Forced to eventually consolidate to large bases, the Old Guard left "
                                          "these facilities in the hands of the few survivors that remained.  As the "
                                          "years past, little materialized from the hopes of rebuilding civilization…" ) );
                }
                display_table( w, _( "The Old Guard" ), 1, data );
            } else if( elem.second.name == "The Free Merchants" && elem.second.power != 100 ) {
                if( elem.second.power < 150 ) {
                    data.emplace_back( _( "    Life in the refugee shelter deteriorated as food shortages and disease "
                                          "destroyed any hope of maintaining a civilized enclave.  The merchants and "
                                          "craftsmen dispersed to found new colonies but most became victims of "
                                          "marauding bandits.  Those who survived never found a place to call home…" ) );
                } else {
                    data.emplace_back( _( "    The Free Merchants struggled for years to keep themselves fed but their "
                                          "once profitable trade routes were plundered by bandits and thugs.  In squalor "
                                          "and filth the first generations born after the cataclysm are told stories of "
                                          "the old days when food was abundant and the children were allowed to play in "
                                          "the sun…" ) );
                }
                display_table( w, _( "The Free Merchants" ), 1, data );
            } else if( elem.second.name == "The Tacoma Commune" && elem.second.power != 100 ) {
                if( elem.second.power < 150 ) {
                    data.emplace_back( _( "    The fledgling outpost was abandoned a few months later.  The external "
                                          "threats combined with low crop yields caused the Free Merchants to withdraw "
                                          "their support.  When the exhausted migrants returned to the refugee center "
                                          "they were turned away to face the world on their own." ) );
                } else {
                    data.emplace_back(
                        _( "    The commune continued to grow rapidly through the years despite constant "
                           "external threat.  While maintaining a reputation as a haven for all law-"
                           "abiding citizens, the commune's leadership remained loyal to the interests of "
                           "the Free Merchants.  Hard labor for little reward remained the price to be "
                           "paid for those who sought the safety of the community." ) );
                }
                display_table( w, _( "The Tacoma Commune" ), 1, data );
            } else if( elem.second.name == "The Wasteland Scavengers" && elem.second.power != 100 ) {
                if( elem.second.power < 150 ) {
                    data.emplace_back(
                        _( "    The lone bands of survivors who wandered the now alien world dwindled in "
                           "number through the years.  Unable to compete with the growing number of "
                           "monstrosities that had adapted to live in their world, those who did survive "
                           "lived in dejected poverty and hopelessness…" ) );
                } else {
                    data.emplace_back(
                        _( "    The scavengers who flourished in the opening days of the cataclysm found "
                           "an ever increasing challenge in finding and maintaining equipment from the "
                           "old world.  Enormous hordes made cities impossible to enter while new "
                           "eldritch horrors appeared mysteriously near old research labs.  But on the "
                           "fringes of where civilization once ended, bands of hunter-gatherers began to "
                           "adopt agrarian lifestyles in fortified enclaves…" ) );
                }
                display_table( w, _( "The Wasteland Scavengers" ), 1, data );
            } else if( elem.second.name == "Hell's Raiders" && elem.second.power != 100 ) {
                if( elem.second.power < 150 ) {
                    data.emplace_back( _( "    The raiders grew more powerful than any other faction as attrition "
                                          "destroyed the Old Guard.  The ruthless men and women who banded together to "
                                          "rob refugees and pillage settlements soon found themselves without enough "
                                          "victims to survive.  The Hell's Raiders were eventually destroyed when "
                                          "infighting erupted into civil war but there were few survivors left to "
                                          "celebrate their destruction." ) );
                } else {
                    data.emplace_back( _( "    Fueled by drugs and rage, the Hell's Raiders fought tooth and nail to "
                                          "overthrow the last strongholds of the Old Guard.  The costly victories "
                                          "brought the warlords abundant territory and slaves but little in the way of "
                                          "stability.  Within weeks, infighting led to civil war as tribes vied for "
                                          "leadership of the faction.  When only one warlord finally secured control, "
                                          "there was nothing left to fight for… just endless cities full of the dead." ) );
                }
                display_table( w, _( "Hell's Raiders" ), 1, data );
            }

        }
        data.clear();
    }

    refresh_all();
}

struct npc_dist_to_player {
    const tripoint ppos;
    npc_dist_to_player() : ppos( g->u.global_omt_location() ) { }
    // Operator overload required to leverage sort API.
    bool operator()( const std::shared_ptr<npc> &a, const std::shared_ptr<npc> &b ) const {
        const tripoint apos = a->global_omt_location();
        const tripoint bpos = b->global_omt_location();
        return square_dist( ppos.xy(), apos.xy() ) <
               square_dist( ppos.xy(), bpos.xy() );
    }
};

void game::disp_NPCs()
{
    catacurses::window w = catacurses::newwin( FULL_SCREEN_HEIGHT, FULL_SCREEN_WIDTH,
                           point( TERMX > FULL_SCREEN_WIDTH ? ( TERMX - FULL_SCREEN_WIDTH ) / 2 : 0,
                                  TERMY > FULL_SCREEN_HEIGHT ? ( TERMY - FULL_SCREEN_HEIGHT ) / 2 : 0 ) );

    const tripoint ppos = u.global_omt_location();
    const tripoint &lpos = u.pos();
    mvwprintz( w, point_zero, c_white, _( "Your overmap position: %d, %d, %d" ), ppos.x, ppos.y,
               ppos.z );
    // NOLINTNEXTLINE(cata-use-named-point-constants)
    mvwprintz( w, point( 0, 1 ), c_white, _( "Your local position: %d, %d, %d" ), lpos.x, lpos.y,
               lpos.z );
    std::vector<std::shared_ptr<npc>> npcs = overmap_buffer.get_npcs_near_player( 100 );
    std::sort( npcs.begin(), npcs.end(), npc_dist_to_player() );
    size_t i;
    for( i = 0; i < 20 && i < npcs.size(); i++ ) {
        const tripoint apos = npcs[i]->global_omt_location();
        mvwprintz( w, point( 0, i + 3 ), c_white, "%s: %d, %d, %d", npcs[i]->name,
                   apos.x, apos.y, apos.z );
    }
    for( const monster &m : all_monsters() ) {
        mvwprintz( w, point( 0, i + 3 ), c_white, "%s: %d, %d, %d", m.name(),
                   m.posx(), m.posy(), m.posz() );
        ++i;
    }
    wrefresh( w );
    inp_mngr.wait_for_any_key();
}

// A little helper to draw footstep glyphs.
static void draw_footsteps( const catacurses::window &window, const tripoint &offset )
{
    for( const auto &footstep : sounds::get_footstep_markers() ) {
        char glyph = '?';
        if( footstep.z != offset.z ) { // Here z isn't an offset, but a coordinate
            glyph = footstep.z > offset.z ? '^' : 'v';
        }

        mvwputch( window, footstep.xy() + offset.xy(), c_yellow, glyph );
    }
}

void game::draw()
{
    if( test_mode ) {
        return;
    }

    //temporary fix for updating visibility for minimap
    ter_view_p.z = ( u.pos() + u.view_offset ).z;
    m.build_map_cache( ter_view_p.z );
    m.update_visibility_cache( ter_view_p.z );

    werase( w_terrain );
    draw_ter();
    wrefresh( w_terrain );

    draw_panels( true );
}

void game::draw_panels( bool force_draw )
{
    draw_panels( 0, 1, force_draw );
}

void game::draw_panels( size_t column, size_t index, bool force_draw )
{
    static int previous_turn = -1;
    const int current_turn = to_turns<int>( calendar::turn - calendar::turn_zero );
    const bool draw_this_turn = current_turn > previous_turn || force_draw;
    auto &mgr = panel_manager::get_manager();
    int y = 0;
    const bool sidebar_right = get_option<std::string>( "SIDEBAR_POSITION" ) == "right";
    int spacer = get_option<bool>( "SIDEBAR_SPACERS" ) ? 1 : 0;
    int log_height = 0;
    for( const window_panel &panel : mgr.get_current_layout() ) {
        if( panel.get_height() != -2 && panel.toggle && panel.render() ) {
            log_height += panel.get_height() + spacer;
        }
    }
    log_height = std::max( TERMY - log_height, 3 );
    for( const window_panel &panel : mgr.get_current_layout() ) {
        if( panel.render() ) {
            // height clamped to window height.
            int h = std::min( panel.get_height(), TERMY - y );
            if( h == -2 ) {
                h = log_height;
            }
            h += spacer;
            if( panel.toggle && panel.render() && h > 0 ) {
                if( panel.always_draw || draw_this_turn ) {
                    panel.draw( u, catacurses::newwin( h, panel.get_width(),
                                                       point( sidebar_right ? TERMX - panel.get_width() : 0, y ) ) );
                }
                if( show_panel_adm ) {
                    const std::string panel_name = _( panel.get_name() );
                    const int panel_name_width = utf8_width( panel_name );
                    auto label = catacurses::newwin( 1, panel_name_width, point( sidebar_right ?
                                                     TERMX - panel.get_width() - panel_name_width - 1 : panel.get_width() + 1, y ) );
                    werase( label );
                    mvwprintz( label, point_zero, c_light_red, panel_name );
                    wrefresh( label );
                    label = catacurses::newwin( h, 1,
                                                point( sidebar_right ? TERMX - panel.get_width() - 1 : panel.get_width(), y ) );
                    werase( label );
                    if( h == 1 ) {
                        mvwputch( label, point_zero, c_light_red, LINE_OXOX );
                    } else {
                        mvwputch( label, point_zero, c_light_red, LINE_OXXX );
                        for( int i = 1; i < h - 1; i++ ) {
                            mvwputch( label, point( 0, i ), c_light_red, LINE_XOXO );
                        }
                        mvwputch( label, point( 0, h - 1 ), c_light_red, sidebar_right ? LINE_XXOO : LINE_XOOX );
                    }
                    wrefresh( label );
                }
                y += h;
            }
        }
    }
    if( show_panel_adm ) {
        mgr.draw_adm( w_panel_adm, column, index );
    }
    previous_turn = current_turn;
}

void game::draw_pixel_minimap( const catacurses::window &w )
{
    w_pixel_minimap = w;
}

void game::draw_critter( const Creature &critter, const tripoint &center )
{
    const int my = POSY + ( critter.posy() - center.y );
    const int mx = POSX + ( critter.posx() - center.x );
    if( !is_valid_in_w_terrain( point( mx, my ) ) ) {
        return;
    }
    if( critter.posz() != center.z && m.has_zlevels() ) {
        static constexpr tripoint up_tripoint( tripoint_above );
        if( critter.posz() == center.z - 1 &&
            ( debug_mode || u.sees( critter ) ) &&
            m.valid_move( critter.pos(), critter.pos() + up_tripoint, false, true ) ) {
            // Monster is below
            // TODO: Make this show something more informative than just green 'v'
            // TODO: Allow looking at this mon with look command
            // TODO: Redraw this after weather etc. animations
            mvwputch( w_terrain, point( mx, my ), c_green_cyan, 'v' );
        }
        return;
    }
    if( u.sees( critter ) || &critter == &u ) {
        critter.draw( w_terrain, center.xy(), false );
        return;
    }

    if( u.sees_with_infrared( critter ) ) {
        mvwputch( w_terrain, point( mx, my ), c_red, '?' );
    }
}

bool game::is_in_viewport( const tripoint &p, int margin ) const
{
    const tripoint diff( u.pos() + u.view_offset - p );

    return ( std::abs( diff.x ) <= getmaxx( w_terrain ) / 2 - margin ) &&
           ( std::abs( diff.y ) <= getmaxy( w_terrain ) / 2 - margin );
}

void game::draw_ter( const bool draw_sounds )
{
    draw_ter( u.pos() + u.view_offset, false,
              draw_sounds );
}

void game::draw_ter( const tripoint &center, const bool looking, const bool draw_sounds )
{
    ter_view_p = center;
    const int posx = center.x;
    const int posy = center.y;

    // TODO: Make it not rebuild the cache all the time (cache point+moves?)
    if( !looking ) {
        // If we're looking, the cache is built at start (entering looking mode)
        m.build_map_cache( center.z );
    }

    m.draw( w_terrain, center );

    if( draw_sounds ) {
        draw_footsteps( w_terrain, tripoint( -center.x, -center.y, center.z ) + point( POSX, POSY ) );
    }

    for( Creature &critter : all_creatures() ) {
        draw_critter( critter, center );
    }

    if( u.has_active_bionic( bionic_id( "bio_scent_vision" ) ) && u.view_offset.z == 0 ) {
        tripoint tmp = center;
        int &realx = tmp.x;
        int &realy = tmp.y;
        for( realx = posx - POSX; realx <= posx + POSX; realx++ ) {
            for( realy = posy - POSY; realy <= posy + POSY; realy++ ) {
                if( scent.get( tmp ) != 0 ) {
                    int tempx = posx - realx;
                    int tempy = posy - realy;
                    if( !( isBetween( tempx, -2, 2 ) &&
                           isBetween( tempy, -2, 2 ) ) ) {
                        if( critter_at( tmp ) ) {
                            mvwputch( w_terrain, point( realx + POSX - posx, realy + POSY - posy ), c_white, '?' );
                        } else {
                            mvwputch( w_terrain, point( realx + POSX - posx, realy + POSY - posy ), c_magenta, '#' );
                        }
                    }
                }
            }
        }
    }

    if( !destination_preview.empty() && u.view_offset.z == 0 ) {
        // Draw auto-move preview trail
        const tripoint &final_destination = destination_preview.back();
        tripoint line_center = u.pos() + u.view_offset;
        draw_line( final_destination, line_center, destination_preview );
        mvwputch( w_terrain, final_destination.xy() - u.view_offset.xy() + point( POSX - u.posx(),
                  POSY - u.posy() ), c_white, 'X' );
    }

    if( u.controlling_vehicle && !looking ) {
        draw_veh_dir_indicator( false );
        draw_veh_dir_indicator( true );
    }
    // Place the cursor over the player as is expected by screen readers.
    wmove( w_terrain, -center.xy() + g->u.pos().xy() + point( POSX, POSY ) );
}

cata::optional<tripoint> game::get_veh_dir_indicator_location( bool next ) const
{
    if( !get_option<bool>( "VEHICLE_DIR_INDICATOR" ) ) {
        return cata::nullopt;
    }
    const optional_vpart_position vp = m.veh_at( u.pos() );
    if( !vp ) {
        return cata::nullopt;
    }
    vehicle *const veh = &vp->vehicle();
    rl_vec2d face = next ? veh->dir_vec() : veh->face_vec();
    float r = 10.0;
    return tripoint( static_cast<int>( r * face.x ), static_cast<int>( r * face.y ), u.pos().z );
}

void game::draw_veh_dir_indicator( bool next )
{
    if( const cata::optional<tripoint> indicator_offset = get_veh_dir_indicator_location( next ) ) {
        auto col = next ? c_white : c_dark_gray;
        mvwputch( w_terrain, indicator_offset->xy() - u.view_offset.xy() + point( POSX, POSY ), col, 'X' );
    }
}

void game::refresh_all()
{
    const int minz = m.has_zlevels() ? -OVERMAP_DEPTH : get_levz();
    const int maxz = m.has_zlevels() ? OVERMAP_HEIGHT : get_levz();
    for( int z = minz; z <= maxz; z++ ) {
        m.reset_vehicle_cache( z );
    }

    draw();
    catacurses::refresh();
}

void game::draw_minimap()
{

    // Draw the box
    werase( w_minimap );
    draw_border( w_minimap );

    const tripoint curs = u.global_omt_location();
    const int cursx = curs.x;
    const int cursy = curs.y;
    const tripoint targ = u.get_active_mission_target();
    bool drew_mission = targ == overmap::invalid_tripoint;

    for( int i = -2; i <= 2; i++ ) {
        for( int j = -2; j <= 2; j++ ) {
            const int omx = cursx + i;
            const int omy = cursy + j;
            nc_color ter_color;
            tripoint omp( omx, omy, get_levz() );
            std::string ter_sym;
            const bool seen = overmap_buffer.seen( omp );
            const bool vehicle_here = overmap_buffer.has_vehicle( omp );
            if( overmap_buffer.has_note( omp ) ) {

                const std::string &note_text = overmap_buffer.note( omp );

                ter_color = c_yellow;
                ter_sym = "N";

                int symbolIndex = note_text.find( ':' );
                int colorIndex = note_text.find( ';' );

                bool symbolFirst = symbolIndex < colorIndex;

                if( colorIndex > -1 && symbolIndex > -1 ) {
                    if( symbolFirst ) {
                        if( colorIndex > 4 ) {
                            colorIndex = -1;
                        }
                        if( symbolIndex > 1 ) {
                            symbolIndex = -1;
                            colorIndex = -1;
                        }
                    } else {
                        if( symbolIndex > 4 ) {
                            symbolIndex = -1;
                        }
                        if( colorIndex > 2 ) {
                            colorIndex = -1;
                        }
                    }
                } else if( colorIndex > 2 ) {
                    colorIndex = -1;
                } else if( symbolIndex > 1 ) {
                    symbolIndex = -1;
                }

                if( symbolIndex > -1 ) {
                    int symbolStart = 0;
                    if( colorIndex > -1 && !symbolFirst ) {
                        symbolStart = colorIndex + 1;
                    }
                    ter_sym = note_text.substr( symbolStart, symbolIndex - symbolStart ).c_str()[0];
                }

                if( colorIndex > -1 ) {

                    int colorStart = 0;

                    if( symbolIndex > -1 && symbolFirst ) {
                        colorStart = symbolIndex + 1;
                    }

                    std::string sym = note_text.substr( colorStart, colorIndex - colorStart );

                    if( sym.length() == 2 ) {
                        if( sym == "br" ) {
                            ter_color = c_brown;
                        } else if( sym == "lg" ) {
                            ter_color = c_light_gray;
                        } else if( sym == "dg" ) {
                            ter_color = c_dark_gray;
                        }
                    } else {
                        char colorID = sym.c_str()[0];
                        if( colorID == 'r' ) {
                            ter_color = c_light_red;
                        } else if( colorID == 'R' ) {
                            ter_color = c_red;
                        } else if( colorID == 'g' ) {
                            ter_color = c_light_green;
                        } else if( colorID == 'G' ) {
                            ter_color = c_green;
                        } else if( colorID == 'b' ) {
                            ter_color = c_light_blue;
                        } else if( colorID == 'B' ) {
                            ter_color = c_blue;
                        } else if( colorID == 'W' ) {
                            ter_color = c_white;
                        } else if( colorID == 'C' ) {
                            ter_color = c_cyan;
                        } else if( colorID == 'c' ) {
                            ter_color = c_light_cyan;
                        } else if( colorID == 'P' ) {
                            ter_color = c_pink;
                        } else if( colorID == 'm' ) {
                            ter_color = c_magenta;
                        }
                    }
                }
            } else if( !seen ) {
                ter_sym = " ";
                ter_color = c_black;
            } else if( vehicle_here ) {
                ter_color = c_cyan;
                ter_sym = "c";
            } else {
                const oter_id &cur_ter = overmap_buffer.ter( omp );
                ter_sym = cur_ter->get_symbol();
                if( overmap_buffer.is_explored( omp ) ) {
                    ter_color = c_dark_gray;
                } else {
                    ter_color = cur_ter->get_color();
                }
            }
            if( !drew_mission && targ.xy() == omp.xy() ) {
                // If there is a mission target, and it's not on the same
                // overmap terrain as the player character, mark it.
                // TODO: Inform player if the mission is above or below
                drew_mission = true;
                if( i != 0 || j != 0 ) {
                    ter_color = red_background( ter_color );
                }
            }
            if( i == 0 && j == 0 ) {
                mvwputch_hi( w_minimap, point( 3, 3 ), ter_color, ter_sym );
            } else {
                mvwputch( w_minimap, point( 3 + i, 3 + j ), ter_color, ter_sym );
            }
        }
    }

    // Print arrow to mission if we have one!
    if( !drew_mission ) {
        double slope = ( cursx != targ.x ) ? static_cast<double>( targ.y - cursy ) / static_cast<double>
                       ( targ.x - cursx ) : 4;

        if( cursx == targ.x || fabs( slope ) > 3.5 ) { // Vertical slope
            if( targ.y > cursy ) {
                mvwputch( w_minimap, point( 3, 6 ), c_red, "*" );
            } else {
                mvwputch( w_minimap, point( 3, 0 ), c_red, "*" );
            }
        } else {
            int arrowx = -1;
            int arrowy = -1;
            if( fabs( slope ) >= 1. ) { // y diff is bigger!
                arrowy = ( targ.y > cursy ? 6 : 0 );
                arrowx = static_cast<int>( 3 + 3 * ( targ.y > cursy ? slope : ( 0 - slope ) ) );
                if( arrowx < 0 ) {
                    arrowx = 0;
                }
                if( arrowx > 6 ) {
                    arrowx = 6;
                }
            } else {
                arrowx = ( targ.x > cursx ? 6 : 0 );
                arrowy = static_cast<int>( 3 + 3 * ( targ.x > cursx ? slope : ( 0 - slope ) ) );
                if( arrowy < 0 ) {
                    arrowy = 0;
                }
                if( arrowy > 6 ) {
                    arrowy = 6;
                }
            }
            char glyph = '*';
            if( targ.z > u.posz() ) {
                glyph = '^';
            } else if( targ.z < u.posz() ) {
                glyph = 'v';
            }

            mvwputch( w_minimap, point( arrowx, arrowy ), c_red, glyph );
        }
    }

    const int sight_points = g->u.overmap_sight_range( g->light_level( g->u.posz() ) );
    for( int i = -3; i <= 3; i++ ) {
        for( int j = -3; j <= 3; j++ ) {
            if( i > -3 && i < 3 && j > -3 && j < 3 ) {
                continue; // only do hordes on the border, skip inner map
            }
            const int omx = cursx + i;
            const int omy = cursy + j;
            tripoint omp( omx, omy, get_levz() );
            if( overmap_buffer.get_horde_size( omp ) >= HORDE_VISIBILITY_SIZE ) {
                const tripoint cur_pos {
                    omx, omy, get_levz()
                };
                if( overmap_buffer.seen( omp )
                    && g->u.overmap_los( cur_pos, sight_points ) ) {
                    mvwputch( w_minimap, point( i + 3, j + 3 ), c_green,
                              overmap_buffer.get_horde_size( omp ) > HORDE_VISIBILITY_SIZE * 2 ? 'Z' : 'z' );
                }
            }
        }
    }

    wrefresh( w_minimap );
}

float game::natural_light_level( const int zlev ) const
{
    // ignore while underground or above limits
    if( zlev > OVERMAP_HEIGHT || zlev < 0 ) {
        return LIGHT_AMBIENT_MINIMAL;
    }

    if( latest_lightlevels[zlev] > -std::numeric_limits<float>::max() ) {
        // Already found the light level for now?
        return latest_lightlevels[zlev];
    }

    float ret = LIGHT_AMBIENT_MINIMAL;

    // Sunlight/moonlight related stuff
    if( !weather.lightning_active ) {
        ret = sunlight( calendar::turn );
    } else {
        // Recent lightning strike has lit the area
        ret = default_daylight_level();
    }

    ret += weather::light_modifier( weather.weather );

    // Artifact light level changes here. Even though some of these only have an effect
    // aboveground it is cheaper performance wise to simply iterate through the entire
    // list once instead of twice.
    float mod_ret = -1;
    // Each artifact change does std::max(mod_ret, new val) since a brighter end value
    // will trump a lower one.
    if( const timed_event *e = timed_events.get( TIMED_EVENT_DIM ) ) {
        // TIMED_EVENT_DIM slowly dims the natural sky level, then relights it.
        const time_duration left = e->when - calendar::turn;
        // TIMED_EVENT_DIM has an occurrence date of turn + 50, so the first 25 dim it,
        if( left > 25_turns ) {
            mod_ret = std::max( static_cast<double>( mod_ret ), ( ret * ( left - 25_turns ) ) / 25_turns );
            // and the last 25 scale back towards normal.
        } else {
            mod_ret = std::max( static_cast<double>( mod_ret ), ( ret * ( 25_turns - left ) ) / 25_turns );
        }
    }
    if( timed_events.queued( TIMED_EVENT_ARTIFACT_LIGHT ) ) {
        // TIMED_EVENT_ARTIFACT_LIGHT causes everywhere to become as bright as day.
        mod_ret = std::max<float>( ret, default_daylight_level() );
    }
    // If we had a changed light level due to an artifact event then it overwrites
    // the natural light level.
    if( mod_ret > -1 ) {
        ret = mod_ret;
    }

    // Cap everything to our minimum light level
    ret = std::max<float>( LIGHT_AMBIENT_MINIMAL, ret );

    latest_lightlevels[zlev] = ret;

    return ret;
}

unsigned char game::light_level( const int zlev ) const
{
    const float light = natural_light_level( zlev );
    return LIGHT_RANGE( light );
}

void game::reset_light_level()
{
    for( float &lev : latest_lightlevels ) {
        lev = -std::numeric_limits<float>::max();
    }
}

//Gets the next free ID, also used for player ID's.
character_id game::assign_npc_id()
{
    character_id ret = next_npc_id;
    ++next_npc_id;
    return ret;
}

Creature *game::is_hostile_nearby()
{
    int distance = ( get_option<int>( "SAFEMODEPROXIMITY" ) <= 0 ) ? MAX_VIEW_DISTANCE :
                   get_option<int>( "SAFEMODEPROXIMITY" );
    return is_hostile_within( distance );
}

Creature *game::is_hostile_very_close()
{
    return is_hostile_within( DANGEROUS_PROXIMITY );
}

Creature *game::is_hostile_within( int distance )
{
    for( auto &critter : u.get_visible_creatures( distance ) ) {
        if( u.attitude_to( *critter ) == Creature::A_HOSTILE ) {
            return critter;
        }
    }

    return nullptr;
}

std::unordered_set<tripoint> game::get_fishable_locations( int distance, const tripoint &fish_pos )
{
    // We're going to get the contiguous fishable terrain starting at
    // the provided fishing location (e.g. where a line was cast or a fish
    // trap was set), and then check whether or not fishable monsters are
    // actually in those locations. This will help us ensure that we're
    // getting our fish from the location that we're ACTUALLY fishing,
    // rather than just somewhere in the vicinity.

    std::unordered_set<tripoint> visited;

    const tripoint fishing_boundary_min( fish_pos + point( -distance, -distance ) );
    const tripoint fishing_boundary_max( fish_pos + point( distance, distance ) );

    const box fishing_boundaries( fishing_boundary_min, fishing_boundary_max );

    const auto get_fishable_terrain = [&]( tripoint starting_point,
    std::unordered_set<tripoint> &fishable_terrain ) {
        std::queue<tripoint> to_check;
        to_check.push( starting_point );
        while( !to_check.empty() ) {
            const tripoint current_point = to_check.front();
            to_check.pop();

            // We've been here before, so bail.
            if( visited.find( current_point ) != visited.end() ) {
                continue;
            }

            // This point is out of bounds, so bail.
            if( !fishing_boundaries.contains_inclusive( current_point ) ) {
                continue;
            }

            // Mark this point as visited.
            visited.emplace( current_point );

            if( m.has_flag( "FISHABLE", current_point ) ) {
                fishable_terrain.emplace( current_point );
                to_check.push( current_point + point_south );
                to_check.push( current_point + point_north );
                to_check.push( current_point + point_east );
                to_check.push( current_point + point_west );
            }
        }
        return;
    };

    // Starting at the provided location, get our fishable terrain
    // and populate a set with those locations which we'll then use
    // to determine if any fishable monsters are in those locations.
    std::unordered_set<tripoint> fishable_points;
    get_fishable_terrain( fish_pos, fishable_points );

    return fishable_points;
}

std::vector<monster *> game::get_fishable_monsters( std::unordered_set<tripoint>
        &fishable_locations )
{
    std::vector<monster *> unique_fish;
    for( monster &critter : all_monsters() ) {
        // If it is fishable...
        if( critter.has_flag( MF_FISHABLE ) ) {
            const tripoint critter_pos = critter.pos();
            // ...and it is in a fishable location.
            if( fishable_locations.find( critter_pos ) != fishable_locations.end() ) {
                unique_fish.push_back( &critter );
            }
        }
    }

    return unique_fish;
}

// Print monster info to the given window
void game::mon_info( const catacurses::window &w, int hor_padding )
{
    const int width = getmaxx( w ) - 2 * hor_padding;
    const int maxheight = getmaxy( w );

    const int startrow = 0;

    int newseen = 0;
    const int iProxyDist = ( get_option<int>( "SAFEMODEPROXIMITY" ) <= 0 ) ? MAX_VIEW_DISTANCE :
                           get_option<int>( "SAFEMODEPROXIMITY" );
    // 7 0 1    unique_types uses these indices;
    // 6 8 2    0-7 are provide by direction_from()
    // 5 4 3    8 is used for local monsters (for when we explain them below)
    std::vector<npc *> unique_types[9];
    std::vector<const mtype *> unique_mons[9];
    // dangerous_types tracks whether we should print in red to warn the player
    bool dangerous[8];
    for( auto &dangerou : dangerous ) {
        dangerou = false;
    }

    tripoint view = u.pos() + u.view_offset;
    new_seen_mon.clear();

    static int previous_turn = 0;
    // @todo change current_turn to time_point
    const int current_turn = to_turns<int>( calendar::turn - calendar::turn_zero );
    const int sm_ignored_turns = get_option<int>( "SAFEMODEIGNORETURNS" );

    for( auto &c : u.get_visible_creatures( MAPSIZE_X ) ) {
        const auto m = dynamic_cast<monster *>( c );
        const auto p = dynamic_cast<npc *>( c );
        const auto dir_to_mon = direction_from( view.xy(), point( c->posx(), c->posy() ) );
        const int mx = POSX + ( c->posx() - view.x );
        const int my = POSY + ( c->posy() - view.y );
        int index = 8;
        if( !is_valid_in_w_terrain( point( mx, my ) ) ) {
            // for compatibility with old code, see diagram below, it explains the values for index,
            // also might need revisiting one z-levels are in.
            switch( dir_to_mon ) {
                case ABOVENORTHWEST:
                case NORTHWEST:
                case BELOWNORTHWEST:
                    index = 7;
                    break;
                case ABOVENORTH:
                case NORTH:
                case BELOWNORTH:
                    index = 0;
                    break;
                case ABOVENORTHEAST:
                case NORTHEAST:
                case BELOWNORTHEAST:
                    index = 1;
                    break;
                case ABOVEWEST:
                case WEST:
                case BELOWWEST:
                    index = 6;
                    break;
                case ABOVECENTER:
                case CENTER:
                case BELOWCENTER:
                    index = 8;
                    break;
                case ABOVEEAST:
                case EAST:
                case BELOWEAST:
                    index = 2;
                    break;
                case ABOVESOUTHWEST:
                case SOUTHWEST:
                case BELOWSOUTHWEST:
                    index = 5;
                    break;
                case ABOVESOUTH:
                case SOUTH:
                case BELOWSOUTH:
                    index = 4;
                    break;
                case ABOVESOUTHEAST:
                case SOUTHEAST:
                case BELOWSOUTHEAST:
                    index = 3;
                    break;
            }
        }

        rule_state safemode_state = RULE_NONE;
        const bool safemode_empty = get_safemode().empty();

        if( m != nullptr ) {
            //Safemode monster check
            auto &critter = *m;

            const monster_attitude matt = critter.attitude( &u );
            const int mon_dist = rl_dist( u.pos(), critter.pos() );
            safemode_state = get_safemode().check_monster( critter.name(), critter.attitude_to( u ), mon_dist );

            if( ( !safemode_empty && safemode_state == RULE_BLACKLISTED ) || ( safemode_empty &&
                    ( MATT_ATTACK == matt || MATT_FOLLOW == matt ) ) ) {
                if( index < 8 && critter.sees( g->u ) ) {
                    dangerous[index] = true;
                }

                if( !safemode_empty || mon_dist <= iProxyDist ) {
                    bool passmon = false;
                    if( critter.ignoring > 0 ) {
                        if( safe_mode != SAFE_MODE_ON ) {
                            critter.ignoring = 0;
                        } else if( ( sm_ignored_turns == 0 || ( critter.lastseen_turn &&
                                                                to_turn<int>( *critter.lastseen_turn ) > current_turn - sm_ignored_turns ) ) &&
                                   ( mon_dist > critter.ignoring / 2 || mon_dist < 6 ) ) {
                            passmon = true;
                        }
                        critter.lastseen_turn = current_turn;
                    }

                    if( !passmon ) {
                        newseen++;
                        new_seen_mon.push_back( shared_from( critter ) );
                    }
                }
            }

            auto &vec = unique_mons[index];
            if( std::find( vec.begin(), vec.end(), critter.type ) == vec.end() ) {
                vec.push_back( critter.type );
            }
        } else if( p != nullptr ) {
            //Safe mode NPC check

            const int npc_dist = rl_dist( u.pos(), p->pos() );
            safemode_state = get_safemode().check_monster( get_safemode().npc_type_name(), p->attitude_to( u ),
                             npc_dist );

            if( ( !safemode_empty && safemode_state == RULE_BLACKLISTED ) || ( safemode_empty &&
                    p->get_attitude() == NPCATT_KILL ) ) {
                if( !safemode_empty || npc_dist <= iProxyDist ) {
                    newseen++;
                }
            }
            unique_types[index].push_back( p );
        }
    }

    if( newseen > mostseen ) {
        if( newseen - mostseen == 1 ) {
            if( !new_seen_mon.empty() ) {
                monster &critter = *new_seen_mon.back();
                cancel_activity_or_ignore_query( distraction_type::hostile_spotted,
                                                 string_format( _( "%s spotted!" ), critter.name() ) );
                if( u.has_trait( trait_id( "M_DEFENDER" ) ) && critter.type->in_species( PLANT ) ) {
                    add_msg( m_warning, _( "We have detected a %s - an enemy of the Mycus!" ), critter.name() );
                    if( !u.has_effect( effect_adrenaline_mycus ) ) {
                        u.add_effect( effect_adrenaline_mycus, 30_minutes );
                    } else if( u.get_effect_int( effect_adrenaline_mycus ) == 1 ) {
                        // Triffids present.  We ain't got TIME to adrenaline comedown!
                        u.add_effect( effect_adrenaline_mycus, 15_minutes );
                        u.mod_pain( 3 ); // Does take it out of you, though
                        add_msg( m_info, _( "Our fibers strain with renewed wrath!" ) );
                    }
                }
            } else {
                //Hostile NPC
                cancel_activity_or_ignore_query( distraction_type::hostile_spotted,
                                                 _( "Hostile survivor spotted!" ) );
            }
        } else {
            cancel_activity_or_ignore_query( distraction_type::hostile_spotted, _( "Monsters spotted!" ) );
        }
        turnssincelastmon = 0;
        if( safe_mode == SAFE_MODE_ON ) {
            set_safe_mode( SAFE_MODE_STOP );
        }
    } else if( current_turn > previous_turn && get_option<bool>( "AUTOSAFEMODE" ) &&
               newseen == 0 ) { // Auto-safe mode, but only if it's a new turn
        turnssincelastmon += current_turn - previous_turn;
        if( turnssincelastmon >= get_option<int>( "AUTOSAFEMODETURNS" ) && safe_mode == SAFE_MODE_OFF ) {
            set_safe_mode( SAFE_MODE_ON );
            add_msg( m_info, _( "Safe mode ON!" ) );
        }
    }

    if( newseen == 0 && safe_mode == SAFE_MODE_STOP ) {
        set_safe_mode( SAFE_MODE_ON );
    }

    previous_turn = current_turn;
    mostseen = newseen;

    // Print the direction headings
    // Reminder:
    // 7 0 1    unique_types uses these indices;
    // 6 8 2    0-7 are provide by direction_from()
    // 5 4 3    8 is used for local monsters (for when we explain them below)

    const std::array<std::string, 8> dir_labels = {{
            _( "North:" ), _( "NE:" ), _( "East:" ), _( "SE:" ),
            _( "South:" ), _( "SW:" ), _( "West:" ), _( "NW:" )
        }
    };
    std::array<int, 8> widths;
    for( int i = 0; i < 8; i++ ) {
        widths[i] = utf8_width( dir_labels[i] );
    }
    std::array<int, 8> xcoords;
    const std::array<int, 8> ycoords = {{ 0, 0, 1, 2, 2, 2, 1, 0 }};
    xcoords[0] = xcoords[4] = width / 3;
    xcoords[1] = xcoords[3] = xcoords[2] = ( width / 3 ) * 2;
    xcoords[5] = xcoords[6] = xcoords[7] = 0;
    //for the alignment of the 1,2,3 rows on the right edge
    xcoords[2] -= utf8_width( _( "East:" ) ) - utf8_width( _( "NE:" ) );
    for( int i = 0; i < 8; i++ ) {
        nc_color c = unique_types[i].empty() && unique_mons[i].empty() ? c_dark_gray
                     : ( dangerous[i] ? c_light_red : c_light_gray );
        mvwprintz( w, point( xcoords[i] + hor_padding, ycoords[i] + startrow ), c, dir_labels[i] );
    }

    // Print the symbols of all monsters in all directions.
    for( int i = 0; i < 8; i++ ) {
        point pr( xcoords[i] + widths[i] + 1, ycoords[i] + startrow );

        // The list of symbols needs a space on each end.
        int symroom = ( width / 3 ) - widths[i] - 2;
        const int typeshere_npc = unique_types[i].size();
        const int typeshere_mon = unique_mons[i].size();
        const int typeshere = typeshere_mon + typeshere_npc;
        for( int j = 0; j < typeshere && j < symroom; j++ ) {
            nc_color c;
            std::string sym;
            if( symroom < typeshere && j == symroom - 1 ) {
                // We've run out of room!
                c = c_white;
                sym = "+";
            } else if( j < typeshere_npc ) {
                switch( unique_types[i][j]->get_attitude() ) {
                    case NPCATT_KILL:
                        c = c_red;
                        break;
                    case NPCATT_FOLLOW:
                        c = c_light_green;
                        break;
                    default:
                        c = c_pink;
                        break;
                }
                sym = "@";
            } else {
                const mtype &mt = *unique_mons[i][j - typeshere_npc];
                c = mt.color;
                sym = mt.sym;
            }
            mvwprintz( w, pr, c, sym );

            pr.x++;
        }
    }

    // Now we print their full names!

    std::set<const mtype *> listed_mons;

    // Start printing monster names on row 4. Rows 0-2 are for labels, and row 3
    // is blank.
    point pr( hor_padding, 4 + startrow );

    // Print monster names, starting with those at location 8 (nearby).
    for( int j = 8; j >= 0 && pr.y < maxheight; j-- ) {
        // Separate names by some number of spaces (more for local monsters).
        int namesep = ( j == 8 ? 2 : 1 );
        for( const mtype *type : unique_mons[j] ) {
            if( pr.y >= maxheight ) {
                // no space to print to anyway
                break;
            }
            if( listed_mons.count( type ) > 0 ) {
                // this type is already printed.
                continue;
            }
            listed_mons.insert( type );

            const mtype &mt = *type;
            const std::string name = mt.nname();

            // Move to the next row if necessary. (The +2 is for the "Z ").
            if( pr.x + 2 + utf8_width( name ) >= width ) {
                pr.y++;
                pr.x = hor_padding;
            }

            if( pr.y < maxheight ) { // Don't print if we've overflowed
                mvwprintz( w, pr, mt.color, mt.sym );
                pr.x += 2; // symbol and space
                nc_color danger = c_dark_gray;
                if( mt.difficulty >= 30 ) {
                    danger = c_red;
                } else if( mt.difficulty >= 16 ) {
                    danger = c_light_red;
                } else if( mt.difficulty >= 8 ) {
                    danger = c_white;
                } else if( mt.agro > 0 ) {
                    danger = c_light_gray;
                }
                mvwprintz( w, pr, danger, name );
                pr.x += utf8_width( name ) + namesep;
            }
        }
    }
}

void game::cleanup_dead()
{
    // Dead monsters need to stay in the tracker until everything else that needs to die does so
    // This is because dying monsters can still interact with other dying monsters (@ref Creature::killer)
    bool monster_is_dead = critter_tracker->kill_marked_for_death();

    bool npc_is_dead = false;
    // can't use all_npcs as that does not include dead ones
    for( const auto &n : active_npc ) {
        if( n->is_dead() ) {
            n->die( nullptr ); // make sure this has been called to create corpses etc.
            npc_is_dead = true;
        }
    }

    if( monster_is_dead ) {
        // From here on, pointers to creatures get invalidated as dead creatures get removed.
        critter_tracker->remove_dead();
    }

    if( npc_is_dead ) {
        for( auto it = active_npc.begin(); it != active_npc.end(); ) {
            if( ( *it )->is_dead() ) {
                remove_npc_follower( ( *it )->getID() );
                overmap_buffer.remove_npc( ( *it )->getID() );
                it = active_npc.erase( it );
            } else {
                it++;
            }
        }
    }

    critter_died = false;
}

void game::monmove()
{
    cleanup_dead();

    for( monster &critter : all_monsters() ) {
        // Critters in impassable tiles get pushed away, unless it's not impassable for them
        if( !critter.is_dead() && m.impassable( critter.pos() ) && !critter.can_move_to( critter.pos() ) ) {
            dbg( D_ERROR ) << "game:monmove: " << critter.name()
                           << " can't move to its location!  (" << critter.posx()
                           << ":" << critter.posy() << ":" << critter.posz() << "), "
                           << m.tername( critter.pos() );
            add_msg( m_debug, "%s can't move to its location!  (%d,%d,%d), %s", critter.name(),
                     critter.posx(), critter.posy(), critter.posz(), m.tername( critter.pos() ) );
            bool okay = false;
            for( const tripoint &dest : m.points_in_radius( critter.pos(), 3 ) ) {
                if( critter.can_move_to( dest ) && is_empty( dest ) ) {
                    critter.setpos( dest );
                    okay = true;
                    break;
                }
            }
            if( !okay ) {
                // die of "natural" cause (overpopulation is natural)
                critter.die( nullptr );
            }
        }

        if( !critter.is_dead() ) {
            critter.process_turn();
        }

        m.creature_in_field( critter );

        while( critter.moves > 0 && !critter.is_dead() && !critter.has_effect( effect_ridden ) ) {
            critter.made_footstep = false;
            // Controlled critters don't make their own plans
            if( !critter.has_effect( effect_controlled ) ) {
                // Formulate a path to follow
                critter.plan();
            } else {
                critter.moves = 0;
                break;
            }
            critter.move(); // Move one square, possibly hit u
            critter.process_triggers();
            m.creature_in_field( critter );
        }

        if( !critter.is_dead() &&
            u.has_active_bionic( bionic_id( "bio_alarm" ) ) &&
            u.get_power_level() >= 25_kJ &&
            rl_dist( u.pos(), critter.pos() ) <= 5 &&
            !critter.is_hallucination() ) {
            u.mod_power_level( -25_kJ );
            add_msg( m_warning, _( "Your motion alarm goes off!" ) );
            cancel_activity_or_ignore_query( distraction_type::motion_alarm,
                                             _( "Your motion alarm goes off!" ) );
            if( u.has_effect( efftype_id( "sleep" ) ) ) {
                u.wake_up();
            }
        }
    }

    cleanup_dead();

    // The remaining monsters are all alive, but may be outside of the reality bubble.
    // If so, despawn them. This is not the same as dying, they will be stored for later and the
    // monster::die function is not called.
    for( monster &critter : all_monsters() ) {
        if( critter.posx() < 0 - ( MAPSIZE_X ) / 6 ||
            critter.posy() < 0 - ( MAPSIZE_Y ) / 6 ||
            critter.posx() > ( MAPSIZE_X * 7 ) / 6 ||
            critter.posy() > ( MAPSIZE_Y * 7 ) / 6 ) {
            despawn_monster( critter );
        }
    }

    // Now, do active NPCs.
    for( npc &guy : g->all_npcs() ) {
        int turns = 0;
        m.creature_in_field( guy );
        guy.process_turn();
        while( !guy.is_dead() && ( !guy.in_sleep_state() || guy.activity.id() == "ACT_OPERATION" ) &&
               guy.moves > 0 && turns < 10 ) {
            int moves = guy.moves;
            guy.move();
            if( moves == guy.moves ) {
                // Count every time we exit npc::move() without spending any moves.
                turns++;
            }

            // Turn on debug mode when in infinite loop
            // It has to be done before the last turn, otherwise
            // there will be no meaningful debug output.
            if( turns == 9 ) {
                debugmsg( "NPC %s entered infinite loop. Turning on debug mode",
                          guy.name );
                debug_mode = true;
            }
        }

        // If we spun too long trying to decide what to do (without spending moves),
        // Invoke cranial detonation to prevent an infinite loop.
        if( turns == 10 ) {
            add_msg( _( "%s's brain explodes!" ), guy.name );
            guy.die( nullptr );
        }

        if( !guy.is_dead() ) {
            guy.process_active_items();
            guy.npc_update_body();
        }
    }
    cleanup_dead();
}

void game::overmap_npc_move()
{
    std::vector<npc *> travelling_npcs;
    for( auto &elem : overmap_buffer.get_npcs_near_player( 75 ) ) {
        if( !elem ) {
            continue;
        }
        npc *npc_to_add = elem.get();
        if( ( !npc_to_add->is_active() || rl_dist( u.pos(), npc_to_add->pos() ) > SEEX * 2 ) &&
            npc_to_add->mission == NPC_MISSION_TRAVELLING ) {
            travelling_npcs.push_back( npc_to_add );
        }
    }
    for( auto &elem : travelling_npcs ) {
        if( elem->has_omt_destination() ) {
            if( elem->omt_path.empty() ) {
                elem->omt_path = overmap_buffer.get_npc_path( elem->global_omt_location(), elem->goal );
            } else {
                if( elem->omt_path.back() == elem->global_omt_location() ) {
                    elem->omt_path.pop_back();
                }
                elem->travel_overmap( omt_to_sm_copy( elem->omt_path.back() ) );
            }
            reload_npcs();
        }
    }
    return;
}

/* Knockback target at t by force number of tiles in direction from s to t
   stun > 0 indicates base stun duration, and causes impact stun; stun == -1 indicates only impact stun
   dam_mult multiplies impact damage, bash effect on impact, and sound level on impact */

void game::knockback( const tripoint &s, const tripoint &t, int force, int stun, int dam_mult )
{
    std::vector<tripoint> traj;
    traj.clear();
    traj = line_to( s, t, 0, 0 );
    traj.insert( traj.begin(), s ); // how annoying, line_to() doesn't include the originating point!
    traj = continue_line( traj, force );
    traj.insert( traj.begin(), t ); // how annoying, continue_line() doesn't either!

    knockback( traj, force, stun, dam_mult );
}

/* Knockback target at traj.front() along line traj; traj should already have considered knockback distance.
   stun > 0 indicates base stun duration, and causes impact stun; stun == -1 indicates only impact stun
   dam_mult multiplies impact damage, bash effect on impact, and sound level on impact */

void game::knockback( std::vector<tripoint> &traj, int force, int stun, int dam_mult )
{
    ( void )force; // FIXME: unused but header says it should do something
    // TODO: make the force parameter actually do something.
    // the header file says higher force causes more damage.
    // perhaps that is what it should do?
    tripoint tp = traj.front();
    if( !critter_at( tp ) ) {
        debugmsg( _( "Nothing at (%d,%d,%d) to knockback!" ), tp.x, tp.y, tp.z );
        return;
    }
    int force_remaining = 0;
    if( monster *const targ = critter_at<monster>( tp, true ) ) {
        if( stun > 0 ) {
            targ->add_effect( effect_stunned, 1_turns * stun );
            add_msg( _( "%s was stunned!" ), targ->name() );
        }
        for( size_t i = 1; i < traj.size(); i++ ) {
            if( m.impassable( traj[i].xy() ) ) {
                targ->setpos( traj[i - 1] );
                force_remaining = traj.size() - i;
                if( stun != 0 ) {
                    targ->add_effect( effect_stunned, 1_turns * force_remaining );
                    add_msg( _( "%s was stunned!" ), targ->name() );
                    add_msg( _( "%s slammed into an obstacle!" ), targ->name() );
                    targ->apply_damage( nullptr, bp_torso, dam_mult * force_remaining );
                    targ->check_dead_state();
                }
                m.bash( traj[i], 2 * dam_mult * force_remaining );
                break;
            } else if( critter_at( traj[i] ) ) {
                targ->setpos( traj[i - 1] );
                force_remaining = traj.size() - i;
                if( stun != 0 ) {
                    targ->add_effect( effect_stunned, 1_turns * force_remaining );
                    add_msg( _( "%s was stunned!" ), targ->name() );
                }
                traj.erase( traj.begin(), traj.begin() + i );
                if( critter_at<monster>( traj.front() ) ) {
                    add_msg( _( "%s collided with something else and sent it flying!" ),
                             targ->name() );
                } else if( npc *const guy = critter_at<npc>( traj.front() ) ) {
                    if( guy->male ) {
                        add_msg( _( "%s collided with someone else and sent him flying!" ),
                                 targ->name() );
                    } else {
                        add_msg( _( "%s collided with someone else and sent her flying!" ),
                                 targ->name() );
                    }
                } else if( u.pos() == traj.front() ) {
                    add_msg( m_bad, _( "%s collided with you and sent you flying!" ), targ->name() );
                }
                knockback( traj, force_remaining, stun, dam_mult );
                break;
            }
            targ->setpos( traj[i] );
            if( m.has_flag( "LIQUID", targ->pos() ) && !targ->can_drown() && !targ->is_dead() ) {
                targ->die( nullptr );
                if( u.sees( *targ ) ) {
                    add_msg( _( "The %s drowns!" ), targ->name() );
                }
            }
            if( !m.has_flag( "LIQUID", targ->pos() ) && targ->has_flag( MF_AQUATIC ) &&
                !targ->is_dead() ) {
                targ->die( nullptr );
                if( u.sees( *targ ) ) {
                    add_msg( _( "The %s flops around and dies!" ), targ->name() );
                }
            }
        }
    } else if( npc *const targ = critter_at<npc>( tp ) ) {
        if( stun > 0 ) {
            targ->add_effect( effect_stunned, 1_turns * stun );
            add_msg( _( "%s was stunned!" ), targ->name );
        }
        for( size_t i = 1; i < traj.size(); i++ ) {
            if( m.impassable( traj[i].xy() ) ) { // oops, we hit a wall!
                targ->setpos( traj[i - 1] );
                force_remaining = traj.size() - i;
                if( stun != 0 ) {
                    targ->add_effect( effect_stunned, 1_turns * force_remaining );
                    if( targ->has_effect( effect_stunned ) ) {
                        add_msg( _( "%s was stunned!" ), targ->name );
                    }

                    std::array<body_part, 8> bps = {{
                            bp_head,
                            bp_arm_l, bp_arm_r,
                            bp_hand_l, bp_hand_r,
                            bp_torso,
                            bp_leg_l, bp_leg_r
                        }
                    };
                    for( auto &bp : bps ) {
                        if( one_in( 2 ) ) {
                            targ->deal_damage( nullptr, bp, damage_instance( DT_BASH, force_remaining * dam_mult ) );
                        }
                    }
                    targ->check_dead_state();
                }
                m.bash( traj[i], 2 * dam_mult * force_remaining );
                break;
            } else if( critter_at( traj[i] ) ) {
                targ->setpos( traj[i - 1] );
                force_remaining = traj.size() - i;
                if( stun != 0 ) {
                    add_msg( _( "%s was stunned!" ), targ->name );
                    targ->add_effect( effect_stunned, 1_turns * force_remaining );
                }
                traj.erase( traj.begin(), traj.begin() + i );
                const tripoint &traj_front = traj.front();
                if( critter_at<monster>( traj_front ) ) {
                    add_msg( _( "%s collided with something else and sent it flying!" ),
                             targ->name );
                } else if( npc *const guy = critter_at<npc>( traj_front ) ) {
                    if( guy->male ) {
                        add_msg( _( "%s collided with someone else and sent him flying!" ),
                                 targ->name );
                    } else {
                        add_msg( _( "%s collided with someone else and sent her flying!" ),
                                 targ->name );
                    }
                } else if( u.posx() == traj_front.x && u.posy() == traj_front.y &&
                           ( u.has_trait( trait_LEG_TENT_BRACE ) && ( !u.footwear_factor() ||
                                   ( u.footwear_factor() == .5 && one_in( 2 ) ) ) ) ) {
                    add_msg( _( "%s collided with you, and barely dislodges your tentacles!" ), targ->name );
                    force_remaining = 1;
                } else if( u.posx() == traj_front.x && u.posy() == traj_front.y ) {
                    add_msg( m_bad, _( "%s collided with you and sent you flying!" ), targ->name );
                }
                knockback( traj, force_remaining, stun, dam_mult );
                break;
            }
            targ->setpos( traj[i] );
        }
    } else if( u.pos() == tp ) {
        if( stun > 0 ) {
            u.add_effect( effect_stunned, 1_turns * stun );
            add_msg( m_bad, ngettext( "You were stunned for %d turn!",
                                      "You were stunned for %d turns!",
                                      stun ),
                     stun );
        }
        for( size_t i = 1; i < traj.size(); i++ ) {
            if( m.impassable( traj[i] ) ) { // oops, we hit a wall!
                u.setpos( traj[i - 1] );
                force_remaining = traj.size() - i;
                if( stun != 0 ) {
                    if( u.has_effect( effect_stunned ) ) {
                        add_msg( m_bad, ngettext( "You were stunned AGAIN for %d turn!",
                                                  "You were stunned AGAIN for %d turns!",
                                                  force_remaining ),
                                 force_remaining );
                    } else {
                        add_msg( m_bad, ngettext( "You were stunned for %d turn!",
                                                  "You were stunned for %d turns!",
                                                  force_remaining ),
                                 force_remaining );
                    }
                    u.add_effect( effect_stunned, 1_turns * force_remaining );
                    std::array<body_part, 8> bps = {{
                            bp_head,
                            bp_arm_l, bp_arm_r,
                            bp_hand_l, bp_hand_r,
                            bp_torso,
                            bp_leg_l, bp_leg_r
                        }
                    };
                    for( auto &bp : bps ) {
                        if( one_in( 2 ) ) {
                            u.deal_damage( nullptr, bp, damage_instance( DT_BASH, force_remaining * dam_mult ) );
                        }
                    }
                    u.check_dead_state();
                }
                m.bash( traj[i], 2 * dam_mult * force_remaining );
                break;
            } else if( critter_at( traj[i] ) ) {
                u.setpos( traj[i - 1] );
                force_remaining = traj.size() - i;
                if( stun != 0 ) {
                    if( u.has_effect( effect_stunned ) ) {
                        add_msg( m_bad, ngettext( "You were stunned AGAIN for %d turn!",
                                                  "You were stunned AGAIN for %d turns!",
                                                  force_remaining ),
                                 force_remaining );
                    } else {
                        add_msg( m_bad, ngettext( "You were stunned for %d turn!",
                                                  "You were stunned for %d turns!",
                                                  force_remaining ),
                                 force_remaining );
                    }
                    u.add_effect( effect_stunned, 1_turns * force_remaining );
                }
                traj.erase( traj.begin(), traj.begin() + i );
                if( critter_at<monster>( traj.front() ) ) {
                    add_msg( _( "You collided with something and sent it flying!" ) );
                } else if( npc *const guy = critter_at<npc>( traj.front() ) ) {
                    if( guy->male ) {
                        add_msg( _( "You collided with someone and sent him flying!" ) );
                    } else {
                        add_msg( _( "You collided with someone and sent her flying!" ) );
                    }
                }
                knockback( traj, force_remaining, stun, dam_mult );
                break;
            }
            if( m.has_flag( "LIQUID", u.pos() ) && force_remaining < 1 ) {
                avatar_action::swim( m, u, u.pos() );
            } else {
                u.setpos( traj[i] );
            }
        }
    }
}

void game::use_computer( const tripoint &p )
{
    if( u.has_trait( trait_id( "ILLITERATE" ) ) ) {
        add_msg( m_info, _( "You can not read a computer screen!" ) );
        return;
    }
    if( u.is_blind() ) {
        // we don't have screen readers in game
        add_msg( m_info, _( "You can not see a computer screen!" ) );
        return;
    }
    if( u.has_trait( trait_id( "HYPEROPIC" ) ) && !u.worn_with_flag( "FIX_FARSIGHT" ) &&
        !u.has_effect( effect_contacts ) && !u.has_bionic( bionic_id( "bio_eye_optic" ) ) ) {
        add_msg( m_info, _( "You'll need to put on reading glasses before you can see the screen." ) );
        return;
    }

    computer *used = m.computer_at( p );

    if( used == nullptr ) {
        if( m.has_flag( "CONSOLE", p ) ) { //Console without map data
            add_msg( m_bad, _( "The console doesn't display anything coherent." ) );
        } else {
            dbg( D_ERROR ) << "game:use_computer: Tried to use computer at (" <<
                           p.x << ", " << p.y << ", " << p.z << ") - none there";
            debugmsg( "Tried to use computer at (%d, %d, %d) - none there", p.x, p.y, p.z );
        }
        return;
    }

    used->use();

    refresh_all();
}

template<typename T>
T *game::critter_at( const tripoint &p, bool allow_hallucination )
{
    if( const std::shared_ptr<monster> mon_ptr = critter_tracker->find( p ) ) {
        if( !allow_hallucination && mon_ptr->is_hallucination() ) {
            return nullptr;
        }
        // if we wanted to check for an NPC / player / avatar,
        // there is sometimes a monster AND an NPC/player there at the same time.
        // because the NPC/player etc may be riding that monster.
        // so only return the monster if we were actually looking for a monster.
        // otherwise, keep looking for the rider.
        // critter_at<creature> or critter_at() with no template will still default to returning monster first,
        // which is ok for the occasions where that happens.
        if( !mon_ptr->has_effect( effect_ridden ) || ( std::is_same<T, monster>::value ||
                std::is_same<T, Creature>::value || std::is_same<T, const monster>::value ||
                std::is_same<T, const Creature>::value ) ) {
            return dynamic_cast<T *>( mon_ptr.get() );
        }
    }
    if( p == u.pos() ) {
        return dynamic_cast<T *>( &u );
    }
    for( auto &cur_npc : active_npc ) {
        if( cur_npc->pos() == p && !cur_npc->is_dead() ) {
            return dynamic_cast<T *>( cur_npc.get() );
        }
    }
    return nullptr;
}

template<typename T>
const T *game::critter_at( const tripoint &p, bool allow_hallucination ) const
{
    return const_cast<game *>( this )->critter_at<T>( p, allow_hallucination );
}

template const monster *game::critter_at<monster>( const tripoint &, bool ) const;
template const npc *game::critter_at<npc>( const tripoint &, bool ) const;
template const player *game::critter_at<player>( const tripoint &, bool ) const;
template const avatar *game::critter_at<avatar>( const tripoint &, bool ) const;
template avatar *game::critter_at<avatar>( const tripoint &, bool );
template const Character *game::critter_at<Character>( const tripoint &, bool ) const;
template Character *game::critter_at<Character>( const tripoint &, bool );
template const Creature *game::critter_at<Creature>( const tripoint &, bool ) const;

template<typename T>
std::shared_ptr<T> game::shared_from( const T &critter )
{
    if( const std::shared_ptr<monster> mon_ptr = critter_tracker->find( critter.pos() ) ) {
        return std::dynamic_pointer_cast<T>( mon_ptr );
    }
    if( static_cast<const Creature *>( &critter ) == static_cast<const Creature *>( &u ) ) {
        // u is not stored in a shared_ptr, but it won't go out of scope anyway
        return std::dynamic_pointer_cast<T>( u_shared_ptr );
    }
    for( auto &cur_npc : active_npc ) {
        if( static_cast<const Creature *>( cur_npc.get() ) == static_cast<const Creature *>( &critter ) ) {
            return std::dynamic_pointer_cast<T>( cur_npc );
        }
    }
    return nullptr;
}

template std::shared_ptr<Creature> game::shared_from<Creature>( const Creature & );
template std::shared_ptr<Character> game::shared_from<Character>( const Character & );
template std::shared_ptr<player> game::shared_from<player>( const player & );
template std::shared_ptr<avatar> game::shared_from<avatar>( const avatar & );
template std::shared_ptr<monster> game::shared_from<monster>( const monster & );
template std::shared_ptr<npc> game::shared_from<npc>( const npc & );

template<typename T>
T *game::critter_by_id( const character_id id )
{
    if( id == u.getID() ) {
        // player is always alive, therefore no is-dead check
        return dynamic_cast<T *>( &u );
    }
    return find_npc( id );
}

// monsters don't have ids
template player *game::critter_by_id<player>( character_id );
template npc *game::critter_by_id<npc>( character_id );
template Creature *game::critter_by_id<Creature>( character_id );

static bool can_place_monster( game &g, const monster &mon, const tripoint &p )
{
    if( const monster *const critter = g.critter_at<monster>( p ) ) {
        // Creature_tracker handles this. The hallucination monster will simply vanish
        if( !critter->is_hallucination() ) {
            return false;
        }
    }
    // Although monsters can sometimes exist on the same place as a Character (e.g. ridden horse),
    // it is usually wrong. So don't allow it.
    if( g.critter_at<Character>( p ) ) {
        return false;
    }
    return mon.can_move_to( p );
}

static cata::optional<tripoint> choose_where_to_place_monster( game &g, const monster &mon,
        const tripoint_range &range )
{
    return random_point( range, [&]( const tripoint & p ) {
        return can_place_monster( g, mon, p );
    } );
}

monster *game::place_critter_at( const mtype_id &id, const tripoint &p )
{
    return place_critter_around( id, p, 0 );
}

monster *game::place_critter_at( const std::shared_ptr<monster> mon, const tripoint &p )
{
    return place_critter_around( mon, p, 0 );
}

monster *game::place_critter_around( const mtype_id &id, const tripoint &center, const int radius )
{
    // @todo change this into an assert, it must never happen.
    if( id.is_null() ) {
        return nullptr;
    }
    return place_critter_around( std::make_shared<monster>( id ), center, radius );
}

monster *game::place_critter_around( const std::shared_ptr<monster> mon, const tripoint &center,
                                     const int radius )
{
    cata::optional<tripoint> where;
    if( can_place_monster( *this, *mon, center ) ) {
        where = center;
    }

    // This loop ensures the monster is placed as close to the center as possible,
    // but all places that equally far from the center have the same probability.
    for( int r = 1; r <= radius && !where; ++r ) {
        where = choose_where_to_place_monster( *this, *mon, m.points_in_radius( center, r ) );
    }

    if( !where ) {
        return nullptr;
    }
    mon->spawn( *where );
    return critter_tracker->add( mon ) ? mon.get() : nullptr;
}

monster *game::place_critter_within( const mtype_id &id, const tripoint_range &range )
{
    // @todo change this into an assert, it must never happen.
    if( id.is_null() ) {
        return nullptr;
    }
    return place_critter_within( std::make_shared<monster>( id ), range );
}

monster *game::place_critter_within( const std::shared_ptr<monster> mon,
                                     const tripoint_range &range )
{
    const cata::optional<tripoint> where = choose_where_to_place_monster( *this, *mon, range );
    if( !where ) {
        return nullptr;
    }
    mon->spawn( *where );
    return critter_tracker->add( mon ) ? mon.get() : nullptr;
}

size_t game::num_creatures() const
{
    return critter_tracker->size() + active_npc.size() + 1; // 1 == g->u
}

bool game::update_zombie_pos( const monster &critter, const tripoint &pos )
{
    return critter_tracker->update_pos( critter, pos );
}

void game::remove_zombie( const monster &critter )
{
    critter_tracker->remove( critter );
}

void game::clear_zombies()
{
    critter_tracker->clear();
}

/**
 * Attempts to spawn a hallucination at given location.
 * Returns false if the hallucination couldn't be spawned for whatever reason, such as
 * a monster already in the target square.
 * @return Whether or not a hallucination was successfully spawned.
 */
bool game::spawn_hallucination( const tripoint &p )
{
    if( one_in( 100 ) ) {
        std::shared_ptr<npc> tmp = std::make_shared<npc>();
        tmp->normalize();
        tmp->randomize( NC_HALLU );
        tmp->spawn_at_precise( { get_levx(), get_levy() }, p );
        if( !critter_at( p, true ) ) {
            overmap_buffer.insert_npc( tmp );
            load_npcs();
            return true;
        } else {
            return false;
        }
    }

    const mtype_id &mt = MonsterGenerator::generator().get_valid_hallucination();
    const std::shared_ptr<monster> phantasm = std::make_shared<monster>( mt );
    phantasm->hallucination = true;
    phantasm->spawn( p );

    //Don't attempt to place phantasms inside of other creatures
    if( !critter_at( phantasm->pos(), true ) ) {
        return critter_tracker->add( phantasm );
    } else {
        return false;
    }
}

bool game::swap_critters( Creature &a, Creature &b )
{
    if( &a == &b ) {
        // No need to do anything, but print a debugmsg anyway
        debugmsg( "Tried to swap %s with itself", a.disp_name() );
        return true;
    }
    if( critter_at( a.pos() ) != &a ) {
        debugmsg( "Tried to swap when it would cause a collision between %s and %s.",
                  b.disp_name(), critter_at( a.pos() )->disp_name() );
        return false;
    }
    if( critter_at( b.pos() ) != &b ) {
        debugmsg( "Tried to swap when it would cause a collision between %s and %s.",
                  a.disp_name(), critter_at( b.pos() )->disp_name() );
        return false;
    }
    // Simplify by "sorting" the arguments
    // Only the first argument can be u
    // If swapping player/npc with a monster, monster is second
    bool a_first = a.is_player() ||
                   ( a.is_npc() && !b.is_player() );
    Creature &first  = a_first ? a : b;
    Creature &second = a_first ? b : a;
    // Possible options:
    // both first and second are monsters
    // second is a monster, first is a player or an npc
    // first is a player, second is an npc
    // both first and second are npcs
    if( first.is_monster() ) {
        monster *m1 = dynamic_cast< monster * >( &first );
        monster *m2 = dynamic_cast< monster * >( &second );
        if( m1 == nullptr || m2 == nullptr || m1 == m2 ) {
            debugmsg( "Couldn't swap two monsters" );
            return false;
        }

        critter_tracker->swap_positions( *m1, *m2 );
        return true;
    }

    player *u_or_npc = dynamic_cast< player * >( &first );
    player *other_npc = dynamic_cast< player * >( &second );

    if( u_or_npc->in_vehicle ) {
        g->m.unboard_vehicle( u_or_npc->pos() );
    }

    if( other_npc->in_vehicle ) {
        g->m.unboard_vehicle( other_npc->pos() );
    }

    tripoint temp = second.pos();
    second.setpos( first.pos() );
    first.setpos( temp );

    if( g->m.veh_at( u_or_npc->pos() ).part_with_feature( VPFLAG_BOARDABLE, true ) ) {
        g->m.board_vehicle( u_or_npc->pos(), u_or_npc );
    }

    if( g->m.veh_at( other_npc->pos() ).part_with_feature( VPFLAG_BOARDABLE, true ) ) {
        g->m.board_vehicle( other_npc->pos(), other_npc );
    }

    if( first.is_player() ) {
        update_map( *u_or_npc );
    }

    return true;
}

bool game::is_empty( const tripoint &p )
{
    return ( m.passable( p ) || m.has_flag( "LIQUID", p ) ) &&
           critter_at( p ) == nullptr;
}

bool game::is_in_sunlight( const tripoint &p )
{
    return ( m.is_outside( p ) && light_level( p.z ) >= 40 &&
             ( weather.weather == WEATHER_CLEAR || weather.weather == WEATHER_SUNNY ) );
}

bool game::is_sheltered( const tripoint &p )
{
    const optional_vpart_position vp = m.veh_at( p );

    return ( !m.is_outside( p ) ||
             p.z < 0 ||
             ( vp && vp->is_inside() ) );
}

bool game::revive_corpse( const tripoint &p, item &it )
{
    if( !it.is_corpse() ) {
        debugmsg( "Tried to revive a non-corpse." );
        return false;
    }
    std::shared_ptr<monster> newmon_ptr = std::make_shared<monster>( it.get_mtype()->id );
    monster &critter = *newmon_ptr;
    critter.init_from_item( it );
    if( critter.get_hp() < 1 ) {
        // Failed reanimation due to corpse being too burned
        return false;
    }
    if( it.has_flag( "FIELD_DRESS" ) || it.has_flag( "FIELD_DRESS_FAILED" ) ||
        it.has_flag( "QUARTERED" ) ) {
        // Failed reanimation due to corpse being butchered
        return false;
    }

    critter.no_extra_death_drops = true;
    critter.add_effect( effect_downed, 5_turns, num_bp, true );

    if( it.get_var( "zlave" ) == "zlave" ) {
        critter.add_effect( effect_pacified, 1_turns, num_bp, true );
        critter.add_effect( effect_pet, 1_turns, num_bp, true );
    }

    if( it.get_var( "no_ammo" ) == "no_ammo" ) {
        for( auto &ammo : critter.ammo ) {
            ammo.second = 0;
        }
    }

    return place_critter_at( newmon_ptr, p );
}

void game::save_cyborg( item *cyborg, const tripoint &couch_pos, player &installer )
{
    int assist_bonus = installer.get_effect_int( effect_assisted );

    float adjusted_skill = installer.bionics_adjusted_skill( skill_firstaid,
                           skill_computer,
                           skill_electronics,
                           -1 );

    int damage = cyborg->damage();
    int dmg_lvl = cyborg->damage_level( 4 );
    int difficulty = 12;

    if( damage != 0 ) {

        popup( _( "WARNING: Patient's body is damaged.  Difficulty of the procedure is increased by %s." ),
               dmg_lvl );

        // Damage of the cyborg increases difficulty
        difficulty += dmg_lvl;
    }

    int chance_of_success = bionic_manip_cos( adjusted_skill + assist_bonus, true, difficulty );
    int success = chance_of_success - rng( 1, 100 ) ;

    if( !g->u.query_yn(
            _( "WARNING: %i percent chance of SEVERE damage to all body parts!  Continue anyway?" ),
            100 - static_cast<int>( chance_of_success ) ) ) {
        return;
    }

    if( success > 0 ) {
        add_msg( m_good, _( "Successfully removed Personality override." ) );
        add_msg( m_bad, _( "Autodoc immediately destroys the CBM upon removal." ) );

        m.i_rem( couch_pos, cyborg );

        const string_id<npc_template> npc_cyborg( "cyborg_rescued" );
        std::shared_ptr<npc> tmp = std::make_shared<npc>();
        tmp->normalize();
        tmp->load_npc_template( npc_cyborg );
        tmp->spawn_at_precise( { get_levx(), get_levy() }, couch_pos );
        overmap_buffer.insert_npc( tmp );
        tmp->hurtall( dmg_lvl * 10, nullptr );
        tmp->add_effect( effect_downed, rng( 1_turns, 4_turns ), num_bp, false, 0, true );
        load_npcs();

    } else {
        const int failure_level = static_cast<int>( sqrt( abs( success ) * 4.0 * difficulty /
                                  adjusted_skill ) );
        const int fail_type = std::min( 5, failure_level );
        switch( fail_type ) {
            case 1:
            case 2:
                add_msg( m_info, _( "The removal fails." ) );
                add_msg( m_bad, _( "The body is damaged." ) );
                cyborg->set_damage( damage + 1000 );
                break;
            case 3:
            case 4:
                add_msg( m_info, _( "The removal fails badly." ) );
                add_msg( m_bad, _( "The body is badly damaged!" ) );
                cyborg->set_damage( damage + 2000 );
                break;
            case 5:
                add_msg( m_info, _( "The removal is a catastrophe." ) );
                add_msg( m_bad, _( "The body is destroyed!" ) );
                m.i_rem( couch_pos, cyborg );
                break;
            default:
                break;
        }

    }

}
static void make_active( item_location loc )
{
    switch( loc.where() ) {
        case item_location::type::map:
            g->m.make_active( loc );
            break;
        case item_location::type::vehicle:
            g->m.veh_at( loc.position() )->vehicle().make_active( loc );
            break;
        default:
            break;
    }
}

static void update_lum( item_location loc, bool add )
{
    switch( loc.where() ) {
        case item_location::type::map:
            g->m.update_lum( loc, add );
            break;
        default:
            break;
    }
}

void game::use_item( int pos )
{
    bool use_loc = false;
    item_location loc;

    if( pos == INT_MIN ) {
        loc = game_menus::inv::use( u );

        if( !loc ) {
            add_msg( _( "Never mind." ) );
            return;
        }

        const item &it = *loc.get_item();
        if( it.has_flag( "ALLOWS_REMOTE_USE" ) ) {
            use_loc = true;
        } else {
            int obtain_cost = loc.obtain_cost( u );
            pos = loc.obtain( u );
            // This method only handles items in te inventory, so refund the obtain cost.
            u.moves += obtain_cost;
        }
    }

    refresh_all();

    if( use_loc ) {
        update_lum( loc, false );
        u.use( loc );
        update_lum( loc, true );

        make_active( loc );
    } else {
        u.use( pos );
    }

    u.invalidate_crafting_inventory();
}

void game::exam_vehicle( vehicle &veh, const point &c )
{
    auto act = veh_interact::run( veh, c );
    if( act ) {
        u.moves = 0;
        u.assign_activity( act );
    }
}

bool game::forced_door_closing( const tripoint &p, const ter_id &door_type, int bash_dmg )
{
    // TODO: Z
    const int &x = p.x;
    const int &y = p.y;
    const std::string &door_name = door_type.obj().name();
    int kbx = x; // Used when player/monsters are knocked back
    int kby = y; // and when moving items out of the way
    for( int i = 0; i < 20; i++ ) {
        const int x_ = x + rng( -1, +1 );
        const int y_ = y + rng( -1, +1 );
        if( is_empty( {x_, y_, get_levz()} ) ) {
            // invert direction, as game::knockback needs
            // the source of the force that knocks back
            kbx = -x_ + x + x;
            kby = -y_ + y + y;
            break;
        }
    }
    const tripoint kbp( kbx, kby, p.z );
    const bool can_see = u.sees( tripoint( x, y, p.z ) );
    player *npc_or_player = critter_at<player>( tripoint( x, y, p.z ), false );
    if( npc_or_player != nullptr ) {
        if( bash_dmg <= 0 ) {
            return false;
        }
        if( npc_or_player->is_npc() && can_see ) {
            add_msg( _( "The %1$s hits the %2$s." ), door_name, npc_or_player->name );
        } else if( npc_or_player->is_player() ) {
            add_msg( m_bad, _( "The %s hits you." ), door_name );
        }
        if( npc_or_player->activity ) {
            npc_or_player->cancel_activity();
        }
        // TODO: make the npc angry?
        npc_or_player->hitall( bash_dmg, 0, nullptr );
        knockback( kbp, p, std::max( 1, bash_dmg / 10 ), -1, 1 );
        // TODO: perhaps damage/destroy the gate
        // if the npc was really big?
    }
    if( monster *const mon_ptr = critter_at<monster>( p ) ) {
        monster &critter = *mon_ptr;
        if( bash_dmg <= 0 ) {
            return false;
        }
        if( can_see ) {
            add_msg( _( "The %1$s hits the %2$s." ), door_name, critter.name() );
        }
        if( critter.type->size <= MS_SMALL ) {
            critter.die_in_explosion( nullptr );
        } else {
            critter.apply_damage( nullptr, bp_torso, bash_dmg );
            critter.check_dead_state();
        }
        if( !critter.is_dead() && critter.type->size >= MS_HUGE ) {
            // big critters simply prevent the gate from closing
            // TODO: perhaps damage/destroy the gate
            // if the critter was really big?
            return false;
        }
        if( !critter.is_dead() ) {
            // Still alive? Move the critter away so the door can close
            knockback( kbp, p, std::max( 1, bash_dmg / 10 ), -1, 1 );
            if( critter_at( p ) ) {
                return false;
            }
        }
    }
    if( const optional_vpart_position vp = m.veh_at( p ) ) {
        if( bash_dmg <= 0 ) {
            return false;
        }
        vp->vehicle().damage( vp->part_index(), bash_dmg );
        if( m.veh_at( p ) ) {
            // Check again in case all parts at the door tile
            // have been destroyed, if there is still a vehicle
            // there, the door can not be closed
            return false;
        }
    }
    if( bash_dmg < 0 && !m.i_at( point( x, y ) ).empty() ) {
        return false;
    }
    if( bash_dmg == 0 ) {
        for( auto &elem : m.i_at( point( x, y ) ) ) {
            if( elem.made_of( LIQUID ) ) {
                // Liquids are OK, will be destroyed later
                continue;
            } else if( elem.volume() < 250_ml ) {
                // Dito for small items, will be moved away
                continue;
            }
            // Everything else prevents the door from closing
            return false;
        }
    }

    m.ter_set( point( x, y ), door_type );
    if( m.has_flag( "NOITEM", point( x, y ) ) ) {
        map_stack items = m.i_at( point( x, y ) );
        for( map_stack::iterator it = items.begin(); it != items.end(); ) {
            if( it->made_of( LIQUID ) ) {
                it = items.erase( it );
                continue;
            }
            if( it->made_of( material_id( "glass" ) ) && one_in( 2 ) ) {
                if( can_see ) {
                    add_msg( m_warning, _( "A %s shatters!" ), it->tname() );
                } else {
                    add_msg( m_warning, _( "Something shatters!" ) );
                }
                it = items.erase( it );
                continue;
            }
            m.add_item_or_charges( point( kbx, kby ), *it );
            it = items.erase( it );
        }
    }
    return true;
}

void game::open_gate( const tripoint &p )
{
    gates::open_gate( p, u );
}

void game::moving_vehicle_dismount( const tripoint &dest_loc )
{
    const optional_vpart_position vp = m.veh_at( u.pos() );
    if( !vp ) {
        debugmsg( "Tried to exit non-existent vehicle." );
        return;
    }
    vehicle *const veh = &vp->vehicle();
    if( u.pos() == dest_loc ) {
        debugmsg( "Need somewhere to dismount towards." );
        return;
    }
    tileray ray( dest_loc.xy() + point( -u.posx(), -u.posy() ) );
    const int d = ray.dir(); // TODO:: make dir() const correct!
    add_msg( _( "You dive from the %s." ), veh->name );
    m.unboard_vehicle( u.pos() );
    u.moves -= 200;
    // Dive three tiles in the direction of tox and toy
    fling_creature( &u, d, 30, true );
    // Hit the ground according to vehicle speed
    if( !m.has_flag( "SWIMMABLE", u.pos() ) ) {
        if( veh->velocity > 0 ) {
            fling_creature( &u, veh->face.dir(), veh->velocity / static_cast<float>( 100 ) );
        } else {
            fling_creature( &u, veh->face.dir() + 180, -( veh->velocity ) / static_cast<float>( 100 ) );
        }
    }
}

void game::control_vehicle()
{
    int veh_part = -1;
    vehicle *veh = remoteveh();
    if( veh == nullptr ) {
        if( const optional_vpart_position vp = m.veh_at( u.pos() ) ) {
            veh = &vp->vehicle();
            veh_part = vp->part_index();
        }
    }
    if( veh != nullptr && veh->player_in_control( u ) ) {
        veh->use_controls( u.pos() );
    } else if( veh && veh->avail_part_with_feature( veh_part, "CONTROLS", true ) >= 0 &&
               u.in_vehicle ) {
        if( !veh->interact_vehicle_locked() ) {
            veh->handle_potential_theft( dynamic_cast<player &>( u ) );
            return;
        }
        if( veh->engine_on ) {
            if( !veh->handle_potential_theft( dynamic_cast<player &>( u ) ) ) {
                return;
            }
            u.controlling_vehicle = true;
            add_msg( _( "You take control of the %s." ), veh->name );
        } else {
            if( !veh->handle_potential_theft( dynamic_cast<player &>( u ) ) ) {
                return;
            }
            veh->start_engines( true );
        }
    } else {    // Start looking for nearby vehicle controls.
        int num_valid_controls = 0;
        cata::optional<tripoint> vehicle_position;
        cata::optional<vpart_reference> vehicle_controls;
        for( const tripoint elem : m.points_in_radius( g->u.pos(), 1 ) ) {
            if( const optional_vpart_position vp = m.veh_at( elem ) ) {
                const cata::optional<vpart_reference> controls = vp.value().part_with_feature( "CONTROLS", true );
                if( controls ) {
                    num_valid_controls++;
                    vehicle_position = elem;
                    vehicle_controls = controls;
                }
            }
        }
        if( num_valid_controls < 1 ) {
            add_msg( _( "No vehicle controls found." ) );
            return;
        } else if( num_valid_controls > 1 ) {
            vehicle_position = choose_adjacent( _( "Control vehicle where?" ) );
            if( !vehicle_position ) {
                return;
            }
            const optional_vpart_position vp = m.veh_at( *vehicle_position );
            if( vp ) {
                vehicle_controls = vp.value().part_with_feature( "CONTROLS", true );
                if( !vehicle_controls ) {
                    add_msg( _( "The vehicle doesn't have controls there." ) );
                    return;
                }
            } else {
                add_msg( _( "No vehicle there." ) );
                return;
            }
        }
        // If we hit neither of those, there's only one set of vehicle controls, which should already have been found.
        if( vehicle_controls ) {
            veh = &vehicle_controls->vehicle();
            if( !veh->handle_potential_theft( dynamic_cast<player &>( u ) ) ) {
                return;
            }
            veh->use_controls( *vehicle_position );
            //May be folded up (destroyed), so need to re-get it
            veh = g->remoteveh();
        }
    }
    if( veh ) {
        // If we reached here, we gained control of a vehicle.
        // Clear the map memory for the area covered by the vehicle to eliminate ghost vehicles.
        for( const tripoint &target : veh->get_points() ) {
            u.clear_memorized_tile( m.getabs( target ) );
        }
        veh->is_following = false;
        veh->is_patrolling = false;
        veh->autopilot_on = false;
        veh->is_autodriving = false;
    }
}

bool game::npc_menu( npc &who )
{
    enum choices : int {
        talk = 0,
        swap_pos,
        push,
        examine_wounds,
        use_item,
        sort_armor,
        attack,
        disarm,
        steal
    };

    const bool obeys = debug_mode || ( who.is_player_ally() && !who.in_sleep_state() );

    uilist amenu;

    amenu.text = string_format( _( "What to do with %s?" ), who.disp_name() );
    amenu.addentry( talk, true, 't', _( "Talk" ) );
    amenu.addentry( swap_pos, obeys && !who.is_mounted() &&
                    !u.is_mounted(), 's', _( "Swap positions" ) );
    amenu.addentry( push, obeys && !who.is_mounted(), 'p', _( "Push away" ) );
    amenu.addentry( examine_wounds, true, 'w', _( "Examine wounds" ) );
    amenu.addentry( use_item, true, 'i', _( "Use item on" ) );
    amenu.addentry( sort_armor, true, 'r', _( "Sort armor" ) );
    amenu.addentry( attack, true, 'a', _( "Attack" ) );
    if( !who.is_player_ally() ) {
        amenu.addentry( disarm, who.is_armed(), 'd', _( "Disarm" ) );
        amenu.addentry( steal, !who.is_enemy(), 'S', _( "Steal" ) );
    }

    amenu.query();

    const int choice = amenu.ret;
    if( choice == talk ) {
        who.talk_to_u();
    } else if( choice == swap_pos ) {
        if( !prompt_dangerous_tile( who.pos() ) ) {
            return true;
        }
        // TODO: Make NPCs protest when displaced onto dangerous crap
        add_msg( _( "You swap places with %s." ), who.name );
        swap_critters( u, who );
        // TODO: Make that depend on stuff
        u.mod_moves( -200 );
    } else if( choice == push ) {
        // TODO: Make NPCs protest when displaced onto dangerous crap
        tripoint oldpos = who.pos();
        who.move_away_from( u.pos(), true );
        u.mod_moves( -20 );
        if( oldpos != who.pos() ) {
            add_msg( _( "%s moves out of the way." ), who.name );
        } else {
            add_msg( m_warning, _( "%s has nowhere to go!" ), who.name );
        }
    } else if( choice == examine_wounds ) {
        ///\EFFECT_PER slightly increases precision when examining NPCs' wounds

        ///\EFFECT_FIRSTAID increases precision when examining NPCs' wounds
        const bool precise = u.get_skill_level( skill_firstaid ) * 4 + u.per_cur >= 20;
        who.body_window( _( "Limbs of: " ) + who.disp_name(), true, precise, 0, 0, 0, 0.0f, 0.0f, 0.0f,
                         0.0f, 0.0f );
    } else if( choice == use_item ) {
        static const std::string heal_string( "heal" );
        const auto will_accept = []( const item & it ) {
            const auto use_fun = it.get_use( heal_string );
            if( use_fun == nullptr ) {
                return false;
            }

            const auto *actor = dynamic_cast<const heal_actor *>( use_fun->get_actor_ptr() );

            return actor != nullptr &&
                   actor->limb_power >= 0 &&
                   actor->head_power >= 0 &&
                   actor->torso_power >= 0;
        };
        const int pos = inv_for_filter( _( "Use which item?" ), will_accept );

        if( pos == INT_MIN ) {
            add_msg( _( "Never mind" ) );
            return false;
        }
        item &used = u.i_at( pos );
        bool did_use = u.invoke_item( &used, heal_string, who.pos() );
        if( did_use ) {
            // Note: exiting a body part selection menu counts as use here
            u.mod_moves( -300 );
        }
    } else if( choice == sort_armor ) {
        who.sort_armor();
        u.mod_moves( -100 );
    } else if( choice == attack ) {
        if( who.is_enemy() || query_yn( _( "You may be attacked!  Proceed?" ) ) ) {
            u.melee_attack( who, true );
            // fighting is hard work!
            u.increase_activity_level( EXTRA_EXERCISE );
            who.on_attacked( u );
        }
    } else if( choice == disarm ) {
        if( who.is_enemy() || query_yn( _( "You may be attacked!  Proceed?" ) ) ) {
            u.disarm( who );
        }
    } else if( choice == steal && query_yn( _( "You may be attacked!  Proceed?" ) ) ) {
        u.steal( who );
    }

    return true;
}

void game::examine()
{
    // if we are driving a vehicle, examine the
    // current tile without asking.
    const optional_vpart_position vp = m.veh_at( u.pos() );
    if( vp && vp->vehicle().player_in_control( u ) ) {
        examine( u.pos() );
        return;
    }

    const cata::optional<tripoint> examp_ = choose_adjacent_highlight( _( "Examine where?" ),
                                            ACTION_EXAMINE );
    if( !examp_ ) {
        return;
    }
    u.manual_examine = true;
    // redraw terrain to erase 'examine' window
    draw_ter();
    wrefresh( w_terrain );
    draw_panels( true );
    examine( *examp_ );
    u.manual_examine = false;
}

static std::string get_fire_fuel_string( const tripoint &examp )
{
    if( g->m.has_flag( TFLAG_FIRE_CONTAINER, examp ) ) {
        field_entry *fire = g->m.get_field( examp, fd_fire );
        if( fire ) {
            std::stringstream ss;
            ss << _( "There is a fire here." ) << " ";
            if( fire->get_field_intensity() > 1 ) {
                ss << _( "It's too big and unpredictable to evaluate how long it will last." );
                return ss.str();
            }
            time_duration fire_age = fire->get_field_age();
            // half-life inclusion
            int mod = 5 - g->u.get_skill_level( skill_survival );
            mod = std::max( mod, 0 );
            if( fire_age >= 0_turns ) {
                if( mod >= 4 ) { // = survival level 0-1
                    ss << _( "It's going to go out soon without extra fuel." );
                    return ss.str();
                } else {
                    fire_age = 30_minutes - fire_age;
                    if( to_string_approx( fire_age - fire_age * mod / 5 ) == to_string_approx(
                            fire_age + fire_age * mod / 5 ) ) {
                        ss << string_format(
                               _( "Without extra fuel it might burn yet for maybe %s, but might also go out sooner." ),
                               to_string_approx( fire_age - fire_age * mod / 5 ) );
                    } else {
                        ss << string_format(
                               _( "Without extra fuel it might burn yet for between %s to %s, but might also go out sooner." ),
                               to_string_approx( fire_age - fire_age * mod / 5 ),
                               to_string_approx( fire_age + fire_age * mod / 5 ) );
                    }
                    return ss.str();
                }
            } else {
                fire_age = fire_age * -1 + 30_minutes;
                if( mod >= 4 ) { // = survival level 0-1
                    if( fire_age <= 1_hours ) {
                        ss << _( "It's quite decent and looks like it'll burn for a bit without extra fuel." );
                        return ss.str();
                    } else if( fire_age <= 3_hours ) {
                        ss << _( "It looks solid, and will burn for a few hours without extra fuel." );
                        return ss.str();
                    } else {
                        ss << _( "It's very well supplied and even without extra fuel might burn for at least a part of a day." );
                        return ss.str();
                    }
                } else {
                    if( to_string_approx( fire_age - fire_age * mod / 5 ) == to_string_approx(
                            fire_age + fire_age * mod / 5 ) ) {
                        ss << string_format( _( "Without extra fuel it will burn for about %s." ),
                                             to_string_approx( fire_age - fire_age * mod / 5 ) );
                    } else {
                        ss << string_format( _( "Without extra fuel it will burn for between %s to %s." ),
                                             to_string_approx( fire_age - fire_age * mod / 5 ),
                                             to_string_approx( fire_age + fire_age * mod / 5 ) );
                    }
                    return ss.str();
                }
            }
        }
    }
    return {};
}

void game::examine( const tripoint &examp )
{
    Creature *c = critter_at( examp );
    if( c != nullptr ) {
        monster *mon = dynamic_cast<monster *>( c );
        if( mon != nullptr && mon->has_effect( effect_pet ) && !u.is_mounted() ) {
            if( monexamine::pet_menu( *mon ) ) {
                return;
            }
        } else if( mon && mon->has_flag( MF_RIDEABLE_MECH ) && !mon->has_effect( effect_pet ) ) {
            if( monexamine::mech_hack( *mon ) ) {
                return;
            }
        } else if( mon && mon->has_flag( MF_PAY_BOT ) ) {
            if( monexamine::pay_bot( *mon ) ) {
                return;
            }
        } else if( u.is_mounted() ) {
            add_msg( m_warning, _( "You cannot do that while mounted." ) );
        }
        npc *np = dynamic_cast<npc *>( c );
        if( np != nullptr && !u.is_mounted() ) {
            if( npc_menu( *np ) ) {
                return;
            }
        } else if( np != nullptr && u.is_mounted() ) {
            add_msg( m_warning, _( "You cannot do that while mounted." ) );
        }
    }

    const optional_vpart_position vp = m.veh_at( examp );
    if( vp && u.is_mounted() ) {
        if( !u.mounted_creature->has_flag( MF_RIDEABLE_MECH ) ) {
            add_msg( m_warning, _( "You cannot interact with a vehicle while mounted." ) );
        } else {
            vp->vehicle().interact_with( examp, vp->part_index() );
            return;
        }
    } else if( vp && !u.is_mounted() ) {
        vp->vehicle().interact_with( examp, vp->part_index() );
        return;
    }

    if( m.has_flag( "CONSOLE", examp ) && !u.is_mounted() ) {
        use_computer( examp );
        return;
    } else if( m.has_flag( "CONSOLE", examp ) && u.is_mounted() ) {
        add_msg( m_warning, _( "You cannot use a console while mounted." ) );
    }
    const furn_t &xfurn_t = m.furn( examp ).obj();
    const ter_t &xter_t = m.ter( examp ).obj();

    const tripoint player_pos = u.pos();

    if( m.has_furn( examp ) && !u.is_mounted() ) {
        xfurn_t.examine( u, examp );
    } else if( m.has_furn( examp ) && u.is_mounted() ) {
        add_msg( m_warning, _( "You cannot do that while mounted." ) );
    } else {
        if( !u.is_mounted() ) {
            xter_t.examine( u, examp );
        } else if( u.is_mounted() && xter_t.examine == &iexamine::none ) {
            xter_t.examine( u, examp );
        } else {
            add_msg( m_warning, _( "You cannot do that while mounted." ) );
        }
    }

    // Did the player get moved? Bail out if so; our examp probably
    // isn't valid anymore.
    if( player_pos != u.pos() ) {
        return;
    }

    bool none = true;
    if( xter_t.examine != &iexamine::none || xfurn_t.examine != &iexamine::none ) {
        none = false;
    }

    if( !m.tr_at( examp ).is_null() && !u.is_mounted() ) {
        iexamine::trap( u, examp );
        draw_ter();
        wrefresh( w_terrain );
        draw_panels();
    } else if( !m.tr_at( examp ).is_null() && u.is_mounted() ) {
        add_msg( m_warning, _( "You cannot do that while mounted." ) );
    }

    // In case of teleport trap or somesuch
    if( player_pos != u.pos() ) {
        return;
    }

    // Feedback for fire lasting time, this can be judged while mounted
    const std::string fire_fuel = get_fire_fuel_string( examp );
    if( !fire_fuel.empty() ) {
        add_msg( fire_fuel );
    }

    if( m.has_flag( "SEALED", examp ) ) {
        if( none ) {
            if( m.has_flag( "UNSTABLE", examp ) ) {
                add_msg( _( "The %s is too unstable to remove anything." ), m.name( examp ) );
            } else {
                add_msg( _( "The %s is firmly sealed." ), m.name( examp ) );
            }
        }
    } else {
        //examp has no traps, is a container and doesn't have a special examination function
        if( m.tr_at( examp ).is_null() && m.i_at( examp ).empty() &&
            m.has_flag( "CONTAINER", examp ) && none ) {
            add_msg( _( "It is empty." ) );
        } else if( ( m.has_flag( TFLAG_FIRE_CONTAINER, examp ) &&
                     xfurn_t.examine == &iexamine::fireplace ) ||
                   xfurn_t.examine == &iexamine::workbench ) {
            return;
        } else {
            sounds::process_sound_markers( &u );
            Pickup::pick_up( examp, 0 );
        }
    }
}

void game::pickup()
{
    // First check if there is no/only one option for pickup
    int num_tiles_with_items = 0;
    tripoint tile_with_items = u.pos();
    for( const tripoint &p : m.points_in_radius( u.pos(), 1 ) ) {
        bool veh_has_items = false;
        const optional_vpart_position vp = m.veh_at( p );
        if( vp ) {
            const int cargo_part = vp->vehicle().part_with_feature( vp->part_index(), "CARGO", false );
            veh_has_items = cargo_part >= 0 && !vp->vehicle().get_items( cargo_part ).empty();
        }
        if( m.has_items( p ) || veh_has_items ) {
            ++num_tiles_with_items;
            tile_with_items = p;
        }
    }
    if( num_tiles_with_items == 0 ) {
        add_msg( _( "There's nothing to pick up there" ) );
        return;
    } else if( num_tiles_with_items == 1 ) {
        pickup( tile_with_items );
        return;
    }

    const cata::optional<tripoint> examp_ = choose_adjacent_highlight( _( "Pickup where?" ),
                                            ACTION_PICKUP );
    if( !examp_ ) {
        return;
    }
    // redraw terrain to erase 'pickup' window
    draw_ter();
    // wrefresh is called in pickup( const tripoint & )
    pickup( *examp_ );
}

void game::pickup( const tripoint &p )
{
    // Highlight target
    g->m.drawsq( w_terrain, u, p, true, true, u.pos() + u.view_offset );
    wrefresh( w_terrain );

    Pickup::pick_up( p, 0 );
}

void game::pickup_feet()
{
    Pickup::pick_up( u.pos(), 1 );
}

//Shift player by one tile, look_around(), then restore previous position.
//represents carefully peeking around a corner, hence the large move cost.
void game::peek()
{
    const cata::optional<tripoint> p = choose_direction( _( "Peek where?" ), true );
    if( !p ) {
        refresh_all();
        return;
    }

    if( p->z != 0 ) {
        const tripoint old_pos = u.pos();
        vertical_move( p->z, false );

        if( old_pos != u.pos() ) {
            look_around();
            vertical_move( p->z * -1, false );
            draw_ter();
        }
        wrefresh( w_terrain );
        draw_panels();
        return;
    }

    if( m.impassable( u.pos() + *p ) ) {
        return;
    }

    peek( u.pos() + *p );
}

void game::peek( const tripoint &p )
{
    u.moves -= 200;
    tripoint prev = u.pos();
    u.setpos( p );
    tripoint center = p;
    const look_around_result result = look_around( catacurses::window(), center, center, false, false,
                                      true );
    u.setpos( prev );

    if( result.peek_action && *result.peek_action == PA_BLIND_THROW ) {
        avatar_action::plthrow( u, INT_MIN, p );
    }
    m.invalidate_map_cache( p.z );

    draw_ter();
    wrefresh( w_terrain );
    draw_panels();
}
////////////////////////////////////////////////////////////////////////////////////////////
cata::optional<tripoint> game::look_debug()
{
    editmap edit;
    return edit.edit();
}
////////////////////////////////////////////////////////////////////////////////////////////

void game::print_all_tile_info( const tripoint &lp, const catacurses::window &w_look,
                                const std::string &area_name, int column,
                                int &line,
                                const int last_line, bool draw_terrain_indicators,
                                const visibility_variables &cache )
{
    visibility_type visibility = VIS_HIDDEN;
    const bool inbounds = m.inbounds( lp );
    if( inbounds ) {
        visibility = m.get_visibility( m.apparent_light_at( lp, cache ), cache );
    }
    switch( visibility ) {
        case VIS_CLEAR: {
            const optional_vpart_position vp = m.veh_at( lp );
            const Creature *creature = critter_at( lp, true );
            print_terrain_info( lp, w_look, area_name, column, line );
            print_fields_info( lp, w_look, column, line );
            print_trap_info( lp, w_look, column, line );
            print_creature_info( creature, w_look, column, line, last_line );
            print_vehicle_info( veh_pointer_or_null( vp ), vp ? vp->part_index() : -1, w_look, column, line,
                                last_line );
            print_items_info( lp, w_look, column, line, last_line );
            print_graffiti_info( lp, w_look, column, line, last_line );

            if( draw_terrain_indicators ) {
                if( creature != nullptr && u.sees( *creature ) ) {
                    creature->draw( w_terrain, lp, true );
                } else {
                    m.drawsq( w_terrain, u, lp, true, true, lp );
                }
            }
        }
        break;
        case VIS_BOOMER:
        case VIS_BOOMER_DARK:
        case VIS_DARK:
        case VIS_LIT:
        case VIS_HIDDEN:
            print_visibility_info( w_look, column, line, visibility );

            if( draw_terrain_indicators ) {
                print_visibility_indicator( visibility );
            }
            break;
    }
    if( !inbounds ) {
        return;
    }
    auto this_sound = sounds::sound_at( lp );
    if( !this_sound.empty() ) {
        mvwprintw( w_look, point( 1, ++line ), _( "You heard %s from here." ), this_sound );
    } else {
        // Check other z-levels
        tripoint tmp = lp;
        for( tmp.z = -OVERMAP_DEPTH; tmp.z <= OVERMAP_HEIGHT; tmp.z++ ) {
            if( tmp.z == lp.z ) {
                continue;
            }

            auto zlev_sound = sounds::sound_at( tmp );
            if( !zlev_sound.empty() ) {
                mvwprintw( w_look, point( 1, ++line ), tmp.z > lp.z ?
                           _( "You heard %s from above." ) : _( "You heard %s from below." ), zlev_sound );
            }
        }
    }
}

void game::print_visibility_info( const catacurses::window &w_look, int column, int &line,
                                  visibility_type visibility )
{
    const char *visibility_message = nullptr;
    switch( visibility ) {
        case VIS_CLEAR:
            visibility_message = _( "Clearly visible." );
            break;
        case VIS_BOOMER:
            visibility_message = _( "A bright pink blur." );
            break;
        case VIS_BOOMER_DARK:
            visibility_message = _( "A pink blur." );
            break;
        case VIS_DARK:
            visibility_message = _( "Darkness." );
            break;
        case VIS_LIT:
            visibility_message = _( "Bright light." );
            break;
        case VIS_HIDDEN:
            visibility_message = _( "Unseen." );
            break;
    }

    mvwprintw( w_look, point( line, column ), visibility_message );
    line += 2;
}

void game::print_terrain_info( const tripoint &lp, const catacurses::window &w_look,
                               const std::string &area_name, int column,
                               int &line )
{
    const int max_width = getmaxx( w_look ) - column - 1;
    int lines;
    std::string tile = m.tername( lp );
    tile = "(" + area_name + ") " + tile;
    if( m.has_furn( lp ) ) {
        tile += "; " + m.furnname( lp );
    }

    if( m.impassable( lp ) ) {
        lines = fold_and_print( w_look, point( column, line ), max_width, c_light_gray,
                                _( "%s; Impassable" ),
                                tile );
    } else {
        lines = fold_and_print( w_look, point( column, line ), max_width, c_light_gray,
                                _( "%s; Movement cost %d" ),
                                tile, m.move_cost( lp ) * 50 );

        const auto ll = get_light_level( std::max( 1.0,
                                         LIGHT_AMBIENT_LIT - m.ambient_light_at( lp ) + 1.0 ) );
        mvwprintw( w_look, point( column, ++lines ), _( "Lighting: " ) );
        wprintz( w_look, ll.second, ll.first );
    }

    std::string signage = m.get_signage( lp );
    if( !signage.empty() ) {
        trim_and_print( w_look, point( column, ++lines ), max_width, c_dark_gray,
                        // NOLINTNEXTLINE(cata-text-style): the question mark does not end a sentence
                        u.has_trait( trait_ILLITERATE ) ? _( "Sign: ???" ) : _( "Sign: %s" ), signage );
    }

    if( m.has_zlevels() && lp.z > -OVERMAP_DEPTH && !m.has_floor( lp ) ) {
        // Print info about stuff below
        tripoint below( lp.xy(), lp.z - 1 );
        std::string tile_below = m.tername( below );
        if( m.has_furn( below ) ) {
            tile_below += "; " + m.furnname( below );
        }

        if( !m.has_floor_or_support( lp ) ) {
            fold_and_print( w_look, point( column, ++lines ), max_width, c_dark_gray,
                            _( "Below: %s; No support" ),
                            tile_below );
        } else {
            fold_and_print( w_look, point( column, ++lines ), max_width, c_dark_gray,
                            _( "Below: %s; Walkable" ),
                            tile_below );
        }
    }

    int map_features = fold_and_print( w_look, point( column, ++lines ), max_width, c_dark_gray,
                                       m.features( lp ) );
    fold_and_print( w_look, point( column, ++lines ), max_width, c_light_gray, _( "Coverage: %d%%" ),
                    m.coverage( lp ) );
    if( line < lines ) {
        line = lines + map_features - 1;
    }
}

void game::print_fields_info( const tripoint &lp, const catacurses::window &w_look, int column,
                              int &line )
{
    const field &tmpfield = m.field_at( lp );
    for( auto &fld : tmpfield ) {
        const field_entry &cur = fld.second;
        if( fld.first.obj().has_fire && ( m.has_flag( TFLAG_FIRE_CONTAINER, lp ) ||
                                          m.ter( lp ) == t_pit_shallow || m.ter( lp ) == t_pit ) ) {
            const int max_width = getmaxx( w_look ) - column - 2;
            int lines = fold_and_print( w_look, point( column, ++line ), max_width, cur.color(),
                                        get_fire_fuel_string( lp ) ) - 1;
            line += lines;
        } else {
            mvwprintz( w_look, point( column, ++line ), cur.color(), cur.name() );
        }
    }
}

void game::print_trap_info( const tripoint &lp, const catacurses::window &w_look, const int column,
                            int &line )
{
    const trap &tr = m.tr_at( lp );
    if( tr.can_see( lp, u ) ) {
        partial_con *pc = g->m.partial_con_at( lp );
        std::string tr_name;
        if( pc && tr.loadid == tr_unfinished_construction ) {
            const std::vector<construction> &list_constructions = get_constructions();
            const construction &built = list_constructions[pc->id];
            tr_name = string_format( _( "Unfinished task: %s, %d%% complete" ), built.description,
                                     pc->counter / 100000 );
        } else {
            tr_name = tr.name();
        }

        mvwprintz( w_look, point( column, ++line ), tr.color, tr_name );
    }
}

void game::print_creature_info( const Creature *creature, const catacurses::window &w_look,
                                const int column, int &line, const int last_line )
{
    int vLines = last_line - line;
    if( creature != nullptr && ( u.sees( *creature ) || creature == &u ) ) {
        line = creature->print_info( w_look, ++line, vLines, column );
    }
}

void game::print_vehicle_info( const vehicle *veh, int veh_part, const catacurses::window &w_look,
                               const int column, int &line, const int last_line )
{
    if( veh ) {
        mvwprintw( w_look, point( column, ++line ), _( "There is a %s there.  Parts:" ), veh->name );
        line = veh->print_part_list( w_look, ++line, last_line, getmaxx( w_look ), veh_part );
    }
}

void game::print_visibility_indicator( visibility_type visibility )
{
    std::string visibility_indicator;
    nc_color visibility_indicator_color = c_white;
    switch( visibility ) {
        case VIS_CLEAR:
            // Nothing printed when visibility is clear
            return;
        case VIS_BOOMER:
        case VIS_BOOMER_DARK:
            visibility_indicator = '#';
            visibility_indicator_color = c_pink;
            break;
        case VIS_DARK:
            visibility_indicator = '#';
            visibility_indicator_color = c_dark_gray;
            break;
        case VIS_LIT:
            visibility_indicator = '#';
            visibility_indicator_color = c_light_gray;
            break;
        case VIS_HIDDEN:
            visibility_indicator = 'x';
            visibility_indicator_color = c_white;
            break;
    }

    mvwputch( w_terrain, point( POSX, POSY ), visibility_indicator_color, visibility_indicator );
}

void game::print_items_info( const tripoint &lp, const catacurses::window &w_look, const int column,
                             int &line,
                             const int last_line )
{
    if( !m.sees_some_items( lp, u ) ) {
        return;
    } else if( m.has_flag( "CONTAINER", lp ) && !m.could_see_items( lp, u ) ) {
        mvwprintw( w_look, point( column, ++line ), _( "You cannot see what is inside of it." ) );
    } else if( u.has_effect( effect_blind ) || u.worn_with_flag( "BLIND" ) ) {
        mvwprintz( w_look, point( column, ++line ), c_yellow,
                   _( "There's something there, but you can't see what it is." ) );
        return;
    } else {
        std::map<std::string, int> item_names;
        for( auto &item : m.i_at( lp ) ) {
            ++item_names[item.tname()];
        }

        const int max_width = getmaxx( w_look ) - column - 1;
        for( const auto &it : item_names ) {
            if( line >= last_line - 2 ) {
                mvwprintz( w_look, point( column, ++line ), c_yellow, _( "More items here…" ) );
                break;
            }

            if( it.second > 1 ) {
                trim_and_print( w_look, point( column, ++line ), max_width, c_white,
                                pgettext( "%s is the name of the item.  %d is the quantity of that item.", "%s [%d]" ),
                                it.first.c_str(), it.second );
            } else {
                trim_and_print( w_look, point( column, ++line ), max_width, c_white, it.first );
            }
        }
    }
}

void game::print_graffiti_info( const tripoint &lp, const catacurses::window &w_look,
                                const int column, int &line,
                                const int last_line )
{
    if( line > last_line ) {
        return;
    }

    const int max_width = getmaxx( w_look ) - column - 2;
    if( m.has_graffiti_at( lp ) ) {
        fold_and_print( w_look, point( column, ++line ), max_width, c_light_gray,
                        m.ter( lp ) == t_grave_new ? _( "Graffiti: %s" ) : _( "Inscription: %s" ),
                        m.graffiti_at( lp ) );
    }
}

bool game::check_zone( const zone_type_id &type, const tripoint &where ) const
{
    return zone_manager::get_manager().has( type, m.getabs( where ) );
}

bool game::check_near_zone( const zone_type_id &type, const tripoint &where ) const
{
    return zone_manager::get_manager().has_near( type, m.getabs( where ) );
}

bool game::is_zones_manager_open() const
{
    return zones_manager_open;
}

static void zones_manager_shortcuts( const catacurses::window &w_info )
{
    werase( w_info );

    int tmpx = 1;
    tmpx += shortcut_print( w_info, point( tmpx, 1 ), c_white, c_light_green, _( "<A>dd" ) ) + 2;
    tmpx += shortcut_print( w_info, point( tmpx, 1 ), c_white, c_light_green, _( "<R>emove" ) ) + 2;
    tmpx += shortcut_print( w_info, point( tmpx, 1 ), c_white, c_light_green, _( "<E>nable" ) ) + 2;
    // NOLINTNEXTLINE(clang-analyzer-deadcode.DeadStores)
    tmpx += shortcut_print( w_info, point( tmpx, 1 ), c_white, c_light_green, _( "<D>isable" ) ) + 2;

    tmpx = 1;
    tmpx += shortcut_print( w_info, point( tmpx, 2 ), c_white, c_light_green,
                            _( "<+-> Move up/down" ) ) + 2;
    // NOLINTNEXTLINE(clang-analyzer-deadcode.DeadStores)
    tmpx += shortcut_print( w_info, point( tmpx, 2 ), c_white, c_light_green, _( "<Enter>-Edit" ) ) + 2;

    tmpx = 1;
    tmpx += shortcut_print( w_info, point( tmpx, 3 ), c_white, c_light_green,
                            _( "<S>how all / hide distant" ) ) + 2;
    // NOLINTNEXTLINE(clang-analyzer-deadcode.DeadStores)
    tmpx += shortcut_print( w_info, point( tmpx, 3 ), c_white, c_light_green, _( "<M>ap" ) ) + 2;

    wrefresh( w_info );
}

static void zones_manager_draw_borders( const catacurses::window &w_border,
                                        const catacurses::window &w_info_border,
                                        const int iInfoHeight, const int width )
{
    for( int i = 1; i < TERMX; ++i ) {
        if( i < width ) {
            mvwputch( w_border, point( i, 0 ), c_light_gray, LINE_OXOX ); // -
            mvwputch( w_border, point( i, TERMY - iInfoHeight - 1 - VIEW_OFFSET_Y * 2 ), c_light_gray,
                      LINE_OXOX ); // -
        }

        if( i < TERMY - iInfoHeight - VIEW_OFFSET_Y * 2 ) {
            mvwputch( w_border, point( 0, i ), c_light_gray, LINE_XOXO ); // |
            mvwputch( w_border, point( width - 1, i ), c_light_gray, LINE_XOXO ); // |
        }
    }

    mvwputch( w_border, point_zero, c_light_gray, LINE_OXXO ); // |^
    mvwputch( w_border, point( width - 1, 0 ), c_light_gray, LINE_OOXX ); // ^|

    mvwputch( w_border, point( 0, TERMY - iInfoHeight - 1 - VIEW_OFFSET_Y * 2 ), c_light_gray,
              LINE_XXXO ); // |-
    mvwputch( w_border, point( width - 1, TERMY - iInfoHeight - 1 - VIEW_OFFSET_Y * 2 ), c_light_gray,
              LINE_XOXX ); // -|

    mvwprintz( w_border, point( 2, 0 ), c_white, _( "Zones manager" ) );
    wrefresh( w_border );

    for( int j = 0; j < iInfoHeight - 1; ++j ) {
        mvwputch( w_info_border, point( 0, j ), c_light_gray, LINE_XOXO );
        mvwputch( w_info_border, point( width - 1, j ), c_light_gray, LINE_XOXO );
    }

    for( int j = 0; j < width - 1; ++j ) {
        mvwputch( w_info_border, point( j, iInfoHeight - 1 ), c_light_gray, LINE_OXOX );
    }

    mvwputch( w_info_border, point( 0, iInfoHeight - 1 ), c_light_gray, LINE_XXOO );
    mvwputch( w_info_border, point( width - 1, iInfoHeight - 1 ), c_light_gray, LINE_XOOX );
    wrefresh( w_info_border );
}

void game::zones_manager()
{
    const tripoint stored_view_offset = u.view_offset;

    u.view_offset = tripoint_zero;

    const int offset_x = ( u.posx() + u.view_offset.x ) - getmaxx( w_terrain ) / 2;
    const int offset_y = ( u.posy() + u.view_offset.y ) - getmaxy( w_terrain ) / 2;

    draw_ter();

    int stored_pm_opt = pixel_minimap_option;
    pixel_minimap_option = 0;

    int zone_ui_height = 12;
    int zone_options_height = 7;

    const int width = 45;
    const int offsetX = get_option<std::string>( "SIDEBAR_POSITION" ) == "left" ?
                        TERMX + VIEW_OFFSET_X - width : VIEW_OFFSET_X;
    int w_zone_height = TERMY - zone_ui_height - VIEW_OFFSET_Y * 2;
    catacurses::window w_zones = catacurses::newwin( w_zone_height - 2, width - 2,
                                 point( offsetX + 1, VIEW_OFFSET_Y + 1 ) );
    catacurses::window w_zones_border = catacurses::newwin( w_zone_height, width,
                                        point( offsetX, VIEW_OFFSET_Y ) );
    catacurses::window w_zones_info = catacurses::newwin( zone_ui_height - zone_options_height - 1,
                                      width - 2, point( offsetX + 1, w_zone_height + VIEW_OFFSET_Y ) );
    catacurses::window w_zones_info_border = catacurses::newwin( zone_ui_height, width,
            point( offsetX, w_zone_height + VIEW_OFFSET_Y ) );
    catacurses::window w_zones_options = catacurses::newwin( zone_options_height - 1, width - 2,
                                         point( offsetX + 1, TERMY - zone_options_height - VIEW_OFFSET_Y ) );

    zones_manager_draw_borders( w_zones_border, w_zones_info_border, zone_ui_height, width );
    zones_manager_shortcuts( w_zones_info );

    std::string action;
    input_context ctxt( "ZONES_MANAGER" );
    ctxt.register_cardinal();
    ctxt.register_action( "CONFIRM" );
    ctxt.register_action( "QUIT" );
    ctxt.register_action( "ADD_ZONE" );
    ctxt.register_action( "REMOVE_ZONE" );
    ctxt.register_action( "MOVE_ZONE_UP" );
    ctxt.register_action( "MOVE_ZONE_DOWN" );
    ctxt.register_action( "SHOW_ZONE_ON_MAP" );
    ctxt.register_action( "ENABLE_ZONE" );
    ctxt.register_action( "DISABLE_ZONE" );
    ctxt.register_action( "SHOW_ALL_ZONES" );
    ctxt.register_action( "HELP_KEYBINDINGS" );

    auto &mgr = zone_manager::get_manager();
    const int max_rows = w_zone_height - 2;
    int start_index = 0;
    int active_index = 0;
    bool blink = false;
    bool stuff_changed = false;
    bool show_all_zones = false;
    int zone_cnt = 0;

    // get zones on the same z-level, with distance between player and
    // zone center point <= 50 or all zones, if show_all_zones is true
    auto get_zones = [&]() {
        std::vector<zone_manager::ref_zone_data> zones;
        if( show_all_zones ) {
            zones = mgr.get_zones();
        } else {
            const tripoint &u_abs_pos = m.getabs( u.pos() );
            for( zone_manager::ref_zone_data &ref : mgr.get_zones() ) {
                const tripoint &zone_abs_pos = ref.get().get_center_point();
                if( u_abs_pos.z == zone_abs_pos.z && rl_dist( u_abs_pos, zone_abs_pos ) <= 50 ) {
                    zones.emplace_back( ref );
                }
            }
        }
        zone_cnt = static_cast<int>( zones.size() );
        return zones;
    };

    auto zones = get_zones();

    auto zones_manager_options = [&]() {
        werase( w_zones_options );

        if( zone_cnt > 0 ) {
            const auto &zone = zones[active_index].get();

            if( zone.has_options() ) {
                const auto &descriptions = zone.get_options().get_descriptions();

                // NOLINTNEXTLINE(cata-use-named-point-constants)
                mvwprintz( w_zones_options, point( 1, 0 ), c_white, _( "Options" ) );

                int y = 1;
                for( const auto &desc : descriptions ) {
                    mvwprintz( w_zones_options, point( 3, y ), c_white, desc.first );
                    mvwprintz( w_zones_options, point( 20, y ), c_white, desc.second );
                    y++;
                }
            }
        }

        wrefresh( w_zones_options );
    };

    auto query_position = [this, w_zones_info]() -> cata::optional<std::pair<tripoint, tripoint>> {
        werase( w_zones_info );
        mvwprintz( w_zones_info, point( 2, 3 ), c_white, _( "Select first point." ) );
        wrefresh( w_zones_info );

        tripoint center = u.pos() + u.view_offset;

        const look_around_result first = look_around( w_zones_info, center, center, false, true,
                false );
        if( first.position )
        {
            mvwprintz( w_zones_info, point( 2, 3 ), c_white, _( "Select second point." ) );
            wrefresh( w_zones_info );

            const look_around_result second = look_around( w_zones_info, center, *first.position,
                    true, true, false );
            if( second.position ) {
                werase( w_zones_info );
                wrefresh( w_zones_info );

                tripoint first_abs = m.getabs( tripoint( std::min( first.position->x,
                                               second.position->x ),
                                               std::min( first.position->y, second.position->y ),
                                               std::min( first.position->z,
                                                       second.position->z ) ) );
                tripoint second_abs = m.getabs( tripoint( std::max( first.position->x,
                                                second.position->x ),
                                                std::max( first.position->y, second.position->y ),
                                                std::max( first.position->z,
                                                        second.position->z ) ) );
                return std::pair<tripoint, tripoint>( first_abs, second_abs );
            }
        }

        return cata::nullopt;
    };

    zones_manager_open = true;
    do {
        if( action == "ADD_ZONE" ) {
            zones_manager_draw_borders( w_zones_border, w_zones_info_border,
                                        zone_ui_height, width );

            do { // not a loop, just for quick bailing out if canceled
                const auto maybe_id = mgr.query_type();
                if( !maybe_id.has_value() ) {
                    break;
                }

                const zone_type_id &id = maybe_id.value();
                auto options = zone_options::create( id );

                if( !options->query_at_creation() ) {
                    break;
                }

                auto default_name = options->get_zone_name_suggestion();
                if( default_name.empty() ) {
                    default_name = mgr.get_name_from_type( id );
                }
                const auto maybe_name = mgr.query_name( default_name );
                if( !maybe_name.has_value() ) {
                    break;
                }
                const itype_id &name = maybe_name.value();

                const auto position = query_position();
                if( !position ) {
                    break;
                }

                mgr.add( name, id, g->u.get_faction()->id, false, true, position->first,
                         position->second, options );

                zones = get_zones();
                active_index = zone_cnt - 1;

                stuff_changed = true;
            } while( false );

            draw_ter();
            blink = false;

            zones_manager_draw_borders( w_zones_border, w_zones_info_border,
                                        zone_ui_height, width );
            zones_manager_shortcuts( w_zones_info );

        } else if( action == "SHOW_ALL_ZONES" ) {
            show_all_zones = !show_all_zones;
            zones = get_zones();
            active_index = 0;
            draw_ter();

        } else if( zone_cnt > 0 ) {
            if( action == "UP" ) {
                active_index--;
                if( active_index < 0 ) {
                    active_index = zone_cnt - 1;
                }
                draw_ter();
                blink = false;

            } else if( action == "DOWN" ) {
                active_index++;
                if( active_index >= zone_cnt ) {
                    active_index = 0;
                }
                draw_ter();
                blink = false;

            } else if( action == "REMOVE_ZONE" ) {
                if( active_index < zone_cnt ) {
                    mgr.remove( zones[active_index] );
                    zones = get_zones();
                    active_index--;

                    if( active_index < 0 ) {
                        active_index = 0;
                    }

                    draw_ter();
                    wrefresh( w_terrain );
                    draw_panels( true );
                }
                blink = false;
                stuff_changed = true;

            } else if( action == "CONFIRM" ) {
                auto &zone = zones[active_index].get();

                uilist as_m;
                as_m.text = _( "What do you want to change:" );
                as_m.entries.emplace_back( 1, true, '1', _( "Edit name" ) );
                as_m.entries.emplace_back( 2, true, '2', _( "Edit type" ) );
                as_m.entries.emplace_back( 3, zone.get_options().has_options(), '3',
                                           zone.get_type() == zone_type_id( "LOOT_CUSTOM" ) ? _( "Edit filter" ) : _( "Edit options" ) );
                as_m.entries.emplace_back( 4, !zone.get_is_vehicle(), '4', _( "Edit position" ) );
                as_m.query();

                switch( as_m.ret ) {
                    case 1:
                        if( zone.set_name() ) {
                            stuff_changed = true;
                        }
                        break;
                    case 2:
                        if( zone.set_type() ) {
                            stuff_changed = true;
                        }
                        break;
                    case 3:
                        if( zone.get_options().query() ) {
                            stuff_changed = true;
                        }
                        break;
                    case 4: {
                        const auto pos = query_position();
                        if( pos && ( pos->first != zone.get_start_point() ||
                                     pos->second != zone.get_end_point() ) ) {
                            zone.set_position( *pos );
                            stuff_changed = true;
                        }
                    }
                    break;
                    default:
                        break;
                }

                draw_ter();

                blink = false;

                zones_manager_draw_borders( w_zones_border, w_zones_info_border,
                                            zone_ui_height, width );
                zones_manager_shortcuts( w_zones_info );

            } else if( action == "MOVE_ZONE_UP" && zone_cnt > 1 ) {
                if( active_index < zone_cnt - 1 ) {
                    mgr.swap( zones[active_index], zones[active_index + 1] );
                    zones = get_zones();
                    active_index++;
                }
                blink = false;
                stuff_changed = true;

            } else if( action == "MOVE_ZONE_DOWN" && zone_cnt > 1 ) {
                if( active_index > 0 ) {
                    mgr.swap( zones[active_index], zones[active_index - 1] );
                    zones = get_zones();
                    active_index--;
                }
                blink = false;
                stuff_changed = true;

            } else if( action == "SHOW_ZONE_ON_MAP" ) {
                //show zone position on overmap;
                tripoint player_overmap_position = ms_to_omt_copy( m.getabs( u.pos() ) );
                tripoint zone_overmap = ms_to_omt_copy( zones[active_index].get().get_center_point() );

                ui::omap::display_zones( player_overmap_position, zone_overmap, active_index );

                zones_manager_draw_borders( w_zones_border, w_zones_info_border,
                                            zone_ui_height, width );
                zones_manager_shortcuts( w_zones_info );

                draw_ter();

            } else if( action == "ENABLE_ZONE" ) {
                zones[active_index].get().set_enabled( true );

                stuff_changed = true;

            } else if( action == "DISABLE_ZONE" ) {
                zones[active_index].get().set_enabled( false );

                stuff_changed = true;
            }
        }

        if( zone_cnt == 0 ) {
            werase( w_zones );
            wrefresh( w_zones_border );
            mvwprintz( w_zones, point( 2, 5 ), c_white, _( "No Zones defined." ) );

        } else {
            werase( w_zones );

            calcStartPos( start_index, active_index, max_rows, zone_cnt );

            draw_scrollbar( w_zones_border, active_index, max_rows, zone_cnt, point_south );
            wrefresh( w_zones_border );

            int iNum = 0;

            tripoint player_absolute_pos = m.getabs( u.pos() );

            //Display saved zones
            for( auto &i : zones ) {
                if( iNum >= start_index &&
                    iNum < start_index + ( ( max_rows > zone_cnt ) ? zone_cnt : max_rows ) ) {
                    const auto &zone = i.get();

                    nc_color colorLine = ( zone.get_enabled() ) ? c_white : c_light_gray;

                    if( iNum == active_index ) {
                        mvwprintz( w_zones, point( 0, iNum - start_index ), c_yellow, "%s", ">>" );
                        colorLine = ( zone.get_enabled() ) ? c_light_green : c_green;
                    }

                    //Draw Zone name
                    mvwprintz( w_zones, point( 3, iNum - start_index ), colorLine,
                               zone.get_name() );

                    //Draw Type name
                    mvwprintz( w_zones, point( 20, iNum - start_index ), colorLine,
                               mgr.get_name_from_type( zone.get_type() ) );

                    tripoint center = zone.get_center_point();

                    //Draw direction + distance
                    mvwprintz( w_zones, point( 32, iNum - start_index ), colorLine, "%*d %s",
                               5, static_cast<int>( trig_dist( player_absolute_pos, center ) ),
                               direction_name_short( direction_from( player_absolute_pos,
                                                     center ) ) );

                    //Draw Vehicle Indicator
                    mvwprintz( w_zones, point( 41, iNum - start_index ), colorLine,
                               zone.get_is_vehicle() ? "*" : "" );
                }
                iNum++;
            }

            // Display zone options
            zones_manager_options();
        }

        if( zone_cnt > 0 ) {
            const auto &zone = zones[active_index].get();

            blink = !blink;

            tripoint start = m.getlocal( zone.get_start_point() );
            tripoint end = m.getlocal( zone.get_end_point() );

            if( blink ) {
                //draw marked area
                tripoint offset = tripoint( offset_x, offset_y, 0 ); //ASCII
#if defined(TILES)
                if( use_tiles ) {
                    offset = tripoint_zero; //TILES
                } else {
                    offset = tripoint( -offset_x, -offset_y, 0 ); //SDL
                }
#endif

                draw_zones( start, end, offset );
            } else {
                //clear marked area
#if defined(TILES)
                if( !use_tiles ) {
#endif
                    for( int iY = start.y; iY <= end.y; ++iY ) {
                        for( int iX = start.x; iX <= end.x; ++iX ) {
                            if( u.sees( tripoint( iX, iY, u.posz() ) ) ) {
                                m.drawsq( w_terrain, u,
                                          tripoint( iX, iY, u.posz() + u.view_offset.z ),
                                          false,
                                          false,
                                          u.pos() + u.view_offset );
                            } else {
                                if( u.has_effect( effect_boomered ) ) {
                                    mvwputch( w_terrain, point( iX - offset_x, iY - offset_y ),
                                              c_magenta, '#' );
                                } else {
                                    mvwputch( w_terrain, point( iX - offset_x, iY - offset_y ),
                                              c_black, ' ' );
                                }
                            }
                        }
                    }
#if defined(TILES)
                }
#endif
            }

            ctxt.set_timeout( BLINK_SPEED );
        } else {
            ctxt.reset_timeout();
        }

        wrefresh( w_terrain );
        zones_manager_draw_borders( w_zones_border, w_zones_info_border, zone_ui_height, width );
        zones_manager_shortcuts( w_zones_info );
        draw_panels();
        wrefresh( w_zones );
        wrefresh( w_zones_border );

        //Wait for input
        action = ctxt.handle_input();
    } while( action != "QUIT" );
    zones_manager_open = false;
    ctxt.reset_timeout();

    if( stuff_changed ) {
        auto &zones = zone_manager::get_manager();
        if( query_yn( _( "Save changes?" ) ) ) {
            zones.save_zones();
        } else {
            zones.load_zones();
        }

        zones.cache_data();
    }

    u.view_offset = stored_view_offset;
    pixel_minimap_option = stored_pm_opt;

    refresh_all();
}

void game::pre_print_all_tile_info( const tripoint &lp, const catacurses::window &w_info,
                                    int &first_line, const int last_line,
                                    const visibility_variables &cache )
{
    // get global area info according to look_around caret position
    const oter_id &cur_ter_m = overmap_buffer.ter( ms_to_omt_copy( g->m.getabs( lp ) ) );
    // we only need the area name and then pass it to print_all_tile_info() function below
    const std::string area_name = cur_ter_m->get_name();
    print_all_tile_info( lp, w_info, area_name, 1, first_line, last_line, !is_draw_tiles_mode(),
                         cache );
}

cata::optional<tripoint> game::look_around()
{
    tripoint center = u.pos() + u.view_offset;
    look_around_result result = look_around( catacurses::window(), center, center, false, false,
                                false );
    return result.position;
}

look_around_result game::look_around( catacurses::window w_info, tripoint &center,
                                      const tripoint &start_point, bool has_first_point, bool select_zone, bool peeking )
{
    bVMonsterLookFire = false;
    // TODO: Make this `true`
    const bool allow_zlev_move = m.has_zlevels();

    temp_exit_fullscreen();

    const int offset_x = ( u.posx() + u.view_offset.x ) - getmaxx( w_terrain ) / 2;
    const int offset_y = ( u.posy() + u.view_offset.y ) - getmaxy( w_terrain ) / 2;

    tripoint lp = start_point; // cursor
    if( !has_first_point ) {
        lp = start_point;
    }
    int &lx = lp.x;
    int &ly = lp.y;
    int &lz = lp.z;

    draw_ter( center );
    wrefresh( w_terrain );
    draw_panels();

    int soffset = get_option<int>( "FAST_SCROLL_OFFSET" );
    bool fast_scroll = false;

    bool bNewWindow = false;
    if( !w_info ) {
        int panel_width = panel_manager::get_manager().get_current_layout().begin()->get_width();
        int height = pixel_minimap_option ? TERMY - getmaxy( w_pixel_minimap ) : TERMY;

        // If particularly small, base height on panel width irrespective of other elements.
        // Value here is attempting to get a square-ish result assuming 1x2 proportioned font.
        if( height < panel_width / 2 ) {
            height = panel_width / 2;
        }

        int la_y = 0;
        int la_x = TERMX - panel_width;
        int la_h = height;
        int la_w = panel_width;
        w_info = catacurses::newwin( la_h, la_w, point( la_x, la_y ) );
        bNewWindow = true;
    }

    dbg( D_PEDANTIC_INFO ) << ": calling handle_input()";

    std::string action;
    input_context ctxt( "LOOK" );
    ctxt.set_iso( true );
    ctxt.register_directions();
    ctxt.register_action( "COORDINATE" );
    ctxt.register_action( "LEVEL_UP" );
    ctxt.register_action( "LEVEL_DOWN" );
    ctxt.register_action( "TOGGLE_FAST_SCROLL" );
    ctxt.register_action( "EXTENDED_DESCRIPTION" );
    ctxt.register_action( "SELECT" );
    if( peeking ) {
        ctxt.register_action( "throw_blind" );
    }
    if( !select_zone ) {
        ctxt.register_action( "TRAVEL_TO" );
        ctxt.register_action( "LIST_ITEMS" );
    }
    ctxt.register_action( "MOUSE_MOVE" );
    ctxt.register_action( "CENTER" );

    ctxt.register_action( "debug_scent" );
    ctxt.register_action( "debug_temp" );
    ctxt.register_action( "debug_visibility" );
    ctxt.register_action( "debug_lighting" );
    ctxt.register_action( "debug_radiation" );
    ctxt.register_action( "CONFIRM" );
    ctxt.register_action( "QUIT" );
    ctxt.register_action( "HELP_KEYBINDINGS" );
    ctxt.register_action( "zoom_out" );
    ctxt.register_action( "zoom_in" );
    ctxt.register_action( "toggle_pixel_minimap" );

    const int old_levz = get_levz();
    const int min_levz = std::max( old_levz - fov_3d_z_range, -OVERMAP_DEPTH );
    const int max_levz = std::min( old_levz + fov_3d_z_range, OVERMAP_HEIGHT );

    m.update_visibility_cache( old_levz );
    const visibility_variables &cache = g->m.get_visibility_variables_cache();

    bool blink = true;
    bool redraw = true;
    look_around_result result;
    do {
        if( redraw ) {
            if( bNewWindow ) {
                werase( w_info );
                draw_border( w_info );

                static const std::string title_prefix = "< ";
                const std::string title = _( "Look Around" );
                static const std::string title_suffix = " >";
                static const std::string full_title = title_prefix + title + title_suffix;
                const int start_pos = center_text_pos( full_title, 0, getmaxx( w_info ) - 1 );
                mvwprintz( w_info, point( start_pos, 0 ), c_white, title_prefix );
                wprintz( w_info, c_green, title );
                wprintz( w_info, c_white, title_suffix );

                std::string fast_scroll_text = string_format( _( "%s - %s" ),
                                               ctxt.get_desc( "TOGGLE_FAST_SCROLL" ),
                                               ctxt.get_action_name( "TOGGLE_FAST_SCROLL" ) );
                std::string pixel_minimap_text = string_format( _( "%s - %s" ),
                                                 ctxt.get_desc( "toggle_pixel_minimap" ),
                                                 ctxt.get_action_name( "toggle_pixel_minimap" ) );
                mvwprintz( w_info, point( 1, getmaxy( w_info ) - 1 ), fast_scroll ? c_light_green : c_green,
                           fast_scroll_text );
                mvwprintz( w_info, point( utf8_width( fast_scroll_text ) + 3, getmaxy( w_info ) - 1 ),
                           pixel_minimap_option ? c_light_green : c_green, pixel_minimap_text );

                int first_line = 1;
                const int last_line = getmaxy( w_info ) - 2;
                pre_print_all_tile_info( lp, w_info, first_line, last_line, cache );
            }

            draw_ter( center, true );

            if( select_zone && has_first_point ) {
                if( blink ) {
                    const int dx = start_point.x - offset_x + u.posx() - lx;
                    const int dy = start_point.y - offset_y + u.posy() - ly;

                    const tripoint start = tripoint( std::min( dx, POSX ), std::min( dy, POSY ), lz );
                    const tripoint end = tripoint( std::max( dx, POSX ), std::max( dy, POSY ), lz );

                    tripoint offset; //ASCII/SDL
#if defined(TILES)
                    if( use_tiles ) {
                        offset = tripoint( offset_x + lx - u.posx(), offset_y + ly - u.posy(), 0 ); //TILES
                    }
#endif
                    draw_zones( start, end, offset );
                }

                //Draw first point
                g->draw_cursor( start_point );
            }

            //Draw select cursor
            g->draw_cursor( lp );

            // redraw order: terrain, panels, look_around panel
            wrefresh( w_terrain );
            draw_panels();
            wrefresh( w_info );

        }

        if( select_zone && has_first_point ) {
            ctxt.set_timeout( BLINK_SPEED );
        }

        redraw = true;
        //Wait for input
        // only specify a timeout here if "EDGE_SCROLL" is enabled
        // otherwise use the previously set timeout
        int scroll_timeout = get_option<int>( "EDGE_SCROLL" );
        if( scroll_timeout >= 0 ) {
            action = ctxt.handle_input( scroll_timeout );
        } else {
            action = ctxt.handle_input();
        }
        if( action == "LIST_ITEMS" ) {
            list_items_monsters();
        } else if( action == "TOGGLE_FAST_SCROLL" ) {
            fast_scroll = !fast_scroll;
        } else if( action == "toggle_pixel_minimap" ) {
            toggle_pixel_minimap();

            int panel_width = panel_manager::get_manager().get_current_layout().begin()->get_width();
            int height = pixel_minimap_option ? TERMY - getmaxy( w_pixel_minimap ) : TERMY;
            w_info = catacurses::newwin( height, panel_width, point( TERMX - panel_width, 0 ) );
        } else if( action == "LEVEL_UP" || action == "LEVEL_DOWN" ) {
            if( !allow_zlev_move ) {
                continue;
            }

            const int dz = ( action == "LEVEL_UP" ? 1 : -1 );
            lz = clamp( lz + dz, min_levz, max_levz );
            center.z = clamp( center.z + dz, min_levz, max_levz );

            add_msg( m_debug, "levx: %d, levy: %d, levz: %d", get_levx(), get_levy(), center.z );
            u.view_offset.z = center.z - u.posz();
            m.invalidate_map_cache( center.z );
            refresh_all();
            if( select_zone && has_first_point ) { // is blinking
                blink = true; // Always draw blink symbols when moving cursor
            }
        } else if( action == "TRAVEL_TO" ) {
            if( !u.sees( lp ) ) {
                add_msg( _( "You can't see that destination." ) );
                continue;
            }

            auto route = m.route( u.pos(), lp, u.get_pathfinding_settings(), u.get_path_avoid() );
            if( route.size() > 1 ) {
                route.pop_back();
                u.set_destination( route );
            } else {
                add_msg( m_info, _( "You can't travel there." ) );
                continue;
            }
        } else if( action == "debug_scent" ) {
            if( !MAP_SHARING::isCompetitive() || MAP_SHARING::isDebugger() ) {
                display_scent();
            }
        } else if( action == "debug_temp" ) {
            if( !MAP_SHARING::isCompetitive() || MAP_SHARING::isDebugger() ) {
                display_temperature();
            }
        } else if( action == "debug_lighting" ) {
            if( !MAP_SHARING::isCompetitive() || MAP_SHARING::isDebugger() ) {
                display_lighting();
            }
        } else if( action == "debug_radiation" ) {
            if( !MAP_SHARING::isCompetitive() || MAP_SHARING::isDebugger() ) {
                display_radiation();
            }
        } else if( action == "EXTENDED_DESCRIPTION" ) {
            extended_description( lp );
        } else if( action == "CENTER" ) {
            center = u.pos();
            lp = u.pos();
            u.view_offset.z = 0;
        } else if( action == "MOUSE_MOVE" || action == "TIMEOUT" ) {
            // This block is structured this way so that edge scroll can work
            // whether the mouse is moving at the edge or simply stationary
            // at the edge. But even if edge scroll isn't in play, there's
            // other things for us to do here.

            if( action == "TIMEOUT" ) {
                blink = !blink;
            }
            tripoint edge_scroll = mouse_edge_scrolling_terrain( ctxt );
            if( edge_scroll != tripoint_zero ) {
                if( action == "MOUSE_MOVE" ) {
                    edge_scroll *= 2;
                }
                center += edge_scroll;
            } else if( action == "MOUSE_MOVE" ) {

                const tripoint old_lp = lp;
                const tripoint old_center = center;

                const cata::optional<tripoint> mouse_pos = ctxt.get_coordinates( w_terrain );
                if( mouse_pos ) {
                    lx = mouse_pos->x;
                    ly = mouse_pos->y;
                }
                if( select_zone && has_first_point ) { // is blinking
                    if( blink && lp == old_lp ) { // blink symbols drawn (blink == true) and cursor not changed
                        redraw = false; // no need to redraw, so don't redraw to save CPU
                    } else {
                        blink = true; // Always draw blink symbols when moving cursor
                    }
                } else if( lp == old_lp && center == old_center ) { // not blinking and cursor not changed
                    redraw = false; // no need to redraw, so don't redraw to save CPU
                }
            }
        } else if( cata::optional<tripoint> vec = ctxt.get_direction( action ) ) {
            if( fast_scroll ) {
                vec->x *= soffset;
                vec->y *= soffset;
            }

            lx = lx + vec->x;
            ly = ly + vec->y;
            center.x = center.x + vec->x;
            center.y = center.y + vec->y;
            if( select_zone && has_first_point ) { // is blinking
                blink = true; // Always draw blink symbols when moving cursor
            }
        } else if( action == "throw_blind" ) {
            result.peek_action = PA_BLIND_THROW;
        } else if( action == "zoom_in" ) {
            center.x = lp.x;
            center.y = lp.y;
            zoom_in();
        } else if( action == "zoom_out" ) {
            center.x = lp.x;
            center.y = lp.y;
            zoom_out();
        }
    } while( action != "QUIT" && action != "CONFIRM" && action != "SELECT" && action != "TRAVEL_TO" &&
             action != "throw_blind" );

    if( m.has_zlevels() && center.z != old_levz ) {
        m.invalidate_map_cache( old_levz );
        m.build_map_cache( old_levz );
        u.view_offset.z = 0;
    }

    ctxt.reset_timeout();

    if( bNewWindow ) {
        w_info = catacurses::window();
    }
    reenter_fullscreen();
    bVMonsterLookFire = true;

    if( action == "CONFIRM" || action == "SELECT" ) {
        result.position = lp;
    }

    return result;
}

std::vector<map_item_stack> game::find_nearby_items( int iRadius )
{
    std::map<std::string, map_item_stack> temp_items;
    std::vector<map_item_stack> ret;
    std::vector<std::string> item_order;

    if( u.is_blind() ) {
        return ret;
    }

    std::vector<tripoint> points = closest_tripoints_first( iRadius, u.pos() );

    for( auto &points_p_it : points ) {
        if( points_p_it.y >= u.posy() - iRadius && points_p_it.y <= u.posy() + iRadius &&
            u.sees( points_p_it ) &&
            m.sees_some_items( points_p_it, u ) ) {

            for( auto &elem : m.i_at( points_p_it ) ) {
                const std::string name = elem.tname();
                const tripoint relative_pos = points_p_it - u.pos();

                if( std::find( item_order.begin(), item_order.end(), name ) == item_order.end() ) {
                    item_order.push_back( name );
                    temp_items[name] = map_item_stack( &elem, relative_pos );
                } else {
                    temp_items[name].add_at_pos( &elem, relative_pos );
                }
            }
        }
    }

    for( auto &elem : item_order ) {
        ret.push_back( temp_items[elem] );
    }

    return ret;
}

void game::draw_trail_to_square( const tripoint &t, bool bDrawX )
{
    //Reset terrain
    draw_ter();

    std::vector<tripoint> pts;
    tripoint center = u.pos() + u.view_offset;
    if( t != tripoint_zero ) {
        //Draw trail
        pts = line_to( u.pos(), u.pos() + t, 0, 0 );
    } else {
        //Draw point
        pts.push_back( u.pos() );
    }

    draw_line( u.pos() + t, center, pts );
    if( bDrawX ) {
        char sym = 'X';
        if( t.z > 0 ) {
            sym = '^';
        } else if( t.z < 0 ) {
            sym = 'v';
        }
        if( pts.empty() ) {
            mvwputch( w_terrain, point( POSX, POSY ), c_white, sym );
        } else {
            mvwputch( w_terrain, pts[pts.size() - 1].xy() - u.view_offset.xy() + point( POSX - u.posx(),
                      POSY - u.posy() ),
                      c_white, sym );
        }
    }

    wrefresh( w_terrain );
}

static void centerlistview( const tripoint &active_item_position, int ui_width )
{
    player &u = g->u;
    if( get_option<std::string>( "SHIFT_LIST_ITEM_VIEW" ) != "false" ) {
        u.view_offset.z = active_item_position.z;
        if( get_option<std::string>( "SHIFT_LIST_ITEM_VIEW" ) == "centered" ) {
            u.view_offset.x = active_item_position.x;
            u.view_offset.y = active_item_position.y;
        } else {
            int xpos = POSX + active_item_position.x;
            int ypos = POSY + active_item_position.y;

            // item/monster list UI is on the right, so get the difference between its width
            // and the width of the sidebar on the right (if any)
            int sidebar_right_adjusted = ui_width - panel_manager::get_manager().get_width_right();
            // if and only if that difference is greater than zero, use that as offset
            int right_offset = sidebar_right_adjusted > 0 ? sidebar_right_adjusted : 0;

            // Convert offset to tile counts, calculate adjusted terrain window width
            // This lets us account for possible differences in terrain width between
            // the normal sidebar and the list-all-whatever display.
            to_map_font_dim_width( right_offset );
            int terrain_width = TERRAIN_WINDOW_WIDTH - right_offset;

            if( xpos < 0 ) {
                u.view_offset.x = xpos;
            } else if( xpos >= terrain_width ) {
                u.view_offset.x = xpos - ( terrain_width - 1 );
            } else {
                u.view_offset.x = 0;
            }

            if( ypos < 0 ) {
                u.view_offset.y = ypos;
            } else if( ypos >= TERRAIN_WINDOW_HEIGHT ) {
                u.view_offset.y = ypos - ( TERRAIN_WINDOW_HEIGHT - 1 );
            } else {
                u.view_offset.y = 0;
            }
        }
    }

}

#define MAXIMUM_ZOOM_LEVEL 4
void game::zoom_out()
{
#if defined(TILES)
    if( tileset_zoom > MAXIMUM_ZOOM_LEVEL ) {
        tileset_zoom = tileset_zoom / 2;
    } else {
        tileset_zoom = 64;
    }
    rescale_tileset( tileset_zoom );
#endif
}

void game::zoom_in()
{
#if defined(TILES)
    if( tileset_zoom == 64 ) {
        tileset_zoom = MAXIMUM_ZOOM_LEVEL;
    } else {
        tileset_zoom = tileset_zoom * 2;
    }
    rescale_tileset( tileset_zoom );
#endif
}

void game::reset_zoom()
{
#if defined(TILES)
    tileset_zoom = DEFAULT_TILESET_ZOOM;
    rescale_tileset( tileset_zoom );
#endif // TILES
}

int game::get_moves_since_last_save() const
{
    return moves_since_last_save;
}

int game::get_user_action_counter() const
{
    return user_action_counter;
}

bool game::take_screenshot( const std::string &path ) const
{
#if defined(TILES)
    return save_screenshot( path );
#else
    ( void )path; // unused
    return false;
#endif
}

//helper method so we can keep list_items shorter
void game::reset_item_list_state( const catacurses::window &window, int height, bool bRadiusSort )
{
    const int width = 44;
    for( int i = 1; i < TERMX; i++ ) {
        if( i < width ) {
            mvwputch( window, point( i, 0 ), c_light_gray, LINE_OXOX ); // -
            mvwputch( window, point( i, TERMY - height - 1 - VIEW_OFFSET_Y * 2 ), c_light_gray,
                      LINE_OXOX ); // -
        }

        if( i < TERMY - height - VIEW_OFFSET_Y * 2 ) {
            mvwputch( window, point( 0, i ), c_light_gray, LINE_XOXO ); // |
            mvwputch( window, point( width - 1, i ), c_light_gray, LINE_XOXO ); // |
        }
    }

    mvwputch( window, point_zero, c_light_gray, LINE_OXXO ); // |^
    mvwputch( window, point( width - 1, 0 ), c_light_gray, LINE_OOXX ); // ^|

    mvwputch( window, point( 0, TERMY - height - 1 - VIEW_OFFSET_Y * 2 ), c_light_gray,
              LINE_XXXO ); // |-
    mvwputch( window, point( width - 1, TERMY - height - 1 - VIEW_OFFSET_Y * 2 ), c_light_gray,
              LINE_XOXX ); // -|

    mvwprintz( window, point( 2, 0 ), c_light_green, "<Tab> " );
    wprintz( window, c_white, _( "Items" ) );

    std::string sSort;
    if( bRadiusSort ) {
        //~ Sort type: distance.
        sSort = _( "<s>ort: dist" );
    } else {
        //~ Sort type: category.
        sSort = _( "<s>ort: cat" );
    }

    int letters = utf8_width( sSort );

    shortcut_print( window, point( getmaxx( window ) - letters, 0 ), c_white, c_light_green, sSort );

    std::vector<std::string> tokens;
    if( !sFilter.empty() ) {
        tokens.emplace_back( _( "<R>eset" ) );
    }

    tokens.emplace_back( _( "<E>xamine" ) );
    tokens.emplace_back( _( "<C>ompare" ) );
    tokens.emplace_back( _( "<F>ilter" ) );
    tokens.emplace_back( _( "<+/->Priority" ) );

    int gaps = tokens.size() + 1;
    letters = 0;
    int n = tokens.size();
    for( int i = 0; i < n; i++ ) {
        letters += utf8_width( tokens[i] ) - 2; //length ignores < >
    }

    int usedwidth = letters;
    const int gap_spaces = ( width - usedwidth ) / gaps;
    usedwidth += gap_spaces * gaps;
    int xpos = gap_spaces + ( width - usedwidth ) / 2;
    const int ypos = TERMY - height - 1 - VIEW_OFFSET_Y * 2;

    for( int i = 0; i < n; i++ ) {
        xpos += shortcut_print( window, point( xpos, ypos ), c_white, c_light_green,
                                tokens[i] ) + gap_spaces;
    }

    refresh_all();
}

void game::list_items_monsters()
{
    std::vector<Creature *> mons = u.get_visible_creatures( current_daylight_level( calendar::turn ) );
    // whole reality bubble
    const std::vector<map_item_stack> items = find_nearby_items( 60 );

    if( mons.empty() && items.empty() ) {
        add_msg( m_info, _( "You don't see any items or monsters around you!" ) );
        return;
    }

    std::sort( mons.begin(), mons.end(), [&]( const Creature * lhs, const Creature * rhs ) {
        const auto att_lhs = lhs->attitude_to( u );
        const auto att_rhs = rhs->attitude_to( u );

        return att_lhs < att_rhs || ( att_lhs == att_rhs
                                      && rl_dist( u.pos(), lhs->pos() ) < rl_dist( u.pos(), rhs->pos() ) );
    } );

    // If the current list is empty, switch to the non-empty list
    if( uistate.vmenu_show_items ) {
        if( items.empty() ) {
            uistate.vmenu_show_items = false;
        }
    } else if( mons.empty() ) {
        uistate.vmenu_show_items = true;
    }

    temp_exit_fullscreen();
    game::vmenu_ret ret;
    while( true ) {
        ret = uistate.vmenu_show_items ? list_items( items ) : list_monsters( mons );
        if( ret == game::vmenu_ret::CHANGE_TAB ) {
            uistate.vmenu_show_items = !uistate.vmenu_show_items;
        } else {
            break;
        }
    }

    refresh_all();
    if( ret == game::vmenu_ret::FIRE ) {
        avatar_action::fire( u, m, u.weapon );
    }
    reenter_fullscreen();
}

game::vmenu_ret game::list_items( const std::vector<map_item_stack> &item_list )
{
    int iInfoHeight = std::min( 25, TERMY / 2 );
    const int width = 44;
    const int offsetX = TERMX - VIEW_OFFSET_X - width;

    catacurses::window w_items = catacurses::newwin( TERMY - 2 - iInfoHeight - VIEW_OFFSET_Y * 2,
                                 width - 2, point( offsetX + 1, VIEW_OFFSET_Y + 1 ) );
    catacurses::window w_items_border = catacurses::newwin( TERMY - iInfoHeight - VIEW_OFFSET_Y * 2,
                                        width, point( offsetX, VIEW_OFFSET_Y ) );
    catacurses::window w_item_info = catacurses::newwin( iInfoHeight, width,
                                     point( offsetX, TERMY - iInfoHeight - VIEW_OFFSET_Y ) );

    // use previously selected sorting method
    bool sort_radius = uistate.list_item_sort != 2;
    bool addcategory = !sort_radius;

    // reload filter/priority settings on the first invocation, if they were active
    if( !uistate.list_item_init ) {
        if( uistate.list_item_filter_active ) {
            sFilter = uistate.list_item_filter;
        }
        if( uistate.list_item_downvote_active ) {
            list_item_downvote = uistate.list_item_downvote;
        }
        if( uistate.list_item_priority_active ) {
            list_item_upvote = uistate.list_item_priority;
        }
        uistate.list_item_init = true;
    }

    std::vector<map_item_stack> ground_items = item_list;
    //this stores only those items that match our filter
    std::vector<map_item_stack> filtered_items =
        !sFilter.empty() ? filter_item_stacks( ground_items, sFilter ) : ground_items;
    int highPEnd = list_filter_high_priority( filtered_items, list_item_upvote );
    int lowPStart = list_filter_low_priority( filtered_items, highPEnd, list_item_downvote );
    int iItemNum = ground_items.size();

    const tripoint stored_view_offset = u.view_offset;

    u.view_offset = tripoint_zero;

    int iActive = 0; // Item index that we're looking at
    const int iMaxRows = TERMY - iInfoHeight - 2 - VIEW_OFFSET_Y * 2;
    int iStartPos = 0;
    tripoint active_pos;
    cata::optional<tripoint> iLastActive;
    bool refilter = true;
    int page_num = 0;
    int iCatSortNum = 0;
    int iScrollPos = 0;
    map_item_stack *activeItem = nullptr;
    std::map<int, std::string> mSortCategory;

    std::string action;
    input_context ctxt( "LIST_ITEMS" );
    ctxt.register_action( "UP", translate_marker( "Move cursor up" ) );
    ctxt.register_action( "DOWN", translate_marker( "Move cursor down" ) );
    ctxt.register_action( "LEFT", translate_marker( "Previous item" ) );
    ctxt.register_action( "RIGHT", translate_marker( "Next item" ) );
    ctxt.register_action( "PAGE_DOWN" );
    ctxt.register_action( "PAGE_UP" );
    ctxt.register_action( "NEXT_TAB" );
    ctxt.register_action( "PREV_TAB" );
    ctxt.register_action( "HELP_KEYBINDINGS" );
    ctxt.register_action( "QUIT" );
    ctxt.register_action( "FILTER" );
    ctxt.register_action( "RESET_FILTER" );
    ctxt.register_action( "EXAMINE" );
    ctxt.register_action( "COMPARE" );
    ctxt.register_action( "PRIORITY_INCREASE" );
    ctxt.register_action( "PRIORITY_DECREASE" );
    ctxt.register_action( "SORT" );
    ctxt.register_action( "TRAVEL_TO" );

    do {
        if( action == "COMPARE" ) {
            game_menus::inv::compare( u, active_pos );
            refresh_all();
        } else if( action == "FILTER" ) {
            draw_item_filter_rules( w_item_info, 0, iInfoHeight - 1, item_filter_type::FILTER );
            string_input_popup()
            .title( _( "Filter:" ) )
            .width( 55 )
            .description( _( "UP: history, CTRL-U: clear line, ESC: abort, ENTER: save" ) )
            .identifier( "item_filter" )
            .max_length( 256 )
            .edit( sFilter );
            refilter = true;
            addcategory = !sort_radius;
            uistate.list_item_filter_active = !sFilter.empty();
        } else if( action == "RESET_FILTER" ) {
            sFilter.clear();
            filtered_items = ground_items;
            iLastActive.reset();
            refilter = true;
            uistate.list_item_filter_active = false;
            addcategory = !sort_radius;
        } else if( action == "EXAMINE" && !filtered_items.empty() ) {
            std::vector<iteminfo> vThisItem;
            std::vector<iteminfo> vDummy;
            int dummy = 0; // draw_item_info needs an int &
            assert( activeItem ); // To appease static analysis
            activeItem->example->info( true, vThisItem );
            draw_item_info( 0, width - 5, 0, TERMY - VIEW_OFFSET_Y * 2,
                            activeItem->example->tname(), activeItem->example->type_name(), vThisItem, vDummy, dummy,
                            false, false, true );
            // wait until the user presses a key to wipe the screen
            iLastActive.reset();
        } else if( action == "PRIORITY_INCREASE" ) {
            draw_item_filter_rules( w_item_info, 0, iInfoHeight - 1, item_filter_type::HIGH_PRIORITY );
            list_item_upvote = string_input_popup()
                               .title( _( "High Priority:" ) )
                               .width( 55 )
                               .text( list_item_upvote )
                               .description( _( "UP: history, CTRL-U clear line, ESC: abort, ENTER: save" ) )
                               .identifier( "list_item_priority" )
                               .max_length( 256 )
                               .query_string();
            refilter = true;
            addcategory = !sort_radius;
            uistate.list_item_priority_active = !list_item_upvote.empty();
        } else if( action == "PRIORITY_DECREASE" ) {
            draw_item_filter_rules( w_item_info, 0, iInfoHeight - 1, item_filter_type::LOW_PRIORITY );
            list_item_downvote = string_input_popup()
                                 .title( _( "Low Priority:" ) )
                                 .width( 55 )
                                 .text( list_item_downvote )
                                 .description( _( "UP: history, CTRL-U clear line, ESC: abort, ENTER: save" ) )
                                 .identifier( "list_item_downvote" )
                                 .max_length( 256 )
                                 .query_string();
            refilter = true;
            addcategory = !sort_radius;
            uistate.list_item_downvote_active = !list_item_downvote.empty();
        } else if( action == "SORT" ) {
            if( sort_radius ) {
                sort_radius = false;
                addcategory = true;
                uistate.list_item_sort = 2; // list is sorted by category
            } else {
                sort_radius = true;
                uistate.list_item_sort = 1; // list is sorted by distance
            }
            highPEnd = -1;
            lowPStart = -1;
            iCatSortNum = 0;

            mSortCategory.clear();
            refilter = true;
        } else if( action == "TRAVEL_TO" ) {
            if( !u.sees( u.pos() + active_pos ) ) {
                add_msg( _( "You can't see that destination." ) );
            }
            auto route = m.route( u.pos(), u.pos() + active_pos, u.get_pathfinding_settings(),
                                  u.get_path_avoid() );
            if( route.size() > 1 ) {
                route.pop_back();
                u.set_destination( route );
                break;
            } else {
                add_msg( m_info, _( "You can't travel there." ) );
            }
        }
        if( uistate.list_item_sort == 1 ) {
            ground_items = item_list;
        } else if( uistate.list_item_sort == 2 ) {
            std::sort( ground_items.begin(), ground_items.end(), map_item_stack::map_item_stack_sort );
        }

        if( refilter ) {
            refilter = false;
            filtered_items = filter_item_stacks( ground_items, sFilter );
            highPEnd = list_filter_high_priority( filtered_items, list_item_upvote );
            lowPStart = list_filter_low_priority( filtered_items, highPEnd, list_item_downvote );
            iActive = 0;
            page_num = 0;
            iLastActive.reset();
            iItemNum = filtered_items.size();
        }

        if( addcategory ) {
            addcategory = false;
            iCatSortNum = 0;
            mSortCategory.clear();
            if( highPEnd > 0 ) {
                mSortCategory[0] = _( "HIGH PRIORITY" );
                iCatSortNum++;
            }
            std::string last_cat_name;
            for( int i = std::max( 0, highPEnd );
                 i < std::min( lowPStart, static_cast<int>( filtered_items.size() ) ); i++ ) {
                const std::string &cat_name = filtered_items[i].example->get_category().name();
                if( cat_name != last_cat_name ) {
                    mSortCategory[i + iCatSortNum++] = cat_name;
                    last_cat_name = cat_name;
                }
            }
            if( lowPStart < static_cast<int>( filtered_items.size() ) ) {
                mSortCategory[lowPStart + iCatSortNum++] = _( "LOW PRIORITY" );
            }
            if( !mSortCategory[0].empty() ) {
                iActive++;
            }
            iItemNum = static_cast<int>( filtered_items.size() ) + iCatSortNum;
        }

        reset_item_list_state( w_items_border, iInfoHeight, sort_radius );

        if( action == "HELP_KEYBINDINGS" ) {
            draw_ter();
            wrefresh( w_terrain );
        } else if( action == "UP" ) {
            do {
                iActive--;

            } while( !mSortCategory[iActive].empty() );
            iScrollPos = 0;
            page_num = 0;
            if( iActive < 0 ) {
                iActive = iItemNum - 1;
            }
        } else if( action == "DOWN" ) {
            do {
                iActive++;

            } while( !mSortCategory[iActive].empty() );
            iScrollPos = 0;
            page_num = 0;
            if( iActive >= iItemNum ) {
                iActive = mSortCategory[0].empty() ? 0 : 1;
            }
        } else if( action == "RIGHT" ) {
            if( !filtered_items.empty() ) {
                assert( activeItem ); // To appease static analysis
                if( ++page_num >= static_cast<int>( activeItem->vIG.size() ) ) {
                    page_num = activeItem->vIG.size() - 1;
                }
            }
        } else if( action == "LEFT" ) {
            page_num = std::max( 0, page_num - 1 );
        } else if( action == "PAGE_UP" ) {
            iScrollPos--;
        } else if( action == "PAGE_DOWN" ) {
            iScrollPos++;
        } else if( action == "NEXT_TAB" || action == "PREV_TAB" ) {
            u.view_offset = stored_view_offset;
            return game::vmenu_ret::CHANGE_TAB;
        }

        if( ground_items.empty() ) {
            reset_item_list_state( w_items_border, iInfoHeight, sort_radius );
            wrefresh( w_items_border );
            mvwprintz( w_items, point( 2, 10 ), c_white, _( "You don't see any items around you!" ) );
        } else {
            werase( w_items );
            calcStartPos( iStartPos, iActive, iMaxRows, iItemNum );
            int iNum = 0;
            active_pos = tripoint_zero;
            bool high = false;
            bool low = false;
            int index = 0;
            int iCatSortOffset = 0;

            for( int i = 0; i < iStartPos; i++ ) {
                if( !mSortCategory[i].empty() ) {
                    iNum++;
                }
            }
            for( auto iter = filtered_items.begin(); iter != filtered_items.end(); ++index ) {
                if( highPEnd > 0 && index < highPEnd + iCatSortOffset ) {
                    high = true;
                    low = false;
                } else if( index >= lowPStart + iCatSortOffset ) {
                    high = false;
                    low = true;
                } else {
                    high = false;
                    low = false;
                }

                if( iNum >= iStartPos && iNum < iStartPos + ( iMaxRows > iItemNum ? iItemNum : iMaxRows ) ) {
                    int iThisPage = 0;
                    if( !mSortCategory[iNum].empty() ) {
                        iCatSortOffset++;
                        mvwprintz( w_items, point( 1, iNum - iStartPos ), c_magenta, mSortCategory[iNum] );
                    } else {
                        if( iNum == iActive ) {
                            iThisPage = page_num;
                            active_pos = iter->vIG[iThisPage].pos;
                            activeItem = &( *iter );
                        }
                        std::stringstream sText;
                        if( iter->vIG.size() > 1 ) {
                            sText << "[" << iThisPage + 1 << "/" << iter->vIG.size() << "] (" << iter->totalcount << ") ";
                        }
                        sText << iter->example->tname();
                        if( iter->vIG[iThisPage].count > 1 ) {
                            sText << " [" << iter->vIG[iThisPage].count << "]";
                        }

                        nc_color col = c_light_green;
                        if( iNum != iActive ) {
                            if( high ) {
                                col = c_yellow;
                            } else if( low ) {
                                col = c_red;
                            } else {
                                col = iter->example->color_in_inventory();
                            }
                        }
                        trim_and_print( w_items, point( 1, iNum - iStartPos ), width - 9, col, sText.str() );
                        const int numw = iItemNum > 9 ? 2 : 1;
                        const int x = iter->vIG[iThisPage].pos.x;
                        const int y = iter->vIG[iThisPage].pos.y;
                        mvwprintz( w_items, point( width - 6 - numw, iNum - iStartPos ),
                                   iNum == iActive ? c_light_green : c_light_gray,
                                   "%*d %s", numw, rl_dist( point_zero, point( x, y ) ),
                                   direction_name_short( direction_from( point_zero, point( x, y ) ) ) );
                        ++iter;
                    }
                } else {
                    ++iter;
                }
                iNum++;
            }
            iNum = 0;
            for( int i = 0; i < iActive; i++ ) {
                if( !mSortCategory[i].empty() ) {
                    iNum++;
                }
            }
            mvwprintz( w_items_border, point( ( width - 9 ) / 2 + ( iItemNum > 9 ? 0 : 1 ), 0 ),
                       c_light_green, " %*d", iItemNum > 9 ? 2 : 1, iItemNum > 0 ? iActive - iNum + 1 : 0 );
            wprintz( w_items_border, c_white, " / %*d ", iItemNum > 9 ? 2 : 1, iItemNum - iCatSortNum );
            werase( w_item_info );

            if( iItemNum > 0 ) {
                std::vector<iteminfo> vThisItem;
                std::vector<iteminfo> vDummy;
                activeItem->example->info( true, vThisItem );
                draw_item_info( w_item_info, "", "", vThisItem, vDummy, iScrollPos, true, true );

                iLastActive.emplace( active_pos );
                centerlistview( active_pos, width );
                draw_trail_to_square( active_pos, true );
            }
            draw_scrollbar( w_items_border, iActive, iMaxRows, iItemNum, point_south );
            wrefresh( w_items_border );
        }

        const bool bDrawLeft = ground_items.empty() || filtered_items.empty();

        draw_custom_border( w_item_info, bDrawLeft, true, false, true, LINE_XOXO, LINE_XOXO, true, true );
        wrefresh( w_items );
        wrefresh( w_item_info );
        catacurses::refresh();
        action = ctxt.handle_input();
    } while( action != "QUIT" );

    u.view_offset = stored_view_offset;
    return game::vmenu_ret::QUIT;
}

game::vmenu_ret game::list_monsters( const std::vector<Creature *> &monster_list )
{
    int iInfoHeight = 14;
    const int width = 45;
    const int offsetX = TERMX - VIEW_OFFSET_X - width; //VIEW_OFFSET_X;
    catacurses::window w_monsters = catacurses::newwin( TERMY - iInfoHeight - VIEW_OFFSET_Y * 2,
                                    width - 2, point( offsetX + 1, VIEW_OFFSET_Y + 1 ) );
    catacurses::window w_monsters_border = catacurses::newwin( TERMY - iInfoHeight - VIEW_OFFSET_Y * 2,
                                           width, point( offsetX, VIEW_OFFSET_Y ) );
    catacurses::window w_monster_info = catacurses::newwin( iInfoHeight - 1, width - 2,
                                        point( offsetX + 1, TERMY - iInfoHeight - VIEW_OFFSET_Y ) );
    catacurses::window w_monster_info_border = catacurses::newwin( iInfoHeight, width + 1,
            point( offsetX, TERMY - iInfoHeight - VIEW_OFFSET_Y ) );

    const int max_gun_range = u.weapon.gun_range( &u );

    const tripoint stored_view_offset = u.view_offset;
    u.view_offset = tripoint_zero;

    int iActive = 0; // monster index that we're looking at
    const int iMaxRows = TERMY - iInfoHeight - 2 - VIEW_OFFSET_Y * 2 - 1;
    int iStartPos = 0;
    cata::optional<tripoint> iLastActivePos;
    Creature *cCurMon = nullptr;

    for( int j = 0; j < iInfoHeight - 1; j++ ) {
        mvwputch( w_monster_info_border, point( 0, j ), c_light_gray, LINE_XOXO );
        mvwputch( w_monster_info_border, point( width - 1, j ), c_light_gray, LINE_XOXO );
    }

    for( int j = 0; j < width - 1; j++ ) {
        mvwputch( w_monster_info_border, point( j, iInfoHeight - 1 ), c_light_gray, LINE_OXOX );
    }

    mvwputch( w_monsters_border, point_zero, BORDER_COLOR, LINE_OXXO ); // |^
    // NOLINTNEXTLINE(cata-use-named-point-constants)
    mvwhline( w_monsters_border, point( 1, 0 ), 0, width );
    mvwputch( w_monsters_border, point( width - 1, 0 ), BORDER_COLOR, LINE_OOXX ); // ^|

    for( int i = 1; i < getmaxy( w_monsters ) - 1; i++ ) {
        mvwputch( w_monsters_border, point( 0, i ), BORDER_COLOR, LINE_XOXO ); // |
        mvwputch( w_monsters_border, point( width - 1, i ), BORDER_COLOR, LINE_XOXO ); // |
    }

    mvwprintz( w_monsters_border, point( 2, 0 ), c_light_green, "<Tab> " );
    wprintz( w_monsters_border, c_white, _( "Monsters" ) );

    std::string action;
    input_context ctxt( "LIST_MONSTERS" );
    ctxt.register_action( "UP", translate_marker( "Move cursor up" ) );
    ctxt.register_action( "DOWN", translate_marker( "Move cursor down" ) );
    ctxt.register_action( "NEXT_TAB" );
    ctxt.register_action( "PREV_TAB" );
    ctxt.register_action( "SAFEMODE_BLACKLIST_ADD" );
    ctxt.register_action( "SAFEMODE_BLACKLIST_REMOVE" );
    ctxt.register_action( "QUIT" );
    if( bVMonsterLookFire ) {
        ctxt.register_action( "look" );
        ctxt.register_action( "fire" );
    }
    ctxt.register_action( "HELP_KEYBINDINGS" );

    // first integer is the row the attitude category string is printed in the menu
    std::map<int, Creature::Attitude> mSortCategory;

    for( int i = 0, last_attitude = -1; i < static_cast<int>( monster_list.size() ); i++ ) {
        const auto attitude = monster_list[i]->attitude_to( u );
        if( attitude != last_attitude ) {
            mSortCategory[i + mSortCategory.size()] = attitude;
            last_attitude = attitude;
        }
    }

    do {
        if( action == "HELP_KEYBINDINGS" ) {
            draw_ter();
            wrefresh( w_terrain );
        } else if( action == "UP" ) {
            iActive--;
            if( iActive < 0 ) {
                iActive = static_cast<int>( monster_list.size() ) - 1;
            }
        } else if( action == "DOWN" ) {
            iActive++;
            if( iActive >= static_cast<int>( monster_list.size() ) ) {
                iActive = 0;
            }
        } else if( action == "NEXT_TAB" || action == "PREV_TAB" ) {
            u.view_offset = stored_view_offset;
            return game::vmenu_ret::CHANGE_TAB;
        } else if( action == "SAFEMODE_BLACKLIST_REMOVE" ) {
            const auto m = dynamic_cast<monster *>( cCurMon );
            const std::string monName = ( m != nullptr ) ? m->name() : "human";

            if( get_safemode().has_rule( monName, Creature::A_ANY ) ) {
                get_safemode().remove_rule( monName, Creature::A_ANY );
            }
        } else if( action == "SAFEMODE_BLACKLIST_ADD" ) {
            if( !get_safemode().empty() ) {
                const auto m = dynamic_cast<monster *>( cCurMon );
                const std::string monName = ( m != nullptr ) ? m->name() : "human";

                get_safemode().add_rule( monName, Creature::A_ANY, get_option<int>( "SAFEMODEPROXIMITY" ),
                                         RULE_BLACKLISTED );
            }
        } else if( action == "look" ) {
            iLastActivePos = look_around();
        } else if( action == "fire" ) {
            if( cCurMon != nullptr && rl_dist( u.pos(), cCurMon->pos() ) <= max_gun_range ) {
                u.last_target = shared_from( *cCurMon );
                u.view_offset = stored_view_offset;
                return game::vmenu_ret::FIRE;
            }
        }

        if( monster_list.empty() ) {
            mvwputch( w_monsters_border, point( 0, TERMY - iInfoHeight - 1 - VIEW_OFFSET_Y * 2 ), BORDER_COLOR,
                      LINE_XOXO ); // |
            mvwputch( w_monsters_border, point( width - 1, TERMY - iInfoHeight - 1 - VIEW_OFFSET_Y * 2 ),
                      BORDER_COLOR, LINE_XOXO ); // |
            wrefresh( w_monsters_border );
            mvwprintz( w_monsters, point( 2, 10 ), c_white, _( "You don't see any monsters around you!" ) );
        } else {
            werase( w_monsters );

            mvwputch( w_monsters_border, point( 0, TERMY - iInfoHeight - 1 - VIEW_OFFSET_Y * 2 ), BORDER_COLOR,
                      LINE_XXXO ); // |-
            mvwputch( w_monsters_border, point( width - 1, TERMY - iInfoHeight - 1 - VIEW_OFFSET_Y * 2 ),
                      BORDER_COLOR,
                      LINE_XOXX ); // -|

            const int iNumMonster = monster_list.size();
            const int iMenuSize = monster_list.size() + mSortCategory.size();

            const int numw = iNumMonster > 999 ? 4 :
                             iNumMonster > 99  ? 3 :
                             iNumMonster > 9   ? 2 : 1;

            // given the currently selected monster iActive. get the selected row
            int iSelPos = iActive;
            for( auto &ia : mSortCategory ) {
                int index = ia.first;
                if( index <= iSelPos ) {
                    ++iSelPos;
                } else {
                    break;
                }
            }
            // use selected row get the start row
            calcStartPos( iStartPos, iSelPos, iMaxRows, iMenuSize );

            // get first visible monster and category
            int iCurMon = iStartPos;
            auto CatSortIter = mSortCategory.cbegin();
            while( CatSortIter != mSortCategory.cend() && CatSortIter->first < iStartPos ) {
                ++CatSortIter;
                --iCurMon;
            }

            const auto endY = std::min<int>( iMaxRows, iMenuSize );
            for( int y = 0; y < endY; ++y ) {
                if( CatSortIter != mSortCategory.cend() ) {
                    const int iCurPos = iStartPos + y;
                    const int iCatPos = CatSortIter->first;
                    if( iCurPos == iCatPos ) {
                        const std::string cat_name = Creature::get_attitude_ui_data(
                                                         CatSortIter->second ).first.translated();
                        mvwprintz( w_monsters, point( 1, y ), c_magenta, cat_name );
                        ++CatSortIter;
                        continue;
                    }
                }
                // select current monster
                const auto critter = monster_list[iCurMon];
                const bool selected = iCurMon == iActive;
                ++iCurMon;
                if( critter->sees( g->u ) ) {
                    mvwprintz( w_monsters, point( 0, y ), c_yellow, "!" );
                }
                bool is_npc = false;
                const monster *m = dynamic_cast<monster *>( critter );
                const npc     *p = dynamic_cast<npc *>( critter );

                if( m != nullptr ) {
                    mvwprintz( w_monsters, point( 1, y ), selected ? c_light_green : c_white, m->name() );
                } else {
                    mvwprintz( w_monsters, point( 1, y ), selected ? c_light_green : c_white, critter->disp_name() );
                    is_npc = true;
                }

                if( selected && !get_safemode().empty() ) {
                    const std::string monName = is_npc ? get_safemode().npc_type_name() : m->name();

                    std::string sSafemode;
                    if( get_safemode().has_rule( monName, Creature::A_ANY ) ) {
                        sSafemode = _( "<R>emove from safemode Blacklist" );
                    } else {
                        sSafemode = _( "<A>dd to safemode Blacklist" );
                    }

                    mvwhline( w_monsters, point( 0, getmaxy( w_monsters ) - 2 ), 0, width - 1 );
                    shortcut_print( w_monsters, point( 1, getmaxy( w_monsters ) - 2 ),
                                    c_white, c_light_green, sSafemode );
                }

                nc_color color = c_white;
                std::string sText;

                if( m != nullptr ) {
                    m->get_HP_Bar( color, sText );
                } else {
                    std::tie( sText, color ) =
                        ::get_hp_bar( critter->get_hp(), critter->get_hp_max(), false );
                }
                mvwprintz( w_monsters, point( 22, y ), color, sText );

                if( m != nullptr ) {
                    const auto att = m->get_attitude();
                    sText = att.first;
                    color = att.second;
                } else if( p != nullptr ) {
                    sText = npc_attitude_name( p->get_attitude() );
                    color = p->symbol_color();
                }
                mvwprintz( w_monsters, point( 28, y ), color, sText );

                mvwprintz( w_monsters, point( width - ( 6 + numw ), y ),
                           ( selected ? c_light_green : c_light_gray ),
                           "%*d %s",
                           numw, rl_dist( u.pos(), critter->pos() ),
                           direction_name_short( direction_from( u.pos(), critter->pos() ) ) );
            }

            mvwprintz( w_monsters_border, point( ( width / 2 ) - numw - 2, 0 ), c_light_green, " %*d", numw,
                       iActive + 1 );
            wprintz( w_monsters_border, c_white, " / %*d ", numw, static_cast<int>( monster_list.size() ) );

            cCurMon = monster_list[iActive];

            werase( w_monster_info );
            cCurMon->print_info( w_monster_info, 1, 11, 1 );

            if( bVMonsterLookFire ) {
                mvwprintz( w_monsters, point( 1, getmaxy( w_monsters ) - 3 ), c_light_green,
                           ctxt.press_x( "look" ) );
                wprintz( w_monsters, c_light_gray, " %s", _( "to look around" ) );

                if( rl_dist( u.pos(), cCurMon->pos() ) <= max_gun_range ) {
                    wprintz( w_monsters, c_light_gray, "%s", " " );
                    mvwprintz( w_monsters, point( 24, getmaxy( w_monsters ) - 3 ), c_light_green,
                               ctxt.press_x( "fire" ) );
                    wprintz( w_monsters, c_light_gray, " %s", _( "to shoot" ) );
                }
            }

            // Only redraw trail/terrain if x/y position changed or if keybinding menu erased it
            tripoint iActivePos = cCurMon->pos() - u.pos();
            iLastActivePos.emplace( iActivePos );
            centerlistview( iActivePos, width );
            draw_trail_to_square( iActivePos, false );

            draw_scrollbar( w_monsters_border, iActive, iMaxRows, static_cast<int>( monster_list.size() ),
                            point_south );
            wrefresh( w_monsters_border );
        }

        // repairing the damage caused by refreshing the whole screen for w_terrain
        // the previous situation was only refreshing the screen minus sidebar width.
        for( int j = 0; j < iInfoHeight - 1; j++ ) {
            mvwputch( w_monster_info_border, point( 0, j ), c_light_gray, LINE_XOXO );
            mvwputch( w_monster_info_border, point( width - 1, j ), c_light_gray, LINE_XOXO );
        }

        for( int j = 0; j < width - 1; j++ ) {
            mvwputch( w_monster_info_border, point( j, iInfoHeight - 1 ), c_light_gray, LINE_OXOX );
        }

        for( int i = 1; i < getmaxy( w_monsters ) - 1; i++ ) {
            mvwputch( w_monsters_border, point( 0, i ), BORDER_COLOR, LINE_XOXO ); // |
            mvwputch( w_monsters_border, point( width - 1, i ), BORDER_COLOR, LINE_XOXO ); // |
        }

        mvwputch( w_monster_info_border, point( 0, getmaxy( w_monster_info_border ) - 1 ), BORDER_COLOR,
                  LINE_XXOO );  // |_
        mvwputch( w_monster_info_border, point( width - 1, getmaxy( w_monster_info_border ) - 1 ),
                  BORDER_COLOR, LINE_XOOX ); // _|

        wrefresh( w_monsters_border );
        wrefresh( w_monster_info_border );
        wrefresh( w_monsters );
        wrefresh( w_monster_info );
        catacurses::refresh();

        action = ctxt.handle_input();
    } while( action != "QUIT" );

    u.view_offset = stored_view_offset;

    return game::vmenu_ret::QUIT;
}

void game::drop()
{
    u.drop( game_menus::inv::multidrop( u ), u.pos() );
}

void game::drop_in_direction()
{
    if( const cata::optional<tripoint> pnt = choose_adjacent( _( "Drop where?" ) ) ) {
        refresh_all();
        u.drop( game_menus::inv::multidrop( u ), *pnt );
    }
}

// Used to set up the first Hotkey in the display set
static int get_initial_hotkey( const size_t menu_index )
{
    int hotkey = -1;
    if( menu_index == 0 ) {
        const int butcher_key = inp_mngr.get_previously_pressed_key();
        if( butcher_key != 0 ) {
            hotkey = butcher_key;
        }
    }
    return hotkey;
}

// Returns a vector of pairs.
//    Pair.first is the iterator to the first item with a unique tname.
//    Pair.second is the number of equivalent items per unique tname
// There are options for optimization here, but the function is hit infrequently
// enough that optimizing now is not a useful time expenditure.
static std::vector<std::pair<map_stack::iterator, int>> generate_butcher_stack_display(
            std::vector<map_stack::iterator> &its )
{
    std::vector<std::pair<map_stack::iterator, int>> result;
    std::vector<std::string> result_strings;
    result.reserve( its.size() );
    result_strings.reserve( its.size() );

    for( map_stack::iterator &it : its ) {
        const std::string tname = it->tname();
        size_t s = 0;
        // Search for the index with a string equivalent to tname
        for( ; s < result_strings.size(); ++s ) {
            if( result_strings[s] == tname ) {
                break;
            }
        }
        // If none is found, this is a unique tname so we need to add
        // the tname to string vector, and make an empty result pair.
        // Has the side effect of making 's' a valid index
        if( s == result_strings.size() ) {
            // make a new entry
            result.emplace_back( it, 0 );
            // Also push new entry string
            result_strings.push_back( tname );
        }
        // Increase count result pair at index s
        ++result[s].second;
    }

    return result;
}

// Corpses are always individual items
// Just add them individually to the menu
static void add_corpses( uilist &menu, const std::vector<map_stack::iterator> &its,
                         size_t &menu_index )
{
    int hotkey = get_initial_hotkey( menu_index );

    for( const map_stack::iterator &it : its ) {
        menu.addentry( menu_index++, true, hotkey, it->get_mtype()->nname() );
        hotkey = -1;
    }
}

// Salvagables stack so we need to pass in a stack vector rather than an item index vector
static void add_salvagables( uilist &menu,
                             const std::vector<std::pair<map_stack::iterator, int>> &stacks,
                             size_t &menu_index, const salvage_actor &salvage_iuse )
{
    if( !stacks.empty() ) {
        int hotkey = get_initial_hotkey( menu_index );

        for( const auto &stack : stacks ) {
            const item &it = *stack.first;

            //~ Name and number of items listed for cutting up
            const auto &msg = string_format( pgettext( "butchery menu", "Cut up %s (%d)" ),
                                             it.tname(), stack.second );
            menu.addentry_col( menu_index++, true, hotkey, msg,
                               to_string_clipped( time_duration::from_turns( salvage_iuse.time_to_cut_up( it ) / 100 ) ) );
            hotkey = -1;
        }
    }
}

// Disassemblables stack so we need to pass in a stack vector rather than an item index vector
static void add_disassemblables( uilist &menu,
                                 const std::vector<std::pair<map_stack::iterator, int>> &stacks, size_t &menu_index )
{
    if( !stacks.empty() ) {
        int hotkey = get_initial_hotkey( menu_index );

        for( const auto &stack : stacks ) {
            const item &it = *stack.first;

            //~ Name, number of items and time to complete disassembling
            const auto &msg = string_format( pgettext( "butchery menu", "%s (%d)" ),
                                             it.tname(), stack.second );
            menu.addentry_col( menu_index++, true, hotkey, msg,
                               to_string_clipped( time_duration::from_turns( recipe_dictionary::get_uncraft(
                                       it.typeId() ).time / 100 ) ) );
            hotkey = -1;
        }
    }
}

// Butchery sub-menu and time calculation
static void butcher_submenu( const std::vector<map_stack::iterator> &corpses, int corpse = -1 )
{
    auto cut_time = [&]( enum butcher_type bt ) {
        int time_to_cut = 0;
        if( corpse != -1 ) {
            time_to_cut = butcher_time_to_cut( g->u, *corpses[corpse], bt );
        } else {
            for( const map_stack::iterator &it : corpses ) {
                time_to_cut += butcher_time_to_cut( g->u, *it, bt );
            }
        }
        return to_string_clipped( time_duration::from_turns( time_to_cut / 100 ) );
    };
    const bool enough_light = g->u.fine_detail_vision_mod() <= 4;

    const int factor = g->u.max_quality( quality_id( "BUTCHER" ) );
    const std::string msgFactor = factor > INT_MIN
                                  ? string_format( _( "Your best tool has %d butchering." ), factor )
                                  :  _( "You have no butchering tool." );

    const int factorD = g->u.max_quality( quality_id( "CUT_FINE" ) );
    const std::string msgFactorD = factorD > INT_MIN
                                   ? string_format( _( "Your best tool has %d fine cutting." ), factorD )
                                   :  _( "You have no fine cutting tool." );

    bool has_skin = false;
    bool has_organs = false;

    if( corpse != -1 ) {
        const mtype *dead_mon = corpses[corpse]->get_mtype();
        if( dead_mon ) {
            for( const harvest_entry &entry : dead_mon->harvest.obj() ) {
                if( entry.type == "skin" ) {
                    has_skin = true;
                }
                if( entry.type == "offal" ) {
                    has_organs = true;
                }
            }
        }
    }

    uilist smenu;
    smenu.desc_enabled = true;
    smenu.text = _( "Choose type of butchery:" );

    const std::string cannot_see = colorize( _( "can't see!" ), c_red );

    smenu.addentry_col( BUTCHER, enough_light, 'B', _( "Quick butchery" ),
                        enough_light ? cut_time( BUTCHER ) : cannot_see,
                        string_format( "%s  %s",
                                       _( "This technique is used when you are in a hurry, "
                                          "but still want to harvest something from the corpse. "
                                          " Yields are lower as you don't try to be precise, "
                                          "but it's useful if you don't want to set up a workshop.  "
                                          "Prevents zombies from raising." ),
                                       msgFactor ) );
    smenu.addentry_col( BUTCHER_FULL, enough_light, 'b', _( "Full butchery" ),
                        enough_light ? cut_time( BUTCHER_FULL ) : cannot_see,
                        string_format( "%s  %s",
                                       _( "This technique is used to properly butcher a corpse, "
                                          "and requires a rope & a tree or a butchering rack, "
                                          "a flat surface (for ex. a table, a leather tarp, etc.) "
                                          "and good tools.  Yields are plentiful and varied, "
                                          "but it is time consuming." ),
                                       msgFactor ) );
    smenu.addentry_col( F_DRESS, enough_light &&
                        has_organs, 'f', _( "Field dress corpse" ),
                        enough_light ? ( has_organs ? cut_time( F_DRESS ) : colorize( _( "has no organs" ),
                                         c_red ) ) : cannot_see,
                        string_format( "%s  %s",
                                       _( "Technique that involves removing internal organs and "
                                          "viscera to protect the corpse from rotting from inside.  "
                                          "Yields internal organs.  Carcass will be lighter and will "
                                          "stay fresh longer.  Can be combined with other methods for "
                                          "better effects." ),
                                       msgFactor ) );
    smenu.addentry_col( SKIN, enough_light &&
                        has_skin, 's', _( "Skin corpse" ),
                        enough_light ? ( has_skin ? cut_time( SKIN ) : colorize( _( "has no skin" ), c_red ) ) : cannot_see,
                        string_format( "%s  %s",
                                       _( "Skinning a corpse is an involved and careful process that "
                                          "usually takes some time.  You need skill and an appropriately "
                                          "sharp and precise knife to do a good job.  Some corpses are "
                                          "too small to yield a full-sized hide and will instead produce "
                                          "scraps that can be used in other ways." ),
                                       msgFactor ) );
    smenu.addentry_col( QUARTER, enough_light, 'k', _( "Quarter corpse" ),
                        enough_light ? cut_time( QUARTER ) : cannot_see,
                        string_format( "%s  %s",
                                       _( "By quartering a previously field dressed corpse you will "
                                          "acquire four parts with reduced weight and volume.  It "
                                          "may help in transporting large game.  This action destroys "
                                          "skin, hide, pelt, etc., so don't use it if you want to "
                                          "harvest them later." ),
                                       msgFactor ) );
    smenu.addentry_col( DISMEMBER, true, 'm', _( "Dismember corpse" ), cut_time( DISMEMBER ),
                        string_format( "%s  %s",
                                       _( "If you're aiming to just destroy a body outright and don't "
                                          "care about harvesting it, dismembering it will hack it apart "
                                          "in a very short amount of time but yields little to no usable flesh." ),
                                       msgFactor ) );
    smenu.addentry_col( DISSECT, enough_light, 'd', _( "Dissect corpse" ),
                        enough_light ? cut_time( DISSECT ) : cannot_see,
                        string_format( "%s  %s",
                                       _( "By careful dissection of the corpse, you will examine it for "
                                          "possible bionic implants, or discrete organs and harvest them "
                                          "if possible.  Requires scalpel-grade cutting tools, ruins "
                                          "corpse, and consumes a lot of time.  Your medical knowledge "
                                          "is most useful here." ),
                                       msgFactorD ) );
    smenu.query();
    switch( smenu.ret ) {
        case BUTCHER:
            g->u.assign_activity( activity_id( "ACT_BUTCHER" ), 0, true );
            break;
        case BUTCHER_FULL:
            g->u.assign_activity( activity_id( "ACT_BUTCHER_FULL" ), 0, true );
            break;
        case F_DRESS:
            g->u.assign_activity( activity_id( "ACT_FIELD_DRESS" ), 0, true );
            break;
        case SKIN:
            g->u.assign_activity( activity_id( "ACT_SKIN" ), 0, true );
            break;
        case QUARTER:
            g->u.assign_activity( activity_id( "ACT_QUARTER" ), 0, true );
            break;
        case DISMEMBER:
            g->u.assign_activity( activity_id( "ACT_DISMEMBER" ), 0, true );
            break;
        case DISSECT:
            g->u.assign_activity( activity_id( "ACT_DISSECT" ), 0, true );
            break;
        default:
            return;
    }
}

void game::butcher()
{
    static const std::string salvage_string = "salvage";
    if( u.controlling_vehicle ) {
        add_msg( m_info, _( "You can't butcher while driving!" ) );
        return;
    }

    const int factor = u.max_quality( quality_id( "BUTCHER" ) );
    const int factorD = u.max_quality( quality_id( "CUT_FINE" ) );
    const std::string no_knife_msg = _( "You don't have a butchering tool." );
    const std::string no_corpse_msg = _( "There are no corpses here to butcher." );

    //You can't butcher on sealed terrain- you have to smash/shovel/etc it open first
    if( m.has_flag( "SEALED", u.pos() ) ) {
        if( m.sees_some_items( u.pos(), u ) ) {
            add_msg( m_info, _( "You can't access the items here." ) );
        } else if( factor > INT_MIN || factorD > INT_MIN ) {
            add_msg( m_info, no_corpse_msg );
        } else {
            add_msg( m_info, no_knife_msg );
        }
        return;
    }

    const item *first_item_without_tools = nullptr;
    // Indices of relevant items
    std::vector<map_stack::iterator> corpses;
    std::vector<map_stack::iterator> disassembles;
    std::vector<map_stack::iterator> salvageables;
    map_stack items = m.i_at( u.pos() );
    const inventory &crafting_inv = u.crafting_inventory();

    // TODO: Properly handle different material whitelists
    // TODO: Improve quality of this section
    auto salvage_filter = []( item it ) {
        const auto usable = it.get_usable_item( salvage_string );
        return usable != nullptr;
    };

    std::vector< item * > salvage_tools = u.items_with( salvage_filter );
    int salvage_tool_index = INT_MIN;
    item *salvage_tool = nullptr;
    const salvage_actor *salvage_iuse = nullptr;
    if( !salvage_tools.empty() ) {
        salvage_tool = salvage_tools.front();
        salvage_tool_index = u.get_item_position( salvage_tool );
        item *usable = salvage_tool->get_usable_item( salvage_string );
        salvage_iuse = dynamic_cast<const salvage_actor *>(
                           usable->get_use( salvage_string )->get_actor_ptr() );
    }

    // Reserve capacity for each to hold entire item set if necessary to prevent
    // reallocations later on
    corpses.reserve( items.size() );
    salvageables.reserve( items.size() );
    disassembles.reserve( items.size() );

    // Split into corpses, disassemble-able, and salvageable items
    // It's not much additional work to just generate a corpse list and
    // clear it later, but does make the splitting process nicer.
    for( map_stack::iterator it = items.begin(); it != items.end(); ++it ) {
        if( it->is_corpse() ) {
            corpses.push_back( it );
        } else {
            if( ( salvage_tool_index != INT_MIN ) && salvage_iuse->valid_to_cut_up( *it ) ) {
                salvageables.push_back( it );
            }
            if( u.can_disassemble( *it, crafting_inv ).success() ) {
                disassembles.push_back( it );
            } else if( !first_item_without_tools ) {
                first_item_without_tools = &*it;
            }
        }
    }

    // Clear corpses if butcher and dissect factors are INT_MIN
    if( factor == INT_MIN && factorD == INT_MIN ) {
        corpses.clear();
    }

    if( corpses.empty() && disassembles.empty() && salvageables.empty() ) {
        if( factor > INT_MIN || factorD > INT_MIN ) {
            add_msg( m_info, no_corpse_msg );
        } else {
            add_msg( m_info, no_knife_msg );
        }

        if( first_item_without_tools ) {
            add_msg( m_info, _( "You don't have the necessary tools to disassemble any items here." ) );
            // Just for the "You need x to disassemble y" messages
            const auto ret = u.can_disassemble( *first_item_without_tools, crafting_inv );
            if( !ret.success() ) {
                add_msg( m_info, "%s", ret.c_str() );
            }
        }
        return;
    }

    Creature *hostile_critter = is_hostile_very_close();
    if( hostile_critter != nullptr ) {
        if( !query_yn( _( "You see %s nearby!  Start butchering anyway?" ),
                       hostile_critter->disp_name() ) ) {
            return;
        }
    }

    // Magic indices for special butcher options
    enum : int {
        MULTISALVAGE = MAX_ITEM_IN_SQUARE + 1,
        MULTIBUTCHER,
        MULTIDISASSEMBLE_ONE,
        MULTIDISASSEMBLE_ALL,
        NUM_BUTCHER_ACTIONS
    };
    // What are we butchering (ie. which vector to pick indices from)
    enum {
        BUTCHER_CORPSE,
        BUTCHER_DISASSEMBLE,
        BUTCHER_SALVAGE,
        BUTCHER_OTHER // For multisalvage etc.
    } butcher_select = BUTCHER_CORPSE;
    // Index to std::vector of iterators...
    int indexer_index = 0;

    // Generate the indexed stacks so we can display them nicely
    const auto disassembly_stacks = generate_butcher_stack_display( disassembles );
    const auto salvage_stacks = generate_butcher_stack_display( salvageables );
    // Always ask before cutting up/disassembly, but not before butchery
    size_t ret = 0;
    if( !corpses.empty() || !disassembles.empty() || !salvageables.empty() ) {
        uilist kmenu;
        kmenu.text = _( "Choose corpse to butcher / item to disassemble" );

        size_t i = 0;
        // Add corpses, disassembleables, and salvagables to the UI
        add_corpses( kmenu, corpses, i );
        add_disassemblables( kmenu, disassembly_stacks, i );
        if( !salvageables.empty() ) {
            assert( salvage_iuse ); // To appease static analysis
            add_salvagables( kmenu, salvage_stacks, i, *salvage_iuse );
        }

        if( corpses.size() > 1 ) {
            kmenu.addentry( MULTIBUTCHER, true, 'b', _( "Butcher everything" ) );
        }
        if( disassembles.size() > 1 ) {
            int time_to_disassemble = 0;
            int time_to_disassemble_all = 0;
            for( const auto &stack : disassembly_stacks ) {
                const int time = recipe_dictionary::get_uncraft( stack.first->typeId() ).time;
                time_to_disassemble += time;
                time_to_disassemble_all += time * stack.second;
            }

            kmenu.addentry_col( MULTIDISASSEMBLE_ONE, true, 'D', _( "Disassemble everything once" ),
                                to_string_clipped( time_duration::from_turns( time_to_disassemble / 100 ) ) );
            kmenu.addentry_col( MULTIDISASSEMBLE_ALL, true, 'd', _( "Disassemble everything" ),
                                to_string_clipped( time_duration::from_turns( time_to_disassemble_all / 100 ) ) );
        }
        if( salvageables.size() > 1 ) {
            assert( salvage_iuse ); // To appease static analysis
            int time_to_salvage = 0;
            for( const auto &stack : salvage_stacks ) {
                time_to_salvage += salvage_iuse->time_to_cut_up( *stack.first ) * stack.second;
            }

            kmenu.addentry_col( MULTISALVAGE, true, 'z', _( "Cut up everything" ),
                                to_string_clipped( time_duration::from_turns( time_to_salvage / 100 ) ) );
        }

        kmenu.query();

        if( kmenu.ret < 0 || kmenu.ret >= NUM_BUTCHER_ACTIONS ) {
            return;
        }

        ret = static_cast<size_t>( kmenu.ret );
        if( ret >= MULTISALVAGE && ret < NUM_BUTCHER_ACTIONS ) {
            butcher_select = BUTCHER_OTHER;
            indexer_index = ret;
        } else if( ret < corpses.size() ) {
            butcher_select = BUTCHER_CORPSE;
            indexer_index = ret;
        } else if( ret < corpses.size() + disassembly_stacks.size() ) {
            butcher_select = BUTCHER_DISASSEMBLE;
            indexer_index = ret - corpses.size();
        } else if( ret < corpses.size() + disassembly_stacks.size() + salvage_stacks.size() ) {
            butcher_select = BUTCHER_SALVAGE;
            indexer_index = ret - corpses.size() - disassembly_stacks.size();
        } else {
            debugmsg( "Invalid butchery index: %d", ret );
            return;
        }
    }

    if( !u.has_morale_to_craft() ) {
        if( butcher_select == BUTCHER_CORPSE || indexer_index == MULTIBUTCHER ) {
            add_msg( m_info,
                     _( "You are not in the mood and the prospect of guts and blood on your hands convinces you to turn away." ) );
        } else {
            add_msg( m_info,
                     _( "You are not in the mood and the prospect of work stops you before you begin." ) );
        }
        return;
    }
    const auto helpers = u.get_crafting_helpers();
    for( const npc *np : helpers ) {
        add_msg( m_info, _( "%s helps with this task…" ), np->name );
        break;
    }
    switch( butcher_select ) {
        case BUTCHER_OTHER:
            switch( indexer_index ) {
                case MULTISALVAGE:
                    u.assign_activity( activity_id( "ACT_LONGSALVAGE" ), 0, salvage_tool_index );
                    break;
                case MULTIBUTCHER:
                    butcher_submenu( corpses );
                    for( map_stack::iterator &it : corpses ) {
                        u.activity.targets.emplace_back( map_cursor( u.pos() ), &*it );
                    }
                    break;
                case MULTIDISASSEMBLE_ONE:
                    u.disassemble_all( true );
                    break;
                case MULTIDISASSEMBLE_ALL:
                    u.disassemble_all( false );
                    break;
                default:
                    debugmsg( "Invalid butchery type: %d", indexer_index );
                    return;
            }
            break;
        case BUTCHER_CORPSE: {
            butcher_submenu( corpses, indexer_index );
            draw_ter();
            wrefresh( w_terrain );
            draw_panels( true );
            u.activity.targets.emplace_back( map_cursor( u.pos() ), &*corpses[indexer_index] );
        }
        break;
        case BUTCHER_DISASSEMBLE: {
            // Pick index of first item in the disassembly stack
            item *const target = &*disassembly_stacks[indexer_index].first;
            u.disassemble( item_location( map_cursor( u.pos() ), target ), true );
        }
        break;
        case BUTCHER_SALVAGE: {
            // Pick index of first item in the salvage stack
            item *const target = &*salvage_stacks[indexer_index].first;
            item_location item_loc( map_cursor( u.pos() ), target );
            salvage_iuse->cut_up( u, *salvage_tool, item_loc );
        }
        break;
    }
}

void game::eat()
{
    eat( game_menus::inv::consume, INT_MIN );
}

void game::eat( int pos )
{
    eat( game_menus::inv::consume, pos );
}

void game::eat( item_location( *menu )( player &p ) )
{
    eat( menu, INT_MIN );
}

void game::eat( item_location( *menu )( player &p ), int pos )
{
    if( ( u.has_active_mutation( trait_RUMINANT ) || u.has_active_mutation( trait_GRAZER ) ) &&
        ( m.ter( u.pos() ) == t_underbrush || m.ter( u.pos() ) == t_shrub ) ) {
        if( u.get_hunger() < 20 ) {
            add_msg( _( "You're too full to eat the leaves from the %s." ), m.ter( u.pos() )->name() );
            return;
        } else {
            u.moves -= 400;
            m.ter_set( u.pos(), t_grass );
            add_msg( _( "You eat the underbrush." ) );
            item food( "underbrush", calendar::turn, 1 );
            u.eat( food );
            return;
        }
    }
    if( u.has_active_mutation( trait_GRAZER ) && ( m.ter( u.pos() ) == t_grass ||
            m.ter( u.pos() ) == t_grass_long || m.ter( u.pos() ) == t_grass_tall ) ) {
        if( u.get_hunger() < 8 ) {
            add_msg( _( "You're too full to graze." ) );
            return;
        } else {
            u.moves -= 400;
            add_msg( _( "You eat the grass." ) );
            item food( item( "grass", calendar::turn, 1 ) );
            u.eat( food );
            m.ter_set( u.pos(), t_dirt );
            if( m.ter( u.pos() ) == t_grass_tall ) {
                m.ter_set( u.pos(), t_grass_long );
            } else if( m.ter( u.pos() ) == t_grass_long ) {
                m.ter_set( u.pos(), t_grass );
            } else {
                m.ter_set( u.pos(), t_dirt );
            }
            return;
        }
    }
    if( u.has_active_mutation( trait_GRAZER ) ) {
        if( m.ter( u.pos() ) == t_grass_golf ) {
            add_msg( _( "This grass is too short to graze." ) );
            return;
        } else if( m.ter( u.pos() ) == t_grass_dead ) {
            add_msg( _( "This grass is dead and too mangled for you to graze." ) );
            return;
        } else if( m.ter( u.pos() ) == t_grass_white ) {
            add_msg( _( "This grass is tainted with paint and thus inedible." ) );
            return;
        }
    }

    if( pos != INT_MIN ) {
        u.consume( pos );
        return;
    }

    auto item_loc = menu( u );
    if( !item_loc ) {
        u.cancel_activity();
        add_msg( _( "Never mind." ) );
        return;
    }

    item *it = item_loc.get_item();
    pos = u.get_item_position( it );
    if( pos != INT_MIN ) {
        u.consume( pos );

    } else if( u.consume_item( *it ) ) {
        if( it->is_food_container() || !u.can_consume_as_is( *it ) ) {
            it->contents.erase( it->contents.begin() );
            add_msg( _( "You leave the empty %s." ), it->tname() );
        } else {
            item_loc.remove_item();
        }
    }
    if( g->u.get_value( "THIEF_MODE_KEEP" ) != "YES" ) {
        g->u.set_value( "THIEF_MODE", "THIEF_ASK" );
    }
}

void game::change_side( int pos )
{
    if( pos == INT_MIN ) {
        pos = inv_for_filter( _( "Change side for item" ), [&]( const item & it ) {
            return u.is_worn( it ) && it.is_sided();
        }, _( "You don't have sided items worn." ) );
    }
    if( pos == INT_MIN ) {
        add_msg( _( "Never mind." ) );
        return;
    }
    u.change_side( pos );
}

void game::reload( int pos, bool prompt )
{
    item_location loc( u, &u.i_at( pos ) );
    reload( loc, prompt );
}

void game::reload( item_location &loc, bool prompt, bool empty )
{
    item *it = loc.get_item();

    // bows etc do not need to reload. select favorite ammo for them instead
    if( it->has_flag( "RELOAD_AND_SHOOT" ) ) {
        item::reload_option opt = u.select_ammo( *it, prompt );
        if( !opt ) {
            return;
        } else if( u.ammo_location && opt.ammo == u.ammo_location ) {
            u.ammo_location = item_location();
        } else {
            u.ammo_location = opt.ammo;
        }
        return;
    }

    switch( u.rate_action_reload( *it ) ) {
        case HINT_IFFY:
            if( ( it->is_ammo_container() || it->is_magazine() ) && it->ammo_remaining() > 0 &&
                it->ammo_remaining() == it->ammo_capacity() ) {
                add_msg( m_info, _( "The %s is already fully loaded!" ), it->tname() );
                return;
            }
            if( it->is_ammo_belt() ) {
                const auto &linkage = it->type->magazine->linkage;
                if( linkage && !u.has_charges( *linkage, 1 ) ) {
                    add_msg( m_info, _( "You need at least one %s to reload the %s!" ),
                             item::nname( *linkage, 1 ), it->tname() );
                    return;
                }
            }
            if( it->is_watertight_container() && it->is_container_full() ) {
                add_msg( m_info, _( "The %s is already full!" ), it->tname() );
                return;
            }

        // intentional fall-through

        case HINT_CANT:
            add_msg( m_info, _( "You can't reload a %s!" ), it->tname() );
            return;

        case HINT_GOOD:
            break;
    }



    bool use_loc = true;
    if( !it->has_flag( "ALLOWS_REMOTE_USE" ) ) {
        it = &u.i_at( loc.obtain( u ) );
        use_loc = false;
    }

    // for holsters and ammo pouches try to reload any contained item
    if( it->type->can_use( "holster" ) && !it->contents.empty() ) {
        it = &it->contents.front();
    }

    // for bandoliers we currently defer to iuse_actor methods
    if( it->is_bandolier() ) {
        auto ptr = dynamic_cast<const bandolier_actor *>
                   ( it->type->get_use( "bandolier" )->get_actor_ptr() );
        ptr->reload( u, *it );
        return;
    }

    item::reload_option opt = u.ammo_location && it->can_reload_with( u.ammo_location->typeId() ) ?
                              item::reload_option( &u, it, it, u.ammo_location ) :
                              u.select_ammo( *it, prompt, empty );

    if( opt.ammo.get_item() == nullptr || ( opt.ammo.get_item()->is_frozen_liquid() &&
                                            !u.crush_frozen_liquid( opt.ammo ) ) ) {
        return;
    }

    if( opt ) {
        u.assign_activity( activity_id( "ACT_RELOAD" ), opt.moves(), opt.qty() );
        if( use_loc ) {
            u.activity.targets.emplace_back( loc );
        } else {
            u.activity.targets.emplace_back( u, const_cast<item *>( opt.target ) );
        }
        u.activity.targets.push_back( std::move( opt.ammo ) );
    }

    refresh_all();
}

// Reload something.
void game::reload_item()
{
    item_location item_loc = inv_map_splice( [&]( const item & it ) {
        return u.rate_action_reload( it ) == HINT_GOOD;
    }, _( "Reload item" ), 1, _( "You have nothing to reload." ) );

    if( !item_loc ) {
        add_msg( _( "Never mind." ) );
        return;
    }

    reload( item_loc );
}

void game::reload_weapon( bool try_everything )
{
    // As a special streamlined activity, hitting reload repeatedly should:
    // Reload wielded gun
    // First reload a magazine if necessary.
    // Then load said magazine into gun.
    // Reload magazines that are compatible with the current gun.
    // Reload other guns in inventory.
    // Reload misc magazines in inventory.
    std::vector<item_location> reloadables = u.find_reloadables();
    std::sort( reloadables.begin(), reloadables.end(),
    [this]( const item_location & a, const item_location & b ) {
        const item *ap = a.get_item();
        const item *bp = b.get_item();
        // Current wielded weapon comes first.
        if( this->u.is_wielding( *bp ) ) {
            return false;
        }
        if( this->u.is_wielding( *ap ) ) {
            return true;
        }
        // Second sort by afiliation with wielded gun
        const std::set<itype_id> compatible_magazines = this->u.weapon.magazine_compatible();
        const bool mag_ap = compatible_magazines.count( ap->typeId() ) > 0;
        const bool mag_bp = compatible_magazines.count( bp->typeId() ) > 0;
        if( mag_ap != mag_bp ) {
            return mag_ap;
        }
        // Third sort by gun vs magazine,
        if( ap->is_gun() != bp->is_gun() ) {
            return ap->is_gun();
        }
        // Finally sort by speed to reload.
        return ( ap->get_reload_time() * ( ap->ammo_capacity() - ap->ammo_remaining() ) ) <
               ( bp->get_reload_time() * ( bp->ammo_capacity() - bp->ammo_remaining() ) );
    } );
    for( item_location &candidate : reloadables ) {
        std::vector<item::reload_option> ammo_list;
        u.list_ammo( *candidate.get_item(), ammo_list, false );
        if( !ammo_list.empty() ) {
            reload( candidate, false, false );
            return;
        }
    }
    // Just for testing, bail out here to avoid unwanted side effects.
    if( !try_everything ) {
        return;
    }
    // If we make it here and haven't found anything to reload, start looking elsewhere.
    vehicle *veh = veh_pointer_or_null( m.veh_at( u.pos() ) );
    turret_data turret;
    if( veh && ( turret = veh->turret_query( u.pos() ) ) && turret.can_reload() ) {
        item::reload_option opt = g->u.select_ammo( *turret.base(), true );
        if( opt ) {
            g->u.assign_activity( activity_id( "ACT_RELOAD" ), opt.moves(), opt.qty() );
            g->u.activity.targets.emplace_back( turret.base() );
            g->u.activity.targets.push_back( std::move( opt.ammo ) );
        }
        return;
    }

    reload_item();
}

// Unload a container, gun, or tool
// If it's a gun, some gunmods can also be loaded
void game::unload( int pos )
{
    item *it = nullptr;
    item_location item_loc;

    if( pos == INT_MIN ) {
        item_loc = inv_map_splice( [&]( const item & it ) {
            return u.rate_action_unload( it ) == HINT_GOOD;
        }, _( "Unload item" ), 1, _( "You have nothing to unload." ) );
        it = item_loc.get_item();

        if( it == nullptr ) {
            add_msg( _( "Never mind." ) );
            return;
        }
    } else {
        it = &u.i_at( pos );
        if( it->is_null() ) {
            debugmsg( "Tried to unload non-existent item" );
            return;
        }
        item_loc = item_location( u, it );
    }

    if( u.unload( *it ) ) {
        if( it->has_flag( "MAG_DESTROY" ) && it->ammo_remaining() == 0 ) {
            item_loc.remove_item();
        }
    }
}

void game::mend( int pos )
{
    if( pos == INT_MIN ) {
        if( u.is_armed() ) {
            pos = -1;
        } else {
            add_msg( m_info, _( "You're not wielding anything." ) );
        }
    }

    item &obj = g->u.i_at( pos );
    if( g->u.has_item( obj ) ) {
        g->u.mend_item( item_location( g->u, &obj ) );
    }
}

bool game::unload( item &it )
{
    return u.unload( it );
}

void game::wield( int pos )
{
    item_location loc( u, &u.i_at( pos ) );
    wield( loc );
}

void game::wield( item_location &loc )
{
    if( u.is_armed() ) {
        const bool is_unwielding = u.is_wielding( *loc );
        const auto ret = u.can_unwield( *loc );

        if( !ret.success() ) {
            add_msg( m_info, "%s", ret.c_str() );
        }

        u.unwield();

        if( is_unwielding ) {
            if( u.style_selected != matype_id( "style_none" ) ) {
                u.martialart_use_message();
            }
            return;
        }
    }

    const auto ret = u.can_wield( *loc );
    if( !ret.success() ) {
        add_msg( m_info, "%s", ret.c_str() );
    }

    // Need to do this here because holster_actor::use() checks if/where the item is worn
    item &target = *loc.get_item();
    if( target.get_use( "holster" ) && !target.contents.empty() ) {
        //~ %1$s: weapon name, %2$s: holster name
        if( query_yn( pgettext( "holster", "Draw %1$s from %2$s?" ), target.get_contained().tname(),
                      target.tname() ) ) {
            u.invoke_item( &target );
            return;
        }
    }

    // Can't use loc.obtain() here because that would cause things to spill.
    item to_wield = *loc.get_item();
    item_location::type location_type = loc.where();
    tripoint pos = loc.position();
    int worn_index = INT_MIN;
    if( u.is_worn( *loc.get_item() ) ) {
        auto ret = u.can_takeoff( *loc.get_item() );
        if( !ret.success() ) {
            add_msg( m_info, "%s", ret.c_str() );
            return;
        }
        int item_pos = u.get_item_position( loc.get_item() );
        if( item_pos != INT_MIN ) {
            worn_index = Character::worn_position_to_index( item_pos );
        }
    }
    int move_cost = loc.obtain_cost( u );
    loc.remove_item();
    if( !u.wield( to_wield ) ) {
        switch( location_type ) {
            case item_location::type::character:
                if( worn_index != INT_MIN ) {
                    auto it = u.worn.begin();
                    std::advance( it, worn_index );
                    u.worn.insert( it, to_wield );
                } else {
                    u.i_add( to_wield );
                }
                break;
            case item_location::type::map:
                m.add_item( pos, to_wield );
                break;
            case item_location::type::vehicle: {
                const cata::optional<vpart_reference> vp = g->m.veh_at( pos ).part_with_feature( "CARGO", false );
                // If we fail to return the item to the vehicle for some reason, add it to the map instead.
                if( !vp || !( vp->vehicle().add_item( vp->part_index(), to_wield ) ) ) {
                    m.add_item( pos, to_wield );
                }
                break;
            }
            case item_location::type::invalid:
                debugmsg( "Failed wield from invalid item location" );
                break;
        }
        return;
    }

    u.mod_moves( -move_cost );
}

void game::wield()
{
    item_location loc = game_menus::inv::wield( u );

    if( loc ) {
        wield( loc );
    } else {
        add_msg( _( "Never mind." ) );
    }
}

bool game::check_safe_mode_allowed( bool repeat_safe_mode_warnings )
{
    if( !repeat_safe_mode_warnings && safe_mode_warning_logged ) {
        // Already warned player since safe_mode_warning_logged is set.
        return false;
    }

    std::string msg_ignore = press_x( ACTION_IGNORE_ENEMY );
    if( !msg_ignore.empty() ) {
        std::wstring msg_ignore_wide = utf8_to_wstr( msg_ignore );
        // Operate on a wide-char basis to prevent corrupted multi-byte string
        msg_ignore_wide[0] = towlower( msg_ignore_wide[0] );
        msg_ignore = wstr_to_utf8( msg_ignore_wide );
    }

    if( u.has_effect( effect_laserlocked ) ) {
        // Automatic and mandatory safemode.  Make BLOODY sure the player notices!
        if( u.get_int_base() < 5 || u.has_trait( trait_id( "PROF_CHURL" ) ) ) {
            add_msg( game_message_params{ m_warning, gmf_bypass_cooldown },
                     _( "There's an angry red dot on your body, %s to brush it off." ), msg_ignore );
        } else {
            add_msg( game_message_params{ m_warning, gmf_bypass_cooldown },
                     _( "You are being laser-targeted, %s to ignore." ), msg_ignore );
        }
        safe_mode_warning_logged = true;
        return false;
    }
    if( safe_mode != SAFE_MODE_STOP ) {
        return true;
    }
    // Currently driving around, ignore the monster, they have no chance against a proper car anyway (-:
    if( u.controlling_vehicle && !get_option<bool>( "SAFEMODEVEH" ) ) {
        return true;
    }
    // Monsters around and we don't want to run
    std::string spotted_creature_name;
    if( new_seen_mon.empty() ) {
        // naming consistent with code in game::mon_info
        spotted_creature_name = _( "a survivor" );
        get_safemode().lastmon_whitelist = get_safemode().npc_type_name();
    } else {
        spotted_creature_name = new_seen_mon.back()->name();
        get_safemode().lastmon_whitelist = spotted_creature_name;
    }

    std::string whitelist;
    if( !get_safemode().empty() ) {
        whitelist = string_format( _( " or %s to whitelist the monster" ),
                                   press_x( ACTION_WHITELIST_ENEMY ) );
    }

    const std::string msg_safe_mode = press_x( ACTION_TOGGLE_SAFEMODE );
    add_msg( game_message_params{ m_warning, gmf_bypass_cooldown },
             _( "Spotted %1$s--safe mode is on!  (%2$s to turn it off, %3$s to ignore monster%4$s)" ),
             spotted_creature_name, msg_safe_mode, msg_ignore, whitelist );
    safe_mode_warning_logged = true;
    return false;
}

void game::set_safe_mode( safe_mode_type mode )
{
    safe_mode = mode;
    safe_mode_warning_logged = false;
}

bool game::disable_robot( const tripoint &p )
{
    monster *const mon_ptr = critter_at<monster>( p );
    if( !mon_ptr ) {
        return false;
    }
    monster &critter = *mon_ptr;
    if( critter.friendly == 0 || critter.has_flag( MF_RIDEABLE_MECH ) ||
        ( critter.has_flag( MF_PAY_BOT ) && critter.has_effect( effect_paid ) ) ) {
        // Can only disable / reprogram friendly monsters
        return false;
    }
    const auto mid = critter.type->id;
    const auto mon_item_id = critter.type->revert_to_itype;
    if( !mon_item_id.empty() &&
        query_yn( _( "Deactivate the %s?" ), critter.name() ) ) {

        u.moves -= 100;
        m.add_item_or_charges( p.xy(), critter.to_item() );
        if( !critter.has_flag( MF_INTERIOR_AMMO ) ) {
            for( auto &ammodef : critter.ammo ) {
                if( ammodef.second > 0 ) {
                    m.spawn_item( p.xy(), ammodef.first, 1, ammodef.second, calendar::turn );
                }
            }
        }
        remove_zombie( critter );
        return true;
    }
    // Manhacks are special, they have their own menu here.
    if( mid == mon_manhack ) {
        int choice = UILIST_CANCEL;
        if( critter.has_effect( effect_docile ) ) {
            choice = uilist( _( "Reprogram the manhack?" ), { _( "Engage targets." ) } );
        } else {
            choice = uilist( _( "Reprogram the manhack?" ), { _( "Follow me." ) } );
        }
        switch( choice ) {
            case 0:
                if( critter.has_effect( effect_docile ) ) {
                    critter.remove_effect( effect_docile );
                    if( one_in( 3 ) ) {
                        add_msg( _( "The %s hovers momentarily as it surveys the area." ),
                                 critter.name() );
                    }
                } else {
                    critter.add_effect( effect_docile, 1_turns, num_bp, true );
                    if( one_in( 3 ) ) {
                        add_msg( _( "The %s lets out a whirring noise and starts to follow you." ),
                                 critter.name() );
                    }
                }
                u.moves -= 100;
                return true;
            default:
                break;
        }
    }
    return false;
}

bool game::is_dangerous_tile( const tripoint &dest_loc ) const
{
    return !( get_dangerous_tile( dest_loc ).empty() );
}

bool game::prompt_dangerous_tile( const tripoint &dest_loc ) const
{
    std::vector<std::string> harmful_stuff = get_dangerous_tile( dest_loc );

    if( !harmful_stuff.empty() &&
        !query_yn( _( "Really step into %s?" ), enumerate_as_string( harmful_stuff ) ) ) {
        return false;
    }
    if( !harmful_stuff.empty() && u.is_mounted() &&
        m.tr_at( dest_loc ).loadid == tr_ledge ) {
        add_msg( m_warning, _( "Your %s refuses to move over that ledge!" ),
                 u.mounted_creature->get_name() );
        return false;
    }
    return true;
}

std::vector<std::string> game::get_dangerous_tile( const tripoint &dest_loc ) const
{
    std::vector<std::string> harmful_stuff;
    const auto fields_here = m.field_at( u.pos() );
    for( const auto &e : m.field_at( dest_loc ) ) {
        // warn before moving into a dangerous field except when already standing within a similar field
        if( u.is_dangerous_field( e.second ) && fields_here.find_field( e.first ) == nullptr ) {
            harmful_stuff.push_back( e.second.name() );
        }
    }

    if( !u.is_blind() ) {
        const trap &tr = m.tr_at( dest_loc );
        const bool boardable = static_cast<bool>( m.veh_at( dest_loc ).part_with_feature( "BOARDABLE",
                               true ) );
        // Hack for now, later ledge should stop being a trap
        // Note: in non-z-level mode, ledges obey different rules and so should be handled as regular traps
        if( tr.loadid == tr_ledge && m.has_zlevels() ) {
            if( !boardable ) {
                harmful_stuff.emplace_back( tr.name() );
            }
        } else if( tr.can_see( dest_loc, u ) && !tr.is_benign() && !boardable ) {
            harmful_stuff.emplace_back( tr.name() );
        }

        static const std::set< body_part > sharp_bps = {
            bp_eyes, bp_mouth, bp_head, bp_leg_l, bp_leg_r, bp_foot_l, bp_foot_r, bp_arm_l, bp_arm_r,
            bp_hand_l, bp_hand_r, bp_torso
        };

        const auto sharp_bp_check = [this]( body_part bp ) {
            return u.immune_to( bp, { DT_CUT, 10 } );
        };

        if( m.has_flag( "ROUGH", dest_loc ) && !m.has_flag( "ROUGH", u.pos() ) && !boardable &&
            ( u.get_armor_bash( bp_foot_l ) < 5 || u.get_armor_bash( bp_foot_r ) < 5 ) ) {
            harmful_stuff.emplace_back( m.name( dest_loc ) );
        } else if( m.has_flag( "SHARP", dest_loc ) && !m.has_flag( "SHARP", u.pos() ) && !( u.in_vehicle ||
                   g->m.veh_at( dest_loc ) ) &&
                   u.dex_cur < 78 && !std::all_of( sharp_bps.begin(), sharp_bps.end(), sharp_bp_check ) ) {
            harmful_stuff.emplace_back( m.name( dest_loc ) );
        }

    }

    return harmful_stuff;
}

bool game::walk_move( const tripoint &dest_loc )
{
    if( u.is_mounted() ) {
        auto mons = u.mounted_creature.get();
        if( mons->has_flag( MF_RIDEABLE_MECH ) ) {
            if( !mons->check_mech_powered() ) {
                add_msg( m_bad, _( "Your %s refuses to move as its batteries have been drained." ),
                         mons->get_name() );
                return false;
            }
        }
    }
    const optional_vpart_position vp_here = m.veh_at( u.pos() );
    const optional_vpart_position vp_there = m.veh_at( dest_loc );

    bool pushing = false; // moving -into- grabbed tile; skip check for move_cost > 0
    bool pulling = false; // moving -away- from grabbed tile; check for move_cost > 0
    bool shifting_furniture = false; // moving furniture and staying still; skip check for move_cost > 0

    const tripoint furn_pos = u.pos() + u.grab_point;
    const tripoint furn_dest = dest_loc + u.grab_point;

    bool grabbed = u.get_grab_type() != OBJECT_NONE;
    if( grabbed ) {
        const tripoint dp = dest_loc - u.pos();
        pushing = dp ==  u.grab_point;
        pulling = dp == -u.grab_point;
    }
    if( grabbed && dest_loc.z != u.posz() ) {
        add_msg( m_warning, _( "You let go of the grabbed object." ) );
        grabbed = false;
        u.grab( OBJECT_NONE );
    }

    // Now make sure we're actually holding something
    const vehicle *grabbed_vehicle = nullptr;
    if( grabbed && u.get_grab_type() == OBJECT_FURNITURE ) {
        // We only care about shifting, because it's the only one that can change our destination
        if( m.has_furn( u.pos() + u.grab_point ) ) {
            shifting_furniture = !pushing && !pulling;
        } else {
            // We were grabbing a furniture that isn't there
            grabbed = false;
        }
    } else if( grabbed && u.get_grab_type() == OBJECT_VEHICLE ) {
        grabbed_vehicle = veh_pointer_or_null( m.veh_at( u.pos() + u.grab_point ) );
        if( grabbed_vehicle == nullptr ) {
            // We were grabbing a vehicle that isn't there anymore
            grabbed = false;
        }
    } else if( grabbed ) {
        // We were grabbing something WEIRD, let's pretend we weren't
        grabbed = false;
    }
    if( u.grab_point != tripoint_zero && !grabbed ) {
        add_msg( m_warning, _( "Can't find grabbed object." ) );
        u.grab( OBJECT_NONE );
    }

    if( m.impassable( dest_loc ) && !pushing && !shifting_furniture ) {
        if( vp_there && u.mounted_creature && u.mounted_creature->has_flag( MF_RIDEABLE_MECH ) &&
            vp_there->vehicle().handle_potential_theft( dynamic_cast<player &>( u ) ) ) {
            tripoint diff = dest_loc - u.pos();
            if( diff.x < 0 ) {
                diff.x -= 2;
            } else if( diff.x > 0 ) {
                diff.x += 2;
            }
            if( diff.y < 0 ) {
                diff.y -= 2;
            } else if( diff.y > 0 ) {
                diff.y += 2;
            }
            u.mounted_creature->shove_vehicle( dest_loc + diff.xy(),
                                               dest_loc );
        }
        return false;
    }
    if( vp_there && !vp_there->vehicle().handle_potential_theft( dynamic_cast<player &>( u ) ) ) {
        return false;
    }
    if( u.is_mounted() && !pushing && vp_there ) {
        add_msg( m_warning, _( "You cannot board a vehicle whilst riding." ) );
        return false;
    }
    u.set_underwater( false );

    if( !shifting_furniture && !pushing && !prompt_dangerous_tile( dest_loc ) ) {
        return true;
    }
    // Used to decide whether to print a 'moving is slow message
    const int mcost_from = m.move_cost( u.pos() ); //calculate this _before_ calling grabbed_move

    int modifier = 0;
    if( grabbed && u.get_grab_type() == OBJECT_FURNITURE && u.pos() + u.grab_point == dest_loc ) {
        modifier = -m.furn( dest_loc ).obj().movecost;
    }

    int multiplier = 1;
    if( u.is_on_ground() ) {
        multiplier *= 3;
    }

    const int mcost = m.combined_movecost( u.pos(), dest_loc, grabbed_vehicle, modifier ) * multiplier;
    if( grabbed_move( dest_loc - u.pos() ) ) {
        return true;
    } else if( mcost == 0 ) {
        return false;
    }
    bool diag = trigdist && u.posx() != dest_loc.x && u.posy() != dest_loc.y;
    const int previous_moves = u.moves;
    if( u.is_mounted() ) {
        auto crit = u.mounted_creature.get();
        if( !crit->has_flag( MF_RIDEABLE_MECH ) &&
            ( m.has_flag_ter_or_furn( "MOUNTABLE", dest_loc ) ||
              m.has_flag_ter_or_furn( "BARRICADABLE_DOOR", dest_loc ) ||
              m.has_flag_ter_or_furn( "OPENCLOSE_INSIDE", dest_loc ) ||
              m.has_flag_ter_or_furn( "BARRICADABLE_DOOR_DAMAGED", dest_loc ) ||
              m.has_flag_ter_or_furn( "BARRICADABLE_DOOR_REINFORCED", dest_loc ) ) ) {
            add_msg( m_warning, _( "You cannot pass obstacles whilst mounted." ) );
            return false;
        }
        const double base_moves = u.run_cost( mcost, diag ) * 100.0 / crit->get_speed();
        const double encumb_moves = u.get_weight() / 4800.0_gram;
        u.moves -= static_cast<int>( ceil( base_moves + encumb_moves ) );
        if( u.movement_mode_is( CMM_WALK ) ) {
            crit->use_mech_power( -2 );
        } else if( u.movement_mode_is( CMM_CROUCH ) ) {
            crit->use_mech_power( -1 );
        } else if( u.movement_mode_is( CMM_RUN ) ) {
            crit->use_mech_power( -3 );
        }
    } else {
        u.moves -= u.run_cost( mcost, diag );
        /**
        TODO:
        This should really use the mounted creatures stamina, if mounted.
        Monsters don't currently have stamina however.
        For the time being just don't burn players stamina when mounted.
        */
        u.burn_move_stamina( previous_moves - u.moves );
    }
    // Max out recoil
    u.recoil = MAX_RECOIL;

    // Print a message if movement is slow
    const int mcost_to = m.move_cost( dest_loc ); //calculate this _after_ calling grabbed_move
    const bool fungus = m.has_flag_ter_or_furn( "FUNGUS", u.pos() ) ||
                        m.has_flag_ter_or_furn( "FUNGUS",
                                dest_loc ); //fungal furniture has no slowing effect on mycus characters
    const bool slowed = ( ( !u.has_trait( trait_PARKOUR ) && ( mcost_to > 2 || mcost_from > 2 ) ) ||
                          mcost_to > 4 || mcost_from > 4 ) &&
                        !( u.has_trait( trait_M_IMMUNE ) && fungus );
    if( slowed && !u.is_mounted() ) {
        // Unless u.pos() has a higher movecost than dest_loc, state that dest_loc is the cause
        if( mcost_to >= mcost_from ) {
            if( auto displayed_part = vp_there.part_displayed() ) {
                add_msg( m_warning, _( "Moving onto this %s is slow!" ),
                         displayed_part->part().name() );
                sfx::do_obstacle( displayed_part->part().info().get_id().str() );
            } else {
                add_msg( m_warning, _( "Moving onto this %s is slow!" ), m.name( dest_loc ) );
                sfx::do_obstacle( m.ter( dest_loc ).id().str() );
            }
        } else {
            if( auto displayed_part = vp_here.part_displayed() ) {
                add_msg( m_warning, _( "Moving off of this %s is slow!" ),
                         displayed_part->part().name() );
                sfx::do_obstacle( displayed_part->part().info().get_id().str() );
            } else {
                add_msg( m_warning, _( "Moving off of this %s is slow!" ), m.name( u.pos() ) );
                sfx::do_obstacle( m.ter( u.pos() ).id().str() );
            }
        }
    }
    if( !u.is_mounted() && u.has_trait( trait_id( "LEG_TENT_BRACE" ) ) &&
        ( !u.footwear_factor() ||
          ( u.footwear_factor() == .5 && one_in( 2 ) ) ) ) {
        // DX and IN are long suits for Cephalopods,
        // so this shouldn't cause too much hardship
        // Presumed that if it's swimmable, they're
        // swimming and won't stick
        ///\EFFECT_DEX decreases chance of tentacles getting stuck to the ground

        ///\EFFECT_INT decreases chance of tentacles getting stuck to the ground
        if( !m.has_flag( "SWIMMABLE", dest_loc ) && one_in( 80 + u.dex_cur + u.int_cur ) ) {
            add_msg( _( "Your tentacles stick to the ground, but you pull them free." ) );
            u.mod_fatigue( 1 );
        }
    }
    if( !u.has_artifact_with( AEP_STEALTH ) && !u.has_trait( trait_id( "DEBUG_SILENT" ) ) ) {
        int volume = u.is_stealthy() ? 3 : 6;
        volume *= u.mutation_value( "noise_modifier" );
        if( volume > 0 ) {
            if( u.is_wearing( "rm13_armor_on" ) ) {
                volume = 2;
            } else if( u.has_bionic( bionic_id( "bio_ankles" ) ) ) {
                volume = 12;
            }
            if( u.movement_mode_is( CMM_RUN ) ) {
                volume *= 1.5;
            } else if( u.movement_mode_is( CMM_CROUCH ) ) {
                volume /= 2;
            }
            if( u.is_mounted() ) {
                auto mons = u.mounted_creature.get();
                switch( mons->get_size() ) {
                    case MS_TINY:
                        volume = 0; // No sound for the tinies
                        break;
                    case MS_SMALL:
                        volume /= 3;
                        break;
                    case MS_MEDIUM:
                        break;
                    case MS_LARGE:
                        volume *= 1.5;
                        break;
                    case MS_HUGE:
                        volume *= 2;
                        break;
                    default:
                        break;
                }
                if( mons->has_flag( MF_LOUDMOVES ) ) {
                    volume += 6;
                }
                sounds::sound( dest_loc, volume, sounds::sound_t::movement, mons->type->get_footsteps(), false,
                               "none", "none" );
            } else {
                sounds::sound( dest_loc, volume, sounds::sound_t::movement, _( "footsteps" ), true,
                               "none", "none" );    // Sound of footsteps may awaken nearby monsters
            }
            sfx::do_footstep();
        }

        if( one_in( 20 ) && u.has_artifact_with( AEP_MOVEMENT_NOISE ) ) {
            sounds::sound( u.pos(), 40, sounds::sound_t::movement, _( "a rattling sound." ), true,
                           "misc", "rattling" );
        }
    }

    if( m.has_flag_ter_or_furn( TFLAG_HIDE_PLACE, dest_loc ) ) {
        add_msg( m_good, _( "You are hiding in the %s." ), m.name( dest_loc ) );
    }

    if( dest_loc != u.pos() ) {
        mtype_id mount_type;
        if( u.is_mounted() ) {
            mount_type = u.mounted_creature->type->id;
        }
        g->events().send<event_type::avatar_moves>( mount_type );
    }

    tripoint oldpos = u.pos();
    point submap_shift = place_player( dest_loc );
    point ms_shift = sm_to_ms_copy( submap_shift );
    oldpos = oldpos - ms_shift;

    if( pulling ) {
        const tripoint shifted_furn_pos = furn_pos - ms_shift;
        const tripoint shifted_furn_dest = furn_dest - ms_shift;
        const time_duration fire_age = m.get_field_age( shifted_furn_pos, fd_fire );
        const int fire_intensity = m.get_field_intensity( shifted_furn_pos, fd_fire );
        m.remove_field( shifted_furn_pos, fd_fire );
        m.set_field_intensity( shifted_furn_dest, fd_fire, fire_intensity );
        m.set_field_age( shifted_furn_dest, fd_fire, fire_age );
    }

    if( u.is_hauling() ) {
        u.assign_activity( activity_id( "ACT_MOVE_ITEMS" ) );
        // Whether the destination is inside a vehicle (not supported)
        u.activity.values.push_back( 0 );
        // Destination relative to the player
        u.activity.coords.push_back( tripoint_zero );
        map_stack items = m.i_at( oldpos );
        if( items.empty() ) {
            u.stop_hauling();
        }
        for( item &it : items ) {
            u.activity.targets.emplace_back( map_cursor( oldpos ), &it );
            // Quantity of 0 means move all
            u.activity.values.push_back( 0 );
        }
    }

    on_move_effects();

    return true;
}

point game::place_player( const tripoint &dest_loc )
{
    const optional_vpart_position vp1 = m.veh_at( dest_loc );
    if( const cata::optional<std::string> label = vp1.get_label() ) {
        add_msg( m_info, _( "Label here: %s" ), *label );
    }
    std::string signage = m.get_signage( dest_loc );
    if( !signage.empty() ) {
        if( !u.has_trait( trait_ILLITERATE ) ) {
            add_msg( m_info, _( "The sign says: %s" ), signage );
        } else {
            add_msg( m_info, _( "There is a sign here, but you are unable to read it." ) );
        }
    }
    if( m.has_graffiti_at( dest_loc ) ) {
        if( !u.has_trait( trait_ILLITERATE ) ) {
            add_msg( m_info, _( "Written here: %s" ), m.graffiti_at( dest_loc ) );
        } else {
            add_msg( m_info, _( "Something is written here, but you are unable to read it." ) );
        }
    }
    // TODO: Move the stuff below to a Character method so that NPCs can reuse it
    if( m.has_flag( "ROUGH", dest_loc ) && ( !u.in_vehicle ) && ( !u.is_mounted() ) ) {
        if( one_in( 5 ) && u.get_armor_bash( bp_foot_l ) < rng( 2, 5 ) ) {
            add_msg( m_bad, _( "You hurt your left foot on the %s!" ),
                     m.has_flag_ter( "ROUGH", dest_loc ) ? m.tername( dest_loc ) : m.furnname(
                         dest_loc ) );
            u.deal_damage( nullptr, bp_foot_l, damage_instance( DT_CUT, 1 ) );
        }
        if( one_in( 5 ) && u.get_armor_bash( bp_foot_r ) < rng( 2, 5 ) ) {
            add_msg( m_bad, _( "You hurt your right foot on the %s!" ),
                     m.has_flag_ter( "ROUGH", dest_loc ) ? m.tername( dest_loc ) : m.furnname(
                         dest_loc ) );
            u.deal_damage( nullptr, bp_foot_l, damage_instance( DT_CUT, 1 ) );
        }
    }
    ///\EFFECT_DEX increases chance of avoiding cuts on sharp terrain
    if( m.has_flag( "SHARP", dest_loc ) && !one_in( 3 ) && !x_in_y( 1 + u.dex_cur / 2.0, 40 ) &&
        ( !u.in_vehicle && !g->m.veh_at( dest_loc ) ) && ( !u.has_trait( trait_PARKOUR ) ||
                one_in( 4 ) ) ) {
        if( u.is_mounted() ) {
            add_msg( _( "Your %s gets cut!" ), u.mounted_creature->get_name() );
            u.mounted_creature->apply_damage( nullptr, bp_torso, rng( 1, 10 ) );
        } else {
            body_part bp = random_body_part();
            if( u.deal_damage( nullptr, bp, damage_instance( DT_CUT, rng( 1, 10 ) ) ).total_damage() > 0 ) {
                //~ 1$s - bodypart name in accusative, 2$s is terrain name.
                add_msg( m_bad, _( "You cut your %1$s on the %2$s!" ),
                         body_part_name_accusative( bp ),
                         m.has_flag_ter( "SHARP", dest_loc ) ? m.tername( dest_loc ) : m.furnname(
                             dest_loc ) );
                if( ( u.has_trait( trait_INFRESIST ) ) && ( one_in( 1024 ) ) ) {
                    u.add_effect( effect_tetanus, 1_turns, num_bp, true );
                } else if( ( !u.has_trait( trait_INFIMMUNE ) || !u.has_trait( trait_INFRESIST ) ) &&
                           ( one_in( 256 ) ) ) {
                    u.add_effect( effect_tetanus, 1_turns, num_bp, true );
                }
            }
        }
    }
    if( m.has_flag( "UNSTABLE", dest_loc ) && !u.is_mounted() ) {
        u.add_effect( effect_bouldering, 1_turns, num_bp, true );
    } else if( u.has_effect( effect_bouldering ) ) {
        u.remove_effect( effect_bouldering );
    }
    if( m.has_flag_ter_or_furn( TFLAG_NO_SIGHT, dest_loc ) ) {
        u.add_effect( effect_no_sight, 1_turns, num_bp, true );
    } else if( u.has_effect( effect_no_sight ) ) {
        u.remove_effect( effect_no_sight );
    }

    // If we moved out of the nonant, we need update our map data
    if( m.has_flag( "SWIMMABLE", dest_loc ) && u.has_effect( effect_onfire ) ) {
        add_msg( _( "The water puts out the flames!" ) );
        u.remove_effect( effect_onfire );
        if( u.is_mounted() ) {
            monster *mon = u.mounted_creature.get();
            if( mon->has_effect( effect_onfire ) ) {
                mon->remove_effect( effect_onfire );
            }
        }
    }

    if( monster *const mon_ptr = critter_at<monster>( dest_loc ) ) {
        // We displaced a monster. It's probably a bug if it wasn't a friendly mon...
        // Immobile monsters can't be displaced.
        monster &critter = *mon_ptr;
        // TODO handling for ridden creatures other than players mount.
        if( !critter.has_effect( effect_ridden ) ) {
            if( u.is_mounted() ) {
                std::vector<tripoint> valid;
                for( const tripoint &jk : g->m.points_in_radius( critter.pos(), 1 ) ) {
                    if( is_empty( jk ) ) {
                        valid.push_back( jk );
                    }
                }
                if( !valid.empty() ) {
                    critter.move_to( random_entry( valid ) );
                    add_msg( _( "You push the %s out of the way." ), critter.name() );
                } else {
                    add_msg( _( "There is no room to push the %s out of the way." ), critter.name() );
                    return u.pos().xy();
                }
            } else {
                critter.move_to( u.pos(), true ); // Force the movement even though the player is there right now.
                add_msg( _( "You displace the %s." ), critter.name() );
            }
        } else if( !u.has_effect( effect_riding ) ) {
            add_msg( _( "You cannot move the %s out of the way." ), critter.name() );
            return u.pos().xy();
        }
    }

    // If the player is in a vehicle, unboard them from the current part
    if( u.in_vehicle ) {
        m.unboard_vehicle( u.pos() );
    }
    // Move the player
    // Start with z-level, to make it less likely that old functions (2D ones) freak out
    if( m.has_zlevels() && dest_loc.z != get_levz() ) {
        vertical_shift( dest_loc.z );
    }

    if( u.is_hauling() && ( !m.can_put_items( dest_loc ) ||
                            m.has_flag( TFLAG_DEEP_WATER, dest_loc ) ||
                            vp1 ) ) {
        u.stop_hauling();
    }
    u.setpos( dest_loc );
    if( u.is_mounted() ) {
        monster *mon = u.mounted_creature.get();
        mon->setpos( dest_loc );
        mon->process_triggers();
        m.creature_in_field( *mon );
    }
    point submap_shift = update_map( u );
    // Important: don't use dest_loc after this line. `update_map` may have shifted the map
    // and dest_loc was not adjusted and therefore is still in the un-shifted system and probably wrong.
    // If you must use it you can calculate the position in the new, shifted system with
    // adjusted_pos = ( old_pos.x - submap_shift.x * SEEX, old_pos.y - submap_shift.y * SEEY, old_pos.z )

    //Auto pulp or butcher and Auto foraging
    if( get_option<bool>( "AUTO_FEATURES" ) && mostseen == 0  && !u.is_mounted() ) {
        static const direction adjacentDir[8] = { NORTH, NORTHEAST, EAST, SOUTHEAST, SOUTH, SOUTHWEST, WEST, NORTHWEST };

        const std::string forage_type = get_option<std::string>( "AUTO_FORAGING" );
        if( forage_type != "off" ) {
            const auto forage = [&]( const tripoint & pos ) {
                const auto &xter_t = m.ter( pos ).obj().examine;
                const auto &xfurn_t = m.furn( pos ).obj().examine;
                const bool forage_everything = forage_type == "both";
                const bool forage_bushes = forage_everything || forage_type == "bushes";
                const bool forage_trees = forage_everything || forage_type == "trees";
                if( xter_t == &iexamine::none ) {
                    return;
                } else if( ( forage_bushes && xter_t == &iexamine::shrub_marloss ) ||
                           ( forage_bushes && xter_t == &iexamine::shrub_wildveggies ) ||
                           ( forage_bushes && xter_t == &iexamine::harvest_ter_nectar ) ||
                           ( forage_trees && xter_t == &iexamine::tree_marloss ) ||
                           ( forage_trees && xter_t == &iexamine::harvest_ter ) ||
                           ( forage_trees && xter_t == &iexamine::harvest_ter_nectar )
                         ) {
                    xter_t( u, pos );
                } else if( ( forage_everything && xfurn_t == &iexamine::harvest_furn ) ||
                           ( forage_everything && xfurn_t == &iexamine::harvest_furn_nectar )
                         ) {
                    xfurn_t( u, pos );
                }
            };

            for( auto &elem : adjacentDir ) {
                forage( u.pos() + direction_XY( elem ) );
            }
        }

        const std::string pulp_butcher = get_option<std::string>( "AUTO_PULP_BUTCHER" );
        if( pulp_butcher == "butcher" && u.max_quality( quality_id( "BUTCHER" ) ) > INT_MIN ) {
            std::vector<item *> corpses;

            for( item &it : m.i_at( u.pos() ) ) {
                corpses.push_back( &it );
            }

            if( !corpses.empty() ) {
                u.assign_activity( activity_id( "ACT_BUTCHER" ), 0, true );
                for( item *it : corpses ) {
                    u.activity.targets.emplace_back( map_cursor( u.pos() ), it );
                }
            }
        } else if( pulp_butcher == "pulp" || pulp_butcher == "pulp_adjacent" ) {
            const auto pulp = [&]( const tripoint & pos ) {
                for( const auto &maybe_corpse : m.i_at( pos ) ) {
                    if( maybe_corpse.is_corpse() && maybe_corpse.can_revive() &&
                        !maybe_corpse.get_mtype()->bloodType().obj().has_acid ) {
                        u.assign_activity( activity_id( "ACT_PULP" ), calendar::INDEFINITELY_LONG, 0 );
                        u.activity.placement = pos;
                        u.activity.auto_resume = true;
                        u.activity.str_values.push_back( "auto_pulp_no_acid" );
                        return;
                    }
                }
            };

            if( pulp_butcher == "pulp_adjacent" ) {
                for( auto &elem : adjacentDir ) {
                    pulp( u.pos() + direction_XY( elem ) );
                }
            } else {
                pulp( u.pos() );
            }
        }
    }

    //Autopickup
    if( !u.is_mounted() && get_option<bool>( "AUTO_PICKUP" ) && !u.is_hauling() &&
        ( !get_option<bool>( "AUTO_PICKUP_SAFEMODE" ) || mostseen == 0 ) &&
        ( m.has_items( u.pos() ) || get_option<bool>( "AUTO_PICKUP_ADJACENT" ) ) ) {
        Pickup::pick_up( u.pos(), -1 );
    }

    // If the new tile is a boardable part, board it
    if( vp1.part_with_feature( "BOARDABLE", true ) && !u.is_mounted() ) {
        m.board_vehicle( u.pos(), &u );
    }

    // Traps!
    // Try to detect.
    u.search_surroundings();
    if( u.is_mounted() ) {
        m.creature_on_trap( *u.mounted_creature );
    } else {
        m.creature_on_trap( u );
    }
    // Drench the player if swimmable
    if( m.has_flag( "SWIMMABLE", u.pos() ) && !u.is_mounted() ) {
        u.drench( 40, { { bp_foot_l, bp_foot_r, bp_leg_l, bp_leg_r } }, false );
    }

    // List items here
    if( !m.has_flag( "SEALED", u.pos() ) ) {
        if( get_option<bool>( "NO_AUTO_PICKUP_ZONES_LIST_ITEMS" ) ||
            !g->check_zone( zone_type_id( "NO_AUTO_PICKUP" ), u.pos() ) ) {
            if( u.is_blind() && !m.i_at( u.pos() ).empty() ) {
                add_msg( _( "There's something here, but you can't see what it is." ) );
            } else if( m.has_items( u.pos() ) ) {
                std::vector<std::string> names;
                std::vector<size_t> counts;
                std::vector<item> items;
                for( auto &tmpitem : m.i_at( u.pos() ) ) {

                    std::string next_tname = tmpitem.tname();
                    std::string next_dname = tmpitem.display_name();
                    bool by_charges = tmpitem.count_by_charges();
                    bool got_it = false;
                    for( size_t i = 0; i < names.size(); ++i ) {
                        if( by_charges && next_tname == names[i] ) {
                            counts[i] += tmpitem.charges;
                            got_it = true;
                            break;
                        } else if( next_dname == names[i] ) {
                            counts[i] += 1;
                            got_it = true;
                            break;
                        }
                    }
                    if( !got_it ) {
                        if( by_charges ) {
                            names.push_back( tmpitem.tname( tmpitem.charges ) );
                            counts.push_back( tmpitem.charges );
                        } else {
                            names.push_back( tmpitem.display_name( 1 ) );
                            counts.push_back( 1 );
                        }
                        items.push_back( tmpitem );
                    }
                    if( names.size() > 10 ) {
                        break;
                    }
                }
                for( size_t i = 0; i < names.size(); ++i ) {
                    if( !items[i].count_by_charges() ) {
                        names[i] = items[i].display_name( counts[i] );
                    } else {
                        names[i] = items[i].tname( counts[i] );
                    }
                }
                int and_the_rest = 0;
                for( size_t i = 0; i < names.size(); ++i ) {
                    //~ number of items: "<number> <item>"
                    std::string fmt = ngettext( "%1$d %2$s", "%1$d %2$s", counts[i] );
                    names[i] = string_format( fmt, counts[i], names[i] );
                    // Skip the first two.
                    if( i > 1 ) {
                        and_the_rest += counts[i];
                    }
                }
                if( names.size() == 1 ) {
                    add_msg( _( "You see here %s." ), names[0] );
                } else if( names.size() == 2 ) {
                    add_msg( _( "You see here %s and %s." ), names[0], names[1] );
                } else if( names.size() == 3 ) {
                    add_msg( _( "You see here %s, %s, and %s." ), names[0], names[1], names[2] );
                } else if( and_the_rest < 7 ) {
                    add_msg( ngettext( "You see here %s, %s and %d more item.",
                                       "You see here %s, %s and %d more items.",
                                       and_the_rest ),
                             names[0], names[1], and_the_rest );
                } else {
                    add_msg( _( "You see here %s and many more items." ), names[0] );
                }
            }
        }
    }

    if( vp1.part_with_feature( "CONTROLS", true ) && u.in_vehicle && !u.is_mounted() ) {
        add_msg( _( "There are vehicle controls here." ) );
        if( !u.has_trait( trait_id( "WAYFARER" ) ) ) {
            add_msg( m_info, _( "%s to drive." ), press_x( ACTION_CONTROL_VEHICLE ) );
        }
    } else if( vp1.part_with_feature( "CONTROLS", true ) && u.in_vehicle &&
               u.is_mounted() ) {
        add_msg( _( "There are vehicle controls here but you cannot reach them whilst mounted." ) );
    }
    return submap_shift;
}

void game::place_player_overmap( const tripoint &om_dest )
{
    // if player is teleporting around, they dont bring their horse with them
    if( u.is_mounted() ) {
        u.remove_effect( effect_riding );
        u.mounted_creature->remove_effect( effect_ridden );
        u.mounted_creature = nullptr;
    }
    // offload the active npcs.
    unload_npcs();
    for( monster &critter : all_monsters() ) {
        despawn_monster( critter );
    }
    if( u.in_vehicle ) {
        m.unboard_vehicle( u.pos() );
    }
    const int minz = m.has_zlevels() ? -OVERMAP_DEPTH : get_levz();
    const int maxz = m.has_zlevels() ? OVERMAP_HEIGHT : get_levz();
    for( int z = minz; z <= maxz; z++ ) {
        m.clear_vehicle_cache( z );
        m.clear_vehicle_list( z );
    }
    // offset because load_map expects the coordinates of the top left corner, but the
    // player will be centered in the middle of the map.
    const tripoint map_om_pos( tripoint( 2 * om_dest.x, 2 * om_dest.y,
                                         om_dest.z ) + point( -HALF_MAPSIZE, -HALF_MAPSIZE ) );
    const tripoint player_pos( u.pos().xy(), map_om_pos.z );
    load_map( map_om_pos );
    load_npcs();
    m.spawn_monsters( true ); // Static monsters
    update_overmap_seen();
    // update weather now as it could be different on the new location
    weather.nextweather = calendar::turn;
    place_player( player_pos );
}

bool game::phasing_move( const tripoint &dest_loc )
{
    if( !u.has_active_bionic( bionic_id( "bio_probability_travel" ) ) ||
        u.get_power_level() < 250_kJ ) {
        return false;
    }

    if( dest_loc.z != u.posz() ) {
        // No vertical phasing yet
        return false;
    }

    //probability travel through walls but not water
    tripoint dest = dest_loc;
    // tile is impassable
    int tunneldist = 0;
    const int dx = sgn( dest.x - u.posx() );
    const int dy = sgn( dest.y - u.posy() );
    while( m.impassable( dest ) ||
           ( critter_at( dest ) != nullptr && tunneldist > 0 ) ) {
        //add 1 to tunnel distance for each impassable tile in the line
        tunneldist += 1;
        //Being dimensionally anchored prevents quantum shenanigans.
        if( u.worn_with_flag( "DIMENSIONAL_ANCHOR" ) || u.has_effect_with_flag( "DIMENSIONAL_ANCHOR" ) ) {
            u.add_msg_if_player( m_info, _( "You are repelled by the barrier!" ) );
            u.mod_power_level( -250_kJ ); //cost of tunneling one tile.
            return false;
        }
        if( tunneldist * 250_kJ >
            u.get_power_level() ) { //oops, not enough energy! Tunneling costs 250 bionic power per impassable tile
            add_msg( _( "You try to quantum tunnel through the barrier but are reflected!  Try again with more energy!" ) );
            u.mod_power_level( -250_kJ );
            return false;
        }

        if( tunneldist > 24 ) {
            add_msg( m_info, _( "It's too dangerous to tunnel that far!" ) );
            u.mod_power_level( -250_kJ );
            return false;
        }

        dest.x += dx;
        dest.y += dy;
    }

    if( tunneldist != 0 ) {
        if( u.in_vehicle ) {
            m.unboard_vehicle( u.pos() );
        }

        add_msg( _( "You quantum tunnel through the %d-tile wide barrier!" ), tunneldist );
        //tunneling costs 250 bionic power per impassable tile
        u.mod_power_level( -( tunneldist * 250_kJ ) );
        u.moves -= 100; //tunneling costs 100 moves
        u.setpos( dest );

        if( m.veh_at( u.pos() ).part_with_feature( "BOARDABLE", true ) ) {
            m.board_vehicle( u.pos(), &u );
        }

        u.grab( OBJECT_NONE );
        on_move_effects();
        return true;
    }

    return false;
}

bool game::grabbed_furn_move( const tripoint &dp )
{
    // Furniture: pull, push, or standing still and nudging object around.
    // Can push furniture out of reach.
    tripoint fpos = u.pos() + u.grab_point;
    // supposed position of grabbed furniture
    if( !m.has_furn( fpos ) ) {
        // Where did it go? We're grabbing thin air so reset.
        add_msg( m_info, _( "No furniture at grabbed point." ) );
        u.grab( OBJECT_NONE );
        return false;
    }

    const bool pushing_furniture = dp ==  u.grab_point;
    const bool pulling_furniture = dp == -u.grab_point;
    const bool shifting_furniture = !pushing_furniture && !pulling_furniture;

    tripoint fdest = fpos + dp; // intended destination of furniture.
    // Check floor: floorless tiles don't need to be flat and have no traps
    const bool has_floor = m.has_floor( fdest );
    // Unfortunately, game::is_empty fails for tiles we're standing on,
    // which will forbid pulling, so:
    const bool canmove = (
                             m.passable( fdest ) &&
                             critter_at<npc>( fdest ) == nullptr &&
                             critter_at<monster>( fdest ) == nullptr &&
                             ( !pulling_furniture || is_empty( u.pos() + dp ) ) &&
                             ( !has_floor || m.has_flag( "FLAT", fdest ) ) &&
                             !m.has_furn( fdest ) &&
                             !m.veh_at( fdest ) &&
                             ( !has_floor || m.tr_at( fdest ).is_null() )
                         );

    const furn_t furntype = m.furn( fpos ).obj();
    const int src_items = m.i_at( fpos ).size();
    const int dst_items = m.i_at( fdest ).size();

    const bool only_liquid_items = std::all_of( m.i_at( fdest ).begin(), m.i_at( fdest ).end(),
    [&]( item & liquid_item ) {
        return liquid_item.made_of_from_type( LIQUID );
    } );

    const bool dst_item_ok = !m.has_flag( "NOITEM", fdest ) &&
                             !m.has_flag( "SWIMMABLE", fdest ) &&
                             !m.has_flag( "DESTROY_ITEM", fdest ) &&
                             only_liquid_items;
    const bool src_item_ok = m.furn( fpos ).obj().has_flag( "CONTAINER" ) ||
                             m.furn( fpos ).obj().has_flag( "FIRE_CONTAINER" ) ||
                             m.furn( fpos ).obj().has_flag( "SEALED" );

    const int fire_intensity = m.get_field_intensity( fpos, fd_fire );
    time_duration fire_age = m.get_field_age( fpos, fd_fire );

    int str_req = furntype.move_str_req;
    // Factor in weight of items contained in the furniture.
    units::mass furniture_contents_weight = 0_gram;
    for( auto &contained_item : m.i_at( fpos ) ) {
        furniture_contents_weight += contained_item.weight();
    }
    str_req += furniture_contents_weight / 4_kilogram;
    if( canmove ) {
        u.increase_activity_level( ACTIVE_EXERCISE );
    }
    if( !canmove ) {
        // TODO: What is something?
        add_msg( _( "The %s collides with something." ), furntype.name() );
        u.moves -= 50;
        return true;
        ///\EFFECT_STR determines ability to drag furniture
    } else if( str_req > u.get_str() &&
               one_in( std::max( 20 - str_req - u.get_str(), 2 ) ) ) {
        add_msg( m_bad, _( "You strain yourself trying to move the heavy %s!" ),
                 furntype.name() );
        u.moves -= 100;
        u.mod_pain( 1 ); // Hurt ourselves.
        return true; // furniture and or obstacle wins.
    } else if( !src_item_ok && !dst_item_ok && dst_items > 0 ) {
        add_msg( _( "There's stuff in the way." ) );
        u.moves -= 50;
        return true;
    }

    u.moves -= str_req * 10;
    // Additional penalty if we can't comfortably move it.
    if( str_req > u.get_str() ) {
        int move_penalty = std::pow( str_req, 2.0 ) + 100.0;
        if( move_penalty <= 1000 ) {
            if( u.get_str() >= str_req - 3 ) {
                u.moves -= std::max( 3000, move_penalty * 10 );
                add_msg( m_bad, _( "The %s is really heavy!" ), furntype.name() );
                if( one_in( 3 ) ) {
                    add_msg( m_bad, _( "You fail to move the %s." ), furntype.name() );
                    return true;
                }
            } else {
                u.moves -= 100;
                add_msg( m_bad, _( "The %s is too heavy for you to budge." ), furntype.name() );
                return true;
            }
        }
        u.moves -= move_penalty;
        if( move_penalty > 500 ) {
            add_msg( _( "Moving the heavy %s is taking a lot of time!" ),
                     furntype.name() );
        } else if( move_penalty > 200 ) {
            if( one_in( 3 ) ) { // Nag only occasionally.
                add_msg( _( "It takes some time to move the heavy %s." ),
                         furntype.name() );
            }
        }
    }
    sounds::sound( fdest, furntype.move_str_req * 2, sounds::sound_t::movement,
                   _( "a scraping noise." ), true, "misc", "scraping" );

    // Actually move the furniture.
    m.furn_set( fdest, m.furn( fpos ) );
    m.furn_set( fpos, f_null );

    if( fire_intensity == 1 && !pulling_furniture ) {
        m.remove_field( fpos, fd_fire );
        m.set_field_intensity( fdest, fd_fire, fire_intensity );
        m.set_field_age( fdest, fd_fire, fire_age );
    }

    // Is there is only liquids on the ground, remove them after moving furniture.
    if( dst_items > 0 && only_liquid_items ) {
        m.i_clear( fdest );
    }

    if( src_items > 0 ) { // Move the stuff inside.
        if( dst_item_ok && src_item_ok ) {
            // Assume contents of both cells are legal, so we can just swap contents.
            std::list<item> temp;
            std::move( m.i_at( fpos ).begin(), m.i_at( fpos ).end(),
                       std::back_inserter( temp ) );
            m.i_clear( fpos );
            for( auto item_iter = m.i_at( fdest ).begin();
                 item_iter != m.i_at( fdest ).end(); ++item_iter ) {
                m.i_at( fpos ).insert( *item_iter );
            }
            m.i_clear( fdest );
            for( auto &cur_item : temp ) {
                m.i_at( fdest ).insert( cur_item );
            }
        } else {
            add_msg( _( "Stuff spills from the %s!" ), furntype.name() );
        }
    }

    if( shifting_furniture ) {
        // We didn't move
        tripoint d_sum = u.grab_point + dp;
        if( abs( d_sum.x ) < 2 && abs( d_sum.y ) < 2 ) {
            u.grab_point = d_sum; // furniture moved relative to us
        } else { // we pushed furniture out of reach
            add_msg( _( "You let go of the %s." ), furntype.name() );
            u.grab( OBJECT_NONE );
        }
        return true; // We moved furniture but stayed still.
    }

    if( pushing_furniture && m.impassable( fpos ) ) {
        // Not sure how that chair got into a wall, but don't let player follow.
        add_msg( _( "You let go of the %1$s as it slides past %2$s." ),
                 furntype.name(), m.tername( fdest ) );
        u.grab( OBJECT_NONE );
        return true;
    }

    return false;
}

bool game::grabbed_move( const tripoint &dp )
{
    if( u.get_grab_type() == OBJECT_NONE ) {
        return false;
    }

    if( dp.z != 0 ) {
        // No dragging stuff up/down stairs yet!
        return false;
    }

    // vehicle: pulling, pushing, or moving around the grabbed object.
    if( u.get_grab_type() == OBJECT_VEHICLE ) {
        return grabbed_veh_move( dp );
    }

    if( u.get_grab_type() == OBJECT_FURNITURE ) {
        return grabbed_furn_move( dp );
    }

    add_msg( m_info, _( "Nothing at grabbed point %d,%d,%d or bad grabbed object type." ),
             u.grab_point.x, u.grab_point.y, u.grab_point.z );
    u.grab( OBJECT_NONE );
    return false;
}

void game::on_move_effects()
{
    // TODO: Move this to a character method
    if( !u.is_mounted() ) {
        const item muscle( "muscle" );
        for( const bionic_id &bid : u.get_bionic_fueled_with( muscle ) ) {
            if( u.has_active_bionic( bid ) ) {// active power gen
                u.mod_power_level( units::from_kilojoule( muscle.fuel_energy() ) * bid->fuel_efficiency );
            } else if( u.has_bionic( bid ) ) {// passive power gen
                u.mod_power_level( units::from_kilojoule( muscle.fuel_energy() ) * bid->passive_fuel_efficiency );
            }
        }

        if( u.has_active_bionic( bionic_id( "bio_jointservo" ) ) ) {
            if( u.movement_mode_is( CMM_RUN ) ) {
                u.mod_power_level( -20_kJ );
            } else {
                u.mod_power_level( -10_kJ );
            }
        }
    }

<<<<<<< HEAD
    if( u.movement_mode_is( PMM_RUN ) ) {
        if( !u.can_run() ) {
    if( u.movement_mode_is( CMM_RUN ) ) {
        if( u.stamina <= 0 ) {
=======

    if( u.movement_mode_is( CMM_RUN ) ) {
        if( !u.can_run() ) {
>>>>>>> a096b1ea
            u.toggle_run_mode();
        }
        if( u.stamina < u.get_stamina_max() / 5 && one_in( u.stamina ) ) {
            u.add_effect( effect_winded, 10_turns );
        }
    }

    // apply martial art move bonuses
    u.ma_onmove_effects();

    sfx::do_ambient();
}

void game::on_options_changed()
{
#if defined(TILES)
    tilecontext->on_options_changed();
#endif
}

void game::fling_creature( Creature *c, const int &dir, float flvel, bool controlled )
{
    if( c == nullptr ) {
        debugmsg( "game::fling_creature invoked on null target" );
        return;
    }

    if( c->is_dead_state() ) {
        // Flinging a corpse causes problems, don't enable without testing
        return;
    }

    if( c->is_hallucination() ) {
        // Don't fling hallucinations
        return;
    }

    int steps = 0;
    bool thru = true;
    const bool is_u = ( c == &u );
    // Don't animate critters getting bashed if animations are off
    const bool animate = is_u || get_option<bool>( "ANIMATIONS" );

    player *p = dynamic_cast<player *>( c );

    tileray tdir( dir );
    int range = flvel / 10;
    tripoint pt = c->pos();
    while( range > 0 ) {
        c->underwater = false;
        // TODO: Check whenever it is actually in the viewport
        // or maybe even just redraw the changed tiles
        bool seen = is_u || u.sees( *c ); // To avoid redrawing when not seen
        tdir.advance();
        pt.x = c->posx() + tdir.dx();
        pt.y = c->posy() + tdir.dy();
        float force = 0;

        if( monster *const mon_ptr = critter_at<monster>( pt ) ) {
            monster &critter = *mon_ptr;
            // Approximate critter's "stopping power" with its max hp
            force = std::min<float>( 1.5f * critter.type->hp, flvel );
            const int damage = rng( force, force * 2.0f ) / 6;
            c->impact( damage, pt );
            // Multiply zed damage by 6 because no body parts
            const int zed_damage = std::max( 0, ( damage - critter.get_armor_bash( bp_torso ) ) * 6 );
            // TODO: Pass the "flinger" here - it's not the flung critter that deals damage
            critter.apply_damage( c, bp_torso, zed_damage );
            critter.check_dead_state();
            if( !critter.is_dead() ) {
                thru = false;
            }
        } else if( m.impassable( pt ) ) {
            if( !m.veh_at( pt ).obstacle_at_part() ) {
                force = std::min<float>( m.bash_strength( pt ), flvel );
            } else {
                // No good way of limiting force here
                // Keep it 1 less than maximum to make the impact hurt
                // but to keep the target flying after it
                force = flvel - 1;
            }
            const int damage = rng( force, force * 2.0f ) / 9;
            c->impact( damage, pt );
            if( m.is_bashable( pt ) ) {
                // Only go through if we successfully make the tile passable
                m.bash( pt, flvel );
                thru = m.passable( pt );
            } else {
                thru = false;
            }
        }

        // If the critter dies during flinging, moving it around causes debugmsgs
        if( c->is_dead_state() ) {
            return;
        }

        flvel -= force;
        if( thru ) {
            if( p != nullptr ) {
                if( p->in_vehicle ) {
                    m.unboard_vehicle( p->pos() );
                }
                // If we're flinging the player around, make sure the map stays centered on them.
                if( is_u ) {
                    update_map( pt.x, pt.y );
                } else {
                    p->setpos( pt );
                }
            } else if( !critter_at( pt ) ) {
                // Dying monster doesn't always leave an empty tile (blob spawning etc.)
                // Just don't setpos if it happens - next iteration will do so
                // or the monster will stop a tile before the unpassable one
                c->setpos( pt );
            }
        } else {
            // Don't zero flvel - count this as slamming both the obstacle and the ground
            // although at lower velocity
            break;
        }
        range--;
        steps++;
        if( animate && ( seen || u.sees( *c ) ) ) {
            draw();
        }
    }

    // Fall down to the ground - always on the last reached tile
    if( !m.has_flag( "SWIMMABLE", c->pos() ) ) {
        const trap_id trap_under_creature = m.tr_at( c->pos() ).loadid;
        // Didn't smash into a wall or a floor so only take the fall damage
        if( thru && trap_under_creature == tr_ledge ) {
            m.creature_on_trap( *c, false );
        } else {
            // Fall on ground
            int force = rng( flvel, flvel * 2 ) / 9;
            if( controlled ) {
                force = std::max( force / 2 - 5, 0 );
            }
            if( force > 0 ) {
                int dmg = c->impact( force, c->pos() );
                // TODO: Make landing damage the floor
                m.bash( c->pos(), dmg / 4, false, false, false );
            }
            // Always apply traps to creature i.e. bear traps, tele traps etc.
            m.creature_on_trap( *c, false );
        }
    } else {
        c->underwater = true;
        if( is_u ) {
            if( controlled ) {
                add_msg( _( "You dive into water." ) );
            } else {
                add_msg( m_warning, _( "You fall into water." ) );
            }
        }
    }
}

static cata::optional<tripoint> point_selection_menu( const std::vector<tripoint> &pts )
{
    if( pts.empty() ) {
        debugmsg( "point_selection_menu called with empty point set" );
        return cata::nullopt;
    }

    if( pts.size() == 1 ) {
        return pts[0];
    }

    const tripoint &upos = g->u.pos();
    uilist pmenu;
    pmenu.title = _( "Climb where?" );
    int num = 0;
    for( const tripoint &pt : pts ) {
        // TODO: Sort the menu so that it can be used with numpad directions
        const std::string &direction = direction_name( direction_from( upos.xy(), pt.xy() ) );
        // TODO: Inform player what is on said tile
        // But don't just print terrain name (in many cases it will be "open air")
        pmenu.addentry( num++, true, MENU_AUTOASSIGN, _( "Climb %s" ), direction );
    }

    pmenu.query();
    const int ret = pmenu.ret;
    if( ret < 0 || ret >= num ) {
        return cata::nullopt;
    }

    return pts[ret];
}

void game::vertical_move( int movez, bool force )
{
    if( u.is_mounted() ) {
        auto mons = u.mounted_creature.get();
        if( mons->has_flag( MF_RIDEABLE_MECH ) ) {
            if( !mons->check_mech_powered() ) {
                add_msg( m_bad, _( "Your %s refuses to move as its batteries have been drained." ),
                         mons->get_name() );
                return;
            }
        }
    }

    if( !u.move_effects( false ) ) {
        return;
    }

    // Check if there are monsters are using the stairs.
    bool slippedpast = false;
    if( !m.has_zlevels() && !coming_to_stairs.empty() && !force ) {
        // TODO: Allow travel if zombie couldn't reach stairs, but spawn him when we go up.
        add_msg( m_warning, _( "You try to use the stairs.  Suddenly you are blocked by a %s!" ),
                 coming_to_stairs[0].name() );
        // Roll.
        ///\EFFECT_DEX increases chance of moving past monsters on stairs

        ///\EFFECT_DODGE increases chance of moving past monsters on stairs
        int dexroll = dice( 6, u.dex_cur + u.get_skill_level( skill_dodge ) * 2 );
        ///\EFFECT_STR increases chance of moving past monsters on stairs

        ///\EFFECT_MELEE increases chance of moving past monsters on stairs
        int strroll = dice( 3, u.str_cur + u.get_skill_level( skill_melee ) * 1.5 );
        if( coming_to_stairs.size() > 4 ) {
            add_msg( _( "The are a lot of them on the %s!" ), m.tername( u.pos() ) );
            dexroll /= 4;
            strroll /= 2;
        } else if( coming_to_stairs.size() > 1 ) {
            add_msg( m_warning, _( "There's something else behind it!" ) );
            dexroll /= 2;
        }

        if( dexroll < 14 || strroll < 12 ) {
            update_stair_monsters();
            u.moves -= 100;
            return;
        }

        if( dexroll >= 14 ) {
            add_msg( _( "You manage to slip past!" ) );
        } else if( strroll >= 12 ) {
            add_msg( _( "You manage to push past!" ) );
        }
        slippedpast = true;
        u.moves -= 100;
    }

    // > and < are used for diving underwater.
    if( m.has_flag( "SWIMMABLE", u.pos() ) && m.has_flag( TFLAG_DEEP_WATER, u.pos() ) ) {
        if( movez == -1 ) {
            if( u.is_underwater() ) {
                add_msg( m_info, _( "You are already underwater!" ) );
                return;
            }
            if( u.worn_with_flag( "FLOTATION" ) ) {
                add_msg( m_info, _( "You can't dive while wearing a flotation device." ) );
                return;
            }
            u.set_underwater( true );
            ///\EFFECT_STR increases breath-holding capacity while diving
            u.oxygen = 30 + 2 * u.str_cur;
            add_msg( _( "You dive underwater!" ) );
        } else {
            if( u.swim_speed() < 500 || u.shoe_type_count( "swim_fins" ) ) {
                u.set_underwater( false );
                add_msg( _( "You surface." ) );
            } else {
                add_msg( m_info, _( "You try to surface but can't!" ) );
            }
        }
        u.moves -= 100;
        return;
    }

    // Force means we're going down, even if there's no staircase, etc.
    bool climbing = false;
    int move_cost = 100;
    tripoint stairs( u.posx(), u.posy(), u.posz() + movez );
    if( m.has_zlevels() && !force && movez == 1 && !m.has_flag( "GOES_UP", u.pos() ) ) {
        // Climbing
        if( m.has_floor_or_support( stairs ) ) {
            add_msg( m_info, _( "You can't climb here - there's a ceiling above your head" ) );
            return;
        }

        const int cost = u.climbing_cost( u.pos(), stairs );
        if( cost == 0 ) {
            add_msg( m_info, _( "You can't climb here - you need walls and/or furniture to brace against" ) );
            return;
        }

        std::vector<tripoint> pts;
        for( const auto &pt : m.points_in_radius( stairs, 1 ) ) {
            if( m.passable( pt ) &&
                m.has_floor_or_support( pt ) ) {
                pts.push_back( pt );
            }
        }

        if( cost <= 0 || pts.empty() ) {
            add_msg( m_info,
                     _( "You can't climb here - there is no terrain above you that would support your weight" ) );
            return;
        } else {
            // TODO: Make it an extended action
            climbing = true;
            move_cost = cost;

            const cata::optional<tripoint> pnt = point_selection_menu( pts );
            if( !pnt ) {
                return;
            }
            stairs = *pnt;
        }
    }

    if( !force && movez == -1 && !m.has_flag( "GOES_DOWN", u.pos() ) ) {
        add_msg( m_info, _( "You can't go down here!" ) );
        return;
    } else if( !climbing && !force && movez == 1 && !m.has_flag( "GOES_UP", u.pos() ) ) {
        add_msg( m_info, _( "You can't go up here!" ) );
        return;
    }

    if( force ) {
        // Let go of a grabbed cart.
        u.grab( OBJECT_NONE );
    } else if( u.grab_point != tripoint_zero ) {
        add_msg( m_info, _( "You can't drag things up and down stairs." ) );
        return;
    }

    // Because get_levz takes z-value from the map, it will change when vertical_shift (m.has_zlevels() == true)
    // is called or when the map is loaded on new z-level (== false).
    // This caches the z-level we start the movement on (current) and the level we're want to end.
    const int z_before = get_levz();
    const int z_after = get_levz() + movez;
    if( z_after < -OVERMAP_DEPTH || z_after > OVERMAP_HEIGHT ) {
        debugmsg( "Tried to move outside allowed range of z-levels" );
        return;
    }

    // Shift the map up or down

    std::unique_ptr<map> tmp_map_ptr;
    if( !m.has_zlevels() ) {
        tmp_map_ptr = std::make_unique<map>();
    }

    map &maybetmp = m.has_zlevels() ? m : *( tmp_map_ptr.get() );
    if( m.has_zlevels() ) {
        // We no longer need to shift the map here! What joy
    } else {
        maybetmp.load( tripoint( get_levx(), get_levy(), z_after ), false );
    }

    // Find the corresponding staircase
    bool rope_ladder = false;
    // TODO: Remove the stairfinding, make the mapgen gen aligned maps
    if( !force && !climbing ) {
        const cata::optional<tripoint> pnt = find_or_make_stairs( maybetmp, z_after, rope_ladder );
        if( !pnt ) {
            return;
        }
        stairs = *pnt;
    }

    if( !force ) {
        monstairz = z_before;
    }
    // Save all monsters that can reach the stairs, remove them from the tracker,
    // then despawn the remaining monsters. Because it's a vertical shift, all
    // monsters are out of the bounds of the map and will despawn.
    std::shared_ptr<monster> stored_mount;
    if( u.is_mounted() && !m.has_zlevels() ) {
        // Store a *copy* of the mount, so we can remove the original monster instance
        // from the tracker before the map shifts.
        // Map shifting would otherwise just despawn the mount and would later respawn it.
        stored_mount = std::make_shared<monster>( *u.mounted_creature );
        critter_tracker->remove( *u.mounted_creature );
    }
    if( !m.has_zlevels() ) {
        const tripoint to = u.pos();
        for( monster &critter : all_monsters() ) {
            if( critter.has_effect( effect_ridden ) ) {
                continue;
            }
            int turns = critter.turns_to_reach( to.xy() );
            if( turns < 10 && coming_to_stairs.size() < 8 && critter.will_reach( to.xy() )
                && !slippedpast ) {
                critter.staircount = 10 + turns;
                critter.on_unload();
                coming_to_stairs.push_back( critter );
                remove_zombie( critter );
            }
        }
        auto mons = critter_tracker->find( g->u.pos() );
        if( mons != nullptr ) {
            critter_tracker->remove( *mons );
        }
        shift_monsters( tripoint( 0, 0, movez ) );
    }

    std::vector<std::shared_ptr<npc>> npcs_to_bring;
    std::vector<monster *> monsters_following;
    if( !m.has_zlevels() && abs( movez ) == 1 ) {
        std::copy_if( active_npc.begin(), active_npc.end(), back_inserter( npcs_to_bring ),
        [this]( const std::shared_ptr<npc> &np ) {
            return np->is_walking_with() && !np->is_mounted() && rl_dist( np->pos(), u.pos() ) < 2;
        } );
    }

    if( m.has_zlevels() && abs( movez ) == 1 ) {
        for( monster &critter : all_monsters() ) {
            if( critter.attack_target() == &g->u || ( !critter.has_effect( effect_ridden ) &&
                    critter.has_effect( effect_pet ) && critter.friendly == -1 ) ) {
                monsters_following.push_back( &critter );
            }
        }
    }

    if( u.is_mounted() ) {
        monster *crit = u.mounted_creature.get();
        if( crit->has_flag( MF_RIDEABLE_MECH ) ) {
            crit->use_mech_power( -1 );
            if( u.movement_mode_is( CMM_WALK ) ) {
                crit->use_mech_power( -2 );
            } else if( u.movement_mode_is( CMM_CROUCH ) ) {
                crit->use_mech_power( -1 );
            } else if( u.movement_mode_is( CMM_RUN ) ) {
                crit->use_mech_power( -3 );
            }
        }
    } else {
        u.moves -= move_cost;
    }
    const tripoint old_pos = g->u.pos();
    point submap_shift;
    vertical_shift( z_after );
    if( !force ) {
        submap_shift = update_map( stairs.x, stairs.y );
    }
    if( u.is_mounted() ) {
        if( stored_mount ) {
            assert( !m.has_zlevels() );
            stored_mount->spawn( g->u.pos() );
            if( critter_tracker->add( stored_mount ) ) {
                u.mounted_creature = stored_mount;
            }
        } else {
            u.mounted_creature->setpos( g->u.pos() );
        }
    }

    if( !npcs_to_bring.empty() ) {
        // Would look nicer randomly scrambled
        auto candidates = closest_tripoints_first( 1, u.pos() );
        std::remove_if( candidates.begin(), candidates.end(), [this]( const tripoint & c ) {
            return !is_empty( c );
        } );

        for( const auto &np : npcs_to_bring ) {
            const auto found = std::find_if( candidates.begin(), candidates.end(),
            [this, np]( const tripoint & c ) {
                return !np->is_dangerous_fields( m.field_at( c ) ) && m.tr_at( c ).is_benign();
            } );

            if( found != candidates.end() ) {
                // TODO: De-uglify
                np->setpos( *found );
                np->place_on_map();
                np->setpos( *found );
                candidates.erase( found );
            }

            if( candidates.empty() ) {
                break;
            }
        }

        reload_npcs();
    }

    // This ugly check is here because of stair teleport bullshit
    // TODO: Remove stair teleport bullshit
    if( rl_dist( g->u.pos(), old_pos ) <= 1 ) {
        for( monster *m : monsters_following ) {
            m->set_dest( g->u.pos() );
        }
    }

    if( rope_ladder ) {
        m.ter_set( u.pos(), t_rope_up );
    }

    if( m.ter( stairs ) == t_manhole_cover ) {
        m.spawn_item( stairs + point( rng( -1, 1 ), rng( -1, 1 ) ), "manhole_cover" );
        m.ter_set( stairs, t_manhole );
    }

    // Wouldn't work and may do strange things
    if( u.is_hauling() && !m.has_zlevels() ) {
        add_msg( _( "You cannot haul items here." ) );
        u.stop_hauling();
    }

    if( u.is_hauling() ) {
        const tripoint adjusted_pos = old_pos - sm_to_ms_copy( submap_shift );
        u.assign_activity( activity_id( "ACT_MOVE_ITEMS" ) );
        // Whether the destination is inside a vehicle (not supported)
        u.activity.values.push_back( 0 );
        // Destination relative to the player
        u.activity.coords.push_back( tripoint_zero );
        map_stack items = m.i_at( adjusted_pos );
        if( items.empty() ) {
            u.stop_hauling();
        }
        for( item &it : items ) {
            u.activity.targets.emplace_back( map_cursor( adjusted_pos ), &it );
            // Quantitu of 0 means move all
            u.activity.values.push_back( 0 );
        }
    }

    m.invalidate_map_cache( g->get_levz() );
    refresh_all();
    // Upon force movement, traps can not be avoided.
    m.creature_on_trap( u, !force );
}

cata::optional<tripoint> game::find_or_make_stairs( map &mp, const int z_after, bool &rope_ladder )
{
    const int omtilesz = SEEX * 2;
    real_coords rc( m.getabs( point( u.posx(), u.posy() ) ) );
    tripoint omtile_align_start( m.getlocal( rc.begin_om_pos() ), z_after );
    tripoint omtile_align_end( omtile_align_start + point( -1 + omtilesz, -1 + omtilesz ) );

    // Try to find the stairs.
    cata::optional<tripoint> stairs;
    int best = INT_MAX;
    const int movez = z_after - get_levz();
    Creature *blocking_creature = nullptr;
    for( const tripoint &dest : m.points_in_rectangle( omtile_align_start, omtile_align_end ) ) {
        if( rl_dist( u.pos(), dest ) <= best &&
            ( ( movez == -1 && mp.has_flag( "GOES_UP", dest ) ) ||
              ( movez == 1 && ( mp.has_flag( "GOES_DOWN", dest ) ||
                                mp.ter( dest ) == t_manhole_cover ) ) ||
              ( ( movez == 2 || movez == -2 ) && mp.ter( dest ) == t_elevator ) ) ) {
            if( mp.has_zlevels() && critter_at( dest ) ) {
                blocking_creature = critter_at( dest );
                continue;
            }
            stairs.emplace( dest );
            best = rl_dist( u.pos(), dest );
        }
    }

    if( stairs ) {
        // Stairs found
        return stairs;
    }

    if( blocking_creature ) {
        add_msg( _( "There's a %s in the way!" ), blocking_creature->disp_name() );
        return cata::nullopt;
    }
    // No stairs found! Try to make some
    rope_ladder = false;
    stairs.emplace( u.pos() );
    stairs->z = z_after;
    // Check the destination area for lava.
    if( mp.ter( *stairs ) == t_lava ) {
        if( movez < 0 &&
            !query_yn(
                _( "There is a LOT of heat coming out of there, even the stairs have melted away.  Jump down?  You won't be able to get back up." ) ) ) {
            return cata::nullopt;
        } else if( movez > 0 &&
                   !query_yn(
                       _( "There is a LOT of heat coming out of there.  Push through the half-molten rocks and ascend?  You will not be able to get back down." ) ) ) {
            return cata::nullopt;
        }

        return stairs;
    }

    if( movez > 0 ) {
        if( !mp.has_flag( "GOES_DOWN", *stairs ) ) {
            if( !query_yn( _( "You may be unable to return back down these stairs.  Continue up?" ) ) ) {
                return cata::nullopt;
            }
        }
        // Manhole covers need this to work
        // Maybe require manhole cover here and fail otherwise?
        return stairs;
    }

    if( mp.impassable( *stairs ) ) {
        popup( _( "Halfway down, the way down becomes blocked off." ) );
        return cata::nullopt;
    }

    if( u.has_trait( trait_id( "WEB_RAPPEL" ) ) ) {
        if( query_yn( _( "There is a sheer drop halfway down.  Web-descend?" ) ) ) {
            rope_ladder = true;
            if( ( rng( 4, 8 ) ) < u.get_skill_level( skill_dodge ) ) {
                add_msg( _( "You attach a web and dive down headfirst, flipping upright and landing on your feet." ) );
            } else {
                add_msg( _( "You securely web up and work your way down, lowering yourself safely." ) );
            }
        } else {
            return cata::nullopt;
        }
    } else if( u.has_trait( trait_VINES2 ) || u.has_trait( trait_VINES3 ) ) {
        if( query_yn( _( "There is a sheer drop halfway down.  Use your vines to descend?" ) ) ) {
            if( u.has_trait( trait_VINES2 ) ) {
                if( query_yn( _( "Detach a vine?  It'll hurt, but you'll be able to climb back up…" ) ) ) {
                    rope_ladder = true;
                    add_msg( m_bad, _( "You descend on your vines, though leaving a part of you behind stings." ) );
                    u.mod_pain( 5 );
                    u.apply_damage( nullptr, bp_torso, 5 );
                    u.mod_stored_nutr( 10 );
                    u.mod_thirst( 10 );
                } else {
                    add_msg( _( "You gingerly descend using your vines." ) );
                }
            } else {
                add_msg( _( "You effortlessly lower yourself and leave a vine rooted for future use." ) );
                rope_ladder = true;
                u.mod_stored_nutr( 10 );
                u.mod_thirst( 10 );
            }
        } else {
            return cata::nullopt;
        }
    } else if( u.has_amount( "grapnel", 1 ) ) {
        if( query_yn( _( "There is a sheer drop halfway down.  Climb your grappling hook down?" ) ) ) {
            rope_ladder = true;
            u.use_amount( "grapnel", 1 );
        } else {
            return cata::nullopt;
        }
    } else if( u.has_amount( "rope_30", 1 ) ) {
        if( query_yn( _( "There is a sheer drop halfway down.  Climb your rope down?" ) ) ) {
            rope_ladder = true;
            u.use_amount( "rope_30", 1 );
        } else {
            return cata::nullopt;
        }
    } else if( !query_yn( _( "There is a sheer drop halfway down.  Jump?" ) ) ) {
        return cata::nullopt;
    }

    return stairs;
}

void game::vertical_shift( const int z_after )
{
    if( z_after < -OVERMAP_DEPTH || z_after > OVERMAP_HEIGHT ) {
        debugmsg( "Tried to get z-level %d outside allowed range of %d-%d",
                  z_after, -OVERMAP_DEPTH, OVERMAP_HEIGHT );
        return;
    }

    // TODO: Implement dragging stuff up/down
    u.grab( OBJECT_NONE );

    scent.reset();

    u.setz( z_after );
    const int z_before = get_levz();
    if( !m.has_zlevels() ) {
        m.clear_vehicle_cache( z_before );
        m.access_cache( z_before ).vehicle_list.clear();
        m.access_cache( z_before ).zone_vehicles.clear();
        m.set_transparency_cache_dirty( z_before );
        m.set_outside_cache_dirty( z_before );
        m.load( tripoint( get_levx(), get_levy(), z_after ), true );
        shift_monsters( tripoint( 0, 0, z_after - z_before ) );
        reload_npcs();
    } else {
        // Shift the map itself
        m.vertical_shift( z_after );
    }

    m.spawn_monsters( true );
    // this may be required after a vertical shift if z-levels are not enabled
    // the critter is unloaded/loaded, and it needs to reconstruct its rider data after being reloaded.
    validate_mounted_npcs();
    vertical_notes( z_before, z_after );
}

void game::vertical_notes( int z_before, int z_after )
{
    if( z_before == z_after || !get_option<bool>( "AUTO_NOTES" ) ||
        !get_option<bool>( "AUTO_NOTES_STAIRS" ) ) {
        return;
    }

    if( !m.inbounds_z( z_before ) || !m.inbounds_z( z_after ) ) {
        debugmsg( "game::vertical_notes invalid arguments: z_before == %d, z_after == %d",
                  z_before, z_after );
        return;
    }
    // Figure out where we know there are up/down connectors
    // Fill in all the tiles we know about (e.g. subway stations)
    static const int REVEAL_RADIUS = 40;
    for( const tripoint &p : points_in_radius( u.global_omt_location(), REVEAL_RADIUS ) ) {
        const tripoint cursp_before( p.xy(), z_before );
        const tripoint cursp_after( p.xy(), z_after );

        if( !overmap_buffer.seen( cursp_before ) ) {
            continue;
        }
        if( overmap_buffer.has_note( cursp_after ) ) {
            // Already has a note -> never add an AUTO-note
            continue;
        }
        const oter_id &ter = overmap_buffer.ter( cursp_before );
        const oter_id &ter2 = overmap_buffer.ter( cursp_after );
        if( z_after > z_before && ter->has_flag( known_up ) &&
            !ter2->has_flag( known_down ) ) {
            overmap_buffer.set_seen( cursp_after, true );
            overmap_buffer.add_note( cursp_after, string_format( ">:W;%s", _( "AUTO: goes down" ) ) );
        } else if( z_after < z_before && ter->has_flag( known_down ) &&
                   !ter2->has_flag( known_up ) ) {
            overmap_buffer.set_seen( cursp_after, true );
            overmap_buffer.add_note( cursp_after, string_format( "<:W;%s", _( "AUTO: goes up" ) ) );
        }
    }
}

point game::update_map( player &p )
{
    int x = p.posx();
    int y = p.posy();
    return update_map( x, y );
}

point game::update_map( int &x, int &y )
{
    point shift;

    while( x < HALF_MAPSIZE_X ) {
        x += SEEX;
        shift.x--;
    }
    while( x >= HALF_MAPSIZE_X + SEEX ) {
        x -= SEEX;
        shift.x++;
    }
    while( y < HALF_MAPSIZE_Y ) {
        y += SEEY;
        shift.y--;
    }
    while( y >= HALF_MAPSIZE_Y + SEEY ) {
        y -= SEEY;
        shift.y++;
    }

    if( shift == point_zero ) {
        // adjust player position
        u.setpos( tripoint( x, y, get_levz() ) );
        // Not actually shifting the submaps, all the stuff below would do nothing
        return point_zero;
    }

    // this handles loading/unloading submaps that have scrolled on or off the viewport
    m.shift( shift );

    // Shift monsters
    shift_monsters( tripoint( shift, 0 ) );
    const point shift_ms = sm_to_ms_copy( shift );
    u.shift_destination( -shift_ms );

    // Shift NPCs
    for( auto it = active_npc.begin(); it != active_npc.end(); ) {
        ( *it )->shift( shift.x, shift.y );
        if( ( *it )->posx() < 0 - SEEX * 2 || ( *it )->posy() < 0 - SEEX * 2 ||
            ( *it )->posx() > SEEX * ( MAPSIZE + 2 ) || ( *it )->posy() > SEEY * ( MAPSIZE + 2 ) ) {
            //Remove the npc from the active list. It remains in the overmap list.
            ( *it )->on_unload();
            it = active_npc.erase( it );
        } else {
            it++;
        }
    }

    scent.shift( shift_ms.x, shift_ms.y );

    // Also ensure the player is on current z-level
    // get_levz() should later be removed, when there is no longer such a thing
    // as "current z-level"
    u.setpos( tripoint( x, y, get_levz() ) );

    // Only do the loading after all coordinates have been shifted.

    // Check for overmap saved npcs that should now come into view.
    // Put those in the active list.
    load_npcs();

    // Make sure map cache is consistent since it may have shifted.
    if( m.has_zlevels() ) {
        for( int zlev = -OVERMAP_DEPTH; zlev <= OVERMAP_HEIGHT; ++zlev ) {
            m.invalidate_map_cache( zlev );
        }
    } else {
        m.invalidate_map_cache( get_levz() );
    }
    m.build_map_cache( get_levz() );

    // Spawn monsters if appropriate
    // This call will generate new monsters in addition to loading, so it's placed after NPC loading
    m.spawn_monsters( false ); // Static monsters

    // Update what parts of the world map we can see
    update_overmap_seen();

    return shift;
}

void game::update_overmap_seen()
{
    const tripoint ompos = u.global_omt_location();
    const int dist = u.overmap_sight_range( light_level( u.posz() ) );
    const int dist_squared = dist * dist;
    // We can always see where we're standing
    overmap_buffer.set_seen( ompos, true );
    for( const tripoint &p : points_in_radius( ompos, dist ) ) {
        const point delta = p.xy() - ompos.xy();
        const int h_squared = delta.x * delta.x + delta.y * delta.y;
        if( trigdist && h_squared > dist_squared ) {
            continue;
        }
        // If circular distances are enabled, scale overmap distances by the diagonality of the sight line.
        const float multiplier = trigdist ? std::sqrt( h_squared ) / std::max( std::abs( delta.x ),
                                 std::abs( delta.y ) ) : 1;
        const std::vector<tripoint> line = line_to( ompos, p, 0 );
        float sight_points = dist;
        for( auto it = line.begin();
             it != line.end() && sight_points >= 0; ++it ) {
            const oter_id &ter = overmap_buffer.ter( *it );
            sight_points -= static_cast<int>( ter->get_see_cost() ) * multiplier;
        }
        if( sight_points >= 0 ) {
            tripoint seen( p );
            do {
                overmap_buffer.set_seen( seen, true );
                --seen.z;
            } while( seen.z >= 0 );
        }
    }
}

void game::replace_stair_monsters()
{
    for( auto &elem : coming_to_stairs ) {
        elem.staircount = 0;
        const tripoint pnt( elem.pos().xy(), get_levz() );
        place_critter_around( std::make_shared<monster>( elem ), pnt, 10 );
    }

    coming_to_stairs.clear();
}

// TODO: abstract out the location checking code
// TODO: refactor so zombies can follow up and down stairs instead of this mess
void game::update_stair_monsters()
{
    // Search for the stairs closest to the player.
    std::vector<int> stairx;
    std::vector<int> stairy;
    std::vector<int> stairdist;

    const bool from_below = monstairz < get_levz();

    if( coming_to_stairs.empty() ) {
        return;
    }

    if( m.has_zlevels() ) {
        debugmsg( "%d monsters coming to stairs on a map with z-levels",
                  coming_to_stairs.size() );
        coming_to_stairs.clear();
    }

    for( const tripoint &dest : m.points_on_zlevel( u.posz() ) ) {
        if( ( from_below && m.has_flag( "GOES_DOWN", dest ) ) ||
            ( !from_below && m.has_flag( "GOES_UP", dest ) ) ) {
            stairx.push_back( dest.x );
            stairy.push_back( dest.y );
            stairdist.push_back( rl_dist( dest, u.pos() ) );
        }
    }
    if( stairdist.empty() ) {
        return;         // Found no stairs?
    }

    // Find closest stairs.
    size_t si = 0;
    for( size_t i = 0; i < stairdist.size(); i++ ) {
        if( stairdist[i] < stairdist[si] ) {
            si = i;
        }
    }

    // Find up to 4 stairs for distance stairdist[si] +1
    std::vector<int> nearest;
    nearest.push_back( si );
    for( size_t i = 0; i < stairdist.size() && nearest.size() < 4; i++ ) {
        if( ( i != si ) && ( stairdist[i] <= stairdist[si] + 1 ) ) {
            nearest.push_back( i );
        }
    }
    // Randomize the stair choice
    si = random_entry_ref( nearest );

    // Attempt to spawn zombies.
    for( size_t i = 0; i < coming_to_stairs.size(); i++ ) {
        int mposx = stairx[si];
        int mposy = stairy[si];
        monster &critter = coming_to_stairs[i];
        const tripoint dest {
            mposx, mposy, g->get_levz()
        };

        // We might be not be visible.
        if( ( critter.posx() < 0 - ( MAPSIZE_X ) / 6 ||
              critter.posy() < 0 - ( MAPSIZE_Y ) / 6 ||
              critter.posx() > ( MAPSIZE_X * 7 ) / 6 ||
              critter.posy() > ( MAPSIZE_Y * 7 ) / 6 ) ) {
            continue;
        }

        critter.staircount -= 4;
        // Let the player know zombies are trying to come.
        if( u.sees( dest ) ) {
            std::stringstream dump;
            if( critter.staircount > 4 ) {
                dump << string_format( _( "You see a %s on the stairs" ), critter.name() );
            } else {
                if( critter.staircount > 0 ) {
                    dump << ( from_below ?
                              //~ The <monster> is almost at the <bottom/top> of the <terrain type>!
                              string_format( _( "The %1$s is almost at the top of the %2$s!" ),
                                             critter.name(),
                                             m.tername( dest ) ) :
                              string_format( _( "The %1$s is almost at the bottom of the %2$s!" ),
                                             critter.name(),
                                             m.tername( dest ) ) );
                }
            }

            add_msg( m_warning, dump.str() );
        } else {
            sounds::sound( dest, 5, sounds::sound_t::movement,
                           _( "a sound nearby from the stairs!" ), true, "misc", "stairs_movement" );
        }

        if( critter.staircount > 0 ) {
            continue;
        }

        if( is_empty( dest ) ) {
            critter.spawn( dest );
            critter.staircount = 0;
            place_critter_at( std::make_shared<monster>( critter ), dest );
            if( u.sees( dest ) ) {
                if( !from_below ) {
                    add_msg( m_warning, _( "The %1$s comes down the %2$s!" ),
                             critter.name(),
                             m.tername( dest ) );
                } else {
                    add_msg( m_warning, _( "The %1$s comes up the %2$s!" ),
                             critter.name(),
                             m.tername( dest ) );
                }
            }
            coming_to_stairs.erase( coming_to_stairs.begin() + i );
            continue;
        } else if( u.pos() == dest ) {
            // Monster attempts to push player of stairs
            int pushx = -1;
            int pushy = -1;
            int tries = 0;

            // the critter is now right on top of you and will attack unless
            // it can find a square to push you into with one of his tries.
            const int creature_push_attempts = 9;
            const int player_throw_resist_chance = 3;

            critter.spawn( dest );
            while( tries < creature_push_attempts ) {
                tries++;
                pushx = rng( -1, 1 );
                pushy = rng( -1, 1 );
                int iposx = mposx + pushx;
                int iposy = mposy + pushy;
                tripoint pos( iposx, iposy, get_levz() );
                if( ( pushx != 0 || pushy != 0 ) && !critter_at( pos ) &&
                    critter.can_move_to( pos ) ) {
                    bool resiststhrow = ( u.is_throw_immune() ) ||
                                        ( u.has_trait( trait_LEG_TENT_BRACE ) );
                    if( resiststhrow && one_in( player_throw_resist_chance ) ) {
                        u.moves -= 25; // small charge for avoiding the push altogether
                        add_msg( _( "The %s fails to push you back!" ),
                                 critter.name() );
                        return; //judo or leg brace prevent you from getting pushed at all
                    }
                    // Not accounting for tentacles latching on, so..
                    // Something is about to happen, lets charge half a move
                    u.moves -= 50;
                    if( resiststhrow && ( u.is_throw_immune() ) ) {
                        //we have a judoka who isn't getting pushed but counterattacking now.
                        mattack::thrown_by_judo( &critter );
                        return;
                    }
                    std::string msg;
                    ///\EFFECT_DODGE reduces chance of being downed when pushed off the stairs
                    if( !( resiststhrow ) && ( u.get_dodge() + rng( 0, 3 ) < 12 ) ) {
                        // dodge 12 - never get downed
                        // 11.. avoid 75%; 10.. avoid 50%; 9.. avoid 25%
                        u.add_effect( effect_downed, 2_turns );
                        msg = _( "The %s pushed you back hard!" );
                    } else {
                        msg = _( "The %s pushed you back!" );
                    }
                    add_msg( m_warning, msg.c_str(), critter.name() );
                    u.setx( u.posx() + pushx );
                    u.sety( u.posy() + pushy );
                    return;
                }
            }
            add_msg( m_warning,
                     _( "The %s tried to push you back but failed!  It attacks you!" ),
                     critter.name() );
            critter.melee_attack( u );
            u.moves -= 50;
            return;
        } else if( monster *const mon_ptr = critter_at<monster>( dest ) ) {
            // Monster attempts to displace a monster from the stairs
            monster &other = *mon_ptr;
            critter.spawn( dest );

            // the critter is now right on top of another and will push it
            // if it can find a square to push it into inside of his tries.
            const int creature_push_attempts = 9;
            const int creature_throw_resist = 4;

            int tries = 0;
            int pushx = 0;
            int pushy = 0;
            while( tries < creature_push_attempts ) {
                tries++;
                pushx = rng( -1, 1 );
                pushy = rng( -1, 1 );
                int iposx = mposx + pushx;
                int iposy = mposy + pushy;
                tripoint pos( iposx, iposy, get_levz() );
                if( ( pushx == 0 && pushy == 0 ) || ( ( iposx == u.posx() ) && ( iposy == u.posy() ) ) ) {
                    continue;
                }
                if( !critter_at( pos ) && other.can_move_to( pos ) ) {
                    other.setpos( tripoint( iposx, iposy, get_levz() ) );
                    other.moves -= 50;
                    std::string msg;
                    if( one_in( creature_throw_resist ) ) {
                        other.add_effect( effect_downed, 2_turns );
                        msg = _( "The %1$s pushed the %2$s hard." );
                    } else {
                        msg = _( "The %1$s pushed the %2$s." );
                    }
                    add_msg( m_neutral, msg, critter.name(), other.name() );
                    return;
                }
            }
            return;
        }
    }
}

void game::despawn_monster( monster &critter )
{
    if( !critter.is_hallucination() ) {
        // hallucinations aren't stored, they come and go as they like,
        overmap_buffer.despawn_monster( critter );
    }

    critter.on_unload();
    remove_zombie( critter );
    // simulate it being dead so further processing of it (e.g. in monmove) will yield
    critter.set_hp( 0 );
}

void game::shift_monsters( const tripoint &shift )
{
    // If either shift argument is non-zero, we're shifting.
    if( shift == tripoint_zero ) {
        return;
    }
    for( monster &critter : all_monsters() ) {
        if( shift.xy() != point_zero ) {
            critter.shift( shift.xy() );
        }

        if( m.inbounds( critter.pos() ) && ( shift.z == 0 || m.has_zlevels() ) ) {
            // We're inbounds, so don't despawn after all.
            // No need to shift Z-coordinates, they are absolute
            continue;
        }
        // Either a vertical shift or the critter is now outside of the reality bubble,
        // anyway: it must be saved and removed.
        despawn_monster( critter );
    }
    // The order in which zombies are shifted may cause zombies to briefly exist on
    // the same square. This messes up the mon_at cache, so we need to rebuild it.
    critter_tracker->rebuild_cache();
}

void game::perhaps_add_random_npc()
{
    if( !calendar::once_every( 1_hours ) ) {
        return;
    }
    // Create a new NPC?
    // Only allow NPCs on 0 z-level, otherwise they can bug out due to lack of spots
    if( !get_option<bool>( "RANDOM_NPC" ) || ( !m.has_zlevels() && get_levz() != 0 ) ) {
        return;
    }

    float density = get_option<float>( "NPC_DENSITY" );
    // TODO: This is inaccurate when the player is near a overmap border, and it will
    //immediately spawn new npcs upon entering a new overmap. Rather use number of npcs *nearby*.
    const int npc_num = get_cur_om().get_npcs().size();
    if( npc_num > 0 ) {
        // 100%, 80%, 64%, 52%, 41%, 33%...
        density *= powf( 0.8f, npc_num );
    }

    if( !x_in_y( density, 100 ) ) {
        return;
    }

    //tmp->stock_missions();
    // Create the NPC in one of the outermost submaps,
    // hopefully far away to be invisible to the player,
    // to prevent NPCs appearing out of thin air.
    // This can be changed to let the NPC spawn further away,
    // so it does not became active immediately.
    int msx = get_levx();
    int msy = get_levy();
    switch( rng( 0, 4 ) ) { // on which side of the map to spawn
        case 0:
            msy += rng( 0, MAPSIZE - 1 );
            break;
        case 1:
            msx += MAPSIZE - 1;
            msy += rng( 0, MAPSIZE - 1 );
            break;
        case 2:
            msx += rng( 0, MAPSIZE - 1 );
            break;
        case 3:
            msy += MAPSIZE - 1;
            msx += rng( 0, MAPSIZE - 1 );
            break;
        default:
            break;
    }
    tripoint omt_pos = sm_to_omt_copy( tripoint( msx, msy, 0 ) );
    const auto oter = overmap_buffer.ter( omt_pos );
    // shouldnt spawn on lakes or rivers.
    if( is_river_or_lake( oter ) ) {
        return;
    }
    std::shared_ptr<npc> tmp = std::make_shared<npc>();
    tmp->normalize();
    tmp->randomize();
    std::string new_fac_id = "solo_";
    new_fac_id += tmp->name;
    // create a new "lone wolf" faction for this one NPC
    faction *new_solo_fac = faction_manager_ptr->add_new_faction( tmp->name, faction_id( new_fac_id ),
                            faction_id( "no_faction" ) );
    tmp->set_fac( new_solo_fac ? new_solo_fac->id : faction_id( "no_faction" ) );
    // adds the npc to the correct overmap.
    tmp->spawn_at_sm( msx, msy, 0 );
    overmap_buffer.insert_npc( tmp );
    tmp->form_opinion( u );
    tmp->mission = NPC_MISSION_NULL;
    tmp->add_new_mission( mission::reserve_random( ORIGIN_ANY_NPC, tmp->global_omt_location(),
                          tmp->getID() ) );
    // This will make the new NPC active
    load_npcs();
}

bool game::display_overlay_state( const action_id action )
{
    const auto it = displaying_overlays.find( action );
    if( it == displaying_overlays.end() ) {
        return false;
    }

    return displaying_overlays[action];
}

void game::display_toggle_overlay( const action_id action )
{
    const auto it = displaying_overlays.find( action );
    if( it == displaying_overlays.end() ) {
        return;
    }

    const bool action_flag = it->second;
    std::for_each( displaying_overlays.begin(), displaying_overlays.end(), []( auto & p ) {
        p.second = false;
    } );
    displaying_overlays[action] = !action_flag;
}

void game::display_scent()
{
    if( use_tiles ) {
        display_toggle_overlay( ACTION_DISPLAY_SCENT );
    } else {
        int div;
        bool got_value = query_int( div, _( "Set the Scent Map sensitivity to (0 to cancel)?" ) );
        if( !got_value || div < 1 ) {
            add_msg( _( "Never mind." ) );
            return;
        }
        draw_ter();
        scent.draw( w_terrain, div * 2, u.pos() + u.view_offset );
        wrefresh( w_terrain );
        draw_panels();
        inp_mngr.wait_for_any_key();
    }
}

void game::display_temperature()
{
    if( use_tiles ) {
        display_toggle_overlay( ACTION_DISPLAY_TEMPERATURE );
    }
}

void game::display_visibility()
{
    if( use_tiles ) {
        display_toggle_overlay( ACTION_DISPLAY_VISIBILITY );
        if( display_overlay_state( ACTION_DISPLAY_VISIBILITY ) ) {
            std::vector< tripoint > locations;
            uilist creature_menu;
            int num_creatures = 0;
            creature_menu.addentry( num_creatures++, true, MENU_AUTOASSIGN, "%s", _( "You" ) );
            locations.emplace_back( g->u.pos() ); // add player first.
            for( const Creature &critter : g->all_creatures() ) {
                if( critter.is_player() ) {
                    continue;
                }
                creature_menu.addentry( num_creatures++, true, MENU_AUTOASSIGN, critter.disp_name() );
                locations.emplace_back( critter.pos() );
            }

            pointmenu_cb callback( locations );
            creature_menu.callback = &callback;
            creature_menu.w_y = 0;
            creature_menu.query();
            if( creature_menu.ret >= 0 && static_cast<size_t>( creature_menu.ret ) < locations.size() ) {
                Creature *creature = critter_at<Creature>( locations[creature_menu.ret] );
                displaying_visibility_creature = creature;
            }
        } else {
            displaying_visibility_creature = nullptr;
        }
    }
}

void game::display_lighting()
{
    if( use_tiles ) {
        display_toggle_overlay( ACTION_DISPLAY_LIGHTING );
        if( !g->display_overlay_state( ACTION_DISPLAY_LIGHTING ) ) {
            return;
        }
        uilist lighting_menu;
        std::vector<std::string> lighting_menu_strings{
            "Global lighting conditions"
        };

        int count = 0;
        for( const auto &menu_str : lighting_menu_strings ) {
            lighting_menu.addentry( count++, true, MENU_AUTOASSIGN, "%s", menu_str );
        }

        lighting_menu.w_y = 0;
        lighting_menu.query();
        if( ( lighting_menu.ret >= 0 ) &&
            ( static_cast<size_t>( lighting_menu.ret ) < lighting_menu_strings.size() ) ) {
            g->displaying_lighting_condition = lighting_menu.ret;
        }
    }
}

void game::display_radiation()
{
    if( use_tiles ) {
        display_toggle_overlay( ACTION_DISPLAY_RADIATION );
    }
}

void game::init_autosave()
{
    moves_since_last_save = 0;
    last_save_timestamp = time( nullptr );
}

void game::quicksave()
{
    //Don't autosave if the player hasn't done anything since the last autosave/quicksave,
    if( !moves_since_last_save ) {
        return;
    }
    add_msg( m_info, _( "Saving game, this may take a while" ) );
    popup_nowait( _( "Saving game, this may take a while" ) );

    time_t now = time( nullptr ); //timestamp for start of saving procedure

    //perform save
    save();
    //Now reset counters for autosaving, so we don't immediately autosave after a quicksave or autosave.
    moves_since_last_save = 0;
    last_save_timestamp = now;
}

void game::quickload()
{
    const WORLDPTR active_world = world_generator->active_world;
    if( active_world == nullptr ) {
        return;
    }

    if( active_world->save_exists( save_t::from_player_name( u.name ) ) ) {
        if( moves_since_last_save != 0 ) { // See if we need to reload anything
            MAPBUFFER.reset();
            overmap_buffer.clear();
            try {
                setup();
            } catch( const std::exception &err ) {
                debugmsg( "Error: %s", err.what() );
            }
            load( save_t::from_player_name( u.name ) );
        }
    } else {
        popup_getkey( _( "No saves for %s yet." ), u.name );
    }
}

void game::autosave()
{
    //Don't autosave if the min-autosave interval has not passed since the last autosave/quicksave.
    if( time( nullptr ) < last_save_timestamp + 60 * get_option<int>( "AUTOSAVE_MINUTES" ) ) {
        return;
    }
    quicksave();    //Driving checks are handled by quicksave()
}

void intro()
{
    int maxy = getmaxy( catacurses::stdscr );
    int maxx = getmaxx( catacurses::stdscr );
    const int minHeight = FULL_SCREEN_HEIGHT;
    const int minWidth = FULL_SCREEN_WIDTH;
    catacurses::window tmp = catacurses::newwin( minHeight, minWidth, point_zero );

    while( maxy < minHeight || maxx < minWidth ) {
        werase( tmp );
        if( maxy < minHeight && maxx < minWidth ) {
            fold_and_print( tmp, point_zero, maxx, c_white,
                            _( "Whoa!  Your terminal is tiny!  This game requires a minimum terminal size of "
                               "%dx%d to work properly.  %dx%d just won't do.  Maybe a smaller font would help?" ),
                            minWidth, minHeight, maxx, maxy );
        } else if( maxx < minWidth ) {
            fold_and_print( tmp, point_zero, maxx, c_white,
                            _( "Oh!  Hey, look at that.  Your terminal is just a little too narrow.  This game "
                               "requires a minimum terminal size of %dx%d to function.  It just won't work "
                               "with only %dx%d.  Can you stretch it out sideways a bit?" ),
                            minWidth, minHeight, maxx, maxy );
        } else {
            fold_and_print( tmp, point_zero, maxx, c_white,
                            _( "Woah, woah, we're just a little short on space here.  The game requires a "
                               "minimum terminal size of %dx%d to run.  %dx%d isn't quite enough!  Can you "
                               "make the terminal just a smidgen taller?" ),
                            minWidth, minHeight, maxx, maxy );
        }
        wrefresh( tmp );
        inp_mngr.wait_for_any_key();
        maxy = getmaxy( catacurses::stdscr );
        maxx = getmaxx( catacurses::stdscr );
    }
    werase( tmp );

#if !(defined(_WIN32) || defined(TILES))
    // Check whether LC_CTYPE supports the UTF-8 encoding
    // and show a warning if it doesn't
    if( std::strcmp( nl_langinfo( CODESET ), "UTF-8" ) != 0 ) {
        const char *unicode_error_msg =
            _( "You don't seem to have a valid Unicode locale. You may see some weird "
               "characters (e.g. empty boxes or question marks). You have been warned." );
        fold_and_print( tmp, point_zero, maxx, c_white, unicode_error_msg, minWidth, minHeight,
                        maxx, maxy );
        wrefresh( tmp );
        inp_mngr.wait_for_any_key();
        werase( tmp );
    }
#endif

    wrefresh( tmp );
    catacurses::erase();
}

void game::process_artifact( item &it, player &p )
{
    const bool worn = p.is_worn( it );
    const bool wielded = ( &it == &p.weapon );
    std::vector<art_effect_passive> effects = it.type->artifact->effects_carried;
    if( worn ) {
        const std::vector<art_effect_passive> &ew = it.type->artifact->effects_worn;
        effects.insert( effects.end(), ew.begin(), ew.end() );
    }
    if( wielded ) {
        const std::vector<art_effect_passive> &ew = it.type->artifact->effects_wielded;
        effects.insert( effects.end(), ew.begin(), ew.end() );
    }

    if( it.is_tool() ) {
        // Recharge it if necessary
        if( it.ammo_remaining() < it.ammo_capacity() && calendar::once_every( 1_minutes ) ) {
            //Before incrementing charge, check that any extra requirements are met
            if( check_art_charge_req( it ) ) {
                switch( it.type->artifact->charge_type ) {
                    case ARTC_NULL:
                    case NUM_ARTCS:
                        break; // dummy entries
                    case ARTC_TIME:
                        // Once per hour
                        if( calendar::once_every( 1_hours ) ) {
                            it.charges++;
                        }
                        break;
                    case ARTC_SOLAR:
                        if( calendar::once_every( 10_minutes ) &&
                            is_in_sunlight( p.pos() ) ) {
                            it.charges++;
                        }
                        break;
                    // Artifacts can inflict pain even on Deadened folks.
                    // Some weird Lovecraftian thing.  ;P
                    // (So DON'T route them through mod_pain!)
                    case ARTC_PAIN:
                        if( calendar::once_every( 1_minutes ) ) {
                            add_msg( m_bad, _( "You suddenly feel sharp pain for no reason." ) );
                            p.mod_pain_noresist( 3 * rng( 1, 3 ) );
                            it.charges++;
                        }
                        break;
                    case ARTC_HP:
                        if( calendar::once_every( 1_minutes ) ) {
                            add_msg( m_bad, _( "You feel your body decaying." ) );
                            p.hurtall( 1, nullptr );
                            it.charges++;
                        }
                        break;
                    case ARTC_FATIGUE:
                        if( calendar::once_every( 1_minutes ) ) {
                            add_msg( m_bad, _( "You feel fatigue seeping into your body." ) );
                            u.mod_fatigue( 3 * rng( 1, 3 ) );
                            u.mod_stat( "stamina", -90 * rng( 1, 3 ) * rng( 1, 3 ) * rng( 2, 3 ) );
                            it.charges++;
                        }
                        break;
                    // Portals are energetic enough to charge the item.
                    // Tears in reality are consumed too, but can't charge it.
                    case ARTC_PORTAL:
                        for( const tripoint &dest : m.points_in_radius( p.pos(), 1 ) ) {
                            m.remove_field( dest, fd_fatigue );
                            if( m.tr_at( dest ).loadid == tr_portal ) {
                                add_msg( m_good, _( "The portal collapses!" ) );
                                m.remove_trap( dest );
                                it.charges++;
                                break;
                            }
                        }
                        break;
                }
            }
        }
    }

    for( const art_effect_passive &i : effects ) {
        switch( i ) {
            case AEP_STR_UP:
                p.mod_str_bonus( +4 );
                break;
            case AEP_DEX_UP:
                p.mod_dex_bonus( +4 );
                break;
            case AEP_PER_UP:
                p.mod_per_bonus( +4 );
                break;
            case AEP_INT_UP:
                p.mod_int_bonus( +4 );
                break;
            case AEP_ALL_UP:
                p.mod_str_bonus( +2 );
                p.mod_dex_bonus( +2 );
                p.mod_per_bonus( +2 );
                p.mod_int_bonus( +2 );
                break;
            case AEP_SPEED_UP: // Handled in player::current_speed()
                break;

            case AEP_PBLUE:
                if( p.radiation > 0 ) {
                    p.radiation--;
                }
                break;

            case AEP_SMOKE:
                if( one_in( 10 ) ) {
                    tripoint pt( p.posx() + rng( -1, 1 ),
                                 p.posy() + rng( -1, 1 ),
                                 p.posz() );
                    m.add_field( pt, fd_smoke, rng( 1, 3 ) );
                }
                break;

            case AEP_SNAKES:
                break; // Handled in player::hit()

            case AEP_EXTINGUISH:
                for( const tripoint &dest : m.points_in_radius( p.pos(), 1 ) ) {
                    m.mod_field_age( dest, fd_fire, -1_turns );
                }
                break;

            case AEP_FUN:
                //Bonus fluctuates, wavering between 0 and 30-ish - usually around 12
                p.add_morale( MORALE_FEELING_GOOD, rng( 1, 2 ) * rng( 2, 3 ), 0, 3_turns, 0_turns, false );
                break;

            case AEP_HUNGER:
                if( one_in( 100 ) ) {
                    p.mod_hunger( 1 );
                }
                break;

            case AEP_THIRST:
                if( one_in( 120 ) ) {
                    p.mod_thirst( 1 );
                }
                break;

            case AEP_EVIL:
                if( one_in( 150 ) ) { // Once every 15 minutes, on average
                    p.add_effect( effect_evil, 30_minutes );
                    if( it.is_armor() ) {
                        if( !worn ) {
                            add_msg( _( "You have an urge to wear the %s." ),
                                     it.tname() );
                        }
                    } else if( !wielded ) {
                        add_msg( _( "You have an urge to wield the %s." ),
                                 it.tname() );
                    }
                }
                break;

            case AEP_SCHIZO:
                break; // Handled in player::suffer()

            case AEP_RADIOACTIVE:
                if( one_in( 4 ) ) {
                    p.irradiate( 1.0f );
                }
                break;

            case AEP_STR_DOWN:
                p.mod_str_bonus( -3 );
                break;

            case AEP_DEX_DOWN:
                p.mod_dex_bonus( -3 );
                break;

            case AEP_PER_DOWN:
                p.mod_per_bonus( -3 );
                break;

            case AEP_INT_DOWN:
                p.mod_int_bonus( -3 );
                break;

            case AEP_ALL_DOWN:
                p.mod_str_bonus( -2 );
                p.mod_dex_bonus( -2 );
                p.mod_per_bonus( -2 );
                p.mod_int_bonus( -2 );
                break;

            case AEP_SPEED_DOWN:
                break; // Handled in player::current_speed()

            default:
                //Suppress warnings
                break;
        }
    }
    // Recalculate, as it might have changed (by mod_*_bonus above)
    p.str_cur = p.get_str();
    p.int_cur = p.get_int();
    p.dex_cur = p.get_dex();
    p.per_cur = p.get_per();
}
//Check if an artifact's extra charge requirements are currently met
bool check_art_charge_req( item &it )
{
    player &p = g->u;
    bool reqsmet = true;
    const bool worn = p.is_worn( it );
    const bool wielded = ( &it == &p.weapon );
    const bool heldweapon = ( wielded && !it.is_armor() ); //don't charge wielded clothes
    switch( it.type->artifact->charge_req ) {
        case( ACR_NULL ):
        case( NUM_ACRS ):
            break;
        case( ACR_EQUIP ):
            //Generated artifacts won't both be wearable and have charges, but nice for mods
            reqsmet = ( worn || heldweapon );
            break;
        case( ACR_SKIN ):
            //As ACR_EQUIP, but also requires nothing worn on bodypart wielding or wearing item
            if( !worn && !heldweapon ) {
                reqsmet = false;
                break;
            }
            for( const body_part bp : all_body_parts ) {
                if( it.covers( bp ) || ( heldweapon && ( bp == bp_hand_r || bp == bp_hand_l ) ) ) {
                    reqsmet = true;
                    for( auto &i : p.worn ) {
                        if( i.covers( bp ) && ( &it != &i ) && i.get_coverage() > 50 ) {
                            reqsmet = false;
                            break; //This one's no good, check the next body part
                        }
                    }
                    if( reqsmet ) {
                        break;    //Only need skin contact on one bodypart
                    }
                }
            }
            break;
        case( ACR_SLEEP ):
            reqsmet = p.has_effect( effect_sleep );
            break;
        case( ACR_RAD ):
            reqsmet = ( ( g->m.get_radiation( p.pos() ) > 0 ) || ( p.radiation > 0 ) );
            break;
        case( ACR_WET ):
            reqsmet = std::any_of( p.body_wetness.begin(), p.body_wetness.end(),
            []( const int w ) {
                return w != 0;
            } );
            if( !reqsmet && sum_conditions( calendar::turn - 1_turns, calendar::turn, p.pos() ).rain_amount > 0
                && !( p.in_vehicle && g->m.veh_at( p.pos() )->is_inside() ) ) {
                reqsmet = true;
            }
            break;
        case( ACR_SKY ):
            reqsmet = ( p.posz() > 0 );
            break;
    }
    return reqsmet;
}

void game::start_calendar()
{
    const bool scen_season = scen->has_flag( "SPR_START" ) || scen->has_flag( "SUM_START" ) ||
                             scen->has_flag( "AUT_START" ) || scen->has_flag( "WIN_START" ) ||
                             scen->has_flag( "SUM_ADV_START" );

    if( scen_season ) {
        // Configured starting date overridden by scenario, calendar::start is left as Spring 1
        calendar::start_of_cataclysm = calendar::turn_zero + 1_hours * get_option<int>( "INITIAL_TIME" );
        calendar::turn = calendar::turn_zero + 1_hours * get_option<int>( "INITIAL_TIME" );
        if( scen->has_flag( "SPR_START" ) ) {
            calendar::initial_season = SPRING;
        } else if( scen->has_flag( "SUM_START" ) ) {
            calendar::initial_season = SUMMER;
            calendar::turn += calendar::season_length();
        } else if( scen->has_flag( "AUT_START" ) ) {
            calendar::initial_season = AUTUMN;
            calendar::turn += calendar::season_length() * 2;
        } else if( scen->has_flag( "WIN_START" ) ) {
            calendar::initial_season = WINTER;
            calendar::turn += calendar::season_length() * 3;
        } else if( scen->has_flag( "SUM_ADV_START" ) ) {
            calendar::initial_season = SUMMER;
            calendar::turn += calendar::season_length() * 5;
        } else {
            debugmsg( "The Unicorn" );
        }
    } else {
        // No scenario, so use the starting date+time configured in world options
        const int initial_days = get_option<int>( "INITIAL_DAY" );
        calendar::start_of_cataclysm = calendar::turn_zero + 1_days * initial_days;

        // Determine the season based off how long the seasons are set to be
        // First mod by length of season to get number of seasons elapsed, then mod by 4 to force a 0-3 range of values
        const int season_number = ( initial_days % get_option<int>( "SEASON_LENGTH" ) ) % 4;
        if( season_number == 0 ) {
            calendar::initial_season = SPRING;
        } else if( season_number == 1 ) {
            calendar::initial_season = SUMMER;
        } else if( season_number == 2 ) {
            calendar::initial_season = AUTUMN;
        } else {
            calendar::initial_season = WINTER;
        }

        calendar::turn = calendar::start_of_cataclysm
                         + 1_hours * get_option<int>( "INITIAL_TIME" )
                         + 1_days * get_option<int>( "SPAWN_DELAY" );
    }

}

void game::add_artifact_messages( const std::vector<art_effect_passive> &effects )
{
    int net_str = 0;
    int net_dex = 0;
    int net_per = 0;
    int net_int = 0;
    int net_speed = 0;

    for( auto &i : effects ) {
        switch( i ) {
            case AEP_STR_UP:
                net_str += 4;
                break;
            case AEP_DEX_UP:
                net_dex += 4;
                break;
            case AEP_PER_UP:
                net_per += 4;
                break;
            case AEP_INT_UP:
                net_int += 4;
                break;
            case AEP_ALL_UP:
                net_str += 2;
                net_dex += 2;
                net_per += 2;
                net_int += 2;
                break;
            case AEP_STR_DOWN:
                net_str -= 3;
                break;
            case AEP_DEX_DOWN:
                net_dex -= 3;
                break;
            case AEP_PER_DOWN:
                net_per -= 3;
                break;
            case AEP_INT_DOWN:
                net_int -= 3;
                break;
            case AEP_ALL_DOWN:
                net_str -= 2;
                net_dex -= 2;
                net_per -= 2;
                net_int -= 2;
                break;

            case AEP_SPEED_UP:
                net_speed += 20;
                break;
            case AEP_SPEED_DOWN:
                net_speed -= 20;
                break;

            case AEP_PBLUE:
                break; // No message

            case AEP_SNAKES:
                add_msg( m_warning, _( "Your skin feels slithery." ) );
                break;

            case AEP_INVISIBLE:
                add_msg( m_good, _( "You fade into invisibility!" ) );
                break;

            case AEP_CLAIRVOYANCE:
            case AEP_CLAIRVOYANCE_PLUS:
                add_msg( m_good, _( "You can see through walls!" ) );
                break;

            case AEP_SUPER_CLAIRVOYANCE:
                add_msg( m_good, _( "You can see through everything!" ) );
                break;

            case AEP_STEALTH:
                add_msg( m_good, _( "Your steps stop making noise." ) );
                break;

            case AEP_GLOW:
                add_msg( _( "A glow of light forms around you." ) );
                break;

            case AEP_PSYSHIELD:
                add_msg( m_good, _( "Your mental state feels protected." ) );
                break;

            case AEP_RESIST_ELECTRICITY:
                add_msg( m_good, _( "You feel insulated." ) );
                break;

            case AEP_CARRY_MORE:
                add_msg( m_good, _( "Your back feels strengthened." ) );
                break;

            case AEP_FUN:
                add_msg( m_good, _( "You feel a pleasant tingle." ) );
                break;

            case AEP_HUNGER:
                add_msg( m_warning, _( "You feel hungry." ) );
                break;

            case AEP_THIRST:
                add_msg( m_warning, _( "You feel thirsty." ) );
                break;

            case AEP_EVIL:
                add_msg( m_warning, _( "You feel an evil presence…" ) );
                break;

            case AEP_SCHIZO:
                add_msg( m_bad, _( "You feel a tickle of insanity." ) );
                break;

            case AEP_RADIOACTIVE:
                add_msg( m_warning, _( "Your skin prickles with radiation." ) );
                break;

            case AEP_MUTAGENIC:
                add_msg( m_bad, _( "You feel your genetic makeup degrading." ) );
                break;

            case AEP_ATTENTION:
                add_msg( m_warning, _( "You feel an otherworldly attention upon you…" ) );
                break;

            case AEP_FORCE_TELEPORT:
                add_msg( m_bad, _( "You feel a force pulling you inwards." ) );
                break;

            case AEP_MOVEMENT_NOISE:
                add_msg( m_warning, _( "You hear a rattling noise coming from inside yourself." ) );
                break;

            case AEP_BAD_WEATHER:
                add_msg( m_warning, _( "You feel storms coming." ) );
                break;

            case AEP_SICK:
                add_msg( m_bad, _( "You feel unwell." ) );
                break;

            case AEP_SMOKE:
                add_msg( m_warning, _( "A cloud of smoke appears." ) );
                break;
            default:
                //Suppress warnings
                break;
        }
    }

    std::string stat_info;
    if( net_str != 0 ) {
        stat_info += string_format( _( "Str %s%d! " ),
                                    ( net_str > 0 ? "+" : "" ), net_str );
    }
    if( net_dex != 0 ) {
        stat_info += string_format( _( "Dex %s%d! " ),
                                    ( net_dex > 0 ? "+" : "" ), net_dex );
    }
    if( net_int != 0 ) {
        stat_info += string_format( _( "Int %s%d! " ),
                                    ( net_int > 0 ? "+" : "" ), net_int );
    }
    if( net_per != 0 ) {
        stat_info += string_format( _( "Per %s%d! " ),
                                    ( net_per > 0 ? "+" : "" ), net_per );
    }

    if( !stat_info.empty() ) {
        add_msg( m_neutral, stat_info );
    }

    if( net_speed != 0 ) {
        add_msg( m_info, _( "Speed %s%d!" ), ( net_speed > 0 ? "+" : "" ), net_speed );
    }
}

void game::add_artifact_dreams( )
{
    //If player is sleeping, get a dream from a carried artifact
    //Don't need to check that player is sleeping here, that's done before calling
    std::list<item *> art_items = g->u.get_artifact_items();
    std::vector<item *>      valid_arts;
    std::vector<std::vector<std::string>>
                                       valid_dreams; // Tracking separately so we only need to check its req once
    //Pull the list of dreams
    add_msg( m_debug, "Checking %s carried artifacts", art_items.size() );
    for( auto &it : art_items ) {
        //Pick only the ones with an applicable dream
        auto art = it->type->artifact;
        if( art.has_value() && art->charge_req != ACR_NULL &&
            ( it->ammo_remaining() < it->ammo_capacity() ||
              it->ammo_capacity() == 0 ) ) { //or max 0 in case of wacky mod shenanigans
            add_msg( m_debug, "Checking artifact %s", it->tname() );
            if( check_art_charge_req( *it ) ) {
                add_msg( m_debug, "   Has freq %s,%s", art->dream_freq_met, art->dream_freq_unmet );
                if( art->dream_freq_met   > 0 && x_in_y( art->dream_freq_met,   100 ) ) {
                    add_msg( m_debug, "Adding met dream from %s", it->tname() );
                    valid_arts.push_back( it );
                    valid_dreams.push_back( art->dream_msg_met );
                }
            } else {
                add_msg( m_debug, "   Has freq %s,%s", art->dream_freq_met, art->dream_freq_unmet );
                if( art->dream_freq_unmet > 0 && x_in_y( art->dream_freq_unmet, 100 ) ) {
                    add_msg( m_debug, "Adding unmet dream from %s", it->tname() );
                    valid_arts.push_back( it );
                    valid_dreams.push_back( art->dream_msg_unmet );
                }
            }
        }
    }
    if( !valid_dreams.empty() ) {
        add_msg( m_debug, "Found %s valid artifact dreams", valid_dreams.size() );
        const int selected = rng( 0, valid_arts.size() - 1 );
        auto it = valid_arts[selected];
        auto msg = random_entry( valid_dreams[selected] );
        const std::string &dream = string_format( _( msg ), it->tname() );
        add_msg( dream );
    } else {
        add_msg( m_debug, "Didn't have any dreams, sorry" );
    }
}

int game::get_levx() const
{
    return m.get_abs_sub().x;
}

int game::get_levy() const
{
    return m.get_abs_sub().y;
}

int game::get_levz() const
{
    return m.get_abs_sub().z;
}

overmap &game::get_cur_om() const
{
    // The player is located in the middle submap of the map.
    const tripoint sm = m.get_abs_sub() + tripoint( HALF_MAPSIZE, HALF_MAPSIZE, 0 );
    const tripoint pos_om = sm_to_om_copy( sm );
    return overmap_buffer.get( pos_om.xy() );
}

std::vector<npc *> game::allies()
{
    return get_npcs_if( [&]( const npc & guy ) {
        if( !guy.is_hallucination() ) {
            return guy.is_ally( g->u );
        } else {
            return false;
        }
    } );
}

std::vector<Creature *> game::get_creatures_if( const std::function<bool( const Creature & )>
        &pred )
{
    std::vector<Creature *> result;
    for( Creature &critter : all_creatures() ) {
        if( pred( critter ) ) {
            result.push_back( &critter );
        }
    }
    return result;
}

std::vector<npc *> game::get_npcs_if( const std::function<bool( const npc & )> &pred )
{
    std::vector<npc *> result;
    for( npc &guy : all_npcs() ) {
        if( pred( guy ) ) {
            result.push_back( &guy );
        }
    }
    return result;
}

template<>
bool game::non_dead_range<monster>::iterator::valid()
{
    current = iter->lock();
    return current && !current->is_dead();
}

template<>
bool game::non_dead_range<npc>::iterator::valid()
{
    current = iter->lock();
    return current && !current->is_dead();
}

template<>
bool game::non_dead_range<Creature>::iterator::valid()
{
    current = iter->lock();
    // There is no Creature::is_dead function, so we can't write
    // return current && !current->is_dead();
    if( !current ) {
        return false;
    }
    const Creature *const critter = current.get();
    if( critter->is_monster() ) {
        return !static_cast<const monster *>( critter )->is_dead();
    }
    if( critter->is_npc() ) {
        return !static_cast<const npc *>( critter )->is_dead();
    }
    return true; // must be g->u
}

game::monster_range::monster_range( game &g )
{
    const auto &monsters = g.critter_tracker->get_monsters_list();
    items.insert( items.end(), monsters.begin(), monsters.end() );
}

game::Creature_range::Creature_range( game &g ) : u( &g.u, []( player * ) { } )
{
    const auto &monsters = g.critter_tracker->get_monsters_list();
    items.insert( items.end(), monsters.begin(), monsters.end() );
    items.insert( items.end(), g.active_npc.begin(), g.active_npc.end() );
    items.push_back( u );
}

game::npc_range::npc_range( game &g )
{
    items.insert( items.end(), g.active_npc.begin(), g.active_npc.end() );
}

game::Creature_range game::all_creatures()
{
    return Creature_range( *this );
}

game::monster_range game::all_monsters()
{
    return monster_range( *this );
}

game::npc_range game::all_npcs()
{
    return npc_range( *this );
}

Creature *game::get_creature_if( const std::function<bool( const Creature & )> &pred )
{
    for( Creature &critter : all_creatures() ) {
        if( pred( critter ) ) {
            return &critter;
        }
    }
    return nullptr;
}

std::string game::get_player_base_save_path() const
{
    return get_world_base_save_path() + "/" + base64_encode( u.name );
}

std::string game::get_world_base_save_path() const
{
    if( world_generator->active_world == nullptr ) {
        return FILENAMES["savedir"];
    }
    return world_generator->active_world->folder_path();
}<|MERGE_RESOLUTION|>--- conflicted
+++ resolved
@@ -9969,16 +9969,9 @@
         }
     }
 
-<<<<<<< HEAD
-    if( u.movement_mode_is( PMM_RUN ) ) {
-        if( !u.can_run() ) {
-    if( u.movement_mode_is( CMM_RUN ) ) {
-        if( u.stamina <= 0 ) {
-=======
 
     if( u.movement_mode_is( CMM_RUN ) ) {
         if( !u.can_run() ) {
->>>>>>> a096b1ea
             u.toggle_run_mode();
         }
         if( u.stamina < u.get_stamina_max() / 5 && one_in( u.stamina ) ) {
