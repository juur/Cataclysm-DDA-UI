--- conflicted
+++ resolved
@@ -1296,11 +1296,8 @@
     sfx::fade_audio_group( sfx::group::context_themes, 300 );
     sfx::fade_audio_group( sfx::group::fatigue, 300 );
 
-<<<<<<< HEAD
-=======
     zone_manager::get_manager().clear();
 
->>>>>>> 5f90cfb7
     MAPBUFFER.clear();
     overmap_buffer.clear();
 
