#include "game.h"

#include "coordinate_conversions.h"
#include "rng.h"
#include "dependency_tree.h"
#include "input.h"
#include "output.h"
#include "skill.h"
#include "line.h"
#include "computer.h"
#include "veh_interact.h"
#include "veh_type.h"
#include "options.h"
#include "auto_pickup.h"
#include "effect.h"
#include "bionics.h"
#include "gamemode.h"
#include "mapbuffer.h"
#include "map_item_stack.h"
#include "debug.h"
#include "debug_menu.h"
#include "gun_mode.h"
#include "editmap.h"
#include "bodypart.h"
#include "map.h"
#include "uistate.h"
#include "ranged.h"
#include "item_group.h"
#include "trait_group.h"
#include "json.h"
#include "artifact.h"
#include "overmapbuffer.h"
#include "trap.h"
#include "mapdata.h"
#include "catacharset.h"
#include "translations.h"
#include "init.h"
#include "help.h"
#include "action.h"
#include "monstergenerator.h"
#include "monattack.h"
#include "string_formatter.h"
#include "mondefense.h"
#include "monfaction.h"
#include "worldfactory.h"
#include "filesystem.h"
#include "mod_manager.h"
#include "path_info.h"
#include "iexamine.h"
#include "mapbuffer.h"
#include "mapsharing.h"
#include "messages.h"
#include "pickup.h"
#include "weather_gen.h"
#include "start_location.h"
#include "debug.h"
#include "catalua.h"
#include "lua_console.h"
#include "sounds.h"
#include "iuse_actor.h"
#include "mutation.h"
#include "mtype.h"
#include "map.h"
#include "map_iterator.h"
#include "overmap.h"
#include "omdata.h"
#include "crafting.h"
#include "construction.h"
#include "lightmap.h"
#include "npc.h"
#include "npc_class.h"
#include "scenario.h"
#include "mission.h"
#include "compatibility.h"
#include "mongroup.h"
#include "morale_types.h"
#include "worldfactory.h"
#include "material.h"
#include "martialarts.h"
#include "event.h"
#include "coordinates.h"
#include "creature_tracker.h"
#include "vehicle.h"
#include "submap.h"
#include "mapgen_functions.h"
#include "clzones.h"
#include "item_location.h"
#include "weather.h"
#include "faction.h"
#include "enums.h"
#include "live_view.h"
#include "recipe_dictionary.h"
#include "cata_utility.h"
#include "pathfinding.h"
#include "projectile.h"
#include "game_inventory.h"
#include "gates.h"
#include "item_factory.h"
#include "scent_map.h"
#include "safemode_ui.h"
#include "game_constants.h"
#include "string_input_popup.h"
#include "monexamine.h"
#include "loading_ui.h"
#include "sidebar.h"

#include <map>
#include <set>
#include <algorithm>
#include <string>
#include <sstream>
#include <cmath>
#include <vector>
#include <locale>
#include <cassert>
#include <iterator>
#include <ctime>
#include <cstring>
#include <chrono>

#ifdef TILES
#include "cata_tiles.h"
#endif // TILES

#if (defined TILES || defined _WIN32 || defined WINDOWS)
#include "cursesport.h"
#endif

#if !(defined _WIN32 || defined WINDOWS || defined TILES)
#include <langinfo.h>
#endif

#if (defined _WIN32 || defined __WIN32__)
#   include "platform_win.h"
#   include <tchar.h>
#endif

#define dbg(x) DebugLog((DebugLevel)(x),D_GAME) << __FILE__ << ":" << __LINE__ << ": "

const int core_version = 6;
static constexpr int DANGEROUS_PROXIMITY = 5;

/** Will be set to true when running unit tests */
bool test_mode = false;

const mtype_id mon_manhack( "mon_manhack" );

const skill_id skill_melee( "melee" );
const skill_id skill_dodge( "dodge" );
const skill_id skill_driving( "driving" );
const skill_id skill_firstaid( "firstaid" );

const species_id ZOMBIE( "ZOMBIE" );
const species_id PLANT( "PLANT" );

const efftype_id effect_adrenaline_mycus( "adrenaline_mycus" );
const efftype_id effect_alarm_clock( "alarm_clock" );
const efftype_id effect_amigara( "amigara" );
const efftype_id effect_blind( "blind" );
const efftype_id effect_boomered( "boomered" );
const efftype_id effect_bouldering( "bouldering" );
const efftype_id effect_contacts( "contacts" );
const efftype_id effect_controlled( "controlled" );
const efftype_id effect_deaf( "deaf" );
const efftype_id effect_docile( "docile" );
const efftype_id effect_downed( "downed" );
const efftype_id effect_drunk( "drunk" );
const efftype_id effect_evil( "evil" );
const efftype_id effect_flu( "flu" );
const efftype_id effect_glowing( "glowing" );
const efftype_id effect_has_bag( "has_bag" );
const efftype_id effect_hot( "hot" );
const efftype_id effect_infected( "infected" );
const efftype_id effect_laserlocked( "laserlocked" );
const efftype_id effect_onfire( "onfire" );
const efftype_id effect_pacified( "pacified" );
const efftype_id effect_pet( "pet" );
const efftype_id effect_relax_gas( "relax_gas" );
const efftype_id effect_sleep( "sleep" );
const efftype_id effect_stunned( "stunned" );
const efftype_id effect_teleglow( "teleglow" );
const efftype_id effect_tetanus( "tetanus" );
const efftype_id effect_tied( "tied" );
const efftype_id effect_visuals( "visuals" );
const efftype_id effect_winded( "winded" );

static const bionic_id bio_remote( "bio_remote" );

static const trait_id trait_GRAZER( "GRAZER" );
static const trait_id trait_HIBERNATE( "HIBERNATE" );
static const trait_id trait_ILLITERATE( "ILLITERATE" );
static const trait_id trait_INFIMMUNE( "INFIMMUNE" );
static const trait_id trait_INFRESIST( "INFRESIST" );
static const trait_id trait_LEG_TENT_BRACE( "LEG_TENT_BRACE" );
static const trait_id trait_PARKOUR( "PARKOUR" );
static const trait_id trait_PER_SLIME_OK( "PER_SLIME_OK" );
static const trait_id trait_PER_SLIME( "PER_SLIME" );
static const trait_id trait_RUMINANT( "RUMINANT" );
static const trait_id trait_SHELL2( "SHELL2" );
static const trait_id trait_VINES2( "VINES2" );
static const trait_id trait_VINES3( "VINES3" );

void advanced_inv(); // player_activity.cpp
void intro();

//The one and only game instance
game *g;
#ifdef TILES
extern std::unique_ptr<cata_tiles> tilecontext;
#endif // TILES

uistatedata uistate;

bool is_valid_in_w_terrain(int x, int y)
{
    return x >= 0 && x < TERRAIN_WINDOW_WIDTH && y >= 0 && y < TERRAIN_WINDOW_HEIGHT;
}

class user_turn {

private:
    std::chrono::time_point<std::chrono::steady_clock> user_turn_start;
public:
    user_turn() {
        user_turn_start = std::chrono::steady_clock::now();
    }

    bool has_timeout_elapsed() {
        float turn_duration = get_option<float>( "TURN_DURATION" );
        // Magic number 0.005 chosen due to option menu's 2 digit precision and
        // the option menu UI rounding <= 0.005 down to "0.00" in the display.
        // This conditional will catch values (e.g. 0.003) that the options menu
        // would round down to "0.00" in the options menu display. This prevents
        // the user from being surprised by floating point rounding near zero.
        if( turn_duration <= 0.005 ) {
            return false;
        }

        auto now = std::chrono::steady_clock::now();
        std::chrono::milliseconds elapsed_ms =
            std::chrono::duration_cast<std::chrono::milliseconds>( now - user_turn_start );
        return elapsed_ms.count() >= 1000.0 * turn_duration;
    }
};

// This is the main game set-up process.
game::game() :
    map_ptr(),
    u_ptr(),
    liveview_ptr(),
    liveview( *liveview_ptr ),
    scent_ptr( *this ),
    event_manager_ptr(),
    new_game(false),
    uquit(QUIT_NO),
    m( *map_ptr ),
    u( *u_ptr ),
    scent( *scent_ptr ),
    events( *event_manager_ptr ),
    critter_tracker(),
    weather( WEATHER_CLEAR ),
    lightning_active( false ),
    weather_precise(),
    w_terrain(),
    w_overmap(),
    w_omlegend(),
    w_minimap(),
    w_pixel_minimap(),
    w_HP(),
    w_messages(),
    w_location(),
    w_status(),
    w_status2(),
    w_blackspace(),
    pixel_minimap_option(0),
    safe_mode(SAFE_MODE_ON),
    safe_mode_warning_logged(false),
    mostseen(0),
    nextweather( calendar::before_time_starts ),
    remoteveh_cache_time( calendar::before_time_starts ),
    gamemode(),
    user_action_counter(0),
    tileset_zoom(16),
    weather_override( WEATHER_NULL )
{
    temperature = 0;
    player_was_sleeping = false;
    reset_light_level();
    world_generator.reset( new worldfactory() );
    // do nothing, everything that was in here is moved to init_data() which is called immediately after g = new game; in main.cpp
    // The reason for this move is so that g is not uninitialized when it gets to installing the parts into vehicles.
}

// Load everything that will not depend on any mods
void game::load_static_data()
{
    // UI stuff, not mod-specific per definition
    inp_mngr.init();            // Load input config JSON
    // Init mappings for loading the json stuff
    DynamicDataLoader::get_instance();
    narrow_sidebar = get_option<std::string>( "SIDEBAR_STYLE" ) == "narrow";
    right_sidebar = get_option<std::string>( "SIDEBAR_POSITION" ) == "right";
    fullscreen = false;
    was_fullscreen = false;

    // These functions do not load stuff from json.
    // The content they load/initialize is hardcoded into the program.
    // Therefore they can be loaded here.
    // If this changes (if they load data from json), they have to
    // be moved to game::load_mod or game::load_core_data

    get_auto_pickup().load_global();
    get_safemode().load_global();
}

bool game::check_mod_data( const std::vector<mod_id> &opts, loading_ui &ui )
{
    auto &tree = world_generator->get_mod_manager().get_tree();

    // deduplicated list of mods to check
    std::set<mod_id> check( opts.begin(), opts.end() );

    // if no specific mods specified check all non-obsolete mods
    if( check.empty() ) {
        for( const mod_id &e : world_generator->get_mod_manager().all_mods() ) {
            if( !e->obsolete ) {
                check.emplace( e );
            }
        }
    }

    if( check.empty() ) {
        // if no loadable mods then test core data only
        try {
            load_core_data( ui );
            DynamicDataLoader::get_instance().finalize_loaded_data( ui );
        } catch( const std::exception &err ) {
            std::cerr << "Error loading data from json: " << err.what() << std::endl;
        }
    }

    for( const auto &e : check ) {
        if( !e.is_valid() ) {
            std::cerr << "Unknown mod: " << e.str() << std::endl;
            return false;
        }

        const MOD_INFORMATION &mod = *e;

        if( !tree.is_available( mod.ident ) ) {
            std::cerr << "Missing dependencies: " << mod.name() << "\n"
                      << tree.get_node( mod.ident )->s_errors() << std::endl;
            return false;
        }

        std::cout << "Checking mod " << mod.name() << " [" << mod.ident.str() << "]" << std::endl;

        try {
            load_core_data( ui );

            // Load any dependencies
            for( auto &dep : tree.get_dependencies_of_X_as_strings( mod.ident ) ) {
                load_data_from_dir( dep->path, dep->ident.str(), ui );
            }

            // Load mod itself
            load_data_from_dir( mod.path, mod.ident.str(), ui );
            DynamicDataLoader::get_instance().finalize_loaded_data( ui );
        } catch( const std::exception &err ) {
            std::cerr << "Error loading data: " << err.what() << std::endl;
        }
    }

    return true;
}

bool game::is_core_data_loaded() const
{
    return DynamicDataLoader::get_instance().is_data_finalized();
}

void game::load_core_data( loading_ui &ui )
{
    // core data can be loaded only once and must be first
    // anyway.
    DynamicDataLoader::get_instance().unload_data();

    init_lua();
    load_data_from_dir( FILENAMES[ "jsondir" ], "core", ui );
}

void game::load_data_from_dir( const std::string &path, const std::string &src, loading_ui &ui )
{
    // Process a preload file before the .json files,
    // so that custom IUSE's can be defined before
    // the items that need them are parsed
    lua_loadmod( path, "preload.lua" );

    DynamicDataLoader::get_instance().load_data_from_path( path, src, ui );

    // main.lua will be executed after JSON, allowing to
    // work with items defined by mod's JSON
    lua_loadmod( path, "main.lua" );
}

game::~game()
{
    MAPBUFFER.reset();
}

// Fixed window sizes
#define MINIMAP_HEIGHT 7
#define MINIMAP_WIDTH 7

#if (defined TILES)
// defined in sdltiles.cpp
void to_map_font_dimension(int &w, int &h);
void from_map_font_dimension(int &w, int &h);
void to_overmap_font_dimension(int &w, int &h);
void reinitialize_framebuffer();
#else
// unchanged, nothing to be translated without tiles
void to_map_font_dimension(int &, int &) { }
void from_map_font_dimension(int &, int &) { }
void to_overmap_font_dimension(int &, int &) { }
//in pure curses, the framebuffer won't need reinitializing
void reinitialize_framebuffer() { }
#endif


void game::init_ui()
{
    // clear the screen
    static bool first_init = true;

    if (first_init) {
        catacurses::clear();

        // set minimum FULL_SCREEN sizes
        FULL_SCREEN_WIDTH = 80;
        FULL_SCREEN_HEIGHT = 24;
        // print an intro screen, making sure the terminal is the correct size
        intro();

        first_init = false;

#ifdef TILES
        //class variable to track the option being active
        //only set once, toggle action is used to change during game
        pixel_minimap_option = get_option<bool>( "PIXEL_MINIMAP" );
#endif // TILES
    }

    int sidebarWidth = narrow_sidebar ? 45 : 55;

    // First get TERMX, TERMY
#if (defined TILES || defined _WIN32 || defined __WIN32__)
    TERMX = get_terminal_width();
    TERMY = get_terminal_height();
#else
    TERMY = getmaxy( catacurses::stdscr );
    TERMX = getmaxx( catacurses::stdscr );

    // try to make FULL_SCREEN_HEIGHT symmetric according to TERMY
    if (TERMY % 2) {
        FULL_SCREEN_HEIGHT = 25;
    } else {
        FULL_SCREEN_HEIGHT = 24;
    }

    // now that TERMX and TERMY are set,
    // check if sidebar style needs to be overridden
    sidebarWidth = use_narrow_sidebar() ? 45 : 55;
    if(fullscreen) {
        sidebarWidth = 0;
    }
#endif
    // remove some space for the sidebar, this is the maximal space
    // (using standard font) that the terrain window can have
    TERRAIN_WINDOW_HEIGHT = TERMY;
    TERRAIN_WINDOW_WIDTH = TERMX - sidebarWidth;
    TERRAIN_WINDOW_TERM_WIDTH = TERRAIN_WINDOW_WIDTH;
    TERRAIN_WINDOW_TERM_HEIGHT = TERRAIN_WINDOW_HEIGHT;

    /**
     * In tiles mode w_terrain can have a different font (with a different
     * tile dimension) or can be drawn by cata_tiles which uses tiles that again
     * might have a different dimension then the normal font used everywhere else.
     *
     * TERRAIN_WINDOW_WIDTH/TERRAIN_WINDOW_HEIGHT defines how many squares can
     * be displayed in w_terrain (using it's specific tile dimension), not
     * including partially drawn squares at the right/bottom. You should
     * use it whenever you want to draw specific squares in that window or to
     * determine whether a specific square is draw on screen (or outside the screen
     * and needs scrolling).
     *
     * TERRAIN_WINDOW_TERM_WIDTH/TERRAIN_WINDOW_TERM_HEIGHT defines the size of
     * w_terrain in the standard font dimension (the font that everything else uses).
     * You usually don't have to use it, expect for positioning of windows,
     * because the window positions use the standard font dimension.
     *
     * VIEW_OFFSET_X/VIEW_OFFSET_Y is the position of w_terrain on screen,
     * it is (as every window position) in standard font dimension.
     * As the sidebar is located right of w_terrain it also controls its position.
     * It was used to move everything into the center of the screen,
     * when the screen was larger than what the game required. They are currently
     * set to zero to prevent the other game windows from being truncated if
     * w_terrain is too small for the current window.
     *
     * The code here calculates size available for w_terrain, caps it at
     * max_view_size (the maximal view range than any character can have at
     * any time).
     * It is stored in TERRAIN_WINDOW_*.
     * If w_terrain does not occupy the whole available area, VIEW_OFFSET_*
     * are set to move everything into the middle of the screen.
     */
    to_map_font_dimension(TERRAIN_WINDOW_WIDTH, TERRAIN_WINDOW_HEIGHT);

    VIEW_OFFSET_X = 0;
    VIEW_OFFSET_Y = 0;

    // VIEW_OFFSET_* are in standard font dimension.
    from_map_font_dimension(VIEW_OFFSET_X, VIEW_OFFSET_Y);

    // Position of the player in the terrain window, it is always in the center
    POSX = TERRAIN_WINDOW_WIDTH / 2;
    POSY = TERRAIN_WINDOW_HEIGHT / 2;

    // Set up the main UI windows.
    w_terrain = w_terrain_ptr = catacurses::newwin( TERRAIN_WINDOW_HEIGHT, TERRAIN_WINDOW_WIDTH,
                       VIEW_OFFSET_Y, right_sidebar ? VIEW_OFFSET_X :
                       VIEW_OFFSET_X + sidebarWidth );
    werase(w_terrain);

    /**
     * Doing the same thing as above for the overmap
     */
    static const int OVERMAP_LEGEND_WIDTH = 28;
    OVERMAP_WINDOW_HEIGHT = TERMY;
    OVERMAP_WINDOW_WIDTH = TERMX - OVERMAP_LEGEND_WIDTH;
    to_overmap_font_dimension(OVERMAP_WINDOW_WIDTH, OVERMAP_WINDOW_HEIGHT);

    //Bring the framebuffer to the maximum required dimensions
    //Otherwise it segfaults when the overmap needs a bigger buffer size than it provides
    reinitialize_framebuffer();

    int minimapX, minimapY; // always MINIMAP_WIDTH x MINIMAP_HEIGHT in size
    int hpX, hpY, hpW, hpH;
    int messX, messY, messW, messHshort, messHlong;
    int locX, locY, locW, locH;
    int statX, statY, statW, statH;
    int stat2X, stat2Y, stat2W, stat2H;
    int pixelminimapW, pixelminimapH, pixelminimapX, pixelminimapY;

    bool pixel_minimap_custom_height = false;

#ifdef TILES
    pixel_minimap_custom_height = get_option<int>( "PIXEL_MINIMAP_HEIGHT" ) > 0;
#endif // TILES

    if (use_narrow_sidebar()) {
        // First, figure out how large each element will be.
        hpH = 7;
        hpW = 14;
        statH = 7;
        statW = sidebarWidth - MINIMAP_WIDTH - hpW;
        locH = 2;
        locW = sidebarWidth;
        stat2H = 2;
        stat2W = sidebarWidth;
        pixelminimapW = sidebarWidth;
        pixelminimapH = (pixelminimapW / 2);
        if (pixel_minimap_custom_height && pixelminimapH > get_option<int>( "PIXEL_MINIMAP_HEIGHT" ) ) {
            pixelminimapH = get_option<int>( "PIXEL_MINIMAP_HEIGHT" );
        }
        messHshort = TERRAIN_WINDOW_TERM_HEIGHT - (statH + locH + stat2H + pixelminimapH);
        messW = sidebarWidth;
        if (messHshort < 9) {
            pixelminimapH -= 9 - messHshort;
            messHshort = 9;
        }
        messHlong = TERRAIN_WINDOW_TERM_HEIGHT - (statH + locH + stat2H);

        // Now position the elements relative to each other.
        minimapX = 0;
        minimapY = 0;
        hpX = minimapX + MINIMAP_WIDTH;
        hpY = 0;
        locX = 0;
        locY = minimapY + MINIMAP_HEIGHT;
        statX = hpX + hpW;
        statY = 0;
        stat2X = 0;
        stat2Y = locY + locH;
        messX = 0;
        messY = stat2Y + stat2H;
        pixelminimapX = 0;
        pixelminimapY = messY + messHshort;
    } else {
        // standard sidebar style
        locH = 2;
        statX = 0;
        statH = 4;
        minimapX = 0;
        minimapY = 0;
        messX = MINIMAP_WIDTH;
        messY = 0;
        messW = sidebarWidth - messX;
        pixelminimapW = messW;
        pixelminimapH = (pixelminimapW / 2);
        if (pixel_minimap_custom_height && pixelminimapH > get_option<int>( "PIXEL_MINIMAP_HEIGHT" ) ) {
            pixelminimapH = get_option<int>( "PIXEL_MINIMAP_HEIGHT" );
        }
        messHshort = TERRAIN_WINDOW_TERM_HEIGHT - (locH + statH + pixelminimapH); // 1 for w_location + 4 for w_stat, w_messages starts at 0
        if (messHshort < 9) {
            pixelminimapH -= 9 - messHshort;
            messHshort = 9;
        }
        messHlong = TERRAIN_WINDOW_TERM_HEIGHT - (locH + statH);
        pixelminimapX = MINIMAP_WIDTH;
        pixelminimapY = messHshort;
        hpX = 0;
        hpY = MINIMAP_HEIGHT;
        // under the minimap, but down to the same line as w_location (which is under w_messages)
        // so it erases the space between w_terrain and (w_messages and w_location)
        hpH = messHshort + pixelminimapH - MINIMAP_HEIGHT + 3;
        hpW = 7;
        locX = MINIMAP_WIDTH;
        locY = messY + messHshort + pixelminimapH;
        locW = sidebarWidth - locX;
        statY = locY + locH;
        statW = sidebarWidth;

        // The default style only uses one status window.
        stat2X = 0;
        stat2Y = statY + statH;
        stat2H = 1;
        stat2W = sidebarWidth;
    }

    int _y = VIEW_OFFSET_Y;
    int _x = right_sidebar ? TERMX - VIEW_OFFSET_X - sidebarWidth : VIEW_OFFSET_X;

    w_minimap = w_minimap_ptr = catacurses::newwin( MINIMAP_HEIGHT, MINIMAP_WIDTH, _y + minimapY, _x + minimapX );
    werase(w_minimap);

    w_HP = w_HP_ptr = catacurses::newwin( hpH, hpW, _y + hpY, _x + hpX );
    werase(w_HP);

    w_messages_short = w_messages_short_ptr = catacurses::newwin( messHshort, messW, _y + messY, _x + messX );
    werase(w_messages_short);

    w_messages_long = w_messages_long_ptr = catacurses::newwin( messHlong, messW, _y + messY, _x + messX );
    werase(w_messages_long);

    w_pixel_minimap = w_pixel_minimap_ptr = catacurses::newwin( pixelminimapH, pixelminimapW, _y + pixelminimapY, _x + pixelminimapX );
    werase(w_pixel_minimap);

    w_messages = w_messages_short;
    if (!pixel_minimap_option) {
        w_messages = w_messages_long;
    }

    w_location = w_location_ptr = catacurses::newwin( locH, locW, _y + locY, _x + locX );
    werase(w_location);

    w_status = w_status_ptr = catacurses::newwin( statH, statW, _y + statY, _x + statX );
    werase(w_status);

    w_status2 = w_status2_ptr = catacurses::newwin( stat2H, stat2W, _y + stat2Y, _x + stat2X );
    werase(w_status2);

    liveview.init();
}

void game::toggle_sidebar_style()
{
    narrow_sidebar = !narrow_sidebar;
#ifdef TILES
    tilecontext->reinit_minimap();
#endif // TILES
    init_ui();
    refresh_all();
}

void game::toggle_fullscreen()
{
#ifndef TILES
    if (TERMX > 121 || TERMY > 121) {
        return;
    }
    fullscreen = !fullscreen;
    init_ui();
    refresh_all();
#endif
}

void game::toggle_pixel_minimap()
{
#ifdef TILES
    if (pixel_minimap_option) {
        clear_window_area(w_pixel_minimap);
    }
    pixel_minimap_option = !pixel_minimap_option;
    init_ui();
    refresh_all();
#endif // TILES
}

// temporarily switch out of fullscreen for functions that rely
// on displaying some part of the sidebar
void game::temp_exit_fullscreen()
{
    if (fullscreen) {
        was_fullscreen = true;
        toggle_fullscreen();
    } else {
        was_fullscreen = false;
    }
}

void game::reenter_fullscreen()
{
    if (was_fullscreen) {
        if (!fullscreen) {
            toggle_fullscreen();
        }
    }
}

/*
 * Initialize more stuff after mapbuffer is loaded.
 */
void game::setup()
{
    popup_status( _( "Please wait while the world data loads..." ), _( "Loading core data" ) );
    loading_ui ui( true );
    load_core_data( ui );

    load_world_modfiles( ui );

    m =  map( get_option<bool>( "ZLEVELS" ) );

    next_npc_id = 1;
    next_mission_id = 1;
    new_game = true;
    uquit = QUIT_NO;   // We haven't quit the game
    bVMonsterLookFire = true;

    weather = WEATHER_CLEAR; // Start with some nice weather...
    // Weather shift in 30
    //@todo: shouldn't that use calendar::start instead of INITIAL_TIME?
    nextweather = calendar::time_of_cataclysm + time_duration::from_hours( get_option<int>( "INITIAL_TIME" ) ) + 30_minutes;

    turnssincelastmon = 0; //Auto safe mode init

    sounds::reset_sounds();
    clear_zombies();
    coming_to_stairs.clear();
    active_npc.clear();
    faction_manager_ptr->clear();
    mission::clear_all();
    Messages::clear_messages();
    events = event_manager();

    SCT.vSCT.clear(); //Delete pending messages

    // reset kill counts
    kills.clear();
    npc_kills.clear();
    scent.reset();

    remoteveh_cache_time = calendar::before_time_starts;
    remoteveh_cache = nullptr;
    // back to menu for save loading, new game etc
}

bool game::has_gametype() const
{
    return gamemode && gamemode->id() != SGAME_NULL;
}

special_game_id game::gametype() const
{
    return gamemode ? gamemode->id() : SGAME_NULL;
}

void game::load_map( tripoint pos_sm )
{
    m.load( pos_sm.x, pos_sm.y, pos_sm.z, true );
}

// Set up all default values for a new game
bool game::start_game()
{
    if( !gamemode ) {
        gamemode.reset( new special_game() );
    }

    seed = rand();
    new_game = true;
    start_calendar();
    nextweather = calendar::turn;
    safe_mode = (get_option<bool>( "SAFEMODE" ) ? SAFE_MODE_ON : SAFE_MODE_OFF);
    mostseen = 0; // ...and mostseen is 0, we haven't seen any monsters yet.

    init_autosave();

    catacurses::clear();
    catacurses::refresh();
    popup_nowait(_("Please wait as we build your world"));
    load_master();
    u.setID( assign_npc_id() ); // should be as soon as possible, but *after* load_master

    const start_location &start_loc = u.start_location.obj();
    const tripoint omtstart = start_loc.find_player_initial_location();
    if( omtstart == overmap::invalid_tripoint ) {
        return false;
    }
    start_loc.prepare_map( omtstart);

    if( scen->has_map_special() ) {
        // Specials can add monster spawn points and similar and should be done before the main
        // map is loaded.
        start_loc.add_map_special( omtstart, scen->get_map_special() );
    }
    tripoint lev = omt_to_sm_copy( omtstart );
    // The player is centered in the map, but lev[xyz] refers to the top left point of the map
    lev.x -= MAPSIZE / 2;
    lev.y -= MAPSIZE / 2;
    load_map( lev );

    m.build_map_cache( get_levz() );
    // Do this after the map cache has been built!
    start_loc.place_player( u );
    // ...but then rebuild it, because we want visibility cache to avoid spawning monsters in sight
    m.build_map_cache( get_levz() );
    // Start the overmap with out immediate neighborhood visible, this needs to be after place_player
    overmap_buffer.reveal( point(u.global_omt_location().x, u.global_omt_location().y), get_option<int>( "DISTANCE_INITIAL_VISIBILITY" ), 0);

    u.moves = 0;
    u.process_turn(); // process_turn adds the initial move points
    u.stamina = u.get_stamina_max();
    temperature = 65; // Springtime-appropriate?
    update_weather(); // Springtime-appropriate, definitely.
    u.next_climate_control_check = calendar::before_time_starts;  // Force recheck at startup
    u.last_climate_control_ret = false;

    //Reset character safe mode/pickup rules
    get_auto_pickup().clear_character_rules();
    get_safemode().clear_character_rules();

    //Put some NPCs in there!
    create_starting_npcs();
    //Load NPCs. Set nearby npcs to active.
    load_npcs();
    // Spawn the monsters
    const bool spawn_near =
        get_option<bool>( "BLACK_ROAD" ) || g->scen->has_flag("SUR_START");
    // Surrounded start ones
    if( spawn_near ) {
        start_loc.surround_with_monsters( omtstart, mongroup_id( "GROUP_ZOMBIE" ), 70 );
    }

    m.spawn_monsters( !spawn_near ); // Static monsters

    // Make sure that no monsters are near the player
    // This can happen in lab starts
    if( !spawn_near ) {
        for( monster &critter : all_monsters() ) {
            if( rl_dist( critter.pos(), u.pos() ) <= 5 ||
                m.clear_path( critter.pos(), u.pos(), 40, 1, 100 ) ) {
                remove_zombie( critter );
            }
        }
    }

    //Create mutation_category_level
    u.set_highest_cat_level();
    //Calculate mutation drench protection stats
    u.drench_mut_calc();
    if ( scen->has_flag("FIRE_START") ){
        start_loc.burn( omtstart, 3, 3 );
    }
    if (scen->has_flag("INFECTED")){
        u.add_effect( effect_infected, 1_turns, random_body_part(), true );
    }
    if (scen->has_flag("BAD_DAY")){
        u.add_effect( effect_flu, 1000_minutes );
        u.add_effect( effect_drunk, 270_minutes );
        u.add_morale( MORALE_FEELING_BAD, -100, -100, 5_minutes, 5_minutes );
    }
    if(scen->has_flag("HELI_CRASH")) {
        start_loc.handle_heli_crash( u );
    }

    // Now that we're done handling coordinates, ensure the player's submap is in the center of the map
    update_map( u );

    //~ %s is player name
    u.add_memorial_log(pgettext("memorial_male", "%s began their journey into the Cataclysm."),
                       pgettext("memorial_female", "%s began their journey into the Cataclysm."),
                       u.name.c_str());
   lua_callback("on_new_player_created");

    return true;
}

//Make any nearby overmap npcs active, and put them in the right location.
void game::load_npcs()
{
    const int radius = int(MAPSIZE / 2) - 1;
    // uses submap coordinates
    std::vector<std::shared_ptr<npc>> just_added;
    for( const auto &temp : overmap_buffer.get_npcs_near_player( radius ) ) {
        if( temp->is_active() ) {
            continue;
        }
        if( temp->has_companion_mission() ) {
            continue;
        }

        const tripoint sm_loc = temp->global_sm_location();
        // NPCs who are out of bounds before placement would be pushed into bounds
        // This can cause NPCs to teleport around, so we don't want that
        if( sm_loc.x < get_levx() || sm_loc.x >= get_levx() + MAPSIZE ||
            sm_loc.y < get_levy() || sm_loc.y >= get_levy() + MAPSIZE ||
            ( sm_loc.z != get_levz() && !m.has_zlevels() ) ) {
            continue;
        }

        add_msg( m_debug, "game::load_npcs: Spawning static NPC, %d:%d:%d (%d:%d:%d)",
                 get_levx(), get_levy(), get_levz(), sm_loc.x, sm_loc.y, sm_loc.z );
        temp->place_on_map();
        if( !m.inbounds( temp->pos() ) ) {
            continue;
        }
        // In the rare case the npc was marked for death while
        // it was on the overmap. Kill it.
        if (temp->marked_for_death) {
            temp->die( nullptr );
        } else {
            if (temp->my_fac != nullptr)
                temp->my_fac->known_by_u = true;
            active_npc.push_back( temp );
            just_added.push_back( temp );
        }
    }

    for( const auto &npc : just_added ) {
        npc->on_load();
    }

    npcs_dirty = false;
}

void game::unload_npcs()
{
    for( const auto &npc : active_npc ) {
        npc->on_unload();
    }

    active_npc.clear();
}

void game::reload_npcs()
{
    // TODO: Make it not invoke the "on_unload" command for the NPCs that will be loaded anyway
    // and not invoke "on_load" for those NPCs that avoided unloading this way.
    unload_npcs();
    load_npcs();
}

void game::create_starting_npcs()
{
    if( !get_option<bool>( "STATIC_NPC" ) ) {
        return; //Do not generate a starting npc.
    }

    //We don't want more than one starting npc per shelter
    const int radius = 1;
    if( !overmap_buffer.get_npcs_near_player( radius ).empty() ) {
        return; //There is already an NPC in this shelter
    }

    std::shared_ptr<npc> tmp = std::make_shared<npc>();
    tmp->normalize();
    tmp->randomize( one_in(2) ? NC_DOCTOR : NC_NONE );
    tmp->spawn_at_precise( { get_levx(), get_levy() }, u.pos() - point( 1, 1 ) );
    overmap_buffer.insert_npc( tmp );
    tmp->form_opinion( u );
    tmp->set_attitude( NPCATT_NULL );
    //This sets the npc mission. This NPC remains in the shelter.
    tmp->mission = NPC_MISSION_SHELTER;
    tmp->chatbin.first_topic = "TALK_SHELTER";
    //one random shelter mission.
    tmp->add_new_mission( mission::reserve_random( ORIGIN_OPENER_NPC, tmp->global_omt_location(), tmp->getID() ) );
}

bool game::cleanup_at_end()
{
    draw_sidebar();
    if (uquit == QUIT_DIED || uquit == QUIT_SUICIDE) {
        // Put (non-hallucinations) into the overmap so they are not lost.
        for( monster &critter : all_monsters() ) {
            despawn_monster( critter );
        }
        // Save the factions', missions and set the NPC's overmap coordinates
        // Npcs are saved in the overmap.
        save_factions_missions_npcs(); //missions need to be saved as they are global for all saves.

        // save artifacts.
        save_artifacts();

        // and the overmap, and the local map.
        save_maps(); //Omap also contains the npcs who need to be saved.
    }

    if (uquit == QUIT_DIED || uquit == QUIT_SUICIDE) {
        std::vector<std::string> vRip;

        int iMaxWidth = 0;
        int iNameLine = 0;
        int iInfoLine = 0;

        if (u.has_amount("holybook_bible1", 1) || u.has_amount("holybook_bible2", 1) ||
            u.has_amount("holybook_bible3", 1)) {
            if( !( u.has_trait( trait_id( "CANNIBAL" ) ) || u.has_trait( trait_id( "PSYCHOPATH" ) ) ) ) {
                vRip.emplace_back("               _______  ___");
                vRip.emplace_back("              <       `/   |");
                vRip.emplace_back("               >  _     _ (");
                vRip.emplace_back("              |  |_) | |_) |");
                vRip.emplace_back("              |  | \\ | |   |");
                vRip.emplace_back("   ______.__%_|            |_________  __");
                vRip.emplace_back(" _/                                  \\|  |");
                iNameLine = vRip.size();
                vRip.emplace_back("|                                        <");
                vRip.emplace_back("|                                        |");
                iMaxWidth = vRip[vRip.size() - 1].length();
                vRip.emplace_back("|                                        |");
                vRip.emplace_back("|_____.-._____              __/|_________|");
                vRip.emplace_back("              |            |");
                iInfoLine = vRip.size();
                vRip.emplace_back("              |            |");
                vRip.emplace_back("              |           <");
                vRip.emplace_back("              |            |");
                vRip.emplace_back("              |   _        |");
                vRip.emplace_back("              |__/         |");
                vRip.emplace_back("             % / `--.      |%");
                vRip.emplace_back("         * .%%|          -< @%%%");
                vRip.emplace_back("         `\\%`@|            |@@%@%%");
                vRip.emplace_back("       .%%%@@@|%     `   % @@@%%@%%%%");
                vRip.emplace_back("  _.%%%%%%@@@@@@%%%__/\\%@@%%@@@@@@@%%%%%%");

            } else {
                vRip.emplace_back("               _______  ___");
                vRip.emplace_back("              |       \\/   |");
                vRip.emplace_back("              |            |");
                vRip.emplace_back("              |            |");
                iInfoLine = vRip.size();
                vRip.emplace_back("              |            |");
                vRip.emplace_back("              |            |");
                vRip.emplace_back("              |            |");
                vRip.emplace_back("              |            |");
                vRip.emplace_back("              |           <");
                vRip.emplace_back("              |   _        |");
                vRip.emplace_back("              |__/         |");
                vRip.emplace_back("   ______.__%_|            |__________  _");
                vRip.emplace_back(" _/                                   \\| \\");
                iNameLine = vRip.size();
                vRip.emplace_back("|                                         <");
                vRip.emplace_back("|                                         |");
                iMaxWidth = vRip[vRip.size() - 1].length();
                vRip.emplace_back("|                                         |");
                vRip.emplace_back("|_____.-._______            __/|__________|");
                vRip.emplace_back("             % / `_-.   _  |%");
                vRip.emplace_back("         * .%%|  |_) | |_)< @%%%");
                vRip.emplace_back("         `\\%`@|  | \\ | |   |@@%@%%");
                vRip.emplace_back("       .%%%@@@|%     `   % @@@%%@%%%%");
                vRip.emplace_back("  _.%%%%%%@@@@@@%%%__/\\%@@%%@@@@@@@%%%%%%");
            }
        } else {
            vRip.emplace_back("           _________  ____           ");
            vRip.emplace_back("         _/         `/    \\_         ");
            vRip.emplace_back("       _/      _     _      \\_.      ");
            vRip.emplace_back("     _%\\      |_) | |_)       \\_     ");
            vRip.emplace_back("   _/ \\/      | \\ | |           \\_   ");
            vRip.emplace_back(" _/                               \\_ ");
            vRip.emplace_back("|                                   |");
            iNameLine = vRip.size();
            vRip.emplace_back(" )                                 < ");
            vRip.emplace_back("|                                   |");
            vRip.emplace_back("|                                   |");
            vRip.emplace_back("|   _                               |");
            vRip.emplace_back("|__/                                |");
            iMaxWidth = vRip[vRip.size() - 1].length();
            vRip.emplace_back(" / `--.                             |");
            vRip.emplace_back("|                                  ( ");
            iInfoLine = vRip.size();
            vRip.emplace_back("|                                   |");
            vRip.emplace_back("|                                   |");
            vRip.emplace_back("|     %                         .   |");
            vRip.emplace_back("|  @`                            %% |");
            vRip.emplace_back("| %@%@%\\                *      %`%@%|");
            vRip.emplace_back("%%@@@.%@%\\%%           `\\ %%.%%@@%@");
            vRip.emplace_back("@%@@%%%%%@@@@@@%%%%%%%%@@%%@@@%%%@%%@");
        }

        const int iOffsetX = (TERMX > FULL_SCREEN_WIDTH) ? (TERMX - FULL_SCREEN_WIDTH) / 2 : 0;
        const int iOffsetY = (TERMY > FULL_SCREEN_HEIGHT) ? (TERMY - FULL_SCREEN_HEIGHT) / 2 : 0;

        catacurses::window w_rip = catacurses::newwin( FULL_SCREEN_HEIGHT, FULL_SCREEN_WIDTH, iOffsetY, iOffsetX );
        draw_border(w_rip);

        sfx::do_player_death_hurt( g->u, 1 );
        sfx::fade_audio_group(1, 2000);
        sfx::fade_audio_group(2, 2000);
        sfx::fade_audio_group(3, 2000);
        sfx::fade_audio_group(4, 2000);

        for (unsigned int iY = 0; iY < vRip.size(); ++iY) {
            for (unsigned int iX = 0; iX < vRip[iY].length(); ++iX) {
                char cTemp = vRip[iY][iX];
                if (cTemp != ' ') {
                    nc_color ncColor = c_light_gray;

                    if (cTemp == '%') {
                        ncColor = c_green;

                    } else if (cTemp == '_' || cTemp == '|') {
                        ncColor = c_white;

                    } else if (cTemp == '@') {
                        ncColor = c_brown;

                    } else if (cTemp == '*') {
                        ncColor = c_red;
                    }

                    mvwputch(w_rip, iY + 1, iX + (FULL_SCREEN_WIDTH / 2) - (iMaxWidth / 2), ncColor, vRip[iY][iX]);
                }
            }
        }

        std::string sTemp;
        std::stringstream ssTemp;

        center_print( w_rip, iInfoLine++, c_white, _( "Survived:" ) );

        int turns = calendar::turn.get_turn() - calendar::start.get_turn();
        int minutes = ( turns / MINUTES( 1 ) ) % 60;
        int hours = ( turns / HOURS( 1 ) ) % 24;
        int days = turns / DAYS( 1 );

        if( days > 0 ) {
            sTemp = string_format( "%dd %dh %dm", days, hours, minutes );
        } else if( hours > 0 ) {
            sTemp = string_format( "%dh %dm", hours, minutes );
        } else {
            sTemp = string_format( "%dm", minutes );
        }

        center_print( w_rip, iInfoLine++, c_white, sTemp );

        int iTotalKills = 0;

        for( const auto &type : MonsterGenerator::generator().get_all_mtypes() ) {
            if( kill_count( type.id ) > 0 ) {
                iTotalKills += kill_count( type.id );
            }
        }

        ssTemp << iTotalKills;

        sTemp = _("Kills:");
        mvwprintz(w_rip, 1 + iInfoLine++, (FULL_SCREEN_WIDTH / 2) - 5, c_light_gray, (sTemp + " ").c_str());
        wprintz(w_rip, c_magenta, ssTemp.str().c_str());

        sTemp = _("In memory of:");
        mvwprintz(w_rip, iNameLine++, (FULL_SCREEN_WIDTH / 2) - (sTemp.length() / 2), c_light_gray,
                  sTemp.c_str());

        sTemp = u.name;
        mvwprintz(w_rip, iNameLine++, (FULL_SCREEN_WIDTH / 2) - (sTemp.length() / 2), c_white,
                  sTemp.c_str());

        sTemp = _("Last Words:");
        mvwprintz(w_rip, iNameLine++, (FULL_SCREEN_WIDTH / 2) - (sTemp.length() / 2), c_light_gray,
                  sTemp.c_str());

        int iStartX = (FULL_SCREEN_WIDTH / 2) - ((iMaxWidth - 4) / 2);
        std::string sLastWords = string_input_popup()
                                 .window( w_rip, iStartX, iNameLine, iStartX + iMaxWidth - 4 - 1 )
                                 .max_length( iMaxWidth - 4 - 1 )
                                 .query_string();
        death_screen();
        if (uquit == QUIT_SUICIDE) {
            u.add_memorial_log(pgettext("memorial_male", "%s committed suicide."),
                               pgettext("memorial_female", "%s committed suicide."),
                               u.name.c_str());
        } else {
            u.add_memorial_log(pgettext("memorial_male", "%s was killed."),
                               pgettext("memorial_female", "%s was killed."),
                               u.name.c_str());
        }
        if (!sLastWords.empty()) {
            u.add_memorial_log(pgettext("memorial_male", "Last words: %s"),
                               pgettext("memorial_female", "Last words: %s"),
                               sLastWords.c_str() );
        }
        // Struck the save_player_data here to forestall Weirdness
        move_save_to_graveyard();
        write_memorial_file(sLastWords);
        u.memorial_log.clear();
        std::vector<std::string> characters = list_active_characters();
        // remove current player from the active characters list, as they are dead
        std::vector<std::string>::iterator curchar = std::find(characters.begin(),
                characters.end(), u.name);
        if (curchar != characters.end()) {
            characters.erase(curchar);
        }
        if (characters.empty()) {
            if (get_option<std::string>( "DELETE_WORLD" ) == "yes" ||
                (get_option<std::string>( "DELETE_WORLD" ) == "query" &&
                 query_yn(_("Delete saved world?")))) {
                world_generator->delete_world( world_generator->active_world->world_name, true );
            }
        } else if (get_option<std::string>( "DELETE_WORLD" ) != "no") {
            std::stringstream message;
            std::string tmpmessage;
            for( auto &character : characters ) {
                tmpmessage += "\n  ";
                tmpmessage += character;
            }
            message << string_format(_("World retained. Characters remaining:%s"),tmpmessage.c_str());
            popup(message.str(), PF_NONE);
        }
        if( gamemode ) {
            gamemode.reset( new special_game() ); // null gamemode or something..
        }
    }

    //clear all sound channels
    sfx::fade_audio_channel( -1, 300 );
    sfx::fade_audio_group(1, 300);
    sfx::fade_audio_group(2, 300);
    sfx::fade_audio_group(3, 300);
    sfx::fade_audio_group(4, 300);

    MAPBUFFER.reset();
    overmap_buffer.clear();
    return true;
}

static int veh_lumi( vehicle &veh )
{
    float veh_luminance = 0.0;
    float iteration = 1.0;
    auto lights = veh.lights( true );

    for( const auto pt : lights ) {
        const auto &vp = pt->info();
        if( vp.has_flag( VPFLAG_CONE_LIGHT ) ) {
            veh_luminance += vp.bonus / iteration;
            iteration = iteration * 1.1;
        }
    }
    // Calculation: see lightmap.cpp
    return LIGHT_RANGE((veh_luminance * 3));
}

void game::calc_driving_offset(vehicle *veh)
{
    if (veh == nullptr || !get_option<bool>( "DRIVING_VIEW_OFFSET" ) ) {
        set_driving_view_offset(point(0, 0));
        return;
    }
    const int g_light_level = (int)light_level( u.posz() );
    const int light_sight_range = u.sight_range(g_light_level);
    int sight = std::max( veh_lumi( *veh ), light_sight_range );

    // velocity at or below this results in no offset at all
    static const float min_offset_vel = 10 * 100;
    // velocity at or above this results in maximal offset
    static const float max_offset_vel = 70 * 100;
    // The maximal offset will leave at least this many tiles
    // between the PC and the edge of the main window.
    static const int border_range = 2;
    float velocity = veh->velocity;
    rl_vec2d offset = veh->move_vec();
    if (!veh->skidding && std::abs(veh->cruise_velocity - veh->velocity) < 14 * 100 &&
        veh->player_in_control(u)) {
        // Use the cruise controlled velocity, but only if
        // it is not too different from the actual velocity.
        // The actual velocity changes too often (see above slowdown).
        // Using it makes would make the offset change far too often.
        offset = veh->face_vec();
        velocity = veh->cruise_velocity;
    }
    float rel_offset;
    if (std::fabs(velocity) < min_offset_vel) {
        rel_offset = 0;
    } else if (std::fabs(velocity) > max_offset_vel) {
        rel_offset = (velocity > 0) ? 1 : -1;
    } else {
        rel_offset = (velocity - min_offset_vel) / (max_offset_vel - min_offset_vel);
    }
    // Squeeze into the corners, by making the offset vector longer,
    // the PC is still in view as long as both offset.x and
    // offset.y are <= 1
    if (std::fabs(offset.x) > std::fabs(offset.y) && std::fabs(offset.x) > 0.2) {
        offset.y /= std::fabs(offset.x);
        offset.x = (offset.x > 0) ? +1 : -1;
    } else if (std::fabs(offset.y) > 0.2) {
        offset.x /= std::fabs(offset.y);
        offset.y = offset.y > 0 ? +1 : -1;
    }
    point max_offset((getmaxx(w_terrain) + 1) / 2 - border_range - 1,
                     (getmaxy(w_terrain) + 1) / 2 - border_range - 1);
    offset.x *= rel_offset;
    offset.y *= rel_offset;
    offset.x *= max_offset.x;
    offset.y *= max_offset.y;
    // [ ----@---- ] sight=6
    // [ --@------ ] offset=2
    // [ -@------# ] offset=3
    // can see sights square in every direction, total visible area is
    // (2*sight+1)x(2*sight+1), but the window is only
    // getmaxx(w_terrain) x getmaxy(w_terrain)
    // The area outside of the window is maxoff (sight-getmax/2).
    // If that value is <= 0, the whole visible area fits the window.
    // don't apply the view offset at all.
    // If the offset is > maxoff, only apply at most maxoff, everything
    // above leads to invisible area in front of the car.
    // It will display (getmax/2+offset) squares in one direction and
    // (getmax/2-offset) in the opposite direction (centered on the PC).
    const point maxoff((sight * 2 + 1 - getmaxx(w_terrain)) / 2,
                       (sight * 2 + 1 - getmaxy(w_terrain)) / 2);
    if (maxoff.x <= 0) {
        offset.x = 0;
    } else if (offset.x > 0 && offset.x > maxoff.x) {
        offset.x = maxoff.x;
    } else if (offset.x < 0 && -offset.x > maxoff.x) {
        offset.x = -maxoff.x;
    }
    if (maxoff.y <= 0) {
        offset.y = 0;
    } else if (offset.y > 0 && offset.y > maxoff.y) {
        offset.y = maxoff.y;
    } else if (offset.y < 0 && -offset.y > maxoff.y) {
        offset.y = -maxoff.y;
    }

    // Turn the offset into a vector that increments the offset toward the desired position
    // instead of setting it there instantly, should smooth out jerkiness.
    const point offset_difference(offset.x - driving_view_offset.x,
                                  offset.y - driving_view_offset.y);

    const point offset_sign((offset_difference.x < 0) ? -1 : 1,
                            (offset_difference.y < 0) ? -1 : 1);
    // Shift the current offset in the direction of the calculated offset by one tile
    // per draw event, but snap to calculated offset if we're close enough to avoid jitter.
    offset.x = (std::abs(offset_difference.x) > 1) ?
               (driving_view_offset.x + offset_sign.x) : offset.x;
    offset.y = (std::abs(offset_difference.y) > 1) ?
               (driving_view_offset.y + offset_sign.y) : offset.y;

    set_driving_view_offset(point(offset.x, offset.y));
}

// MAIN GAME LOOP
// Returns true if game is over (death, saved, quit, etc)
bool game::do_turn()
{
    if (is_game_over()) {
        return cleanup_at_end();
    }
    // Actual stuff
    if( new_game ) {
        new_game = false;
    } else {
        gamemode->per_turn();
        calendar::turn.increment();
    }

    if( npcs_dirty ) {
        load_npcs();
    }

    events.process();
    mission::process_all();
    if( calendar::once_every( 1_days ) ) { // Midnight!
        overmap_buffer.process_mongroups();
        lua_callback("on_day_passed");
    }

    // Run a LUA callback once per minute
    if( calendar::once_every( 1_minutes ) ) {
        lua_callback("on_minute_passed");
    }

    // Move hordes every 5 min
    if( calendar::once_every( 5_minutes ) ) {
        overmap_buffer.move_hordes();
        // Hordes that reached the reality bubble need to spawn,
        // make them spawn in invisible areas only.
        m.spawn_monsters( false );
    }

    u.update_body();

    // Auto-save if autosave is enabled
    if( get_option<bool>( "AUTOSAVE" ) &&
        calendar::once_every( 1_turns * get_option<int>( "AUTOSAVE_TURNS" ) ) &&
        !u.is_dead_state()) {
        autosave();
    }

    update_weather();
    reset_light_level();

    perhaps_add_random_npc();

    process_activity();

    // Process sound events into sound markers for display to the player.
    sounds::process_sound_markers( &u );

    if (!u.in_sleep_state()) {
        if (u.moves > 0 || uquit == QUIT_WATCH) {
            while (u.moves > 0 || uquit == QUIT_WATCH) {
                cleanup_dead();
                // Process any new sounds the player caused during their turn.
                sounds::process_sound_markers( &u );
                if( !u.activity && uquit != QUIT_WATCH ) {
                    draw();
                }

                if (handle_action()) {
                    ++moves_since_last_save;
                    u.action_taken();
                }

                if (is_game_over()) {
                    return cleanup_at_end();
                }

                if (uquit == QUIT_WATCH) {
                    break;
                }
                if( u.activity ) {
                    process_activity();
                }
            }
            // Reset displayed sound markers now that the turn is over.
            // We only want this to happen if the player had a chance to examine the sounds.
            sounds::reset_markers();
        } else {
            handle_key_blocking_activity();
        }
    }

    if( driving_view_offset.x != 0 || driving_view_offset.y != 0 ) {
        // Still have a view offset, but might not be driving anymore,
        // or the option has been deactivated,
        // might also happen when someone dives from a moving car.
        // or when using the handbrake.
        vehicle *veh = m.veh_at(u.pos());
        calc_driving_offset(veh);
    }

    // No-scent debug mutation has to be processed here or else it takes time to start working
    if( !u.has_active_bionic( bionic_id( "bio_scent_mask" ) ) &&
        !u.has_trait( trait_id( "DEBUG_NOSCENT" ) ) ) {
        scent.set( u.pos(), u.scent );
        overmap_buffer.set_scent( u.global_omt_location(),  u.scent );
    }
    scent.update( u.pos(), m );

    // We need floor cache before checking falling 'n stuff
    m.build_floor_caches();

    m.process_falling();
    m.vehmove();

    // Process power and fuel consumption for all vehicles, including off-map ones.
    // m.vehmove used to do this, but now it only give them moves instead.
    for( auto &elem : MAPBUFFER ) {
        tripoint sm_loc = elem.first;
        point sm_topleft = sm_to_ms_copy(sm_loc.x, sm_loc.y);
        point in_reality = m.getlocal(sm_topleft);

        submap *sm = elem.second;

        const bool in_bubble_z = m.has_zlevels() || sm_loc.z == get_levz();
        for( auto &veh : sm->vehicles ) {
            veh->power_parts();
            veh->idle( in_bubble_z && m.inbounds(in_reality.x, in_reality.y) );
        }
    }
    m.process_fields();
    m.process_active_items();
    m.creature_in_field( u );

    // Apply sounds from previous turn to monster and NPC AI.
    sounds::process_sounds();
    // Update vision caches for monsters. If this turns out to be expensive,
    // consider a stripped down cache just for monsters.
    m.build_map_cache( get_levz(), true );
    monmove();
    update_stair_monsters();
    u.process_turn();
    if( u.moves < 0 && get_option<bool>( "FORCE_REDRAW" ) ) {
        draw();
        refresh_display();
    }
    u.process_active_items();

    if (get_levz() >= 0 && !u.is_underwater()) {
        weather_data(weather).effect();
    }

    const bool player_is_sleeping = u.has_effect( effect_sleep );

    if( player_is_sleeping ) {
        if( calendar::once_every( 30_minutes ) || !player_was_sleeping ) {
            draw();
        }

        if( calendar::once_every( 1_minutes ) ) {
            catacurses::window popup = create_wait_popup_window( string_format( _( "Wait till you wake up..." ) ) );

            wrefresh( popup );

            catacurses::refresh();
            refresh_display();
        }
    }

    player_was_sleeping = player_is_sleeping;

    u.update_bodytemp();
    u.update_body_wetness( *weather_precise );
    u.apply_wetness_morale( temperature );
    u.do_skill_rust();

    if( calendar::once_every( 1_minutes ) ) {
        u.update_morale();
    }

    if( calendar::once_every( 9_turns ) ) {
        u.check_and_recover_morale();
    }

    sfx::remove_hearing_loss();
    sfx::do_danger_music();
    sfx::do_fatigue();

    return false;
}

void game::set_driving_view_offset(const point &p)
{
    // remove the previous driving offset,
    // store the new offset and apply the new offset.
    u.view_offset.x -= driving_view_offset.x;
    u.view_offset.y -= driving_view_offset.y;
    driving_view_offset.x = p.x;
    driving_view_offset.y = p.y;
    u.view_offset.x += driving_view_offset.x;
    u.view_offset.y += driving_view_offset.y;
}

void game::process_activity()
{
    if( !u.activity ) {
        return;
    }

    if( calendar::once_every( 5_minutes ) ) {
        draw();
        refresh_display();
    }

    while( u.moves > 0 && u.activity ) {
        u.activity.do_turn( u );
    }
}

void game::catch_a_monster(std::vector<monster*> &catchables, const tripoint &pos, player *p, int catch_duration) // catching function
{
    monster *const fish = random_entry_removed( catchables );
    //spawn the corpse, rotten by a part of the duration
    m.add_item_or_charges( pos, item::make_corpse( fish->type->id, calendar::turn + int( rng( 0, catch_duration ) ) ) );
    u.add_msg_if_player(m_good, _("You caught a %s."), fish->type->nname().c_str());
    //quietly kill the caught
    fish->no_corpse_quiet = true;
    fish->die( p );
}


void game::cancel_activity()
{
    u.cancel_activity();
}

bool game::cancel_activity_or_ignore_query( const std::string &text )
{
    if( !u.activity ) {
        return false;
    }

    std::string stop_message = text + " " + u.activity.get_stop_phrase() + " " +
                               _( "(Y)es, (N)o, (I)gnore further distractions and finish." );

    bool force_uc = get_option<bool>( "FORCE_CAPITAL_YN" );
    int ch = -1;
    do {
        ch = popup(stop_message, PF_GET_KEY);
    } while (ch != '\n' && ch != ' ' && ch != KEY_ESCAPE &&
             ch != 'Y' && ch != 'N' && ch != 'I' &&
             (force_uc || (ch != 'y' && ch != 'n' && ch != 'i')));

    if (ch == 'Y' || ch == 'y') {
        u.cancel_activity();
    } else if (ch == 'I' || ch == 'i') {
        return true;
    }
    return false;
}

bool game::cancel_activity_query( const std::string &text )
{
    if( !u.activity ) {
        if (u.has_destination()) {
            add_msg(m_warning, _("%s. Auto-move canceled"), text.c_str());
            u.clear_destination();
        }
        return false;
    }
    if (query_yn("%s %s", text.c_str(), u.activity.get_stop_phrase().c_str())) {
        u.cancel_activity();
        return true;
    }
    return false;
}

const weather_generator &game::get_cur_weather_gen() const
{
    const auto &om = get_cur_om();
    const auto &settings = om.get_settings();
    return settings.weather;
}

unsigned int game::get_seed() const
{
    return seed;
}

void game::set_npcs_dirty()
{
    npcs_dirty = true;
}

void game::set_critter_died()
{
    critter_died = true;
}

void game::update_weather()
{
    if( weather == WEATHER_NULL || calendar::turn >= nextweather ) {
        const weather_generator &weather_gen = get_cur_weather_gen();
        w_point &w = *weather_precise;
        w = weather_gen.get_weather( u.global_square_location(), calendar::turn, seed );
        weather_type old_weather = weather;
        weather = weather_override == WEATHER_NULL ?
            weather_gen.get_weather_conditions( w )
            : weather_override;
        if( weather == WEATHER_SUNNY && calendar::turn.is_night() ) {
            weather = WEATHER_CLEAR;
        }
        sfx::do_ambient();

        temperature = w.temperature;
        lightning_active = false;
        // Check weather every few turns, instead of every turn.
        //@todo: predict when the weather changes and use that time.
        nextweather = calendar::turn + 50_turns;
        if (weather != old_weather && weather_data(weather).dangerous &&
            get_levz() >= 0 && m.is_outside(u.pos())
            && !u.has_activity( activity_id( "ACT_WAIT_WEATHER" ) ) ) {
            cancel_activity_query( string_format( _( "The weather changed to %s!" ), weather_data( weather ).name.c_str() ) );
        }

        if (weather != old_weather && u.has_activity( activity_id( "ACT_WAIT_WEATHER" ) ) ) {
            u.assign_activity( activity_id( "ACT_WAIT_WEATHER" ), 0, 0);
        }

        if( weather_data( weather ).sight_penalty !=
            weather_data( old_weather ).sight_penalty ) {
            for( int i = -OVERMAP_DEPTH; i <= OVERMAP_HEIGHT; i++ ) {
                m.set_transparency_cache_dirty( i );
            }
        }
    }
}

int game::get_temperature()
{
    return temperature + m.temperature( u.pos() );
}

int game::assign_mission_id()
{
    int ret = next_mission_id;
    next_mission_id++;
    return ret;
}

npc *game::find_npc(int id)
{
    return overmap_buffer.find_npc( id ).get();
}

int game::kill_count( const mtype_id& mon )
{
    if (kills.find(mon) != kills.end()) {
        return kills[mon];
    }
    return 0;
}

int game::kill_count( const species_id &spec )
{
    int result = 0;
    for( const auto &pair : kills ) {
        if( pair.first->in_species( spec ) ) {
            result += pair.second;
        }
    }
    return result;
}

void game::increase_kill_count( const mtype_id& id )
{
    kills[id]++;
}

void game::record_npc_kill( const npc &p )
{
   npc_kills.push_back( p.get_name() );
}

void game::handle_key_blocking_activity()
{
    // If player is performing a task and a monster is dangerously close, warn them
    // regardless of previous safemode warnings
    if( u.activity && !u.has_activity( activity_id( "ACT_AIM" ) ) &&
        u.activity.moves_left > 0 && !u.activity.warned_of_proximity ) {
        Creature *hostile_critter = is_hostile_very_close();
        if (hostile_critter != nullptr) {
            u.activity.warned_of_proximity = true;
            if ( cancel_activity_query( string_format( _( "You see %s approaching!" ),
                    hostile_critter->disp_name().c_str() ) ) ) {
                return;
            }
        }
    }

    if( u.activity && u.activity.moves_left > 0 ) {
        input_context ctxt = get_default_mode_input_context();
        const std::string action = ctxt.handle_input( 0 );
        if (action == "pause") {
            cancel_activity_query( _( "Confirm:" ) );
        } else if (action == "player_data") {
            u.disp_info();
            refresh_all();
        } else if (action == "messages") {
            Messages::display_messages();
            refresh_all();
        } else if (action == "help") {
            display_help();
            refresh_all();
        }
    }
}

/* item submenu for 'i' and '/'
* It use draw_item_info to draw item info and action menu
*
* @param pos position of item in inventory
* @param iStartX Left coordinate of the item info window
* @param iWidth width of the item info window (height = height of terminal)
* @return getch
*/
int game::inventory_item_menu(int pos, int iStartX, int iWidth, const inventory_item_menu_positon position)
{
    int cMenu = (int)'+';

    item &oThisItem = u.i_at( pos );
    if( u.has_item( oThisItem ) ) {
        std::vector<iteminfo> vThisItem, vDummy;

        const bool bHPR = get_auto_pickup().has_rule(oThisItem.tname( 1, false ));
        const hint_rating rate_drop_item = u.weapon.has_flag("NO_UNWIELD") ? HINT_CANT : HINT_GOOD;

        int max_text_length = 0;
        uimenu action_menu;
        const auto addentry = [&]( const char key, const std::string &text, const hint_rating hint ) {
            // The char is used as retval from the uimenu *and* as hotkey.
            action_menu.addentry( key, true, key, text );
            auto &entry = action_menu.entries.back();
            switch( hint ) {
                case HINT_CANT:
                    entry.text_color = c_light_gray;
                    break;
                case HINT_IFFY:
                    entry.text_color = c_light_red;
                    break;
                case HINT_GOOD:
                    entry.text_color = c_light_green;
                    break;
            }
            max_text_length = std::max( max_text_length, utf8_width( text ) );
        };
        addentry( 'a', pgettext("action", "activate"), u.rate_action_use( oThisItem ) );
        addentry( 'R', pgettext("action", "read"), u.rate_action_read( oThisItem ) );
        addentry( 'E', pgettext("action", "eat"), u.rate_action_eat( oThisItem ) );
        addentry( 'W', pgettext("action", "wear"), u.rate_action_wear( oThisItem ) );
        addentry( 'w', pgettext("action", "wield"), HINT_GOOD );
        addentry( 't', pgettext("action", "throw"), HINT_GOOD );
        addentry( 'c', pgettext("action", "change side"), u.rate_action_change_side( oThisItem ) );
        addentry( 'T', pgettext("action", "take off"), u.rate_action_takeoff( oThisItem ) );
        addentry( 'd', pgettext("action", "drop"), rate_drop_item );
        addentry( 'U', pgettext("action", "unload"), u.rate_action_unload( oThisItem ) );
        addentry( 'r', pgettext("action", "reload"), u.rate_action_reload( oThisItem ) );
        addentry( 'p', pgettext("action", "part reload"), u.rate_action_reload( oThisItem ) );
        addentry( 'm', pgettext("action", "mend"), u.rate_action_mend( oThisItem ) );
        addentry( 'D', pgettext("action", "disassemble"), u.rate_action_disassemble( oThisItem ) );
        addentry( '=', pgettext("action", "reassign"), HINT_GOOD );
        if( bHPR ) {
            addentry( '-', _("Autopickup"), HINT_IFFY );
        } else {
            addentry( '+', _("Autopickup"), HINT_GOOD );
        }

        int iScrollPos = 0;
        oThisItem.info(true, vThisItem);

        // +2+2 for border and adjacent spaces, +2 for '<hotkey><space>'
        int popup_width = max_text_length + 2+2 + 2;
        int popup_x = 0;
        switch (position) {
        case RIGHT_TERMINAL_EDGE:
            popup_x = 0;
            break;
        case LEFT_OF_INFO:
            popup_x = iStartX - popup_width;
            break;
        case RIGHT_OF_INFO:
            popup_x = iStartX + iWidth;
            break;
        case LEFT_TERMINAL_EDGE:
            popup_x = TERMX - popup_width;
            break;
        }

        // TODO: Ideally the setup of uimenu would be split into calculate variables (size, width...),
        // and actual window creation. This would allow us to let uimenu calculate the width, we can
        // use that to adjust its location afterwards.
        action_menu.w_y = VIEW_OFFSET_Y;
        action_menu.w_x = popup_x + VIEW_OFFSET_X;
        action_menu.w_width = popup_width;
        // Filtering isn't needed, the number of entries is manageable.
        action_menu.filtering = false;
        // Default menu border color is different, this matches the border of the item info window.
        action_menu.border_color = BORDER_COLOR;

        do {
            draw_item_info(iStartX, iWidth, VIEW_OFFSET_X, TERMY - VIEW_OFFSET_Y * 2, oThisItem.tname(), oThisItem.type_name(), vThisItem, vDummy,
                           iScrollPos, true, false, false);
            const int prev_selected = action_menu.selected;
            action_menu.query( false );
            if( action_menu.ret != UIMENU_INVALID ) {
                cMenu = action_menu.ret; /* Remember: hotkey == retval, see addentry above. */
            } else if( action_menu.keypress == KEY_RIGHT ) {
                // Simulate KEY_RIGHT == '\n' (confirm currently selected entry) for compatibility with old version.
                // TODO: ideally this should be done in the uimenu, maybe via a callback.
                cMenu = action_menu.entries[action_menu.selected].retval;
            } else {
                cMenu = action_menu.keypress;
            }

            switch (cMenu) {
            case 'a':
                use_item(pos);
                break;
            case 'E':
                eat(pos);
                break;
            case 'W':
                wear(pos);
                break;
            case 'w':
                wield(pos);
                break;
            case 't':
                plthrow(pos);
                break;
            case 'c':
                change_side(pos);
                break;
            case 'T':
                takeoff(pos);
                break;
            case 'd':
                drop(pos);
                break;
            case 'U':
                unload(pos);
                break;
            case 'r':
                reload(pos);
                break;
            case 'p':
                reload( pos, true );
                break;
            case 'm':
                mend( pos );
                break;
            case 'R':
                u.read(pos);
                break;
            case 'D':
                u.disassemble(pos);
                break;
            case '=':
                game_menus::inv::reassign_letter( u, u.i_at( pos ) );
                break;
            case KEY_PPAGE:
                // Prevent the menu from scrolling with this key. TODO: Ideally the menu
                // could be instructed to ignore these two keys instead of scrolling.
                action_menu.selected = prev_selected;
                action_menu.fselected = prev_selected;
                action_menu.vshift = 0;
                iScrollPos--;
                break;
            case KEY_NPAGE:
                // ditto. See KEY_PPAGE.
                action_menu.selected = prev_selected;
                action_menu.fselected = prev_selected;
                action_menu.vshift = 0;
                iScrollPos++;
                break;
            case '+':
                if (!bHPR) {
                    get_auto_pickup().add_rule(oThisItem.tname( 1, false ));
                    add_msg(m_info, _("'%s' added to character pickup rules."), oThisItem.tname( 1, false ).c_str());
                }
                break;
            case '-':
                if (bHPR) {
                    get_auto_pickup().remove_rule(oThisItem.tname( 1, false ));
                    add_msg(m_info, _("'%s' removed from character pickup rules."), oThisItem.tname( 1, false ).c_str());
                }
                break;
            default:
                break;
            }
        } while (cMenu == KEY_DOWN || cMenu == KEY_UP || cMenu == KEY_PPAGE || cMenu == KEY_NPAGE);
    }
    return cMenu;
}

// Checks input to see if mouse was moved and handles the mouse view box accordingly.
// Returns true if input requires breaking out into a game action.
bool game::handle_mouseview(input_context &ctxt, std::string &action)
{
    tripoint liveview_pos{ tripoint_min };
    do {
        action = ctxt.handle_input();
        if (action == "MOUSE_MOVE") {
            int mx, my;
            const bool are_valid_coordinates = ctxt.get_coordinates(w_terrain, mx, my);
            // TODO: Z
            int mz = g->get_levz();
            if (are_valid_coordinates && ( mx != liveview_pos.x ||
                                           my != liveview_pos.y ||
                                           mz != liveview_pos.z ) ) {
                liveview_pos = tripoint( mx, my, mz );
                liveview.show( liveview_pos );
                draw_sidebar_messages();
            } else if ( !are_valid_coordinates ) {
                liveview_pos = tripoint_min;
                liveview.hide();
                draw_sidebar_messages();
            }
        }
    } while (action == "MOUSE_MOVE"); // Freeze animation when moving the mouse

    if( action != "TIMEOUT" ) {
        // Keyboard event, break out of animation loop
        liveview.hide();
        return false;
    }

    // Mouse movement or un-handled key
    return true;
}

#ifdef TILES
void rescale_tileset(int size);
#endif

input_context get_default_mode_input_context()
{
    input_context ctxt("DEFAULTMODE");
    // Because those keys move the character, they don't pan, as their original name says
    ctxt.set_iso(true);
    ctxt.register_action("UP", _("Move North"));
    ctxt.register_action("RIGHTUP", _("Move Northeast"));
    ctxt.register_action("RIGHT", _("Move East"));
    ctxt.register_action("RIGHTDOWN", _("Move Southeast"));
    ctxt.register_action("DOWN", _("Move South"));
    ctxt.register_action("LEFTDOWN", _("Move Southwest"));
    ctxt.register_action("LEFT", _("Move West"));
    ctxt.register_action("LEFTUP", _("Move Northwest"));
    ctxt.register_action("pause");
    ctxt.register_action("LEVEL_DOWN", _("Descend Stairs"));
    ctxt.register_action("LEVEL_UP", _("Ascend Stairs"));
    ctxt.register_action("center");
    ctxt.register_action("shift_n");
    ctxt.register_action("shift_ne");
    ctxt.register_action("shift_e");
    ctxt.register_action("shift_se");
    ctxt.register_action("shift_s");
    ctxt.register_action("shift_sw");
    ctxt.register_action("shift_w");
    ctxt.register_action("shift_nw");
    ctxt.register_action("toggle_move");
    ctxt.register_action("open");
    ctxt.register_action("close");
    ctxt.register_action("smash");
    ctxt.register_action("examine");
    ctxt.register_action("advinv");
    ctxt.register_action("pickup");
    ctxt.register_action("grab");
    ctxt.register_action("butcher");
    ctxt.register_action("chat");
    ctxt.register_action("look");
    ctxt.register_action("peek");
    ctxt.register_action("listitems");
    ctxt.register_action("zones");
    ctxt.register_action("inventory");
    ctxt.register_action("compare");
    ctxt.register_action("organize");
    ctxt.register_action("apply");
    ctxt.register_action("apply_wielded");
    ctxt.register_action("wear");
    ctxt.register_action("take_off");
    ctxt.register_action("eat");
    ctxt.register_action("read");
    ctxt.register_action("wield");
    ctxt.register_action("pick_style");
    ctxt.register_action("reload");
    ctxt.register_action("unload");
    ctxt.register_action("throw");
    ctxt.register_action("fire");
    ctxt.register_action("fire_burst");
    ctxt.register_action("select_fire_mode");
    ctxt.register_action("drop");
    ctxt.register_action("drop_adj");
    ctxt.register_action("bionics");
    ctxt.register_action("mutations");
    ctxt.register_action("sort_armor");
    ctxt.register_action("wait");
    ctxt.register_action("craft");
    ctxt.register_action("recraft");
    ctxt.register_action("long_craft");
    ctxt.register_action("construct");
    ctxt.register_action("disassemble");
    ctxt.register_action("sleep");
    ctxt.register_action("control_vehicle");
    ctxt.register_action("safemode");
    ctxt.register_action("autosafe");
    ctxt.register_action("autoattack");
    ctxt.register_action("ignore_enemy");
    ctxt.register_action("whitelist_enemy");
    ctxt.register_action("save");
    ctxt.register_action("quicksave");
#ifndef RELEASE
    ctxt.register_action("quickload");
#endif
    ctxt.register_action("quit");
    ctxt.register_action("player_data");
    ctxt.register_action("map");
    ctxt.register_action("missions");
    ctxt.register_action("factions");
    ctxt.register_action("kills");
    ctxt.register_action("morale");
    ctxt.register_action("messages");
    ctxt.register_action("help");
    ctxt.register_action("open_keybindings");
    ctxt.register_action("open_options");
    ctxt.register_action("open_autopickup");
    ctxt.register_action("open_safemode");
    ctxt.register_action("open_color");
    ctxt.register_action("open_world_mods");
    ctxt.register_action("debug");
    ctxt.register_action("debug_scent");
    ctxt.register_action("debug_mode");
    ctxt.register_action("zoom_out");
    ctxt.register_action("zoom_in");
    ctxt.register_action("toggle_sidebar_style");
    ctxt.register_action("toggle_fullscreen");
    ctxt.register_action("toggle_pixel_minimap");
    ctxt.register_action("toggle_auto_pulp_butcher");
    ctxt.register_action("action_menu");
    ctxt.register_action("main_menu");
    ctxt.register_action("item_action_menu");
    ctxt.register_action("ANY_INPUT");
    ctxt.register_action("COORDINATE");
    ctxt.register_action("MOUSE_MOVE");
    ctxt.register_action("SELECT");
    ctxt.register_action("SEC_SELECT");
    return ctxt;
}

input_context game::get_player_input(std::string &action)
{
    input_context ctxt = get_default_mode_input_context();
    // register QUIT action so it catches q/Q/etc instead of just Q
    if(uquit == QUIT_WATCH) {
        ctxt.register_action("QUIT");
    }

    m.update_visibility_cache( u.posz() );
    const visibility_variables &cache = g->m.get_visibility_variables_cache();
    const level_cache &map_cache = m.get_cache_ref( u.posz() );
    const auto &visibility_cache = map_cache.visibility_cache;

    user_turn current_turn;

    if (get_option<bool>( "ANIMATIONS" ) ) {
        int iStartX = (TERRAIN_WINDOW_WIDTH > 121) ? (TERRAIN_WINDOW_WIDTH - 121) / 2 : 0;
        int iStartY = (TERRAIN_WINDOW_HEIGHT > 121) ? (TERRAIN_WINDOW_HEIGHT - 121) / 2 : 0;
        int iEndX = (TERRAIN_WINDOW_WIDTH > 121) ? TERRAIN_WINDOW_WIDTH - (TERRAIN_WINDOW_WIDTH - 121) / 2 :
                    TERRAIN_WINDOW_WIDTH;
        int iEndY = (TERRAIN_WINDOW_HEIGHT > 121) ? TERRAIN_WINDOW_HEIGHT - (TERRAIN_WINDOW_HEIGHT - 121) /
                    2 : TERRAIN_WINDOW_HEIGHT;

        if (fullscreen) {
            iStartX = 0;
            iStartY = 0;
            iEndX = TERMX;
            iEndY = TERMY;
        }

        //x% of the Viewport, only shown on visible areas
        auto const weather_info = get_weather_animation(weather);
        int offset_x = (u.posx() + u.view_offset.x) - getmaxx(w_terrain) / 2;
        int offset_y = (u.posy() + u.view_offset.y) - getmaxy(w_terrain) / 2;

#ifdef TILES
        if( tile_iso && use_tiles ) {
            iStartX = 0;
            iStartY = 0;
            iEndX = MAPSIZE * SEEX;
            iEndY = MAPSIZE * SEEY;
            offset_x = 0;
            offset_y = 0;
        }
#endif //TILES

        // TODO: Move the weather calculations out of here.
        const bool bWeatherEffect = ( weather_info.glyph != '?' );
        const int dropCount = int( iEndX * iEndY * weather_info.factor );

        weather_printable wPrint;
        wPrint.colGlyph = weather_info.color;
        wPrint.cGlyph = weather_info.glyph;
        wPrint.wtype = weather;
        wPrint.vdrops.clear();
        wPrint.startx = iStartX;
        wPrint.starty = iStartY;
        wPrint.endx = iEndX;
        wPrint.endy = iEndY;

        inp_mngr.set_timeout( 125 );
        // Force at least one animation frame if the player is dead.
        while( handle_mouseview(ctxt, action) || uquit == QUIT_WATCH ) {
            if( action == "TIMEOUT" && current_turn.has_timeout_elapsed() ) {
                break;
            }

            if( bWeatherEffect && get_option<bool>( "ANIMATION_RAIN" ) ) {
                /*
                Location to add rain drop animation bits! Since it refreshes w_terrain it can be added to the animation section easily
                Get tile information from above's weather information:
                WEATHER_ACID_DRIZZLE | WEATHER_ACID_RAIN = "weather_acid_drop"
                WEATHER_DRIZZLE | WEATHER_RAINY | WEATHER_THUNDER | WEATHER_LIGHTNING = "weather_rain_drop"
                WEATHER_FLURRIES | WEATHER_SNOW | WEATHER_SNOWSTORM = "weather_snowflake"
                */

#ifdef TILES
                if( !use_tiles ) {
#endif //TILES
                    //If not using tiles, erase previous drops from w_terrain
                    for( auto &elem : wPrint.vdrops ) {
                        const tripoint location( elem.first + offset_x, elem.second + offset_y, get_levz() );
                        const lit_level lighting = visibility_cache[location.x][location.y];
                        wmove( w_terrain, location.y - offset_y, location.x - offset_x );
                        if( !m.apply_vision_effects( w_terrain, lighting, cache ) ) {
                            m.drawsq( w_terrain, u, location, false, true,
                                      u.pos() + u.view_offset,
                                      lighting == LL_LOW, lighting == LL_BRIGHT );
                        }
                    }
#ifdef TILES
                }
#endif //TILES
                wPrint.vdrops.clear();

                for( int i = 0; i < dropCount; i++ ) {
                    const int iRandX = rng( iStartX, iEndX - 1 );
                    const int iRandY = rng( iStartY, iEndY - 1 );
                    const int mapx = iRandX + offset_x;
                    const int mapy = iRandY + offset_y;

                    const tripoint mapp( mapx, mapy, u.posz() );

                    const lit_level lighting = visibility_cache[mapp.x][mapp.y];

                    if( m.is_outside( mapp ) && m.get_visibility( lighting, cache ) == VIS_CLEAR &&
                        !critter_at( mapp, true ) ) {
                        // Suppress if a critter is there
                        wPrint.vdrops.emplace_back(std::make_pair(iRandX, iRandY));
                    }
                }
            }
            // don't bother calculating SCT if we won't show it
            if (uquit != QUIT_WATCH && get_option<bool>( "ANIMATION_SCT" ) ) {
#ifdef TILES
                if (!use_tiles) {
#endif
                    for( auto &elem : SCT.vSCT ) {
                        //Erase previous text from w_terrain
                        if( elem.getStep() > 0 ) {
                            for( size_t i = 0; i < elem.getText().length(); ++i ) {
                                const tripoint location( elem.getPosX() + i, elem.getPosY(), get_levz() );
                                const lit_level lighting = visibility_cache[location.x][location.y];
                                wmove( w_terrain, location.y - offset_y, location.x - offset_x );
                                if( !m.apply_vision_effects( w_terrain, lighting, cache ) ) {
                                    m.drawsq( w_terrain, u, location, false, true,
                                              u.pos() + u.view_offset,
                                              lighting == LL_LOW, lighting == LL_BRIGHT );
                                }
                            }
                        }
                    }
#ifdef TILES
                }
#endif

                SCT.advanceAllSteps();

                //Check for creatures on all drawing positions and offset if necessary
                for (auto iter = SCT.vSCT.rbegin(); iter != SCT.vSCT.rend(); ++iter) {
                    const direction oCurDir = iter->getDirecton();

                    for (int i = 0; i < (int)iter->getText().length(); ++i) {
                        tripoint tmp( iter->getPosX() + i, iter->getPosY(), get_levz() );
                        const Creature *critter = critter_at( tmp, true );

                        if( critter != nullptr && u.sees( *critter ) ) {
                            i = -1;
                            int iPos = iter->getStep() + iter->getStepOffset();
                            for (auto iter2 = iter; iter2 != SCT.vSCT.rend(); ++iter2) {
                                if (iter2->getDirecton() == oCurDir &&
                                    iter2->getStep() + iter2->getStepOffset() <= iPos) {
                                    if (iter2->getType() == "hp") {
                                        iter2->advanceStepOffset();
                                    }

                                    iter2->advanceStepOffset();
                                    iPos = iter2->getStep() + iter2->getStepOffset();
                                }
                            }
                        }
                    }
                }
            }

            werase( w_terrain );

            draw_ter();
            draw_weather( wPrint );

            if( uquit != QUIT_WATCH ) {
                draw_sct();
            }

            wrefresh( w_terrain );

            if( uquit == QUIT_WATCH ) {
                draw_sidebar();

                catacurses::window popup = create_wait_popup_window(
                    string_format( _( "Press %s to accept your fate..." ),
                    ctxt.get_desc( "QUIT" ).c_str() ),
                    c_red
                );

                wrefresh( popup );

                break;
            }

            //updating the pixel minimap here allows red flashing indicators for enemies to actually flicker
            draw_pixel_minimap();
        }
        inp_mngr.reset_timeout();
    } else {
        inp_mngr.set_timeout( 125 );
        while( handle_mouseview( ctxt, action ) ) {
            if( action == "TIMEOUT" && current_turn.has_timeout_elapsed() ) {
                break;
            }
        }
        inp_mngr.reset_timeout();
    }

    return ctxt;
}

void game::rcdrive(int dx, int dy)
{
    std::stringstream car_location_string( u.get_value( "remote_controlling" ) );
    if( car_location_string.str().empty() ) {
        //no turned radio car found
        u.add_msg_if_player(m_warning, _("No radio car connected."));
        return;
    }
    int cx, cy, cz;
    car_location_string >> cx >> cy >> cz;

    auto rc_pairs = m.get_rc_items( cx, cy, cz );
    auto rc_pair = rc_pairs.begin();
    for( ; rc_pair != rc_pairs.end(); ++rc_pair ) {
        if( rc_pair->second->typeId() == "radio_car_on" && rc_pair->second->active ) {
            break;
        }
    }
    if( rc_pair == rc_pairs.end() ) {
        u.add_msg_if_player(m_warning, _("No radio car connected."));
        u.remove_value( "remote_controlling" );
        return;
    }
    item *rc_car = rc_pair->second;

    if( tile_iso && use_tiles ) {
        rotate_direction_cw(dx,dy);
    }

    tripoint src( cx, cy, cz );
    tripoint dest( cx + dx, cy + dy, cz );
    if( m.impassable(dest) || !m.can_put_items_ter_furn(dest) ||
        m.has_furn(dest) ) {
        sounds::sound(dest, 7, _("sound of a collision with an obstacle."));
        return;
    } else if( !m.add_item_or_charges(dest, *rc_car ).is_null() ) {
        //~ Sound of moving a remote controlled car
        sounds::sound(src, 6, _("zzz..."));
        u.moves -= 50;
        m.i_rem( src, rc_car );
        car_location_string.clear();
        car_location_string << dest.x << ' ' << dest.y << ' ' << dest.z;
        u.set_value( "remote_controlling", car_location_string.str() );
        return;
    }
}

vehicle *game::remoteveh()
{
    if( calendar::turn == remoteveh_cache_time ) {
        return remoteveh_cache;
    }
    remoteveh_cache_time = calendar::turn;
    std::stringstream remote_veh_string( u.get_value( "remote_controlling_vehicle" ) );
    if( remote_veh_string.str().empty() ||
        ( !u.has_active_bionic( bio_remote ) && !u.has_active_item( "remotevehcontrol" ) ) ) {
        remoteveh_cache = nullptr;
    } else {
        tripoint vp;
        remote_veh_string >> vp.x >> vp.y >> vp.z;
        vehicle *veh = m.veh_at( vp );
        if( veh && veh->fuel_left( "battery", true ) > 0 ) {
            remoteveh_cache = veh;
        } else {
            remoteveh_cache = nullptr;
        }
    }
    return remoteveh_cache;
}

void game::setremoteveh(vehicle *veh)
{
    remoteveh_cache_time = calendar::turn;
    remoteveh_cache = veh;
    if( veh != nullptr && !u.has_active_bionic( bio_remote ) && !u.has_active_item( "remotevehcontrol" ) ) {
        debugmsg( "Tried to set remote vehicle without bio_remote or remotevehcontrol" );
        veh = nullptr;
    }

    if( veh == nullptr ) {
        u.remove_value( "remote_controlling_vehicle" );
        return;
    }

    std::stringstream remote_veh_string;
    const tripoint vehpos = veh->global_pos3();
    remote_veh_string << vehpos.x << ' ' << vehpos.y << ' ' << vehpos.z;
    u.set_value( "remote_controlling_vehicle", remote_veh_string.str() );
}

bool game::handle_action()
{
    std::string action;
    input_context ctxt;
    action_id act = ACTION_NULL;
    // Check if we have an auto-move destination
    if (u.has_destination()) {
        act = u.get_next_auto_move_direction();
        if (act == ACTION_NULL) {
            add_msg(m_info, _("Auto-move canceled"));
            u.clear_destination();
            return false;
        }
    } else {
        // No auto-move, ask player for input
        ctxt = get_player_input(action);
    }

    int veh_part;
    vehicle *veh = m.veh_at( u.pos(), veh_part );
    bool veh_ctrl = !u.is_dead_state() &&
        ( ( veh && veh->player_in_control(u) ) || remoteveh() != nullptr );

    // If performing an action with right mouse button, co-ordinates
    // of location clicked.
    tripoint mouse_target = tripoint_min;

    // quit prompt check (ACTION_QUIT only grabs 'Q')
    if(uquit == QUIT_WATCH && action == "QUIT") {
        uquit = QUIT_DIED;
        return false;
    }

    if( act == ACTION_NULL ) {
        act = look_up_action(action);

        if ( act == ACTION_MAIN_MENU ) {
            act = handle_main_menu();
        }

        if( act == ACTION_ACTIONMENU ) {
            // No auto-move actions have or can be set at this point.
            u.clear_destination();
            destination_preview.clear();
            act = handle_action_menu();
            if (act == ACTION_NULL) {
                return false;
            }
        }

        if ( can_action_change_worldstate( act ) ) {
            user_action_counter += 1;
        }

        if( act == ACTION_SELECT || act == ACTION_SEC_SELECT ) {
            // Mouse button click
            if (veh_ctrl) {
                // No mouse use in vehicle
                return false;
            }

            if (u.is_dead_state()) {
                // do not allow mouse actions while dead
                return false;
            }

            int mx, my;
            if (!ctxt.get_coordinates(w_terrain, mx, my) || !u.sees( tripoint( mx, my, u.posz() ) ) ) {
                // Not clicked in visible terrain
                return false;
            }
            mouse_target = tripoint( mx, my, u.posz() );

            if ( act == ACTION_SELECT ) {
                // Note: The following has the potential side effect of
                // setting auto-move destination state in addition to setting
                // act.
                if ( !try_get_left_click_action( act, mouse_target ) ) {
                    return false;
                }
            } else if ( act == ACTION_SEC_SELECT ) {
                if ( !try_get_right_click_action( act, mouse_target ) ) {
                    return false;
                }
            }
        } else if ( act != ACTION_TIMEOUT ) {
            // act has not been set for an auto-move, so clearing possible
            // auto-move destinations. Since initializing an auto-move with
            // the mouse may span across multiple actions, we do not clear the
            // auto-move destination if the action is only a timeout, as this
            // would require the user to double click quicker than the
            // timeout delay.
            u.clear_destination();
            destination_preview.clear();
        }
    }

    if( act == ACTION_NULL ) {
        add_msg(m_info, _("Unknown command: '%c'"), (int)ctxt.get_raw_input().get_first_input());
        return false;
    }

    // This has no action unless we're in a special game mode.
    gamemode->pre_action(act);

    int soffset = get_option<int>( "MOVE_VIEW_OFFSET" );
    int soffsetr = 0 - soffset;

    int before_action_moves = u.moves;

    // Use to track if auto-move should be canceled due to a failed
    // move or obstacle
    bool continue_auto_move = true;

    // These actions are allowed while deathcam is active.
    if( uquit == QUIT_WATCH || !u.is_dead_state() ) {
        switch(act) {
        case ACTION_CENTER:
            u.view_offset.x = driving_view_offset.x;
            u.view_offset.y = driving_view_offset.y;
            break;

        case ACTION_SHIFT_N:
            u.view_offset.y += soffsetr;
            break;

        case ACTION_SHIFT_NE:
            u.view_offset.x += soffset;
            u.view_offset.y += soffsetr;
            break;

        case ACTION_SHIFT_E:
            u.view_offset.x += soffset;
            break;

        case ACTION_SHIFT_SE:
            u.view_offset.x += soffset;
            u.view_offset.y += soffset;
            break;

        case ACTION_SHIFT_S:
            u.view_offset.y += soffset;
            break;

        case ACTION_SHIFT_SW:
            u.view_offset.x += soffsetr;
            u.view_offset.y += soffset;
            break;

        case ACTION_SHIFT_W:
            u.view_offset.x += soffsetr;
            break;

        case ACTION_SHIFT_NW:
            u.view_offset.x += soffsetr;
            u.view_offset.y += soffsetr;
            break;

        case ACTION_LOOK:
            look_around();
            break;

        default:
            break;
        }
    }

    // actions allowed only while alive
    if(!u.is_dead_state()) {
        switch (act) {
        case ACTION_NULL:
        case NUM_ACTIONS:
            break; // dummy entries
        case ACTION_ACTIONMENU:
        case ACTION_MAIN_MENU:
            break; // handled above

        case ACTION_TIMEOUT:
            if( check_safe_mode_allowed(false) ) {
                u.pause();
            }
            break;

        case ACTION_PAUSE:
            if( check_safe_mode_allowed() ) {
                u.pause();
            }
            break;

        case ACTION_TOGGLE_MOVE:
            u.toggle_move_mode();
            break;

        case ACTION_MOVE_N:
            if( !( u.get_value( "remote_controlling" ).empty() ) && ( ( u.has_active_item("radiocontrol") ) || ( u.has_active_bionic( bio_remote ) ) ) ) {
                rcdrive(0, -1);
            } else if (veh_ctrl) {
                pldrive(0, -1);
            } else {
                continue_auto_move = plmove(0, -1);
            }
            break;

        case ACTION_MOVE_NE:
            if( !( u.get_value( "remote_controlling" ).empty() ) && ( ( u.has_active_item("radiocontrol") ) || ( u.has_active_bionic( bio_remote ) ) ) ) {
                rcdrive(1, -1);
            } else if (veh_ctrl) {
                pldrive(1, -1);
            } else {
                continue_auto_move = plmove(1, -1);
            }
            break;

        case ACTION_MOVE_E:
            if( !( u.get_value( "remote_controlling" ).empty() ) && ( ( u.has_active_item("radiocontrol") ) || ( u.has_active_bionic( bio_remote ) ) ) ) {
                rcdrive(1, 0);
            } else if (veh_ctrl) {
                pldrive(1, 0);
            } else {
                continue_auto_move = plmove(1, 0);
            }
            break;

        case ACTION_MOVE_SE:
            if( !( u.get_value( "remote_controlling" ).empty() ) && ( ( u.has_active_item("radiocontrol") ) || ( u.has_active_bionic( bio_remote ) ) ) ) {
                rcdrive(1, 1);
            } else if (veh_ctrl) {
                pldrive(1, 1);
            } else {
                continue_auto_move = plmove(1, 1);
            }
            break;

        case ACTION_MOVE_S:
            if( !( u.get_value( "remote_controlling" ).empty() ) && ( ( u.has_active_item("radiocontrol") ) || ( u.has_active_bionic( bio_remote ) ) ) ) {
                rcdrive(0, 1);
            } else if (veh_ctrl) {
                pldrive(0, 1);
            } else {
                continue_auto_move = plmove(0, 1);
            }
            break;

        case ACTION_MOVE_SW:
            if( !( u.get_value( "remote_controlling" ).empty() ) && ( ( u.has_active_item("radiocontrol") ) || ( u.has_active_bionic( bio_remote ) ) ) ) {
                rcdrive(-1, 1);
            } else if (veh_ctrl) {
                pldrive(-1, 1);
            } else {
                continue_auto_move = plmove(-1, 1);
            }
            break;

        case ACTION_MOVE_W:
            if( !( u.get_value( "remote_controlling" ).empty() ) && ( ( u.has_active_item("radiocontrol") ) || ( u.has_active_bionic( bio_remote ) ) ) ) {
                rcdrive(-1, 0);
            } else if (veh_ctrl) {
                pldrive(-1, 0);
            } else {
                continue_auto_move = plmove(-1, 0);
            }
            break;

        case ACTION_MOVE_NW:
            if( !( u.get_value( "remote_controlling" ).empty() ) && ( ( u.has_active_item("radiocontrol") ) || ( u.has_active_bionic( bio_remote ) ) ) ) {
                rcdrive(-1, -1);
            } else if (veh_ctrl) {
                pldrive(-1, -1);
            } else {
                continue_auto_move = plmove(-1, -1);
            }
            break;

        case ACTION_MOVE_DOWN:
            if (!u.in_vehicle) {
                vertical_move(-1, false);
            }
            break;

        case ACTION_MOVE_UP:
            if (!u.in_vehicle) {
                vertical_move(1, false);
            }
            break;

        case ACTION_OPEN:
            if (u.has_active_mutation( trait_SHELL2 )) {
                add_msg(m_info, _("You can't open things while you're in your shell."));
            } else {
                open();
            }
            break;

        case ACTION_CLOSE:
            if( u.has_active_mutation( trait_SHELL2 ) ) {
                add_msg(m_info, _("You can't close things while you're in your shell."));
            } else if( mouse_target != tripoint_min ) {
                doors::close_door( m, u, mouse_target );
            } else {
                close();
            }
            break;

        case ACTION_SMASH:
            if (veh_ctrl) {
                handbrake();
            } else if (u.has_active_mutation( trait_SHELL2 )) {
                add_msg(m_info, _("You can't smash things while you're in your shell."));
            } else {
                smash();
            }
            break;

        case ACTION_EXAMINE:
            if (u.has_active_mutation( trait_SHELL2 )) {
                add_msg(m_info, _("You can't examine your surroundings while you're in your shell."));
            } else if( mouse_target != tripoint_min ) {
                examine( mouse_target );
            } else {
                examine();
            }
            break;

        case ACTION_ADVANCEDINV:
            if (u.has_active_mutation( trait_SHELL2 )) {
                add_msg(m_info, _("You can't move mass quantities while you're in your shell."));
            } else {
                advanced_inv();
            }
            break;

        case ACTION_PICKUP:
            Pickup::pick_up( u.pos(), 1 );
            break;

        case ACTION_GRAB:
            if (u.has_active_mutation( trait_SHELL2 )) {
                add_msg(m_info, _("You can't grab things while you're in your shell."));
            } else {
                grab();
            }
            break;

        case ACTION_BUTCHER:
            if (u.has_active_mutation( trait_SHELL2 )) {
                add_msg(m_info, _("You can't butcher while you're in your shell."));
            } else {
                butcher();
            }
            break;

        case ACTION_CHAT:
            chat();
            break;

        case ACTION_PEEK:
            if (u.has_active_mutation( trait_SHELL2 )) {
                add_msg(m_info, _("You can't peek around corners while you're in your shell."));
            } else {
                peek();
            }
            break;

        case ACTION_LIST_ITEMS:
            list_items_monsters();
            break;

        case ACTION_ZONES:
            zones_manager();
            break;

        case ACTION_INVENTORY:
            game_menus::inv::common( u );
            break;

        case ACTION_COMPARE:
            game_menus::inv::compare( u );
            break;

        case ACTION_ORGANIZE:
            game_menus::inv::swap_letters( u );
            break;

        case ACTION_USE:
            // Shell-users are presumed to be able to mess with their inventories, etc
            // while in the shell.  Eating, gear-changing, and item use are OK.
            use_item();
            break;

        case ACTION_USE_WIELDED:
            use_wielded_item();
            break;

        case ACTION_WEAR:
            wear();
            break;

        case ACTION_TAKE_OFF:
            takeoff();
            break;

        case ACTION_EAT:
            eat();
            break;

        case ACTION_READ:
            // Shell-users are presumed to have the book just at an opening and read it that way
            read();
            break;

        case ACTION_WIELD:
            wield();
            break;

        case ACTION_PICK_STYLE:
            u.pick_style();
            break;

        case ACTION_RELOAD:
            reload();
            break;

        case ACTION_UNLOAD:
            unload();
            break;

        case ACTION_MEND:
            mend();
            break;

        case ACTION_THROW:
            plthrow();
            break;

        case ACTION_FIRE:
            // @todo: Move handling ACTION_FIRE to a new function.
            // Use vehicle turret or draw a pistol from a holster if unarmed
            if( !u.is_armed() ) {

                int part = -1;
                vehicle *veh = m.veh_at( u.pos(), part );

                turret_data turret;
                // @todo: move direct turret firing from ACTION_FIRE to separate function.
                if( veh && ( turret = veh->turret_query( u.pos() ) ) ) {
                    switch( turret.query() ) {
                        case turret_data::status::no_ammo:
                            add_msg( m_bad, _( "The %s is out of ammo." ), turret.name().c_str() );
                            break;

                        case turret_data::status::no_power:
                            add_msg( m_bad,  _( "The %s is not powered." ), turret.name().c_str() );
                            break;

                        case turret_data::status::ready: {
                            // if more than one firing mode provide callback to cycle through them
                            target_callback switch_mode;
                            if( turret.base()->gun_all_modes().size() > 1 ) {
                                switch_mode = [&turret]( item *obj ) {
                                    obj->gun_cycle_mode();
                                    // currently gun modes do not change ammo but they may in the future
                                    return turret.ammo_current() == "null" ? nullptr :
                                           item::find_type( turret.ammo_current() );
                                };
                            }

                            // if multiple ammo types available provide callback to cycle alternatives
                            target_callback switch_ammo;
                            if( turret.ammo_options().size() > 1 ) {
                                switch_ammo = [&turret]( item * ) {
                                    const auto opts = turret.ammo_options();
                                    auto iter = opts.find( turret.ammo_current() );
                                    turret.ammo_select( ++iter != opts.end() ? *iter : *opts.begin() );
                                    return item::find_type( turret.ammo_current() );
                                };
                            }

                            // callbacks for handling setup and cleanup of turret firing
                            firing_callback prepare_fire = [this, &turret]( const int ) {
                                turret.prepare_fire( u );
                            };
                            firing_callback post_fire = [this, &turret]( const int shots ) {
                                turret.post_fire( u, shots );
                            };

                            targeting_data args = {
                                TARGET_MODE_TURRET_MANUAL, &*turret.base(),
                                turret.range(), 0, false, turret.ammo_data(),
                                switch_mode, switch_ammo, prepare_fire, post_fire
                            };
                            u.set_targeting_data( args );
                            plfire();

                            break;
                        }

                        default:
                            debugmsg( "unknown turret status" );
                            break;
                    }
                    break;
                }

                if( veh ) {
                    int vpcontrols = veh->part_with_feature( part, "CONTROLS", true );
                    if( vpcontrols >= 0 && veh->turrets_aim_and_fire() ) {
                        break;
                    }
                }

                std::vector<std::string> options( 1, _("Cancel") );
                std::vector<std::function<void()>> actions( 1, []{} );

                for( auto &w : u.worn ) {
                    if( w.type->can_use( "holster" ) && !w.has_flag( "NO_QUICKDRAW" ) &&
                        !w.contents.empty() && w.contents.front().is_gun() ) {
                        // draw (first) gun contained in holster
                        options.push_back( string_format( _("%s from %s (%d)" ),
                                                          w.contents.front().tname().c_str(),
                                                          w.type_name().c_str(),
                                                          w.contents.front().ammo_remaining() ) );

                        actions.emplace_back( [&]{ u.invoke_item( &w, "holster" ); } );

                    } else if( w.is_gun() && w.gunmod_find( "shoulder_strap" ) ) {
                        // wield item currently worn using shoulder strap
                        options.push_back( w.display_name() );
                        actions.emplace_back( [&]{ u.wield( w ); } );
                    }
                }
                if( options.size() > 1 ) {
                    actions[ ( uimenu( false, _("Draw what?"), options ) ) - 1 ]();
                }
            }

            if( u.weapon.is_gun() ) {
                plfire( u.weapon );

            } else if( u.weapon.has_flag( "REACH_ATTACK" ) ) {
                int range = u.weapon.has_flag( "REACH3" ) ? 3 : 2;
                temp_exit_fullscreen();
                m.draw( w_terrain, u.pos() );
                std::vector<tripoint> trajectory;
                trajectory = target_handler().target_ui( u, TARGET_MODE_REACH, &u.weapon,range );
                if( !trajectory.empty() ) {
                    u.reach_attack( trajectory.back() );
                }
                draw_ter();
                wrefresh( w_terrain );
                reenter_fullscreen();
            }
            break;

        case ACTION_FIRE_BURST: {
            gun_mode_id mode = u.weapon.gun_get_mode_id();
            if( u.weapon.gun_set_mode( gun_mode_id( "AUTO" ) ) ) {
                plfire( u.weapon );
                u.weapon.gun_set_mode( mode );
            }
            break;
        }

        case ACTION_SELECT_FIRE_MODE:
            if( u.is_armed() ) {
                u.weapon.gun_cycle_mode();
            }
            break;

        case ACTION_DROP:
            // You CAN drop things to your own tile while in the shell.
            drop();
            break;

        case ACTION_DIR_DROP:
            if (u.has_active_mutation( trait_SHELL2 )) {
                add_msg(m_info, _("You can't drop things to another tile while you're in your shell."));
            } else {
                drop_in_direction();
            }
            break;
        case ACTION_BIONICS:
            u.power_bionics();
            refresh_all();
            break;
        case ACTION_MUTATIONS:
            u.power_mutations();
            refresh_all();
            break;

        case ACTION_SORT_ARMOR:
            u.sort_armor();
            refresh_all();
            break;

        case ACTION_WAIT:
            wait();
            break;

        case ACTION_CRAFT:
            if (u.has_active_mutation( trait_SHELL2 )) {
                add_msg(m_info, _("You can't craft while you're in your shell."));
            } else {
                u.craft();
            }
            break;

        case ACTION_RECRAFT:
            if (u.has_active_mutation( trait_SHELL2 )) {
                add_msg(m_info, _("You can't craft while you're in your shell."));
            } else {
                u.recraft();
            }
            break;

        case ACTION_LONGCRAFT:
            if (u.has_active_mutation( trait_SHELL2 )) {
                add_msg(m_info, _("You can't craft while you're in your shell."));
            } else {
                u.long_craft();
            }
            break;

        case ACTION_DISASSEMBLE:
            if (u.controlling_vehicle) {
                add_msg(m_info, _("You can't disassemble items while driving."));
            } else {
                u.disassemble();
                refresh_all();
            }
            break;

        case ACTION_CONSTRUCT:
            if (u.in_vehicle) {
                add_msg(m_info, _("You can't construct while in a vehicle."));
            } else if (u.has_active_mutation( trait_SHELL2 )) {
                add_msg(m_info, _("You can't construct while you're in your shell."));
            } else {
                construction_menu();
            }
            break;

        case ACTION_SLEEP:
            if (veh_ctrl) {
                add_msg(m_info, _("Vehicle control has moved, %s"),
                        press_x(ACTION_CONTROL_VEHICLE, _("new binding is "),
                                _("new default binding is '^'.")).c_str());
            } else {
                uimenu as_m;
                as_m.return_invalid = true;
                as_m.text = _("Are you sure you want to sleep?");
                as_m.entries.emplace_back( uimenu_entry( 0, true,
                                           ( get_option<bool>( "FORCE_CAPITAL_YN" ) ? 'Y' : 'y' ),
                                           _( "Yes." ) ) );

                as_m.entries.emplace_back( uimenu_entry( 1, ( moves_since_last_save ),
                                           ( get_option<bool>( "FORCE_CAPITAL_YN" ) ? 'S' : 's' ),
                                           _( "Yes, and save game before sleeping." ) ) );
                as_m.entries.emplace_back( uimenu_entry( 2, true, ( get_option<bool>( "FORCE_CAPITAL_YN" ) ?
                                           'N' : 'n' ), _( "No." ) ) );

                if( u.has_alarm_clock() && u.get_hunger() < -60 && u.has_active_mutation( trait_HIBERNATE ) ) {
                    as_m.text =
                        _( "You're engorged to hibernate. The alarm would only attract attention. Enter hibernation?" );
                }
                // List all active items, bionics or mutations so player can deactivate them
                std::vector<std::string> active;
                for ( auto &it : g->u.inv_dump() ) {
                    if ( it->active && it->charges > 0 && it->is_tool_reversible() ) {
                        active.push_back( it->tname() );
                    }
                }
                for ( int i = 0; i < g->u.num_bionics(); i++ ) {
                    bionic const &bio = g->u.bionic_at_index(i);
                    if (!bio.powered) {
                        continue;
                    }

                    // bio_alarm is useful for waking up during sleeping
                    // turning off bio_leukocyte has 'unpleasant side effects'
                    if( bio.id == bionic_id( "bio_alarm" ) || bio.id == bionic_id( "bio_leukocyte" ) ) {
                        continue;
                    }

                    auto const &info = bio.info();
                    if ( info.power_over_time > 0 ) {
                        active.push_back(info.name);
                    }
                }
                for ( auto &mut : g->u.get_mutations() ) {
                    const auto &mdata = mut.obj();
                    if( mdata.cost > 0 && u.has_active_mutation( mut ) ) {
                        active.push_back( mdata.name );
                    }
                }
                std::stringstream data;
                if ( !active.empty() ) {
                    data << as_m.text << std::endl;
                    data << _("You may want to deactivate these before you sleep.") << std::endl;
                    data << " " << std::endl;
                    for ( auto &a : active ) {
                        data << a << std::endl;
                    }
                    as_m.text = data.str();
                }
                if( u.has_alarm_clock() &&
                    !( u.get_hunger() < -60 && u.has_active_mutation( trait_HIBERNATE ) ) ) {
                    as_m.entries.emplace_back(uimenu_entry(3, true, '3',
                                                        _("Set alarm to wake up in 3 hours.")));
                    as_m.entries.emplace_back(uimenu_entry(4, true, '4',
                                                        _("Set alarm to wake up in 4 hours.")));
                    as_m.entries.emplace_back(uimenu_entry(5, true, '5',
                                                        _("Set alarm to wake up in 5 hours.")));
                    as_m.entries.emplace_back(uimenu_entry(6, true, '6',
                                                        _("Set alarm to wake up in 6 hours.")));
                    as_m.entries.emplace_back(uimenu_entry(7, true, '7',
                                                        _("Set alarm to wake up in 7 hours.")));
                    as_m.entries.emplace_back(uimenu_entry(8, true, '8',
                                                        _("Set alarm to wake up in 8 hours.")));
                    as_m.entries.emplace_back(uimenu_entry(9, true, '9',
                                                        _("Set alarm to wake up in 9 hours.")));
                }
                /* Calculate key and window variables, generate window,
                   and loop until we get a valid answer. */
                as_m.query();

                bool bSleep = false;
                if (as_m.ret == 0) {
                    bSleep = true;
                } else if (as_m.ret == 1) {
                    quicksave();
                    bSleep = true;
                } else if (as_m.ret >= 3 && as_m.ret <= 9) {
                    u.add_effect( effect_alarm_clock, 1_hours * as_m.ret );
                    bSleep = true;
                }

                if (bSleep) {
                    u.moves = 0;
                    u.try_to_sleep();
                }
            }
            break;

        case ACTION_CONTROL_VEHICLE:
            if (u.has_active_mutation( trait_SHELL2 )) {
                add_msg(m_info, _("You can't operate a vehicle while you're in your shell."));
            } else {
                control_vehicle();
            }
            break;

        case ACTION_TOGGLE_SAFEMODE:
            if (safe_mode == SAFE_MODE_OFF ) {
                set_safe_mode( SAFE_MODE_ON );
                mostseen = 0;
                add_msg(m_info, _("Safe mode ON!"));
            } else {
                turnssincelastmon = 0;
                set_safe_mode( SAFE_MODE_OFF );
                add_msg( m_info, get_option<bool>( "AUTOSAFEMODE" )
                    ? _( "Safe mode OFF! (Auto safe mode still enabled!)" ) : _( "Safe mode OFF!" ) );
            }
            if( u.has_effect( effect_laserlocked ) ) {
                u.remove_effect( effect_laserlocked );
                safe_mode_warning_logged = false;
            }
            break;

        case ACTION_TOGGLE_AUTOSAFE: {
            auto &autosafemode_option = get_options().get_option( "AUTOSAFEMODE" );
            add_msg(m_info, autosafemode_option.value_as<bool>()
                ? _( "Auto safe mode OFF!" ) : _( "Auto safe mode ON!" ) );
            autosafemode_option.setNext();
            break;
        }

        case ACTION_IGNORE_ENEMY:
            if (safe_mode == SAFE_MODE_STOP) {
                add_msg(m_info, _("Ignoring enemy!"));
                for( auto &elem : new_seen_mon ) {
                    monster &critter = *elem;
                    critter.ignoring = rl_dist( u.pos(), critter.pos() );
                }
                set_safe_mode( SAFE_MODE_ON );
            } else if( u.has_effect( effect_laserlocked) ) {
                add_msg(m_info, _("Ignoring laser targeting!"));
                u.remove_effect( effect_laserlocked);
                safe_mode_warning_logged = false;
            }
            break;

        case ACTION_WHITELIST_ENEMY:
            if ( safe_mode == SAFE_MODE_STOP && !get_safemode().empty() ) {
                get_safemode().add_rule( get_safemode().lastmon_whitelist, Creature::A_ANY, 0, RULE_WHITELISTED );
                add_msg( m_info, _( "Creature whitelisted: %s" ), get_safemode().lastmon_whitelist.c_str() );
                set_safe_mode( SAFE_MODE_ON );
                mostseen = 0;
            } else {
                get_safemode().show();
            }
            break;

        case ACTION_QUIT:
            if (query_yn(_("Commit suicide?"))) {
                if (query_yn(_("REALLY commit suicide?"))) {
                    u.moves = 0;
                    u.place_corpse();
                    uquit = QUIT_SUICIDE;
                }
            }
            refresh_all();
            break;

        case ACTION_SAVE:
            if (query_yn(_("Save and quit?"))) {
                if(save()) {
                    u.moves = 0;
                    uquit = QUIT_SAVED;
                }
            }
            refresh_all();
            break;

        case ACTION_QUICKSAVE:
            quicksave();
            return false;

        case ACTION_QUICKLOAD:
            quickload();
            return false;

        case ACTION_PL_INFO:
            u.disp_info();
            refresh_all();
            break;

        case ACTION_MAP:
            werase( w_terrain );
            draw_overmap();
            break;

        case ACTION_MISSIONS:
            list_missions();
            break;

        case ACTION_KILLS:
            disp_kills();
            break;

        case ACTION_FACTIONS:
            faction_manager_ptr->display();
            refresh_all();
            break;

        case ACTION_MORALE:
            u.disp_morale();
            refresh_all();
            break;

        case ACTION_MESSAGES:
            Messages::display_messages();
            refresh_all();
            break;

        case ACTION_HELP:
            display_help();
            refresh_all();
            break;

        case ACTION_KEYBINDINGS:
            ctxt.display_help();
            refresh_all();
            break;

        case ACTION_OPTIONS:
            get_options().show( true );
            refresh_all();
            break;

        case ACTION_AUTOPICKUP:
            get_auto_pickup().show();
            refresh_all();
            break;

        case ACTION_SAFEMODE:
            get_safemode().show();
            refresh_all();
            break;

        case ACTION_COLOR:
            all_colors.show_gui();
            refresh_all();
            break;

        case ACTION_WORLD_MODS:
            world_generator->show_active_world_mods( world_generator->active_world->active_mod_order );
            refresh_all();
            break;

        case ACTION_DEBUG:
            if (MAP_SHARING::isCompetitive() && !MAP_SHARING::isDebugger()) {
                break;    //don't do anything when sharing and not debugger
            }
            debug();
            refresh_all();
            break;

        case ACTION_TOGGLE_SIDEBAR_STYLE:
            toggle_sidebar_style();
            break;

        case ACTION_TOGGLE_FULLSCREEN:
            toggle_fullscreen();
            break;

        case ACTION_TOGGLE_PIXEL_MINIMAP:
            toggle_pixel_minimap();
            break;

        case ACTION_TOGGLE_AUTO_PULP_BUTCHER:
            get_options().get_option( "AUTO_PULP_BUTCHER" ).setNext();
            get_options().save();
            //~ Auto Pulp/Pulp Adjacent/Butcher is now ON/OFF
            add_msg( string_format( _( "Auto %1$s is now %2$s." ), get_options().get_option( "AUTO_PULP_BUTCHER_ACTION" ).getValueName(), get_option<bool>( "AUTO_PULP_BUTCHER" ) ? _( "ON" ) : _( "OFF" ) ).c_str() );
            break;

        case ACTION_DISPLAY_SCENT:
            if (MAP_SHARING::isCompetitive() && !MAP_SHARING::isDebugger()) {
                break;    //don't do anything when sharing and not debugger
            }
            display_scent();
            break;

        case ACTION_TOGGLE_DEBUG_MODE:
            if (MAP_SHARING::isCompetitive() && !MAP_SHARING::isDebugger()) {
                break;    //don't do anything when sharing and not debugger
            }
            debug_mode = !debug_mode;
            if( debug_mode ) {
                add_msg( m_info, _("Debug mode ON!") );
            } else {
                add_msg( m_info, _("Debug mode OFF!") );
            }
            break;

        case ACTION_ZOOM_IN:
            zoom_in();
            break;

        case ACTION_ZOOM_OUT:
            zoom_out();
            break;

        case ACTION_ITEMACTION:
            item_action_menu();
            break;

        case ACTION_AUTOATTACK:
            autoattack();
            break;

        default:
            break;
        }
    }
    if( !continue_auto_move ) {
        u.clear_destination();
    }

    gamemode->post_action(act);

    u.movecounter = (!u.is_dead_state() ? (before_action_moves - u.moves) : 0);
    dbg(D_INFO) << string_format("%s: [%d] %d - %d = %d", action_ident(act).c_str(),
                                 int(calendar::turn), before_action_moves, u.movecounter, u.moves);
    return (!u.is_dead_state());
}

bool game::try_get_left_click_action( action_id &act, const tripoint &mouse_target ) {
    bool new_destination = true;
    if (!destination_preview.empty()) {
        auto &final_destination = destination_preview.back();
        if (final_destination.x == mouse_target.x && final_destination.y == mouse_target.y) {
            // Second click
            new_destination = false;
            u.set_destination(destination_preview);
            destination_preview.clear();
            act = u.get_next_auto_move_direction();
            if (act == ACTION_NULL) {
                // Something went wrong
                u.clear_destination();
                return false;
            }
        }
    }

    if (new_destination) {
        destination_preview = m.route( u.pos(), mouse_target, u.get_pathfinding_settings(), u.get_path_avoid() );
        return false;
    }

    return true;
}

bool game::try_get_right_click_action( action_id &act, const tripoint &mouse_target ) {
    const bool cleared_destination = !destination_preview.empty();
    u.clear_destination();
    destination_preview.clear();

    if (cleared_destination) {
        // Produce no-op if auto-move had just been cleared on this action
        // e.g. from a previous single left mouse click. This has the effect
        // of right-click cancelling an auto-move before it is initiated.
        return false;
    }

    const bool is_adjacent = square_dist( mouse_target.x, mouse_target.y, u.posx(), u.posy() ) <= 1;
    const bool is_self = square_dist( mouse_target.x, mouse_target.y, u.posx(), u.posy() ) <= 0;
    if( const monster *const mon = critter_at<monster>( mouse_target ) ) {
        if( !u.sees( *mon ) ) {
            add_msg(_("Nothing relevant here."));
            return false;
        }

        if (!u.weapon.is_gun()) {
            add_msg(m_info, _("You are not wielding a ranged weapon."));
            return false;
        }

        //TODO: Add weapon range check. This requires weapon to be reloaded.

        act = ACTION_FIRE;
    } else if (is_adjacent && m.close_door( tripoint( mouse_target.x, mouse_target.y, u.posz() ), !m.is_outside(u.pos()), true)) {
        act = ACTION_CLOSE;
    } else if ( is_self ) {
        act = ACTION_PICKUP;
    } else if ( is_adjacent ) {
        act = ACTION_EXAMINE;
    } else {
        add_msg(_("Nothing relevant here."));
        return false;
    }

    return true;
}

bool game::is_game_over()
{
    if (uquit == QUIT_WATCH) {
        // deny player movement and dodging
        u.moves = 0;
        // prevent pain from updating
        u.set_pain( 0 );
        // prevent dodging
        u.dodges_left = 0;
        return false;
    }
    if (uquit == QUIT_DIED) {
        if (u.in_vehicle) {
            m.unboard_vehicle(u.pos());
        }
        u.place_corpse();
        return true;
    }
    if (uquit == QUIT_SUICIDE) {
        if (u.in_vehicle) {
            m.unboard_vehicle(u.pos());
        }
        return true;
    }
    if (uquit != QUIT_NO) {
        return true;
    }
    // is_dead_state() already checks hp_torso && hp_head, no need to for loop it
    if(u.is_dead_state()) {
        if(get_option<std::string>( "DEATHCAM" ) == "always") {
            uquit = QUIT_WATCH;
        } else if(get_option<std::string>( "DEATHCAM" ) == "ask") {
            uquit = query_yn(_("Watch the last moments of your life...?")) ? QUIT_WATCH : QUIT_DIED;
        } else if(get_option<std::string>( "DEATHCAM" ) == "never") {
            uquit = QUIT_DIED;
        } else {
            // Something funky happened here, just die.
            dbg(D_ERROR) << "no deathcam option given to options, defaulting to QUIT_DIED";
            uquit = QUIT_DIED;
        }
        return is_game_over();
    }
    return false;
}

void game::death_screen()
{
    gamemode->game_over();
    Messages::display_messages();
    disp_kills();
    disp_NPC_epilogues();
    disp_faction_ends();
}

void game::move_save_to_graveyard()
{
    const std::string &save_dir      = get_world_base_save_path();
    const std::string &graveyard_dir = FILENAMES["graveyarddir"];
    const std::string &prefix        = base64_encode(u.name) + ".";

    if (!assure_dir_exist(graveyard_dir)) {
        debugmsg("could not create graveyard path '%s'", graveyard_dir.c_str());
    }

    auto const save_files = get_files_from_path(prefix, save_dir);
    if (save_files.empty()) {
        debugmsg("could not find save files in '%s'", save_dir.c_str());
    }

    for (auto const &src_path : save_files) {
        const std::string dst_path = graveyard_dir +
            src_path.substr(src_path.rfind('/'), std::string::npos);

        if (rename_file(src_path, dst_path)) {
            continue;
        }

        debugmsg("could not rename file '%s' to '%s'", src_path.c_str(), dst_path.c_str());

        if (remove_file(src_path)) {
            continue;
        }

        debugmsg("could not remove file '%s'", src_path.c_str());
    }
}

void game::load_master()
{
    using namespace std::placeholders;
    const auto datafile = get_world_base_save_path() + "/master.gsav";
    read_from_file_optional( datafile, std::bind( &game::unserialize_master, this, _1 ) );
    faction_manager_ptr->create_if_needed();
}

bool game::load( const std::string &world ) {
    world_generator->init();
    const WORLDPTR wptr = world_generator->get_world( world );
    if( !wptr ) {
        return false;
    }
    if( wptr->world_saves.empty() ) {
        debugmsg( "world '%s' contains no saves", world.c_str() );
        return false;
    }

    try {
        world_generator->set_active_world( wptr );
        g->setup();
        g->load( wptr->world_saves.front() );
    } catch( const std::exception &err ) {
        debugmsg( "cannot load world '%s': %s", world.c_str(), err.what() );
        return false;
    }

    return true;
}

void game::load( const save_t &name )
{
    using namespace std::placeholders;

    const std::string worldpath = get_world_base_save_path() + "/";
    const std::string playerfile = worldpath + name.base_path() + ".sav";

    // Now load up the master game data; factions (and more?)
    load_master();
    u = player();
    u.name = name.player_name();
    // This should be initialized more globally (in player/Character constructor)
    u.weapon = item("null", 0);
    if( !read_from_file( playerfile, std::bind( &game::unserialize, this, _1 ) ) ) {
        return;
    }

    read_from_file_optional( worldpath + name.base_path() + ".weather", std::bind( &game::load_weather, this, _1 ) );
    nextweather = calendar::turn;

    read_from_file_optional( worldpath + name.base_path() + ".log", std::bind( &player::load_memorial_file, &u, _1 ) );

    // Now that the player's worn items are updated, their sight limits need to be
    // recalculated. (This would be cleaner if u.worn were private.)
    u.recalc_sight_limits();

    if( !gamemode ) {
        gamemode.reset( new special_game() );
    }

    safe_mode = get_option<bool>( "SAFEMODE" ) ? SAFE_MODE_ON : SAFE_MODE_OFF;
    mostseen = 0; // ...and mostseen is 0, we haven't seen any monsters yet.

    init_autosave();
    get_auto_pickup().load_character(); // Load character auto pickup rules
    get_safemode().load_character(); // Load character safemode rules
    zone_manager::get_manager().load_zones(); // Load character world zones
    read_from_file_optional( get_world_base_save_path() + "/uistate.json", []( std::istream &stream ) {
        JsonIn jsin( stream );
        uistate.deserialize( jsin );
    } );

    reload_npcs();
    update_map( u );

    // legacy, needs to be here as we access the map.
    if( u.getID() == 0 || u.getID() == -1 ) {
        // player does not have a real id, so assign a new one,
        u.setID( assign_npc_id() );
        // The vehicle stores the IDs of the boarded players, so update it, too.
        if( u.in_vehicle ) {
            int vpart;
            vehicle *veh = m.veh_at( u.pos(), vpart );
            if( veh != nullptr ) {
                vpart = veh->part_with_feature( vpart, "BOARDABLE" );
                if( vpart >= 0 ) {
                    veh->parts[vpart].passenger_id = u.getID();
                }
            }
        }
    }

    u.reset();
    draw();
}

void game::load_world_modfiles( loading_ui &ui )
{
    catacurses::erase();
    catacurses::refresh();

    auto &mods = world_generator->active_world->active_mod_order;

    // remove any duplicates whilst preserving order (fixes #19385)
    std::set<mod_id> found;
    mods.erase( std::remove_if( mods.begin(), mods.end(), [&found]( const mod_id &e ) {
        if( found.count( e ) ) {
            return true;
        } else {
            found.insert( e );
            return false;
        }
    } ), mods.end() );

    // require at least one core mod (saves before version 6 may implicitly require dda pack)
    if( std::none_of( mods.begin(), mods.end(), []( const mod_id &e ) {
        return e->core;
    } ) ) {
        mods.insert( mods.begin(), mod_id( "dda" ) );
    }

    load_artifacts( get_world_base_save_path() + "/artifacts.gsav" );
    // this code does not care about mod dependencies,
    // it assumes that those dependencies are static and
    // are resolved during the creation of the world.
    // That means world->active_mod_order contains a list
    // of mods in the correct order.
    load_packs( _( "Loading files" ), mods, ui );

    // Load additional mods from that world-specific folder
    load_data_from_dir( get_world_base_save_path() + "/mods", "custom", ui );

    catacurses::erase();
    catacurses::refresh();

    DynamicDataLoader::get_instance().finalize_loaded_data( ui );
}

bool game::load_packs( const std::string &msg, const std::vector<mod_id> &packs, loading_ui &ui )
{
    ui.new_context( msg );
    std::vector<mod_id> missing;
    std::vector<mod_id> available;

    for( const mod_id &e : packs ) {
        if( e.is_valid() ) {
            available.emplace_back( e );
            ui.add_entry( e->name() );
        } else {
            missing.push_back( e );
        }
    }

    ui.show();
    for( const auto &e : available ) {
        const MOD_INFORMATION &mod = *e;
        load_data_from_dir( mod.path, mod.ident.str(), ui );

        // if mod specifies legacy migrations load any that are required
        if( !mod.legacy.empty() ) {
            for( int i = get_option<int>( "CORE_VERSION" ); i < core_version; ++i ) {
                popup_status( msg.c_str(), _( "Applying legacy migration (%s %i/%i)" ),
                              e.c_str(), i, core_version - 1 );
                load_data_from_dir( string_format( "%s/%i", mod.legacy.c_str(), i ), mod.ident.str(), ui );
            }
        }

        ui.proceed();
    }

    for( const auto &e : missing ) {
        debugmsg( "unknown content %s", e.c_str() );
    }

    return missing.empty();
}

//Saves all factions and missions and npcs.
bool game::save_factions_missions_npcs()
{
    std::string masterfile = get_world_base_save_path() + "/master.gsav";
    return write_to_file_exclusive( masterfile, [&]( std::ostream &fout ) {
        serialize_master(fout);
    }, _( "factions data" ) );
}

bool game::save_artifacts()
{
    std::string artfilename = get_world_base_save_path() + "/artifacts.gsav";
    return ::save_artifacts( artfilename );
}

bool game::save_maps()
{
    try {
        m.save();
        overmap_buffer.save(); // can throw
        MAPBUFFER.save(); // can throw
        return true;
    } catch( const std::exception &err ) {
        popup( _( "Failed to save the maps: %s" ), err.what() );
        return false;
    }
}

bool game::save_player_data()
{
    const std::string playerfile = get_player_base_save_path();

    const bool saved_data = write_to_file( playerfile + ".sav", [&]( std::ostream &fout ) {
        serialize(fout);
    }, _( "player data" ) );
    const bool saved_weather = write_to_file( playerfile + ".weather", [&]( std::ostream &fout ) {
        save_weather(fout);
    }, _( "weather state" ) );
    const bool saved_log = write_to_file( playerfile + ".log", [&]( std::ostream &fout ) {
        fout << u.dump_memorial();
    }, _( "player memorial" ) );

    return saved_data && saved_weather && saved_log;
}

bool game::save()
{
    try {
        if ( !save_player_data() ||
             !save_factions_missions_npcs() ||
             !save_artifacts() ||
             !save_maps() ||
             !get_auto_pickup().save_character() ||
             !get_safemode().save_character() ||
             !write_to_file_exclusive( get_world_base_save_path() + "/uistate.json", [&]( std::ostream &fout ) {
                JsonOut jsout( fout );
                uistate.serialize( jsout );
             }, _( "uistate data" ) ) ) {
            return false;
        } else {
            world_generator->active_world->add_save( save_t::from_player_name( u.name ) );
            return true;
        }
    } catch (std::ios::failure &err) {
        popup(_("Failed to save game data"));
        return false;
    }
}

std::vector<std::string> game::list_active_characters()
{
    std::vector<std::string> saves;
    for( auto &worldsave : world_generator->active_world->world_saves ) {
        saves.push_back(  worldsave.player_name() );
    }
    return saves;
}

/**
 * Writes information about the character out to a text file timestamped with
 * the time of the file was made. This serves as a record of the character's
 * state at the time the memorial was made (usually upon death) and
 * accomplishments in a human-readable format.
 */
void game::write_memorial_file(std::string sLastWords)
{
    const std::string &memorial_dir = FILENAMES["memorialdir"];
    const std::string &memorial_active_world_dir = memorial_dir + utf8_to_native( world_generator->active_world->world_name ) + "/";

    //Check if both dirs exist. Nested assure_dir_exist fails if the first dir of the nested dir does not exist.
    if (!assure_dir_exist(memorial_dir)) {
        dbg(D_ERROR) << "game:write_memorial_file: Unable to make memorial directory.";
        debugmsg("Could not make '%s' directory", memorial_dir.c_str());
        return;
    }

    if (!assure_dir_exist(memorial_active_world_dir)) {
        dbg(D_ERROR) << "game:write_memorial_file: Unable to make active world directory in memorial directory.";
        debugmsg("Could not make '%s' directory", memorial_active_world_dir.c_str());
        return;
    }

    // <name>-YYYY-MM-DD-HH-MM-SS.txt
    //       123456789012345678901234 ~> 24 chars + a null
    constexpr size_t suffix_len   = 24 + 1;
    constexpr size_t max_name_len = FILENAME_MAX - suffix_len;

    size_t const name_len = u.name.size();
    // Here -1 leaves space for the ~
    size_t const truncated_name_len = (name_len >= max_name_len) ? (max_name_len - 1) : name_len;

    std::ostringstream memorial_file_path;
    memorial_file_path << memorial_active_world_dir;

    if( get_options().has_option( "ENCODING_CONV" ) && !get_option<bool>( "ENCODING_CONV" ) ) {
        // Use the default locale to replace non-printable characters with _ in the player name.
        std::locale locale {"C"};
        std::replace_copy_if(std::begin(u.name), std::begin(u.name) + truncated_name_len,
            std::ostream_iterator<char>(memorial_file_path),
            [&](char const c) { return !std::isgraph(c, locale); }, '_');
    } else {
        memorial_file_path << utf8_to_native( u.name );
    }

    // Add a ~ if the player name was actually truncated.
    memorial_file_path << ((truncated_name_len != name_len) ? "~-" : "-");

    // Add a timestamp for uniqueness.
    char buffer[suffix_len] {};
    std::time_t t = std::time(nullptr);
    std::strftime(buffer, suffix_len, "%Y-%m-%d-%H-%M-%S", std::localtime(&t));
    memorial_file_path << buffer;

    memorial_file_path << ".txt";

    const std::string path_string = memorial_file_path.str();
    write_to_file( memorial_file_path.str(), [&]( std::ostream &fout ) {
        u.memorial( fout, sLastWords );
    }, _( "player memorial" ) );
}

void game::debug()
{
    int action = menu( true, // cancelable
                       _( "Debug Functions - Using these is CHEATING!" ),
                       _( "Wish for an item" ),       // 1
                       _( "Teleport - Short Range" ), // 2
                       _( "Teleport - Long Range" ),  // 3
                       _( "Reveal map" ),             // 4
                       _( "Spawn NPC" ),              // 5
                       _( "Spawn Monster" ),          // 6
                       _( "Check game state..." ),    // 7
                       _( "Kill NPCs" ),              // 8
                       _( "Mutate" ),                 // 9
                       _( "Spawn a vehicle" ),        // 10
                       _( "Change all skills" ),      // 11
                       _( "Learn all melee styles" ), // 12
                       _( "Unlock all recipes" ),     // 13
                       _( "Edit player/NPC" ),        // 14
                       _( "Spawn Artifact" ),         // 15
                       _( "Spawn Clairvoyance Artifact" ), //16
                       _( "Map editor" ),             // 17
                       _( "Change weather" ),         // 18
                       _( "Kill all monsters" ),    // 19
                       _( "Display hordes" ),         // 20
                       _( "Test Item Group" ),        // 21
                       _( "Damage Self" ),            // 22
                       _( "Show Sound Clustering" ),  // 23
                       _( "Lua Console" ),            // 24
                       _( "Display weather" ),        // 25
                       _( "Display overmap scents" ), // 26
                       _( "Change time" ),            // 27
                       _( "Set automove route" ),     // 28
                       _( "Show mutation category levels" ), // 29
                       _( "Overmap editor" ),         // 30
                       _( "Draw benchmark (5 seconds)" ),    // 31
                       _( "Teleport - Adjacent overmap" ),   // 32
                       _( "Test trait group" ),        // 33
                       _( "Quit to Main Menu" ),    // 34
                       _( "Cancel" ),
                       NULL );
    refresh_all();
    switch( action ) {
        case 1:
            debug_menu::wishitem( &u );
            break;

        case 2:
            debug_menu::teleport_short();
            break;

        case 3:
            debug_menu::teleport_long();
            break;

        case 4: {
            auto &cur_om = get_cur_om();
            for( int i = 0; i < OMAPX; i++ ) {
                for( int j = 0; j < OMAPY; j++ ) {
                    for( int k = -OVERMAP_DEPTH; k <= OVERMAP_HEIGHT; k++ ) {
                        cur_om.seen( i, j, k ) = true;
                    }
                }
            }
            add_msg( m_good, _( "Current overmap revealed." ) );
        }
        break;

        case 5: {
            std::shared_ptr<npc> temp = std::make_shared<npc>();
            temp->normalize();
            temp->randomize();
            temp->spawn_at_precise( { get_levx(), get_levy() }, u.pos() + point( -4, -4 ) );
            overmap_buffer.insert_npc( temp );
            temp->form_opinion( u );
            temp->mission = NPC_MISSION_NULL;
            temp->add_new_mission( mission::reserve_random( ORIGIN_ANY_NPC, temp->global_omt_location(),
                                   temp->getID() ) );
            load_npcs();
        }
        break;

        case 6:
            debug_menu::wishmonster();
            break;

        case 7: {
            std::string s;
            s = _( "Location %d:%d in %d:%d, %s\n" );
            s += _( "Current turn: %d.\n%s\n" );
            s += ngettext( "%d creature exists.\n", "%d creatures exist.\n", num_creatures() );
            popup_top(
                s.c_str(),
                u.posx(), u.posy(), get_levx(), get_levy(),
                overmap_buffer.ter( u.global_omt_location() )->get_name().c_str(),
                int( calendar::turn ),
                ( get_option<bool>( "RANDOM_NPC" ) ? _( "NPCs are going to spawn." ) :
                  _( "NPCs are NOT going to spawn." ) ),
                num_creatures() );
            for( const npc &guy : all_npcs() ) {
                tripoint t = guy.global_sm_location();
                add_msg( m_info, _( "%s: map ( %d:%d ) pos ( %d:%d )" ), guy.name.c_str(), t.x,
                         t.y, guy.posx(), guy.posy() );
            }

            add_msg( m_info, _( "(you: %d:%d)" ), u.posx(), u.posy() );

            disp_NPCs();
            break;
        }
        case 8:
            for( npc &guy : all_npcs() ) {
                add_msg( _( "%s's head implodes!" ), guy.name.c_str() );
                guy.hp_cur[bp_head] = 0;
            }
            break;

        case 9:
            debug_menu::wishmutate( &u );
            break;

        case 10:
            if( m.veh_at( u.pos() ) ) {
                dbg( D_ERROR ) << "game:load: There's already vehicle here";
                debugmsg( "There's already vehicle here" );
            } else {
                std::vector<vproto_id> veh_strings;
                uimenu veh_menu;
                veh_menu.text = _( "Choose vehicle to spawn" );
                veh_menu.return_invalid = true;
                int menu_ind = 0;
                for( auto & elem : vehicle_prototype::get_all() ) {
                    if( elem != vproto_id( "custom" ) ) {
                        const vehicle_prototype &proto = elem.obj();
                        veh_strings.push_back( elem );
                        //~ Menu entry in vehicle wish menu: 1st string: displayed name, 2nd string: internal name of vehicle
                        veh_menu.addentry( menu_ind, true, MENU_AUTOASSIGN, _( "%1$s (%2$s)" ), _( proto.name.c_str() ), elem.c_str() );
                        ++menu_ind;
                    }
                }
                veh_menu.addentry( menu_ind, true, MENU_AUTOASSIGN, _( "Cancel" ) );
                veh_menu.query();
                if( veh_menu.ret >= 0 && veh_menu.ret < ( int )veh_strings.size() ) {
                    //Didn't pick Cancel
                    const vproto_id &selected_opt = veh_strings[veh_menu.ret];
                    tripoint dest = u.pos(); // TODO: Allow picking this when add_vehicle has 3d argument
                    vehicle *veh = m.add_vehicle( selected_opt, dest.x, dest.y, -90, 100, 0 );
                    if( veh != nullptr ) {
                        m.board_vehicle( u.pos(), &u );
                    }
                }
            }
            break;

        case 11: {
            debug_menu::wishskill( &u );
        }
        break;

        case 12:
            add_msg( m_info, _( "Martial arts debug." ) );
            add_msg( _( "Your eyes blink rapidly as knowledge floods your brain." ) );
            for( auto & style : all_martialart_types() ) {
                if( style != matype_id( "style_none" ) ) {
                    u.add_martialart( style );
                }
            }
            add_msg( m_good, _( "You now know a lot more than just 10 styles of kung fu." ) );
            break;

        case 13: {
            add_msg( m_info, _( "Recipe debug." ) );
            add_msg( _( "Your eyes blink rapidly as knowledge floods your brain." ) );
            for( const auto &e : recipe_dict ) {
                u.learn_recipe( &e.second );
            }
            add_msg( m_good, _( "You know how to craft that now." ) );
        }
        break;

        case 14:
            debug_menu::character_edit_menu();
            break;

        case 15: {
            auto center = look_around();
            if( center != tripoint_min ) {
                artifact_natural_property prop =
                    artifact_natural_property( rng( ARTPROP_NULL + 1, ARTPROP_MAX - 1 ) );
                m.create_anomaly( center, prop );
                m.spawn_natural_artifact( center, prop );
            }
        }
        break;

        case 16:
            u.i_add( item( architects_cube(), calendar::turn ) );
            break;

        case 17: {
            look_debug();
        }
        break;

        case 18: {
            uimenu weather_menu;
            weather_menu.text = _( "Select new weather pattern:" );
            weather_menu.return_invalid = true;
            weather_menu.addentry( 0, true, MENU_AUTOASSIGN, weather_override == WEATHER_NULL ?
                                   _( "Keep normal weather patterns" ) : _( "Disable weather forcing" ) );
            for( int weather_id = 1; weather_id < NUM_WEATHER_TYPES; weather_id++ ) {
                weather_menu.addentry( weather_id, true, MENU_AUTOASSIGN,
                                       weather_data( static_cast<weather_type>( weather_id ) ).name );
            }

            weather_menu.addentry( NUM_WEATHER_TYPES, true, MENU_AUTOASSIGN, _( "Cancel" ) );

            weather_menu.query();

            if( weather_menu.ret >= 0 && weather_menu.ret < NUM_WEATHER_TYPES ) {
                weather_type selected_weather = ( weather_type )weather_menu.selected;
                weather_override = selected_weather;
                nextweather = calendar::turn;
                update_weather();
            }
        }
        break;

        case 19: {
            for( monster &critter : all_monsters() ) {
                // Use the normal death functions, useful for testing death
                // and for getting a corpse.
                critter.die( nullptr );
            }
            cleanup_dead();
        }
        break;
        case 20:
            overmap::draw_hordes();
            break;
        case 21: {
            item_group::debug_spawn();
        }
        break;

        // Damage Self
        case 22: {
            int dbg_damage;
            if( query_int( dbg_damage, _( "Damage self for how much? hp: %d" ), u.hp_cur[hp_torso] ) ) {
                u.hp_cur[hp_torso] -= dbg_damage;
                u.die( nullptr );
                draw_sidebar();
            }
        }
        break;

        case 23: {
#ifdef TILES
            const point offset {
                POSX - u.posx() + u.view_offset.x,
                     POSY - u.posy() + u.view_offset.y
            };
            draw_ter();
            auto sounds_to_draw = sounds::get_monster_sounds();
            for( const auto & sound : sounds_to_draw.first ) {
                mvwputch( w_terrain, offset.y + sound.y, offset.x + sound.x, c_yellow, '?' );
            }
            for( const auto & sound : sounds_to_draw.second ) {
                mvwputch( w_terrain, offset.y + sound.y, offset.x + sound.x, c_red, '?' );
            }
            wrefresh( w_terrain );
            inp_mngr.wait_for_any_key();
#else
            popup( _( "This binary was not compiled with tiles support." ) );
#endif
        }
        break;

        case 24: {
            lua_console console;
            console.run();
        }
        break;
        case 25:
            overmap::draw_weather();
            break;
        case 26:
            overmap::draw_scents();
            break;
        case 27: {
            auto set_turn = [&]( const int initial, const int factor, const char * const msg ) {
                const auto text = string_input_popup()
                                  .title( msg )
                                  .width( 20 )
                                  .text( to_string( initial ) )
                                  .only_digits( true )
                                  .query_string();
                if( text.empty() ) {
                    return;
                }
                const int new_value = ( std::atoi( text.c_str() ) - initial ) * factor;
                calendar::turn += std::max( std::min( INT_MAX / 2 - calendar::turn.get_turn(), new_value ),
                                            -calendar::turn.get_turn() );
            };

            uimenu smenu;
            smenu.return_invalid = true;
            do {
                const int iSel = smenu.ret;
                smenu.reset();
                smenu.return_invalid = true;
                smenu.addentry( 0, true, 'y', "%s: %d", _( "year" ), calendar::turn.years() );
                smenu.addentry( 1, !calendar::eternal_season(), 's', "%s: %d",
                                _( "season" ), int( season_of_year( calendar::turn ) ) );
                smenu.addentry( 2, true, 'd', "%s: %d", _( "day" ), day_of_season<int>( calendar::turn ) );
                smenu.addentry( 3, true, 'h', "%s: %d", _( "hour" ), hour_of_day<int>( calendar::turn ) );
                smenu.addentry( 4, true, 'm', "%s: %d", _( "minute" ), minute_of_hour<int>( calendar::turn ) );
                smenu.addentry( 5, true, 't', "%s: %d", _( "turn" ), calendar::turn.get_turn() );
                smenu.addentry( 6, true, 'q', "%s", _( "quit" ) );
                smenu.selected = iSel;
                smenu.query();

                switch( smenu.ret ) {
                    case 0:
                        set_turn( calendar::turn.years(), to_turns<int>( calendar::year_length() ), _( "Set year to?" ) );
                        break;
                    case 1:
                        set_turn( int( season_of_year( calendar::turn ) ), to_turns<int>( calendar::turn.season_length() ),
                                  _( "Set season to? (0 = spring)" ) );
                        break;
                    case 2:
                        set_turn( day_of_season<int>( calendar::turn ), DAYS( 1 ), _( "Set days to?" ) );
                        break;
                    case 3:
                        set_turn( hour_of_day<int>( calendar::turn ), HOURS( 1 ), _( "Set hour to?" ) );
                        break;
                    case 4:
                        set_turn( minute_of_hour<int>( calendar::turn ), MINUTES( 1 ), _( "Set minute to?" ) );
                        break;
                    case 5:
                        set_turn( calendar::turn.get_turn(), 1,
                                  string_format( _( "Set turn to? (One day is %i turns)" ), int( DAYS( 1 ) ) ).c_str() );
                        break;
                    default:
                        break;
                }
            } while( smenu.ret != 6 && smenu.ret != UIMENU_INVALID );
        }
        break;
        case 28: {
            tripoint dest = look_around();
            if( dest == tripoint_min || dest == u.pos() ) {
                break;
            }

            auto rt = m.route( u.pos(), dest, u.get_pathfinding_settings(), u.get_path_avoid() );
            u.set_destination( rt );
            if( !u.has_destination() ) {
                popup( "Couldn't find path" );
            }
        }
        break;
        case 29:
            for( const auto & elem : u.mutation_category_level ) {
                add_msg( "%s: %d", elem.first.c_str(), elem.second );
            }
            break;

        case 30:
            overmap::draw_editor();
            break;

        case 31: {
            // call the draw procedure as many times as possible in 5 seconds
            auto start_tick = std::chrono::steady_clock::now();
            auto end_tick = std::chrono::steady_clock::now();
            long difference = 0;
            int draw_counter = 0;
            while( true ) {
                end_tick = std::chrono::steady_clock::now();
                difference = std::chrono::duration_cast<std::chrono::milliseconds>(end_tick - start_tick).count();
                if( difference >= 5000 ) {
                    break;
                }
                draw();
                draw_counter++;
            }
            add_msg( m_info, _( "Drew %d times in %.3f seconds. (%.3f fps average)" ), draw_counter,
                     difference / 1000.0, 1000.0 * draw_counter / ( double )difference );
        }
        break;

        case 32:
            debug_menu::teleport_overmap();
            break;
        case 33:
            trait_group::debug_spawn();
            break;
        case 34:
            if( query_yn( _( "Quit without saving? This may cause issues such as duplicated or missing items and vehicles!" ) ) ) {
                u.moves = 0;
                uquit = QUIT_NOSAVED;
            }
            break;
    }
    catacurses::erase();
    refresh_all();
}

void game::draw_overmap()
{
    overmap::draw_overmap();
    refresh_all();
}

void game::disp_kills()
{
    catacurses::window w = catacurses::newwin( FULL_SCREEN_HEIGHT, FULL_SCREEN_WIDTH,
                       std::max(0, (TERMY - FULL_SCREEN_HEIGHT) / 2),
                       std::max(0, (TERMX - FULL_SCREEN_WIDTH) / 2));

    std::vector<std::string> data;
    int totalkills = 0;
    const int colum_width = (getmaxx(w) - 2) / 3; // minus border

    std::map<std::tuple<std::string,std::string,std::string>,int> kill_counts;

    // map <name, sym, color> to kill count
    for( auto &elem : kills ) {
        const mtype &m = elem.first.obj();
        kill_counts[std::tuple<std::string,std::string,std::string>(
            m.nname(),
            m.sym,
            string_from_color( m.color )
        )] += elem.second;
        totalkills += elem.second;
    }

    for( const auto &entry : kill_counts ) {
        std::ostringstream buffer;
        buffer << "<color_" << std::get<2>( entry.first ) << ">";
        buffer << std::get<1>( entry.first ) << " " << std::get<0>( entry.first );
        buffer << "</color>";
        const int w = colum_width - utf8_width( std::get<0>( entry.first ) );
        buffer.width( w - 3 ); // gap between cols, monster sym, space
        buffer.fill(' ');
        buffer << entry.second;
        buffer.width( 0 );
        data.push_back( buffer.str() );
    }
    for( const auto &npc_name : npc_kills ) {
        totalkills += 1;
        std::ostringstream buffer;
        buffer << "<color_magenta>@ " << npc_name << "</color>";
        const int w = colum_width - utf8_width( npc_name );
        buffer.width( w - 3 ); // gap between cols, monster sym, space
        buffer.fill(' ');
        buffer << "1";
        buffer.width( 0 );
        data.push_back( buffer.str() );
    }
    std::ostringstream buffer;
    if( data.empty() ) {
        buffer << _( "You haven't killed any monsters yet!" );
    } else {
        buffer << string_format( _( "KILL COUNT: %d" ), totalkills );
    }
    display_table( w, buffer.str(), 3, data );

    refresh_all();
}

void game::disp_NPC_epilogues()
{
    catacurses::window w = catacurses::newwin( FULL_SCREEN_HEIGHT, FULL_SCREEN_WIDTH,
                       std::max(0, (TERMY - FULL_SCREEN_HEIGHT) / 2),
                       std::max(0, (TERMX - FULL_SCREEN_WIDTH) / 2));
    epilogue epi;
    // @todo: This search needs to be expanded to all NPCs
    for( const npc &guy : all_npcs() ) {
        if( guy.is_friend() ) {
            epi.random_by_group( guy.male ? "male" : "female" );
            std::vector<std::string> txt;
            txt.emplace_back( epi.text );
            draw_border( w, BORDER_COLOR, guy.name, c_black_white );
            multipage( w, txt, "", 2 );
        }
    }

    refresh_all();
}

void game::disp_faction_ends()
{
    catacurses::window w = catacurses::newwin( FULL_SCREEN_HEIGHT, FULL_SCREEN_WIDTH,
                       std::max(0, (TERMY - FULL_SCREEN_HEIGHT) / 2),
                       std::max(0, (TERMX - FULL_SCREEN_WIDTH) / 2));
    std::vector<std::string> data;

    for( const faction &elem : faction_manager_ptr->all() ) {
        if(elem.known_by_u) {
            if (elem.name == "Your Followers"){
                data.emplace_back( _( "       You are forgotten among the billions lost in the cataclysm..." ) );
                display_table( w, "", 1, data );
            } else if (elem.name == "The Old Guard" && elem.power != 100){
                if (elem.power < 150){
                    data.emplace_back( _( "    Locked in an endless battle, the Old Guard was forced to consolidate their \
resources in a handful of fortified bases along the coast.  Without the men \
or material to rebuild, the soldiers that remained lost all hope..." ) );
                } else {
                    data.emplace_back( _( "    The steadfastness of individual survivors after the cataclysm impressed \
the tattered remains of the once glorious union.  Spurred on by small \
successes, a number of operations to re-secure facilities met with limited \
success.  Forced to eventually consolidate to large bases, the Old Guard left \
these facilities in the hands of the few survivors that remained.  As the \
years past, little materialized from the hopes of rebuilding civilization..." ) );
                }
                display_table( w, _( "The Old Guard" ), 1, data );
            } else if (elem.name == "The Free Merchants" && elem.power != 100){
                if (elem.power < 150){
                    data.emplace_back( _( "    Life in the refugee shelter deteriorated as food shortages and disease \
destroyed any hope of maintaining a civilized enclave.  The merchants and \
craftsmen dispersed to found new colonies but most became victims of \
marauding bandits.  Those who survived never found a place to call home..." ) );
                } else {
                    data.emplace_back( _( "    The Free Merchants struggled for years to keep themselves fed but their \
once profitable trade routes were plundered by bandits and thugs.  In squalor \
and filth the first generations born after the cataclysm are told stories of \
the old days when food was abundant and the children were allowed to play in \
the sun..." ) );
                }
                display_table( w, _( "The Free Merchants" ), 1, data );
            } else if (elem.name == "The Tacoma Commune" && elem.power != 100){
                if (elem.power < 150){
                    data.emplace_back( _( "    The fledgling outpost was abandoned a few months later.  The external \
threats combined with low crop yields caused the Free Merchants to withdraw \
their support.  When the exhausted migrants returned to the refugee center \
they were turned away to face the world on their own." ) );
                } else {
                    data.emplace_back( _( "    The commune continued to grow rapidly through the years despite constant \
external threat.  While maintaining a reputation as a haven for all law-\
abiding citizens, the commune's leadership remained loyal to the interests of \
the Free Merchants.  Hard labor for little reward remained the price to be \
paid for those who sought the safety of the community." ) );
                }
                display_table( w, _( "The Tacoma Commune" ), 1, data );
            } else if (elem.name == "The Wasteland Scavengers" && elem.power != 100){
                if (elem.power < 150){
                    data.emplace_back( _( "    The lone bands of survivors who wandered the now alien world dwindled in \
number through the years.  Unable to compete with the growing number of \
monstrosities that had adapted to live in their world, those who did survive \
lived in dejected poverty and hopelessness..." ) );
                } else {
                    data.emplace_back( _( "    The scavengers who flourished in the opening days of the cataclysm found \
an ever increasing challenge in finding and maintaining equipment from the \
old world.  Enormous hordes made cities impossible to enter while new \
eldritch horrors appeared mysteriously near old research labs.  But on the \
fringes of where civilization once ended, bands of hunter-gatherers began to \
adopt agrarian lifestyles in fortified enclaves..." ) );
                }
                display_table( w, _( "The Wasteland Scavengers" ), 1, data );
            } else if (elem.name == "Hell's Raiders" && elem.power != 100){
                if (elem.power < 150){
                    data.emplace_back( _( "    The raiders grew more powerful than any other faction as attrition \
destroyed the Old Guard.  The ruthless men and women who banded together to \
rob refugees and pillage settlements soon found themselves without enough \
victims to survive.  The Hell's Raiders were eventually destroyed when \
infighting erupted into civil war but there were few survivors left to \
celebrate their destruction." ) );
                } else {
                    data.emplace_back( _( "    Fueled by drugs and rage, the Hell's Raiders fought tooth and nail to \
overthrow the last strongholds of the Old Guard.  The costly victories \
brought the warlords abundant territory and slaves but little in the way of \
stability.  Within weeks, infighting led to civil war as tribes vied for \
leadership of the faction.  When only one warlord finally secured control, \
there was nothing left to fight for... just endless cities full of the dead." ) );
                }
                display_table( w, _( "Hell's Raiders" ), 1, data );
            }

        }
        data.clear();
    }

    refresh_all();
}

struct npc_dist_to_player {
    const tripoint ppos;
    npc_dist_to_player() : ppos( g->u.global_omt_location() ) { }
    // Operator overload required to leverage sort API.
    bool operator()( const std::shared_ptr<npc> &a, const std::shared_ptr<npc> &b ) const {
        const tripoint apos = a->global_omt_location();
        const tripoint bpos = b->global_omt_location();
        return square_dist( ppos.x, ppos.y, apos.x, apos.y ) <
            square_dist( ppos.x, ppos.y, bpos.x, bpos.y );
    }
};

void game::disp_NPCs()
{
    catacurses::window w = catacurses::newwin( FULL_SCREEN_HEIGHT, FULL_SCREEN_WIDTH,
                       (TERMY > FULL_SCREEN_HEIGHT) ? (TERMY - FULL_SCREEN_HEIGHT) / 2 : 0,
                       (TERMX > FULL_SCREEN_WIDTH) ? (TERMX - FULL_SCREEN_WIDTH) / 2 : 0);

    const tripoint ppos = u.global_omt_location();
    const tripoint &lpos = u.pos();
    mvwprintz( w, 0, 0, c_white, _("Your overmap position: %d, %d, %d"), ppos.x, ppos.y, ppos.z );
    mvwprintz( w, 1, 0, c_white, _("Your local position: %d, %d, %d"), lpos.x, lpos.y, lpos.z );
    std::vector<std::shared_ptr<npc>> npcs = overmap_buffer.get_npcs_near_player( 100 );
    std::sort(npcs.begin(), npcs.end(), npc_dist_to_player() );
    size_t i;
    for( i = 0; i < 20 && i < npcs.size(); i++ ) {
        const tripoint apos = npcs[i]->global_omt_location();
        mvwprintz(w, i + 3, 0, c_white, "%s: %d, %d, %d", npcs[i]->name.c_str(),
                  apos.x, apos.y, apos.z);
    }
    for( const monster &m : all_monsters() ) {
        mvwprintz( w, i + 3, 0, c_white, "%s: %d, %d, %d", m.name().c_str(),
                   m.posx(), m.posy(), m.posz() );
        ++i;
    }
    wrefresh(w);
    inp_mngr.wait_for_any_key();
}

// A little helper to draw footstep glyphs.
static void draw_footsteps( const catacurses::window &window, const tripoint &offset )
{
    for( const auto &footstep : sounds::get_footstep_markers() ) {
        char glyph = '?';
        if( footstep.z != offset.z ) { // Here z isn't an offset, but a coordinate
            glyph = footstep.z > offset.z ? '^' : 'v';
        }

        mvwputch( window, offset.y + footstep.y, offset.x + footstep.x, c_yellow, glyph );
    }
}

void game::draw()
{
    if( test_mode ) {
        return;
    }

    //temporary fix for updating visibility for minimap
    ter_view_z = ( u.pos() + u.view_offset ).z;
    m.build_map_cache( ter_view_z );
    m.update_visibility_cache( ter_view_z );

    draw_sidebar();

    werase( w_terrain );
    draw_ter();
    wrefresh( w_terrain );
}

void game::draw_pixel_minimap()
{
    // Force a refresh of the pixel minimap.
    // only do so if it is in use
    if(pixel_minimap_option && w_pixel_minimap){
        werase(w_pixel_minimap);
        //trick window into rendering
        mvwputch(w_pixel_minimap, 0, 0, c_black, ' ');
        wrefresh(w_pixel_minimap);
    }
}


void game::draw_sidebar()
{
    if (fullscreen) {
        return;
    }

    // w_status2 is not used with the wide sidebar (wide == !narrow)
    // Don't draw anything on it (no werase, wrefresh) in this case to avoid flickering
    // (it overlays other windows)
    const bool sideStyle = use_narrow_sidebar();

    // Draw Status
    draw_HP( u, w_HP );
    werase(w_status);
    if( sideStyle ) {
        werase(w_status2);
    }
    u.disp_status(w_status, w_status2);

    const catacurses::window &time_window = sideStyle ? w_status2 : w_status;
    wmove(time_window, sideStyle ? 0 : 1, sideStyle ? 15 : 41);
    if ( u.has_watch() ) {
        wprintz( time_window, c_white, to_string_time_of_day( calendar::turn ) );
    } else if( get_levz() >= 0 ) {
        std::vector<std::pair<char, nc_color> > vGlyphs;
        vGlyphs.push_back(std::make_pair('_', c_red));
        vGlyphs.push_back(std::make_pair('_', c_cyan));
        vGlyphs.push_back(std::make_pair('.', c_brown));
        vGlyphs.push_back(std::make_pair(',', c_blue));
        vGlyphs.push_back(std::make_pair('+', c_yellow));
        vGlyphs.push_back(std::make_pair('c', c_light_blue));
        vGlyphs.push_back(std::make_pair('*', c_yellow));
        vGlyphs.push_back(std::make_pair('C', c_white));
        vGlyphs.push_back(std::make_pair('+', c_yellow));
        vGlyphs.push_back(std::make_pair('c', c_light_blue));
        vGlyphs.push_back(std::make_pair('.', c_brown));
        vGlyphs.push_back(std::make_pair(',', c_blue));
        vGlyphs.push_back(std::make_pair('_', c_red));
        vGlyphs.push_back(std::make_pair('_', c_cyan));

        const int iHour = hour_of_day<int>( calendar::turn );
        wprintz(time_window, c_white, "[");
        bool bAddTrail = false;

        for (int i = 0; i < 14; i += 2) {
            if (iHour >= 8 + i && iHour <= 13 + (i / 2)) {
                wputch(time_window, hilite(c_white), ' ');

            } else if (iHour >= 6 + i && iHour <= 7 + i) {
                wputch(time_window, hilite(vGlyphs[i].second), vGlyphs[i].first);
                bAddTrail = true;

            } else if (iHour >= (18 + i) % 24 && iHour <= (19 + i) % 24) {
                wputch(time_window, vGlyphs[i + 1].second, vGlyphs[i + 1].first);

            } else if (bAddTrail && iHour >= 6 + (i / 2)) {
                wputch(time_window, hilite(c_white), ' ');

            } else {
                wputch(time_window, c_white, ' ');
            }
        }

        wprintz(time_window, c_white, "]");
    } else {
        wprintz( time_window, c_white, _( "Time: ???") );
    }

    const oter_id &cur_ter = overmap_buffer.ter(u.global_omt_location());

    werase(w_location);
    mvwprintz( w_location, 0, 0, cur_ter->get_color(), utf8_truncate( cur_ter->get_name(), 14 ) );

    if (get_levz() < 0) {
        mvwprintz(w_location, 0, 18, c_light_gray, _("Underground"));
    } else {
        mvwprintz( w_location, 0, 18, weather_data( weather ).color, weather_data( weather ).name );
    }

    if( u.has_item_with_flag( "THERMOMETER" ) || u.has_bionic( bionic_id( "bio_meteorologist" ) ) ) {
        wprintz( w_location, c_white, " %s", print_temperature( get_temperature() ).c_str());
    }

    //moon phase display
    static std::vector<std::string> vMoonPhase = {"(   )", "(  ))", "( | )", "((  )"};

    const int iPhase = int(calendar::turn.moon());
    std::string sPhase = vMoonPhase[iPhase%4];

    if (iPhase > 0) {
        sPhase.insert(5 - ((iPhase > 4) ? iPhase%4 : 0), "</color>");
        sPhase.insert(5 - ((iPhase < 4) ? iPhase+1 : 5), "<color_" + string_from_color(i_black) + ">");
    }

    trim_and_print( w_location, 1, 0, 10, c_white, _("Moon %s"), sPhase.c_str() );

    const auto ll = get_light_level(g->u.fine_detail_vision_mod());
    mvwprintz(w_location, 1, 15, c_light_gray, "%s ", _("Lighting:"));
    wprintz(w_location, ll.second, ll.first.c_str());

    wrefresh(w_location);

    //Safemode coloring
    catacurses::window day_window = sideStyle ? w_status2 : w_status;
    mvwprintz(day_window, 0, sideStyle ? 0 : 41, c_white, _("%s, day %d"),
              calendar::name_season( season_of_year( calendar::turn ) ), day_of_season<int>( calendar::turn ) + 1 );
    if( safe_mode != SAFE_MODE_OFF || get_option<bool>( "AUTOSAFEMODE" ) ) {
        int iPercent = turnssincelastmon * 100 / get_option<int>( "AUTOSAFEMODETURNS" );
        wmove(w_status, sideStyle ? 4 : 1, getmaxx(w_status) - 4);
        const std::array<std::string, 4> letters = {{ "S", "A", "F", "E" }};
        for (int i = 0; i < 4; i++) {
            nc_color c = (safe_mode == SAFE_MODE_OFF && iPercent < (i + 1) * 25) ? c_red : c_green;
            wprintz(w_status, c, letters[i].c_str());
        }
    }
    wrefresh(w_status);
    if( sideStyle ) {
        wrefresh(w_status2);
    }

    draw_minimap();
    draw_pixel_minimap();
    draw_sidebar_messages();
}

void game::draw_sidebar_messages()
{
    if (fullscreen) {
        return;
    }

    werase(w_messages);

    // Print liveview or monster info and start log messages output below it.
    int topline = liveview.draw(w_messages, getmaxy(w_messages));
    if ( topline == 0 ) {
        topline = mon_info(w_messages) + 2;
    }
    int line = getmaxy(w_messages) - 1;
    int maxlength = getmaxx(w_messages);
    Messages::display_messages(w_messages, 0, topline, maxlength, line);
    wrefresh(w_messages);
}

void game::draw_critter( const Creature &critter, const tripoint &center )
{
    const int my = POSY + ( critter.posy() - center.y );
    const int mx = POSX + ( critter.posx() - center.x );
    if( !is_valid_in_w_terrain( mx, my ) ) {
        return;
    }
    if( critter.posz() != center.z && m.has_zlevels() ) {
        static const tripoint up_tripoint( 0, 0, 1 );
        if( critter.posz() == center.z - 1 &&
            ( debug_mode || u.sees( critter ) ) &&
            m.valid_move( critter.pos(), critter.pos() + up_tripoint, false, true ) ) {
            // Monster is below
            // TODO: Make this show something more informative than just green 'v'
            // TODO: Allow looking at this mon with look command
            // TODO: Redraw this after weather etc. animations
            mvwputch( w_terrain, my, mx, c_green_cyan, 'v' );
        }
        return;
    }
    if( u.sees( critter ) || &critter == &u ) {
        critter.draw( w_terrain, center.x, center.y, false );
        return;
    }

    if( u.sees_with_infrared( critter ) ) {
        mvwputch( w_terrain, my, mx, c_red, '?' );
    }
}

bool game::is_in_viewport( const tripoint& p, int margin ) const
{
    const tripoint diff( u.pos() + u.view_offset - p );

    return ( std::abs( diff.x ) <= getmaxx( w_terrain ) / 2 - margin ) &&
           ( std::abs( diff.y ) <= getmaxy( w_terrain ) / 2 - margin );
}

void game::draw_ter( const bool draw_sounds )
{
    draw_ter( u.pos() + u.view_offset, false, draw_sounds );
}

void game::draw_ter( const tripoint &center, const bool looking, const bool draw_sounds )
{
    ter_view_x = center.x;
    ter_view_y = center.y;
    ter_view_z = center.z;
    const int posx = center.x;
    const int posy = center.y;

    // TODO: Make it not rebuild the cache all the time (cache point+moves?)
    if( !looking ) {
        // If we're looking, the cache is built at start (entering looking mode)
        m.build_map_cache( center.z );
    }

    m.draw( w_terrain, center );

    if( draw_sounds ) {
        draw_footsteps( w_terrain, {POSX - center.x, POSY - center.y, center.z} );
    }

    for( Creature &critter : all_creatures() ) {
        draw_critter( critter, center );
    }

    if( u.has_active_bionic( bionic_id( "bio_scent_vision" ) ) && u.view_offset.z == 0 ) {
        tripoint tmp = center;
        int &realx = tmp.x;
        int &realy = tmp.y;
        for( realx = posx - POSX; realx <= posx + POSX; realx++ ) {
            for( realy = posy - POSY; realy <= posy + POSY; realy++ ) {
                if( scent.get( tmp ) != 0 ) {
                    int tempx = posx - realx;
                    int tempy = posy - realy;
                    if ( !( isBetween( tempx, -2, 2 ) &&
                            isBetween( tempy, -2, 2 ) ) ) {
                        if( critter_at( tmp ) ) {
                            mvwputch( w_terrain, realy + POSY - posy,
                                      realx + POSX - posx, c_white, '?' );
                        } else {
                            mvwputch( w_terrain, realy + POSY - posy,
                                      realx + POSX - posx, c_magenta, '#' );
                        }
                    }
                }
            }
        }
    }

    if( !destination_preview.empty() && u.view_offset.z == 0 ) {
        // Draw auto-move preview trail
        const tripoint &final_destination = destination_preview.back();
        tripoint line_center = u.pos() + u.view_offset;
        draw_line( final_destination, line_center, destination_preview );
        mvwputch(w_terrain, POSY + (final_destination.y - (u.posy() + u.view_offset.y)),
                 POSX + (final_destination.x - (u.posx() + u.view_offset.x)), c_white, 'X');
    }

    if( u.controlling_vehicle && !looking ) {
        draw_veh_dir_indicator( false );
        draw_veh_dir_indicator( true );
    }

    // Place the cursor over the player as is expected by screen readers.
    wmove( w_terrain, POSY + g->u.pos().y - center.y, POSX + g->u.pos().x - center.x );
}

tripoint game::get_veh_dir_indicator_location( bool next ) const
{
    if( !get_option<bool>( "VEHICLE_DIR_INDICATOR" ) ) {
        return tripoint_min;
    }
    vehicle *veh = m.veh_at( u.pos() );
    if( !veh ) {
        return tripoint_min;
    }
    rl_vec2d face = next ? veh->dir_vec() : veh->face_vec();
    float r = 10.0;
    return { static_cast<int>(r * face.x), static_cast<int>(r * face.y), u.pos().z };
}

void game::draw_veh_dir_indicator( bool next )
{
    tripoint indicator_offset = get_veh_dir_indicator_location( next );
    if( indicator_offset != tripoint_min ) {
        auto col = next ? c_white : c_dark_gray;
        mvwputch( w_terrain, POSY + indicator_offset.y - u.view_offset.y,
                  POSX + indicator_offset.x - u.view_offset.x, col, 'X' );
    }
}

void game::refresh_all()
{
    const int minz = m.has_zlevels() ? -OVERMAP_DEPTH : get_levz();
    const int maxz = m.has_zlevels() ? OVERMAP_HEIGHT : get_levz();
    for( int z = minz; z <= maxz; z++ ) {
        m.reset_vehicle_cache( z );
    }

    draw();
    catacurses::refresh();
}

void game::draw_minimap()
{
    // Draw the box
    werase(w_minimap);
    draw_border(w_minimap);

    const tripoint curs = u.global_omt_location();
    const int cursx = curs.x;
    const int cursy = curs.y;
    const tripoint targ = u.get_active_mission_target();
    bool drew_mission = targ == overmap::invalid_tripoint;

    for (int i = -2; i <= 2; i++) {
        for (int j = -2; j <= 2; j++) {
            const int omx = cursx + i;
            const int omy = cursy + j;
            nc_color ter_color;
            long ter_sym;
            const bool seen = overmap_buffer.seen(omx, omy, get_levz());
            const bool vehicle_here = overmap_buffer.has_vehicle(omx, omy, get_levz());
            if (overmap_buffer.has_note(omx, omy, get_levz())) {

                const std::string &note_text = overmap_buffer.note(omx, omy, get_levz());

                ter_color = c_yellow;
                ter_sym = 'N';

                int symbolIndex = note_text.find(':');
                int colorIndex = note_text.find(';');

                bool symbolFirst = symbolIndex < colorIndex;

                if (colorIndex > -1 && symbolIndex > -1) {
                    if (symbolFirst) {
                        if (colorIndex > 4) {
                            colorIndex = -1;
                        }
                        if (symbolIndex > 1) {
                            symbolIndex = -1;
                            colorIndex = -1;
                        }
                    } else {
                        if (symbolIndex > 4) {
                            symbolIndex = -1;
                        }
                        if (colorIndex > 2) {
                            colorIndex = -1;
                        }
                    }
                } else if (colorIndex > 2) {
                    colorIndex = -1;
                } else if (symbolIndex > 1) {
                    symbolIndex = -1;
                }

                if (symbolIndex > -1) {
                    int symbolStart = 0;
                    if (colorIndex > -1 && !symbolFirst) {
                        symbolStart = colorIndex + 1;
                    }
                    ter_sym = note_text.substr(symbolStart, symbolIndex - symbolStart).c_str()[0];
                }

                if (colorIndex > -1) {

                    int colorStart = 0;

                    if (symbolIndex > -1 && symbolFirst) {
                        colorStart = symbolIndex + 1;
                    }

                    std::string sym = note_text.substr(colorStart, colorIndex - colorStart);

                    if (sym.length() == 2) {
                        if (sym == "br") {
                            ter_color = c_brown;
                        } else if (sym == "lg") {
                            ter_color = c_light_gray;
                        } else if (sym == "dg") {
                            ter_color = c_dark_gray;
                        }
                    } else {
                        char colorID = sym.c_str()[0];
                        if (colorID == 'r') {
                            ter_color = c_light_red;
                        } else if (colorID == 'R') {
                            ter_color = c_red;
                        } else if (colorID == 'g') {
                            ter_color = c_light_green;
                        } else if (colorID == 'G') {
                            ter_color = c_green;
                        } else if (colorID == 'b') {
                            ter_color = c_light_blue;
                        } else if (colorID == 'B') {
                            ter_color = c_blue;
                        } else if (colorID == 'W') {
                            ter_color = c_white;
                        } else if (colorID == 'C') {
                            ter_color = c_cyan;
                        } else if (colorID == 'c') {
                            ter_color = c_light_cyan;
                        } else if (colorID == 'P') {
                            ter_color = c_pink;
                        } else if (colorID == 'm') {
                            ter_color = c_magenta;
                        }
                    }
                }
            } else if (!seen) {
                ter_sym = ' ';
                ter_color = c_black;
            } else if (vehicle_here) {
                ter_color = c_cyan;
                ter_sym = 'c';
            } else {
                const oter_id &cur_ter = overmap_buffer.ter(omx, omy, get_levz());
                ter_sym = cur_ter->get_sym();
                if (overmap_buffer.is_explored(omx, omy, get_levz())) {
                    ter_color = c_dark_gray;
                } else {
                    ter_color = cur_ter->get_color();
                }
            }
            if (!drew_mission && targ.x == omx && targ.y == omy) {
                // If there is a mission target, and it's not on the same
                // overmap terrain as the player character, mark it.
                // TODO: Inform player if the mission is above or below
                drew_mission = true;
                if (i != 0 || j != 0) {
                    ter_color = red_background(ter_color);
                }
            }
            if (i == 0 && j == 0) {
                mvwputch_hi(w_minimap, 3, 3, ter_color, ter_sym);
            } else {
                mvwputch(w_minimap, 3 + j, 3 + i, ter_color, ter_sym);
            }
        }
    }

    // Print arrow to mission if we have one!
    if( !drew_mission ) {
        double slope = ( cursx != targ.x ) ? double( targ.y - cursy ) / double( targ.x - cursx ) : 4;

        if( cursx == targ.x || fabs( slope ) > 3.5 ) { // Vertical slope
            if( targ.y > cursy ) {
                mvwputch( w_minimap, 6, 3, c_red, '*' );
            } else {
                mvwputch( w_minimap, 0, 3, c_red, '*' );
            }
        } else {
            int arrowx = -1, arrowy = -1;
            if( fabs( slope ) >= 1. ) { // y diff is bigger!
                arrowy = ( targ.y > cursy ? 6 : 0 );
                arrowx = int( 3 + 3 * ( targ.y > cursy ? slope : ( 0 - slope ) ) );
                if( arrowx < 0 ) {
                    arrowx = 0;
                }
                if( arrowx > 6 ) {
                    arrowx = 6;
                }
            } else {
                arrowx = ( targ.x > cursx ? 6 : 0 );
                arrowy = int( 3 + 3 * ( targ.x > cursx ? slope : ( 0 - slope ) ) );
                if( arrowy < 0 ) {
                    arrowy = 0;
                }
                if( arrowy > 6 ) {
                    arrowy = 6;
                }
            }
            char glyph = '*';
            if( targ.z > u.posz() ) {
                glyph = '^';
            } else if( targ.z < u.posz() ) {
                glyph = 'v';
            }

            mvwputch( w_minimap, arrowy, arrowx, c_red, glyph );
        }
    }
    wrefresh( w_minimap );
}

float game::natural_light_level( const int zlev ) const
{
    // ignore while underground or above limits
    if( zlev > OVERMAP_HEIGHT || zlev < 0 ) {
        return LIGHT_AMBIENT_MINIMAL;
    }

    if( latest_lightlevels[zlev] > -std::numeric_limits<float>::max() ) {
        // Already found the light level for now?
        return latest_lightlevels[zlev];
    }

    float ret = LIGHT_AMBIENT_MINIMAL;

    // Sunlight/moonlight related stuff
    if( !lightning_active ) {
        ret = calendar::turn.sunlight();
    } else {
        // Recent lightning strike has lit the area
        ret = DAYLIGHT_LEVEL;
    }

    ret += weather_data(weather).light_modifier;

    // Artifact light level changes here. Even though some of these only have an effect
    // aboveground it is cheaper performance wise to simply iterate through the entire
    // list once instead of twice.
    float mod_ret = -1;
    // Each artifact change does std::max(mod_ret, new val) since a brighter end value
    // will trump a lower one.
    if( const event *e = events.get( EVENT_DIM ) ) {
        // EVENT_DIM slowly dims the natural sky level, then relights it.
        const time_duration left = e->when - calendar::turn;
        // EVENT_DIM has an occurrence date of turn + 50, so the first 25 dim it,
        if( left > 25_turns ) {
            mod_ret = std::max( static_cast<double>( mod_ret ), ( ret * ( left - 25_turns ) ) / 25_turns );
            // and the last 25 scale back towards normal.
        } else {
            mod_ret = std::max( static_cast<double>( mod_ret ), ( ret * ( 25_turns - left ) ) / 25_turns );
        }
    }
    if( events.queued( EVENT_ARTIFACT_LIGHT ) ) {
        // EVENT_ARTIFACT_LIGHT causes everywhere to become as bright as day.
        mod_ret = std::max<float>( ret, DAYLIGHT_LEVEL );
    }
    // If we had a changed light level due to an artifact event then it overwrites
    // the natural light level.
    if( mod_ret > -1 ) {
        ret = mod_ret;
    }

    // Cap everything to our minimum light level
    ret = std::max<float>( LIGHT_AMBIENT_MINIMAL, ret );

    latest_lightlevels[zlev] = ret;

    return ret;
}

unsigned char game::light_level( const int zlev ) const
{
    const float light = natural_light_level( zlev );
    return LIGHT_RANGE(light);
}

void game::reset_light_level()
{
    for( float &lev : latest_lightlevels ) {
        lev = -std::numeric_limits<float>::max();
    }
}

//Gets the next free ID, also used for player ID's.
int game::assign_npc_id()
{
    int ret = next_npc_id;
    next_npc_id++;
    return ret;
}

Creature *game::is_hostile_nearby()
{
    int distance = (get_option<int>( "SAFEMODEPROXIMITY" ) <= 0) ? MAX_VIEW_DISTANCE : get_option<int>( "SAFEMODEPROXIMITY" );
    return is_hostile_within(distance);
}

Creature *game::is_hostile_very_close()
{
    return is_hostile_within( DANGEROUS_PROXIMITY );
}

Creature *game::is_hostile_within(int distance)
{
    for( auto &critter : u.get_visible_creatures( distance ) ) {
        if( u.attitude_to( *critter ) == Creature::A_HOSTILE ) {
            return critter;
        }
    }

    return nullptr;
}

//get the fishable critters around and return these
std::vector<monster*> game::get_fishable(int distance)
{
    std::vector<monster*> unique_fish;
    for( monster &critter : all_monsters() ) {
        if (critter.has_flag(MF_FISHABLE)) {
            int mondist = rl_dist( u.pos(), critter.pos() );
            if (mondist <= distance) {
                unique_fish.push_back( &critter );
            }
        }
    }

    return unique_fish;
}

// Print monster info to the given window, and return the lowest row (0-indexed)
// to which we printed. This is used to share a window with the message log and
// make optimal use of space.
int game::mon_info( const catacurses::window &w )
{
    const int width = getmaxx(w);
    const int maxheight = 12;
    const int startrow = use_narrow_sidebar() ? 1 : 0;

    int newseen = 0;
    const int iProxyDist = (get_option<int>( "SAFEMODEPROXIMITY" ) <= 0) ? MAX_VIEW_DISTANCE : get_option<int>( "SAFEMODEPROXIMITY" );
    // 7 0 1    unique_types uses these indices;
    // 6 8 2    0-7 are provide by direction_from()
    // 5 4 3    8 is used for local monsters (for when we explain them below)
    std::vector<npc*> unique_types[9];
    std::vector<const mtype*> unique_mons[9];
    // dangerous_types tracks whether we should print in red to warn the player
    bool dangerous[8];
    for( auto &dangerou : dangerous ) {
        dangerou = false;
    }

    tripoint view = u.pos() + u.view_offset;
    new_seen_mon.clear();

    for( auto &c : u.get_visible_creatures( SEEX * MAPSIZE ) ) {
        const auto m = dynamic_cast<monster*>( c );
        const auto p = dynamic_cast<npc*>( c );
        const auto dir_to_mon = direction_from( view.x, view.y, c->posx(), c->posy() );
        const int mx = POSX + ( c->posx() - view.x );
        const int my = POSY + ( c->posy() - view.y );
        int index = 8;
        if( !is_valid_in_w_terrain( mx, my ) ) {
            // for compatibility with old code, see diagram below, it explains the values for index,
            // also might need revisiting one z-levels are in.
            switch( dir_to_mon ) {
                case ABOVENORTHWEST:
                case NORTHWEST:
                case BELOWNORTHWEST:
                    index = 7;
                    break;
                case ABOVENORTH:
                case NORTH:
                case BELOWNORTH:
                    index = 0;
                    break;
                case ABOVENORTHEAST:
                case NORTHEAST:
                case BELOWNORTHEAST:
                    index = 1;
                    break;
                case ABOVEWEST:
                case WEST:
                case BELOWWEST:
                    index = 6;
                    break;
                case ABOVECENTER:
                case CENTER:
                case BELOWCENTER:
                    index = 8;
                    break;
                case ABOVEEAST:
                case EAST:
                case BELOWEAST:
                    index = 2;
                    break;
                case ABOVESOUTHWEST:
                case SOUTHWEST:
                case BELOWSOUTHWEST:
                    index = 5;
                    break;
                case ABOVESOUTH:
                case SOUTH:
                case BELOWSOUTH:
                    index = 4;
                    break;
                case ABOVESOUTHEAST:
                case SOUTHEAST:
                case BELOWSOUTHEAST:
                    index = 3;
                    break;
            }
        }

        rule_state safemode_state = RULE_NONE;
        const bool safemode_empty = get_safemode().empty();

        if( m != nullptr ) {
            //Safemode monster check
            auto &critter = *m;

            const monster_attitude matt = critter.attitude(&u);
            const int mon_dist = rl_dist( u.pos(), critter.pos() );
            safemode_state = get_safemode().check_monster(critter.name(), critter.attitude_to(u), mon_dist);

            if ((!safemode_empty && safemode_state == RULE_BLACKLISTED) || (safemode_empty && (MATT_ATTACK == matt || MATT_FOLLOW == matt))) {
                if (index < 8 && critter.sees( g->u )) {
                    dangerous[index] = true;
                }

                if (!safemode_empty || mon_dist <= iProxyDist) {
                    bool passmon = false;
                    if (critter.ignoring > 0) {
                        if (safe_mode != SAFE_MODE_ON) {
                            critter.ignoring = 0;
                        } else if (mon_dist > critter.ignoring / 2 || mon_dist < 6) {
                            passmon = true;
                        }
                    }

                    if (!passmon) {
                        newseen++;
                        new_seen_mon.push_back( shared_from( critter ) );
                    }
                }
            }

            auto &vec = unique_mons[index];
            if( std::find( vec.begin(), vec.end(), critter.type ) == vec.end() ) {
                vec.push_back( critter.type );
            }
        } else if( p != nullptr ) {
            //Safe mode NPC check

            const int npc_dist = rl_dist( u.pos(), p->pos() );
            safemode_state = get_safemode().check_monster(get_safemode().npc_type_name(), p->attitude_to( u ), npc_dist);

            if ( ( !safemode_empty && safemode_state == RULE_BLACKLISTED ) || (safemode_empty && p->get_attitude() == NPCATT_KILL ) ) {
                if ( !safemode_empty || npc_dist <= iProxyDist ) {
                    newseen++;
                }
            }
            unique_types[index].push_back( p );
        }
    }

    if (newseen > mostseen) {
        if (newseen - mostseen == 1) {
            if (!new_seen_mon.empty()) {
                monster &critter = *new_seen_mon.back();
                cancel_activity_query( string_format( _( "%s spotted!" ), critter.name().c_str() ) );
                if (u.has_trait( trait_id( "M_DEFENDER" ) ) && critter.type->in_species( PLANT )) {
                    add_msg(m_warning, _("We have detected a %s."), critter.name().c_str());
                    if (!u.has_effect( effect_adrenaline_mycus)){
                        u.add_effect( effect_adrenaline_mycus, 30_minutes );
                    } else if( u.get_effect_int( effect_adrenaline_mycus ) == 1 ) {
                        // Triffids present.  We ain't got TIME to adrenaline comedown!
                        u.add_effect( effect_adrenaline_mycus, 15_minutes );
                        u.mod_pain(3); // Does take it out of you, though
                        add_msg(m_info, _("Our fibers strain with renewed wrath!"));
                    }
                }
            } else {
                //Hostile NPC
                cancel_activity_query( _( "Hostile survivor spotted!" ) );
            }
        } else {
            cancel_activity_query( _( "Monsters spotted!" ) );
        }
        turnssincelastmon = 0;
        if (safe_mode == SAFE_MODE_ON) {
            set_safe_mode( SAFE_MODE_STOP );
        }
    } else if ( get_option<bool>( "AUTOSAFEMODE" ) && newseen == 0 ) { // Auto-safe mode
        turnssincelastmon++;
        if (turnssincelastmon >= get_option<int>( "AUTOSAFEMODETURNS" ) && safe_mode == SAFE_MODE_OFF) {
            set_safe_mode( SAFE_MODE_ON );
        }
    }

    if (newseen == 0 && safe_mode == SAFE_MODE_STOP) {
        set_safe_mode( SAFE_MODE_ON );
    }

    mostseen = newseen;

    // Print the direction headings
    // Reminder:
    // 7 0 1    unique_types uses these indices;
    // 6 8 2    0-7 are provide by direction_from()
    // 5 4 3    8 is used for local monsters (for when we explain them below)

    const std::array<std::string, 8> dir_labels = {{
        _("North:"), _("NE:"), _("East:"), _("SE:"),
        _("South:"), _("SW:"), _("West:"), _("NW:")
    }};
    std::array<int, 8> widths;
    for (int i = 0; i < 8; i++) {
        widths[i] = utf8_width(dir_labels[i].c_str());
    }
    std::array<int, 8> xcoords;
    const std::array<int, 8> ycoords = {{ 0, 0, 1, 2, 2, 2, 1, 0 }};
    xcoords[0] = xcoords[4] = width / 3;
    xcoords[1] = xcoords[3] = xcoords[2] = (width / 3) * 2;
    xcoords[5] = xcoords[6] = xcoords[7] = 0;
    //for the alignment of the 1,2,3 rows on the right edge
    xcoords[2] -= utf8_width(_("East:")) - utf8_width(_("NE:"));
    for (int i = 0; i < 8; i++) {
        nc_color c = unique_types[i].empty() && unique_mons[i].empty() ? c_dark_gray
                     : (dangerous[i] ? c_light_red : c_light_gray);
        mvwprintz(w, ycoords[i] + startrow, xcoords[i], c, dir_labels[i].c_str());
    }

    // Print the symbols of all monsters in all directions.
    for (int i = 0; i < 8; i++) {
        int symroom;
        point pr(xcoords[i] + widths[i] + 1, ycoords[i] + startrow);

        // The list of symbols needs a space on each end.
        symroom = (width / 3) - widths[i] - 2;
        const int typeshere_npc = unique_types[i].size();
        const int typeshere_mon = unique_mons[i].size();
        const int typeshere = typeshere_mon + typeshere_npc;
        for (int j = 0; j < typeshere && j < symroom; j++) {
            nc_color c;
            std::string sym;
            if (symroom < typeshere && j == symroom - 1) {
                // We've run out of room!
                c = c_white;
                sym = "+";
            } else if (j < typeshere_npc) {
                switch (unique_types[i][j]->get_attitude()) {
                case NPCATT_KILL:
                    c = c_red;
                    break;
                case NPCATT_FOLLOW:
                    c = c_light_green;
                    break;
                default:
                    c = c_pink;
                    break;
                }
                sym = "@";
            } else {
                const mtype& mt = *unique_mons[i][j - typeshere_npc];
                c = mt.color;
                sym = mt.sym;
            }
            mvwprintz( w, pr.y, pr.x, c, sym );

            pr.x++;
        }
    } // for (int i = 0; i < 8; i++)

    // Now we print their full names!

    std::set<const mtype*> listed_mons;

    // Start printing monster names on row 4. Rows 0-2 are for labels, and row 3
    // is blank.
    point pr(0, 4 + startrow);

    int lastrowprinted = 2 + startrow;

    // Print monster names, starting with those at location 8 (nearby).
    for (int j = 8; j >= 0 && pr.y < maxheight; j--) {
        // Separate names by some number of spaces (more for local monsters).
        int namesep = (j == 8 ? 2 : 1);
        for( const mtype* type : unique_mons[j] ) {
            if( pr.y >= maxheight ) {
                // no space to print to anyway
                break;
            }
            if( listed_mons.count( type ) > 0 ) {
                // this type is already printed.
                continue;
            }
            listed_mons.insert( type );

            const mtype& mt = *type;
            const std::string name = mt.nname();

            // Move to the next row if necessary. (The +2 is for the "Z ").
            if (pr.x + 2 + utf8_width(name) >= width) {
                pr.y++;
                pr.x = 0;
            }

            if (pr.y < maxheight) { // Don't print if we've overflowed
                lastrowprinted = pr.y;
                mvwprintz( w, pr.y, pr.x, mt.color, mt.sym );
                pr.x += 2; // symbol and space
                nc_color danger = c_dark_gray;
                if (mt.difficulty >= 30) {
                    danger = c_red;
                } else if (mt.difficulty >= 16) {
                    danger = c_light_red;
                } else if (mt.difficulty >= 8) {
                    danger = c_white;
                } else if (mt.agro > 0) {
                    danger = c_light_gray;
                }
                mvwprintz( w, pr.y, pr.x, danger, name );
                pr.x += utf8_width(name) + namesep;
            }
        }
    }

    return lastrowprinted;
}

void game::cleanup_dead()
{
    // Dead monsters need to stay in the tracker until everything else that needs to die does so
    // This is because dying monsters can still interact with other dying monsters (@ref Creature::killer)
    bool monster_is_dead = critter_tracker->kill_marked_for_death();

    bool npc_is_dead = false;
    // can't use all_npcs as that does not include dead ones
    for( const auto &n : active_npc ) {
        if( n->is_dead() ) {
            n->die( nullptr ); // make sure this has been called to create corpses etc.
            npc_is_dead = true;
        }
    }

    if( monster_is_dead ) {
        // From here on, pointers to creatures get invalidated as dead creatures get removed.
        critter_tracker->remove_dead();
    }

    if( npc_is_dead ) {
        for( auto it = active_npc.begin(); it != active_npc.end(); ) {
            if( (*it)->is_dead() ) {
                overmap_buffer.remove_npc( ( *it )->getID() );
                it = active_npc.erase( it );
            } else {
                it++;
            }
        }
    }

    critter_died = false;
}

void game::monmove()
{
    cleanup_dead();

    // Make sure these don't match the first time around.
    tripoint cached_lev = m.get_abs_sub() + tripoint( 1, 0, 0 );

    mfactions monster_factions;
    const auto &playerfaction = mfaction_str_id( "player" );
    for( monster &critter : all_monsters() ) {
        // The first time through, and any time the map has been shifted,
        // recalculate monster factions.
        if( cached_lev != m.get_abs_sub() ) {
            // monster::plan() needs to know about all monsters on the same team as the monster.
            monster_factions.clear();
            for( monster &critter : all_monsters() ) {
                if( critter.friendly == 0 ) {
                    // Only 1 faction per mon at the moment.
                    monster_factions[ critter.faction ].insert( &critter );
                } else {
                    monster_factions[ playerfaction ].insert( &critter );
                }
            }
            cached_lev = m.get_abs_sub();
        }

        // Critters in impassable tiles get pushed away, unless it's not impassable for them
        if( !critter.is_dead() && m.impassable( critter.pos() ) && !critter.can_move_to( critter.pos() ) ) {
            dbg(D_ERROR) << "game:monmove: " << critter.name().c_str()
                         << " can't move to its location! (" << critter.posx()
                         << ":" << critter.posy() << ":" << critter.posz() << "), "
                         << m.tername( critter.pos() ).c_str();
            add_msg( m_debug, "%s can't move to its location! (%d,%d,%d), %s", critter.name().c_str(),
                     critter.posx(), critter.posy(), critter.posz(), m.tername( critter.pos() ).c_str() );
            bool okay = false;
            for( const tripoint &dest : m.points_in_radius( critter.pos(), 3 ) ) {
                if( critter.can_move_to( dest ) && is_empty( dest ) ) {
                    critter.setpos( dest );
                    okay = true;
                    break;
                }
            }
            if( !okay ) {
                // die of "natural" cause (overpopulation is natural)
                critter.die( nullptr );
            }
        }

        if (!critter.is_dead()) {
            critter.process_turn();
        }

        m.creature_in_field( critter );

        while (critter.moves > 0 && !critter.is_dead()) {
            critter.made_footstep = false;
            // Controlled critters don't make their own plans
            if (!critter.has_effect( effect_controlled)) {
                // Formulate a path to follow
                critter.plan( monster_factions );
            }
            critter.move(); // Move one square, possibly hit u
            critter.process_triggers();
            m.creature_in_field( critter );
        }

        if (!critter.is_dead() &&
            u.has_active_bionic( bionic_id( "bio_alarm" ) ) &&
            u.power_level >= 25 &&
            rl_dist( u.pos(), critter.pos() ) <= 5 &&
            !critter.is_hallucination()) {
                u.charge_power(-25);
                add_msg(m_warning, _("Your motion alarm goes off!"));
                cancel_activity_query( _( "Your motion alarm goes off!" ) );
                if (u.in_sleep_state()) {
                    u.wake_up();
                }
        }
    }

    cleanup_dead();

    // The remaining monsters are all alive, but may be outside of the reality bubble.
    // If so, despawn them. This is not the same as dying, they will be stored for later and the
    // monster::die function is not called.
    for( monster &critter : all_monsters() ) {
        if( critter.posx() < 0 - ( SEEX * MAPSIZE ) / 6 ||
            critter.posy() < 0 - ( SEEY * MAPSIZE ) / 6 ||
            critter.posx() > ( SEEX * MAPSIZE * 7 ) / 6 ||
            critter.posy() > ( SEEY * MAPSIZE * 7 ) / 6 ) {
            despawn_monster( critter );
        }
    }

    // Now, do active NPCs.
    for( npc &guy : g->all_npcs() ) {
        int turns = 0;
        m.creature_in_field( guy );
        guy.process_turn();
        while( !guy.is_dead() && !guy.in_sleep_state() && guy.moves > 0 && turns < 10 ) {
            int moves = guy.moves;
            guy.move();
            if( moves == guy.moves ) {
                // Count every time we exit npc::move() without spending any moves.
                turns++;
            }

            // Turn on debug mode when in infinite loop
            // It has to be done before the last turn, otherwise
            // there will be no meaningful debug output.
            if( turns == 9 ) {
                debugmsg( "NPC %s entered infinite loop. Turning on debug mode",
                          guy.name.c_str() );
                debug_mode = true;
            }
        }

        // If we spun too long trying to decide what to do (without spending moves),
        // Invoke cranial detonation to prevent an infinite loop.
        if( turns == 10 ) {
            add_msg( _( "%s's brain explodes!" ), guy.name.c_str() );
            guy.die( nullptr );
        }

        if( !guy.is_dead() ) {
            guy.process_active_items();
            guy.update_body();
        }
    }
    cleanup_dead();
}

void game::flashbang( const tripoint &p, bool player_immune)
{
    draw_explosion( p, 8, c_white );
    int dist = rl_dist( u.pos(), p );
    if (dist <= 8 && !player_immune) {
        if (!u.has_bionic( bionic_id( "bio_ears" ) ) && !u.is_wearing("rm13_armor_on")) {
            u.add_effect( effect_deaf, time_duration::from_turns( 40 - dist * 4 ) );
        }
        if( m.sees( u.pos(), p, 8 ) ) {
            int flash_mod = 0;
            if( u.has_trait( trait_PER_SLIME ) ) {
                if (one_in(2)) {
                    flash_mod = 3; // Yay, you weren't looking!
                }
            } else if( u.has_trait( trait_PER_SLIME_OK ) ) {
                flash_mod = 8; // Just retract those and extrude fresh eyes
            } else if( u.has_bionic( bionic_id( "bio_sunglasses" ) ) || u.is_wearing( "rm13_armor_on" ) ) {
                flash_mod = 6;
            } else if( u.worn_with_flag( "BLIND" ) || u.worn_with_flag( "FLASH_PROTECTION" ) ) {
                flash_mod = 3; // Not really proper flash protection, but better than nothing
            }
            u.add_env_effect( effect_blind, bp_eyes, (12 - flash_mod - dist) / 2, time_duration::from_turns( 10 - dist ) );
        }
    }
    for( monster &critter : all_monsters() ) {
        //@todo: can the following code be called for all types of creatures
        dist = rl_dist( critter.pos(), p );
        if( dist <= 8 ) {
            if( dist <= 4 ) {
                critter.add_effect( effect_stunned, time_duration::from_turns( 10 - dist ) );
            }
            if( critter.has_flag(MF_SEES) && m.sees( critter.pos(), p, 8 ) ) {
                critter.add_effect( effect_blind, time_duration::from_turns( 18 - dist ) );
            }
            if( critter.has_flag(MF_HEARS) ) {
                critter.add_effect( effect_deaf, time_duration::from_turns( 60 - dist * 4 ) );
            }
        }
    }
    sounds::sound( p, 12, _("a huge boom!"));
    // TODO: Blind/deafen NPC
}

void game::shockwave( const tripoint &p, int radius, int force, int stun, int dam_mult,
                      bool ignore_player )
{
    draw_explosion( p, radius, c_blue );

    sounds::sound( p, force * force * dam_mult / 2, _( "Crack!" ) );

    for( monster &critter : all_monsters() ) {
        if( rl_dist( critter.pos(), p ) <= radius ) {
            add_msg(_("%s is caught in the shockwave!"), critter.name().c_str());
            knockback( p, critter.pos(), force, stun, dam_mult);
        }
    }
    //@todo: combine the two loops and the case for g->u using all_creatures()
    for( npc &guy : all_npcs() ) {
        if( rl_dist( guy.pos(), p ) <= radius ) {
            add_msg( _( "%s is caught in the shockwave!" ), guy.name.c_str() );
            knockback( p, guy.pos(), force, stun, dam_mult );
        }
    }
    if( rl_dist(u.pos(), p ) <= radius && !ignore_player &&
          (!u.has_trait( trait_LEG_TENT_BRACE ) || u.footwear_factor() == 1 ||
          (u.footwear_factor() == .5 && one_in( 2 ) ) ) ) {
        add_msg( m_bad, _( "You're caught in the shockwave!" ) );
        knockback( p, u.pos(), force, stun, dam_mult);
    }
}

/* Knockback target at t by force number of tiles in direction from s to t
   stun > 0 indicates base stun duration, and causes impact stun; stun == -1 indicates only impact stun
   dam_mult multiplies impact damage, bash effect on impact, and sound level on impact */

void game::knockback( const tripoint &s, const tripoint &t, int force, int stun, int dam_mult)
{
    std::vector<tripoint> traj;
    traj.clear();
    traj = line_to( s, t, 0, 0 );
    traj.insert( traj.begin(), s ); // how annoying, line_to() doesn't include the originating point!
    traj = continue_line( traj, force );
    traj.insert( traj.begin(), t ); // how annoying, continue_line() doesn't either!

    knockback( traj, force, stun, dam_mult );
}

/* Knockback target at traj.front() along line traj; traj should already have considered knockback distance.
   stun > 0 indicates base stun duration, and causes impact stun; stun == -1 indicates only impact stun
   dam_mult multiplies impact damage, bash effect on impact, and sound level on impact */

void game::knockback( std::vector<tripoint> &traj, int force, int stun, int dam_mult )
{
    (void)force; //FIXME: unused but header says it should do something
    // TODO: make the force parameter actually do something.
    // the header file says higher force causes more damage.
    // perhaps that is what it should do?
    tripoint tp = traj.front();
    if( !critter_at( tp ) ) {
        debugmsg( _( "Nothing at (%d,%d,%d) to knockback!" ), tp.x, tp.y, tp.z );
        return;
    }
    int force_remaining = 0;
    if( monster *const targ = critter_at<monster>( tp, true ) ) {
        if (stun > 0) {
            targ->add_effect( effect_stunned, 1_turns * stun );
            add_msg(_("%s was stunned!"), targ->name().c_str());
        }
        for (size_t i = 1; i < traj.size(); i++) {
            if (m.impassable(traj[i].x, traj[i].y)) {
                targ->setpos(traj[i - 1]);
                force_remaining = traj.size() - i;
                if (stun != 0) {
                    targ->add_effect( effect_stunned, 1_turns * force_remaining );
                    add_msg(_("%s was stunned!"), targ->name().c_str());
                    add_msg(_("%s slammed into an obstacle!"), targ->name().c_str());
                    targ->apply_damage( nullptr, bp_torso, dam_mult * force_remaining );
                    targ->check_dead_state();
                }
                m.bash( traj[i], 2 * dam_mult * force_remaining );
                break;
            } else if( critter_at( traj[i] ) ) {
                targ->setpos(traj[i - 1]);
                force_remaining = traj.size() - i;
                if (stun != 0) {
                     targ->add_effect( effect_stunned, 1_turns * force_remaining );
                     add_msg(_("%s was stunned!"), targ->name().c_str());
                }
                traj.erase(traj.begin(), traj.begin() + i);
                if( critter_at<monster>( traj.front() ) ) {
                    add_msg(_("%s collided with something else and sent it flying!"),
                            targ->name().c_str());
                } else if( npc * const guy = critter_at<npc>( traj.front() ) ) {
                    if (guy->male) {
                        add_msg(_("%s collided with someone else and sent him flying!"),
                                targ->name().c_str());
                    } else {
                        add_msg(_("%s collided with someone else and sent her flying!"),
                                targ->name().c_str());
                    }
                } else if (u.pos() == traj.front()) {
                    add_msg(m_bad, _("%s collided with you and sent you flying!"), targ->name().c_str());
                }
                knockback(traj, force_remaining, stun, dam_mult);
                break;
            }
            targ->setpos(traj[i]);
            if (m.has_flag("LIQUID", targ->pos()) && !targ->can_drown() && !targ->is_dead()) {
                targ->die( nullptr );
                if (u.sees(*targ)) {
                    add_msg(_("The %s drowns!"), targ->name().c_str());
                }
            }
            if (!m.has_flag("LIQUID", targ->pos()) && targ->has_flag(MF_AQUATIC) &&
                !targ->is_dead()) {
                targ->die( nullptr );
                if (u.sees(*targ)) {
                    add_msg(_("The %s flops around and dies!"), targ->name().c_str());
                }
            }
        }
    } else if( npc * const targ = critter_at<npc>( tp ) ) {
        if (stun > 0) {
            targ->add_effect( effect_stunned, 1_turns * stun );
            add_msg(_("%s was stunned!"), targ->name.c_str());
        }
        for (size_t i = 1; i < traj.size(); i++) {
            if (m.impassable(traj[i].x, traj[i].y)) { // oops, we hit a wall!
                targ->setpos( traj[i - 1] );
                force_remaining = traj.size() - i;
                if (stun != 0) {
                    targ->add_effect( effect_stunned, 1_turns * force_remaining );
                    if (targ->has_effect( effect_stunned))
                        add_msg(_("%s was stunned!"), targ->name.c_str());

                    std::array<body_part, 8> bps = {{
                        bp_head,
                        bp_arm_l, bp_arm_r,
                        bp_hand_l, bp_hand_r,
                        bp_torso,
                        bp_leg_l, bp_leg_r
                    }};
                    for (auto &bp : bps) {
                        if (one_in(2)) {
                            targ->deal_damage( nullptr, bp, damage_instance( DT_BASH, force_remaining * dam_mult ) );
                        }
                    }
                    targ->check_dead_state();
                }
                m.bash( traj[i], 2 * dam_mult * force_remaining );
                break;
            } else if( critter_at( traj[i] ) ) {
                targ->setpos( traj[i - 1] );
                force_remaining = traj.size() - i;
                if (stun != 0) {
                    add_msg(_("%s was stunned!"), targ->name.c_str());
                    targ->add_effect( effect_stunned, 1_turns * force_remaining );
                }
                traj.erase(traj.begin(), traj.begin() + i);
                if( critter_at<monster>( traj.front() ) ) {
                    add_msg(_("%s collided with something else and sent it flying!"),
                            targ->name.c_str());
                } else if( npc * const guy = critter_at<npc>( traj.front() ) ) {
                    if (guy->male) {
                        add_msg(_("%s collided with someone else and sent him flying!"),
                                targ->name.c_str());
                    } else {
                        add_msg(_("%s collided with someone else and sent her flying!"),
                                targ->name.c_str());
                    }
                } else if (u.posx() == traj.front().x && u.posy() == traj.front().y &&
                           (u.has_trait( trait_LEG_TENT_BRACE ) && (!u.footwear_factor() ||
                            (u.footwear_factor() == .5 && one_in(2))))) {
                    add_msg(_("%s collided with you, and barely dislodges your tentacles!"), targ->name.c_str());
                    force_remaining = 1;
                } else if (u.posx() == traj.front().x && u.posy() == traj.front().y) {
                    add_msg(m_bad, _("%s collided with you and sent you flying!"), targ->name.c_str());
                }
                knockback(traj, force_remaining, stun, dam_mult);
                break;
            }
            targ->setpos( traj[i] );
        }
    } else if( u.pos() == tp ) {
        if (stun > 0) {
            u.add_effect( effect_stunned, 1_turns * stun );
            add_msg(m_bad, ngettext("You were stunned for %d turn!",
                                    "You were stunned for %d turns!",
                                    stun),
                    stun);
        }
        for (size_t i = 1; i < traj.size(); i++) {
            if( m.impassable( traj[i] ) ) { // oops, we hit a wall!
                u.setpos( traj[i - 1] );
                force_remaining = traj.size() - i;
                if (stun != 0) {
                    if (u.has_effect( effect_stunned)) {
                        add_msg(m_bad, ngettext("You were stunned AGAIN for %d turn!",
                                                "You were stunned AGAIN for %d turns!",
                                                force_remaining),
                                force_remaining);
                    } else {
                        add_msg(m_bad, ngettext("You were stunned for %d turn!",
                                                "You were stunned for %d turns!",
                                                force_remaining),
                                force_remaining);
                    }
                    u.add_effect( effect_stunned, 1_turns * force_remaining );
                    std::array<body_part, 8> bps = {{
                        bp_head,
                        bp_arm_l, bp_arm_r,
                        bp_hand_l, bp_hand_r,
                        bp_torso,
                        bp_leg_l, bp_leg_r
                    }};
                    for (auto &bp : bps) {
                        if (one_in(2)) {
                            u.deal_damage( nullptr, bp, damage_instance( DT_BASH, force_remaining * dam_mult ) );
                        }
                    }
                    u.check_dead_state();
                }
                m.bash( traj[i], 2 * dam_mult * force_remaining );
                break;
            } else if( critter_at( traj[i] ) ) {
                u.setpos( traj[i - 1] );
                force_remaining = traj.size() - i;
                if (stun != 0) {
                    if (u.has_effect( effect_stunned)) {
                        add_msg(m_bad, ngettext("You were stunned AGAIN for %d turn!",
                                                "You were stunned AGAIN for %d turns!",
                                                force_remaining),
                                force_remaining);
                    } else {
                        add_msg(m_bad, ngettext("You were stunned for %d turn!",
                                                "You were stunned for %d turns!",
                                                force_remaining),
                                force_remaining);
                    }
                    u.add_effect( effect_stunned, 1_turns * force_remaining );
                }
                traj.erase(traj.begin(), traj.begin() + i);
                if( critter_at<monster>( traj.front() ) ) {
                    add_msg(_("You collided with something and sent it flying!"));
                } else if( npc * const guy = critter_at<npc>( traj.front() ) ) {
                    if (guy->male) {
                        add_msg(_("You collided with someone and sent him flying!"));
                    } else {
                        add_msg(_("You collided with someone and sent her flying!"));
                    }
                }
                knockback(traj, force_remaining, stun, dam_mult);
                break;
            }
            if (m.has_flag("LIQUID", u.pos()) && force_remaining < 1) {
                plswim(u.pos());
            } else {
                u.setpos( traj[i] );
            }
        }
    }
}

void game::use_computer( const tripoint &p )
{
    if( u.has_trait( trait_id( "ILLITERATE" ) ) ) {
        add_msg(m_info, _("You can not read a computer screen!"));
        return;
    }
    if( u.is_blind() ) {
        // we don't have screen readers in game
        add_msg( m_info, _( "You can not see a computer screen!" ) );
        return;
    }
    if (u.has_trait( trait_id( "HYPEROPIC" ) ) && !u.is_wearing("glasses_reading")
        && !u.is_wearing("glasses_bifocal") && !u.has_effect( effect_contacts)) {
        add_msg(m_info, _("You'll need to put on reading glasses before you can see the screen."));
        return;
    }

    computer *used = m.computer_at( p );

    if (used == nullptr) {
        dbg(D_ERROR) << "game:use_computer: Tried to use computer at (" <<
            p.x << ", " << p.y << ", " << p.z << ") - none there";
        debugmsg( "Tried to use computer at (%d, %d, %d) - none there", p.x, p.y, p.z );
        return;
    }

    used->use();

    refresh_all();
}

void game::resonance_cascade( const tripoint &p )
{
    const time_duration maxglow = time_duration::from_turns( 100 - 5 * trig_dist( p, u.pos() ) );
    const time_duration minglow = std::max( 0_turns, time_duration::from_turns( 60 - 5 * trig_dist( p, u.pos() ) ) );
    MonsterGroupResult spawn_details;
    monster invader;
<<<<<<< HEAD
    if (minglow < 0) {
        minglow = 0;
    }
    if (maxglow > 0) {
        u.add_effect( effect_teleglow, rng( minglow, maxglow ) * 100);
=======
    if( maxglow > 0_turns ) {
        u.add_effect( effect_teleglow, rng( minglow, maxglow ) * 100 );
>>>>>>> 848d5a96
    }
    int startx = (p.x < 8 ? 0 : p.x - 8), endx = (p.x + 8 >= SEEX * 3 ? SEEX * 3 - 1 : p.x + 8);
    int starty = (p.y < 8 ? 0 : p.y - 8), endy = (p.y + 8 >= SEEY * 3 ? SEEY * 3 - 1 : p.y + 8);
    tripoint dest( startx, starty, p.z );
    for( int &i = dest.x; i <= endx; i++ ) {
        for( int &j = dest.y; j <= endy; j++ ) {
            switch (rng(1, 80)) {
            case 1:
            case 2:
                emp_blast( dest );
                break;
            case 3:
            case 4:
            case 5:
                for (int k = i - 1; k <= i + 1; k++) {
                    for (int l = j - 1; l <= j + 1; l++) {
                        field_id type = fd_null;
                        switch (rng(1, 7)) {
                        case 1:
                            type = fd_blood;
                            break;
                        case 2:
                            type = fd_bile;
                            break;
                        case 3:
                        case 4:
                            type = fd_slime;
                            break;
                        case 5:
                            type = fd_fire;
                            break;
                        case 6:
                        case 7:
                            type = fd_nuke_gas;
                            break;
                        }
                        if (!one_in(3)) {
                            m.add_field( {k, l, p.z}, type, 3 );
                        }
                    }
                }
                break;
            case  6:
            case  7:
            case  8:
            case  9:
            case 10:
                m.trap_set( dest, tr_portal );
                break;
            case 11:
            case 12:
                m.trap_set( dest, tr_goo );
                break;
            case 13:
            case 14:
            case 15:
                spawn_details = MonsterGroupManager::GetResultFromGroup( mongroup_id( "GROUP_NETHER" ) );
                invader = monster( spawn_details.name, dest );
                add_zombie(invader);
                break;
            case 16:
            case 17:
            case 18:
                m.destroy( dest );
                break;
            case 19:
                explosion( dest, rng(1, 10), rng(0, 1) * rng(0, 6), one_in(4) );
                break;
            default:
                break;
            }
        }
    }
}

void game::scrambler_blast( const tripoint &p )
{
    if( monster *const mon_ptr = critter_at<monster>( p ) ) {
        monster &critter = *mon_ptr;
        if( critter.has_flag( MF_ELECTRONIC ) ) {
            critter.make_friendly();
        }
        add_msg(m_warning, _("The %s sparks and begins searching for a target!"), critter.name().c_str());
    }
}

void game::emp_blast( const tripoint &p )
{
    // TODO: Implement z part
    int x = p.x;
    int y = p.y;
    int rn;
    if (m.has_flag("CONSOLE", x, y)) {
        add_msg(_("The %s is rendered non-functional!"), m.tername(x, y).c_str());
        m.ter_set(x, y, t_console_broken);
        return;
    }
    // TODO: More terrain effects.
    if (m.ter(x, y) == t_card_science || m.ter(x, y) == t_card_military) {
        rn = rng( 1, 100 );
        if (rn > 92 || rn < 40) {
            add_msg(_("The card reader is rendered non-functional."));
            m.ter_set(x, y, t_card_reader_broken);
        }
        if (rn > 80) {
            add_msg(_("The nearby doors slide open!"));
            for (int i = -3; i <= 3; i++) {
                for (int j = -3; j <= 3; j++) {
                    if (m.ter(x + i, y + j) == t_door_metal_locked) {
                        m.ter_set(x + i, y + j, t_floor);
                    }
                }
            }
        }
        if (rn >= 40 && rn <= 80) {
            add_msg(_("Nothing happens."));
        }
    }
    if( monster *const mon_ptr = critter_at<monster>( p ) ) {
        monster &critter = *mon_ptr;
        if( critter.has_flag( MF_ELECTRONIC ) ) {
            int deact_chance = 0;
            const auto mon_item_id = critter.type->revert_to_itype;
            switch( critter.get_size() ) {
                case MS_TINY:
                    deact_chance = 6;
                    break;
                case MS_SMALL:
                    deact_chance = 3;
                    break;
                default:
                    // Currently not used, I have no idea what chances bigger bots should have,
                    // Maybe export this to json?
                    break;
            }
            if( !mon_item_id.empty() && deact_chance != 0 && one_in( deact_chance ) ) {
                add_msg(_("The %s beeps erratically and deactivates!"), critter.name().c_str());
                m.add_item_or_charges( x, y, critter.to_item() );
                for( auto & ammodef : critter.ammo ) {
                    if( ammodef.second > 0 ) {
                        m.spawn_item( x, y, ammodef.first, 1, ammodef.second, calendar::turn );
                    }
                }
                remove_zombie( critter );
            } else {
                add_msg(_("The EMP blast fries the %s!"), critter.name().c_str());
                int dam = dice(10, 10);
                critter.apply_damage( nullptr, bp_torso, dam );
                critter.check_dead_state();
                if( !critter.is_dead() && one_in( 6 ) ) {
                    critter.make_friendly();
                }
            }
        } else {
            add_msg(_("The %s is unaffected by the EMP blast."), critter.name().c_str());
        }
    }
    if (u.posx() == x && u.posy() == y) {
        if (u.power_level > 0) {
            add_msg(m_bad, _("The EMP blast drains your power."));
            int max_drain = (u.power_level > 1000 ? 1000 : u.power_level);
            u.charge_power(-rng( 1 + max_drain / 3, max_drain ));
        }
        // TODO: More effects?
        //e-handcuffs effects
        if (u.weapon.typeId() == "e_handcuffs" && u.weapon.charges > 0){
            u.weapon.item_tags.erase("NO_UNWIELD");
            u.weapon.charges = 0;
            u.weapon.active = false;
            add_msg(m_good, _("The %s on your wrists spark briefly, then release your hands!"), u.weapon.tname().c_str());
        }
    }
    // Drain any items of their battery charge
    for( auto &it : m.i_at( x, y ) ) {
        if( it.is_tool() && it.ammo_type() == ammotype( "battery" ) ) {
            it.charges = 0;
        }
    }
    // TODO: Drain NPC energy reserves
}

template<typename T>
T *game::critter_at( const tripoint &p, bool allow_hallucination )
{
    if( const std::shared_ptr<monster> mon_ptr = critter_tracker->find( p ) ) {
        if( !allow_hallucination && mon_ptr->is_hallucination() ) {
            return nullptr;
        }
        return dynamic_cast<T*>( mon_ptr.get() );
    }
    if( p == u.pos() ) {
        return dynamic_cast<T*>( &u );
    }
    for( auto &cur_npc : active_npc ) {
        if( cur_npc->pos() == p && !cur_npc->is_dead() ) {
            return dynamic_cast<T*>( cur_npc.get() );
        }
    }
    return nullptr;
}

template<typename T>
T const* game::critter_at( const tripoint &p, bool allow_hallucination ) const
{
    return const_cast<game*>(this)->critter_at<T>( p, allow_hallucination );
}

template const monster *game::critter_at<monster>( const tripoint &, bool ) const;
template const npc *game::critter_at<npc>( const tripoint &, bool ) const;
template const player *game::critter_at<player>( const tripoint &, bool ) const;
template const Character *game::critter_at<Character>( const tripoint &, bool ) const;
template Character *game::critter_at<Character>( const tripoint &, bool );
template const Creature *game::critter_at<Creature>( const tripoint &, bool ) const;

template<typename T>
std::shared_ptr<T> game::shared_from( const T &critter )
{
    if( const std::shared_ptr<monster> mon_ptr = critter_tracker->find( critter.pos() ) ) {
        return std::dynamic_pointer_cast<T>( mon_ptr );
    }
    if( static_cast<const Creature*>( &critter ) == static_cast<const Creature*>( &u ) ) {
        // u is not stored in a shared_ptr, but it won't go out of scope anyway
        const std::shared_ptr<player> player_ptr( &u, []( player * ) { } );
        return std::dynamic_pointer_cast<T>( player_ptr );
    }
    for( auto &cur_npc : active_npc ) {
        if( static_cast<const Creature*>( cur_npc.get() ) == static_cast<const Creature*>( &critter ) ) {
            return std::dynamic_pointer_cast<T>( cur_npc );
        }
    }
    return nullptr;
}

template std::shared_ptr<Creature> game::shared_from<Creature>( const Creature & );
template std::shared_ptr<Character> game::shared_from<Character>( const Character & );
template std::shared_ptr<player> game::shared_from<player>( const player & );
template std::shared_ptr<monster> game::shared_from<monster>( const monster & );
template std::shared_ptr<npc> game::shared_from<npc>( const npc & );

template<typename T>
T *game::critter_by_id( const int id )
{
    if( id == u.getID() ) {
        // player is always alive, therefore no is-dead check
        return dynamic_cast<T*>( &u );
    }
    for( auto &cur_npc : active_npc ) {
        if( cur_npc->getID() == id && !cur_npc->is_dead() ) {
            return dynamic_cast<T*>( cur_npc.get() );
        }
    }
    return nullptr;
}

// monsters don't have ids
template player *game::critter_by_id<player>( int );
template npc *game::critter_by_id<npc>( int );
template Creature *game::critter_by_id<Creature>( int );

monster *game::summon_mon( const mtype_id& id, const tripoint &p )
{
    monster mon( id );
    mon.spawn( p );
    return add_zombie( mon, true ) ? critter_at<monster>( p ) : nullptr;
}

// By default don't pin upgrades to current day
bool game::add_zombie(monster &critter)
{
    return add_zombie(critter, false);
}

bool game::add_zombie(monster &critter, bool pin_upgrade)
{
    if( !m.inbounds( critter.pos() ) ) {
        dbg( D_ERROR ) << "added a critter with out-of-bounds position: "
                       << critter.posx() << "," << critter.posy() << ","  << critter.posz()
                       << " - " << critter.disp_name();
    }

    critter.try_upgrade(pin_upgrade);
    if( !pin_upgrade ) {
        critter.on_load();
    }

    critter.last_updated = calendar::turn;
    return critter_tracker->add(critter);
}

size_t game::num_creatures() const
{
    return critter_tracker->size() + active_npc.size() + 1; // 1 == g->u
}

bool game::update_zombie_pos( const monster &critter, const tripoint &pos )
{
    return critter_tracker->update_pos( critter, pos );
}

void game::remove_zombie( const monster &critter )
{
    critter_tracker->remove( critter );
}

void game::clear_zombies()
{
    critter_tracker->clear();
}

/**
 * Attempts to spawn a hallucination somewhere close to the player. Returns
 * false if the hallucination couldn't be spawned for whatever reason, such as
 * a monster already in the target square.
 * @return Whether or not a hallucination was successfully spawned.
 */
bool game::spawn_hallucination()
{
    monster phantasm(MonsterGenerator::generator().get_valid_hallucination());
    phantasm.hallucination = true;
    phantasm.spawn({u.posx() + rng( -10, 10 ), u.posy() + rng( -10, 10 ), u.posz()});

    //Don't attempt to place phantasms inside of other creatures
    if( !critter_at( phantasm.pos(), true ) ) {
        return critter_tracker->add(phantasm);
    } else {
        return false;
    }
}

void game::rebuild_mon_at_cache()
{
    critter_tracker->rebuild_cache();
}

bool game::swap_critters( Creature &a, Creature &b )
{
    if( &a == &b ) {
        // No need to do anything, but print a debugmsg anyway
        debugmsg( "Tried to swap %s with itself", a.disp_name().c_str() );
        return true;
    }

    // Simplify by "sorting" the arguments
    // Only the first argument can be u
    // If swapping player/npc with a monster, monster is second
    bool a_first = a.is_player() ||
                   ( a.is_npc() && !b.is_player() );
    Creature &first =  a_first ? a : b;
    Creature &second = a_first ? b : a;
    // Possible options:
    // both first and second are monsters
    // second is a monster, first is a player or an npc
    // first is a player, second is an npc
    // both first and second are npcs
    if( first.is_monster() ) {
        monster *m1 = dynamic_cast< monster* >( &first );
        monster *m2 = dynamic_cast< monster* >( &second );
        if( m1 == nullptr || m2 == nullptr || m1 == m2 ) {
            debugmsg( "Couldn't swap two monsters" );
            return false;
        }

        critter_tracker->swap_positions( *m1, *m2 );
        return true;
    }

    player *u_or_npc = dynamic_cast< player* >( &first );
    player *other_npc = dynamic_cast< player* >( &second );

    if( u_or_npc->in_vehicle ) {
        g->m.unboard_vehicle( u_or_npc->pos() );
    }

    if( other_npc->in_vehicle ) {
        g->m.unboard_vehicle( other_npc->pos() );
    }

    tripoint temp = second.pos();
    second.setpos( first.pos() );
    first.setpos( temp );

    int part = -1;
    vehicle *veh = g->m.veh_at( u_or_npc->pos(), part );
    if( veh != nullptr && veh->part_with_feature( part, VPFLAG_BOARDABLE ) >= 0 ) {
        g->m.board_vehicle( u_or_npc->pos(), u_or_npc );
    }

    vehicle *oveh = g->m.veh_at( other_npc->pos(), part );
    if( oveh != nullptr && oveh->part_with_feature( part, VPFLAG_BOARDABLE ) >= 0 ) {
        g->m.board_vehicle( other_npc->pos(), other_npc );
    }

    if( first.is_player() ) {
        update_map( *u_or_npc );
    }

    return true;
}

bool game::is_empty( const tripoint &p )
{
    return ( m.passable( p ) || m.has_flag( "LIQUID", p ) ) &&
               critter_at( p ) == nullptr;
}

bool game::is_in_sunlight( const tripoint &p )
{
    return (m.is_outside( p ) && light_level( p.z ) >= 40 &&
            (weather == WEATHER_CLEAR || weather == WEATHER_SUNNY));
}

bool game::is_sheltered( const tripoint &p )
{
    int vpart = -1;
    vehicle *veh = m.veh_at( p, vpart );

    return ( !m.is_outside( p ) ||
             p.z < 0 ||
             ( veh && veh->is_inside(vpart) ) );
}

bool game::revive_corpse( const tripoint &p, item &it )
{
    if (!it.is_corpse()) {
        debugmsg("Tried to revive a non-corpse.");
        return false;
    }
    if( critter_at( p ) != nullptr ) {
        // Someone is in the way, try again later
        return false;
    }
    monster critter( it.get_mtype()->id, p );
    critter.init_from_item( it );
    if( critter.get_hp() < 1 ) {
        // Failed reanimation due to corpse being too burned
        it.active = false;
        return false;
    }

    critter.no_extra_death_drops = true;
    critter.add_effect( effect_downed, 5_turns, num_bp, true );

    if (it.get_var( "zlave" ) == "zlave" ) {
        critter.add_effect( effect_pacified, 1_turns, num_bp, true );
        critter.add_effect( effect_pet, 1_turns, num_bp, true );
    }

    if (it.get_var("no_ammo") == "no_ammo") {
        for (auto &ammo : critter.ammo) {
            ammo.second = 0;
        }
    }

    const bool ret = add_zombie(critter);
    if( !ret ) {
        debugmsg( "Couldn't add a revived monster" );
    }
    if( ret && !critter_at<monster>( p ) ) {
        debugmsg( "Revived monster is not where it's supposed to be. Prepare for crash." );
    }
    return ret;
}

void game::open()
{
    tripoint openp;
    if (!choose_adjacent_highlight(_("Open where?"), openp, ACTION_OPEN)) {
        return;
    }

    u.moves -= 100;

    int vpart;
    vehicle *veh = m.veh_at(openp, vpart);

    if( veh != nullptr ) {
        int openable = veh->next_part_to_open(vpart);
        if (openable >= 0) {
            const vehicle *player_veh = m.veh_at(u.pos());
            bool outside = !player_veh || player_veh != veh;
            if (!outside) {
                veh->open(openable);
            } else {
                // Outside means we check if there's anything in that tile outside-openable.
                // If there is, we open everything on tile. This means opening a closed,
                // curtained door from outside is possible, but it will magically open the
                // curtains as well.
                int outside_openable = veh->next_part_to_open(vpart, true);
                if (outside_openable == -1) {
                    const std::string name = veh->part_info( openable ).name();
                    add_msg(m_info, _("That %s can only opened from the inside."), name.c_str());
                    u.moves += 100;
                } else {
                    veh->open_all_at(openable);
                }
            }
        } else {
            // If there are any OPENABLE parts here, they must be already open
            int already_open = veh->part_with_feature(vpart, "OPENABLE");
            if (already_open >= 0) {
                const std::string name = veh->part_info( already_open ).name();
                add_msg(m_info, _("That %s is already open."), name.c_str());
            }
            u.moves += 100;
        }
        return;
    }

    bool didit = m.open_door( openp, !m.is_outside( u.pos() ) );

    if (!didit) {
        const ter_str_id tid = m.ter( openp ).id();

        if( m.has_flag( "LOCKED", openp )) {
            add_msg(m_info, _("The door is locked!"));
            return;
        } else if ( tid.obj().close ) {
            // if the following message appears unexpectedly, the prior check was for t_door_o
            add_msg(m_info, _("That door is already open."));
            u.moves += 100;
            return;
        }
        add_msg(m_info, _("No door there."));
        u.moves += 100;
    }
}

void game::close()
{
    tripoint closep;
    if( choose_adjacent_highlight( _("Close where?"), closep, ACTION_CLOSE ) ) {
        doors::close_door( m, u, closep );
    }
}

void game::smash()
{
    const int move_cost = !u.is_armed() ? 80 : u.weapon.attack_time() * 0.8;
    bool didit = false;
    ///\EFFECT_STR increases smashing capability
    int smashskill = u.str_cur + u.weapon.damage_melee( DT_BASH );
    tripoint smashp;

    const bool allow_floor_bash = debug_mode; // Should later become "true"
    if( !choose_adjacent(_("Smash where?"), smashp, allow_floor_bash ) ) {
        return;
    }

    bool smash_floor = false;
    if( smashp.z != u.posz() ) {
        if( smashp.z > u.posz() ) {
            // TODO: Knock on the ceiling
            return;
        }

        smashp.z = u.posz();
        smash_floor = true;
    }

    if( m.get_field( smashp, fd_web ) != nullptr ) {
        m.remove_field( smashp, fd_web );
        sounds::sound( smashp, 2, "" );
        add_msg( m_info, _( "You brush aside some webs." ) );
        u.moves -= 100;
        return;
    }

    for( const auto &maybe_corpse : m.i_at( smashp ) ) {
        if ( maybe_corpse.is_corpse() && maybe_corpse.damage() < maybe_corpse.max_damage() &&
             maybe_corpse.get_mtype()->has_flag( MF_REVIVES ) ) {
            // do activity forever. ACT_PULP stops itself
            u.assign_activity( activity_id( "ACT_PULP" ), calendar::INDEFINITELY_LONG, 0 );
            u.activity.placement = smashp;
            return; // don't smash terrain if we've smashed a corpse
        }
    }

    didit = m.bash( smashp, smashskill, false, false, smash_floor ).did_bash;
    if( didit ) {
        u.handle_melee_wear( u.weapon );
        u.moves -= move_cost;
        const int mod_sta = ( ( u.weapon.weight() / 100_gram ) + 20 ) * -1;
        u.mod_stat("stamina", mod_sta);

        if (u.get_skill_level( skill_melee ) == 0) {
            u.practice( skill_melee, rng( 0, 1 ) * rng( 0, 1 ));
        }
        const int vol = u.weapon.volume() / units::legacy_volume_factor;
        if (u.weapon.made_of( material_id( "glass" ) ) &&
            rng(0, vol + 3) < vol) {
            add_msg(m_bad, _("Your %s shatters!"), u.weapon.tname().c_str());
            for( auto &elem : u.weapon.contents ) {
                m.add_item_or_charges( u.pos(), elem );
            }
            sounds::sound(u.pos(), 24, "");
            u.deal_damage( nullptr, bp_hand_r, damage_instance( DT_CUT, rng( 0, vol ) ) );
            if (vol > 20) {
                // Hurt left arm too, if it was big
                u.deal_damage( nullptr, bp_hand_l, damage_instance( DT_CUT, rng( double(0), vol * .5 ) ) );
            }
            u.remove_weapon();
            u.check_dead_state();
        }
        if (smashskill < m.bash_resistance(smashp) && one_in(10)) {
            if (m.has_furn(smashp) && m.furn(smashp).obj().bash.str_min != -1) {
                // %s is the smashed furniture
                add_msg(m_neutral, _("You don't seem to be damaging the %s."), m.furnname(smashp).c_str());
            } else {
                // %s is the smashed terrain
                add_msg(m_neutral, _("You don't seem to be damaging the %s."), m.tername(smashp).c_str());
            }
        }
    } else {
        add_msg(_("There's nothing there to smash!"));
    }
}

void game::use_item( int pos )
{
    if( pos == INT_MIN ) {
        auto loc = game_menus::inv::use( u );

        if( !loc ) {
            add_msg( _( "Never mind." ) );
            return;
        }
        int obtain_cost = loc.obtain_cost( u );
        pos = loc.obtain( u );
        // This method only handles items in te inventory, so refund the obtain cost.
        u.moves += obtain_cost;
    }

    refresh_all();
    u.use( pos );
    u.invalidate_crafting_inventory();
}

void game::use_wielded_item()
{
    u.use_wielded();
}

void game::handbrake()
{
    vehicle *veh = m.veh_at(u.pos());
    if (!veh) {
        return;
    }
    add_msg(_("You pull a handbrake."));
    veh->cruise_velocity = 0;
    if (veh->last_turn != 0 && rng(15, 60) * 100 < abs(veh->velocity)) {
        veh->skidding = true;
        add_msg(m_warning, _("You lose control of %s."), veh->name.c_str());
        veh->turn(veh->last_turn > 0 ? 60 : -60);
    } else {
        int braking_power = abs( veh->velocity ) / 2 + 10 * 100;
        if( abs( veh->velocity ) < braking_power ) {
            veh->stop();
        } else {
            int sgn = veh->velocity > 0 ? 1 : -1;
            veh->velocity = sgn * ( abs( veh->velocity ) - braking_power );
        }
    }
    u.moves = 0;
}

void game::exam_vehicle( vehicle &veh, int cx, int cy )
{
    auto act = veh_interact::run( veh, cx, cy );
    if( act ) {
        u.moves = 0;
        u.assign_activity( act );
    }
}

bool game::forced_door_closing( const tripoint &p, const ter_id door_type, int bash_dmg )
{
    // TODO: Z
    const int &x = p.x;
    const int &y = p.y;
    const std::string &door_name = door_type.obj().name();
    int kbx = x; // Used when player/monsters are knocked back
    int kby = y; // and when moving items out of the way
    for (int i = 0; i < 20; i++) {
        const int x_ = x + rng( -1, +1 );
        const int y_ = y + rng( -1, +1 );
        if (is_empty({x_, y_, get_levz()})) {
            // invert direction, as game::knockback needs
            // the source of the force that knocks back
            kbx = -x_ + x + x;
            kby = -y_ + y + y;
            break;
        }
    }
    const tripoint kbp( kbx, kby, p.z );
    const bool can_see = u.sees( tripoint( x, y, p.z ) );
    player *npc_or_player = critter_at<player>( tripoint( x, y, p.z ) );
    if (npc_or_player != nullptr) {
        if (bash_dmg <= 0) {
            return false;
        }
        if (npc_or_player->is_npc() && can_see) {
            add_msg(_("The %1$s hits the %2$s."), door_name.c_str(), npc_or_player->name.c_str());
        } else if (npc_or_player->is_player()) {
            add_msg(m_bad, _("The %s hits you."), door_name.c_str());
        }
        if( npc_or_player->activity ) {
            npc_or_player->cancel_activity();
        }
        // TODO: make the npc angry?
        npc_or_player->hitall(bash_dmg, 0, nullptr);
        knockback( kbp, p, std::max(1, bash_dmg / 10), -1, 1);
        // TODO: perhaps damage/destroy the gate
        // if the npc was really big?
    }
    if( monster *const mon_ptr = critter_at<monster>( p ) ) {
        monster &critter = *mon_ptr;
        if (bash_dmg <= 0) {
            return false;
        }
        if (can_see) {
            add_msg( _( "The %1$s hits the %2$s." ), door_name.c_str(), critter.name().c_str() );
        }
        if( critter.type->size <= MS_SMALL ) {
            critter.die_in_explosion( nullptr );
        } else {
            critter.apply_damage( nullptr, bp_torso, bash_dmg );
            critter.check_dead_state();
        }
        if( !critter.is_dead() && critter.type->size >= MS_HUGE ) {
            // big critters simply prevent the gate from closing
            // TODO: perhaps damage/destroy the gate
            // if the critter was really big?
            return false;
        }
        if( !critter.is_dead() ) {
            // Still alive? Move the critter away so the door can close
            knockback( kbp, p, std::max(1, bash_dmg / 10), -1, 1);
            if( critter_at( p ) ) {
                return false;
            }
        }
    }
    int vpart = -1;
    vehicle *veh = m.veh_at( p, vpart );
    if( veh != nullptr ) {
        if (bash_dmg <= 0) {
            return false;
        }
        veh->damage(vpart, bash_dmg);
        if( m.veh_at( p, vpart) != nullptr ) {
            // Check again in case all parts at the door tile
            // have been destroyed, if there is still a vehicle
            // there, the door can not be closed
            return false;
        }
    }
    if (bash_dmg < 0 && !m.i_at(x, y).empty()) {
        return false;
    }
    if(bash_dmg == 0) {
        for( auto &elem : m.i_at( x, y ) ) {
            if( elem.made_of( LIQUID ) ) {
                // Liquids are OK, will be destroyed later
                continue;
            } else if( elem.volume() < units::from_milliliter( 250 ) ) {
                // Dito for small items, will be moved away
                continue;
            }
            // Everything else prevents the door from closing
            return false;
        }
    }

    m.ter_set( x, y, door_type );
    if (m.has_flag("NOITEM", x, y)) {
        auto items = m.i_at(x, y);
        while (!items.empty()) {
            if (items[0].made_of(LIQUID)) {
                m.i_rem( x, y, 0 );
                continue;
            }
            if (items[0].made_of( material_id( "glass" ) ) && one_in(2)) {
                if (can_see) {
                    add_msg(m_warning, _("A %s shatters!"), items[0].tname().c_str());
                } else {
                    add_msg(m_warning, _("Something shatters!"));
                }
                m.i_rem( x, y, 0 );
                continue;
            }
            m.add_item_or_charges(kbx, kby, items[0]);
            m.i_rem( x, y, 0 );
        }
    }
    return true;
}

void game::open_gate( const tripoint &p )
{
    gates::open_gate( p, u );
}

void game::moving_vehicle_dismount( const tripoint &dest_loc )
{
    int vpart;
    vehicle *veh = m.veh_at(u.pos(), vpart);
    if( veh == nullptr ) {
        debugmsg("Tried to exit non-existent vehicle.");
        return;
    }
    if( u.pos() == dest_loc ) {
        debugmsg("Need somewhere to dismount towards.");
        return;
    }
    tileray ray( dest_loc.x - u.posx(), dest_loc.y - u.posy() );
    const int d = ray.dir(); // TODO:: make dir() const correct!
    add_msg(_("You dive from the %s."), veh->name.c_str());
    m.unboard_vehicle(u.pos());
    u.moves -= 200;
    // Dive three tiles in the direction of tox and toy
    fling_creature( &u, d, 30, true );
    // Hit the ground according to vehicle speed
    if (!m.has_flag("SWIMMABLE", u.pos())) {
        if (veh->velocity > 0) {
            fling_creature(&u, veh->face.dir(), veh->velocity / (float)100);
        } else {
            fling_creature(&u, veh->face.dir() + 180, -(veh->velocity) / (float)100);
        }
    }
}

void game::control_vehicle()
{
    int veh_part = -1;
    vehicle *veh = remoteveh();
    if( veh == nullptr ) {
        veh = m.veh_at(u.pos(), veh_part);
    }

    if( veh != nullptr && veh->player_in_control( u ) ) {
        veh->use_controls( u.pos() );
    } else if( veh && veh->part_with_feature( veh_part, "CONTROLS" ) >= 0 && u.in_vehicle ) {
        if( !veh->interact_vehicle_locked() ) {
            return;
        }
        if( veh->engine_on ) {
            u.controlling_vehicle = true;
            add_msg( _("You take control of the %s."), veh->name.c_str() );
        } else {
            veh->start_engines( true );
        }
    } else {
        tripoint examp;
        if (!choose_adjacent(_("Control vehicle where?"), examp)) {
            return;
        }
        veh = m.veh_at(examp, veh_part);
        if (!veh) {
            add_msg(_("No vehicle there."));
            return;
        }
        if (veh->interact_vehicle_locked()){
            veh->use_controls( examp );
        }
    }
}

bool pet_menu(monster *z)
{
    enum choices {
        swap_pos = 0,
        push_zlave,
        rename,
        attach_bag,
        drop_all,
        give_items,
        pheromone,
        milk,
        rope
    };

    uimenu amenu;
    amenu.return_invalid = true;
    std::string pet_name = z->get_name();
    if( z->type->in_species( ZOMBIE ) ) {
        pet_name = _("zombie slave");
    }

    amenu.selected = 0;
    amenu.text = string_format(_("What to do with your %s?"), pet_name.c_str());

    amenu.addentry(swap_pos, true, 's', _("Swap positions"));
    amenu.addentry(push_zlave, true, 'p', _("Push %s"), pet_name.c_str());
    amenu.addentry( rename, true, 'e', _("Rename") );

    if (z->has_effect( effect_has_bag)) {
        amenu.addentry(give_items, true, 'g', _("Place items into bag"));
        amenu.addentry(drop_all, true, 'd', _("Drop all items"));
    } else {
        amenu.addentry(attach_bag, true, 'b', _("Attach bag"));
    }

    if (z->has_effect( effect_tied)) {
        amenu.addentry(rope, true, 'r', _("Untie"));
    } else {
        if (g->u.has_amount("rope_6", 1)) {
            amenu.addentry(rope, true, 'r', _("Tie"));
        } else {
            amenu.addentry(rope, false, 'r', _("You need a short rope"));
        }
    }

    if( z->type->in_species( ZOMBIE ) ) {
        amenu.addentry(pheromone, true, 't', _("Tear out pheromone ball"));
    }

    if( z->has_flag( MF_MILKABLE ) ) {
        amenu.addentry( milk, true, 'm', _( "Milk %s" ), pet_name.c_str());
    }

    amenu.query();
    int choice = amenu.ret;

    if (swap_pos == choice) {
        g->u.moves -= 150;

        ///\EFFECT_STR increases chance to successfully swap positions with your pet

        ///\EFFECT_DEX increases chance to successfully swap positions with your pet
        if (!one_in((g->u.str_cur + g->u.dex_cur) / 6)) {

            bool t = z->has_effect( effect_tied);
            if (t) {
                z->remove_effect( effect_tied);
            }

            tripoint zp = z->pos();
            z->move_to( g->u.pos(), true);
            g->u.setpos( zp );

            if (t) {
                z->add_effect( effect_tied, 1_turns, num_bp, true);
            }

            add_msg(_("You swap positions with your %s."), pet_name.c_str());

            return true;
        } else {
            add_msg(_("You fail to budge your %s!"), pet_name.c_str());

            return true;
        }
    }

    if (push_zlave == choice) {

        g->u.moves -= 30;

        ///\EFFECT_STR increases chance to successfully push your pet
        if (!one_in(g->u.str_cur)) {
            add_msg(_("You pushed the %s."), pet_name.c_str());
        } else {
            add_msg(_("You pushed the %s, but it resisted."), pet_name.c_str());
            return true;
        }

        int deltax = z->posx() - g->u.posx(), deltay = z->posy() - g->u.posy();

        z->move_to( tripoint( z->posx() + deltax, z->posy() + deltay, z->posz() ) );

        return true;
    }

    if ( rename == choice ) {
        std::string unique_name = string_input_popup()
                                  .title( _( "Enter new pet name:" ) )
                                  .width( 20 )
                                  .query_string();
        if( unique_name.length() > 0 ) {
            z->unique_name = unique_name;
        }
        return true;
    }

    if (attach_bag == choice) {
        int pos = g->inv_for_filter( _("Bag item"), []( const item &it ) {
            return it.is_armor() && it.get_storage() > 0;
        } );

        if (pos == INT_MIN) {
            add_msg(_("Never mind."));
            return true;
        }

        item &it = g->u.i_at( pos );

        z->add_item( it );

        add_msg(_("You mount the %1$s on your %2$s, ready to store gear."),
                it.display_name().c_str(), pet_name.c_str());

        g->u.i_rem(pos);

        z->add_effect( effect_has_bag, 1_turns, num_bp, true);

        g->u.moves -= 200;

        return true;
    }

    if (drop_all == choice) {
        for (auto &it : z->inv) {
            g->m.add_item_or_charges(z->pos(), it);
        }

        z->inv.clear();

        z->remove_effect( effect_has_bag);

        add_msg(_("You dump the contents of the %s's bag on the ground."), pet_name.c_str());

        g->u.moves -= 200;
        return true;
    }

    if (give_items == choice) {

        if (z->inv.empty()) {
            add_msg(_("There is no container on your %s to put things in!"), pet_name.c_str());
            return true;
        }

        item &it = z->inv[0];

        if (!it.is_armor()) {
            add_msg(_("There is no container on your %s to put things in!"), pet_name.c_str());
            return true;
        }

        units::volume max_cap = it.get_storage();
        units::mass max_weight = z->weight_capacity() - it.weight();

        if (z->inv.size() > 1) {
            for (auto &i : z->inv) {
                max_cap -= i.volume();
                max_weight -= i.weight();
            }
        }

        if (max_weight <= 0) {
            add_msg(_("%1$s is overburdened. You can't transfer your %2$s."),
                    pet_name.c_str(), it.tname(1).c_str());
            return true;
        }
        if (max_cap <= 0) {
            add_msg(_("There's no room in your %1$s's %2$s for that, it's too bulky!"),
                    pet_name.c_str(), it.tname(1).c_str() );
            return true;
        }

        const auto items_to_stash = game_menus::inv::multidrop( g->u );
        if( !items_to_stash.empty() ) {
            g->u.drop( items_to_stash, z->pos(), true );
            z->add_effect( effect_controlled, 5_turns );
            return true;
        }

        return false;
    }

    if (pheromone == choice && query_yn(_("Really kill the zombie slave?"))) {

        z->apply_damage( &g->u, bp_torso, 100 ); // damage the monster (and its corpse)
        z->die(&g->u); // and make sure it's really dead

        g->u.moves -= 150;

        if (!one_in(3)) {
            g->u.add_msg_if_player(_("You tear out the pheromone ball from the zombie slave."));

            item ball("pheromone", 0);
            iuse pheromone;
            pheromone.pheromone(&(g->u), &ball, true, g->u.pos());
        }

    }

    if (rope == choice) {
        if (z->has_effect( effect_tied)) {
            z->remove_effect( effect_tied);
            item rope_6("rope_6", 0);
            g->u.i_add(rope_6);
        } else {
            z->add_effect( effect_tied, 1_turns, num_bp, true);
            g->u.use_amount( "rope_6", 1 );
        }

        return true;
    }

    if( milk == choice ) {
        monexamine::milk_source( *z );
        return true;
    }

    return true;
}

bool game::npc_menu( npc &who )
{
    enum choices : int {
        talk = 0,
        swap_pos,
        push,
        examine_wounds,
        use_item,
        sort_armor,
        attack,
        disarm,
        steal
    };

    const bool obeys = debug_mode || ( who.is_friend() && !who.in_sleep_state() );

    uimenu amenu;
    amenu.return_invalid = true;

    amenu.selected = 0;
    amenu.text = string_format( _("What to do with %s?"), who.disp_name().c_str() );
    amenu.addentry( talk, true, 't', _( "Talk" ) );
    amenu.addentry( swap_pos, obeys, 's', _("Swap positions") );
    amenu.addentry( push, obeys, 'p', _("Push away") );
    amenu.addentry( examine_wounds, true, 'w', _("Examine wounds") );
    amenu.addentry( use_item, true, 'i', _("Use item on") );
    amenu.addentry( sort_armor, true, 'r', _("Sort armor") );
    amenu.addentry( attack, true, 'a', _("Attack") );
    if( !who.is_friend() ) {
        amenu.addentry( disarm, who.is_armed(), 'd', _( "Disarm" ) );
        amenu.addentry( steal, !who.is_enemy(), 'S', _( "Steal" ) );
    }

    amenu.query();

    const int choice = amenu.ret;
    if( choice == talk ) {
        who.talk_to_u();
    } else if( choice == swap_pos ) {
        if( !prompt_dangerous_tile( who.pos() ) ) {
            return true;
        }
        // TODO: Make NPCs protest when displaced onto dangerous crap
        add_msg(_("You swap places with %s."), who.name.c_str());
        swap_critters( u, who );
        // TODO: Make that depend on stuff
        u.mod_moves( -200 );
    } else if( choice == push ) {
        // TODO: Make NPCs protest when displaced onto dangerous crap
        tripoint oldpos = who.pos();
        who.move_away_from( u.pos(), true );
        u.mod_moves( -20 );
        if( oldpos != who.pos() ) {
            add_msg(_("%s moves out of the way."), who.name.c_str());
        } else {
            add_msg( m_warning, _("%s has nowhere to go!"), who.name.c_str());
        }
    } else if( choice == examine_wounds ) {
        ///\EFFECT_PER slightly increases precision when examining NPCs' wounds

        ///\EFFECT_FIRSTAID increases precision when examining NPCs' wounds
        const bool precise = u.get_skill_level( skill_firstaid ) * 4 + u.per_cur >= 20;
        who.body_window( precise );
    } else if( choice == use_item ) {
        static const std::string heal_string( "heal" );
        const auto will_accept = []( const item &it ) {
            const auto use_fun = it.get_use( heal_string );
            if( use_fun == nullptr ) {
                return false;
            }

            const auto *actor = dynamic_cast<const heal_actor *>( use_fun->get_actor_ptr() );

            return actor != nullptr &&
                   actor->limb_power >= 0 &&
                   actor->head_power >= 0 &&
                   actor->torso_power >= 0;
        };
        const int pos = inv_for_filter( _( "Use which item?" ), will_accept );

        if( pos == INT_MIN ) {
            add_msg( _("Never mind") );
            return false;
        }
        item &used = u.i_at( pos );
        bool did_use = u.invoke_item( &used, heal_string, who.pos() );
        if( did_use ) {
            // Note: exiting a body part selection menu counts as use here
            u.mod_moves( -300 );
        }
    } else if( choice == sort_armor ) {
        who.sort_armor();
        u.mod_moves( -100 );
    } else if( choice == attack ) {
        if( who.is_enemy() || query_yn( _( "You may be attacked! Proceed?" ) ) ) {
            u.melee_attack( who, true );
            who.on_attacked( u );
        }
    } else if( choice == disarm ) {
        if( who.is_enemy() || query_yn( _( "You may be attacked! Proceed?" ) ) ) {
            u.disarm( who );
        }
    } else if( choice == steal && query_yn( _( "You may be attacked! Proceed?" ) ) ) {
        u.steal( who );
    }

    return true;
}

void game::examine()
{
    // if we are driving a vehicle, examine the
    // current tile without asking.
    const vehicle * const veh = m.veh_at( u.pos() );
    if( veh && veh->player_in_control( u ) ) {
        examine( u.pos() );
        return;
    }

    tripoint examp = u.pos();
    if( !choose_adjacent_highlight( _("Examine where?"), examp, ACTION_EXAMINE ) ) {
        return;
    }
    // redraw terrain to erase 'examine' window
    draw_ter();
    wrefresh( w_terrain );

    examine( examp );
}

void game::examine( const tripoint &examp )
{
    Creature *c = critter_at( examp );
    if( c != nullptr ) {
        monster *mon = dynamic_cast<monster *>( c );
        if( mon != nullptr && mon->has_effect( effect_pet ) ) {
            if( pet_menu( mon ) ) {
                return;
            }
        }

        npc *np = dynamic_cast<npc*>( c );
        if( np != nullptr ) {
            if( npc_menu( *np ) ) {
                return;
            }
        }
    }

    int veh_part = 0;
    vehicle *veh = m.veh_at( examp, veh_part );
    if( veh != nullptr ) {
        if( u.controlling_vehicle ) {
            add_msg(m_info, _("You can't do that while driving."));
        } else if( abs(veh->velocity) > 0 ) {
            add_msg(m_info, _("You can't do that on a moving vehicle."));
        } else {
            Pickup::pick_up( examp, 0 );
        }
        return;
    }

    if( m.has_flag( "CONSOLE", examp ) ) {
        use_computer( examp );
        return;
    }
    const furn_t &xfurn_t = m.furn( examp ).obj();
    const ter_t &xter_t = m.ter( examp ).obj();

    const tripoint player_pos = u.pos();

    if( m.has_furn( examp ) ) {
        xfurn_t.examine( u, examp );
    } else {
        xter_t.examine( u, examp );
    }

    // Did the player get moved? Bail out if so; our examp probably
    // isn't valid anymore.
    if( player_pos != u.pos() ) {
        return;
    }

    bool none = true;
    if( xter_t.examine != &iexamine::none || xfurn_t.examine != &iexamine::none ) {
        none = false;
    }

    if( !m.tr_at( examp ).is_null() ) {
        iexamine::trap( u, examp );
        draw_ter();
        wrefresh( w_terrain );
    }

    // In case of teleport trap or somesuch
    if( player_pos != u.pos() ) {
        return;
    }

    if (m.has_flag("SEALED", examp)) {
        if( none ) {
            if (m.has_flag("UNSTABLE", examp)) {
                add_msg(_("The %s is too unstable to remove anything."), m.name(examp).c_str());
            } else {
                add_msg(_("The %s is firmly sealed."), m.name(examp).c_str());
            }
        }
    } else {
        //examp has no traps, is a container and doesn't have a special examination function
        if( m.tr_at( examp ).is_null() && m.i_at(examp).empty() &&
            m.has_flag("CONTAINER", examp) && none) {
            add_msg(_("It is empty."));
        } else if( veh == nullptr ) {
            Pickup::pick_up( examp, 0);
        }
    }
}

//Shift player by one tile, look_around(), then restore previous position.
//represents carefully peeking around a corner, hence the large move cost.
void game::peek()
{
    tripoint p = u.pos();
    if( !choose_adjacent( _("Peek where?"), p.x, p.y ) ) {
        refresh_all();
        return;
    }

    if( m.impassable( p ) ) {
        return;
    }

    peek( p );
}

void game::peek( const tripoint &p )
{
    u.moves -= 200;
    tripoint prev = u.pos();
    u.setpos( p );
    look_around();
    u.setpos( prev );
    draw_ter();
    wrefresh( w_terrain );
}
////////////////////////////////////////////////////////////////////////////////////////////
tripoint game::look_debug()
{
    editmap edit;
    return edit.edit();
}
////////////////////////////////////////////////////////////////////////////////////////////

void game::print_all_tile_info( const tripoint &lp, const catacurses::window &w_look, int column, int &line,
                                const int last_line, bool draw_terrain_indicators,
                                const visibility_variables &cache )
{
    auto visibility = m.get_visibility( m.apparent_light_at( lp, cache ), cache );
    switch( visibility ) {
        case VIS_CLEAR:
            {
                int veh_part = 0;
                const vehicle *veh = m.veh_at( lp, veh_part);
                const Creature *creature = critter_at( lp, true );
                print_terrain_info( lp, w_look, column, line );
                print_fields_info( lp, w_look, column, line );
                print_trap_info( lp, w_look, column, line );
                print_creature_info( creature, w_look, column, line );
                print_vehicle_info( veh, veh_part, w_look, column, line, last_line );
                print_items_info( lp, w_look, column, line, last_line );
                print_graffiti_info( lp, w_look, column, line, last_line );

                if ( draw_terrain_indicators) {
                    if ( creature != nullptr && u.sees( *creature ) ) {
                        creature->draw( w_terrain, lp, true );
                    } else {
                        m.drawsq( w_terrain, u, lp, true, true, lp );
                    }
                }
            }
            break;
        case VIS_BOOMER:
        case VIS_BOOMER_DARK:
        case VIS_DARK:
        case VIS_LIT:
        case VIS_HIDDEN:
            print_visibility_info( w_look, column, line, visibility );

            if (draw_terrain_indicators) {
                print_visibility_indicator( visibility );
            }
            break;
    }

    auto this_sound = sounds::sound_at( lp );
    if( !this_sound.empty() ) {
        mvwprintw( w_look, ++line, 1, _("You heard %s from here."), this_sound.c_str() );
    } else {
        // Check other z-levels
        tripoint tmp = lp;
        for( tmp.z = -OVERMAP_DEPTH; tmp.z <= OVERMAP_HEIGHT; tmp.z++ ) {
            if( tmp.z == lp.z ) {
                continue;
            }

            auto zlev_sound = sounds::sound_at( tmp );
            if( !zlev_sound.empty() ) {
                mvwprintw( w_look, ++line, 1, tmp.z > lp.z ?
                           _("You heard %s from above.") : _("You heard %s from below."),
                           zlev_sound.c_str() );
            }
        }
    }
}

void game::print_visibility_info( const catacurses::window &w_look, int column, int &line,
                                  visibility_type visibility )
{
    const char* visibility_message = nullptr;
    switch( visibility ) {
        case VIS_CLEAR:
            visibility_message = _("Clearly visible.");
            break;
        case VIS_BOOMER:
            visibility_message = _("A bright pink blur.");
            break;
        case VIS_BOOMER_DARK:
            visibility_message = _("A pink blur.");
            break;
        case VIS_DARK:
            visibility_message = _("Darkness.");
            break;
        case VIS_LIT:
            visibility_message = _("Bright light.");
            break;
        case VIS_HIDDEN:
            visibility_message = _("Unseen.");
            break;
    }

    mvwprintw(w_look, column, line, visibility_message);
    line += 2;
}

void game::print_terrain_info( const tripoint &lp, const catacurses::window &w_look, int column, int &line )
{
    const int max_width = getmaxx( w_look ) - column - 1;
    int lines;
    std::string tile = m.tername( lp );
    if( m.has_furn( lp ) ) {
        tile += "; " + m.furnname( lp );
    }

    if( m.impassable( lp ) ) {
        lines = fold_and_print( w_look, line, column, max_width, c_dark_gray, _( "%s; Impassable" ),
                                tile.c_str() );
    } else {
        lines = fold_and_print( w_look, line, column, max_width, c_dark_gray, _( "%s; Movement cost %d" ),
                                tile.c_str(), m.move_cost( lp ) * 50 );

        const auto ll = get_light_level( std::max( 1.0,
                                         LIGHT_AMBIENT_LIT - m.ambient_light_at( lp ) + 1.0 ) );
        mvwprintw( w_look, ++lines, column, _( "Lighting: " ) );
        wprintz( w_look, ll.second, ll.first.c_str() );
    }

    std::string signage = m.get_signage( lp );
    if( !signage.empty() ) {
        trim_and_print( w_look, ++lines, column, max_width, c_light_gray,
                        u.has_trait( trait_ILLITERATE ) ? _( "Sign: ???" ) : _( "Sign: %s" ), signage.c_str() );
    }

    if( m.has_zlevels() && lp.z > -OVERMAP_DEPTH && !m.has_floor( lp ) ) {
        // Print info about stuff below
        tripoint below( lp.x, lp.y, lp.z - 1 );
        std::string tile_below = m.tername( below );
        if( m.has_furn( below ) ) {
            tile_below += "; " + m.furnname( below );
        }

        if( !m.has_floor_or_support( lp ) ) {
            fold_and_print( w_look, ++lines, column, max_width, c_dark_gray, _( "Below: %s; No support" ),
                            tile_below.c_str() );
        } else {
            fold_and_print( w_look, ++lines, column, max_width, c_dark_gray, _( "Below: %s; Walkable" ),
                            tile_below.c_str() );
        }
    }

    int map_features = fold_and_print( w_look, ++lines, column, max_width, c_light_gray,
                                       m.features( lp ) );
    if( line < lines ) {
        line = lines + map_features - 1;
    }
}

void game::print_fields_info( const tripoint &lp, const catacurses::window &w_look, int column, int &line )
{
    const field &tmpfield = m.field_at( lp );
    for( auto &fld : tmpfield ) {
        const field_entry &cur = fld.second;
        mvwprintz( w_look, ++line, column, cur.color(), cur.name() );
    }
}

void game::print_trap_info( const tripoint &lp, const catacurses::window &w_look, const int column, int &line )
{
    const trap &tr = m.tr_at( lp );
    if( tr.can_see( lp, u )) {
        mvwprintz( w_look, ++line, column, tr.color, tr.name() );
    }
}

void game::print_creature_info( const Creature *creature, const catacurses::window &w_look,
                                const int column, int &line )
{
    if( creature != nullptr && ( u.sees( *creature ) || creature == &u ) ) {
        line = creature->print_info( w_look, ++line, 6, column );
    }
}

void game::print_vehicle_info( const vehicle *veh, int veh_part, const catacurses::window &w_look,
                               const int column, int &line, const int last_line )
{
    if (veh) {
        mvwprintw(w_look, ++line, column, _("There is a %s there. Parts:"), veh->name.c_str());
        line = veh->print_part_desc(w_look, ++line, last_line, getmaxx(w_look), veh_part);
    }
}

void game::print_visibility_indicator( visibility_type visibility )
{
    std::string visibility_indicator;
    nc_color visibility_indicator_color = c_white;
    switch( visibility ) {
        case VIS_CLEAR:
            // Nothing printed when visibility is clear
            return;
        case VIS_BOOMER:
        case VIS_BOOMER_DARK:
            visibility_indicator = '#';
            visibility_indicator_color = c_pink;
            break;
        case VIS_DARK:
            visibility_indicator = '#';
            visibility_indicator_color = c_dark_gray;
            break;
        case VIS_LIT:
            visibility_indicator = '#';
            visibility_indicator_color = c_light_gray;
            break;
        case VIS_HIDDEN:
            visibility_indicator = 'x';
            visibility_indicator_color = c_white;
            break;
    }

    mvwputch(w_terrain, POSY, POSX, visibility_indicator_color, visibility_indicator);
}

void game::print_items_info( const tripoint &lp, const catacurses::window &w_look, const int column, int &line,
                             const int last_line )
{
    if( !m.sees_some_items( lp, u ) ) {
        return;
    } else if ( m.has_flag( "CONTAINER", lp ) && !m.could_see_items( lp, u ) ) {
        mvwprintw( w_look, ++line, column, _( "You cannot see what is inside of it." ) );
    } else if( u.has_effect( effect_blind ) || u.worn_with_flag( "BLIND" ) ) {
        mvwprintz( w_look, ++line, column, c_yellow,
                _( "There's something there, but you can't see what it is." ) );
        return;
    } else {
        std::map<std::string, int> item_names;
        for( auto &item : m.i_at( lp ) ) {
            ++item_names[item.tname()];
        }

        const int max_width = getmaxx( w_look ) - column - 1;
        for( auto const &it : item_names ) {
            if( line >= last_line - 2 ) {
                mvwprintz( w_look, ++line, column , c_yellow, _( "More items here..." ) );
                break;
            }

            if( it.second > 1 ) {
                trim_and_print( w_look, ++line, column, max_width, c_white,
                        pgettext( "%s is the name of the item. %d is the quantity of that item.", "%s [%d]" ),
                        it.first.c_str(), it.second );
            } else {
                trim_and_print( w_look, ++line, column, max_width, c_white, it.first );
            }
        }
    }
}

void game::print_graffiti_info( const tripoint &lp, const catacurses::window &w_look, const int column, int &line,
                             const int last_line )
{
    if( line > last_line ) {
        return;
    }

    const int max_width = getmaxx( w_look ) - column - 2;
    if( m.has_graffiti_at( lp ) ) {
        fold_and_print( w_look, ++line, column, max_width, c_light_gray, _("Graffiti: %s"), m.graffiti_at( lp ).c_str() );
    }
}

void game::get_lookaround_dimensions(int &lookWidth, int &begin_y, int &begin_x) const
{
    lookWidth = getmaxx(w_messages);
    begin_y = TERMY - getmaxy( w_messages ) + 1;
    if (getbegy(w_messages) < begin_y) {
        begin_y = getbegy(w_messages);
    }
    begin_x = getbegx(w_messages);
}

bool game::check_zone( const zone_type_id &type, const tripoint &where ) const
{
    return zone_manager::get_manager().has( type, m.getabs( where ) );
}

void game::zones_manager_shortcuts( const catacurses::window &w_info )
{
    werase(w_info);

    int tmpx = 1;
    tmpx += shortcut_print(w_info, 1, tmpx, c_white, c_light_green, _("<A>dd")) + 2;
    tmpx += shortcut_print(w_info, 1, tmpx, c_white, c_light_green, _("<R>emove")) + 2;
    tmpx += shortcut_print(w_info, 1, tmpx, c_white, c_light_green, _("<E>nable")) + 2;
    tmpx += shortcut_print(w_info, 1, tmpx, c_white, c_light_green, _("<D>isable")) + 2;

    tmpx = 1;
    tmpx += shortcut_print(w_info, 2, tmpx, c_white, c_light_green, _("<+-> Move up/down")) + 2;
    tmpx += shortcut_print(w_info, 2, tmpx, c_white, c_light_green, _("<Enter>-Edit")) + 2;

    tmpx = 1;
    tmpx += shortcut_print(w_info, 3, tmpx, c_white, c_light_green, _("Show on <M>ap")) + 2;

    wrefresh(w_info);
}

void game::zones_manager_draw_borders( const catacurses::window &w_border, const catacurses::window &w_info_border,
                                      const int iInfoHeight, const int width)
{
    for (int i = 1; i < TERMX; ++i) {
        if (i < width) {
            mvwputch(w_border, 0, i, c_light_gray, LINE_OXOX); // -
            mvwputch(w_border, TERMY - iInfoHeight - 1 - VIEW_OFFSET_Y * 2, i, c_light_gray, LINE_OXOX); // -
        }

        if (i < TERMY - iInfoHeight - VIEW_OFFSET_Y * 2) {
            mvwputch(w_border, i, 0, c_light_gray, LINE_XOXO); // |
            mvwputch(w_border, i, width - 1, c_light_gray, LINE_XOXO); // |
        }
    }

    mvwputch(w_border, 0, 0, c_light_gray, LINE_OXXO); // |^
    mvwputch(w_border, 0, width - 1, c_light_gray, LINE_OOXX); // ^|

    mvwputch(w_border, TERMY - iInfoHeight - 1 - VIEW_OFFSET_Y * 2, 0, c_light_gray, LINE_XXXO); // |-
    mvwputch(w_border, TERMY - iInfoHeight - 1 - VIEW_OFFSET_Y * 2, width - 1, c_light_gray,
             LINE_XOXX); // -|

    mvwprintz(w_border, 0, 2, c_white, _("Zones manager"));
    wrefresh(w_border);

    for (int j = 0; j < iInfoHeight - 1; ++j) {
        mvwputch(w_info_border, j, 0, c_light_gray, LINE_XOXO);
        mvwputch(w_info_border, j, width - 1, c_light_gray, LINE_XOXO);
    }

    for (int j = 0; j < width - 1; ++j) {
        mvwputch(w_info_border, iInfoHeight - 1, j, c_light_gray, LINE_OXOX);
    }

    mvwputch(w_info_border, iInfoHeight - 1, 0, c_light_gray, LINE_XXOO);
    mvwputch(w_info_border, iInfoHeight - 1, width - 1, c_light_gray, LINE_XOOX);
    wrefresh(w_info_border);
}

void game::zones_manager()
{
    const tripoint stored_view_offset = u.view_offset;

    u.view_offset = tripoint_zero;

    const int offset_x = (u.posx() + u.view_offset.x) - getmaxx(w_terrain) / 2;
    const int offset_y = (u.posy() + u.view_offset.y) - getmaxy(w_terrain) / 2;

    draw_ter();

    int stored_pm_opt = pixel_minimap_option;
    pixel_minimap_option = 0;

    int zone_ui_height = 12;
    const int width = use_narrow_sidebar() ? 45 : 55;
    const int offsetX = right_sidebar ? TERMX - VIEW_OFFSET_X - width :
                                        VIEW_OFFSET_X;

    catacurses::window w_zones = catacurses::newwin( TERMY - 2 - zone_ui_height - VIEW_OFFSET_Y * 2, width - 2,
                             VIEW_OFFSET_Y + 1, offsetX + 1);
    catacurses::window w_zones_border = catacurses::newwin( TERMY - zone_ui_height - VIEW_OFFSET_Y * 2, width,
                                    VIEW_OFFSET_Y, offsetX);
    catacurses::window w_zones_info = catacurses::newwin( zone_ui_height - 1, width - 2,
                                  TERMY - zone_ui_height - VIEW_OFFSET_Y, offsetX + 1);
    catacurses::window w_zones_info_border = catacurses::newwin( zone_ui_height, width,
                                         TERMY - zone_ui_height - VIEW_OFFSET_Y, offsetX);

    zones_manager_draw_borders(w_zones_border, w_zones_info_border, zone_ui_height, width);
    zones_manager_shortcuts(w_zones_info);

    std::string action;
    input_context ctxt("ZONES_MANAGER");
    ctxt.register_cardinal();
    ctxt.register_action("CONFIRM");
    ctxt.register_action("QUIT");
    ctxt.register_action("ADD_ZONE");
    ctxt.register_action("REMOVE_ZONE");
    ctxt.register_action("MOVE_ZONE_UP");
    ctxt.register_action("MOVE_ZONE_DOWN");
    ctxt.register_action("SHOW_ZONE_ON_MAP");
    ctxt.register_action("ENABLE_ZONE");
    ctxt.register_action("DISABLE_ZONE");
    ctxt.register_action("HELP_KEYBINDINGS");

    auto &zones = zone_manager::get_manager();
    int zone_num = zones.size();
    const int max_rows = TERMY - zone_ui_height - 2 - VIEW_OFFSET_Y * 2;
    int start_index = 0;
    int active_index = 0;
    bool blink = false;
    bool redraw_info = true;
    bool stuff_changed = false;

    do {
        if (action == "ADD_ZONE") {
            zones_manager_draw_borders(w_zones_border, w_zones_info_border, zone_ui_height, width);
            werase(w_zones_info);

            mvwprintz(w_zones_info, 3, 2, c_white, _("Select first point."));
            wrefresh(w_zones_info);

            tripoint first = look_around( w_zones_info, u.pos() + u.view_offset, false, true );
            tripoint second = tripoint_min;

            if( first != tripoint_min ) {
                mvwprintz(w_zones_info, 3, 2, c_white, _("Select second point."));
                wrefresh(w_zones_info);

                second = look_around( w_zones_info, first, true, true );
            }

            if( second != tripoint_min ) {
                werase(w_zones_info);
                wrefresh(w_zones_info);

                zones.add( "", zone_type_id(), false, true,
                            m.getabs( tripoint( std::min(first.x, second.x),
                                                std::min(first.y, second.y),
                                                std::min(first.z, second.z) ) ),
                            m.getabs( tripoint( std::max(first.x, second.x),
                                                std::max(first.y, second.y),
                                                std::max(first.z, second.z) ) )
                           );

                zone_num = zones.size();
                active_index = zone_num - 1;

                zones.zones[active_index].set_name();
                zones.zones[active_index].set_type();
                stuff_changed = true;
            }

            draw_ter();
            blink = false;
            redraw_info = true;

            zones_manager_draw_borders(w_zones_border, w_zones_info_border, zone_ui_height, width);
            zones_manager_shortcuts(w_zones_info);

        } else if (zones.size() > 0) {
            if (action == "UP") {
                active_index--;
                if (active_index < 0) {
                    active_index = zone_num - 1;
                }
                draw_ter();
                blink = false;
                redraw_info = true;

            } else if (action == "DOWN") {
                active_index++;
                if (active_index >= zone_num) {
                    active_index = 0;
                }
                draw_ter();
                blink = false;
                redraw_info = true;

            } else if (action == "REMOVE_ZONE") {
                if (active_index < (int)zones.size()) {
                    zones.remove(active_index);
                    active_index--;

                    if (active_index < 0) {
                        active_index = 0;
                    }

                    zone_num = zones.size();

                    draw_ter();
                    wrefresh(w_terrain);
                }
                blink = false;
                redraw_info = true;
                stuff_changed = true;

            } else if (action == "CONFIRM") {
                uimenu as_m;
                as_m.text = _("What do you want to change:");
                as_m.entries.emplace_back(uimenu_entry(1, true, '1', _("Edit name")));
                as_m.entries.emplace_back(uimenu_entry(2, true, '2', _("Edit type")));
                //as_m.entries.emplace_back(uimenu_entry(3, true, '3', _("Move position left/top") ));
                //as_m.entries.emplace_back(uimenu_entry(4, true, '4', _("Move coordinates right/bottom") ));
                as_m.entries.emplace_back(uimenu_entry(5, true, 'q', _("Cancel")));
                as_m.query();

                switch (as_m.ret) {
                case 1:
                    zones.zones[active_index].set_name();
                    stuff_changed = true;
                    break;
                case 2:
                    zones.zones[active_index].set_type();
                    stuff_changed = true;
                    break;
                case 3:
                    //pos lt
                    break;
                case 4:
                    //pos rb
                    break;
                default:
                    break;
                }

                as_m.reset();

                draw_ter();

                blink = false;
                redraw_info = true;

                zones_manager_draw_borders(w_zones_border, w_zones_info_border, zone_ui_height, width);
                zones_manager_shortcuts(w_zones_info);

            } else if (action == "MOVE_ZONE_UP" && zones.size() > 1) {
                if (active_index < (int)zones.size() - 1) {
                    std::swap(zones.zones[active_index],
                              zones.zones[active_index + 1]);
                    active_index++;
                }
                blink = false;
                redraw_info = true;
                stuff_changed = true;

            } else if (action == "MOVE_ZONE_DOWN" && zones.size() > 1) {
                if (active_index > 0) {
                    std::swap(zones.zones[active_index],
                              zones.zones[active_index - 1]);
                    active_index--;
                }
                blink = false;
                redraw_info = true;
                stuff_changed = true;

            } else if (action == "SHOW_ZONE_ON_MAP") {
                //show zone position on overmap;
                tripoint player_overmap_position = ms_to_omt_copy( m.getabs( u.pos() ) );
                tripoint zone_overmap = ms_to_omt_copy( zones.zones[active_index].get_center_point() );
                overmap::draw_zones( player_overmap_position, zone_overmap, active_index );

                zones_manager_draw_borders(w_zones_border, w_zones_info_border, zone_ui_height, width);
                zones_manager_shortcuts(w_zones_info);

                draw_ter();

                redraw_info = true;

            } else if (action == "ENABLE_ZONE") {
                zones.zones[active_index].set_enabled(true);

                redraw_info = true;
                stuff_changed = true;

            } else if (action == "DISABLE_ZONE") {
                zones.zones[active_index].set_enabled(false);

                redraw_info = true;
                stuff_changed = true;
            }
        }

        if (zone_num == 0) {
            werase(w_zones);
            wrefresh(w_zones_border);
            mvwprintz(w_zones, 5, 2, c_white, _("No Zones defined."));

        } else if (redraw_info) {
            redraw_info = false;
            werase(w_zones);

            calcStartPos(start_index, active_index, max_rows, zone_num);

            draw_scrollbar(w_zones_border, active_index, max_rows, zone_num, 1);
            wrefresh(w_zones_border);

            int iNum = 0;

            tripoint player_absolute_pos = m.getabs( u.pos() );

            //Display saved zones
            for (auto &i : zones.zones) {
                if (iNum >= start_index && iNum < start_index + ((max_rows > zone_num) ? zone_num : max_rows)) {
                    nc_color colorLine = (i.get_enabled()) ? c_white : c_light_gray;

                    if (iNum == active_index) {
                        mvwprintz(w_zones, iNum - start_index, 0, c_yellow, "%s", ">>");
                        colorLine = (i.get_enabled()) ? c_light_green : c_green;
                    }

                    //Draw Zone name
                    mvwprintz( w_zones, iNum - start_index, 3, colorLine,
                              zones.zones[iNum].get_name() );

                    //Draw Type name
                    mvwprintz( w_zones, iNum - start_index, 20, colorLine,
                               zones.get_name_from_type( zones.zones[iNum].get_type() ) );

                    tripoint center = i.get_center_point();

                    //Draw direction + distance
                    mvwprintz(w_zones, iNum - start_index, 32, colorLine, "%*d %s",
                              5, static_cast<int>( trig_dist( player_absolute_pos, center ) ),
                              direction_name_short( direction_from( player_absolute_pos, center ) ).c_str()
                             );
                }
                iNum++;
            }
        }

        if (zone_num > 0) {
            blink = !blink;

            tripoint start = m.getlocal(zones.zones[active_index].get_start_point());
            tripoint end = m.getlocal(zones.zones[active_index].get_end_point());

            if( blink ) {
                //draw marked area
                tripoint offset = tripoint( offset_x, offset_y, 0 ); //ASCII
#ifdef TILES
                if( use_tiles ) {
                    offset = tripoint( 0, 0, 0 ); //TILES
                } else {
                    offset = tripoint( -offset_x, -offset_y, 0 ); //SDL
                }
#endif

                draw_zones( start, end, offset );
            } else {
                //clear marked area
#ifdef TILES
                if (!use_tiles) {
#endif
                    for (int iY = start.y; iY <= end.y; ++iY) {
                        for (int iX = start.x; iX <= end.x; ++iX) {
                            if( u.sees( tripoint( iX, iY, u.posz() ) ) ) {
                                m.drawsq(w_terrain, u,
                                         tripoint( iX, iY, u.posz() + u.view_offset.z ),
                                         false,
                                         false,
                                         u.pos() + u.view_offset );
                            } else {
                                if (u.has_effect( effect_boomered)) {
                                    mvwputch(w_terrain, iY - offset_y, iX - offset_x, c_magenta, '#');

                                } else {
                                    mvwputch(w_terrain, iY - offset_y, iX - offset_x, c_black, ' ');
                                }
                            }
                        }
                    }
#ifdef TILES
                }
#endif
            }

            wrefresh(w_terrain);

            inp_mngr.set_timeout(BLINK_SPEED);
        } else {
            inp_mngr.reset_timeout();
        }

        wrefresh(w_zones);
        wrefresh(w_zones_border);

        //Wait for input
        action = ctxt.handle_input();
    } while (action != "QUIT");
    inp_mngr.reset_timeout();

    if( stuff_changed ) {
        auto &zones = zone_manager::get_manager();
        if( query_yn( _("Save changes?") ) ) {
            zones.save_zones();
        } else {
            zones.load_zones();
        }

        zones.cache_data();
    }

    u.view_offset = stored_view_offset;
    pixel_minimap_option = stored_pm_opt;

    refresh_all();
}

tripoint game::look_around()
{
    return look_around( catacurses::window(), u.pos() + u.view_offset, false, false );
}

tripoint game::look_around( catacurses::window w_info, const tripoint &start_point,
                            bool has_first_point, bool select_zone )
{
    bVMonsterLookFire = false;
    // TODO: Make this `true`
    const bool allow_zlev_move = m.has_zlevels() &&
        ( debug_mode || fov_3d || u.has_trait( trait_id( "DEBUG_NIGHTVISION" ) ) );

    temp_exit_fullscreen();

    const int offset_x = (u.posx() + u.view_offset.x) - getmaxx(w_terrain) / 2;
    const int offset_y = (u.posy() + u.view_offset.y) - getmaxy(w_terrain) / 2;

    tripoint lp = u.pos() + u.view_offset;
    int &lx = lp.x;
    int &ly = lp.y;
    int &lz = lp.z;

    if( select_zone && has_first_point ) {
        lp = start_point;
    }

    draw_ter( lp );
    wrefresh( w_terrain );

    //change player location to peek location temporarily for minimap update
    tripoint current_pos = u.pos();
    u.setpos(lp);
    draw_pixel_minimap();
    u.setpos(current_pos);

    int soffset = get_option<int>( "MOVE_VIEW_OFFSET" );
    bool fast_scroll = false;
    bool blink = false;

    int lookWidth, lookY, lookX;
    get_lookaround_dimensions(lookWidth, lookY, lookX);

    bool bNewWindow = false;
    if( !w_info ) {
        w_info = catacurses::newwin( getmaxy( w_messages ), lookWidth, lookY, lookX );
        bNewWindow = true;
    }

    dbg( D_PEDANTIC_INFO ) << ": calling handle_input()";

    std::string action;
    input_context ctxt("LOOK");
    ctxt.set_iso(true);
    ctxt.register_directions();
    ctxt.register_action("COORDINATE");
    ctxt.register_action("LEVEL_UP");
    ctxt.register_action("LEVEL_DOWN");
    ctxt.register_action("TOGGLE_FAST_SCROLL");
    ctxt.register_action("EXTENDED_DESCRIPTION");
    if (select_zone) {
        ctxt.register_action("SELECT");
    } else {
        ctxt.register_action("TRAVEL_TO");
        ctxt.register_action("LIST_ITEMS");
        ctxt.register_action("MOUSE_MOVE");
    }

    ctxt.register_action("debug_scent");
    ctxt.register_action("CONFIRM");
    ctxt.register_action("QUIT");
    ctxt.register_action("HELP_KEYBINDINGS");

    const int old_levz = get_levz();

    m.update_visibility_cache( old_levz );
    const visibility_variables &cache = g->m.get_visibility_variables_cache();

    do {
        if (bNewWindow) {
            werase(w_info);
            draw_border(w_info);

            if (!select_zone) {
                nc_color clr = c_white;
                std::string colored_key = string_format( "<color_light_green>%s</color>",
                                                         ctxt.get_desc( "EXTENDED_DESCRIPTION", 1 ).c_str() );
                print_colored_text( w_info, getmaxy( w_info ) - 2, 2, clr, clr,
                                    string_format( _( "Press %s to view extended description" ),
                                                   colored_key.c_str() ) );
                colored_key = string_format( "<color_light_green>%s</color>",
                                             ctxt.get_desc( "LIST_ITEMS", 1 ).c_str() );
                print_colored_text( w_info, getmaxy( w_info ) - 1, 2, clr, clr,
                                    string_format( _( "Press %s to list items and monsters" ),
                                                   colored_key.c_str() ) );
            }
        }

        if (select_zone) {
            //Select Zone
            if (has_first_point) {
                blink = !blink;

                const int dx = start_point.x - offset_x + u.posx() - lx;
                const int dy = start_point.y - offset_y + u.posy() - ly;

                if (blink) {
                    const tripoint start = tripoint( std::min(dx, POSX), std::min(dy, POSY), lz );
                    const tripoint end = tripoint( std::max(dx, POSX), std::max(dy, POSY), lz );

                    tripoint offset = tripoint( 0, 0, 0 ); //ASCII/SDL
#ifdef TILES
                    if( use_tiles ) {
                        offset = tripoint( offset_x + lx - u.posx(), offset_y + ly - u.posy(), 0 ); //TILES
                    }
#endif

                    draw_zones( start, end, offset );

                } else {
#ifdef TILES
                    if (!use_tiles) {
#endif
                        for (int iY = std::min(start_point.y, ly); iY <= std::max(start_point.y, ly); ++iY) {
                            for (int iX = std::min(start_point.x, lx); iX <= std::max(start_point.x, lx); ++iX) {
                                if( u.sees( tripoint( iX, iY, u.posz() ) ) ) {
                                    m.drawsq(w_terrain, u,
                                             tripoint( iX, iY, lp.z ),
                                             false,
                                             false,
                                             tripoint( lx, ly, u.posz() ) );
                                } else {
                                    if (u.has_effect( effect_boomered)) {
                                        mvwputch(w_terrain, iY - offset_y - ly + u.posy(), iX - offset_x - lx + u.posx(), c_magenta, '#');

                                    } else {
                                        mvwputch(w_terrain, iY - offset_y - ly + u.posy(), iX - offset_x - lx + u.posx(), c_black, ' ');
                                    }
                                }
                            }
                        }
#ifdef TILES
                    }
#endif
                }

                //Draw first point
                mvwputch_inv(w_terrain, dy, dx, c_light_green, 'X');
            }

            //Draw select cursor
            mvwputch_inv(w_terrain, POSY, POSX, c_light_green, 'X');

        } else {
            //Look around
            int first_line = 1;
            const int last_line = getmaxy( w_messages ) - 2;
            print_all_tile_info( lp, w_info, 1, first_line, last_line, !is_draw_tiles_mode(), cache );

            if (fast_scroll) {
                //~ "Fast Scroll" mark below the top right corner of the info window
                right_print( w_info, 1, 0, c_light_green, _( "F" ) );
            }

            wrefresh(w_info);
        }

        if (!is_draw_tiles_mode() && action != "MOUSE_MOVE") {
            // When tiles are disabled, this refresh is required to update the
            // selected terrain square with highlighted ASCII coloring. When
            // tiles are enabled, the selected square isn't highlighted using
            // this function, and it is too CPU-intensive to call repeatedly
            // in a mouse event loop. If we did want to highlight the tile
            // selected by the mouse, we could call wrefresh when the mouse
            // hovered over a new tile (rather than on every mouse move
            // event).
            wrefresh(w_terrain);
        }

        if (select_zone && has_first_point) {
            inp_mngr.set_timeout(BLINK_SPEED);
        }

        //Wait for input
        action = ctxt.handle_input();
        if (action == "LIST_ITEMS") {
            list_items_monsters();
            draw_ter( lp, true );
            wrefresh( w_terrain );

        } else if (action == "TOGGLE_FAST_SCROLL") {
            fast_scroll = !fast_scroll;
        } else if( action == "LEVEL_UP" || action == "LEVEL_DOWN" ) {
            if( !allow_zlev_move ) {
                continue;
            }

            int new_levz = lp.z + ( action == "LEVEL_UP" ? 1 : -1 );
            if( new_levz > OVERMAP_HEIGHT ) {
                new_levz = OVERMAP_HEIGHT;
            } else if( new_levz < -OVERMAP_DEPTH ) {
                new_levz = -OVERMAP_DEPTH;
            }

            add_msg( m_debug, "levx: %d, levy: %d, levz :%d", get_levx(), get_levy(), new_levz );
            u.view_offset.z = new_levz - u.posz();
            lp.z = new_levz;
            draw_ter( lp, true );
            refresh_all();
        } else if( action == "TRAVEL_TO" ) {
            if( !u.sees( lp ) ) {
                add_msg(_("You can't see that destination."));
                continue;
            }

            auto route = m.route( u.pos(), lp, u.get_pathfinding_settings(), u.get_path_avoid() );
            if( route.size() > 1 ) {
                route.pop_back();
                u.set_destination( route );
            } else {
                add_msg(m_info, _("You can't travel there."));
                continue;
            }
            return { INT_MIN, INT_MIN, INT_MIN };
        } else if( action == "debug_scent" ){
            if( !MAP_SHARING::isCompetitive() || MAP_SHARING::isDebugger() ) {
                display_scent();
            }
        } else if( action == "EXTENDED_DESCRIPTION" ) {
            extended_description( lp );
            draw_sidebar();
            draw_ter( lp, true );
            wrefresh( w_terrain );
        } else if (!ctxt.get_coordinates(w_terrain, lx, ly) && action != "MOUSE_MOVE") {
            int dx, dy;
            ctxt.get_direction(dx, dy, action);

            if (dx == -2) {
                dx = 0;
                dy = 0;
            } else {
                if (fast_scroll) {
                    dx *= soffset;
                    dy *= soffset;
                }
            }

            lx += dx;
            ly += dy;

            //Keep cursor inside the reality bubble
            if (lx < 0) {
                lx = 0;
            } else if (lx > MAPSIZE * SEEX) {
                lx = MAPSIZE * SEEX;
            }

            if (ly < 0) {
                ly = 0;
            } else if (ly > MAPSIZE * SEEY) {
                ly = MAPSIZE * SEEY;
            }

            draw_ter( lp, true );
            wrefresh( w_terrain );
        }
    } while (action != "QUIT" && action != "CONFIRM" && action != "SELECT");

    if( m.has_zlevels() && lp.z != old_levz ) {
        m.build_map_cache( old_levz );
        u.view_offset.z = 0;
    }

    inp_mngr.reset_timeout();

    if (bNewWindow) {
        w_info = catacurses::window();
    }
    reenter_fullscreen();
    bVMonsterLookFire = true;

    if( action == "CONFIRM" || action == "SELECT" ) {
        return lp;
    }

    return tripoint( INT_MIN, INT_MIN, INT_MIN );
}

std::vector<map_item_stack> game::find_nearby_items(int iRadius)
{
    std::map<std::string, map_item_stack> temp_items;
    std::vector<map_item_stack> ret;
    std::vector<std::string> item_order;

    if( u.is_blind() ) {
        return ret;
    }

    std::vector<tripoint> points = closest_tripoints_first( iRadius, u.pos() );

    tripoint last_pos;

    for( auto &points_p_it : points ) {
        if( points_p_it.y >= u.posy() - iRadius && points_p_it.y <= u.posy() + iRadius &&
            u.sees( points_p_it ) &&
            m.sees_some_items( points_p_it, u ) ) {

            for( auto &elem : m.i_at( points_p_it ) ) {
                const std::string name = elem.tname();
                const tripoint relative_pos = points_p_it - u.pos();

                if( std::find( item_order.begin(), item_order.end(), name ) == item_order.end() ) {
                    item_order.push_back( name );
                    temp_items[name] = map_item_stack( &elem, relative_pos );
                } else {
                    temp_items[name].add_at_pos( &elem, relative_pos );
                }
            }
        }
    }

    for( auto &elem : item_order ) {
        ret.push_back( temp_items[elem] );
    }

    return ret;
}

void game::draw_trail_to_square( const tripoint &t, bool bDrawX )
{
    //Reset terrain
    draw_ter();

    std::vector<tripoint> pts;
    tripoint center = u.pos() + u.view_offset;
    if( t != tripoint_zero ) {
        //Draw trail
        pts = line_to( u.pos(), u.pos() + t, 0, 0 );
    } else {
        //Draw point
        pts.push_back( u.pos() );
    }

    draw_line( u.pos() + t, center, pts );
    if (bDrawX) {
        char sym = 'X';
        if( t.z > 0 ) {
            sym = '^';
        } else if( t.z < 0 ) {
            sym = 'v';
        }
        if (pts.empty()) {
            mvwputch( w_terrain, POSY, POSX, c_white, sym );
        } else {
            mvwputch( w_terrain, POSY + (pts[pts.size() - 1].y - (u.posy() + u.view_offset.y)),
                      POSX + (pts[pts.size() - 1].x - (u.posx() + u.view_offset.x)),
                      c_white, sym );
        }
    }

    wrefresh(w_terrain);
}

//helper method so we can keep list_items shorter
void game::reset_item_list_state( const catacurses::window &window, int height, bool bRadiusSort )
{
    const int width = use_narrow_sidebar() ? 45 : 55;
    for (int i = 1; i < TERMX; i++) {
        if (i < width) {
            mvwputch(window, 0, i, c_light_gray, LINE_OXOX); // -
            mvwputch(window, TERMY - height - 1 - VIEW_OFFSET_Y * 2, i, c_light_gray, LINE_OXOX); // -
        }

        if (i < TERMY - height - VIEW_OFFSET_Y * 2) {
            mvwputch(window, i, 0, c_light_gray, LINE_XOXO); // |
            mvwputch(window, i, width - 1, c_light_gray, LINE_XOXO); // |
        }
    }

    mvwputch(window, 0, 0, c_light_gray, LINE_OXXO); // |^
    mvwputch(window, 0, width - 1, c_light_gray, LINE_OOXX); // ^|

    mvwputch(window, TERMY - height - 1 - VIEW_OFFSET_Y * 2, 0, c_light_gray, LINE_XXXO); // |-
    mvwputch(window, TERMY - height - 1 - VIEW_OFFSET_Y * 2, width - 1, c_light_gray, LINE_XOXX); // -|

    mvwprintz(window, 0, 2, c_light_green, "<Tab> ");
    wprintz(window, c_white, _("Items"));

    std::string sSort;
    if ( bRadiusSort ) {
        //~ Sort type: distance.
        sSort = _("<s>ort: dist");
    } else {
        //~ Sort type: category.
        sSort = _("<s>ort: cat");
    }

    int letters = utf8_width(sSort);

    shortcut_print(window, 0, getmaxx(window) - letters, c_white, c_light_green, sSort);

    std::vector<std::string> tokens;
    if (!sFilter.empty()) {
        tokens.emplace_back(_("<R>eset"));
    }

    tokens.emplace_back(_("<E>xamine"));
    tokens.emplace_back(_("<C>ompare"));
    tokens.emplace_back(_("<F>ilter"));
    tokens.emplace_back(_("<+/->Priority"));

    int gaps = tokens.size() + 1;
    letters = 0;
    int n = tokens.size();
    for (int i = 0; i < n; i++) {
        letters += utf8_width(tokens[i]) - 2; //length ignores < >
    }

    int usedwidth = letters;
    const int gap_spaces = (width - usedwidth) / gaps;
    usedwidth += gap_spaces * gaps;
    int xpos = gap_spaces + (width - usedwidth) / 2;
    const int ypos = TERMY - height - 1 - VIEW_OFFSET_Y * 2;

    for (int i = 0; i < n; i++) {
        xpos += shortcut_print(window, ypos, xpos, c_white, c_light_green, tokens[i]) + gap_spaces;
    }

    refresh_all();
}

void centerlistview( const tripoint &active_item_position )
{
    player &u = g->u;
    if (get_option<std::string>( "SHIFT_LIST_ITEM_VIEW" ) != "false") {
        u.view_offset.z = active_item_position.z;
        int xpos = POSX + active_item_position.x;
        int ypos = POSY + active_item_position.y;
        if (get_option<std::string>( "SHIFT_LIST_ITEM_VIEW" ) == "centered") {
            int xOffset = TERRAIN_WINDOW_WIDTH / 2;
            int yOffset = TERRAIN_WINDOW_HEIGHT / 2;
            if (!is_valid_in_w_terrain(xpos, ypos)) {
                if (xpos < 0) {
                    u.view_offset.x = xpos - xOffset;
                } else {
                    u.view_offset.x = xpos - (TERRAIN_WINDOW_WIDTH - 1) + xOffset;
                }

                if (xpos < 0) {
                    u.view_offset.y = ypos - yOffset;
                } else {
                    u.view_offset.y = ypos - (TERRAIN_WINDOW_HEIGHT - 1) + yOffset;
                }
            } else {
                u.view_offset.x = 0;
                u.view_offset.y = 0;
            }
        } else {
            if (xpos < 0) {
                u.view_offset.x = xpos;
            } else if (xpos >= TERRAIN_WINDOW_WIDTH) {
                u.view_offset.x = xpos - (TERRAIN_WINDOW_WIDTH - 1);
            } else {
                u.view_offset.x = 0;
            }

            if (ypos < 0) {
                u.view_offset.y = ypos;
            } else if (ypos >= TERRAIN_WINDOW_HEIGHT) {
                u.view_offset.y = ypos - (TERRAIN_WINDOW_HEIGHT - 1);
            } else {
                u.view_offset.y = 0;
            }
        }
    }

}

#define MAXIMUM_ZOOM_LEVEL 4
void game::zoom_out()
{
#ifdef TILES
    if (tileset_zoom > MAXIMUM_ZOOM_LEVEL) {
        tileset_zoom = tileset_zoom / 2;
    } else {
        tileset_zoom = 64;
    }
    rescale_tileset(tileset_zoom);
#endif
}

void game::zoom_in()
{
#ifdef TILES
    if (tileset_zoom == 64) {
        tileset_zoom = MAXIMUM_ZOOM_LEVEL;
    } else {
        tileset_zoom = tileset_zoom * 2;
    }
    rescale_tileset(tileset_zoom);
#endif
}

void game::reset_zoom()
{
#ifdef TILES
    tileset_zoom = 16;
    rescale_tileset(tileset_zoom);
#endif // TILES
}

int game::get_user_action_counter() const
{
    return user_action_counter;
}

void game::list_items_monsters()
{
    std::vector<Creature *> mons = u.get_visible_creatures( DAYLIGHT_LEVEL );
    ///\EFFECT_PER increases range of interacting with items on the ground from a list
    const std::vector<map_item_stack> items = find_nearby_items( 2 * u.per_cur + 12 );

    if( mons.empty() && items.empty() ) {
        add_msg( m_info, _( "You don't see any items or monsters around you!" ) );
        return;
    }

    std::sort( mons.begin(), mons.end(), [&]( const Creature *lhs, const Creature *rhs ){
        const auto att_lhs = lhs->attitude_to( u );
        const auto att_rhs = rhs->attitude_to( u );

        return att_lhs < att_rhs || ( att_lhs == att_rhs
            && rl_dist( u.pos(), lhs->pos() ) < rl_dist( u.pos(), rhs->pos() ) );
    } );

    // If the current list is empty, switch to the non-empty list
    if( uistate.vmenu_show_items ) {
        if( items.empty() ) {
            uistate.vmenu_show_items = false;
        }
    } else if( mons.empty() ) {
        uistate.vmenu_show_items = true;
    }

    temp_exit_fullscreen();
    game::vmenu_ret ret;
    while( true ) {
        ret = uistate.vmenu_show_items ? list_items( items ) : list_monsters( mons );
        if( ret == game::vmenu_ret::CHANGE_TAB ) {
            uistate.vmenu_show_items = !uistate.vmenu_show_items;
        } else {
            break;
        }
    }

    refresh_all();
    if( ret == game::vmenu_ret::FIRE ) {
        plfire( u.weapon );
    }
    reenter_fullscreen();
}

game::vmenu_ret game::list_items( const std::vector<map_item_stack> &item_list )
{
    int iInfoHeight = std::min(25, TERMY / 2);
    const int width = use_narrow_sidebar() ? 45 : 55;
    const int offsetX = right_sidebar ? TERMX - VIEW_OFFSET_X - width : VIEW_OFFSET_X;

    catacurses::window w_items = catacurses::newwin(TERMY - 2 - iInfoHeight - VIEW_OFFSET_Y * 2, width - 2,VIEW_OFFSET_Y + 1, offsetX + 1);
    catacurses::window w_items_border = catacurses::newwin(TERMY - iInfoHeight - VIEW_OFFSET_Y * 2, width,VIEW_OFFSET_Y, offsetX);
    catacurses::window w_item_info = catacurses::newwin(iInfoHeight, width, TERMY - iInfoHeight - VIEW_OFFSET_Y, offsetX);

    // use previously selected sorting method
    bool sort_radius = uistate.list_item_sort != 2;
    bool addcategory = !sort_radius;

    // reload filter/priority settings on the first invocation, if they were active
    if (!uistate.list_item_init) {
        if (uistate.list_item_filter_active) {
            sFilter = uistate.list_item_filter;
        }
        if (uistate.list_item_downvote_active) {
            list_item_downvote = uistate.list_item_downvote;
        }
        if (uistate.list_item_priority_active) {
            list_item_upvote = uistate.list_item_priority;
        }
        uistate.list_item_init = true;
    }

    std::vector<map_item_stack> ground_items = item_list;
    //this stores only those items that match our filter
    std::vector<map_item_stack> filtered_items =
        !sFilter.empty() ? filter_item_stacks( ground_items, sFilter ) : ground_items;
    int highPEnd = list_filter_high_priority(filtered_items, list_item_upvote);
    int lowPStart = list_filter_low_priority(filtered_items, highPEnd, list_item_downvote);
    int iItemNum = ground_items.size();

    const tripoint stored_view_offset = u.view_offset;

    u.view_offset = tripoint_zero;

    int iActive = 0; // Item index that we're looking at
    const int iMaxRows = TERMY - iInfoHeight - 2 - VIEW_OFFSET_Y * 2;
    int iStartPos = 0;
    tripoint active_pos;
    tripoint iLastActive = tripoint_min;
    bool reset = true;
    bool refilter = true;
    int page_num = 0;
    int iCatSortNum = 0;
    int iScrollPos = 0;
    map_item_stack *activeItem = nullptr;
    std::map<int, std::string> mSortCategory;

    std::string action;
    input_context ctxt("LIST_ITEMS");
    ctxt.register_action("UP", _("Move cursor up"));
    ctxt.register_action("DOWN", _("Move cursor down"));
    ctxt.register_action("LEFT", _("Previous item"));
    ctxt.register_action("RIGHT", _("Next item"));
    ctxt.register_action("PAGE_DOWN");
    ctxt.register_action("PAGE_UP");
    ctxt.register_action("NEXT_TAB");
    ctxt.register_action("PREV_TAB");
    ctxt.register_action("HELP_KEYBINDINGS");
    ctxt.register_action("QUIT");
    ctxt.register_action("FILTER");
    ctxt.register_action("RESET_FILTER");
    ctxt.register_action("EXAMINE");
    ctxt.register_action("COMPARE");
    ctxt.register_action("PRIORITY_INCREASE");
    ctxt.register_action("PRIORITY_DECREASE");
    ctxt.register_action("SORT");
    ctxt.register_action("TRAVEL_TO");

    do {
        if( action == "COMPARE" ) {
            game_menus::inv::compare( u, active_pos );
            reset = true;
            refresh_all();
        } else if( action == "FILTER" ) {
            draw_item_filter_rules( w_item_info, 0, iInfoHeight - 1, item_filter_type::FILTER );
            string_input_popup()
            .title( _( "Filter:" ) )
            .width( 55 )
            .description( _( "UP: history, CTRL-U: clear line, ESC: abort, ENTER: save" ) )
            .identifier( "item_filter" )
            .max_length( 256 )
            .edit( sFilter );
            reset = true;
            refilter = true;
            addcategory = !sort_radius;
            uistate.list_item_filter_active = !sFilter.empty();
        } else if( action == "RESET_FILTER" ) {
            sFilter.clear();
            filtered_items = ground_items;
            iLastActive = tripoint_min;
            reset = true;
            refilter = true;
            uistate.list_item_filter_active = false;
            addcategory = !sort_radius;
        } else if( action == "EXAMINE" && !filtered_items.empty() ) {
            std::vector<iteminfo> vThisItem, vDummy;
            int dummy = 0; // draw_item_info needs an int &
            activeItem->example->info( true, vThisItem );
            draw_item_info( 0, width - 5, 0, TERMY - VIEW_OFFSET_Y * 2,
                           activeItem->example->tname(), activeItem->example->type_name(), vThisItem, vDummy, dummy,
                           false, false, true );
            // wait until the user presses a key to wipe the screen
            iLastActive = tripoint_min;
            reset = true;
        } else if( action == "PRIORITY_INCREASE" ) {
            draw_item_filter_rules( w_item_info, 0, iInfoHeight - 1, item_filter_type::HIGH_PRIORITY );
            list_item_upvote = string_input_popup()
                               .title( _( "High Priority:" ) )
                               .width( 55 )
                               .text( list_item_upvote )
                               .description( _( "UP: history, CTRL-U clear line, ESC: abort, ENTER: save" ) )
                               .identifier( "list_item_priority" )
                               .max_length( 256 )
                               .query_string();
            refilter = true;
            reset = true;
            addcategory = !sort_radius;
            uistate.list_item_priority_active = !list_item_upvote.empty();
        } else if( action == "PRIORITY_DECREASE" ) {
            draw_item_filter_rules( w_item_info, 0, iInfoHeight - 1, item_filter_type::LOW_PRIORITY );
            list_item_downvote = string_input_popup()
                                 .title( _( "Low Priority:" ) )
                                 .width( 55 )
                                 .text( list_item_downvote )
                                 .description( _( "UP: history, CTRL-U clear line, ESC: abort, ENTER: save" ) )
                                 .identifier( "list_item_downvote" )
                                 .max_length( 256 )
                                 .query_string();
            refilter = true;
            reset = true;
            addcategory = !sort_radius;
            uistate.list_item_downvote_active = !list_item_downvote.empty();
        } else if( action == "SORT" ) {
            if( sort_radius ) {
                sort_radius = false;
                addcategory = true;
                uistate.list_item_sort = 2; // list is sorted by category
            } else {
                sort_radius = true;
                uistate.list_item_sort = 1; // list is sorted by distance
            }
            highPEnd = -1;
            lowPStart = -1;
            iCatSortNum = 0;

            mSortCategory.clear();
            refilter = true;
            reset = true;
        } else if( action == "TRAVEL_TO" ) {
            if( !u.sees( u.pos() + active_pos ) ) {
                add_msg( _( "You can't see that destination." ) );
            }
            auto route = m.route( u.pos(), u.pos() + active_pos, u.get_pathfinding_settings(), u.get_path_avoid() );
            if( route.size() > 1 ) {
                route.pop_back();
                u.set_destination( route );
                break;
            } else {
                add_msg(m_info, _("You can't travel there."));
            }
        }
        if( uistate.list_item_sort == 1 ) {
            ground_items = item_list;
        } else if( uistate.list_item_sort == 2 ) {
            std::sort( ground_items.begin(), ground_items.end(), map_item_stack::map_item_stack_sort );
        }

        if( refilter ) {
            refilter = false;
            filtered_items = filter_item_stacks( ground_items, sFilter );
            highPEnd = list_filter_high_priority( filtered_items, list_item_upvote );
            lowPStart = list_filter_low_priority( filtered_items, highPEnd, list_item_downvote );
            iActive = 0;
            page_num = 0;
            iLastActive = tripoint_min;
            iItemNum = filtered_items.size();
        }

        if( addcategory ) {
            addcategory = false;
            iCatSortNum = 0;
            mSortCategory.clear();
            if( highPEnd > 0 ) {
                mSortCategory[0] = _( "HIGH PRIORITY" );
                iCatSortNum++;
            }
            std::string last_cat_name;
            for( int i = std::max( 0, highPEnd ); i < std::min( lowPStart, ( int )filtered_items.size() ); i++ ) {
                const std::string &cat_name = filtered_items[i].example->get_category().name;
                if( cat_name != last_cat_name ) {
                    mSortCategory[i + iCatSortNum++] = cat_name;
                    last_cat_name = cat_name;
                }
            }
            if( lowPStart < (int)filtered_items.size() ) {
                mSortCategory[lowPStart + iCatSortNum++] = _( "LOW PRIORITY" );
            }
            if( !mSortCategory[0].empty() ) {
                iActive++;
            }
            iItemNum = int( filtered_items.size() ) + iCatSortNum;
        }

        if( reset ) {
            reset_item_list_state( w_items_border, iInfoHeight, sort_radius );
            reset = false;
            iScrollPos = 0;
        }

        if( action == "HELP_KEYBINDINGS" ) {
            game::draw_ter();
            wrefresh( w_terrain );
        } else if( action == "UP" ) {
            do {
                iActive--;
            } while( !mSortCategory[iActive].empty() );
            iScrollPos = 0;
            page_num = 0;
            if( iActive < 0 ) {
                iActive = iItemNum - 1;
            }
        } else if( action == "DOWN" ) {
            do {
                iActive++;
            } while( !mSortCategory[iActive].empty() );
            iScrollPos = 0;
            page_num = 0;
            if( iActive >= iItemNum ) {
                iActive = mSortCategory[0].empty() ? 0 : 1;
            }
        } else if( action == "RIGHT" ) {
            if( !filtered_items.empty() && ++page_num >= ( int )activeItem->vIG.size() ) {
                page_num = activeItem->vIG.size() - 1;
            }
        } else if( action == "LEFT" ) {
            page_num = std::max( 0, page_num - 1 );
        } else if( action == "PAGE_UP" ) {
            iScrollPos--;
        } else if( action == "PAGE_DOWN" ) {
            iScrollPos++;
        } else if( action == "NEXT_TAB" || action == "PREV_TAB" ) {
            u.view_offset = stored_view_offset;
            return game::vmenu_ret::CHANGE_TAB;
        }

        if( ground_items.empty() ) {
            reset_item_list_state( w_items_border, iInfoHeight, sort_radius );
            wrefresh( w_items_border );
            mvwprintz( w_items, 10, 2, c_white, _( "You don't see any items around you!" ) );
        } else {
            werase( w_items );
            calcStartPos( iStartPos, iActive, iMaxRows, iItemNum );
            int iNum = 0;
            active_pos = tripoint_zero;
            bool high = false;
            bool low = false;
            int index = 0;
            int iCatSortOffset = 0;

            for( int i=0; i < iStartPos; i++ ) {
                if( !mSortCategory[i].empty() ) {
                    iNum++;
                }
            }
            for( auto iter = filtered_items.begin(); iter != filtered_items.end(); ++index ) {
                if( highPEnd > 0 && index < highPEnd + iCatSortOffset ) {
                    high = true;
                    low = false;
                } else if( index >= lowPStart + iCatSortOffset ) {
                    high = false;
                    low = true;
                } else {
                    high = false;
                    low = false;
                }

                if( iNum >= iStartPos && iNum < iStartPos + ( iMaxRows > iItemNum ? iItemNum : iMaxRows ) ) {
                    int iThisPage = 0;
                    if( !mSortCategory[iNum].empty() ) {
                        iCatSortOffset++;
                        mvwprintz( w_items, iNum - iStartPos, 1, c_magenta, mSortCategory[iNum] );
                    } else {
                        if( iNum == iActive ) {
                            iThisPage = page_num;
                            active_pos = iter->vIG[iThisPage].pos;
                            activeItem = &( *iter );
                        }
                        std::stringstream sText;
                        if( iter->vIG.size() > 1 ) {
                            sText << "[" << iThisPage + 1 << "/" << iter->vIG.size() << "] (" << iter->totalcount << ") ";
                        }
                        sText << iter->example->tname();
                        if( iter->vIG[iThisPage].count > 1 ) {
                            sText << " [" << iter->vIG[iThisPage].count << "]";
                        }

                        nc_color col = c_light_green;
                        if( iNum != iActive ) {
                            if( high ) {
                                col = c_yellow;
                            } else if( low ) {
                                col = c_red;
                            } else {
                                col = iter->example->color_in_inventory();
                            }
                        }
                        trim_and_print( w_items, iNum - iStartPos, 1, width - 9, col, sText.str() );
                        const int numw = iItemNum > 9 ? 2 : 1;
                        const int x = iter->vIG[iThisPage].pos.x;
                        const int y = iter->vIG[iThisPage].pos.y;
                        mvwprintz( w_items, iNum - iStartPos, width - 6 - numw, iNum == iActive ? c_light_green : c_light_gray,
                                   "%*d %s", numw, rl_dist( 0, 0, x, y ),
                                   direction_name_short( direction_from( 0, 0, x, y ) ).c_str() );
                        ++iter;
                    }
                } else {
                    ++iter;
                }
                iNum++;
            }
            iNum = 0;
            for( int i=0; i < iActive; i++ ) {
                if( !mSortCategory[i].empty() ) {
                    iNum++;
                }
            }
            mvwprintz( w_items_border, 0, ( width - 9 ) / 2 + ( iItemNum > 9 ? 0 : 1 ),
                       c_light_green, " %*d", iItemNum > 9 ? 2 : 1, iItemNum > 0 ? iActive - iNum + 1 : 0 );
            wprintz( w_items_border, c_white, " / %*d ", iItemNum > 9 ? 2 : 1, iItemNum - iCatSortNum );
            werase(w_item_info);

            if( iItemNum > 0 ) {
                std::vector<iteminfo> vThisItem, vDummy;
                activeItem->example->info( true, vThisItem );
                draw_item_info( w_item_info, "", "", vThisItem, vDummy, iScrollPos, true, true );
                // Only redraw trail/terrain if x/y position changed or if keybinding menu erased it
                if( active_pos != iLastActive || action == "HELP_KEYBINDINGS" ) {
                    iLastActive = active_pos;
                    centerlistview( active_pos );
                    draw_trail_to_square( active_pos, true );
                }
            }
            draw_scrollbar( w_items_border, iActive, iMaxRows, iItemNum, 1 );
            wrefresh( w_items_border );
        }

        const bool bDrawLeft = ground_items.empty() || filtered_items.empty();
        draw_custom_border( w_item_info, bDrawLeft, true, false, true, LINE_XOXO, LINE_XOXO, true, true);
        wrefresh(w_items);
        wrefresh(w_item_info);
        catacurses::refresh();
        action = ctxt.handle_input();
    } while (action != "QUIT");

    u.view_offset = stored_view_offset;
    return game::vmenu_ret::QUIT;
}

game::vmenu_ret game::list_monsters( const std::vector<Creature *> &monster_list )
{
    int iInfoHeight = 12;
    const int width = use_narrow_sidebar() ? 45 : 55;
    const int offsetX = right_sidebar ? TERMX - VIEW_OFFSET_X - width :
                                        VIEW_OFFSET_X;

    catacurses::window w_monsters = catacurses::newwin( TERMY - 2 - iInfoHeight - VIEW_OFFSET_Y * 2, width - 2, VIEW_OFFSET_Y + 1, offsetX + 1 );
    catacurses::window w_monsters_border = catacurses::newwin( TERMY - iInfoHeight - VIEW_OFFSET_Y * 2, width, VIEW_OFFSET_Y, offsetX );
    catacurses::window w_monster_info = catacurses::newwin( iInfoHeight - 1, width - 2, TERMY - iInfoHeight - VIEW_OFFSET_Y, offsetX + 1 );
    catacurses::window w_monster_info_border = catacurses::newwin( iInfoHeight, width, TERMY - iInfoHeight - VIEW_OFFSET_Y, offsetX );

    const int max_gun_range = u.weapon.gun_range( &u );

    const tripoint stored_view_offset = u.view_offset;
    u.view_offset = tripoint_zero;

    int iActive = 0; // monster index that we're looking at
    const int iMaxRows = TERMY - iInfoHeight - 2 - VIEW_OFFSET_Y * 2 - 1;
    int iStartPos = 0;
    tripoint iActivePos;
    tripoint iLastActivePos = tripoint_min;
    Creature *cCurMon = nullptr;

    for (int i = 1; i < TERMX; i++) {
        if (i < width) {
            mvwputch(w_monsters_border, 0, i, BORDER_COLOR, LINE_OXOX); // -
            mvwputch(w_monsters_border, TERMY - iInfoHeight - 1 - VIEW_OFFSET_Y * 2, i, BORDER_COLOR,
                     LINE_OXOX); // -
        }

        if (i < TERMY - iInfoHeight - VIEW_OFFSET_Y * 2) {
            mvwputch(w_monsters_border, i, 0, BORDER_COLOR, LINE_XOXO); // |
            mvwputch(w_monsters_border, i, width - 1, BORDER_COLOR, LINE_XOXO); // |
        }
    }

    mvwputch(w_monsters_border, 0, 0, BORDER_COLOR, LINE_OXXO); // |^
    mvwputch(w_monsters_border, 0, width - 1, BORDER_COLOR, LINE_OOXX); // ^|

    mvwputch(w_monsters_border, TERMY - iInfoHeight - 1 - VIEW_OFFSET_Y * 2, 0, BORDER_COLOR,
             LINE_XXXO); // |-
    mvwputch(w_monsters_border, TERMY - iInfoHeight - 1 - VIEW_OFFSET_Y * 2, width - 1, BORDER_COLOR,
             LINE_XOXX); // -|

    mvwprintz(w_monsters_border, 0, 2, c_light_green, "<Tab> ");
    wprintz(w_monsters_border, c_white, _("Monsters"));

    std::string action;
    input_context ctxt("LIST_MONSTERS");
    ctxt.register_action("UP", _("Move cursor up"));
    ctxt.register_action("DOWN", _("Move cursor down"));
    ctxt.register_action("NEXT_TAB");
    ctxt.register_action("PREV_TAB");
    ctxt.register_action("SAFEMODE_BLACKLIST_ADD");
    ctxt.register_action("SAFEMODE_BLACKLIST_REMOVE");
    ctxt.register_action("QUIT");
    if ( bVMonsterLookFire ) {
        ctxt.register_action("look");
        ctxt.register_action("fire");
    }
    ctxt.register_action("HELP_KEYBINDINGS");


    // first integer is the row the attitude category string is printed in the menu
    std::map<int, Creature::Attitude> mSortCategory;

    for( int i = 0, last_attitude = -1; i < ( int )monster_list.size(); i++ ) {
        const auto attitude = monster_list[i]->attitude_to( u );
        if( attitude != last_attitude ) {
            mSortCategory[i + mSortCategory.size()] = attitude;
            last_attitude = attitude;
        }
    }

    do {
        if( action == "HELP_KEYBINDINGS" ) {
            game::draw_ter();
            wrefresh( w_terrain );
        } else if( action == "UP" ) {
            iActive--;
            if (iActive < 0) {
                iActive = int( monster_list.size() ) - 1;
            }
        } else if (action == "DOWN") {
            iActive++;
            if( iActive >= int( monster_list.size() ) ) {
                iActive = 0;
            }
        } else if (action == "NEXT_TAB" || action == "PREV_TAB") {
            u.view_offset = stored_view_offset;
            return game::vmenu_ret::CHANGE_TAB;
        } else if (action == "SAFEMODE_BLACKLIST_REMOVE") {
            const auto m = dynamic_cast<monster*>( cCurMon );
            const std::string monName = (m != nullptr) ? m->name() : "human";

            if ( get_safemode().has_rule(monName, Creature::A_ANY) ) {
                get_safemode().remove_rule(monName, Creature::A_ANY);
            }
        } else if (action == "SAFEMODE_BLACKLIST_ADD") {
            if ( !get_safemode().empty() ) {
                const auto m = dynamic_cast<monster*>( cCurMon );
                const std::string monName = (m != nullptr) ? m->name() : "human";

                get_safemode().add_rule(monName, Creature::A_ANY, get_option<int>( "SAFEMODEPROXIMITY" ), RULE_BLACKLISTED);
            }
        } else if (action == "look") {
            tripoint recentered = look_around();
            iLastActivePos = recentered;
        } else if (action == "fire") {
            if( cCurMon != nullptr && rl_dist( u.pos(), cCurMon->pos() ) <= max_gun_range ) {
                last_target = shared_from( *cCurMon );
                u.view_offset = stored_view_offset;
                return game::vmenu_ret::FIRE;
            }
        }

        if ( monster_list.empty() ) {
            wrefresh(w_monsters_border);
            mvwprintz(w_monsters, 10, 2, c_white, _("You don't see any monsters around you!"));
        } else {
            werase(w_monsters);
            const int iNumMonster = monster_list.size();
            const int iMenuSize = monster_list.size() + mSortCategory.size();

            const int numw = iNumMonster > 999 ? 4 :
                             iNumMonster > 99  ? 3 :
                             iNumMonster > 9   ? 2 : 1;

            // given the currently selected monster iActive. get the selected row
            int iSelPos = iActive;
            for (auto &ia : mSortCategory) {
                int index = ia.first;
                if (index <= iSelPos) {
                    ++iSelPos;
                } else {
                    break;
                }
            }
            // use selected row get the start row
            calcStartPos( iStartPos, iSelPos, iMaxRows, iMenuSize );

            // get first visible monster and category
            int iCurMon = iStartPos;
            auto CatSortIter = mSortCategory.cbegin();
            while (CatSortIter != mSortCategory.cend() && CatSortIter->first < iStartPos) {
                ++CatSortIter;
                --iCurMon;
            }

            const auto endY = std::min<int>( iMaxRows, iMenuSize );
            for (int y = 0; y < endY; ++y) {
                if ( CatSortIter != mSortCategory.cend() ) {
                    const int iCurPos = iStartPos + y;
                    const int iCatPos = CatSortIter->first;
                    if ( iCurPos == iCatPos ) {
                        std::string const& cat_name = Creature::get_attitude_ui_data(CatSortIter->second).first;
                        mvwprintz( w_monsters, y, 1, c_magenta, cat_name );
                        ++CatSortIter;
                        continue;
                    }
                }
                // select current monster
                const auto critter = monster_list[iCurMon];
                const bool selected = iCurMon == iActive;
                ++iCurMon;
                if( critter->sees( g->u ) ) {
                    mvwprintz(w_monsters, y, 0, c_yellow, "!");
                }
                bool is_npc = false;
                const monster* m = dynamic_cast<monster*>( critter );
                const npc*     p = dynamic_cast<npc*>( critter );

                if ( m != nullptr ) {
                    mvwprintz( w_monsters, y, 1, selected ? c_light_green : c_white, m->name() );
                } else {
                    mvwprintz( w_monsters, y, 1, selected ? c_light_green : c_white, critter->disp_name() );
                    is_npc = true;
                }

                if ( selected && !get_safemode().empty() ) {
                    for (int i = 1; i < width-2; i++) {
                        mvwputch(w_monsters_border, TERMY - iInfoHeight - 1 - VIEW_OFFSET_Y * 2,
                                 i, BORDER_COLOR, LINE_OXOX); // -
                    }
                    const std::string monName = is_npc ? get_safemode().npc_type_name() : m->name();

                    std::string sSafemode;
                    if ( get_safemode().has_rule(monName, Creature::A_ANY) ) {
                        sSafemode = _("<R>emove from safemode Blacklist");
                    } else {
                        sSafemode = _("<A>dd to safemode Blacklist");
                    }

                    shortcut_print(w_monsters_border, TERMY - iInfoHeight - 1 - VIEW_OFFSET_Y * 2, 3,
                                   c_white, c_light_green, sSafemode);
                }

                nc_color color = c_white;
                std::string sText;

                if( m != nullptr ) {
                    m->get_HP_Bar(color, sText);
                } else {
                    std::tie(sText, color) =
                        ::get_hp_bar( critter->get_hp(), critter->get_hp_max(), false );
                }
                mvwprintz( w_monsters, y, 22, color, sText );

                if( m != nullptr ) {
                    const auto att = m->get_attitude();
                    sText = att.first;
                    color = att.second;
                } else if( p != nullptr ) {
                    sText = npc_attitude_name( p->get_attitude() );
                    color = p->symbol_color();
                }
                mvwprintz( w_monsters, y, 28, color, sText );

                mvwprintz( w_monsters, y, width - (6 + numw), (selected ? c_light_green : c_light_gray), "%*d %s",
                           numw, rl_dist( u.pos(), critter->pos() ),
                           direction_name_short( direction_from( u.pos(), critter->pos() ) ).c_str() );
            }

            mvwprintz( w_monsters_border, 0, (width / 2) - numw - 2, c_light_green, " %*d", numw, iActive + 1 );
            wprintz( w_monsters_border, c_white, " / %*d ", numw, int( monster_list.size() ) );

            cCurMon = monster_list[iActive];

            werase(w_monster_info);
            cCurMon->print_info(w_monster_info, 1, 11, 1);

            if (bVMonsterLookFire) {
                mvwprintz( w_monsters, getmaxy( w_monsters ) - 1, 1, c_light_green, ctxt.press_x( "look" ) );
                wprintz(w_monsters, c_light_gray, " %s", _("to look around"));

                if( rl_dist( u.pos(), cCurMon->pos() ) <= max_gun_range ) {
                    wprintz(w_monsters, c_light_gray, "%s", " ");
                    wprintz( w_monsters, c_light_green, ctxt.press_x( "fire" ) );
                    wprintz(w_monsters, c_light_gray, " %s", _("to shoot"));
                }
            }

            // Only redraw trail/terrain if x/y position changed or if keybinding menu erased it
            iActivePos = cCurMon->pos() - u.pos();
            if( iActivePos != iLastActivePos || action == "HELP_KEYBINDINGS" ) {
                iLastActivePos = iActivePos;
                centerlistview( iActivePos );
                draw_trail_to_square( iActivePos, false );
            }

            draw_scrollbar( w_monsters_border, iActive, iMaxRows, int( monster_list.size() ), 1 );
            wrefresh(w_monsters_border);
        }

        for (int j = 0; j < iInfoHeight - 1; j++) {
            mvwputch(w_monster_info_border, j, 0, c_light_gray, LINE_XOXO);
            mvwputch(w_monster_info_border, j, width - 1, c_light_gray, LINE_XOXO);
        }

        for (int j = 0; j < width - 1; j++) {
            mvwputch(w_monster_info_border, iInfoHeight - 1, j, c_light_gray, LINE_OXOX);
        }

        mvwputch(w_monster_info_border, iInfoHeight - 1, 0, c_light_gray, LINE_XXOO);
        mvwputch(w_monster_info_border, iInfoHeight - 1, width - 1, c_light_gray, LINE_XOOX);

        wrefresh(w_monsters);
        wrefresh(w_monster_info_border);
        wrefresh(w_monster_info);

        catacurses::refresh();

        action = ctxt.handle_input();
    } while (action != "QUIT");

    u.view_offset = stored_view_offset;

    return game::vmenu_ret::QUIT;
}

// Establish or release a grab on a vehicle
void game::grab()
{
    tripoint grabp( 0, 0, 0 );
    if( u.grab_type != OBJECT_NONE ) {
        vehicle *veh = m.veh_at( u.pos() + u.grab_point );
        if( veh != nullptr ) {
            add_msg(_("You release the %s."), veh->name.c_str());
        } else if (m.has_furn(u.pos() + u.grab_point)) {
            add_msg(_("You release the %s."), m.furnname(u.pos() + u.grab_point).c_str());
        }

        u.grab_point = tripoint_zero;
        u.grab_type = OBJECT_NONE;
        return;
    }

    if( choose_adjacent(_("Grab where?"), grabp ) ) {
        if( grabp == u.pos() ) {
            add_msg( _("You get a hold of yourself.") );
            u.grab_point = tripoint_zero;
            u.grab_type = OBJECT_NONE;
            return;
        }

        vehicle *veh = m.veh_at( grabp );
        if( veh != nullptr ) { // If there's a vehicle, grab that.
            u.grab_point = grabp - u.pos();
            u.grab_type = OBJECT_VEHICLE;
            add_msg(_("You grab the %s."), veh->name.c_str());
        } else if( m.has_furn( grabp ) ) { // If not, grab furniture if present
            if( m.furn( grabp ).obj().move_str_req < 0 ) {
                add_msg(_("You can not grab the %s"), m.furnname( grabp ).c_str());
                return;
            }
            u.grab_point = grabp - u.pos();
            u.grab_type = OBJECT_FURNITURE;
            if (!m.can_move_furniture( grabp, &u )) {
                add_msg(_("You grab the %s. It feels really heavy."), m.furnname( grabp ).c_str());
            } else {
                add_msg(_("You grab the %s."), m.furnname( grabp ).c_str());
            }
        } else { // @todo: grab mob? Captured squirrel = pet (or meat that stays fresh longer).
            add_msg(m_info, _("There's nothing to grab there!"));
        }
    } else {
        add_msg(_("Never mind."));
    }
}

std::vector<vehicle*> nearby_vehicles_for( const itype_id &ft )
{
    std::vector<vehicle*> result;
    for( auto && p : g->m.points_in_radius( g->u.pos(), 1 ) ) {
        vehicle * const veh = g->m.veh_at( p );
        // TODO: constify fuel_left and fuel_capacity
        // TODO: add a fuel_capacity_left function
        if( std::find( result.begin(), result.end(), veh ) != result.end() ) {
            continue;
        }
        if( veh != nullptr && veh->fuel_left( ft ) < veh->fuel_capacity( ft ) ) {
            result.push_back( veh );
        }
    }
    return result;
}

void game::handle_all_liquid( item liquid, const int radius )
{
    while( liquid.charges > 0l ) {
        // handle_liquid allows to pour onto the ground, which will handle all the liquid and
        // set charges to 0. This allows terminating the loop.
        // The result of handle_liquid is ignored, the player *has* to handle all the liquid.
        handle_liquid( liquid, nullptr, radius );
    }
}

bool game::consume_liquid( item &liquid, const int radius )
{
    const auto original_charges = liquid.charges;
    while( liquid.charges > 0 && handle_liquid( liquid, nullptr, radius ) ) {
        // try again with the remaining charges
    }
    return original_charges != liquid.charges;
}

bool game::handle_liquid_from_ground( std::list<item>::iterator on_ground, const tripoint &pos, const int radius )
{
    // TODO: not all code paths on handle_liquid consume move points, fix that.
    handle_liquid( *on_ground, nullptr, radius, &pos );
    if( on_ground->charges > 0 ) {
        return false;
    }
    m.i_at( pos ).erase( on_ground );
    return true;
}

bool game::handle_liquid_from_container( std::list<item>::iterator in_container, item &container, int radius )
{
    // TODO: not all code paths on handle_liquid consume move points, fix that.
    const long old_charges = in_container->charges;
    handle_liquid( *in_container, &container, radius );
    if( in_container->charges != old_charges ) {
        container.on_contents_changed();
    }

    if( in_container->charges > 0 ) {
        return false;
    }
    container.contents.erase( in_container );
    return true;
}

bool game::handle_liquid_from_container( item &container, int radius )
{
    return handle_liquid_from_container( container.contents.begin(), container, radius );
}

extern void serialize_liquid_source( player_activity &act, const vehicle &veh, const itype_id &ftype );
extern void serialize_liquid_source( player_activity &act, const tripoint &pos, const item &liquid );
extern void serialize_liquid_source( player_activity &act, const monster &mon, const item &liquid );

extern void serialize_liquid_target( player_activity &act, const vehicle &veh );
extern void serialize_liquid_target( player_activity &act, int container_item_pos );
extern void serialize_liquid_target( player_activity &act, const tripoint &pos );
extern void serialize_liquid_target( player_activity &act, const monster &mon );

bool game::handle_liquid( item &liquid, item * const source, const int radius,
                          const tripoint * const source_pos,
                          const vehicle * const source_veh,
                          const monster * const source_mon)
{
    if( !liquid.made_of(LIQUID) ) {
        dbg(D_ERROR) << "game:handle_liquid: Tried to handle_liquid a non-liquid!";
        debugmsg("Tried to handle_liquid a non-liquid!");
        // "canceled by the user" because we *can* not handle it.
        return false;
    }

    const auto create_activity = [&]() {
        if( source_veh != nullptr ) {
            u.assign_activity( activity_id( "ACT_FILL_LIQUID" ) );
            serialize_liquid_source( u.activity, *source_veh, liquid.typeId() );
            return true;
        } else if( source_pos != nullptr ) {
            u.assign_activity( activity_id( "ACT_FILL_LIQUID" ) );
            serialize_liquid_source( u.activity, *source_pos, liquid );
            return true;
        } else if( source_mon != nullptr ) {
            u.assign_activity( activity_id( "ACT_FILL_LIQUID" ) );
            serialize_liquid_source( u.activity, *source_mon, liquid );
            return true;
        } else {
            return false;
        }
    };

    const std::string liquid_name = liquid.display_name( liquid.charges );

    uimenu menu;
    menu.return_invalid = true;
    if( source_pos != nullptr ) {
        menu.text = string_format( _( "What to do with the %s from %s?" ), liquid_name.c_str(), m.name( *source_pos ).c_str() );
    } else if( source_veh != nullptr ) {
        menu.text = string_format( _( "What to do with the %s from the %s?" ), liquid_name.c_str(), source_veh->name.c_str() );
    } else if( source_mon != nullptr ) {
        menu.text = string_format( _( "What to do with the %s from the %s?" ), liquid_name.c_str(), source_mon->get_name().c_str() );
    } else {
        menu.text = string_format( _( "What to do with the %s?" ), liquid_name.c_str() );
    }
    std::vector<std::function<void()>> actions;

    if( u.can_consume( liquid ) && !source_mon ) {
        menu.addentry( -1, true, 'e', _( "Consume it" ) );
        actions.emplace_back( [&]() {
            // consume_item already consumes moves.
            u.consume_item( liquid );
        } );
    }

    // This handles containers found anywhere near the player, including on the map and in vehicle storage.
    menu.addentry( -1, true, 'c', _( "Pour into a container" ) );
    actions.emplace_back( [&]() {
        item_location target = game_menus::inv::container_for( u, liquid, radius );
        item *const cont = target.get_item();

        if( cont == nullptr || cont->is_null() ) {
            add_msg( _( "Never mind." ) );
            return;
        }
        if( cont == source && source != nullptr ) {
            add_msg( m_info, _( "That's the same container!" ) );
            return; // The user has intended to do something, but mistyped.
        }
        const int item_index = u.get_item_position( cont );
        // Currently activities can only store item position in the players inventory,
        // not on ground or similar. TODO: implement storing arbitrary container locations.
        if( item_index != INT_MIN && create_activity() ) {
            serialize_liquid_target( u.activity, item_index );
        } else if( u.pour_into( *cont, liquid ) ) {
            if( cont->needs_processing() ) {
                // Polymorphism fail, have to introspect into the type to set the target container as active.
                switch( target.where() ) {
                case item_location::type::map:
                    m.make_active( target );
                    break;
                case item_location::type::vehicle:
                    m.veh_at( target.position() )->make_active( target );
                    break;
                case item_location::type::character:
                case item_location::type::invalid:
                    break;
                }
            }
            u.mod_moves( -100 );
        }
    } );

    // This handles liquids stored in vehicle parts directly (e.g. tanks).
    std::set<vehicle *> opts;
    for( const auto &e : g->m.points_in_radius( g->u.pos(), 1 ) ) {
        auto veh = g->m.veh_at( e );
        if( veh && std::any_of( veh->parts.begin(), veh->parts.end(), [&liquid]( const vehicle_part &pt ) {
            // cannot refill using active liquids (those that rot) due to #18570
            return !liquid.active && pt.can_reload( liquid.typeId() );
        } ) ) {
            opts.insert( veh );
        }
    }
    for( auto veh : opts ) {
        if( veh == source_veh ) {
            continue;
        }
        menu.addentry( -1, true, MENU_AUTOASSIGN, _( "Fill nearby vehicle %s" ), veh->name.c_str() );
        actions.emplace_back( [&, veh]() {
            if( create_activity() ) {
                serialize_liquid_target( u.activity, *veh );
            } else if( u.pour_into( *veh, liquid ) ) {
                u.mod_moves( -1000 ); // consistent with veh_interact::do_refill activity
            }
        } );
    }

    for( auto &target_pos : m.points_in_radius( u.pos(), 1 ) ) {
        if( !iexamine::has_keg( target_pos ) ) {
            continue;
        }
        if( source_pos != nullptr && *source_pos == target_pos ) {
            continue;
        }
        const std::string dir = direction_name( direction_from( u.pos(), target_pos ) );
        menu.addentry( -1, true, MENU_AUTOASSIGN, _( "Pour into an adjacent keg (%s)" ), dir.c_str() );
        actions.emplace_back( [&, target_pos]() {
            if( create_activity() ) {
                serialize_liquid_target( u.activity, target_pos );
            } else {
                iexamine::pour_into_keg( target_pos, liquid );
                u.mod_moves( -100 );
            }
        } );
    }

    menu.addentry( -1, true, 'g', _( "Pour on the ground" ) );
    actions.emplace_back( [&]() {
        // From infinite source to the ground somewhere else. The target has
        // infinite space and the liquid can not be used from there anyway.
        if( liquid.has_infinite_charges() && source_pos != nullptr ) {
            add_msg( m_info, _( "Clearing out the %s would take forever." ), m.name( *source_pos ).c_str() );
            return;
        }

        tripoint target_pos = u.pos();
        const std::string liqstr = string_format( _( "Pour %s where?" ), liquid_name.c_str() );

        refresh_all();
        if( !choose_adjacent( liqstr, target_pos ) ) {
            return;
        }

        if( source_pos != nullptr && *source_pos == target_pos ) {
            add_msg( m_info, _( "That's where you took it from!" ) );
            return;
        }
        if( !m.can_put_items_ter_furn( target_pos ) ) {
            add_msg( m_info, _( "You can't pour there!" ) );
            return;
        }

        if( create_activity() ) {
            serialize_liquid_target( u.activity, target_pos );
        } else {
            m.add_item_or_charges( target_pos, liquid );
            liquid.charges = 0;
            u.mod_moves( -100 );
        }
    } );
    if( liquid.rotten() ) {
        // Pre-select this one as it is the most likely one for rotten liquids
        menu.selected = menu.entries.size() - 1;
    }

    if( menu.entries.empty() ) {
        return false;
    }

    menu.query();
    refresh_all();
    const size_t chosen = static_cast<size_t>( menu.ret );
    if( chosen >= actions.size() ) {
        add_msg( _( "Never mind." ) );
        // Explicitly canceled all options (container, drink, pour).
        return false;
    }

    actions[chosen]();
    return true;
}

void game::drop( int pos, const tripoint &where )
{
    if( pos != INT_MIN ) {
        u.drop( pos, where );
    } else {
        u.drop( game_menus::inv::multidrop( u ), where );
    }
}

void game::drop_in_direction()
{
    tripoint dirp;

    if( choose_adjacent( _( "Drop where?" ), dirp ) ) {
        refresh_all();
        drop( INT_MIN, dirp );
    }
}

void game::plthrow( int pos )
{
    if( u.has_active_mutation( trait_SHELL2 ) ) {
        add_msg( m_info, _( "You can't effectively throw while you're in your shell." ) );
        return;
    }

    if( pos == INT_MIN ) {
        pos = inv_for_all( _( "Throw item" ), _( "You don't have any items to throw." ) );
        refresh_all();
    }

    if( pos == INT_MIN ) {
        add_msg( _( "Never mind." ) );
        return;
    }

    item thrown = u.i_at( pos );
    int range = u.throw_range( thrown );
    if( range < 0 ) {
        add_msg( m_info, _( "You don't have that item." ) );
        return;
    } else if( range == 0 ) {
        add_msg( m_info, _( "That is too heavy to throw." ) );
        return;
    }

    if( pos == -1 && thrown.has_flag( "NO_UNWIELD" ) ) {
        // pos == -1 is the weapon, NO_UNWIELD is used for bio_claws_weapon
        add_msg( m_info, _( "That's part of your body, you can't throw that!" ) );
        return;
    }

    if( u.has_effect( effect_relax_gas ) ) {
        if( one_in( 5 ) ) {
            add_msg( m_good, _( "You concentrate mightily, and your body obeys!" ) );
        } else {
            u.moves -= rng( 2, 5 ) * 10;
            add_msg( m_bad, _( "You can't muster up the effort to throw anything..." ) );
            return;
        }
    }

    temp_exit_fullscreen();
    m.draw( w_terrain, u.pos() );

    // target_ui() sets x and y, or returns empty vector if we canceled (by pressing Esc)
    std::vector<tripoint> trajectory;
    trajectory = target_handler().target_ui( u, TARGET_MODE_THROW, &thrown, range );
    if( trajectory.empty() ) {
        return;
    }

    if( u.is_worn( u.i_at( pos ) ) ) {
        thrown.on_takeoff( u );
    }

    // Throw a single charge of a stacking object.
    if( thrown.count_by_charges() && thrown.charges > 1 ) {
        u.i_at( pos ).charges--;
        thrown.charges = 1;
    } else {
        u.i_rem( pos );
    }

    u.throw_item( trajectory.back(), thrown );
    reenter_fullscreen();
}

// @todo: Move data/functions related to targeting out of game class
bool game::plfire_check( const targeting_data &args ) {
    // @todo: Make this check not needed
    if( args.relevant == nullptr ) {
        debugmsg( "Can't plfire_check a null" );
        return false;
    }

    if( u.has_effect( effect_relax_gas ) ) {
        if( one_in(5) ) {
            add_msg( m_good, _( "Your eyes steel, and you raise your weapon!" ) );
        } else {
            u.moves -= rng(2, 5) * 10;
            add_msg( m_bad, _( "You can't fire your weapon, it's too heavy..." ) );
            // break a possible loop when aiming
            if(u.activity) {
              u.cancel_activity();
            }

            return false;
        }
    }

    item &weapon = *args.relevant;
    if( weapon.is_gunmod() ) {
        add_msg( m_info,
            _( "The %s must be attached to a gun, it can not be fired separately." ),
            weapon.tname().c_str() );
        return false;
    }

    auto gun = weapon.gun_current_mode();
    // check that a valid mode was returned and we are able to use it
    if( !( gun && u.can_use( *gun ) ) ) {
        add_msg( m_info, _( "You can no longer fire." ) );
        return false;
    }

    vehicle *veh = m.veh_at( u.pos() );
    if( veh != nullptr && veh->player_in_control( u ) && gun->is_two_handed( u ) ) {
        add_msg( m_info, _( "You need a free arm to drive!" ) );
        return false;
    }

    // skip the remaining checks if we are firing a melee weapon.
    if( gun.melee() ) {
        return true;
    } else if( !weapon.is_gun() ) {
        // no melee gun mode and the weapon itself isn't a gun, then this weapon is not fireable.
        return false;
    }

    if( gun->has_flag( "FIRE_TWOHAND" ) && ( !u.has_two_arms() || u.worn_with_flag( "RESTRICT_HANDS" ) ) ) {
        add_msg( m_info, _( "You need two free hands to fire your %s." ), gun->tname().c_str() );
        return false;
    }

    // Skip certain checks if we are directly firing a vehicle turret
    if( args.mode != TARGET_MODE_TURRET_MANUAL ) {
        if( !gun->ammo_sufficient() && !gun->has_flag("RELOAD_AND_SHOOT") ) {
            if( !gun->ammo_remaining() ) {
                add_msg( m_info, _( "You need to reload!" ) );
            } else {
                add_msg( m_info, _( "Your %s needs %i charges to fire!" ),
                    gun->tname().c_str(), gun->ammo_required() );
            }
            return false;
        }

        if( gun->get_gun_ups_drain() > 0 ) {
            const int ups_drain = gun->get_gun_ups_drain();
            const int adv_ups_drain = std::max( 1, ups_drain * 3 / 5 );

            if( !( u.has_charges( "UPS_off", ups_drain ) ||
                u.has_charges( "adv_UPS_off", adv_ups_drain ) ||
                (u.has_active_bionic( bionic_id( "bio_ups" ) ) && u.power_level >= ups_drain ) ) ) {
                add_msg( m_info,
                         _( "You need a UPS with at least %d charges or an advanced UPS with at least %d charges to fire that!" ),
                         ups_drain, adv_ups_drain );
                return false;
            }
        }

        if( gun->has_flag( "MOUNTED_GUN" ) ) {
            int vpart = -1;
            veh = m.veh_at( u.pos(), vpart );
            bool v_mountable = ( veh && veh->part_with_feature( vpart, "MOUNTABLE" ) >= 0 );
            bool t_mountable = m.has_flag_ter_or_furn( "MOUNTABLE", u.pos() );
            if( !t_mountable && !v_mountable ) {
                add_msg(m_info,
                        _( "You must stand near acceptable terrain or furniture to use this weapon. A table, a mound of dirt, a broken window, etc." ) );
                return false;
            }
        }
    }

    return true;
}

bool game::plfire()
{
    targeting_data args = u.get_targeting_data();
    if( !args.relevant ) {
        // args missing a valid weapon, this shouldn't happen.
        debugmsg( "Player tried to fire a null weapon." );
        return false;
    }
    // If we were wielding this weapon when we started aiming, make sure we still are.
    bool lost_weapon = ( args.held && &u.weapon != args.relevant );
    bool failed_check = !plfire_check( args );
    if( lost_weapon || failed_check ) {
        return false;
    }

    int reload_time = 0;
    gun_mode gun = args.relevant->gun_current_mode();

    // @todo: move handling "RELOAD_AND_SHOOT" flagged guns to a separate function.
    if( gun->has_flag( "RELOAD_AND_SHOOT" ) ) {
        if( !gun->ammo_remaining() ) {
            item::reload_option opt = u.select_ammo( *gun );
            if( !opt ) {
                // Menu canceled
                return false;
            }
            reload_time += opt.moves();
            if( !gun->reload( u, std::move( opt.ammo ), 1 ) ) {
                // Reload not allowed
                return false;
            }

            // Burn 2x the strength required to fire in stamina.
            u.mod_stat( "stamina", gun->type->min_str * -2 );
            // At low stamina levels, firing starts getting slow.
            int sta_percent = ( 100 * u.stamina ) / u.get_stamina_max();
            reload_time += ( sta_percent < 25 ) ? ( ( 25 - sta_percent ) * 2 ) : 0;

            // Update targeting data to include ammo's range bonus
            args.range = gun.melee() ? gun.qty : gun.target->gun_range( &u );
            args.ammo = gun->ammo_data();
            u.set_targeting_data( args );

            refresh_all();
        }
    }

    temp_exit_fullscreen();
    m.draw( w_terrain, u.pos() );
    std::vector<tripoint> trajectory = target_handler().target_ui( u, args );

    if( trajectory.empty() ) {
        bool not_aiming = u.activity.id() != activity_id( "ACT_AIM" );
        if( not_aiming && gun->has_flag( "RELOAD_AND_SHOOT" ) ) {
            const auto previous_moves = u.moves;
            unload( *gun );
            // Give back time for unloading as essentially nothing has been done.
            // Note that reload_time has not been applied either.
            u.moves = previous_moves;
        }
        reenter_fullscreen();
        return false;
    }
    draw_ter(); // Recenter our view
    wrefresh( w_terrain );

    int shots = 0;

    if( gun.melee() ) {
        u.reach_attack( trajectory.back() );
        shots = 1;
    } else {
        u.moves -= reload_time;
        // @todo: add check for TRIGGERHAPPY
        if( args.pre_fire ) {
            args.pre_fire( shots );
        }
        shots = u.fire_gun( trajectory.back(), gun.qty, *gun );
        if( args.post_fire ) {
            args.post_fire( shots );
        }
    }

    if( shots && args.power_cost ) {
        u.charge_power( -args.power_cost * shots );
    }
    reenter_fullscreen();
    return shots != 0;
}

bool game::plfire( item &weapon, int bp_cost )
{
    // @todo: bionic power cost of firing should be derived from a value of the relevant weapon.
    gun_mode gun = weapon.gun_current_mode();
    // gun can be null if the item is an unattached gunmod
    if( !gun ) {
        add_msg( m_info, _( "The %s can't be fired in its current state." ), weapon.tname().c_str() );
        return false;
    }

    targeting_data args = {
        gun.melee() ? TARGET_MODE_REACH : TARGET_MODE_FIRE,
        &weapon, gun.melee() ? gun.qty : gun.target->gun_range( &u ),
        bp_cost, &u.weapon == &weapon, gun->ammo_data(),
        target_callback(), target_callback(),
        firing_callback(), firing_callback()
    };
    u.set_targeting_data( args );
    return plfire();
}

// Helper for game::butcher
void add_corpses_to_menu( uimenu &kmenu, map_stack &items,
    const std::vector<int> &indices, size_t &menu_index,
    bool salvage )
{
    for( size_t index : indices ) {
        const item &it = items[index];
        int hotkey = -1;
        // First entry gets a hotkey matching the butcher command.
        if( menu_index == 0 ) {
            const long butcher_key = inp_mngr.get_previously_pressed_key();
            if( butcher_key != 0 ) {
                hotkey = butcher_key;
            }
        }
        if( it.is_corpse() ) {
            kmenu.addentry( menu_index++, true, hotkey, it.get_mtype()->nname() );
        } else if( !salvage ) {
            kmenu.addentry( menu_index++, true, hotkey, it.tname());
        } else {
            std::stringstream ss;
            ss << _("Cut up") << " " << it.tname();
            kmenu.addentry( menu_index++, true, hotkey, ss.str() );
        }
    }
}

void game::butcher()
{
    const static std::string salvage_string = "salvage";
    if (u.controlling_vehicle) {
        add_msg(m_info, _("You can't butcher while driving!"));
        return;
    }

    const int factor = u.max_quality( quality_id( "BUTCHER" ) );
    static const char *no_knife_msg = _( "You don't have a butchering tool." );
    static const char *no_corpse_msg = _( "There are no corpses here to butcher." );

    //You can't butcher on sealed terrain- you have to smash/shovel/etc it open first
    if( m.has_flag( "SEALED", u.pos() ) ) {
        if( m.sees_some_items( u.pos(), u ) ) {
            add_msg( m_info, _( "You can't access the items here." ) );
        } else if( factor > INT_MIN ) {
            add_msg( m_info, no_corpse_msg );
        } else {
            add_msg( m_info, no_knife_msg );
        }
        return;
    }

    const item *first_item_without_tools = nullptr;
    // Indices of relevant items
    std::vector<int> corpses;
    std::vector<int> disassembles;
    std::vector<int> salvageables;
    auto items = m.i_at(u.pos());
    const inventory &crafting_inv = u.crafting_inventory();

    // TODO: Properly handle different material whitelists
    // TODO: Improve quality of this section
    auto salvage_filter = []( item it ) {
        const auto usable = it.get_usable_item( salvage_string );
        return usable != nullptr;
    };

    std::vector< item * > salvage_tools = u.items_with( salvage_filter );
    int salvage_tool_index = INT_MIN;
    item *salvage_tool = nullptr;
    const salvage_actor *salvage_iuse = nullptr;
    if( !salvage_tools.empty() ) {
        salvage_tool = salvage_tools.front();
        salvage_tool_index = u.get_item_position( salvage_tool );
        item *usable = salvage_tool->get_usable_item( salvage_string );
        salvage_iuse = dynamic_cast<const salvage_actor*>(
            usable->get_use( salvage_string )->get_actor_ptr() );
    }


    // check if we have a butchering tool
    if( factor > INT_MIN ) {
        // get corpses
        for (size_t i = 0; i < items.size(); i++) {
            if( items[i].is_corpse() ) {
                corpses.push_back(i);
            }
        }
    }
    // Then get items to disassemble
    for( size_t i = 0; i < items.size(); i++ ) {
        if( items[i].is_corpse() ) {
            continue;
        }

        if( u.can_disassemble( items[i], crafting_inv ).success() ) {
            disassembles.push_back(i);
        } else if( first_item_without_tools == nullptr ) {
            first_item_without_tools = &items[i];
        }
    }
    // Now salvageable items
    if( salvage_tool_index != INT_MIN ) {
        for( size_t i = 0; i < items.size(); i++ ) {
            if( !items[i].is_corpse() &&
                salvage_iuse->valid_to_cut_up( items[i] ) ) {
                    salvageables.push_back(i);
            }
        }
    }

    if( corpses.empty() && disassembles.empty() && salvageables.empty() ) {
        if( factor > INT_MIN ) {
            add_msg( m_info, no_corpse_msg );
        } else {
            add_msg( m_info, no_knife_msg );
        }

        if( first_item_without_tools != nullptr ) {
            add_msg( m_info, _("You don't have the necessary tools to disassemble any items here.") );
            // Just for the "You need x to disassemble y" messages
            const auto ret = u.can_disassemble( *first_item_without_tools, crafting_inv );
            if( !ret.success() ) {
                add_msg( m_info, "%s", ret.c_str() );
            }
        }
        return;
    }

    Creature *hostile_critter = is_hostile_very_close();
    if (hostile_critter != nullptr) {
        if (!query_yn(_("You see %s nearby! Start butchering anyway?"),
                hostile_critter->disp_name().c_str()) ) {
            return;
        }
    }

    // Magic indices for special butcher options
    enum : int {
        MULTISALVAGE =  MAX_ITEM_IN_SQUARE + 1,
        MULTIBUTCHER,
        MULTIDISASSEMBLE_ONE,
        MULTIDISASSEMBLE_ALL,
        CANCEL
    };
    // What are we butchering (ie. which vector to pick indices from)
    enum {
        BUTCHER_CORPSE,
        BUTCHER_DISASSEMBLE,
        BUTCHER_SALVAGE,
        BUTCHER_OTHER // For multisalvage etc.
    } butcher_type = BUTCHER_CORPSE;
    // Index to std::vector of indices...
    int indexer_index = 0;
    // Always ask before cutting up/disassembly, but not before butchery
    if( corpses.size() > 1 || !disassembles.empty() || !salvageables.empty() ) {
        uimenu kmenu;
        kmenu.text = _("Choose corpse to butcher / item to disassemble");

        kmenu.selected = 0;
        size_t i = 0;
        add_corpses_to_menu( kmenu, items, corpses, i, false );
        add_corpses_to_menu( kmenu, items, disassembles, i, false );
        add_corpses_to_menu( kmenu, items, salvageables, i, true );

        if( corpses.size() > 1 ) {
            kmenu.addentry( MULTIBUTCHER, true, 'b',
                _("Butcher everything") );
        }
        if( disassembles.size() > 1 ) {
            kmenu.addentry( MULTIDISASSEMBLE_ONE, true, 'D',
                _("Disassemble everything once") );
            kmenu.addentry( MULTIDISASSEMBLE_ALL, true, 'd',
                _("Disassemble everything") );
        }
        if( salvageables.size() > 1 ) {
            kmenu.addentry( MULTISALVAGE, true, 'z', _("Cut up all you can") );
        }

        kmenu.addentry( CANCEL, true, 'q', _("Cancel"));
        kmenu.return_invalid = true;
        kmenu.query();
        if( kmenu.ret < 0 || kmenu.ret >= CANCEL ) {
            return;
        }

        size_t ret = (size_t)kmenu.ret;
        if( ret >= MULTISALVAGE && ret < CANCEL ) {
            butcher_type = BUTCHER_OTHER;
            indexer_index = ret;
        } else if( ret < corpses.size() ) {
            butcher_type = BUTCHER_CORPSE;
            indexer_index = ret;
        } else if( ret < corpses.size() + disassembles.size() ) {
            butcher_type = BUTCHER_DISASSEMBLE;
            indexer_index = ret - corpses.size();
        } else if( ret < corpses.size() + disassembles.size() + salvageables.size() ) {
            butcher_type = BUTCHER_SALVAGE;
            indexer_index = ret - corpses.size() - disassembles.size();
        } else {
            debugmsg( "Invalid butchery index: %d", ret );
            return;
        }
    }

    switch( butcher_type ) {
    case BUTCHER_OTHER:
        switch( indexer_index ) {
        case MULTISALVAGE:
            u.assign_activity( activity_id( "ACT_LONGSALVAGE" ), 0, salvage_tool_index );
            break;
        case MULTIBUTCHER:
            u.assign_activity( activity_id( "ACT_BUTCHER" ), 0, -1 );
            for( int i : corpses ) {
                u.activity.values.push_back( i );
            }
            break;
        case MULTIDISASSEMBLE_ONE:
            u.disassemble_all( true );
            break;
        case MULTIDISASSEMBLE_ALL:
            u.disassemble_all( false );
            break;
        default:
            debugmsg("Invalid butchery type: %d", indexer_index );
            return;
        }
        break;
    case BUTCHER_CORPSE:
        {
            draw_ter();
            wrefresh( w_terrain );
            int index = corpses[indexer_index];
            u.assign_activity( activity_id( "ACT_BUTCHER" ), 0, -1 );
            u.activity.values.push_back( index );
        }
        break;
    case BUTCHER_DISASSEMBLE:
        {
            size_t index = disassembles[indexer_index];
            u.disassemble( items[index], index, true );
        }
        break;
    case BUTCHER_SALVAGE:
        {
            size_t index = salvageables[indexer_index];
            salvage_iuse->cut_up( u, *salvage_tool, items[index] );
        }
        break;
    }
}

void game::eat(int pos)
{
    if( ( u.has_active_mutation( trait_RUMINANT ) || u.has_active_mutation( trait_GRAZER ) ) &&
        m.ter( u.pos() ) == t_underbrush ) {
        if( u.get_hunger() < 20 ) {
            add_msg( _( "You're too full to eat the underbrush." ) );
        } else {
            u.moves -= 400;
            u.mod_hunger( -20 );
            m.ter_set( u.pos(), t_grass );
            add_msg( _( "You eat the underbrush." ) );
            return;
        }
    }
    if( u.has_active_mutation( trait_GRAZER ) && m.ter( u.pos() ) == t_grass ) {
        if( u.get_hunger() < 8 ) {
            add_msg( _( "You're too full to graze." ) );
        } else {
            u.moves -= 400;
            add_msg( _("You eat the grass.") );
            u.mod_hunger( -8 );
            m.ter_set( u.pos(), t_dirt );
            return;
        }
    }

    if( pos != INT_MIN ) {
        u.consume(pos);
        return;
    }

    auto item_loc = game_menus::inv::consume( u );
    if( !item_loc ) {
        add_msg( _( "Never mind." ) );
        return;
    }

    item *it = item_loc.get_item();
    pos = u.get_item_position( it );
    if( pos != INT_MIN ) {
        u.consume( pos );

    } else if( u.consume_item( *it ) ) {
        if( it->is_food_container() ) {
            it->contents.erase( it->contents.begin() );
            add_msg( _("You leave the empty %s."), it->tname().c_str() );
        } else {
            item_loc.remove_item();
        }
    }
}

void game::wear()
{
    item_location loc = game_menus::inv::wear( u );

    if( loc ) {
        wear( loc );
    } else {
        add_msg( _( "Never mind." ) );
    }
}

void game::wear( int pos )
{
    item_location loc( u, &u.i_at( pos ) );
    wear( loc );
}

void game::wear(item_location& loc)
{
    u.wear( u.i_at( loc.obtain( u ) ) );
}

void game::takeoff()
{
    item_location loc = game_menus::inv::take_off( u );

    if( loc ) {
        takeoff( loc );
    } else {
        add_msg( _( "Never mind." ) );
    }
}

void game::takeoff(int pos)
{
    item_location loc( u, &u.i_at( pos ) );
    takeoff( loc );
}

void game::takeoff(item_location& loc)
{
    u.takeoff( u.i_at( loc.obtain( u ) ) );
}

void game::change_side(int pos)
{
    if (pos == INT_MIN) {
        pos = inv_for_filter( _( "Change side for item" ), [&]( const item &it ) {
            return u.is_worn(it) && it.is_sided();
        }, _( "You don't have sided items worn." ) );
    }
    if (pos == INT_MIN) {
        add_msg(_("Never mind."));
        return;
    }
    u.change_side(pos);
}

void game::reload( int pos, bool prompt )
{
    item_location loc( u, &u.i_at( pos ) );
    reload( loc, prompt );
}

void game::reload( item_location &loc, bool prompt )
{
    item *it = &u.i_at( loc.obtain( u ) );

    // bows etc do not need to reload.
    if( it->has_flag( "RELOAD_AND_SHOOT" ) ) {
        add_msg( m_info, _( "The %s does not need to be reloaded, it reloads and fires in a single motion." ),
                 it->tname().c_str() );
        return;
    }

    // for holsters and ammo pouches try to reload any contained item
    if( it->type->can_use( "holster" ) && !it->contents.empty() ) {
        it = &it->contents.front();
    }

    switch( u.rate_action_reload( *it ) ) {
        case HINT_IFFY:
            if( ( it->is_ammo_container() || it->is_magazine() ) && it->ammo_remaining() > 0 &&
                    it->ammo_remaining() == it->ammo_capacity() ) {
                add_msg( m_info, _( "The %s is already fully loaded!" ), it->tname().c_str() );
                return;
            }
            if( it->is_ammo_belt() ) {
                auto linkage = it->type->magazine->linkage;
                if( linkage != "NULL" && !g->u.has_charges( linkage, 1 ) ) {
                    add_msg( m_info, _( "You need at least one %s to reload the %s!" ),
                                     item::nname( linkage, 1 ).c_str(), it->tname().c_str() );
                    return;
                }
            }
            if( it->is_watertight_container() && it->is_container_full() ) {
                add_msg( m_info, _( "The %s is already full!" ), it->tname().c_str() );
                return;
            }

            // intentional fall-through

        case HINT_CANT:
            add_msg( m_info, _( "You can't reload a %s!" ), it->tname().c_str() );
            return;

        case HINT_GOOD:
            break;
    }

    // for bandoliers we currently defer to iuse_actor methods
    if( it->is_bandolier() ) {
        auto ptr = dynamic_cast<const bandolier_actor *>( it->type->get_use( "bandolier" )->get_actor_ptr() );
        ptr->reload( u, *it );
        return;
    }

    item::reload_option opt = u.select_ammo( *it, prompt );

    if ( opt ) {
        u.assign_activity( activity_id( "ACT_RELOAD" ), opt.moves(), opt.qty() );
        u.activity.targets.emplace_back( u, const_cast<item *>( opt.target ) );
        u.activity.targets.push_back( std::move( opt.ammo ) );
    }

    refresh_all();
}

void game::reload()
{
    if( !u.is_armed() || !u.can_reload( u.weapon ) ) {
        vehicle *veh = m.veh_at( u.pos() );
        turret_data turret;
        if( veh && ( turret = veh->turret_query( u.pos() ) ) && turret.can_reload() ) {
            item::reload_option opt = g->u.select_ammo( *turret.base(), true );
            if( opt ) {
                g->u.assign_activity( activity_id( "ACT_RELOAD" ), opt.moves(), opt.qty() );
                g->u.activity.targets.emplace_back( turret.base() );
                g->u.activity.targets.push_back( std::move( opt.ammo ) );
            }
            return;
        }

        item_location item_loc = inv_map_splice( [&]( const item &it ) {
            return u.rate_action_reload( it ) == HINT_GOOD;
        }, _( "Reload item" ), 1, _( "You have nothing to reload." ) );

        if( !item_loc ) {
            add_msg( _("Never mind.") );
            return;
        }

        reload( item_loc );

    } else {
        reload( -1 );
    }
}

// Unload a container, gun, or tool
// If it's a gun, some gunmods can also be loaded
void game::unload(int pos)
{
    item *it = nullptr;
    item_location item_loc;

    if( pos == INT_MIN ) {
        item_loc = inv_map_splice( [&]( const item &it ) {
            return u.rate_action_unload( it ) == HINT_GOOD;
        }, _( "Unload item" ), 1, _( "You have nothing to unload." ) );
        it = item_loc.get_item();

        if( it == nullptr ) {
            add_msg( _("Never mind.") );
            return;
        }
    } else {
        it = &u.i_at( pos );
        if( it->is_null() ) {
            debugmsg( "Tried to unload non-existent item" );
            return;
        }
        item_loc = item_location(u, it);
    }

    if( unload( *it ) ) {
        if( it->has_flag( "MAG_DESTROY" ) && it->ammo_remaining() == 0 ) {
            item_loc.remove_item();
        }
    }
}

void game::mend( int pos )
{
    if( pos == INT_MIN ) {
        if( u.is_armed() ) {
            pos = -1;
        } else {
            add_msg(m_info, _( "You're not wielding anything." ) );
        }
    }

    item& obj = g->u.i_at( pos );
    if( g->u.has_item( obj ) ) {
        g->u.mend_item( item_location( g->u, &obj ) );
    }
}

bool add_or_drop_with_msg( player &u, item &it, const bool unloading = false )
{
    if( it.made_of( LIQUID ) ) {
        g->consume_liquid( it, 1 );
        return it.charges <= 0;
    }
    it.charges = u.i_add_to_container(it, unloading);
    if( it.is_ammo() && it.charges == 0 ) {
        return true;
    } else if( !u.can_pickVolume( it ) ) {
        add_msg( _( "There's no room in your inventory for the %s, so you drop it." ),
                 it.tname().c_str() );
        g->m.add_item_or_charges( u.pos(), it );
    } else if( !u.can_pickWeight( it, !get_option<bool>( "DANGEROUS_PICKUPS" ) ) ) {
        add_msg( _( "The %s is too heavy to carry, so you drop it." ), it.tname().c_str() );
        g->m.add_item_or_charges( u.pos(), it );
    } else {
        auto &ni = u.i_add( it );
        add_msg( _( "You put the %s in your inventory." ), ni.tname().c_str() );
        add_msg( m_info, "%c - %s", ni.invlet == 0 ? ' ' : ni.invlet, ni.tname().c_str() );
    }
    return true;
}

bool game::unload( item &it )
{
    // Unload a container consuming moves per item successfully removed
    if( it.is_container() || it.is_bandolier() ) {
        if( it.contents.empty() ) {
            add_msg( m_info, _( "The %s is already empty!" ), it.tname().c_str() );
            return false;
        }

        bool changed = false;
        it.contents.erase( std::remove_if( it.contents.begin(), it.contents.end(), [this, &changed]( item& e ) {
            long old_charges = e.charges;
            const bool consumed = add_or_drop_with_msg( u, e, true );
            changed = changed || consumed || e.charges != old_charges;
            if( consumed ) {
                u.mod_moves( -u.item_handling_cost( e ) );
            }
            return consumed;
        } ), it.contents.end() );
        if( changed ) {
            it.on_contents_changed();
        }
        return true;
    }

    // If item can be unloaded more than once (currently only guns) prompt user to choose
    std::vector<std::string> msgs( 1, it.tname() );
    std::vector<item *> opts( 1, &it );

    for( auto e : it.gunmods() ) {
        if( e->is_gun() && !e->has_flag( "NO_UNLOAD" ) &&
            ( e->magazine_current() || e->ammo_remaining() > 0 || e->casings_count() > 0 ) ) {
            msgs.emplace_back( e->tname() );
            opts.emplace_back( e );
        }
    }

    item *target = opts.size() > 1 ? opts[ ( uimenu( false, _("Unload what?"), msgs ) ) - 1 ] : &it;

    // Next check for any reasons why the item cannot be unloaded
    if( !target->ammo_type() || target->ammo_capacity() <= 0 ) {
        add_msg( m_info, _("You can't unload a %s!"), target->tname().c_str() );
        return false;
    }

    if( target->has_flag( "NO_UNLOAD" ) ) {
        if( target->has_flag( "RECHARGE" ) || target->has_flag( "USE_UPS" )) {
            add_msg( m_info, _( "You can't unload a rechargeable %s!" ), target->tname().c_str() );
        } else {
            add_msg( m_info, _( "You can't unload a %s!" ), target->tname().c_str() );
        }
        return false;
    }

    if( !target->magazine_current() && target->ammo_remaining() <= 0 && target->casings_count() <= 0 ) {
        if( target->is_tool() ) {
            add_msg( m_info, _( "Your %s isn't charged." ), target->tname().c_str() );
        } else {
            add_msg( m_info, _( "Your %s isn't loaded." ), target->tname().c_str() );
        }
        return false;
    }

    target->casings_handle( [&]( item &e ) {
        return u.i_add_or_drop( e );
    } );

    if( target->is_magazine() ) {
        // Remove all contained ammo consuming half as much time as required to load the magazine
        long qty = 0;
        target->contents.erase( std::remove_if( target->contents.begin(), target->contents.end(), [&]( item& e ) {
            int mv = u.item_reload_cost( *target, e, e.charges ) / 2;
            if( !add_or_drop_with_msg( u, e, true ) ) {
                return false;
            }
            qty += e.charges;
            u.moves -= mv;
            return true;
        } ), target->contents.end() );

        if( target->is_ammo_belt() ) {
            if( target->type->magazine->linkage != "NULL" ) {
                item link( target->type->magazine->linkage, calendar::turn, qty );
                add_or_drop_with_msg( u, link, true );
            }
            add_msg( _( "You disassemble your %s."), target->tname().c_str() );
        } else {
            add_msg( _( "You unload your %s." ), target->tname().c_str() );
        }
        return true;

    } else if( target->magazine_current() ) {
        if( !add_or_drop_with_msg( u, *target->magazine_current(), true ) ) {
            return false;
        }
        // Eject magazine consuming half as much time as required to insert it
        u.moves -= u.item_reload_cost( *target, *target->magazine_current(), -1 ) / 2;

        target->contents.erase( std::remove_if( target->contents.begin(), target->contents.end(), [&target]( const item& e ) {
            return target->magazine_current() == &e;
        } ) );

    } else if( target->ammo_remaining() ) {
        long qty = target->ammo_remaining();

        if( target->ammo_type() == ammotype( "plutonium" ) ) {
            qty = target->ammo_remaining() / PLUTONIUM_CHARGES;
            if( qty > 0 ) {
                add_msg( _( "You recover %i unused plutonium." ), qty );
            } else {
                add_msg( m_info, _( "You can't remove partially depleted plutonium!" ) );
                return false;
            }
        }

        // Construct a new ammo item and try to drop it
        item ammo( target->ammo_current(), calendar::turn, qty );

        if( ammo.made_of( LIQUID ) ) {
            if( !add_or_drop_with_msg( u, ammo ) ) {
                qty -= ammo.charges; // only handled part (or none) of the liquid
            }
            if( qty <= 0 ) {
                return false; // no liquid was moved
            }

        } else if( !add_or_drop_with_msg( u, ammo, qty > 1 ) ) {
            return false;
        }

        // If successful remove appropriate qty of ammo consuming half as much time as required to load it
        u.moves -= u.item_reload_cost( *target, ammo, qty ) / 2;

        if( target->ammo_type() == ammotype( "plutonium" ) ) {
            qty *= PLUTONIUM_CHARGES;
        }

        target->ammo_set( target->ammo_current(), target->ammo_remaining() - qty );
    }

    // Turn off any active tools
    if( target->is_tool() && target->active && target->ammo_remaining() == 0 ) {
        target->type->invoke( u, *target, u.pos() );
    }

    add_msg( _( "You unload your %s." ), target->tname().c_str() );
    return true;
}

void game::wield( int pos )
{
    item_location loc( u, &u.i_at( pos ) );
    wield( loc );
}

void game::wield( item_location& loc )
{
    if( u.is_armed() ) {
        const bool is_unwielding = u.is_wielding( *loc );
        const auto ret = u.can_unwield( *loc );

        if( !ret.success() ) {
            add_msg( m_info, "%s", ret.c_str() );
        }

        u.unwield();

        if( is_unwielding ) {
            return;
        }
    }

    const auto ret = u.can_wield( *loc );
    if( !ret.success() ) {
        add_msg( m_info, "%s", ret.c_str() );
    }

    u.wield( u.i_at( loc.obtain( u ) ) );
}

void game::wield()
{
    item_location loc = game_menus::inv::wield( u );

    if( loc ) {
        wield( loc );
    } else {
        add_msg( _( "Never mind." ) );
    }
}

void game::read()
{
    // Can read items from inventory or within one tile (including in vehicles)
    auto loc = game_menus::inv::read( u );

    if( loc ) {
        u.read( loc.obtain( u ) );
    } else {
        add_msg( _( "Never mind." ) );
    }
}

void game::chat()
{
    const std::vector<npc *> available = get_npcs_if( [&]( const npc &guy ) {
        // @todo: Get rid of the z-level check when z-level vision gets "better"
        return u.posz() == guy.posz() &&
            u.sees( guy.pos() ) &&
            rl_dist( u.pos(), guy.pos() ) <= 24;
    } );

    uimenu nmenu;
    nmenu.text = std::string( _( "Who do you want to talk to or yell at?" ) );

    int i = 0;

    for( auto &elem : available ) {
        nmenu.addentry( i++, true, MENU_AUTOASSIGN, ( elem )->name );
    }

    nmenu.return_invalid = true;

    int yell, yell_sentence;

    nmenu.addentry( yell = i++, true, 'a', _( "Yell" ) );
    nmenu.addentry( yell_sentence = i++, true, 'b', _( "Yell a sentence" ) );

    nmenu.query();
    if( nmenu.ret < 0 ) {
        return;
    } else if( nmenu.ret == yell ) {
        u.shout();
    } else if( nmenu.ret == yell_sentence ) {
        std::string popupdesc = string_format( _( "Enter a sentence to yell" ) );
        string_input_popup popup;
        popup.title( string_format( _( "Yell a sentence" ) ) )
        .width( 64 )
        .description( popupdesc )
        .identifier( "sentence" )
        .max_length( 128 )
        .query();

        std::string sentence = popup.text();
        add_msg( _( "You yell, \"%s\"" ), sentence.c_str() );
        u.shout();

    } else if( nmenu.ret <= ( int )available.size() ) {
        available[nmenu.ret]->talk_to_u();
    } else {
        return;
    }

    u.moves -= 100;
    refresh_all();
}

void game::pldrive(int x, int y)
{
    if( !check_safe_mode_allowed() ) {
        return;
    }
    vehicle *veh = remoteveh();
    bool remote = true;
    int part = -1;
    if( !veh ) {
        veh = m.veh_at(u.pos(), part);
        remote = false;
    }
    if (!veh) {
        dbg(D_ERROR) << "game::pldrive: can't find vehicle! Drive mode is now off.";
        debugmsg("game::pldrive error: can't find vehicle! Drive mode is now off.");
        u.in_vehicle = false;
        return;
    }
    if( !remote ) {
        int pctr = veh->part_with_feature(part, "CONTROLS");
        if (pctr < 0) {
            add_msg(m_info, _("You can't drive the vehicle from here. You need controls!"));
            u.controlling_vehicle = false;
            return;
        }
    } else {
        if ( veh->all_parts_with_feature( "REMOTE_CONTROLS", true ).empty() ) {
            add_msg(m_info, _("Can't drive this vehicle remotely. It has no working controls."));
            return;
        }
    }

    int turn_delta = 15 * x;
    const float handling_diff = veh->handling_difficulty();
    if( turn_delta != 0 ) {
        float eff = veh->steering_effectiveness();
        if( eff < 0 ) {
            add_msg( m_info, _("This vehicle has no steering system installed, you can't turn it.") );
            return;
        }

        if( eff == 0 ) {
            add_msg( m_bad, _("The steering is completely broken!") );
            return;
        }

        // If you've got more moves than speed, it's most likely time stop
        // Let's get rid of that
        u.moves = std::min( u.moves, u.get_speed() );

        ///\EFFECT_DEX reduces chance of losing control of vehicle when turning

        ///\EFFECT_PER reduces chance of losing control of vehicle when turning

        ///\EFFECT_DRIVING reduces chance of losing control of vehicle when turning
        float skill = std::min( 10.0f, u.get_skill_level( skill_driving ) + ( u.get_dex() + u.get_per() ) / 10.0f );
        float penalty = rng( 0.0f, handling_diff ) - skill;
        int cost;
        if( penalty > 0.0f ) {
            // At 10 penalty (rather hard to get), we're taking 4 turns per turn
            cost = 100 * ( 1.0f + penalty / 2.5f );
        } else {
            // At 10 skill, with a perfect vehicle, we could turn up to 3 times per turn
            cost = std::max( u.get_speed(), 100 ) * ( 1.0f - ( -penalty / 10.0f ) * 2 / 3 );
        }

        if( penalty > skill || cost > 400 ) {
            add_msg( m_warning, _("You fumble with the %s's controls."), veh->name.c_str() );
            // Anything from a wasted attempt to 2 turns in the intended direction
            turn_delta *= rng( 0, 2 );
            // Also wastes next turn
            cost = std::max( cost, u.moves + 100 );
        } else if( one_in( 10 ) ) {
            // Don't warn all the time or it gets spammy
            if( cost >= u.get_speed() * 2 ) {
                add_msg( m_warning, _( "It takes you a very long time to steer that vehicle!" ) );
            } else if( cost >= u.get_speed() * 1.5f ) {
                add_msg( m_warning, _( "It takes you a long time to steer that vehicle!" ) );
            }
        }

        veh->turn( turn_delta );

        // At most 3 turns per turn, because otherwise it looks really weird and jumpy
        u.moves -= std::max( cost, u.get_speed() / 3 + 1 );
    }

    if( y != 0 ) {
        int thr_amount = 10 * 100;
        if( veh->cruise_on ) {
            veh->cruise_thrust( -y * thr_amount );
        } else {
            veh->thrust( -y );
            u.moves = std::min( u.moves, 0 );
        }
    }

    // @todo: Actually check if we're on land on water (or disable water-skidding)
    if( veh->skidding && ( veh->valid_wheel_config( false ) || veh->valid_wheel_config( true ) ) ) {
        ///\EFFECT_DEX increases chance of regaining control of a vehicle

        ///\EFFECT_DRIVING increases chance of regaining control of a vehicle
        if( handling_diff * rng( 1, 10 ) < u.dex_cur + u.get_skill_level( skill_driving ) * 2 ) {
            add_msg(_("You regain control of the %s."), veh->name.c_str());
            u.practice( skill_driving, veh->velocity / 5 );
            veh->velocity = int(veh->forward_velocity());
            veh->skidding = false;
            veh->move.init(veh->turn_dir);
        }
    }
}

bool game::check_safe_mode_allowed( bool repeat_safe_mode_warnings )
{
    if ( !repeat_safe_mode_warnings && safe_mode_warning_logged ) {
        // Already warned player since safe_mode_warning_logged is set.
        return false;
    }

    std::string msg_ignore = press_x(ACTION_IGNORE_ENEMY);
    if (!msg_ignore.empty()) {
        msg_ignore[0] = tolower(msg_ignore[0]); // TODO this probably isn't localization friendly
    }

    if (u.has_effect( effect_laserlocked)) {
        // Automatic and mandatory safemode.  Make BLOODY sure the player notices!
        add_msg(m_warning, _("You are being laser-targeted, %s to ignore."),
                msg_ignore.c_str());
        safe_mode_warning_logged = true;
        return false;
    }
    if( safe_mode != SAFE_MODE_STOP ) {
        return true;
    }
    // Currently driving around, ignore the monster, they have no chance against a proper car anyway (-:
    if( u.controlling_vehicle && !get_option<bool>( "SAFEMODEVEH" ) ) {
        return true;
    }
    // Monsters around and we don't want to run
    std::string spotted_creature_name;
    if( new_seen_mon.empty() ) {
        // naming consistent with code in game::mon_info
        spotted_creature_name = _( "a survivor" );
        get_safemode().lastmon_whitelist = get_safemode().npc_type_name();
    } else {
        spotted_creature_name = new_seen_mon.back()->name();
        get_safemode().lastmon_whitelist = spotted_creature_name;
    }

    std::string whitelist;
    if ( !get_safemode().empty() ) {
        whitelist = string_format( _( " or %s to whitelist the monster" ), press_x( ACTION_WHITELIST_ENEMY ).c_str() );
    }

    std::string const msg_safe_mode = press_x(ACTION_TOGGLE_SAFEMODE);
    add_msg( m_warning,
             _( "Spotted %s--safe mode is on! (%s to turn it off, %s to ignore monster%s)" ),
             spotted_creature_name.c_str(), msg_safe_mode.c_str(), msg_ignore.c_str(), whitelist.c_str() );
    safe_mode_warning_logged = true;
    return false;
}

void game::set_safe_mode( safe_mode_type mode )
{
    safe_mode = mode;
    safe_mode_warning_logged = false;
}

bool game::disable_robot( const tripoint &p )
{
    monster *const mon_ptr = critter_at<monster>( p );
    if( !mon_ptr ) {
        return false;
    }
    monster &critter = *mon_ptr;
    if( critter.friendly == 0 ) {
        // Can only disable / reprogram friendly monsters
        return false;
    }
    const auto mid = critter.type->id;
    const auto mon_item_id = critter.type->revert_to_itype;
    if( !mon_item_id.empty() ) {
        if( !query_yn( _( "Deactivate the %s?" ), critter.name().c_str() ) ) {
            return false;
        }
        u.moves -= 100;
        m.add_item_or_charges( p.x, p.y, critter.to_item() );
        if (!critter.has_flag(MF_INTERIOR_AMMO)) {
            for (auto & ammodef : critter.ammo) {
                if (ammodef.second > 0) {
                    m.spawn_item(p.x, p.y, ammodef.first, 1, ammodef.second, calendar::turn);
                }
            }
        }
        remove_zombie( critter );
        return true;
    }
    // Manhacks are special, they have their own menu here.
    if( mid == mon_manhack ) {
        int choice = 0;
        if( critter.has_effect( effect_docile ) ) {
            choice = menu( true, _( "Reprogram the manhack?" ), _( "Engage targets." ), _( "Cancel" ), NULL );
        } else {
            choice = menu( true, _( "Reprogram the manhack?" ), _( "Follow me." ), _( "Cancel" ), NULL );
        }
        switch( choice ) {
            case 1:
                if( critter.has_effect( effect_docile ) ) {
                    critter.remove_effect( effect_docile );
                    if( one_in( 3 ) ) {
                        add_msg( _( "The %s hovers momentarily as it surveys the area." ),
                                 critter.name().c_str() );
                    }
                } else {
                    critter.add_effect( effect_docile, 1_turns, num_bp, true );
                    if( one_in( 3 ) ) {
                        add_msg( _( "The %s lets out a whirring noise and starts to follow you." ),
                                 critter.name().c_str() );
                    }
                }
                u.moves -= 100;
                return true;
            default:
                break;
        }
    }
    return false;
}

bool game::prompt_dangerous_tile( const tripoint &dest_loc ) const
{
    std::vector<std::string> harmful_stuff;
    const auto fields_here = m.field_at( u.pos() );
    for( const auto& e : m.field_at( dest_loc ) ) {
        // warn before moving into a dangerous field except when already standing within a similar field
        if( u.is_dangerous_field( e.second ) && fields_here.findField( e.first ) == nullptr ) {
            harmful_stuff.push_back( e.second.name() );
        }
    }

    if( !u.is_blind() ) {
        const trap &tr = m.tr_at(dest_loc);
        int vpart;
        const vehicle *const veh = m.veh_at( dest_loc, vpart );
        const bool boardable = veh && veh->part_with_feature( vpart, "BOARDABLE" ) >= 0;
        // Hack for now, later ledge should stop being a trap
        // Note: in non-z-level mode, ledges obey different rules and so should be handled as regular traps
        if( tr.loadid == tr_ledge && m.has_zlevels() ) {
            if( !boardable && !m.has_floor_or_support( dest_loc ) ) {
                harmful_stuff.emplace_back( tr.name().c_str() );
            }
        } else if( tr.can_see( dest_loc, u ) && !tr.is_benign() ) {
            harmful_stuff.emplace_back( tr.name().c_str() );
        }

        static const std::set< body_part > sharp_bps = {
            bp_eyes, bp_mouth, bp_head, bp_leg_l, bp_leg_r, bp_foot_l, bp_foot_r, bp_arm_l, bp_arm_r,
            bp_hand_l, bp_hand_r, bp_torso
        };

        static const auto sharp_bp_check = [this]( body_part bp ) {
            return u.immune_to( bp, { DT_CUT, 10 } );
        };

        if( m.has_flag( "ROUGH", dest_loc ) && !m.has_flag( "ROUGH", u.pos() ) && !boardable &&
            ( u.get_armor_bash( bp_foot_l ) < 5 || u.get_armor_bash( bp_foot_r ) < 5 ) ) {
            harmful_stuff.emplace_back( m.name( dest_loc ).c_str() );
        } else if( m.has_flag( "SHARP", dest_loc ) && !m.has_flag( "SHARP", u.pos() ) && !boardable &&
                   u.dex_cur < 78 && !std::all_of( sharp_bps.begin(), sharp_bps.end(), sharp_bp_check ) ) {
            harmful_stuff.emplace_back( m.name( dest_loc ).c_str() );
        }

    }

    if( !harmful_stuff.empty() &&
        !query_yn( _("Really step into %s?"), enumerate_as_string( harmful_stuff ).c_str() ) ) {
        return false;
    }
    return true;
}

bool game::plmove(int dx, int dy, int dz)
{
    if( (!check_safe_mode_allowed()) || u.has_active_mutation( trait_SHELL2 ) ) {
        if( u.has_active_mutation( trait_SHELL2 ) ) {
            add_msg(m_warning, _("You can't move while in your shell.  Deactivate it to go mobile."));
        }

        return false;
    }

    tripoint dest_loc;
    if( dz == 0 && u.has_effect( effect_stunned ) ) {
        dest_loc.x = rng( u.posx() - 1, u.posx() + 1 );
        dest_loc.y = rng( u.posy() - 1, u.posy() + 1 );
        dest_loc.z = u.posz();
    } else {
        if( tile_iso && use_tiles && !u.has_destination() ) {
            rotate_direction_cw(dx,dy);
        }
        dest_loc.x = u.posx() + dx;
        dest_loc.y = u.posy() + dy;
        dest_loc.z = u.posz() + dz;
    }

    if( dest_loc == u.pos() ) {
        // Well that sure was easy
        return true;
    }

    if( dz == 0 && ramp_move( dest_loc ) ) {
        // TODO: Make it work nice with automove (if it doesn't do so already?)
        return false;
    }

    if( u.has_effect( effect_amigara ) ) {
        int curdist = INT_MAX;
        int newdist = INT_MAX;
        const tripoint minp = tripoint( 0, 0, u.posz() );
        const tripoint maxp = tripoint( SEEX * MAPSIZE, SEEY * MAPSIZE, u.posz() );
        for( const tripoint &pt : m.points_in_rectangle( minp, maxp ) ) {
            if( m.ter( pt ) == t_fault ) {
                int dist = rl_dist( pt, u.pos() );
                if( dist < curdist ) {
                    curdist = dist;
                }
                dist = rl_dist( pt, dest_loc );
                if( dist < newdist ) {
                    newdist = dist;
                }
            }
        }
        if( newdist > curdist ) {
            add_msg( m_info, _( "You cannot pull yourself away from the faultline..." ) );
            return false;
        }
    }

    dbg(D_PEDANTIC_INFO) << "game:plmove: From (" <<
                         u.posx() << "," << u.posy() << "," << u.posz() << ") to (" <<
                         dest_loc.x << "," << dest_loc.y << "," << dest_loc.z << ")";

    if( disable_robot( dest_loc ) ) {
        return false;
    }

    // Check if our movement is actually an attack on a monster or npc
    // Are we displacing a monster?

    bool attacking = false;
    if( critter_at( dest_loc ) ) {
        attacking = true;
    }

    if( !u.move_effects( attacking ) ) {
        u.moves -= 100;
        return false;
    }

    if( monster *const mon_ptr = critter_at<monster>( dest_loc, true ) ) {
        monster &critter = *mon_ptr;
        if( critter.friendly == 0 &&
            !critter.has_effect( effect_pet) ) {
            if (u.has_destination()) {
                add_msg(m_warning, _("Monster in the way. Auto-move canceled."));
                add_msg(m_info, _("Click directly on monster to attack."));
                u.clear_destination();
                return false;
            }
            if (u.has_effect( effect_relax_gas)) {
                if (one_in(8)) {
                    add_msg(m_good, _("Your willpower asserts itself, and so do you!"));
                }
                else {
                    u.moves -= rng(2, 8) * 10;
                    add_msg(m_bad, _("You're too pacified to strike anything..."));
                    return false;
                }
            }
            u.melee_attack(critter, true);
            if( critter.is_hallucination() ) {
                critter.die( &u );
            }
            draw_hit_mon(dest_loc, critter, critter.is_dead());
            return false;
        } else if( critter.has_flag( MF_IMMOBILE ) ) {
            add_msg( m_info, _( "You can't displace your %s." ), critter.name().c_str() );
            return false;
        }
        // Successful displacing is handled (much) later
    }
    // If not a monster, maybe there's an NPC there
    if( npc * const np_ = critter_at<npc>( dest_loc ) ) {
        npc &np = *np_;
        if( u.has_destination() ) {
            add_msg(_("NPC in the way, Auto-move canceled."));
            add_msg(m_info, _("Click directly on NPC to attack."));
            u.clear_destination();
            return false;
        }

        if( !np.is_enemy() ) {
            npc_menu( np );
            return false;
        }

        u.melee_attack( np, true );
        np.make_angry();
        return false;
    }

    // GRAB: pre-action checking.
    int vpart0 = -1, vpart1 = -1, dpart = -1;
    vehicle *veh0 = m.veh_at( u.pos(), vpart0 );
    vehicle *veh1 = m.veh_at( dest_loc, vpart1 );

    bool veh_closed_door = false;
    bool outside_vehicle = ( veh0 == nullptr || veh0 != veh1 );
    if( veh1 != nullptr ) {
        dpart = veh1->next_part_to_open(vpart1, outside_vehicle);
        veh_closed_door = dpart >= 0 && !veh1->parts[dpart].open;
    }

    if( veh0 != nullptr && abs(veh0->velocity) > 100 ) {
        if( veh1 == nullptr ) {
            if (query_yn(_("Dive from moving vehicle?"))) {
                moving_vehicle_dismount( dest_loc );
            }
            return false;
        } else if( veh1 != veh0 ) {
            add_msg(m_info, _("There is another vehicle in the way."));
            return false;
        } else if( veh1->part_with_feature(vpart1, "BOARDABLE") < 0 ) {
            add_msg(m_info, _("That part of the vehicle is currently unsafe."));
            return false;
        }
    }

    bool toSwimmable = m.has_flag("SWIMMABLE", dest_loc);
    bool toDeepWater = m.has_flag(TFLAG_DEEP_WATER, dest_loc);
    bool fromSwimmable = m.has_flag("SWIMMABLE", u.pos());
    bool fromDeepWater = m.has_flag(TFLAG_DEEP_WATER, u.pos());
    bool fromBoat = veh0 != nullptr && !veh0->all_parts_with_feature(VPFLAG_FLOATS).empty();
    bool toBoat = veh1 != nullptr && !veh1->all_parts_with_feature(VPFLAG_FLOATS).empty();

    if( toSwimmable && toDeepWater && !toBoat ) { // Dive into water!
        // Requires confirmation if we were on dry land previously
        if ((fromSwimmable && fromDeepWater && !fromBoat) || query_yn(_("Dive into the water?"))) {
            if ((!fromDeepWater || fromBoat) && u.swim_speed() < 500) {
                add_msg(_("You start swimming."));
                add_msg(m_info, _("%s to dive underwater."),
                        press_x(ACTION_MOVE_DOWN).c_str());
            }
            plswim( dest_loc );
        }

        on_move_effects();
        return true;
    }

    if( walk_move( dest_loc ) ) {
        return true;
    }

    if( phasing_move( dest_loc ) ) {
        return true;
    }

    if( veh_closed_door ) {
        if( outside_vehicle ) {
            veh1->open_all_at( dpart );
        } else {
            veh1->open(dpart);
            add_msg(_("You open the %1$s's %2$s."), veh1->name.c_str(),
                    veh1->part_info( dpart ).name().c_str() );
        }

        u.moves -= 100;
        on_move_effects();
        return true;
    }

    if( m.furn(dest_loc) != f_safe_c && m.open_door( dest_loc, !m.is_outside( u.pos() ) ) ) {
        u.moves -= 100;
        return false;
    }

    // Invalid move
    const bool waste_moves = u.is_blind() || u.has_effect( effect_stunned );
    if( waste_moves || dest_loc.z != u.posz() ) {
        add_msg( _( "You bump into the %s!" ), m.obstacle_name( dest_loc ).c_str() );
        // Only lose movement if we're blind
        if( waste_moves ) {
            u.moves -= 100;
        }
    } else if( m.ter(dest_loc) == t_door_locked || m.ter(dest_loc) == t_door_locked_peep ||
               m.ter(dest_loc) == t_door_locked_alarm || m.ter(dest_loc) == t_door_locked_interior) {
        // Don't drain move points for learning something you could learn just by looking
        add_msg(_("That door is locked!"));
    } else if (m.ter(dest_loc) == t_door_bar_locked) {
        add_msg(_("You rattle the bars but the door is locked!"));
    }
    return false;
}

bool game::ramp_move( const tripoint &dest_loc )
{
    if( dest_loc.z != u.posz() ) {
        // No recursive ramp_moves
        return false;
    }

    // We're moving onto a tile with no support, check if it has a ramp below
    if( !m.has_floor_or_support( dest_loc ) ) {
        tripoint below( dest_loc.x, dest_loc.y, dest_loc.z - 1 );
        if( m.has_flag( TFLAG_RAMP, below ) ) {
            // But we're moving onto one from above
            const tripoint dp = dest_loc - u.pos();
            plmove( dp.x, dp.y, -1 );
            // No penalty for misaligned stairs here
            // Also cheaper than climbing up
            return true;
        }

        return false;
    }

    if( !m.has_flag( TFLAG_RAMP, u.pos() ) ||
        m.passable( dest_loc ) ) {
        return false;
    }

    // Try to find an aligned end of the ramp that will make our climb faster
    // Basically, finish walking on the stairs instead of pulling self up by hand
    bool aligned_ramps = false;
    for( const tripoint &pt : m.points_in_radius( u.pos(), 1 ) ) {
        if( rl_dist( pt, dest_loc ) <= 1.5f && m.has_flag( "RAMP_END", pt ) ) {
            aligned_ramps = true;
            break;
        }
    }

    const tripoint above_u( u.posx(), u.posy(), u.posz() + 1 );
    const tripoint above_dest( dest_loc.x, dest_loc.y, dest_loc.z + 1 );
    if( m.has_floor_or_support( above_u ) ) {
        add_msg( m_warning, _("You can't climb here - there's a ceiling above.") );
        return false;
    }

    const tripoint dp = dest_loc - u.pos();
    const tripoint old_pos = u.pos();
    plmove( dp.x, dp.y, 1 );
    // We can't just take the result of the above function here
    if( u.pos() != old_pos ) {
        u.moves -= 50 + (aligned_ramps ? 0 : 50 );
    }

    return true;
}

bool game::walk_move( const tripoint &dest_loc )
{
    int vpart_here, vpart_there;
    const vehicle *const veh_here = m.veh_at( u.pos(), vpart_here );
    const vehicle *const veh_there = m.veh_at( dest_loc, vpart_there );

    bool pushing = false;  // moving -into- grabbed tile; skip check for move_cost > 0
    bool pulling = false;  // moving -away- from grabbed tile; check for move_cost > 0
    bool shifting_furniture = false; // moving furniture and staying still; skip check for move_cost > 0

    bool grabbed = u.grab_type != OBJECT_NONE;
    if( grabbed ) {
        const tripoint dp = dest_loc - u.pos();
        pushing = dp ==  u.grab_point;
        pulling = dp == -u.grab_point;
    }

    if( grabbed && dest_loc.z != u.posz() ) {
        add_msg( m_warning, _("You let go of the grabbed object") );
        grabbed = false;
        u.grab_type = OBJECT_NONE;
        u.grab_point = tripoint_zero;
    }

    // Now make sure we're actually holding something
    const vehicle *grabbed_vehicle = nullptr;
    if( grabbed && u.grab_type == OBJECT_FURNITURE ) {
        // We only care about shifting, because it's the only one that can change our destination
        if( m.has_furn( u.pos() + u.grab_point ) ) {
            shifting_furniture = !pushing && !pulling;
        } else {
            // We were grabbing a furniture that isn't there
            grabbed = false;
        }
    } else if( grabbed && u.grab_type == OBJECT_VEHICLE ) {
        grabbed_vehicle = m.veh_at( u.pos() + u.grab_point );
        if( grabbed_vehicle == nullptr ) {
            // We were grabbing a vehicle that isn't there anymore
            grabbed = false;
        }
    } else if( grabbed ) {
        // We were grabbing something WEIRD, let's pretend we weren't
        grabbed = false;
    }

    if( u.grab_point != tripoint_zero && !grabbed ) {
        add_msg( m_warning, _("Can't find grabbed object.") );
        u.grab_type = OBJECT_NONE;
        u.grab_point = tripoint_zero;
    }

    if( m.impassable( dest_loc ) && !pushing && !shifting_furniture ) {
        return false;
    }
    u.set_underwater(false);

    if( !shifting_furniture && !prompt_dangerous_tile( dest_loc ) ) {
        return true;
    }

    // Used to decide whether to print a 'moving is slow message
    const int mcost_from = m.move_cost( u.pos() ); //calculate this _before_ calling grabbed_move

    int modifier = 0;
    if( grabbed && u.grab_type == OBJECT_FURNITURE && u.pos() + u.grab_point == dest_loc ) {
        modifier = -m.furn( dest_loc ).obj().movecost;
    }

    const int mcost = m.combined_movecost( u.pos(), dest_loc, grabbed_vehicle, modifier );
    if( grabbed_move( dest_loc - u.pos() ) ) {
        return true;
    } else if( mcost == 0 ) {
        return false;
    }

    bool diag = trigdist && u.posx() != dest_loc.x && u.posy() != dest_loc.y;
    const int previous_moves = u.moves;
    u.moves -= u.run_cost( mcost, diag );

    u.burn_move_stamina( previous_moves - u.moves );

    // Max out recoil
    u.recoil = MAX_RECOIL;

    // Print a message if movement is slow
    const int mcost_to = m.move_cost( dest_loc ); //calculate this _after_ calling grabbed_move
    const bool slowed = ( !u.has_trait( trait_id( "PARKOUR" ) ) && ( mcost_to > 2 || mcost_from > 2 ) ) ||
                  mcost_to > 4 || mcost_from > 4;
    if( slowed ) {
        // Unless u.pos() has a higher movecost than dest_loc, state that dest_loc is the cause
        if( mcost_to >= mcost_from ) {
            if( veh_there ) {
                add_msg( m_warning, _( "Moving onto this %s is slow!" ),
                         veh_there->part_info( vpart_there ).name().c_str() );
            } else {
                add_msg( m_warning, _( "Moving onto this %s is slow!"), m.name( dest_loc ).c_str() );
            }
        } else {
            if( veh_here ) {
                add_msg( m_warning, _( "Moving off of this %s is slow!" ),
                         veh_here->part_info( vpart_here ).name().c_str() );
            } else {
                add_msg( m_warning, _( "Moving off of this %s is slow!" ), m.name( u.pos() ).c_str() );
            }
        }
        sfx::play_variant_sound( "plmove", "clear_obstacle", sfx::get_heard_volume(u.pos()) );
    }

    if( u.has_trait( trait_id( "LEG_TENT_BRACE" ) ) && ( !u.footwear_factor() ||
                                             ( u.footwear_factor() == .5 && one_in( 2 ) ) ) ) {
        // DX and IN are long suits for Cephalopods,
        // so this shouldn't cause too much hardship
        // Presumed that if it's swimmable, they're
        // swimming and won't stick
        ///\EFFECT_DEX decreases chance of tentacles getting stuck to the ground

        ///\EFFECT_INT decreases chance of tentacles getting stuck to the ground
        if( !m.has_flag( "SWIMMABLE", dest_loc ) && one_in( 80 + u.dex_cur + u.int_cur ) ) {
            add_msg( _( "Your tentacles stick to the ground, but you pull them free." ) );
            u.mod_fatigue( 1 );
        }
    }

    if( !u.has_artifact_with( AEP_STEALTH ) && !u.has_trait( trait_id( "DEBUG_SILENT" ) ) ) {
        if( !u.has_trait( trait_id( "LEG_TENTACLES" ) ) ) {
            if( u.has_trait( trait_id( "LIGHTSTEP" ) ) || u.is_wearing( "rm13_armor_on" ) ) {
                sounds::sound( dest_loc, 2, "", true, "none", "none" );    // Sound of footsteps may awaken nearby monsters
                sfx::do_footstep();
            } else if( u.has_trait( trait_id( "CLUMSY" ) ) ) {
                sounds::sound( dest_loc, 10, "", true, "none", "none" );
                sfx::do_footstep();
            } else if( u.has_bionic( bionic_id( "bio_ankles" ) ) ) {
                sounds::sound( dest_loc, 12, "", true, "none", "none" );
                sfx::do_footstep();
            } else {
                sounds::sound( dest_loc, 6, "", true, "none" );
                sfx::do_footstep();
            }
        }

        if( one_in( 20 ) && u.has_artifact_with( AEP_MOVEMENT_NOISE ) ) {
            sounds::sound( u.pos(), 40, _( "You emit a rattling sound." ) );
        }
    }

    if( dest_loc != u.pos() ) {
        u.lifetime_stats.squares_walked++;
    }

    place_player( dest_loc );
    on_move_effects();

    return true;
}

void game::place_player( const tripoint &dest_loc )
{
    int vpart1;
    const vehicle *veh1 = m.veh_at( dest_loc, vpart1 );
    if( veh1 != nullptr ) {
        const vehicle_part &part = veh1->parts[vpart1];
        std::string label = veh1->get_label( part.mount.x, part.mount.y );
        if (!label.empty()) {
            add_msg(m_info, _("Label here: %s"), label.c_str());
        }
    }
    std::string signage = m.get_signage( dest_loc );
    if( !signage.empty() ) {
        if( !u.has_trait( trait_ILLITERATE ) ) {
            add_msg( m_info, _( "The sign says: %s" ), signage.c_str() );
        } else {
            add_msg( m_info, _( "There is a sign here, but you are unable to read it." ) );
        }
    }
    if( m.has_graffiti_at( dest_loc ) ) {
        if( !u.has_trait( trait_ILLITERATE ) ) {
            add_msg( m_info, _( "Written here: %s" ), m.graffiti_at( dest_loc ).c_str() );
        } else {
            add_msg( m_info, _( "Something is written here, but you are unable to read it." ) );
        }
    }
    // TODO: Move the stuff below to a Character method so that NPCs can reuse it
    if (m.has_flag("ROUGH", dest_loc) && (!u.in_vehicle)) {
        if (one_in(5) && u.get_armor_bash(bp_foot_l) < rng(2, 5)) {
            add_msg(m_bad, _("You hurt your left foot on the %s!"),
                    m.has_flag_ter( "ROUGH", dest_loc) ? m.tername(dest_loc).c_str() : m.furnname(dest_loc).c_str() );
            u.deal_damage( nullptr, bp_foot_l, damage_instance( DT_CUT, 1 ) );
        }
        if (one_in(5) && u.get_armor_bash(bp_foot_r) < rng(2, 5)) {
            add_msg(m_bad, _("You hurt your right foot on the %s!"),
                    m.has_flag_ter( "ROUGH", dest_loc) ? m.tername(dest_loc).c_str() : m.furnname(dest_loc).c_str() );
            u.deal_damage( nullptr, bp_foot_l, damage_instance( DT_CUT, 1 ) );
        }
    }
    ///\EFFECT_DEX increases chance of avoiding cuts on sharp terrain
    if( m.has_flag("SHARP", dest_loc) && !one_in(3) && !x_in_y(1+u.dex_cur/2, 40) &&
        (!u.in_vehicle) && (!u.has_trait( trait_PARKOUR ) || one_in(4)) ) {
        body_part bp = random_body_part();
        if(u.deal_damage( nullptr, bp, damage_instance( DT_CUT, rng( 1, 10 ) ) ).total_damage() > 0) {
            //~ 1$s - bodypart name in accusative, 2$s is terrain name.
            add_msg(m_bad, _("You cut your %1$s on the %2$s!"),
                    body_part_name_accusative(bp).c_str(),
                    m.has_flag_ter( "SHARP", dest_loc ) ? m.tername(dest_loc).c_str() : m.furnname(dest_loc).c_str() );
            if ((u.has_trait( trait_INFRESIST )) && (one_in(1024))) {
            u.add_effect( effect_tetanus, 1_turns, num_bp, true );
            } else if ((!u.has_trait( trait_INFIMMUNE ) || !u.has_trait( trait_INFRESIST )) && (one_in(256))) {
              u.add_effect( effect_tetanus, 1_turns, num_bp, true );
             }
        }
    }
    if (m.has_flag("UNSTABLE", dest_loc)) {
        u.add_effect( effect_bouldering, 1_turns, num_bp, true );
    } else if (u.has_effect( effect_bouldering)) {
        u.remove_effect( effect_bouldering);
    }

    // If we moved out of the nonant, we need update our map data
    if (m.has_flag("SWIMMABLE", dest_loc) && u.has_effect( effect_onfire)) {
        add_msg(_("The water puts out the flames!"));
        u.remove_effect( effect_onfire);
    }

    if( monster *const mon_ptr = critter_at<monster>( dest_loc ) ) {
        // We displaced a monster. It's probably a bug if it wasn't a friendly mon...
        // Immobile monsters can't be displaced.
        monster &critter = *mon_ptr;
        critter.move_to( u.pos(), true ); // Force the movement even though the player is there right now.
        add_msg(_("You displace the %s."), critter.name().c_str());
    }

    // If the player is in a vehicle, unboard them from the current part
    if( u.in_vehicle ) {
        m.unboard_vehicle( u.pos() );
    }
    // Move the player
    // Start with z-level, to make it less likely that old functions (2D ones) freak out
    if( m.has_zlevels() && dest_loc.z != get_levz() ) {
        vertical_shift( dest_loc.z );
    }

    u.setpos( dest_loc );
    update_map( u );
    // Important: don't use dest_loc after this line. `update_map` may have shifted the map
    // and dest_loc was not adjusted and therefore is still in the un-shifted system and probably wrong.

    //Auto pulp or butcher
    if( get_option<bool>( "AUTO_PULP_BUTCHER" ) && mostseen == 0 ) {
        const std::string pulp_butcher = get_option<std::string>( "AUTO_PULP_BUTCHER_ACTION" );
        if( pulp_butcher == "butcher" && u.max_quality( quality_id( "BUTCHER" ) ) > INT_MIN ) {
            std::vector<int> corpses;
            auto items = m.i_at( u.pos() );

            for( size_t i = 0; i < items.size(); i++ ) {
                if( items[i].is_corpse() ) {
                    corpses.push_back( i );
                }
            }

            if( !corpses.empty() ) {
                u.assign_activity( activity_id( "ACT_BUTCHER" ), 0, -1 );
                for( int i : corpses ) {
                    u.activity.values.push_back( i );
                }
            }
        } else if( pulp_butcher == "pulp" || pulp_butcher == "pulp_adjacent" ) {
            static const auto pulp = [&]( const tripoint &pos ) {
                for( const auto &maybe_corpse : m.i_at( pos ) ) {
                    if( maybe_corpse.is_corpse() && maybe_corpse.can_revive() && maybe_corpse.get_mtype()->bloodType() != fd_acid ) {
                        u.assign_activity( activity_id( "ACT_PULP" ), calendar::INDEFINITELY_LONG, 0 );
                        u.activity.placement = pos;
                        u.activity.auto_resume = true;
                        return;
                    }
                }
            };

            pulp( u.pos() );

            if( pulp_butcher == "pulp_adjacent" ) {
                static const direction adjacentDir[8] = { NORTH, NORTHEAST, EAST, SOUTHEAST, SOUTH, SOUTHWEST, WEST, NORTHWEST };
                for( auto &elem : adjacentDir ) {
                    pulp( u.pos() + direction_XY( elem ) );
                }
            }
        }
    }

    //Autopickup
    if (get_option<bool>( "AUTO_PICKUP" ) && (!get_option<bool>( "AUTO_PICKUP_SAFEMODE" ) || mostseen == 0) &&
        ( m.has_items( u.pos() ) || get_option<bool>( "AUTO_PICKUP_ADJACENT" ) ) ) {
        Pickup::pick_up(u.pos(), -1);
    }

    // If the new tile is a boardable part, board it
    if( veh1 != nullptr && veh1->part_with_feature(vpart1, "BOARDABLE") >= 0 ) {
        m.board_vehicle( u.pos(), &u );
    }

    // Traps!
    // Try to detect.
    u.search_surroundings();
    m.creature_on_trap( u );
    // Drench the player if swimmable
    if( m.has_flag( "SWIMMABLE", u.pos() ) ) {
        u.drench( 40, { { bp_foot_l, bp_foot_r, bp_leg_l, bp_leg_r } }, false );
    }

    // List items here
    if( !m.has_flag( "SEALED", u.pos() ) ) {
        if( get_option<bool>( "NO_AUTO_PICKUP_ZONES_LIST_ITEMS" ) ||
            !g->check_zone( zone_type_id( "NO_AUTO_PICKUP" ), u.pos() )) {
            if( u.is_blind() && !m.i_at( u.pos() ).empty() ) {
                add_msg(_("There's something here, but you can't see what it is."));
            } else if( m.has_items(u.pos()) ) {
                std::vector<std::string> names;
                std::vector<size_t> counts;
                std::vector<item> items;
                for( auto &tmpitem : m.i_at( u.pos() ) ) {

                    std::string next_tname = tmpitem.tname();
                    std::string next_dname = tmpitem.display_name();
                    bool by_charges = tmpitem.count_by_charges();
                    bool got_it = false;
                    for (size_t i = 0; i < names.size(); ++i) {
                        if (by_charges && next_tname == names[i]) {
                            counts[i] += tmpitem.charges;
                            got_it = true;
                            break;
                        } else if (next_dname == names[i]) {
                            counts[i] += 1;
                            got_it = true;
                            break;
                        }
                    }
                    if (!got_it) {
                        if (by_charges) {
                            names.push_back(tmpitem.tname(tmpitem.charges));
                            counts.push_back(tmpitem.charges);
                        } else {
                            names.push_back(tmpitem.display_name(1));
                            counts.push_back(1);
                        }
                        items.push_back(tmpitem);
                    }
                    if (names.size() > 10) {
                        break;
                    }
                }
                for( size_t i = 0; i < names.size(); ++i ) {
                    if (!items[i].count_by_charges()) {
                        names[i] = items[i].display_name(counts[i]);
                    } else {
                        names[i] = items[i].tname(counts[i]);
                    }
                }
                int and_the_rest = 0;
                for (size_t i = 0; i < names.size(); ++i) {
                    std::string fmt;
                    //~ number of items: "<number> <item>"
                    fmt = ngettext("%1$d %2$s", "%1$d %2$s", counts[i]);
                    names[i] = string_format(fmt, counts[i], names[i].c_str());
                    // Skip the first two.
                    if( i > 1 ) {
                        and_the_rest += counts[i];
                    }
                }
                if( names.size() == 1 ) {
                    add_msg(_("You see here %s."), names[0].c_str());
                } else if( names.size() == 2 ) {
                    add_msg(_("You see here %s and %s."),
                            names[0].c_str(), names[1].c_str());
                } else if( names.size() == 3 ) {
                    add_msg(_("You see here %s, %s, and %s."), names[0].c_str(),
                            names[1].c_str(), names[2].c_str());
                } else if( and_the_rest < 7 ) {
                    add_msg(ngettext("You see here %s, %s and %d more item.",
                                    "You see here %s, %s and %d more items.",
                                    and_the_rest),
                            names[0].c_str(), names[1].c_str(), and_the_rest);
                } else {
                    add_msg(_("You see here %s and many more items."),
                            names[0].c_str());
                }
            }
        }
    }

    if( veh1 != nullptr && veh1->part_with_feature(vpart1, "CONTROLS") >= 0 && u.in_vehicle ) {
        add_msg(_("There are vehicle controls here."));
        add_msg(m_info, _("%s to drive."),
                press_x(ACTION_CONTROL_VEHICLE).c_str());
    }
}

void game::place_player_overmap( const tripoint &om_dest )
{
    //First offload the active npcs.
    unload_npcs();
    for( monster &critter : all_monsters() ) {
        despawn_monster( critter );
    }
    if( u.in_vehicle ) {
        m.unboard_vehicle( u.pos() );
    }
    const int minz = m.has_zlevels() ? -OVERMAP_DEPTH : get_levz();
    const int maxz = m.has_zlevels() ? OVERMAP_HEIGHT : get_levz();
    for( int z = minz; z <= maxz; z++ ) {
        m.clear_vehicle_cache( z );
        m.clear_vehicle_list( z );
    }
    // offset because load_map expects the coordinates of the top left corner, but the
    // player will be centered in the middle of the map.
    const tripoint map_om_pos( om_dest.x * 2 - MAPSIZE / 2, om_dest.y * 2 - MAPSIZE / 2, om_dest.z );
    const tripoint player_pos( u.pos().x, u.pos().y, map_om_pos.z );

    load_map( map_om_pos );
    load_npcs();
    m.spawn_monsters( true ); // Static monsters
    update_overmap_seen();
    // update weather now as it could be different on the new location
    nextweather = calendar::turn;
    place_player( player_pos );
}

bool game::phasing_move( const tripoint &dest_loc )
{
    if( !u.has_active_bionic( bionic_id( "bio_probability_travel" ) ) || u.power_level < 250 ) {
        return false;
    }

    if( dest_loc.z != u.posz() ) {
        // No vertical phasing yet
        return false;
    }

    //probability travel through walls but not water
    tripoint dest = dest_loc;
    // tile is impassable
    int tunneldist = 0;
    const int dx = sgn( dest.x - u.posx() );
    const int dy = sgn( dest.y - u.posy() );
    while( m.impassable( dest ) ||
           ( critter_at( dest ) != nullptr && tunneldist > 0 ) ) {
        //add 1 to tunnel distance for each impassable tile in the line
        tunneldist += 1;
        if( tunneldist * 250 > u.power_level ) { //oops, not enough energy! Tunneling costs 250 bionic power per impassable tile
            add_msg(_("You try to quantum tunnel through the barrier but are reflected! Try again with more energy!"));
            u.charge_power(-250);
            return false;
        }

        if( tunneldist > 24 ) {
            add_msg(m_info, _("It's too dangerous to tunnel that far!"));
            u.charge_power(-250);
            return false;
        }

        dest.x += dx;
        dest.y += dy;
    }

    if( tunneldist != 0 ) {
        if( u.in_vehicle ) {
            m.unboard_vehicle( u.pos() );
        }

        add_msg(_("You quantum tunnel through the %d-tile wide barrier!"), tunneldist);
        u.charge_power(-(tunneldist * 250)); //tunneling costs 250 bionic power per impassable tile
        u.moves -= 100; //tunneling costs 100 moves
        u.setpos( dest );

        int vpart;
        const vehicle *veh = m.veh_at( u.pos(), vpart );
        if( veh != nullptr &&
            veh->part_with_feature(vpart, "BOARDABLE") >= 0) {
            m.board_vehicle( u.pos(), &u );
        }

        u.grab_point = tripoint_zero;
        u.grab_type = OBJECT_NONE;
        on_move_effects();
        return true;
    }

    return false;
}

bool game::grabbed_furn_move( const tripoint &dp )
{
    // Furniture: pull, push, or standing still and nudging object around.
    // Can push furniture out of reach.
    tripoint fpos = u.pos() + u.grab_point;
    // supposed position of grabbed furniture
    if( !m.has_furn( fpos ) ) {
        // Where did it go? We're grabbing thin air so reset.
        add_msg(m_info, _("No furniture at grabbed point.") );
        u.grab_point = tripoint_zero;
        u.grab_type = OBJECT_NONE;
        return false;
    }

    const bool pushing_furniture = dp ==  u.grab_point;
    const bool pulling_furniture = dp == -u.grab_point;
    const bool shifting_furniture = !pushing_furniture && !pulling_furniture;

    tripoint fdest = fpos + dp; // intended destination of furniture.
    // Check floor: floorless tiles don't need to be flat and have no traps
    const bool has_floor = m.has_floor( fdest );
    // Unfortunately, game::is_empty fails for tiles we're standing on,
    // which will forbid pulling, so:
    const bool canmove = (
        m.passable(fdest) &&
        critter_at<npc>( fdest ) == nullptr &&
        critter_at<monster>( fdest ) == nullptr &&
        ( !pulling_furniture || is_empty( u.pos() + dp ) ) &&
        ( !has_floor || m.has_flag( "FLAT", fdest ) ) &&
        !m.has_furn( fdest ) &&
        m.veh_at( fdest ) == nullptr &&
        ( !has_floor || m.tr_at( fdest ).is_null() )
        );

    const furn_t furntype = m.furn(fpos).obj();
    const int src_items = m.i_at(fpos).size();
    const int dst_items = m.i_at(fdest).size();
    bool dst_item_ok = ( !m.has_flag("NOITEM", fdest) &&
                         !m.has_flag("SWIMMABLE", fdest) &&
                         !m.has_flag("DESTROY_ITEM", fdest) );
    bool src_item_ok = ( m.furn(fpos).obj().has_flag("CONTAINER") ||
                         m.furn(fpos).obj().has_flag("SEALED") );

    int str_req = furntype.move_str_req;
    // Factor in weight of items contained in the furniture.
    units::mass furniture_contents_weight = 0;
    for( auto &contained_item : m.i_at( fpos ) ) {
        furniture_contents_weight += contained_item.weight();
    }
    str_req += furniture_contents_weight / 4_kilogram;

    if( !canmove ) {
        // TODO: What is something?
        add_msg( _("The %s collides with something."), furntype.name().c_str() );
        u.moves -= 50;
        return true;
    ///\EFFECT_STR determines ability to drag furniture
    } else if ( str_req > u.get_str() &&
                one_in(std::max(20 - str_req - u.get_str(), 2)) ) {
        add_msg(m_bad, _("You strain yourself trying to move the heavy %s!"),
                furntype.name().c_str() );
        u.moves -= 100;
        u.mod_pain(1); // Hurt ourselves.
        return true; // furniture and or obstacle wins.
    } else if ( !src_item_ok && dst_items > 0 ) {
        add_msg( _("There's stuff in the way.") );
        u.moves -= 50;
        return true;
    }

    u.moves -= str_req * 10;
    // Additional penalty if we can't comfortably move it.
    if( str_req > u.get_str() ) {
        int move_penalty = std::pow(str_req, 2.0) + 100.0;
        if( move_penalty <= 1000 ) {
            u.moves -= 100;
            add_msg( m_bad, _("The %s is too heavy for you to budge."),
                     furntype.name().c_str() );
            return true;
        }
        u.moves -= move_penalty;
        if (move_penalty > 500) {
            add_msg( _("Moving the heavy %s is taking a lot of time!"),
                     furntype.name().c_str() );
        } else if (move_penalty > 200) {
            if (one_in(3)) { // Nag only occasionally.
                add_msg( _("It takes some time to move the heavy %s."),
                         furntype.name().c_str() );
            }
        }
    }
    sounds::sound(fdest, furntype.move_str_req * 2, _("a scraping noise."));

    // Actually move the furniture
    m.furn_set( fdest, m.furn( fpos ) );
    m.furn_set( fpos, f_null );

    if ( src_items > 0 ) {  // and the stuff inside.
        if ( dst_item_ok && src_item_ok ) {
            // Assume contents of both cells are legal, so we can just swap contents.
            std::list<item> temp;
            std::move( m.i_at(fpos).begin(), m.i_at(fpos).end(),
                       std::back_inserter(temp) );
            m.i_clear(fpos);
            for( auto item_iter = m.i_at(fdest).begin();
                 item_iter != m.i_at(fdest).end(); ++item_iter ) {
                m.i_at(fpos).push_back( *item_iter );
            }
            m.i_clear(fdest);
            for( auto &cur_item : temp) {
                m.i_at(fdest).push_back( cur_item );
            }
        } else {
            add_msg(_("Stuff spills from the %s!"), furntype.name().c_str() );
        }
    }

    if ( shifting_furniture ) {
        // We didn't move
        tripoint d_sum = u.grab_point + dp;
        if( abs( d_sum.x ) < 2 && abs( d_sum.y ) < 2 ) {
            u.grab_point = d_sum; // furniture moved relative to us
        } else { // we pushed furniture out of reach
            add_msg( _("You let go of the %s"), furntype.name().c_str() );
            u.grab_point = tripoint_zero;
            u.grab_type = OBJECT_NONE;
        }
        return true; // We moved furniture but stayed still.
    }

    if( pushing_furniture && m.impassable( fpos ) ) {
        // Not sure how that chair got into a wall, but don't let player follow.
        add_msg( _("You let go of the %1$s as it slides past %2$s"),
                 furntype.name().c_str(), m.tername( fdest ).c_str() );
        u.grab_point = tripoint_zero;
        u.grab_type = OBJECT_NONE;
        return true;
    }

    return false;
}

bool game::grabbed_move( const tripoint &dp )
{
    if( u.grab_type == OBJECT_NONE ) {
        return false;
    }

    if( dp.z != 0 ) {
        // No dragging stuff up/down stairs yet!
        return false;
    }

    // vehicle: pulling, pushing, or moving around the grabbed object.
    if( u.grab_type == OBJECT_VEHICLE ) {
        return grabbed_veh_move( dp );
    }

    if( u.grab_type == OBJECT_FURNITURE ) {
        return grabbed_furn_move( dp );
    }

    add_msg(m_info, _("Nothing at grabbed point %d,%d,%d or bad grabbed object type."),
        u.grab_point.x, u.grab_point.y, u.grab_point.z );
    u.grab_point = { 0, 0, 0 };
    u.grab_type = OBJECT_NONE;
    return false;
}

void game::on_move_effects()
{
    // TODO: Move this to a character method
    if( u.lifetime_stats.squares_walked % 2 == 0 ) {
        if (u.has_bionic( bionic_id( "bio_torsionratchet" ) ) ) {
            u.charge_power(1);
        }
    }

    if( u.move_mode == "run" ) {
        if( u.stamina <= 0 ) {
            u.toggle_move_mode();
        }
        if( u.stamina < u.get_stamina_max() / 2 && one_in( u.stamina ) ) {
            u.add_effect( effect_winded, 3_turns );
        }
    }

    // apply martial art move bonuses
    u.ma_onmove_effects();

    sfx::do_ambient();
}

void game::plswim( const tripoint &p )
{
    if (!m.has_flag("SWIMMABLE", p)) {
        dbg(D_ERROR) << "game:plswim: Tried to swim in "
                     << m.tername(p).c_str() << "!";
        debugmsg("Tried to swim in %s!", m.tername(p).c_str());
        return;
    }
    if (u.has_effect( effect_onfire)) {
        add_msg(_("The water puts out the flames!"));
        u.remove_effect( effect_onfire);
    }
    if (u.has_effect( effect_glowing)) {
        add_msg(_("The water washes off the glowing goo!"));
        u.remove_effect( effect_glowing);
    }
    int movecost = u.swim_speed();
    u.practice( skill_id( "swimming" ), u.is_underwater() ? 2 : 1);
    if (movecost >= 500) {
        if (!u.is_underwater() && !(u.shoe_type_count("swim_fins") == 2 ||
                                    (u.shoe_type_count("swim_fins") == 1 && one_in(2)))) {
            add_msg(m_bad, _("You sink like a rock!"));
            u.set_underwater(true);
            ///\EFFECT_STR increases breath-holding capacity while sinking
            u.oxygen = 30 + 2 * u.str_cur;
        }
    }
    if (u.oxygen <= 5 && u.is_underwater()) {
        if (movecost < 500)
            popup(_("You need to breathe! (%s to surface.)"),
                  press_x(ACTION_MOVE_UP).c_str());
        else {
            popup(_("You need to breathe but you can't swim!  Get to dry land, quick!"));
        }
    }
    bool diagonal = (p.x != u.posx() && p.y != u.posy());
    if( u.in_vehicle ) {
        m.unboard_vehicle( u.pos() );
    }
    u.setpos( p );
    update_map( u );
    {
        int part;
        const auto veh = m.veh_at( u.pos(), part );
        if( veh != nullptr && veh->part_with_feature( part, VPFLAG_BOARDABLE ) >= 0 ) {
            m.board_vehicle( u.pos(), &u );
        }
    }
    u.moves -= (movecost > 200 ? 200 : movecost)  * (trigdist && diagonal ? 1.41 : 1);
    u.inv.rust_iron_items();

    u.burn_move_stamina( movecost );

    body_part_set drenchFlags{ { bp_leg_l, bp_leg_r, bp_torso, bp_arm_l,
        bp_arm_r, bp_foot_l, bp_foot_r, bp_hand_l, bp_hand_r } };

    if (u.is_underwater()) {
        drenchFlags |= { { bp_head, bp_eyes, bp_mouth, bp_hand_l, bp_hand_r } };
    }
    u.drench( 100, drenchFlags, true );
}

float rate_critter( const Creature &c )
{
    const npc *np = dynamic_cast<const npc *>( &c );
    if( np != nullptr ) {
        return np->weapon_value( np->weapon );
    }

    const monster *m = dynamic_cast<const monster *>( &c );
    return m->type->difficulty;
}

void game::autoattack()
{
    int reach = u.weapon.reach_range( u );
    auto critters = u.get_hostile_creatures( reach );
    if( critters.empty() ) {
        add_msg( m_info, _( "No hostile creature in reach." ) );
        return;
    }

    Creature &best = **std::max_element( critters.begin(), critters.end(),
        []( const Creature *l, const Creature *r ) {
        return rate_critter( *l ) > rate_critter( *r );
    } );

    const tripoint diff = best.pos() - u.pos();
    if( abs( diff.x ) <= 1 && abs( diff.y ) <= 1 && diff.z == 0 ) {
        plmove( diff.x, diff.y );
        return;
    }

    u.reach_attack( best.pos() );
}

void game::fling_creature(Creature *c, const int &dir, float flvel, bool controlled)
{
    if( c == nullptr ) {
        debugmsg( "game::fling_creature invoked on null target" );
        return;
    }

    if( c->is_dead_state() ) {
        // Flinging a corpse causes problems, don't enable without testing
        return;
    }

    if( c->is_hallucination() ) {
        // Don't fling hallucinations
        return;
    }

    int steps = 0;
    const bool is_u = (c == &u);
    // Don't animate critters getting bashed if animations are off
    const bool animate = is_u || get_option<bool>( "ANIMATIONS" );

    player *p = dynamic_cast<player*>(c);

    tileray tdir(dir);
    int range = flvel / 10;
    tripoint pt = c->pos();
    while( range > 0 ) {
        c->underwater = false;
        // TODO: Check whenever it is actually in the viewport
        // or maybe even just redraw the changed tiles
        bool seen = is_u || u.sees( *c ); // To avoid redrawing when not seen
        tdir.advance();
        pt.x = c->posx() + tdir.dx();
        pt.y = c->posy() + tdir.dy();
        bool thru = true;
        float force = 0;

        if( monster *const mon_ptr = critter_at<monster>( pt ) ) {
            monster &critter = *mon_ptr;
            // Approximate critter's "stopping power" with its max hp
            force = std::min<float>( 1.5f * critter.type->hp, flvel );
            const int damage = rng( force, force * 2.0f ) / 6;
            c->impact( damage, pt );
            // Multiply zed damage by 6 because no body parts
            const int zed_damage = std::max( 0, ( damage - critter.get_armor_bash( bp_torso ) ) * 6 );
            // TODO: Pass the "flinger" here - it's not the flung critter that deals damage
            critter.apply_damage( c, bp_torso, zed_damage );
            critter.check_dead_state();
            if( !critter.is_dead() ) {
                thru = false;
            }
        } else if( m.impassable( pt ) ) {
            int part = -1;
            vehicle *veh = m.veh_at( pt, part );
            if( veh != nullptr ) {
                part = veh->obstacle_at_part( part );
                if( part == -1 ) {
                    force = std::min<float>( m.bash_strength( pt ), flvel );
                } else {
                    // No good way of limiting force here
                    // Keep it 1 less than maximum to make the impact hurt
                    // but to keep the target flying after it
                    force = flvel - 1;
                }
            } else {
                force = std::min<float>( m.bash_strength( pt ), flvel );
            }
            const int damage = rng( force, force * 2.0f ) / 9;
            c->impact( damage, pt );
            if( m.is_bashable( pt ) ) {
                // Only go through if we successfully make the tile passable
                m.bash( pt, flvel );
                thru = m.passable( pt );
            } else {
                thru = false;
            }
        }

        // If the critter dies during flinging, moving it around causes debugmsgs
        if( c->is_dead_state() ) {
            return;
        }

        flvel -= force;
        if( thru ) {
            if( p != nullptr ) {
                if( p->in_vehicle ) {
                    m.unboard_vehicle( p->pos() );
                }
                // If we're flinging the player around, make sure the map stays centered on them.
                if( is_u ) {
                    update_map( pt.x, pt.y );
                } else {
                    p->setpos( pt );
                }
            } else if( !critter_at( pt ) ) {
                // Dying monster doesn't always leave an empty tile (blob spawning etc.)
                // Just don't setpos if it happens - next iteration will do so
                // or the monster will stop a tile before the unpassable one
                c->setpos( pt );
            }
        } else {
            // Don't zero flvel - count this as slamming both the obstacle and the ground
            // although at lower velocity
            break;
        }
        range--;
        steps++;
        if( animate && (seen || u.sees( *c )) ) {
            draw();
        }
    }

    // Fall down to the ground - always on the last reached tile
    if( !m.has_flag( "SWIMMABLE", c->pos() ) ) {
        // Fall on ground
        int force = rng( flvel, flvel * 2 ) / 9;
        if( controlled ) {
            force = std::max( force / 2 - 5, 0 );
        }
        if( force > 0 ) {
            int dmg = c->impact( force, c->pos() );
            // TODO: Make landing damage the floor
            m.bash( c->pos(), dmg / 4, false, false, false );
        }
    } else {
        c->underwater = true;
        if (is_u) {
            if (controlled) {
                add_msg(_("You dive into water."));
            } else {
                add_msg(m_warning, _("You fall into water."));
            }
        }
    }
}

tripoint point_selection_menu( const std::vector<tripoint> &pts )
{
    if( pts.empty() ) {
        debugmsg( "point_selection_menu called with empty point set" );
        return tripoint_min;
    }

    if( pts.size() == 1 ) {
        return pts[0];
    }

    const tripoint &upos = g->u.pos();
    uimenu pmenu;
    pmenu.title = _("Climb where?");
    int num = 0;
    for( const tripoint &pt : pts ) {
        // TODO: Sort the menu so that it can be used with numpad directions
        const std::string &direction = direction_name( direction_from( upos.x, upos.y, pt.x, pt.y ) );
        // TODO: Inform player what is on said tile
        // But don't just print terrain name (in many cases it will be "open air")
        pmenu.addentry( num++, true, MENU_AUTOASSIGN, _("Climb %s"), direction.c_str() );
    }

    pmenu.addentry( num, true, 'q', "%s", _("Cancel") );

    pmenu.selected = num;
    pmenu.query();
    const int ret = pmenu.ret;
    if( ret < 0 || ret >= num ) {
        return tripoint_min;
    }

    return pts[ret];
}

void game::vertical_move(int movez, bool force)
{
    // Check if there are monsters are using the stairs.
    bool slippedpast = false;
    if( !m.has_zlevels() && !coming_to_stairs.empty() && !force ) {
        // TODO: Allow travel if zombie couldn't reach stairs, but spawn him when we go up.
        add_msg(m_warning, _("You try to use the stairs. Suddenly you are blocked by a %s!"),
                coming_to_stairs[0].name().c_str());
        // Roll.
        ///\EFFECT_DEX increases chance of moving past monsters on stairs

        ///\EFFECT_DODGE increases chance of moving past monsters on stairs
        int dexroll = dice(6, u.dex_cur + u.get_skill_level( skill_dodge ) * 2);
        ///\EFFECT_STR increases chance of moving past monsters on stairs

        ///\EFFECT_MELEE increases chance of moving past monsters on stairs
        int strroll = dice(3, u.str_cur + u.get_skill_level( skill_melee ) * 1.5);
        if (coming_to_stairs.size() > 4) {
            add_msg(_("The are a lot of them on the %s!"), m.tername(u.pos()).c_str());
            dexroll /= 4;
            strroll /= 2;
        } else if (coming_to_stairs.size() > 1) {
            add_msg(m_warning, _("There's something else behind it!"));
            dexroll /= 2;
        }

        if (dexroll < 14 || strroll < 12) {
            update_stair_monsters();
            u.moves -= 100;
            return;
        }

        if (dexroll >= 14) {
            add_msg(_("You manage to slip past!"));
        } else if (strroll >= 12) {
            add_msg(_("You manage to push past!"));
        }
        slippedpast = true;
        u.moves -= 100;
    }

    // > and < are used for diving underwater.
    if( m.has_flag( "SWIMMABLE", u.pos() ) && m.has_flag( TFLAG_DEEP_WATER, u.pos() ) ) {
        if (movez == -1) {
            if (u.is_underwater()) {
                add_msg(m_info, _("You are already underwater!"));
                return;
            }
            if (u.worn_with_flag("FLOTATION")) {
                add_msg(m_info, _("You can't dive while wearing a flotation device."));
                return;
            }
            u.set_underwater(true);
            ///\EFFECT_STR increases breath-holding capacity while diving
            u.oxygen = 30 + 2 * u.str_cur;
            add_msg(_("You dive underwater!"));
        } else {
            if( u.swim_speed() < 500 || u.shoe_type_count("swim_fins") ) {
                u.set_underwater(false);
                add_msg(_("You surface."));
            } else {
                add_msg(m_info, _("You try to surface but can't!"));
            }
        }
        u.moves -= 100;
        return;
    }

    // Force means we're going down, even if there's no staircase, etc.
    bool climbing = false;
    int move_cost = 100;
    tripoint stairs( u.posx(), u.posy(), u.posz() + movez );
    if( m.has_zlevels() && !force && movez == 1 && !m.has_flag( "GOES_UP", u.pos() ) ) {
        // Climbing
        if( m.has_floor_or_support( stairs ) ) {
            add_msg( m_info, _("You can't climb here - there's a ceiling above your head") );
            return;
        }

        const int cost = u.climbing_cost( u.pos(), stairs );
        if( cost == 0 ) {
            add_msg( m_info, _("You can't climb here - you need walls and/or furniture to brace against") );
            return;
        }

        std::vector<tripoint> pts;
        for( const auto &pt : m.points_in_radius( stairs, 1 ) ) {
            if( m.passable( pt ) &&
                m.has_floor_or_support( pt ) ) {
                pts.push_back( pt );
            }
        }

        if( cost <= 0 || pts.empty() ) {
            add_msg( m_info, _("You can't climb here - there is no terrain above you that would support your weight") );
            return;
        } else if( cost > 0 && !pts.empty() ) {
            // TODO: Make it an extended action
            climbing = true;
            move_cost = cost;

            stairs = point_selection_menu( pts );
            if( stairs == tripoint_min ) {
                return;
            }
        }
    }

    if( !force && movez == -1 && !m.has_flag( "GOES_DOWN", u.pos() ) ) {
        add_msg(m_info, _("You can't go down here!"));
        return;
    } else if( !climbing && !force && movez == 1 && !m.has_flag( "GOES_UP", u.pos() ) ) {
        add_msg(m_info, _("You can't go up here!"));
        return;
    }

    if( force ) {
        // Let go of a grabbed cart.
        u.grab_point = tripoint_zero;
        u.grab_type = OBJECT_NONE;
    } else if( u.grab_point != tripoint_zero ) {
        add_msg(m_info, _("You can't drag things up and down stairs."));
        return;
    }

    // Because get_levz takes z-value from the map, it will change when vertical_shift (m.has_zlevels() == true)
    // is called or when the map is loaded on new z-level (== false).
    // This caches the z-level we start the movement on (current) and the level we're want to end.
    const int z_before = get_levz();
    const int z_after = get_levz() + movez;
    if( z_after < -OVERMAP_DEPTH || z_after > OVERMAP_HEIGHT ) {
        debugmsg( "Tried to move outside allowed range of z-levels" );
        return;
    }

    // Shift the map up or down

    std::unique_ptr<map> tmp_map_ptr;
    if( !m.has_zlevels() ) {
        tmp_map_ptr.reset( new map() );
    }

    map &maybetmp = m.has_zlevels() ? m : *( tmp_map_ptr.get() );
    if( m.has_zlevels() ) {
        // We no longer need to shift the map here! What joy
    } else {
        maybetmp.load(get_levx(), get_levy(), z_after, false);
    }

    // Find the corresponding staircase
    bool rope_ladder = false;
    bool actually_moved = true;
    // TODO: Remove the stairfinding, make the mapgen gen aligned maps
    if( !force && !climbing ) {
        stairs = find_or_make_stairs( maybetmp, z_after, rope_ladder );
        actually_moved = stairs != tripoint_min;
    }

    if( !actually_moved ) {
        return;
    }

    if( !force ) {
        monstairz = z_before;
    }
    // Save all monsters that can reach the stairs, remove them from the tracker,
    // then despawn the remaining monsters. Because it's a vertical shift, all
    // monsters are out of the bounds of the map and will despawn.
    if( !m.has_zlevels() ) {
        const int to_x = u.posx();
        const int to_y = u.posy();
        for( monster &critter : all_monsters() ) {
            int turns = critter.turns_to_reach( to_x, to_y );
            if( turns < 10 && coming_to_stairs.size() < 8 && critter.will_reach( to_x, to_y )
                && !slippedpast) {
                critter.staircount = 10 + turns;
                critter.on_unload();
                coming_to_stairs.push_back(critter);
                remove_zombie( critter );
            }
        }

        shift_monsters( 0, 0, movez );
    }

    std::vector<std::shared_ptr<npc>> npcs_to_bring;
    std::vector<monster *> monsters_following;
    if( !m.has_zlevels() && abs( movez ) == 1 ) {
        std::copy_if( active_npc.begin(), active_npc.end(), back_inserter( npcs_to_bring ),
                      [this]( const std::shared_ptr<npc> &np ) {
            return np->is_friend() && rl_dist( np->pos(), u.pos() ) < 2;
        } );
    }

    if( m.has_zlevels() && abs( movez ) == 1 ) {
        for( monster &critter : all_monsters() ) {
            if( critter.attack_target() == &g->u ) {
                monsters_following.push_back( &critter );
            }
        }
    }

    u.moves -= move_cost;

    const tripoint old_pos = g->u.pos();
    vertical_shift( z_after );
    if( !force ) {
        update_map( stairs.x, stairs.y );
    }

    if( !npcs_to_bring.empty() ) {
        // Would look nicer randomly scrambled
        auto candidates = closest_tripoints_first( 1, u.pos() );
        std::remove_if( candidates.begin(), candidates.end(), [this]( const tripoint &c ) {
            return !is_empty( c );
        } );

        for( const auto &np : npcs_to_bring ) {
            const auto found = std::find_if( candidates.begin(), candidates.end(),
                [this, np]( const tripoint &c ) {
                return !np->is_dangerous_fields( m.field_at( c ) ) && m.tr_at( c ).is_benign();
            } );

            if( found != candidates.end() ) {
                // @todo: De-uglify
                np->setpos( *found );
                np->place_on_map();
                np->setpos( *found );
                candidates.erase( found );
            }

            if( candidates.empty() ) {
                break;
            }
        }

        reload_npcs();
    }

    // This ugly check is here because of stair teleport bullshit
    // @todo: Remove stair teleport bullshit
    if( rl_dist( g->u.pos(), old_pos ) <= 1 ) {
        for( monster *m : monsters_following ) {
            m->set_dest( g->u.pos() );
        }
    }

    if( rope_ladder ) {
        m.ter_set( u.pos(), t_rope_up );
    }

    if( m.ter( stairs ) == t_manhole_cover ) {
        m.spawn_item( stairs + point( rng( -1, 1 ), rng( -1, 1 ) ), "manhole_cover" );
        m.ter_set( stairs, t_manhole );
    }

    refresh_all();
    // Upon force movement, traps can not be avoided.
    m.creature_on_trap( u, !force );
}

tripoint game::find_or_make_stairs( map &mp, const int z_after, bool &rope_ladder )
{
    const int omtilesz = SEEX * 2;
    real_coords rc( m.getabs(u.posx(), u.posy()) );
    tripoint omtile_align_start( m.getlocal(rc.begin_om_pos()), z_after );
    tripoint omtile_align_end( omtile_align_start.x + omtilesz - 1, omtile_align_start.y + omtilesz - 1, omtile_align_start.z );

    // Try to find the stairs.
    tripoint stairs = tripoint_min;
    int best = INT_MAX;
    const int movez = z_after - get_levz();
    for( const tripoint &dest : m.points_in_rectangle( omtile_align_start, omtile_align_end ) ) {
        if( rl_dist( u.pos(), dest ) <= best &&
            ((movez == -1 && mp.has_flag("GOES_UP", dest)) ||
             (movez == 1 && (mp.has_flag("GOES_DOWN", dest) ||
                             mp.ter(dest) == t_manhole_cover)) ||
             ((movez == 2 || movez == -2) && mp.ter(dest) == t_elevator))) {
            stairs = dest;
            best = rl_dist( u.pos(), dest );
        }
    }

    if( stairs != tripoint_min ) {
        // Stairs found
        return stairs;
    }

    // No stairs found! Try to make some
    rope_ladder = false;
    stairs = u.pos();
    stairs.z = z_after;
    // Check the destination area for lava.
    if( mp.ter(stairs) == t_lava ) {
        if( movez < 0 &&
            !query_yn(_("There is a LOT of heat coming out of there, even the stairs have melted away.  Jump down?  You won't be able to get back up.")) ) {
            return tripoint_min;
        } else if( movez > 0 && !query_yn(_("There is a LOT of heat coming out of there.  Push through the half-molten rocks and ascend?  You will not be able to get back down.")) ){
            return tripoint_min;
        }

        return stairs;
    }

    if( movez > 0 ) {
        // Manhole covers need this to work
        // Maybe require manhole cover here and fail otherwise?
        return stairs;
    }

    if( mp.impassable( stairs ) ) {
        popup(_("Halfway down, the way down becomes blocked off."));
        return tripoint_min;
    }

    if( u.has_trait( trait_id( "WEB_RAPPEL" ) ) ) {
        if (query_yn(_("There is a sheer drop halfway down. Web-descend?"))) {
            rope_ladder = true;
            if ((rng(4, 8)) < u.get_skill_level( skill_dodge )) {
                add_msg(_("You attach a web and dive down headfirst, flipping upright and landing on your feet."));
            } else {
                add_msg(_("You securely web up and work your way down, lowering yourself safely."));
            }
        } else {
            return tripoint_min;
        }
    } else if (u.has_trait( trait_VINES2 ) || u.has_trait( trait_VINES3 )) {
        if (query_yn(_("There is a sheer drop halfway down.  Use your vines to descend?"))) {
            if (u.has_trait( trait_VINES2 )) {
                if (query_yn(_("Detach a vine?  It'll hurt, but you'll be able to climb back up..."))) {
                    rope_ladder = true;
                    add_msg(m_bad, _("You descend on your vines, though leaving a part of you behind stings."));
                    u.mod_pain(5);
                    u.apply_damage( nullptr, bp_torso, 5 );
                    u.mod_hunger(10);
                    u.mod_thirst(10);
                } else {
                    add_msg(_("You gingerly descend using your vines."));
                }
            } else {
                add_msg(_("You effortlessly lower yourself and leave a vine rooted for future use."));
                rope_ladder = true;
                u.mod_hunger(10);
                u.mod_thirst(10);
            }
        } else {
            return tripoint_min;
        }
    } else if (u.has_amount("grapnel", 1)) {
        if (query_yn(_("There is a sheer drop halfway down. Climb your grappling hook down?"))) {
            rope_ladder = true;
            u.use_amount("grapnel", 1);
        } else {
            return tripoint_min;
        }
    } else if (u.has_amount("rope_30", 1)) {
        if (query_yn(_("There is a sheer drop halfway down. Climb your rope down?"))) {
            rope_ladder = true;
            u.use_amount("rope_30", 1);
        } else {
            return tripoint_min;
        }
    } else if( !query_yn( _("There is a sheer drop halfway down.  Jump?") ) ) {
        return tripoint_min;
    }

    return stairs;
}

void game::vertical_shift( const int z_after )
{
    if( z_after < -OVERMAP_DEPTH || z_after > OVERMAP_HEIGHT ) {
        debugmsg( "Tried to get z-level %d outside allowed range of %d-%d",
                  z_after, -OVERMAP_DEPTH, OVERMAP_HEIGHT );
        return;
    }

    // TODO: Implement dragging stuff up/down
    u.grab_point = tripoint_zero;
    u.grab_type = OBJECT_NONE;

    scent.reset();

    u.setz( z_after );
    const int z_before = get_levz();
    if( !m.has_zlevels() ) {
        m.clear_vehicle_cache( z_before );
        m.access_cache( z_before ).vehicle_list.clear();
        m.set_transparency_cache_dirty( z_before );
        m.set_outside_cache_dirty( z_before );
        m.load( get_levx(), get_levy(), z_after, true );
        shift_monsters( 0, 0, z_after - z_before );
        reload_npcs();
    } else {
        // Shift the map itself
        m.vertical_shift( z_after );
    }

    m.spawn_monsters( true );

    vertical_notes( z_before, z_after );
}

void game::vertical_notes( int z_before, int z_after )
{
    if( z_before == z_after || !get_option<bool>( "AUTO_NOTES" ) ) {
        return;
    }

    if( !m.inbounds_z( z_before ) || !m.inbounds_z( z_after ) ) {
        debugmsg( "game::vertical_notes invalid arguments: z_before == %d, z_after == %d",
                  z_before, z_after );
        return;
    }
    // Figure out where we know there are up/down connectors
    // Fill in all the tiles we know about (e.g. subway stations)
    static const int REVEAL_RADIUS = 40;
    const tripoint gpos = u.global_omt_location();
    for (int x = -REVEAL_RADIUS; x <= REVEAL_RADIUS; x++) {
        for (int y = -REVEAL_RADIUS; y <= REVEAL_RADIUS; y++) {
            const int cursx = gpos.x + x;
            const int cursy = gpos.y + y;
            if( !overmap_buffer.seen( cursx, cursy, z_before ) ) {
                continue;
            }
            if( overmap_buffer.has_note( cursx, cursy, z_after ) ) {
                // Already has a note -> never add an AUTO-note
                continue;
            }
            const oter_id &ter = overmap_buffer.ter(cursx, cursy, z_before);
            const oter_id &ter2 = overmap_buffer.ter(cursx, cursy, z_after);
            if( z_after > z_before && ter->has_flag(known_up) &&
                !ter2->has_flag(known_down) ) {
                overmap_buffer.set_seen(cursx, cursy, z_after, true);
                overmap_buffer.add_note(cursx, cursy, z_after, string_format(">:W;%s", _("AUTO: goes down")));
            } else if ( z_after < z_before && ter->has_flag(known_down) &&
                !ter2->has_flag(known_up) ) {
                overmap_buffer.set_seen(cursx, cursy, z_after, true);
                overmap_buffer.add_note(cursx, cursy, z_after, string_format("<:W;%s", _("AUTO: goes up")));
            }
        }
    }
}

void game::update_map( player &p )
{
    int x = p.posx();
    int y = p.posy();
    update_map( x, y );
}

void game::update_map(int &x, int &y)
{
    int shiftx = 0, shifty = 0;

    while (x < SEEX * int(MAPSIZE / 2)) {
        x += SEEX;
        shiftx--;
    }
    while (x >= SEEX * (1 + int(MAPSIZE / 2))) {
        x -= SEEX;
        shiftx++;
    }
    while (y < SEEY * int(MAPSIZE / 2)) {
        y += SEEY;
        shifty--;
    }
    while (y >= SEEY * (1 + int(MAPSIZE / 2))) {
        y -= SEEY;
        shifty++;
    }

    if( shiftx == 0 && shifty == 0 ) {
        // adjust player position
        u.setpos( tripoint(x, y, get_levz()) );
        // Not actually shifting the submaps, all the stuff below would do nothing
        return;
    }

    // this handles loading/unloading submaps that have scrolled on or off the viewport
    m.shift( shiftx, shifty );

    // Shift monsters
    shift_monsters( shiftx, shifty, 0 );
    u.shift_destination(-shiftx * SEEX, -shifty * SEEY);

    // Shift NPCs
    for( auto it = active_npc.begin(); it != active_npc.end(); ) {
        (*it)->shift(shiftx, shifty);
        if( (*it)->posx() < 0 - SEEX * 2 || (*it)->posy() < 0 - SEEX * 2 ||
            (*it)->posx() > SEEX * (MAPSIZE + 2) || (*it)->posy() > SEEY * (MAPSIZE + 2) ) {
            //Remove the npc from the active list. It remains in the overmap list.
            (*it)->on_unload();
            it = active_npc.erase(it);
        } else {
            it++;
        }
    }
    // Check for overmap saved npcs that should now come into view.
    // Put those in the active list.
    load_npcs();

    // Spawn monsters if appropriate
    m.spawn_monsters( false ); // Static monsters

    scent.shift( shiftx * SEEX, shifty * SEEY );

    // Make sure map cache is consistent since it may have shifted.
    m.build_map_cache( get_levz() );

    // Also ensure the player is on current z-level
    // get_levz() should later be removed, when there is no longer such a thing
    // as "current z-level"
    u.setpos( tripoint(x, y, get_levz()) );

    // Update what parts of the world map we can see
    update_overmap_seen();
}

void game::update_overmap_seen()
{
    const tripoint ompos = u.global_omt_location();
    const int dist = u.overmap_sight_range(light_level( u.posz() ));
    // We can always see where we're standing
    overmap_buffer.set_seen(ompos.x, ompos.y, ompos.z, true);
    for (int x = ompos.x - dist; x <= ompos.x + dist; x++) {
        for (int y = ompos.y - dist; y <= ompos.y + dist; y++) {
            const std::vector<point> line = line_to(ompos.x, ompos.y, x, y, 0);
            int sight_points = dist;
            for (auto it = line.begin();
                 it != line.end() && sight_points >= 0; ++it) {
                const oter_id &ter = overmap_buffer.ter(it->x, it->y, ompos.z);
                sight_points -= int( ter->get_see_cost() );
            }
            if (sight_points >= 0) {
                overmap_buffer.set_seen(x, y, ompos.z, true);
            }
        }
    }
}

void game::replace_stair_monsters()
{
    for( auto &elem : coming_to_stairs ) {
        elem.staircount = 0;
        tripoint spawn_point( elem.posx(), elem.posy(), get_levz() );
        // Find some better spots if current is occupied
        // If we can't, just destroy the poor monster
        for( size_t i = 0; i < 10; i++ ) {
            if( is_empty( spawn_point ) && elem.can_move_to( spawn_point ) ) {
                elem.spawn( spawn_point );
                add_zombie( elem );
                break;
            }

            spawn_point.x = elem.posx() + rng( -10, 10 );
            spawn_point.y = elem.posy() + rng( -10, 10 );
        }
    }

    coming_to_stairs.clear();
}

//TODO: abstract out the location checking code
//TODO: refactor so zombies can follow up and down stairs instead of this mess
void game::update_stair_monsters()
{
    // Search for the stairs closest to the player.
    std::vector<int> stairx, stairy;
    std::vector<int> stairdist;

    const bool from_below = monstairz < get_levz();

    if( coming_to_stairs.empty() ) {
        return;
    }

    if( m.has_zlevels() ) {
        debugmsg( "%d monsters coming to stairs on a map with z-levels",
                  coming_to_stairs.size() );
        coming_to_stairs.clear();
    }

    for (int x = 0; x < SEEX * MAPSIZE; x++) {
        for (int y = 0; y < SEEY * MAPSIZE; y++) {
            tripoint dest( x, y, u.posz() );
            if( ( from_below && m.has_flag( "GOES_DOWN", dest ) ) ||
                ( !from_below && m.has_flag( "GOES_UP", dest ) ) ) {
                stairx.push_back(x);
                stairy.push_back(y);
                stairdist.push_back(rl_dist(dest, u.pos()));
            }
        }
    }
    if (stairdist.empty()) {
        return;         // Found no stairs?
    }

    // Find closest stairs.
    size_t si = 0;
    for (size_t i = 0; i < stairdist.size(); i++) {
        if (stairdist[i] < stairdist[si]) {
            si = i;
        }
    }

    // Find up to 4 stairs for distance stairdist[si] +1
    std::vector<int> nearest;
    nearest.push_back( si );
    for (size_t i = 0; i < stairdist.size() && nearest.size() < 4; i++) {
        if ((i != si) && (stairdist[i] <= stairdist[si] + 1)) {
            nearest.push_back( i );
        }
    }
    // Randomize the stair choice
    si = random_entry_ref( nearest );

    // Attempt to spawn zombies.
    for (size_t i = 0; i < coming_to_stairs.size(); i++) {
        int mposx = stairx[si];
        int mposy = stairy[si];
        monster &critter = coming_to_stairs[i];
        const tripoint dest{mposx, mposy, g->get_levz()};

        // We might be not be visible.
        if( (critter.posx() < 0 - (SEEX * MAPSIZE) / 6 ||
             critter.posy() < 0 - (SEEY * MAPSIZE) / 6 ||
             critter.posx() > (SEEX * MAPSIZE * 7) / 6 ||
             critter.posy() > (SEEY * MAPSIZE * 7) / 6) ) {
            continue;
        }

        critter.staircount -= 4;
        // Let the player know zombies are trying to come.
        if( u.sees( dest ) ) {
            std::stringstream dump;
            if( critter.staircount > 4 ) {
                dump << string_format(_("You see a %s on the stairs"), critter.name().c_str());
            } else {
                if( critter.staircount > 0 ) {
                    dump << (from_below ?
                             //~ The <monster> is almost at the <bottom/top> of the <terrain type>!
                             string_format(_("The %1$s is almost at the top of the %2$s!"),
                                           critter.name().c_str(),
                                           m.tername(dest).c_str()) :
                             string_format(_("The %1$s is almost at the bottom of the %2$s!"),
                                           critter.name().c_str(),
                                           m.tername(dest).c_str()));
                }
            }

            add_msg(m_warning, dump.str().c_str());
        } else {
            sounds::sound(dest, 5, _("a sound nearby from the stairs!"));
        }

        if( critter.staircount > 0 ) {
            continue;
        }

        if( is_empty(dest) ) {
            critter.spawn( dest );
            critter.staircount = 0;
            add_zombie(critter);
            if (u.sees(dest)) {
                if (!from_below) {
                    add_msg(m_warning, _("The %1$s comes down the %2$s!"),
                            critter.name().c_str(),
                            m.tername(dest).c_str());
                } else {
                    add_msg(m_warning, _("The %1$s comes up the %2$s!"),
                            critter.name().c_str(),
                            m.tername(dest).c_str());
                }
            }
            coming_to_stairs.erase(coming_to_stairs.begin() + i);
            continue;
        } else if( u.pos() == dest ) {
            // Monster attempts to push player of stairs
            int pushx = -1;
            int pushy = -1;
            int tries = 0;

            // the critter is now right on top of you and will attack unless
            // it can find a square to push you into with one of his tries.
            const int creature_push_attempts = 9;
            const int player_throw_resist_chance = 3;

            critter.spawn( dest );
            while (tries < creature_push_attempts) {
                tries++;
                pushx = rng( -1, 1 ), pushy = rng( -1, 1 );
                int iposx = mposx + pushx;
                int iposy = mposy + pushy;
                tripoint pos( iposx, iposy, get_levz() );
                if( ( pushx != 0 || pushy != 0 ) && !critter_at( pos ) &&
                    critter.can_move_to( pos )) {
                    bool resiststhrow = (u.is_throw_immune()) ||
                                        (u.has_trait( trait_LEG_TENT_BRACE ));
                    if (resiststhrow && one_in(player_throw_resist_chance)) {
                        u.moves -= 25; // small charge for avoiding the push altogether
                        add_msg(_("The %s fails to push you back!"),
                                critter.name().c_str());
                        return; //judo or leg brace prevent you from getting pushed at all
                    }
                    // Not accounting for tentacles latching on, so..
                    // Something is about to happen, lets charge half a move
                    u.moves -= 50;
                    if (resiststhrow && (u.is_throw_immune())) {
                        //we have a judoka who isn't getting pushed but counterattacking now.
                        mattack::thrown_by_judo(&critter);
                        return;
                    }
                    std::string msg;
                    ///\EFFECT_DODGE reduces chance of being downed when pushed off the stairs
                    if (!(resiststhrow) && (u.get_dodge() + rng(0, 3) < 12)) {
                        // dodge 12 - never get downed
                        // 11.. avoid 75%; 10.. avoid 50%; 9.. avoid 25%
                        u.add_effect( effect_downed, 2_turns );
                        msg = _("The %s pushed you back hard!");
                    } else {
                        msg = _("The %s pushed you back!");
                    }
                    add_msg(m_warning, msg.c_str(), critter.name().c_str());
                    u.setx( u.posx() + pushx );
                    u.sety( u.posy() + pushy );
                    return;
                }
            }
            add_msg(m_warning,
                    _("The %s tried to push you back but failed! It attacks you!"),
                    critter.name().c_str());
            critter.melee_attack( u );
            u.moves -= 50;
            return;
        } else if( monster *const mon_ptr = critter_at<monster>( dest ) ) {
            // Monster attempts to displace a monster from the stairs
            monster &other = *mon_ptr;
            critter.spawn( dest );

            // the critter is now right on top of another and will push it
            // if it can find a square to push it into inside of his tries.
            const int creature_push_attempts = 9;
            const int creature_throw_resist = 4;

            int tries = 0;
            int pushx = 0;
            int pushy = 0;
            while( tries < creature_push_attempts ) {
                tries++;
                pushx = rng( -1, 1 );
                pushy = rng( -1, 1 );
                int iposx = mposx + pushx;
                int iposy = mposy + pushy;
                tripoint pos( iposx, iposy, get_levz() );
                if ((pushx == 0 && pushy == 0) || ((iposx == u.posx()) && (iposy == u.posy()))) {
                    continue;
                }
                if( !critter_at( pos ) && other.can_move_to( pos ) ) {
                    other.setpos( tripoint(iposx, iposy, get_levz()) );
                    other.moves -= 50;
                    std::string msg;
                    if (one_in(creature_throw_resist)) {
                        other.add_effect( effect_downed, 2_turns );
                        msg = _("The %1$s pushed the %2$s hard.");
                    } else {
                        msg = _("The %1$s pushed the %2$s.");
                    };
                    add_msg(msg.c_str(), critter.name().c_str(), other.name().c_str());
                    return;
                }
            }
            return;
        }
    }
}

void game::despawn_monster( monster &critter )
{
    if( !critter.is_hallucination() ) {
        // hallucinations aren't stored, they come and go as they like,
        overmap_buffer.despawn_monster( critter );
    }

    critter.on_unload();
    remove_zombie( critter );
}

void game::shift_monsters( const int shiftx, const int shifty, const int shiftz )
{
    // If either shift argument is non-zero, we're shifting.
    if( shiftx == 0 && shifty == 0 && shiftz == 0 ) {
        return;
    }
    for( monster &critter : all_monsters() ) {
        if( shiftx != 0 || shifty != 0 ) {
            critter.shift( shiftx, shifty );
        }

        if( m.inbounds( critter.pos() ) && ( shiftz == 0 || m.has_zlevels() ) ) {
            // We're inbounds, so don't despawn after all.
            // No need to shift Z-coordinates, they are absolute
            continue;
        }
        // Either a vertical shift or the critter is now outside of the reality bubble,
        // anyway: it must be saved and removed.
        despawn_monster( critter );
    }
    // The order in which zombies are shifted may cause zombies to briefly exist on
    // the same square. This messes up the mon_at cache, so we need to rebuild it.
    rebuild_mon_at_cache();
}

void game::perhaps_add_random_npc()
{
    if( !calendar::once_every( 1_hours ) ) {
        return;
    }
    // Create a new NPC?
    // Only allow NPCs on 0 z-level, otherwise they can bug out due to lack of spots
    if( !get_option<bool>( "RANDOM_NPC" ) || ( !m.has_zlevels() && get_levz() != 0 ) ) {
        return;
    }

    float density = get_option<float>( "NPC_DENSITY" );
    //@todo This is inaccurate when the player is near a overmap border, and it will
    //immediately spawn new npcs upon entering a new overmap. Rather use number of npcs *nearby*.
    const int npc_num = get_cur_om().get_npcs().size();
    if( npc_num > 0 ) {
        // 100%, 80%, 64%, 52%, 41%, 33%...
        density *= powf( 0.8f, npc_num );
    }

    if( !x_in_y( density, 100 ) ) {
        return;
    }

    std::shared_ptr<npc> tmp = std::make_shared<npc>();
    tmp->normalize();
    tmp->randomize();
    //tmp->stock_missions();
    // Create the NPC in one of the outermost submaps,
    // hopefully far away to be invisible to the player,
    // to prevent NPCs appearing out of thin air.
    // This can be changed to let the NPC spawn further away,
    // so it does not became active immediately.
    int msx = get_levx();
    int msy = get_levy();
    switch( rng( 0, 4 ) ) { // on which side of the map to spawn
        case 0:
            msy += rng( 0, MAPSIZE - 1 );
            break;
        case 1:
            msx += MAPSIZE - 1;
            msy += rng( 0, MAPSIZE - 1 );
            break;
        case 2:
            msx += rng( 0, MAPSIZE - 1 );
            break;
        case 3:
            msy += MAPSIZE - 1;
            msx += rng( 0, MAPSIZE - 1 );
            break;
        default:
            break;
    }
    // adds the npc to the correct overmap.
    tmp->spawn_at_sm( msx, msy, 0 );
    overmap_buffer.insert_npc( tmp );
    tmp->form_opinion( u );
    tmp->mission = NPC_MISSION_NULL;
    tmp->add_new_mission( mission::reserve_random( ORIGIN_ANY_NPC, tmp->global_omt_location(),
                          tmp->getID() ) );
    // This will make the new NPC active
    load_npcs();
}

void game::wait()
{
    std::map<int, int> durations;
    uimenu as_m;

    const bool has_watch = u.has_watch();
    const auto add_menu_item = [ &as_m, &durations, has_watch ]
        ( int retval, int hotkey, const std::string &caption = "", int duration = calendar::INDEFINITELY_LONG ) {

        std::string text( caption );

        if( has_watch && duration != calendar::INDEFINITELY_LONG ) {
            const std::string dur_str( to_string( time_duration::from_turns( duration ) ) );
            text += ( text.empty() ? dur_str : string_format( " (%s)", dur_str.c_str() ) );
        }
        as_m.addentry( retval, true, hotkey, text );
        durations[retval] = duration;
    };

    add_menu_item( 1, '1', !has_watch ? _( "Wait 300 heartbeats" ) : "", MINUTES( 5 ) );
    add_menu_item( 2, '2', !has_watch ? _( "Wait 1800 heartbeats" ) : "", MINUTES( 30 ) );

    if( has_watch ) {
        add_menu_item( 3, '3', "", HOURS( 1 ) );
        add_menu_item( 4, '4', "", HOURS( 2 ) );
        add_menu_item( 5, '5', "", HOURS( 3 ) );
        add_menu_item( 6, '6', "", HOURS( 6 ) );
    }

    if( get_levz() >= 0 || has_watch ) {
        const auto diurnal_time_before = []( const int turn ) {
            const int remainder = turn % DAYS( 1 ) - calendar::turn.get_turn() % DAYS( 1 );
            return ( remainder > 0 ) ? remainder : DAYS( 1 ) + remainder;
        };

        add_menu_item( 7,  'd', _( "Wait till dawn" ),     diurnal_time_before( calendar::turn.sunrise() ) );
        add_menu_item( 8,  'n', _( "Wait till noon" ),     diurnal_time_before( HOURS( 12 ) ) );
        add_menu_item( 9,  'k', _( "Wait till dusk" ),     diurnal_time_before( calendar::turn.sunset() ) );
        add_menu_item( 10, 'm', _( "Wait till midnight" ), diurnal_time_before( HOURS( 0 ) ) );
        add_menu_item( 11, 'w', _( "Wait till weather changes" ) );
    }

    add_menu_item( 12, 'q', _( "Exit" ) );

    as_m.text = ( has_watch ) ? string_format( _( "It's %s now. " ), to_string_time_of_day( calendar::turn ) ) : "";
    as_m.text += _( "Wait for how long?" );
    as_m.return_invalid = true;
    as_m.query(); /* calculate key and window variables, generate window, and loop until we get a valid answer */

    if( as_m.ret == 12 || durations.count( as_m.ret ) == 0 ) {
        return;
    }

    activity_id actType = activity_id( as_m.ret == 11 ? "ACT_WAIT_WEATHER" : "ACT_WAIT" );

    player_activity new_act( actType, 100 * ( durations[as_m.ret] - 1 ), 0 );

    u.assign_activity( new_act, false );
}

void game::teleport(player *p, bool add_teleglow)
{
    if (p == nullptr) {
        p = &u;
    }
    int tries = 0;
    tripoint new_pos = p->pos();
    bool is_u = (p == &u);

    if (add_teleglow) {
        p->add_effect( effect_teleglow, 30_minutes );
    }
    do {
        new_pos.x = p->posx() + rng( 0, SEEX * 2 ) - SEEX;
        new_pos.y = p->posy() + rng( 0, SEEY * 2 ) - SEEY;
        tries++;
    } while ( tries < 15 && m.impassable( new_pos ) );
    bool can_see = ( is_u || u.sees( new_pos ) );
    if (p->in_vehicle) {
        m.unboard_vehicle(p->pos());
    }
    p->setx( new_pos.x );
    p->sety( new_pos.y );
    if( m.impassable( new_pos ) ) { //Teleported into a wall
        if (can_see) {
            if (is_u) {
                add_msg(_("You teleport into the middle of a %s!"),
                        m.obstacle_name( new_pos ).c_str() );
                p->add_memorial_log(pgettext("memorial_male", "Teleported into a %s."),
                                    pgettext("memorial_female", "Teleported into a %s."),
                                    m.obstacle_name( new_pos ).c_str() );
            } else {
                add_msg(_("%1$s teleports into the middle of a %2$s!"),
                        p->name.c_str(), m.obstacle_name( new_pos ).c_str() );
            }
        }
        p->apply_damage( nullptr, bp_torso, 500 );
        p->check_dead_state();
    } else if (can_see) {
        if( monster *const mon_ptr = critter_at<monster>( new_pos ) ) {
            monster &critter = *mon_ptr;
            if (is_u) {
                add_msg(_("You teleport into the middle of a %s!"),
                        critter.name().c_str());
                u.add_memorial_log(pgettext("memorial_male", "Telefragged a %s."),
                                   pgettext("memorial_female", "Telefragged a %s."),
                                   critter.name().c_str());
            } else {
                add_msg(_("%1$s teleports into the middle of a %2$s!"),
                        p->name.c_str(), critter.name().c_str());
            }
            critter.die_in_explosion( p );
        }
    }
    if( is_u ) {
        update_map( *p );
    }
}

void game::nuke( const tripoint &p )
{
    // TODO: nukes hit above surface, not critter = 0
    // TODO: Z
    int x = p.x;
    int y = p.y;
    tinymap tmpmap;
    tmpmap.load( x * 2, y * 2, 0, false);
    tripoint dest( 0, 0, p.z );
    int &i = dest.x;
    int &j = dest.y;
    for( i = 0; i < SEEX * 2; i++ ) {
        for( j = 0; j < SEEY * 2; j++ ) {
            if (!one_in(10)) {
                tmpmap.make_rubble( dest, f_rubble_rock, true, t_dirt, true);
            }
            if (one_in(3)) {
                tmpmap.add_field( dest, fd_nuke_gas, 3 );
            }
            tmpmap.adjust_radiation( dest, rng( 20, 80 ));
        }
    }
    tmpmap.save();
    overmap_buffer.ter(x, y, 0) = oter_id( "crater" );
    // Kill any npcs on that omap location.
    for( const auto &npc : overmap_buffer.get_npcs_near_omt( x, y, 0, 0 ) ) {
        npc->marked_for_death = true;
    }
}

void game::display_scent()
{
    int div;
    bool got_value = query_int( div, _("Set the Scent Map sensitivity to (0 to cancel)?") );
    if ( !got_value || div < 1 ) {
        add_msg(_("Never mind."));
        return;
    };
    draw_ter();
    scent.draw( w_terrain, div * 2, u.pos() + u.view_offset );
    wrefresh(w_terrain);
    inp_mngr.wait_for_any_key();
}

void game::init_autosave()
{
    moves_since_last_save = 0;
    last_save_timestamp = time(nullptr);
}

void game::quicksave()
{
    //Don't autosave if the player hasn't done anything since the last autosave/quicksave,
    if (!moves_since_last_save) {
        return;
    }
    add_msg(m_info, _("Saving game, this may take a while"));
    popup_nowait(_("Saving game, this may take a while"));

    time_t now = time(nullptr);    //timestamp for start of saving procedure

    //perform save
    save();
    //Now reset counters for autosaving, so we don't immediately autosave after a quicksave or autosave.
    moves_since_last_save = 0;
    last_save_timestamp = now;
}

void game::quickload()
{
    const WORLDPTR active_world = world_generator->active_world;
    if ( active_world == nullptr ) {
        return;
    }

    if( active_world->save_exists( save_t::from_player_name( u.name ) ) ) {
        if( moves_since_last_save != 0 ) { // See if we need to reload anything
            MAPBUFFER.reset();
            overmap_buffer.clear();
            try {
                setup();
            } catch( const std::exception &err ) {
                debugmsg( "Error: %s", err.what() );
            }
            load( save_t::from_player_name( u.name ) );
        }
    } else {
        popup_getkey( _( "No saves for %s yet." ), u.name.c_str() );
    }
}

void game::autosave()
{
    //Don't autosave if the min-autosave interval has not passed since the last autosave/quicksave.
    if (time(nullptr) < last_save_timestamp + 60 * get_option<int>( "AUTOSAVE_MINUTES" ) ) {
        return;
    }
    quicksave();    //Driving checks are handled by quicksave()
}

void intro()
{
    int maxy = getmaxy( catacurses::stdscr );
    int maxx = getmaxx( catacurses::stdscr );
    const int minHeight = FULL_SCREEN_HEIGHT;
    const int minWidth = FULL_SCREEN_WIDTH;
    catacurses::window tmp = catacurses::newwin( minHeight, minWidth, 0, 0 );

    while (maxy < minHeight || maxx < minWidth) {
        werase(tmp);
        if (maxy < minHeight && maxx < minWidth) {
            fold_and_print(tmp, 0, 0, maxx, c_white, _("Whoa! Your terminal is tiny! This game requires a minimum terminal size of "
                                                       "%dx%d to work properly. %dx%d just won't do. Maybe a smaller font would help?"),
                           minWidth, minHeight, maxx, maxy);
        } else if (maxx < minWidth) {
            fold_and_print(tmp, 0, 0, maxx, c_white, _("Oh! Hey, look at that. Your terminal is just a little too narrow. This game "
                                                       "requires a minimum terminal size of %dx%d to function. It just won't work "
                                                       "with only %dx%d. Can you stretch it out sideways a bit?"),
                           minWidth, minHeight, maxx, maxy);
        } else {
            fold_and_print(tmp, 0, 0, maxx, c_white, _("Woah, woah, we're just a little short on space here. The game requires a "
                                                       "minimum terminal size of %dx%d to run. %dx%d isn't quite enough! Can you "
                                                       "make the terminal just a smidgen taller?"),
                           minWidth, minHeight, maxx, maxy);
        }
        wrefresh(tmp);
        inp_mngr.wait_for_any_key();
        maxy = getmaxy( catacurses::stdscr );
        maxx = getmaxx( catacurses::stdscr );
    }
    werase(tmp);

#if !(defined _WIN32 || defined WINDOWS || defined TILES)
    // Check whether LC_CTYPE supports the UTF-8 encoding
    // and show a warning if it doesn't
    if (std::strcmp(nl_langinfo(CODESET), "UTF-8") != 0) {
        const char *unicode_error_msg =
            _("You don't seem to have a valid Unicode locale. You may see some weird "
              "characters (e.g. empty boxes or question marks). You have been warned.");
        fold_and_print(tmp, 0, 0, maxx, c_white, unicode_error_msg, minWidth, minHeight, maxx, maxy);
        wrefresh(tmp);
        inp_mngr.wait_for_any_key();
        werase(tmp);
    }
#endif

    wrefresh(tmp);
    catacurses::erase();
}

void game::process_artifact( item &it, player &p )
{
    const bool worn = p.is_worn( it );
    const bool wielded = ( &it == &p.weapon );
    std::vector<art_effect_passive> effects;
    effects = it.type->artifact->effects_carried;
    if( worn ) {
        auto &ew = it.type->artifact->effects_worn;
        effects.insert( effects.end(), ew.begin(), ew.end() );
    }
    if( wielded ) {
        auto &ew = it.type->artifact->effects_wielded;
        effects.insert( effects.end(), ew.begin(), ew.end() );
    }
    if( it.is_tool() ) {
        // Recharge it if necessary
        if( it.ammo_remaining() < it.ammo_capacity() ) {
            switch( it.type->artifact->charge_type ) {
            case ARTC_NULL:
            case NUM_ARTCS:
                break; // dummy entries
            case ARTC_TIME:
                // Once per hour
                if( calendar::once_every( 1_hours ) ) {
                    it.charges++;
                }
                break;
            case ARTC_SOLAR:
                if( calendar::once_every( 10_minutes ) &&
                    is_in_sunlight( p.pos() ) ) {
                    it.charges++;
                }
                break;
            // Artifacts can inflict pain even on Deadened folks.
            // Some weird Lovecraftian thing.  ;P
            // (So DON'T route them through mod_pain!)
            case ARTC_PAIN:
                if( calendar::once_every( 1_minutes ) ) {
                    add_msg(m_bad, _("You suddenly feel sharp pain for no reason."));
                    p.mod_pain_noresist( 3 * rng( 1, 3 ) );
                    it.charges++;
                }
                break;
            case ARTC_HP:
                if( calendar::once_every( 1_minutes ) ) {
                    add_msg(m_bad, _("You feel your body decaying."));
                    p.hurtall( 1, nullptr );
                    it.charges++;
                }
                break;
            }
        }
    }

    for (auto &i : effects) {
        switch (i) {
        case AEP_STR_UP:
            p.mod_str_bonus( +4 );
            break;
        case AEP_DEX_UP:
            p.mod_dex_bonus( +4 );
            break;
        case AEP_PER_UP:
            p.mod_per_bonus( +4 );
            break;
        case AEP_INT_UP:
            p.mod_int_bonus( +4 );
            break;
        case AEP_ALL_UP:
            p.mod_str_bonus( +2 );
            p.mod_dex_bonus( +2 );
            p.mod_per_bonus( +2 );
            p.mod_int_bonus( +2 );
            break;
        case AEP_SPEED_UP: // Handled in player::current_speed()
            break;

        case AEP_PBLUE:
            if( p.radiation > 0 ) {
                p.radiation--;
            }
            break;

        case AEP_SMOKE:
            if( one_in( 10 ) ) {
                tripoint pt( p.posx() + rng( -1, 1 ),
                             p.posy() + rng( -1, 1 ),
                             p.posz() );
                m.add_field( pt, fd_smoke, rng( 1, 3 ) );
            }
            break;

        case AEP_SNAKES:
            break; // Handled in player::hit()

        case AEP_EXTINGUISH:
            for( const tripoint &dest : m.points_in_radius( p.pos(), 1 ) ) {
                m.adjust_field_age( dest, fd_fire, -1_turns );
            }
            break;

        case AEP_HUNGER:
            if (one_in(100)) {
                p.mod_hunger( 1 );
            }
            break;

        case AEP_THIRST:
            if (one_in(120)) {
                p.mod_thirst( 1 );
            }
            break;

        case AEP_EVIL:
            if (one_in(150)) { // Once every 15 minutes, on average
                p.add_effect( effect_evil, 30_minutes );
                if( it.is_armor() ) {
                    if( !worn ) {
                    add_msg(_("You have an urge to wear the %s."),
                            it.tname().c_str() );
                    }
                } else if (!wielded) {
                    add_msg(_("You have an urge to wield the %s."),
                            it.tname().c_str() );
                }
            }
            break;

        case AEP_SCHIZO:
            break; // Handled in player::suffer()

        case AEP_RADIOACTIVE:
            if (one_in(4)) {
                p.radiation++;
            }
            break;

        case AEP_STR_DOWN:
            p.mod_str_bonus( -3 );
            break;

        case AEP_DEX_DOWN:
            p.mod_dex_bonus( -3 );
            break;

        case AEP_PER_DOWN:
            p.mod_per_bonus( -3 );
            break;

        case AEP_INT_DOWN:
            p.mod_int_bonus( -3 );
            break;

        case AEP_ALL_DOWN:
            p.mod_str_bonus( -2 );
            p.mod_dex_bonus( -2 );
            p.mod_per_bonus( -2 );
            p.mod_int_bonus( -2 );
            break;

        case AEP_SPEED_DOWN:
            break; // Handled in player::current_speed()

        default:
            //Suppress warnings
            break;
        }
    }
    // Recalculate, as it might have changed (by mod_*_bonus above)
    p.str_cur = p.get_str();
    p.int_cur = p.get_int();
    p.dex_cur = p.get_dex();
    p.per_cur = p.get_per();
}

void game::start_calendar()
{
    calendar::start = HOURS(get_option<int>( "INITIAL_TIME" ) );
    const bool scen_season = scen->has_flag( "SPR_START" ) || scen->has_flag( "SUM_START" ) ||
                             scen->has_flag( "AUT_START" ) || scen->has_flag( "WIN_START" ) ||
                             scen->has_flag( "SUM_ADV_START" );
    const std::string nonscen_season = get_option<std::string>( "INITIAL_SEASON" );
    if( scen->has_flag( "SPR_START" ) || ( !scen_season && nonscen_season == "spring" ) ) {
        calendar::initial_season = SPRING;
    } else if( scen->has_flag( "SUM_START" ) || ( !scen_season && nonscen_season == "summer" ) ) {
        calendar::initial_season = SUMMER;
        calendar::start += to_turns<int>( calendar::season_length() );
    } else if( scen->has_flag( "AUT_START" ) || ( !scen_season && nonscen_season == "autumn" ) ) {
        calendar::initial_season = AUTUMN;
        calendar::start += to_turns<int>( calendar::season_length() * 2 );
    } else if( scen->has_flag( "WIN_START" ) || ( !scen_season && nonscen_season == "winter" ) ) {
        calendar::initial_season = WINTER;
        calendar::start += to_turns<int>( calendar::season_length() * 3 );
    } else if( scen->has_flag( "SUM_ADV_START" ) ) {
        calendar::initial_season = SUMMER;
        calendar::start += to_turns<int>( calendar::season_length() * 5 );
    } else {
        debugmsg( "The Unicorn" );
    }
    calendar::turn = calendar::start;
}

void game::add_artifact_messages(std::vector<art_effect_passive> effects)
{
    int net_str = 0, net_dex = 0, net_per = 0, net_int = 0, net_speed = 0;

    for (auto &i : effects) {
        switch (i) {
        case AEP_STR_UP:
            net_str += 4;
            break;
        case AEP_DEX_UP:
            net_dex += 4;
            break;
        case AEP_PER_UP:
            net_per += 4;
            break;
        case AEP_INT_UP:
            net_int += 4;
            break;
        case AEP_ALL_UP:
            net_str += 2;
            net_dex += 2;
            net_per += 2;
            net_int += 2;
            break;
        case AEP_STR_DOWN:
            net_str -= 3;
            break;
        case AEP_DEX_DOWN:
            net_dex -= 3;
            break;
        case AEP_PER_DOWN:
            net_per -= 3;
            break;
        case AEP_INT_DOWN:
            net_int -= 3;
            break;
        case AEP_ALL_DOWN:
            net_str -= 2;
            net_dex -= 2;
            net_per -= 2;
            net_int -= 2;
            break;

        case AEP_SPEED_UP:
            net_speed += 20;
            break;
        case AEP_SPEED_DOWN:
            net_speed -= 20;
            break;

        case AEP_PBLUE:
            break; // No message

        case AEP_SNAKES:
            add_msg(m_warning, _("Your skin feels slithery."));
            break;

        case AEP_INVISIBLE:
            add_msg(m_good, _("You fade into invisibility!"));
            break;

        case AEP_CLAIRVOYANCE:
            add_msg(m_good, _("You can see through walls!"));
            break;

        case AEP_CLAIRVOYANCE_PLUS:
            add_msg(m_good, _("You can see through walls!"));
            break;

        case AEP_SUPER_CLAIRVOYANCE:
            add_msg(m_good, _("You can see through everything!"));
            break;

        case AEP_STEALTH:
            add_msg(m_good, _("Your steps stop making noise."));
            break;

        case AEP_GLOW:
            add_msg(_("A glow of light forms around you."));
            break;

        case AEP_PSYSHIELD:
            add_msg(m_good, _("Your mental state feels protected."));
            break;

        case AEP_RESIST_ELECTRICITY:
            add_msg(m_good, _("You feel insulated."));
            break;

        case AEP_CARRY_MORE:
            add_msg(m_good, _("Your back feels strengthened."));
            break;

        case AEP_HUNGER:
            add_msg(m_warning, _("You feel hungry."));
            break;

        case AEP_THIRST:
            add_msg(m_warning, _("You feel thirsty."));
            break;

        case AEP_EVIL:
            add_msg(m_warning, _("You feel an evil presence..."));
            break;

        case AEP_SCHIZO:
            add_msg(m_bad, _("You feel a tickle of insanity."));
            break;

        case AEP_RADIOACTIVE:
            add_msg(m_warning, _("Your skin prickles with radiation."));
            break;

        case AEP_MUTAGENIC:
            add_msg(m_bad, _("You feel your genetic makeup degrading."));
            break;

        case AEP_ATTENTION:
            add_msg(m_warning, _("You feel an otherworldly attention upon you..."));
            break;

        case AEP_FORCE_TELEPORT:
            add_msg(m_bad, _("You feel a force pulling you inwards."));
            break;

        case AEP_MOVEMENT_NOISE:
            add_msg(m_warning, _("You hear a rattling noise coming from inside yourself."));
            break;

        case AEP_BAD_WEATHER:
            add_msg(m_warning, _("You feel storms coming."));
            break;

        case AEP_SICK:
            add_msg(m_bad, _("You feel unwell."));
            break;

        case AEP_SMOKE:
            add_msg( m_warning, _( "A cloud of smoke appears." ) );
            break;
        default:
            //Suppress warnings
            break;
        }
    }

    std::string stat_info;
    if (net_str != 0) {
        stat_info += string_format(_("Str %s%d! "),
                                   (net_str > 0 ? "+" : ""), net_str);
    }
    if (net_dex != 0) {
        stat_info += string_format(_("Dex %s%d! "),
                                   (net_dex > 0 ? "+" : ""), net_dex);
    }
    if (net_int != 0) {
        stat_info += string_format(_("Int %s%d! "),
                                   (net_int > 0 ? "+" : ""), net_int);
    }
    if (net_per != 0) {
        stat_info += string_format(_("Per %s%d! "),
                                   (net_per > 0 ? "+" : ""), net_per);
    }

    if (!stat_info.empty()) {
        add_msg(stat_info.c_str());
    }


    if (net_speed != 0) {
        add_msg(m_info, _("Speed %s%d! "), (net_speed > 0 ? "+" : ""), net_speed);
    }
}

int game::get_levx() const
{
    return m.get_abs_sub().x;
}

int game::get_levy() const
{
    return m.get_abs_sub().y;
}

int game::get_levz() const
{
    return m.get_abs_sub().z;
}

overmap &game::get_cur_om() const
{
    // The player is located in the middle submap of the map.
    const tripoint sm = m.get_abs_sub() + tripoint( MAPSIZE / 2, MAPSIZE / 2, 0 );
    const tripoint pos_om = sm_to_om_copy( sm );
    return overmap_buffer.get( pos_om.x, pos_om.y );
}

std::vector<npc *> game::allies()
{
    return get_npcs_if( [&]( const npc &guy ) {
        return guy.is_friend();
    } );
}

std::vector<Creature *> game::get_creatures_if( const std::function<bool( const Creature & )> &pred )
{
    std::vector<Creature *> result;
    for( Creature &critter : all_creatures() ) {
        if( pred( critter ) ) {
            result.push_back( &critter );
        }
    }
    return result;
}

std::vector<npc *> game::get_npcs_if( const std::function<bool( const npc & )> &pred )
{
    std::vector<npc *> result;
    for( npc &guy : all_npcs() ) {
        if( pred( guy ) ) {
            result.push_back( &guy );
        }
    }
    return result;
}

template<>
bool game::non_dead_range<monster>::iterator::valid() {
    current = iter->lock();
    return current && !current->is_dead();
}

template<>
bool game::non_dead_range<npc>::iterator::valid() {
    current = iter->lock();
    return current && !current->is_dead();
}

template<>
bool game::non_dead_range<Creature>::iterator::valid() {
    current = iter->lock();
    // There is no Creature::is_dead function, so we can't write
    // return current && !current->is_dead();
    if( !current ) {
        return false;
    }
    if( const monster *const ptr = dynamic_cast<monster*>( current.get() ) ) {
        return !ptr->is_dead();
    }
    if( const npc *const ptr = dynamic_cast<npc*>( current.get() ) ) {
        return !ptr->is_dead();
    }
    return true; // must be g->u
}

game::monster_range::monster_range( game &g ) {
    const auto &monsters = g.critter_tracker->get_monsters_list();
    items.insert( items.end(), monsters.begin(), monsters.end() );
}

game::Creature_range::Creature_range( game &g ) : u( &g.u, []( player * ) { } ) {
    const auto &monsters = g.critter_tracker->get_monsters_list();
    items.insert( items.end(), monsters.begin(), monsters.end() );
    items.insert( items.end(), g.active_npc.begin(), g.active_npc.end() );
    items.push_back( u );
}

game::npc_range::npc_range( game &g ) {
    items.insert( items.end(), g.active_npc.begin(), g.active_npc.end() );
}

game::Creature_range game::all_creatures()
{
    return Creature_range( *this );
}

game::monster_range game::all_monsters()
{
    return monster_range( *this );
}

game::npc_range game::all_npcs()
{
    return npc_range( *this );
}

Creature *game::get_creature_if( const std::function<bool( const Creature & )> &pred )
{
    for( Creature &critter : all_creatures() ) {
        if( pred( critter ) ) {
            return &critter;
        }
    }
    return nullptr;
}

std::string game::get_player_base_save_path() const
{
    return get_world_base_save_path() + "/" + base64_encode( u.name );
}

std::string game::get_world_base_save_path() const
{
    return world_generator->active_world->folder_path();
}<|MERGE_RESOLUTION|>--- conflicted
+++ resolved
@@ -5942,16 +5942,8 @@
     const time_duration minglow = std::max( 0_turns, time_duration::from_turns( 60 - 5 * trig_dist( p, u.pos() ) ) );
     MonsterGroupResult spawn_details;
     monster invader;
-<<<<<<< HEAD
-    if (minglow < 0) {
-        minglow = 0;
-    }
-    if (maxglow > 0) {
-        u.add_effect( effect_teleglow, rng( minglow, maxglow ) * 100);
-=======
     if( maxglow > 0_turns ) {
         u.add_effect( effect_teleglow, rng( minglow, maxglow ) * 100 );
->>>>>>> 848d5a96
     }
     int startx = (p.x < 8 ? 0 : p.x - 8), endx = (p.x + 8 >= SEEX * 3 ? SEEX * 3 - 1 : p.x + 8);
     int starty = (p.y < 8 ? 0 : p.y - 8), endy = (p.y + 8 >= SEEY * 3 ? SEEY * 3 - 1 : p.y + 8);
