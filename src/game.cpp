--- conflicted
+++ resolved
@@ -3086,15 +3086,6 @@
     }, _( "factions data" ) );
 }
 
-<<<<<<< HEAD
-=======
-bool game::save_artifacts()
-{
-    std::string artfilename = PATH_INFO::world_base_save_path() + "/" + SAVE_ARTIFACTS;
-    return ::save_artifacts( artfilename );
-}
-
->>>>>>> 798a3ed0
 bool game::save_maps()
 {
     try {
