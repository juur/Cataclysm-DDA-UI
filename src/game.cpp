--- conflicted
+++ resolved
@@ -7403,19 +7403,13 @@
     int range = fov_3d ? fov_3d_z_range : 0;
     int center_z = u.pos().z;
 
-<<<<<<< HEAD
     for( int i = 0; i <= range * 2; i++ ) {
         int z = i % 2 ? center_z - i / 2 : center_z + i / 2;
         for( tripoint &points_p_it : closest_points_first( {u.pos().xy(), z}, iRadius ) ) {
             if( points_p_it.y >= u.posy() - iRadius && points_p_it.y <= u.posy() + iRadius &&
                 u.sees( points_p_it ) &&
                 m.sees_some_items( points_p_it, u ) ) {
-=======
-            for( item &elem : m.i_at( points_p_it ) ) {
-                const tripoint relative_pos = points_p_it - u.pos();
->>>>>>> 950acde0
-
-                for( item &elem : m.i_at( points_p_it ) ) {
+                 for( item &elem : m.i_at( points_p_it ) ) {
                     const std::string name = elem.tname();
                     const tripoint relative_pos = points_p_it - u.pos();
 
