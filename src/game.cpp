#include "game.h"

#include <cstdio>
#include <wctype.h>
#include <algorithm>
#include <chrono>
#include <cmath>
#include <csignal>
#include <ctime>
#include <iterator>
#include <locale>
#include <map>
#include <queue>
#include <set>
#include <sstream>
#include <string>
#include <vector>
#include <cstdlib>
#include <exception>
#include <iostream>
#include <limits>
#include <tuple>
#include <type_traits>
#include <unordered_set>
#include <utility>

#include "action.h"
#include "activity_handlers.h"
#include "artifact.h"
#include "auto_pickup.h"
#include "bionics.h"
#include "bodypart.h"
#include "cata_utility.h"
#include "catacharset.h"
#include "clzones.h"
#include "compatibility.h"
#include "computer.h"
#include "coordinate_conversions.h"
#include "coordinates.h"
#include "creature_tracker.h"
#include "cursesport.h"
#include "debug.h"
#include "dependency_tree.h"
#include "editmap.h"
#include "enums.h"
#include "event.h"
#include "faction.h"
#include "filesystem.h"
#include "game_constants.h"
#include "game_inventory.h"
#include "game_ui.h"
#include "gamemode.h"
#include "gates.h"
#include "gun_mode.h"
#include "help.h"
#include "iexamine.h"
#include "init.h"
#include "input.h"
#include "item_category.h"
#include "item_group.h"
#include "item_location.h"
#include "iuse_actor.h"
#include "json.h"
#include "lightmap.h"
#include "line.h"
#include "live_view.h"
#include "loading_ui.h"
#include "map.h"
#include "map_item_stack.h"
#include "map_iterator.h"
#include "mapbuffer.h"
#include "mapdata.h"
#include "map_extras.h"
#include "mapsharing.h"
#include "martialarts.h"
#include "messages.h"
#include "mission.h"
#include "mod_manager.h"
#include "monattack.h"
#include "monexamine.h"
#include "mongroup.h"
#include "monstergenerator.h"
#include "morale_types.h"
#include "mtype.h"
#include "npc.h"
#include "npc_class.h"
#include "omdata.h"
#include "options.h"
#include "output.h"
#include "overmap.h"
#include "overmap_ui.h"
#include "overmapbuffer.h"
#include "panels.h"
#include "path_info.h"
#include "pickup.h"
#include "popup.h"
#include "projectile.h"
#include "ranged.h"
#include "recipe_dictionary.h"
#include "rng.h"
#include "safemode_ui.h"
#include "scenario.h"
#include "scent_map.h"
#include "sounds.h"
#include "start_location.h"
#include "string_formatter.h"
#include "string_input_popup.h"
#include "submap.h"
#include "trait_group.h"
#include "translations.h"
#include "trap.h"
#include "uistate.h"
#include "veh_interact.h"
#include "veh_type.h"
#include "vehicle.h"
#include "vpart_position.h"
#include "vpart_range.h"
#include "vpart_reference.h"
#include "weather.h"
#include "weather_gen.h"
#include "worldfactory.h"
#include "map_selector.h"
#include "basecamp.h"
#include "character.h"
#include "color.h"
#include "damage.h"
#include "field.h"
#include "inventory.h"
#include "item_stack.h"
#include "itype.h"
#include "iuse.h"
#include "player.h"
#include "player_activity.h"
#include "pldata.h"
#include "recipe.h"
#include "regional_settings.h"
#include "ret_val.h"
#include "stomach.h"
#include "tileray.h"
#include "ui.h"
#include "units.h"
#include "weighted_list.h"
#include "int_id.h"
#include "string_id.h"

#if defined(TILES)
#include "cata_tiles.h"
#endif // TILES

#if !(defined(_WIN32) || defined(TILES))
#include <langinfo.h>
#include <cstring>
#endif

#if defined(_WIN32)
#if 1 // Hack to prevent reordering of #include "platform_win.h" by IWYU
#   include "platform_win.h"
#endif
#   include <tchar.h>
#endif

#define dbg(x) DebugLog((DebugLevel)(x),D_GAME) << __FILE__ << ":" << __LINE__ << ": "

const int core_version = 6;
static constexpr int DANGEROUS_PROXIMITY = 5;

/** Will be set to true when running unit tests */
bool test_mode = false;

const mtype_id mon_manhack( "mon_manhack" );

const skill_id skill_melee( "melee" );
const skill_id skill_dodge( "dodge" );
const skill_id skill_driving( "driving" );
const skill_id skill_firstaid( "firstaid" );
const skill_id skill_survival( "survival" );
const skill_id skill_electronics( "electronics" );
const skill_id skill_mechanics( "mechanics" );
const skill_id skill_computer( "computer" );

const species_id ZOMBIE( "ZOMBIE" );
const species_id PLANT( "PLANT" );

const efftype_id effect_adrenaline_mycus( "adrenaline_mycus" );
const efftype_id effect_alarm_clock( "alarm_clock" );
const efftype_id effect_amigara( "amigara" );
const efftype_id effect_assisted( "assisted" );
const efftype_id effect_blind( "blind" );
const efftype_id effect_boomered( "boomered" );
const efftype_id effect_bouldering( "bouldering" );
const efftype_id effect_contacts( "contacts" );
const efftype_id effect_controlled( "controlled" );
const efftype_id effect_deaf( "deaf" );
const efftype_id effect_docile( "docile" );
const efftype_id effect_downed( "downed" );
const efftype_id effect_drunk( "drunk" );
const efftype_id effect_emp( "emp" );
const efftype_id effect_evil( "evil" );
const efftype_id effect_flu( "flu" );
const efftype_id effect_glowing( "glowing" );
const efftype_id effect_hot( "hot" );
const efftype_id effect_infected( "infected" );
const efftype_id effect_laserlocked( "laserlocked" );
const efftype_id effect_no_sight( "no_sight" );
const efftype_id effect_onfire( "onfire" );
const efftype_id effect_pacified( "pacified" );
const efftype_id effect_pet( "pet" );
const efftype_id effect_relax_gas( "relax_gas" );
const efftype_id effect_sleep( "sleep" );
const efftype_id effect_stunned( "stunned" );
const efftype_id effect_teleglow( "teleglow" );
const efftype_id effect_tetanus( "tetanus" );
const efftype_id effect_visuals( "visuals" );
const efftype_id effect_winded( "winded" );

static const bionic_id bio_remote( "bio_remote" );

static const trait_id trait_GRAZER( "GRAZER" );
static const trait_id trait_ILLITERATE( "ILLITERATE" );
static const trait_id trait_INFIMMUNE( "INFIMMUNE" );
static const trait_id trait_INFRESIST( "INFRESIST" );
static const trait_id trait_LEG_TENT_BRACE( "LEG_TENT_BRACE" );
static const trait_id trait_M_IMMUNE( "M_IMMUNE" );
static const trait_id trait_PARKOUR( "PARKOUR" );
static const trait_id trait_RUMINANT( "RUMINANT" );
static const trait_id trait_SHELL2( "SHELL2" );
static const trait_id trait_VINES2( "VINES2" );
static const trait_id trait_VINES3( "VINES3" );
static const trait_id trait_BURROW( "BURROW" );

static const faction_id your_followers( "your_followers" );

void intro();

#if defined(__ANDROID__)
extern std::map<std::string, std::list<input_event>> quick_shortcuts_map;
extern bool add_best_key_for_action_to_quick_shortcuts( action_id action,
        const std::string &category, bool back );
extern bool add_key_to_quick_shortcuts( long key, const std::string &category, bool back );
#endif

//The one and only game instance
std::unique_ptr<game> g;
#if defined(TILES)
extern std::unique_ptr<cata_tiles> tilecontext;
extern void toggle_fullscreen_window();
extern bool save_screenshot( const std::string &file_path );
#endif // TILES

uistatedata uistate;

bool is_valid_in_w_terrain( int x, int y )
{
    return x >= 0 && x < TERRAIN_WINDOW_WIDTH && y >= 0 && y < TERRAIN_WINDOW_HEIGHT;
}

// This is the main game set-up process.
game::game() :
    liveview( *liveview_ptr ),
    scent_ptr( *this ),
    m( *map_ptr ),
    u( *u_ptr ),
    scent( *scent_ptr ),
    events( *event_manager_ptr ),
    uquit( QUIT_NO ),
    new_game( false ),
    displaying_scent( false ),
    safe_mode( SAFE_MODE_ON ),
<<<<<<< HEAD
    pixel_minimap_option( 0 ),
    weather_override( WEATHER_NULL ),
=======
>>>>>>> 019c0825
    u_shared_ptr( &u, null_deleter{} ),
    mostseen( 0 ),
    safe_mode_warning_logged( false ),
    next_npc_id( 1 ),
    next_mission_id( 1 ),
    remoteveh_cache_time( calendar::before_time_starts ),
    user_action_counter( 0 ),
    tileset_zoom( DEFAULT_TILESET_ZOOM )
{
    player_was_sleeping = false;
    reset_light_level();
    world_generator.reset( new worldfactory() );
    // do nothing, everything that was in here is moved to init_data() which is called immediately after g = new game; in main.cpp
    // The reason for this move is so that g is not uninitialized when it gets to installing the parts into vehicles.
}

// Load everything that will not depend on any mods
void game::load_static_data()
{
    // UI stuff, not mod-specific per definition
    inp_mngr.init();            // Load input config JSON
    // Init mappings for loading the json stuff
    DynamicDataLoader::get_instance();
    fullscreen = false;
    was_fullscreen = false;
    show_panel_adm = false;
    panel_manager::get_manager().init();

    // These functions do not load stuff from json.
    // The content they load/initialize is hardcoded into the program.
    // Therefore they can be loaded here.
    // If this changes (if they load data from json), they have to
    // be moved to game::load_mod or game::load_core_data

    get_auto_pickup().load_global();
    get_safemode().load_global();
}

bool game::check_mod_data( const std::vector<mod_id> &opts, loading_ui &ui )
{
    auto &tree = world_generator->get_mod_manager().get_tree();

    // deduplicated list of mods to check
    std::set<mod_id> check( opts.begin(), opts.end() );

    // if no specific mods specified check all non-obsolete mods
    if( check.empty() ) {
        for( const mod_id &e : world_generator->get_mod_manager().all_mods() ) {
            if( !e->obsolete ) {
                check.emplace( e );
            }
        }
    }

    if( check.empty() ) {
        // if no loadable mods then test core data only
        try {
            load_core_data( ui );
            DynamicDataLoader::get_instance().finalize_loaded_data( ui );
        } catch( const std::exception &err ) {
            std::cerr << "Error loading data from json: " << err.what() << std::endl;
        }
    }

    for( const auto &e : check ) {
        if( !e.is_valid() ) {
            std::cerr << "Unknown mod: " << e.str() << std::endl;
            return false;
        }

        const MOD_INFORMATION &mod = *e;

        if( !tree.is_available( mod.ident ) ) {
            std::cerr << "Missing dependencies: " << mod.name() << "\n"
                      << tree.get_node( mod.ident )->s_errors() << std::endl;
            return false;
        }

        std::cout << "Checking mod " << mod.name() << " [" << mod.ident.str() << "]" << std::endl;

        try {
            load_core_data( ui );

            // Load any dependencies
            for( auto &dep : tree.get_dependencies_of_X_as_strings( mod.ident ) ) {
                load_data_from_dir( dep->path, dep->ident.str(), ui );
            }

            // Load mod itself
            load_data_from_dir( mod.path, mod.ident.str(), ui );
            DynamicDataLoader::get_instance().finalize_loaded_data( ui );
        } catch( const std::exception &err ) {
            std::cerr << "Error loading data: " << err.what() << std::endl;
        }
    }

    return true;
}

bool game::is_core_data_loaded() const
{
    return DynamicDataLoader::get_instance().is_data_finalized();
}

void game::load_core_data( loading_ui &ui )
{
    // core data can be loaded only once and must be first
    // anyway.
    DynamicDataLoader::get_instance().unload_data();

    load_data_from_dir( FILENAMES[ "jsondir" ], "core", ui );
}

void game::load_data_from_dir( const std::string &path, const std::string &src, loading_ui &ui )
{
    DynamicDataLoader::get_instance().load_data_from_path( path, src, ui );
}

game::~game()
{
    MAPBUFFER.reset();
}

// Fixed window sizes
#define MINIMAP_HEIGHT 7
#define MINIMAP_WIDTH 7

void game::init_ui( const bool resized )
{
    // clear the screen
    static bool first_init = true;

    if( first_init ) {
        catacurses::clear();

        // print an intro screen, making sure the terminal is the correct size

        first_init = false;

#if defined(TILES)
        //class variable to track the option being active
        //only set once, toggle action is used to change during game
        pixel_minimap_option = get_option<bool>( "PIXEL_MINIMAP" );
#endif // TILES
    }

    // First get TERMX, TERMY
#if defined(TILES) || defined(_WIN32)
    TERMX = get_terminal_width();
    TERMY = get_terminal_height();

    if( resized ) {
        get_options().get_option( "TERMINAL_X" ).setValue( TERMX * get_scaling_factor() );
        get_options().get_option( "TERMINAL_Y" ).setValue( TERMY * get_scaling_factor() );
        get_options().save();
    }
#else
    ( void ) resized;
    intro();

    TERMY = getmaxy( catacurses::stdscr );
    TERMX = getmaxx( catacurses::stdscr );

    // try to make FULL_SCREEN_HEIGHT symmetric according to TERMY
    if( TERMY % 2 ) {
        FULL_SCREEN_HEIGHT = 25;
    } else {
        FULL_SCREEN_HEIGHT = 24;
    }

#endif
    // remove some space for the sidebar, this is the maximal space
    // (using standard font) that the terrain window can have
    int sidebar_left = panel_manager::get_manager().get_width_left();
    int sidebar_right = panel_manager::get_manager().get_width_right();

    TERRAIN_WINDOW_HEIGHT = TERMY;
    TERRAIN_WINDOW_WIDTH = TERMX - ( sidebar_left + sidebar_right );
    TERRAIN_WINDOW_TERM_WIDTH = TERRAIN_WINDOW_WIDTH;
    TERRAIN_WINDOW_TERM_HEIGHT = TERRAIN_WINDOW_HEIGHT;

    /**
     * In tiles mode w_terrain can have a different font (with a different
     * tile dimension) or can be drawn by cata_tiles which uses tiles that again
     * might have a different dimension then the normal font used everywhere else.
     *
     * TERRAIN_WINDOW_WIDTH/TERRAIN_WINDOW_HEIGHT defines how many squares can
     * be displayed in w_terrain (using it's specific tile dimension), not
     * including partially drawn squares at the right/bottom. You should
     * use it whenever you want to draw specific squares in that window or to
     * determine whether a specific square is draw on screen (or outside the screen
     * and needs scrolling).
     *
     * TERRAIN_WINDOW_TERM_WIDTH/TERRAIN_WINDOW_TERM_HEIGHT defines the size of
     * w_terrain in the standard font dimension (the font that everything else uses).
     * You usually don't have to use it, expect for positioning of windows,
     * because the window positions use the standard font dimension.
     *
     * VIEW_OFFSET_X/VIEW_OFFSET_Y is the position of w_terrain on screen,
     * it is (as every window position) in standard font dimension.
     * As the sidebar is located right of w_terrain it also controls its position.
     * It was used to move everything into the center of the screen,
     * when the screen was larger than what the game required. They are currently
     * set to zero to prevent the other game windows from being truncated if
     * w_terrain is too small for the current window.
     *
     * The code here calculates size available for w_terrain, caps it at
     * max_view_size (the maximal view range than any character can have at
     * any time).
     * It is stored in TERRAIN_WINDOW_*.
     * If w_terrain does not occupy the whole available area, VIEW_OFFSET_*
     * are set to move everything into the middle of the screen.
     */
    to_map_font_dimension( TERRAIN_WINDOW_WIDTH, TERRAIN_WINDOW_HEIGHT );

    VIEW_OFFSET_X = 0;
    VIEW_OFFSET_Y = 0;

    // VIEW_OFFSET_* are in standard font dimension.
    from_map_font_dimension( VIEW_OFFSET_X, VIEW_OFFSET_Y );

    // Position of the player in the terrain window, it is always in the center
    POSX = TERRAIN_WINDOW_WIDTH / 2;
    POSY = TERRAIN_WINDOW_HEIGHT / 2;

    w_terrain = w_terrain_ptr = catacurses::newwin( TERRAIN_WINDOW_HEIGHT, TERRAIN_WINDOW_WIDTH,
                                VIEW_OFFSET_Y, VIEW_OFFSET_X + sidebar_left );
    werase( w_terrain );

    /**
     * Doing the same thing as above for the overmap
     */
    static const int OVERMAP_LEGEND_WIDTH = 28;
    OVERMAP_WINDOW_HEIGHT = TERMY;
    OVERMAP_WINDOW_WIDTH = TERMX - OVERMAP_LEGEND_WIDTH;
    to_overmap_font_dimension( OVERMAP_WINDOW_WIDTH, OVERMAP_WINDOW_HEIGHT );

    //Bring the framebuffer to the maximum required dimensions
    //Otherwise it segfaults when the overmap needs a bigger buffer size than it provides
    reinitialize_framebuffer();

    // minimap is always MINIMAP_WIDTH x MINIMAP_HEIGHT in size
    int _y = VIEW_OFFSET_Y;
    int _x = VIEW_OFFSET_X;

    w_minimap = w_minimap_ptr = catacurses::newwin( MINIMAP_HEIGHT, MINIMAP_WIDTH, _y, _x );
    werase( w_minimap );

    w_panel_adm = w_panel_adm_ptr = catacurses::newwin( 15, 65, ( TERMY / 2 ) - 8, ( TERMX / 2 ) - 33 );
    werase( w_panel_adm );
    // need to init in order to avoid crash. gets updated by the panel code.
    w_pixel_minimap = catacurses::newwin( 1, 1, 0, 0 );
    liveview.init();

    // Only refresh if we are in-game, otherwise all resources are not initialized
    // and this refresh will crash the game.
    if( resized && u.getID() != -1 ) {
        refresh_all();
    }
}

void game::toggle_fullscreen()
{
#if !defined(TILES)
    fullscreen = !fullscreen;
    init_ui();
    refresh_all();
#else
    toggle_fullscreen_window();
    refresh_all();
#endif
}

void game::toggle_pixel_minimap()
{
#if defined(TILES)
    if( pixel_minimap_option ) {
        clear_window_area( w_pixel_minimap );
    }
    pixel_minimap_option = !pixel_minimap_option;
    init_ui();
    refresh_all();
#endif // TILES
}

void game::toggle_panel_adm()
{
    show_panel_adm = !show_panel_adm;
}

void game::reload_tileset()
{
#if defined(TILES)
    try {
        tilecontext->reinit();
        tilecontext->load_tileset( get_option<std::string>( "TILES" ), false, true );
        tilecontext->do_tile_loading_report();
    } catch( const std::exception &err ) {
        popup( _( "Loading the tileset failed: %s" ), err.what() );
    }
    g->reset_zoom();
    g->refresh_all();
#endif // TILES
}

// temporarily switch out of fullscreen for functions that rely
// on displaying some part of the sidebar
void game::temp_exit_fullscreen()
{
    if( fullscreen ) {
        was_fullscreen = true;
        toggle_fullscreen();
    } else {
        was_fullscreen = false;
    }
}

void game::reenter_fullscreen()
{
    if( was_fullscreen ) {
        if( !fullscreen ) {
            toggle_fullscreen();
        }
    }
}

/*
 * Initialize more stuff after mapbuffer is loaded.
 */
void game::setup()
{
    popup_status( _( "Please wait while the world data loads..." ), _( "Loading core data" ) );
    loading_ui ui( true );
    load_core_data( ui );

    load_world_modfiles( ui );

    m =  map( get_option<bool>( "ZLEVELS" ) );

    next_npc_id = 1;
    next_mission_id = 1;
    new_game = true;
    uquit = QUIT_NO;   // We haven't quit the game
    bVMonsterLookFire = true;

    weather.weather = WEATHER_CLEAR; // Start with some nice weather...
    // Weather shift in 30
    // TODO: shouldn't that use calendar::start instead of INITIAL_TIME?
    weather.nextweather = calendar::time_of_cataclysm + time_duration::from_hours(
                              get_option<int>( "INITIAL_TIME" ) ) + 30_minutes;

    turnssincelastmon = 0; //Auto safe mode init

    sounds::reset_sounds();
    clear_zombies();
    coming_to_stairs.clear();
    active_npc.clear();
    faction_manager_ptr->clear();
    mission::clear_all();
    Messages::clear_messages();
    events = event_manager();

    SCT.vSCT.clear(); //Delete pending messages

    // reset kill counts
    kills.clear();
    npc_kills.clear();
    // reset follower list
    follower_ids.clear();
    scent.reset();

    remoteveh_cache_time = calendar::before_time_starts;
    remoteveh_cache = nullptr;
    // back to menu for save loading, new game etc
}

bool game::has_gametype() const
{
    return gamemode && gamemode->id() != SGAME_NULL;
}

special_game_id game::gametype() const
{
    return gamemode ? gamemode->id() : SGAME_NULL;
}

void game::load_map( const tripoint &pos_sm )
{
    m.load( pos_sm.x, pos_sm.y, pos_sm.z, true );
}

// Set up all default values for a new game
bool game::start_game()
{
    if( !gamemode ) {
        gamemode.reset( new special_game() );
    }

    seed = rng_bits();
    new_game = true;
    start_calendar();
    weather.nextweather = calendar::turn;
    safe_mode = ( get_option<bool>( "SAFEMODE" ) ? SAFE_MODE_ON : SAFE_MODE_OFF );
    mostseen = 0; // ...and mostseen is 0, we haven't seen any monsters yet.
    get_safemode().load_global();

    last_mouse_edge_scroll = std::chrono::steady_clock::now();
    last_mouse_edge_scroll_vector = tripoint_zero;

    init_autosave();

    catacurses::clear();
    catacurses::refresh();
    popup_nowait( _( "Please wait as we build your world" ) );
    load_master();
    u.setID( assign_npc_id() ); // should be as soon as possible, but *after* load_master

    const start_location &start_loc = u.start_location.obj();
    const tripoint omtstart = start_loc.find_player_initial_location();
    if( omtstart == overmap::invalid_tripoint ) {
        return false;
    }
    start_loc.prepare_map( omtstart );

    if( scen->has_map_special() ) {
        // Specials can add monster spawn points and similar and should be done before the main
        // map is loaded.
        start_loc.add_map_special( omtstart, scen->get_map_special() );
    }

    tripoint lev = omt_to_sm_copy( omtstart );
    // The player is centered in the map, but lev[xyz] refers to the top left point of the map
    lev.x -= HALF_MAPSIZE;
    lev.y -= HALF_MAPSIZE;
    load_map( lev );

    m.invalidate_map_cache( get_levz() );
    m.build_map_cache( get_levz() );
    // Do this after the map cache has been built!
    start_loc.place_player( u );
    // ...but then rebuild it, because we want visibility cache to avoid spawning monsters in sight
    m.invalidate_map_cache( get_levz() );
    m.build_map_cache( get_levz() );
    // Start the overmap with out immediate neighborhood visible, this needs to be after place_player
    overmap_buffer.reveal( point( u.global_omt_location().x, u.global_omt_location().y ),
                           get_option<int>( "DISTANCE_INITIAL_VISIBILITY" ), 0 );

    u.moves = 0;
    u.process_turn(); // process_turn adds the initial move points
    u.stamina = u.get_stamina_max();
    weather.temperature = SPRING_TEMPERATURE;
    weather.update_weather();
    u.next_climate_control_check = calendar::before_time_starts; // Force recheck at startup
    u.last_climate_control_ret = false;

    //Reset character safe mode/pickup rules
    get_auto_pickup().clear_character_rules();
    get_safemode().clear_character_rules();

    //Put some NPCs in there!
    if( get_option<std::string>( "STARTING_NPC" ) == "always" ||
        ( get_option<std::string>( "STARTING_NPC" ) == "scenario" &&
          !g->scen->has_flag( "LONE_START" ) ) ) {
        create_starting_npcs();
    }
    //Load NPCs. Set nearby npcs to active.
    load_npcs();
    // Spawn the monsters
    const bool spawn_near =
        get_option<bool>( "BLACK_ROAD" ) || g->scen->has_flag( "SUR_START" );
    // Surrounded start ones
    if( spawn_near ) {
        start_loc.surround_with_monsters( omtstart, mongroup_id( "GROUP_ZOMBIE" ), 70 );
    }

    m.spawn_monsters( !spawn_near ); // Static monsters

    // Make sure that no monsters are near the player
    // This can happen in lab starts
    if( !spawn_near ) {
        for( monster &critter : all_monsters() ) {
            if( rl_dist( critter.pos(), u.pos() ) <= 5 ||
                m.clear_path( critter.pos(), u.pos(), 40, 1, 100 ) ) {
                remove_zombie( critter );
            }
        }
    }

    //Create mutation_category_level
    u.set_highest_cat_level();
    //Calculate mutation drench protection stats
    u.drench_mut_calc();
    if( scen->has_flag( "FIRE_START" ) ) {
        start_loc.burn( omtstart, 3, 3 );
    }
    if( scen->has_flag( "INFECTED" ) ) {
        u.add_effect( effect_infected, 1_turns, random_body_part(), true );
    }
    if( scen->has_flag( "BAD_DAY" ) ) {
        u.add_effect( effect_flu, 1000_minutes );
        u.add_effect( effect_drunk, 270_minutes );
        u.add_morale( MORALE_FEELING_BAD, -100, -100, 50_minutes, 50_minutes );
    }
    if( scen->has_flag( "HELI_CRASH" ) ) {
        start_loc.handle_heli_crash( u );
        bool success = false;
        for( auto v : m.get_vehicles() ) {
            std::string name = v.v->type.str();
            std::string search = std::string( "helicopter" );
            if( name.find( search ) != std::string::npos ) {
                for( const vpart_reference &vp : v.v->get_any_parts( VPFLAG_CONTROLS ) ) {
                    const tripoint pos = vp.pos();
                    u.setpos( pos );

                    // Delete the items that would have spawned here from a "corpse"
                    for( auto sp : v.v->parts_at_relative( vp.mount(), true ) ) {
                        vehicle_stack here = v.v->get_items( sp );

                        for( auto iter = here.begin(); iter != here.end(); ) {
                            iter = here.erase( iter );
                        }
                    }

                    auto mons = critter_tracker->find( pos );
                    if( mons != nullptr ) {
                        critter_tracker->remove( *mons );
                    }

                    success = true;
                    break;
                }
                if( success ) {
                    v.v->name = "Bird Wreckage";
                    break;
                }
            }
        }
    }

    // Now that we're done handling coordinates, ensure the player's submap is in the center of the map
    update_map( u );
    // Profession pets
    if( u.starting_pet ) {
        std::vector<tripoint> valid;
        for( const tripoint &jk : g->m.points_in_radius( u.pos(), 1 ) ) {
            if( is_empty( jk ) ) {
                valid.push_back( jk );
            }
        }
        if( !valid.empty() ) {
            monster *mon = summon_mon( *u.starting_pet, random_entry( valid ) );
            mon->friendly = -1;
            mon->add_effect( effect_pet, 1_turns, num_bp, true );
        } else {
            add_msg( m_debug, "cannot place starting pet, no space!" );
        }
    }
    // Assign all of this scenario's missions to the player.
    for( const mission_type_id &m : scen->missions() ) {
        const auto mission = mission::reserve_new( m, -1 );
        mission->assign( u );
    }

    //~ %s is player name
    u.add_memorial_log( pgettext( "memorial_male", "%s began their journey into the Cataclysm." ),
                        pgettext( "memorial_female", "%s began their journey into the Cataclysm." ),
                        u.name );
    return true;
}

//Make any nearby overmap npcs active, and put them in the right location.
void game::load_npcs()
{
    const int radius = HALF_MAPSIZE - 1;
    // uses submap coordinates
    std::vector<std::shared_ptr<npc>> just_added;
    for( const auto &temp : overmap_buffer.get_npcs_near_player( radius ) ) {

        if( temp->is_active() ) {
            continue;
        }
        if( ( temp->has_companion_mission() ) && ( temp->mission != NPC_MISSION_TRAVELLING ) ) {
            continue;
        }

        const tripoint sm_loc = temp->global_sm_location();
        // NPCs who are out of bounds before placement would be pushed into bounds
        // This can cause NPCs to teleport around, so we don't want that
        if( sm_loc.x < get_levx() || sm_loc.x >= get_levx() + MAPSIZE ||
            sm_loc.y < get_levy() || sm_loc.y >= get_levy() + MAPSIZE ||
            ( sm_loc.z != get_levz() && !m.has_zlevels() ) ) {
            continue;
        }

        add_msg( m_debug, "game::load_npcs: Spawning static NPC, %d:%d:%d (%d:%d:%d)",
                 get_levx(), get_levy(), get_levz(), sm_loc.x, sm_loc.y, sm_loc.z );
        temp->place_on_map();
        if( !m.inbounds( temp->pos() ) ) {
            continue;
        }
        // In the rare case the npc was marked for death while
        // it was on the overmap. Kill it.
        if( temp->marked_for_death ) {
            temp->die( nullptr );
        } else {
            if( temp->my_fac != nullptr ) {
                temp->my_fac->known_by_u = true;
            }
            active_npc.push_back( temp );
            just_added.push_back( temp );
        }
    }

    for( const auto &npc : just_added ) {
        npc->on_load();
    }

    npcs_dirty = false;
}

void game::unload_npcs()
{
    for( const auto &npc : active_npc ) {
        npc->on_unload();
    }

    active_npc.clear();
}

void game::reload_npcs()
{
    // TODO: Make it not invoke the "on_unload" command for the NPCs that will be loaded anyway
    // and not invoke "on_load" for those NPCs that avoided unloading this way.
    unload_npcs();
    load_npcs();
}

void game::create_starting_npcs()
{
    if( !get_option<bool>( "STATIC_NPC" ) ||
        get_option<std::string>( "STARTING_NPC" ) == "never" ) {
        return; //Do not generate a starting npc.
    }

    //We don't want more than one starting npc per starting location
    const int radius = 1;
    if( !overmap_buffer.get_npcs_near_player( radius ).empty() ) {
        return; //There is already an NPC in this starting location
    }

    std::shared_ptr<npc> tmp = std::make_shared<npc>();
    tmp->normalize();
    tmp->randomize( one_in( 2 ) ? NC_DOCTOR : NC_NONE );
    tmp->spawn_at_precise( { get_levx(), get_levy() }, u.pos() - point( 1, 1 ) );
    overmap_buffer.insert_npc( tmp );
    tmp->form_opinion( u );
    tmp->set_attitude( NPCATT_NULL );
    //This sets the NPC mission. This NPC remains in the starting location.
    tmp->mission = NPC_MISSION_SHELTER;
    tmp->chatbin.first_topic = "TALK_SHELTER";
    tmp->toggle_trait( trait_id( "NPC_STARTING_NPC" ) );
    //One random starting NPC mission
    tmp->add_new_mission( mission::reserve_random( ORIGIN_OPENER_NPC, tmp->global_omt_location(),
                          tmp->getID() ) );
}

bool game::cleanup_at_end()
{
    if( uquit == QUIT_DIED || uquit == QUIT_SUICIDE ) {
        // Put (non-hallucinations) into the overmap so they are not lost.
        for( monster &critter : all_monsters() ) {
            despawn_monster( critter );
        }
        // Reset NPC factions and disposition
        reset_npc_dispositions();
        // Save the factions', missions and set the NPC's overmap coordinates
        // Npcs are saved in the overmap.
        save_factions_missions_npcs(); //missions need to be saved as they are global for all saves.
        // save artifacts.
        save_artifacts();

        // and the overmap, and the local map.
        save_maps(); //Omap also contains the npcs who need to be saved.
    }

    if( uquit == QUIT_DIED || uquit == QUIT_SUICIDE ) {
        std::vector<std::string> vRip;

        int iMaxWidth = 0;
        int iNameLine = 0;
        int iInfoLine = 0;

        if( u.has_amount( "holybook_bible1", 1 ) || u.has_amount( "holybook_bible2", 1 ) ||
            u.has_amount( "holybook_bible3", 1 ) ) {
            if( !( u.has_trait( trait_id( "CANNIBAL" ) ) || u.has_trait( trait_id( "PSYCHOPATH" ) ) ) ) {
                vRip.emplace_back( "               _______  ___" );
                vRip.emplace_back( "              <       `/   |" );
                vRip.emplace_back( "               >  _     _ (" );
                vRip.emplace_back( "              |  |_) | |_) |" );
                vRip.emplace_back( "              |  | \\ | |   |" );
                vRip.emplace_back( "   ______.__%_|            |_________  __" );
                vRip.emplace_back( " _/                                  \\|  |" );
                iNameLine = vRip.size();
                vRip.emplace_back( "|                                        <" );
                vRip.emplace_back( "|                                        |" );
                iMaxWidth = vRip[vRip.size() - 1].length();
                vRip.emplace_back( "|                                        |" );
                vRip.emplace_back( "|_____.-._____              __/|_________|" );
                vRip.emplace_back( "              |            |" );
                iInfoLine = vRip.size();
                vRip.emplace_back( "              |            |" );
                vRip.emplace_back( "              |           <" );
                vRip.emplace_back( "              |            |" );
                vRip.emplace_back( "              |   _        |" );
                vRip.emplace_back( "              |__/         |" );
                vRip.emplace_back( "             % / `--.      |%" );
                vRip.emplace_back( "         * .%%|          -< @%%%" );
                vRip.emplace_back( "         `\\%`@|            |@@%@%%" );
                vRip.emplace_back( "       .%%%@@@|%     `   % @@@%%@%%%%" );
                vRip.emplace_back( "  _.%%%%%%@@@@@@%%%__/\\%@@%%@@@@@@@%%%%%%" );

            } else {
                vRip.emplace_back( "               _______  ___" );
                vRip.emplace_back( "              |       \\/   |" );
                vRip.emplace_back( "              |            |" );
                vRip.emplace_back( "              |            |" );
                iInfoLine = vRip.size();
                vRip.emplace_back( "              |            |" );
                vRip.emplace_back( "              |            |" );
                vRip.emplace_back( "              |            |" );
                vRip.emplace_back( "              |            |" );
                vRip.emplace_back( "              |           <" );
                vRip.emplace_back( "              |   _        |" );
                vRip.emplace_back( "              |__/         |" );
                vRip.emplace_back( "   ______.__%_|            |__________  _" );
                vRip.emplace_back( " _/                                   \\| \\" );
                iNameLine = vRip.size();
                vRip.emplace_back( "|                                         <" );
                vRip.emplace_back( "|                                         |" );
                iMaxWidth = vRip[vRip.size() - 1].length();
                vRip.emplace_back( "|                                         |" );
                vRip.emplace_back( "|_____.-._______            __/|__________|" );
                vRip.emplace_back( "             % / `_-.   _  |%" );
                vRip.emplace_back( "         * .%%|  |_) | |_)< @%%%" );
                vRip.emplace_back( "         `\\%`@|  | \\ | |   |@@%@%%" );
                vRip.emplace_back( "       .%%%@@@|%     `   % @@@%%@%%%%" );
                vRip.emplace_back( "  _.%%%%%%@@@@@@%%%__/\\%@@%%@@@@@@@%%%%%%" );
            }
        } else {
            vRip.emplace_back( "           _________  ____           " );
            vRip.emplace_back( "         _/         `/    \\_         " );
            vRip.emplace_back( "       _/      _     _      \\_.      " );
            vRip.emplace_back( "     _%\\      |_) | |_)       \\_     " );
            vRip.emplace_back( "   _/ \\/      | \\ | |           \\_   " );
            vRip.emplace_back( " _/                               \\_ " );
            vRip.emplace_back( "|                                   |" );
            iNameLine = vRip.size();
            vRip.emplace_back( " )                                 < " );
            vRip.emplace_back( "|                                   |" );
            vRip.emplace_back( "|                                   |" );
            vRip.emplace_back( "|   _                               |" );
            vRip.emplace_back( "|__/                                |" );
            iMaxWidth = vRip[vRip.size() - 1].length();
            vRip.emplace_back( " / `--.                             |" );
            vRip.emplace_back( "|                                  ( " );
            iInfoLine = vRip.size();
            vRip.emplace_back( "|                                   |" );
            vRip.emplace_back( "|                                   |" );
            vRip.emplace_back( "|     %                         .   |" );
            vRip.emplace_back( "|  @`                            %% |" );
            vRip.emplace_back( "| %@%@%\\                *      %`%@%|" );
            vRip.emplace_back( "%%@@@.%@%\\%%           `\\ %%.%%@@%@" );
            vRip.emplace_back( "@%@@%%%%%@@@@@@%%%%%%%%@@%%@@@%%%@%%@" );
        }

        const int iOffsetX = ( TERMX > FULL_SCREEN_WIDTH ) ? ( TERMX - FULL_SCREEN_WIDTH ) / 2 : 0;
        const int iOffsetY = ( TERMY > FULL_SCREEN_HEIGHT ) ? ( TERMY - FULL_SCREEN_HEIGHT ) / 2 : 0;

        catacurses::window w_rip = catacurses::newwin( FULL_SCREEN_HEIGHT, FULL_SCREEN_WIDTH, iOffsetY,
                                   iOffsetX );
        draw_border( w_rip );

        sfx::do_player_death_hurt( g->u, true );
        sfx::fade_audio_group( 1, 2000 );
        sfx::fade_audio_group( 2, 2000 );
        sfx::fade_audio_group( 3, 2000 );
        sfx::fade_audio_group( 4, 2000 );

        for( unsigned int iY = 0; iY < vRip.size(); ++iY ) {
            for( unsigned int iX = 0; iX < vRip[iY].length(); ++iX ) {
                char cTemp = vRip[iY][iX];
                if( cTemp != ' ' ) {
                    nc_color ncColor = c_light_gray;

                    if( cTemp == '%' ) {
                        ncColor = c_green;

                    } else if( cTemp == '_' || cTemp == '|' ) {
                        ncColor = c_white;

                    } else if( cTemp == '@' ) {
                        ncColor = c_brown;

                    } else if( cTemp == '*' ) {
                        ncColor = c_red;
                    }

                    mvwputch( w_rip, iY + 1, iX + ( FULL_SCREEN_WIDTH / 2 ) - ( iMaxWidth / 2 ), ncColor,
                              vRip[iY][iX] );
                }
            }
        }

        std::string sTemp;
        std::stringstream ssTemp;

        center_print( w_rip, iInfoLine++, c_white, _( "Survived:" ) );

        int turns = calendar::turn - calendar::start;
        int minutes = ( turns / MINUTES( 1 ) ) % 60;
        int hours = ( turns / HOURS( 1 ) ) % 24;
        int days = turns / DAYS( 1 );

        if( days > 0 ) {
            sTemp = string_format( "%dd %dh %dm", days, hours, minutes );
        } else if( hours > 0 ) {
            sTemp = string_format( "%dh %dm", hours, minutes );
        } else {
            sTemp = string_format( "%dm", minutes );
        }

        center_print( w_rip, iInfoLine++, c_white, sTemp );

        int iTotalKills = 0;

        for( const auto &type : MonsterGenerator::generator().get_all_mtypes() ) {
            if( kill_count( type.id ) > 0 ) {
                iTotalKills += kill_count( type.id );
            }
        }

        ssTemp << iTotalKills;

        sTemp = _( "Kills:" );
        mvwprintz( w_rip, 1 + iInfoLine++, ( FULL_SCREEN_WIDTH / 2 ) - 5, c_light_gray,
                   ( sTemp + " " ) );
        wprintz( w_rip, c_magenta, ssTemp.str() );

        sTemp = _( "In memory of:" );
        mvwprintz( w_rip, iNameLine++, ( FULL_SCREEN_WIDTH / 2 ) - ( sTemp.length() / 2 ), c_light_gray,
                   sTemp );

        sTemp = u.name;
        mvwprintz( w_rip, iNameLine++, ( FULL_SCREEN_WIDTH / 2 ) - ( sTemp.length() / 2 ), c_white, sTemp );

        sTemp = _( "Last Words:" );
        mvwprintz( w_rip, iNameLine++, ( FULL_SCREEN_WIDTH / 2 ) - ( sTemp.length() / 2 ), c_light_gray,
                   sTemp );

        int iStartX = ( FULL_SCREEN_WIDTH / 2 ) - ( ( iMaxWidth - 4 ) / 2 );
        std::string sLastWords = string_input_popup()
                                 .window( w_rip, iStartX, iNameLine, iStartX + iMaxWidth - 4 - 1 )
                                 .max_length( iMaxWidth - 4 - 1 )
                                 .query_string();
        death_screen();
        if( uquit == QUIT_SUICIDE ) {
            u.add_memorial_log( pgettext( "memorial_male", "%s committed suicide." ),
                                pgettext( "memorial_female", "%s committed suicide." ),
                                u.name );
        } else {
            u.add_memorial_log( pgettext( "memorial_male", "%s was killed." ),
                                pgettext( "memorial_female", "%s was killed." ),
                                u.name );
        }
        if( !sLastWords.empty() ) {
            u.add_memorial_log( pgettext( "memorial_male", "Last words: %s" ),
                                pgettext( "memorial_female", "Last words: %s" ),
                                sLastWords );
        }
        // Struck the save_player_data here to forestall Weirdness
        move_save_to_graveyard();
        write_memorial_file( sLastWords );
        u.memorial_log.clear();
        std::vector<std::string> characters = list_active_characters();
        // remove current player from the active characters list, as they are dead
        std::vector<std::string>::iterator curchar = std::find( characters.begin(),
                characters.end(), u.name );
        if( curchar != characters.end() ) {
            characters.erase( curchar );
        }

        if( characters.empty() ) {
            bool queryDelete = false;
            bool queryReset = false;

            if( get_option<std::string>( "WORLD_END" ) == "query" ) {
                uilist smenu;
                smenu.allow_cancel = false;
                smenu.addentry( 0, true, 'k', "%s", _( "Keep world" ) );
                smenu.addentry( 1, true, 'r', "%s", _( "Reset world" ) );
                smenu.addentry( 2, true, 'd', "%s", _( "Delete world" ) );
                smenu.query();

                switch( smenu.ret ) {
                    case 0:
                        break;
                    case 1:
                        queryReset = true;
                        break;
                    case 2:
                        queryDelete = true;
                        break;
                }
            }

            if( queryDelete || get_option<std::string>( "WORLD_END" ) == "delete" ) {
                world_generator->delete_world( world_generator->active_world->world_name, true );

            } else if( queryReset || get_option<std::string>( "WORLD_END" ) == "reset" ) {
                world_generator->delete_world( world_generator->active_world->world_name, false );
            }
        } else if( get_option<std::string>( "WORLD_END" ) != "keep" ) {
            std::stringstream message;
            std::string tmpmessage;
            for( auto &character : characters ) {
                tmpmessage += "\n  ";
                tmpmessage += character;
            }
            message << string_format( _( "World retained. Characters remaining:%s" ), tmpmessage );
            popup( message.str(), PF_NONE );
        }
        if( gamemode ) {
            gamemode.reset( new special_game() ); // null gamemode or something..
        }
    }

    //clear all sound channels
    sfx::fade_audio_channel( -1, 300 );
    sfx::fade_audio_group( 1, 300 );
    sfx::fade_audio_group( 2, 300 );
    sfx::fade_audio_group( 3, 300 );
    sfx::fade_audio_group( 4, 300 );

    MAPBUFFER.reset();
    overmap_buffer.clear();

#if defined(__ANDROID__)
    quick_shortcuts_map.clear();
#endif
    return true;
}

static int veh_lumi( vehicle &veh )
{
    float veh_luminance = 0.0;
    float iteration = 1.0;
    auto lights = veh.lights( true );

    for( const auto pt : lights ) {
        const auto &vp = pt->info();
        if( vp.has_flag( VPFLAG_CONE_LIGHT ) ||
            vp.has_flag( VPFLAG_WIDE_CONE_LIGHT ) ) {
            veh_luminance += vp.bonus / iteration;
            iteration = iteration * 1.1;
        }
    }
    // Calculation: see lightmap.cpp
    return LIGHT_RANGE( ( veh_luminance * 3 ) );
}

void game::calc_driving_offset( vehicle *veh )
{
    if( veh == nullptr || !get_option<bool>( "DRIVING_VIEW_OFFSET" ) ) {
        set_driving_view_offset( point_zero );
        return;
    }
    const int g_light_level = static_cast<int>( light_level( u.posz() ) );
    const int light_sight_range = u.sight_range( g_light_level );
    int sight = std::max( veh_lumi( *veh ), light_sight_range );

    // The maximal offset will leave at least this many tiles
    // between the PC and the edge of the main window.
    static const int border_range = 2;
    point max_offset( ( getmaxx( w_terrain ) + 1 ) / 2 - border_range - 1,
                      ( getmaxy( w_terrain ) + 1 ) / 2 - border_range - 1 );

    // velocity at or below this results in no offset at all
    static const float min_offset_vel = 1 * vehicles::vmiph_per_tile;
    // velocity at or above this results in maximal offset
    static const float max_offset_vel = std::min( max_offset.y, max_offset.x ) *
                                        vehicles::vmiph_per_tile;
    float velocity = veh->velocity;
    rl_vec2d offset = veh->move_vec();
    if( !veh->skidding && veh->player_in_control( u ) &&
        std::abs( veh->cruise_velocity - veh->velocity ) < 7 * vehicles::vmiph_per_tile ) {
        // Use the cruise controlled velocity, but only if
        // it is not too different from the actual velocity.
        // The actual velocity changes too often (see above slowdown).
        // Using it makes would make the offset change far too often.
        offset = veh->face_vec();
        velocity = veh->cruise_velocity;
    }
    float rel_offset;
    if( std::fabs( velocity ) < min_offset_vel ) {
        rel_offset = 0;
    } else if( std::fabs( velocity ) > max_offset_vel ) {
        rel_offset = ( velocity > 0 ) ? 1 : -1;
    } else {
        rel_offset = ( velocity - min_offset_vel ) / ( max_offset_vel - min_offset_vel );
    }
    // Squeeze into the corners, by making the offset vector longer,
    // the PC is still in view as long as both offset.x and
    // offset.y are <= 1
    if( std::fabs( offset.x ) > std::fabs( offset.y ) && std::fabs( offset.x ) > 0.2 ) {
        offset.y /= std::fabs( offset.x );
        offset.x = ( offset.x > 0 ) ? +1 : -1;
    } else if( std::fabs( offset.y ) > 0.2 ) {
        offset.x /= std::fabs( offset.y );
        offset.y = offset.y > 0 ? +1 : -1;
    }
    offset.x *= rel_offset;
    offset.y *= rel_offset;
    offset.x *= max_offset.x;
    offset.y *= max_offset.y;
    // [ ----@---- ] sight=6
    // [ --@------ ] offset=2
    // [ -@------# ] offset=3
    // can see sights square in every direction, total visible area is
    // (2*sight+1)x(2*sight+1), but the window is only
    // getmaxx(w_terrain) x getmaxy(w_terrain)
    // The area outside of the window is maxoff (sight-getmax/2).
    // If that value is <= 0, the whole visible area fits the window.
    // don't apply the view offset at all.
    // If the offset is > maxoff, only apply at most maxoff, everything
    // above leads to invisible area in front of the car.
    // It will display (getmax/2+offset) squares in one direction and
    // (getmax/2-offset) in the opposite direction (centered on the PC).
    const point maxoff( ( sight * 2 + 1 - getmaxx( w_terrain ) ) / 2,
                        ( sight * 2 + 1 - getmaxy( w_terrain ) ) / 2 );
    if( maxoff.x <= 0 ) {
        offset.x = 0;
    } else if( offset.x > 0 && offset.x > maxoff.x ) {
        offset.x = maxoff.x;
    } else if( offset.x < 0 && -offset.x > maxoff.x ) {
        offset.x = -maxoff.x;
    }
    if( maxoff.y <= 0 ) {
        offset.y = 0;
    } else if( offset.y > 0 && offset.y > maxoff.y ) {
        offset.y = maxoff.y;
    } else if( offset.y < 0 && -offset.y > maxoff.y ) {
        offset.y = -maxoff.y;
    }

    // Turn the offset into a vector that increments the offset toward the desired position
    // instead of setting it there instantly, should smooth out jerkiness.
    const point offset_difference( offset.x - driving_view_offset.x,
                                   offset.y - driving_view_offset.y );

    const point offset_sign( ( offset_difference.x < 0 ) ? -1 : 1,
                             ( offset_difference.y < 0 ) ? -1 : 1 );
    // Shift the current offset in the direction of the calculated offset by one tile
    // per draw event, but snap to calculated offset if we're close enough to avoid jitter.
    offset.x = ( std::abs( offset_difference.x ) > 1 ) ?
               ( driving_view_offset.x + offset_sign.x ) : offset.x;
    offset.y = ( std::abs( offset_difference.y ) > 1 ) ?
               ( driving_view_offset.y + offset_sign.y ) : offset.y;

    set_driving_view_offset( point( offset.x, offset.y ) );
}

// MAIN GAME LOOP
// Returns true if game is over (death, saved, quit, etc)
bool game::do_turn()
{
    if( is_game_over() ) {
        return cleanup_at_end();
    }
    // Actual stuff
    if( new_game ) {
        new_game = false;
    } else {
        gamemode->per_turn();
        calendar::turn.increment();
    }

    // starting a new turn, clear out temperature cache
    weather.temperature_cache.clear();

    if( npcs_dirty ) {
        load_npcs();
    }

    events.process();
    mission::process_all();

    if( calendar::once_every( 1_days ) ) {
        overmap_buffer.process_mongroups();
    }

    // Move hordes every 2.5 min
    if( calendar::once_every( time_duration::from_minutes( 2.5 ) ) ) {
        overmap_buffer.move_hordes();
        // Hordes that reached the reality bubble need to spawn,
        // make them spawn in invisible areas only.
        m.spawn_monsters( false );
    }

    u.update_body();

    // Auto-save if autosave is enabled
    if( get_option<bool>( "AUTOSAVE" ) &&
        calendar::once_every( 1_turns * get_option<int>( "AUTOSAVE_TURNS" ) ) &&
        !u.is_dead_state() ) {
        autosave();
    }

    weather.update_weather();
    reset_light_level();

    perhaps_add_random_npc();
    process_activity();
    // Process NPC sound events before they move or they hear themselves talking
    for( npc &guy : all_npcs() ) {
        if( rl_dist( guy.pos(), u.pos() ) < MAX_VIEW_DISTANCE ) {
            sounds::process_sound_markers( &guy );
        }
    }

    // Process sound events into sound markers for display to the player.
    sounds::process_sound_markers( &u );

    if( u.is_deaf() ) {
        sfx::do_hearing_loss();
    }

    if( !u.has_effect( efftype_id( "sleep" ) ) ) {
        if( u.moves > 0 || uquit == QUIT_WATCH ) {
            while( u.moves > 0 || uquit == QUIT_WATCH ) {
                cleanup_dead();
                // Process any new sounds the player caused during their turn.
                for( npc &guy : all_npcs() ) {
                    if( rl_dist( guy.pos(), u.pos() ) < MAX_VIEW_DISTANCE ) {
                        sounds::process_sound_markers( &guy );
                    }
                }
                sounds::process_sound_markers( &u );
                if( !u.activity && uquit != QUIT_WATCH ) {
                    draw();
                }

                if( handle_action() ) {
                    ++moves_since_last_save;
                    u.action_taken();
                }

                if( is_game_over() ) {
                    return cleanup_at_end();
                }

                if( uquit == QUIT_WATCH ) {
                    break;
                }
                if( u.activity ) {
                    process_activity();
                }
            }
            // Reset displayed sound markers now that the turn is over.
            // We only want this to happen if the player had a chance to examine the sounds.
            sounds::reset_markers();
        } else {
            handle_key_blocking_activity();
        }
    }

    if( driving_view_offset.x != 0 || driving_view_offset.y != 0 ) {
        // Still have a view offset, but might not be driving anymore,
        // or the option has been deactivated,
        // might also happen when someone dives from a moving car.
        // or when using the handbrake.
        vehicle *veh = veh_pointer_or_null( m.veh_at( u.pos() ) );
        calc_driving_offset( veh );
    }

    // No-scent debug mutation has to be processed here or else it takes time to start working
    if( !u.has_active_bionic( bionic_id( "bio_scent_mask" ) ) &&
        !u.has_trait( trait_id( "DEBUG_NOSCENT" ) ) ) {
        scent.set( u.pos(), u.scent );
        overmap_buffer.set_scent( u.global_omt_location(),  u.scent );
    }
    scent.update( u.pos(), m );

    // We need floor cache before checking falling 'n stuff
    m.build_floor_caches();

    m.process_falling();
    m.vehmove();

    // Process power and fuel consumption for all vehicles, including off-map ones.
    // m.vehmove used to do this, but now it only give them moves instead.
    for( auto &elem : MAPBUFFER ) {
        tripoint sm_loc = elem.first;
        point sm_topleft = sm_to_ms_copy( sm_loc.x, sm_loc.y );
        point in_reality = m.getlocal( sm_topleft );

        submap *sm = elem.second;

        const bool in_bubble_z = m.has_zlevels() || sm_loc.z == get_levz();
        for( auto &veh : sm->vehicles ) {
            veh->idle( in_bubble_z && m.inbounds( in_reality ) );
        }
    }
    m.process_fields();
    m.process_active_items();
    m.creature_in_field( u );

    // Apply sounds from previous turn to monster and NPC AI.
    sounds::process_sounds();
    // Update vision caches for monsters. If this turns out to be expensive,
    // consider a stripped down cache just for monsters.
    m.invalidate_map_cache( get_levz() );
    m.build_map_cache( get_levz(), true );
    monmove();
    if( calendar::once_every( 3_minutes ) ) {
        overmap_npc_move();
    }
    update_stair_monsters();
    u.process_turn();
    if( u.moves < 0 && get_option<bool>( "FORCE_REDRAW" ) ) {
        draw();
        refresh_display();
    }
    u.process_active_items();

    if( get_levz() >= 0 && !u.is_underwater() ) {
        weather_data( weather.weather ).effect();
    }

    const bool player_is_sleeping = u.has_effect( effect_sleep );

    if( player_is_sleeping ) {
        if( calendar::once_every( 30_minutes ) || !player_was_sleeping ) {
            draw();
            //Putting this in here to save on checking
            if( calendar::once_every( 1_hours ) ) {
                add_artifact_dreams( );
            }
        }

        if( calendar::once_every( 1_minutes ) ) {
            query_popup()
            .wait_message( "%s", _( "Wait till you wake up..." ) )
            .on_top( true )
            .show();

            catacurses::refresh();
            refresh_display();
        }
    }

    player_was_sleeping = player_is_sleeping;

    u.update_bodytemp();
    u.update_body_wetness( *weather.weather_precise );
    u.apply_wetness_morale( weather.temperature );
    u.do_skill_rust();

    if( calendar::once_every( 1_minutes ) ) {
        u.update_morale();
    }

    if( calendar::once_every( 9_turns ) ) {
        u.check_and_recover_morale();
    }

    if( !u.is_deaf() ) {
        sfx::remove_hearing_loss();
    }
    sfx::do_danger_music();
    sfx::do_vehicle_engine_sfx();
    sfx::do_vehicle_exterior_engine_sfx();
    sfx::do_fatigue();

    // reset player noise
    u.volume = 0;

    return false;
}

void game::set_driving_view_offset( const point &p )
{
    // remove the previous driving offset,
    // store the new offset and apply the new offset.
    u.view_offset.x -= driving_view_offset.x;
    u.view_offset.y -= driving_view_offset.y;
    driving_view_offset.x = p.x;
    driving_view_offset.y = p.y;
    u.view_offset.x += driving_view_offset.x;
    u.view_offset.y += driving_view_offset.y;
}

void game::process_activity()
{
    if( !u.activity ) {
        return;
    }

    if( calendar::once_every( 5_minutes ) ) {
        draw();
        refresh_display();
    }

    while( u.moves > 0 && u.activity ) {
        u.activity.do_turn( u );
    }
}

void game::catch_a_monster( std::vector<monster *> &catchables, const tripoint &pos, player *p,
                            const time_duration &catch_duration ) // catching function
{
    monster *const fish = random_entry_removed( catchables );
    //spawn the corpse, rotten by a part of the duration
    m.add_item_or_charges( pos, item::make_corpse( fish->type->id, calendar::turn + rng( 0_turns,
                           catch_duration ) ) );
    u.add_msg_if_player( m_good, _( "You caught a %s." ), fish->type->nname() );
    //quietly kill the caught
    fish->no_corpse_quiet = true;
    fish->die( p );
}

void game::cancel_activity()
{
    u.cancel_activity();
}

bool cancel_auto_move( player &p, const std::string &text )
{
    if( p.has_destination() ) {
        add_msg( m_warning, _( "%s. Auto-move canceled" ), text );
        p.clear_destination();
        return true;
    }
    return false;
}

bool game::cancel_activity_or_ignore_query( const distraction_type type, const std::string &text )
{
    if( cancel_auto_move( u, text ) || !u.activity || u.activity.is_distraction_ignored( type ) ) {
        return false;
    }

    bool force_uc = get_option<bool>( "FORCE_CAPITAL_YN" );

    const auto allow_key = [force_uc]( const input_event & evt ) {
        return !force_uc || evt.type != CATA_INPUT_KEYBOARD ||
               // std::lower is undefined outside unsigned char range
               evt.get_first_input() < 'a' || evt.get_first_input() > 'z';
    };

    const auto &action = query_popup()
                         .context( "CANCEL_ACTIVITY_OR_IGNORE_QUERY" )
                         .message( force_uc ?
                                   pgettext( "cancel_activity_or_ignore_query",
                                           "<color_light_red>%s %s (Case Sensitive)</color>" ) :
                                   pgettext( "cancel_activity_or_ignore_query",
                                           "<color_light_red>%s %s</color>" ),
                                   text, u.activity.get_stop_phrase() )
                         .option( "YES", allow_key )
                         .option( "NO", allow_key )
                         .option( "IGNORE", allow_key )
                         .query()
                         .action;

    if( action == "YES" ) {
        u.cancel_activity();
        return true;
    }
    if( action == "IGNORE" ) {
        u.activity.ignore_distraction( type );
        for( auto &activity : u.backlog ) {
            activity.ignore_distraction( type );
        }
    }
    return false;
}

bool game::cancel_activity_query( const std::string &text )
{
    if( cancel_auto_move( u, text ) || !u.activity ) {
        return false;
    }

    if( query_yn( "%s %s", text, u.activity.get_stop_phrase() ) ) {
        u.cancel_activity();
        u.resume_backlog_activity();
        return true;
    }
    return false;
}

unsigned int game::get_seed() const
{
    return seed;
}

void game::set_npcs_dirty()
{
    npcs_dirty = true;
}

void game::set_critter_died()
{
    critter_died = true;
}

int get_heat_radiation( const tripoint &location, bool direct )
{
    // Direct heat from fire sources
    // Cache fires to avoid scanning the map around us bp times
    // Stored as intensity-distance pairs
    int temp_mod = 0;
    std::vector<std::pair<int, int>> fires;
    fires.reserve( 13 * 13 );
    int best_fire = 0;
    for( const tripoint &dest : g->m.points_in_radius( location, 6 ) ) {
        int heat_intensity = 0;

        int ffire = g->m.get_field_strength( dest, fd_fire );
        if( ffire > 0 ) {
            heat_intensity = ffire;
        } else if( g->m.tr_at( dest ).loadid == tr_lava ) {
            heat_intensity = 3;
        }
        if( heat_intensity == 0 || !g->m.sees( location, dest, -1 ) ) {
            // No heat source here
            continue;
        }
        // Ensure fire_dist >= 1 to avoid divide-by-zero errors.
        const int fire_dist = std::max( 1, square_dist( dest, location ) );
        fires.emplace_back( std::make_pair( heat_intensity, fire_dist ) );
        if( fire_dist <= 1 ) {
            // Extend limbs/lean over a single adjacent fire to warm up
            best_fire = std::max( best_fire, heat_intensity );
        }
    }

    for( const auto &intensity_dist : fires ) {
        const int intensity = intensity_dist.first;
        const int distance = intensity_dist.second;
        temp_mod += 6 * intensity * intensity / distance;
    }
    if( direct ) {
        return best_fire;
    }
    return temp_mod;
}

int get_convection_temperature( const tripoint &location )
{
    // Heat from hot air (fields)
    int temp_mod = 0;
    const trap &trap_at_pos = g->m.tr_at( location );
    // directly on fire/lava tiles
    int tile_strength = g->m.get_field_strength( location, fd_fire );
    if( tile_strength > 0 || trap_at_pos.loadid == tr_lava ) {
        temp_mod += 300;
    }
    // hot air of a fire/lava
    auto tile_strength_mod = []( const tripoint & loc, field_id fld, int case_1, int case_2,
    int case_3 ) {
        int strength = g->m.get_field_strength( loc, fld );
        int cases[3] = { case_1, case_2, case_3 };
        return ( strength > 0 && strength < 4 ) ? cases[ strength - 1 ] : 0;
    };

    temp_mod += tile_strength_mod( location, fd_hot_air1,  2,   6,  10 );
    temp_mod += tile_strength_mod( location, fd_hot_air2,  6,  16,  20 );
    temp_mod += tile_strength_mod( location, fd_hot_air3, 16,  40,  70 );
    temp_mod += tile_strength_mod( location, fd_hot_air4, 70, 100, 160 );

    return temp_mod;
}

int game::assign_mission_id()
{
    int ret = next_mission_id;
    next_mission_id++;
    return ret;
}

npc *game::find_npc( int id )
{
    return overmap_buffer.find_npc( id ).get();
}

int game::kill_count( const mtype_id &mon )
{
    if( kills.find( mon ) != kills.end() ) {
        return kills[mon];
    }
    return 0;
}

int game::kill_count( const species_id &spec )
{
    int result = 0;
    for( const auto &pair : kills ) {
        if( pair.first->in_species( spec ) ) {
            result += pair.second;
        }
    }
    return result;
}

void game::increase_kill_count( const mtype_id &id )
{
    kills[id]++;
}

void game::record_npc_kill( const npc &p )
{
    npc_kills.push_back( p.get_name() );
}

void game::add_npc_follower( const int &id )
{
    follower_ids.insert( id );
    u.follower_ids.insert( id );
}

void game::remove_npc_follower( const int &id )
{
    follower_ids.erase( id );
    u.follower_ids.erase( id );
}

void update_faction_api( npc *guy )
{
    if( guy->get_faction_ver() < 2 ) {
        guy->set_fac( your_followers );
        guy->set_faction_ver( 2 );
    }
}

void game::validate_npc_followers()
{
    // Make sure visible followers are in the list.
    const std::vector<npc *> visible_followers = get_npcs_if( [&]( const npc & guy ) {
        return guy.is_player_ally();
    } );
    for( npc *guy : visible_followers ) {
        update_faction_api( guy );
        add_npc_follower( guy->getID() );
    }
    // Make sure overmapbuffered NPC followers are in the list.
    for( const auto &temp_guy : overmap_buffer.get_npcs_near_player( 300 ) ) {
        npc *guy = temp_guy.get();
        if( guy->is_player_ally() ) {
            update_faction_api( guy );
            add_npc_follower( guy->getID() );
        }
    }
    // Make sure that serialized player followers sync up with game list
    for( const auto &temp_id : u.follower_ids ) {
        add_npc_follower( temp_id );
    }
}

void game::validate_camps()
{
    basecamp camp = m.hoist_submap_camp( u.pos() );
    if( camp.is_valid() ) {
        overmap_buffer.add_camp( camp );
        m.remove_submap_camp( u.pos() );
    } else if( camp.camp_omt_pos() != tripoint_zero ) {
        std::string camp_name = _( "Faction Camp" );
        camp.set_name( camp_name );
        overmap_buffer.add_camp( camp );
        m.remove_submap_camp( u.pos() );
    }
}

std::set<int> game::get_follower_list()
{
    return follower_ids;
}

std::list<std::string> game::get_npc_kill()
{
    return npc_kills;
}

void game::handle_key_blocking_activity()
{
    // If player is performing a task and a monster is dangerously close, warn them
    // regardless of previous safemode warnings
    if( u.activity && !u.has_activity( activity_id( "ACT_AIM" ) ) &&
        u.activity.moves_left > 0 &&
        !u.activity.is_distraction_ignored( distraction_type::hostile_spotted ) ) {
        Creature *hostile_critter = is_hostile_very_close();
        if( hostile_critter != nullptr ) {
            if( cancel_activity_or_ignore_query( distraction_type::hostile_spotted,
                                                 string_format( _( "The %s is dangerously close!" ),
                                                         hostile_critter->get_name() ) ) ) {
                return;
            }
        }
    }

    if( u.activity && u.activity.moves_left > 0 ) {
        input_context ctxt = get_default_mode_input_context();
        const std::string action = ctxt.handle_input( 0 );
        if( action == "pause" ) {
            cancel_activity_query( _( "Confirm:" ) );
        } else if( action == "player_data" ) {
            u.disp_info();
        } else if( action == "messages" ) {
            Messages::display_messages();
            refresh_all();
        } else if( action == "help" ) {
            get_help().display_help();
            refresh_all();
        }
    }
}

/* item submenu for 'i' and '/'
* It use draw_item_info to draw item info and action menu
*
* @param pos position of item in inventory
* @param iStartX Left coordinate of the item info window
* @param iWidth width of the item info window (height = height of terminal)
* @return getch
*/
int game::inventory_item_menu( int pos, int iStartX, int iWidth,
                               const inventory_item_menu_positon position )
{
    int cMenu = static_cast<int>( '+' );

    item &oThisItem = u.i_at( pos );
    if( u.has_item( oThisItem ) ) {
#if defined(__ANDROID__)
        if( get_option<bool>( "ANDROID_INVENTORY_AUTOADD" ) ) {
            add_key_to_quick_shortcuts( oThisItem.invlet, "INVENTORY", false );
        }
#endif

        std::vector<iteminfo> vThisItem;
        std::vector<iteminfo> vDummy;

        const bool bHPR = get_auto_pickup().has_rule( &oThisItem );
        const hint_rating rate_drop_item = u.weapon.has_flag( "NO_UNWIELD" ) ? HINT_CANT : HINT_GOOD;

        int max_text_length = 0;
        uilist action_menu;
        action_menu.allow_anykey = true;
        const auto addentry = [&]( const char key, const std::string & text, const hint_rating hint ) {
            // The char is used as retval from the uilist *and* as hotkey.
            action_menu.addentry( key, true, key, text );
            auto &entry = action_menu.entries.back();
            switch( hint ) {
                case HINT_CANT:
                    entry.text_color = c_light_gray;
                    break;
                case HINT_IFFY:
                    entry.text_color = c_light_red;
                    break;
                case HINT_GOOD:
                    entry.text_color = c_light_green;
                    break;
            }
            max_text_length = std::max( max_text_length, utf8_width( text ) );
        };
        addentry( 'a', pgettext( "action", "activate" ), u.rate_action_use( oThisItem ) );
        addentry( 'R', pgettext( "action", "read" ), u.rate_action_read( oThisItem ) );
        addentry( 'E', pgettext( "action", "eat" ), u.rate_action_eat( oThisItem ) );
        addentry( 'W', pgettext( "action", "wear" ), u.rate_action_wear( oThisItem ) );
        addentry( 'w', pgettext( "action", "wield" ), HINT_GOOD );
        addentry( 't', pgettext( "action", "throw" ), HINT_GOOD );
        addentry( 'c', pgettext( "action", "change side" ), u.rate_action_change_side( oThisItem ) );
        addentry( 'T', pgettext( "action", "take off" ), u.rate_action_takeoff( oThisItem ) );
        addentry( 'd', pgettext( "action", "drop" ), rate_drop_item );
        addentry( 'U', pgettext( "action", "unload" ), u.rate_action_unload( oThisItem ) );
        addentry( 'r', pgettext( "action", "reload" ), u.rate_action_reload( oThisItem ) );
        addentry( 'p', pgettext( "action", "part reload" ), u.rate_action_reload( oThisItem ) );
        addentry( 'm', pgettext( "action", "mend" ), u.rate_action_mend( oThisItem ) );
        addentry( 'D', pgettext( "action", "disassemble" ), u.rate_action_disassemble( oThisItem ) );

        if( oThisItem.is_favorite ) {
            addentry( 'f', pgettext( "action", "unfavorite" ), HINT_GOOD );
        } else {
            addentry( 'f', pgettext( "action", "favorite" ), HINT_GOOD );
        }

        addentry( '=', pgettext( "action", "reassign" ), HINT_GOOD );

        if( bHPR ) {
            addentry( '-', _( "Autopickup" ), HINT_IFFY );
        } else {
            addentry( '+', _( "Autopickup" ), HINT_GOOD );
        }

        int iScrollPos = 0;
        oThisItem.info( true, vThisItem );

        // +2+2 for border and adjacent spaces, +2 for '<hotkey><space>'
        int popup_width = max_text_length + 2 + 2 + 2;
        int popup_x = 0;
        switch( position ) {
            case RIGHT_TERMINAL_EDGE:
                popup_x = 0;
                break;
            case LEFT_OF_INFO:
                popup_x = iStartX - popup_width;
                break;
            case RIGHT_OF_INFO:
                popup_x = iStartX + iWidth;
                break;
            case LEFT_TERMINAL_EDGE:
                popup_x = TERMX - popup_width;
                break;
        }

        // TODO: Ideally the setup of uilist would be split into calculate variables (size, width...),
        // and actual window creation. This would allow us to let uilist calculate the width, we can
        // use that to adjust its location afterwards.
        action_menu.w_y = VIEW_OFFSET_Y;
        action_menu.w_x = popup_x + VIEW_OFFSET_X;
        action_menu.w_width = popup_width;
        // Filtering isn't needed, the number of entries is manageable.
        action_menu.filtering = false;
        // Default menu border color is different, this matches the border of the item info window.
        action_menu.border_color = BORDER_COLOR;

        do {
            draw_item_info( iStartX, iWidth, VIEW_OFFSET_X, TERMY - VIEW_OFFSET_Y * 2, oThisItem.tname(),
                            oThisItem.type_name(), vThisItem, vDummy,
                            iScrollPos, true, false, false );
            const int prev_selected = action_menu.selected;
            action_menu.query( false );
            if( action_menu.ret >= 0 ) {
                cMenu = action_menu.ret; /* Remember: hotkey == retval, see addentry above. */
            } else if( action_menu.ret == UILIST_UNBOUND && action_menu.keypress == KEY_RIGHT ) {
                // Simulate KEY_RIGHT == '\n' (confirm currently selected entry) for compatibility with old version.
                // TODO: ideally this should be done in the uilist, maybe via a callback.
                cMenu = action_menu.ret = action_menu.entries[action_menu.selected].retval;
            } else if( action_menu.keypress == KEY_PPAGE || action_menu.keypress == KEY_NPAGE ) {
                cMenu = action_menu.keypress;
                // Prevent the menu from scrolling with this key. TODO: Ideally the menu
                // could be instructed to ignore these two keys instead of scrolling.
                action_menu.selected = prev_selected;
                action_menu.fselected = prev_selected;
                action_menu.vshift = 0;
            } else {
                cMenu = 0;
            }

            switch( cMenu ) {
                case 'a':
                    use_item( pos );
                    break;
                case 'E':
                    eat( pos );
                    break;
                case 'W':
                    u.wear( u.i_at( pos ) );
                    break;
                case 'w':
                    wield( pos );
                    break;
                case 't':
                    plthrow( pos );
                    break;
                case 'c':
                    change_side( pos );
                    break;
                case 'T':
                    u.takeoff( u.i_at( pos ) );
                    break;
                case 'd':
                    u.drop( pos, u.pos() );
                    break;
                case 'U':
                    unload( pos );
                    break;
                case 'r':
                    reload( pos );
                    break;
                case 'p':
                    reload( pos, true );
                    break;
                case 'm':
                    mend( pos );
                    break;
                case 'R':
                    u.read( pos );
                    break;
                case 'D':
                    u.disassemble( pos );
                    break;
                case 'f':
                    oThisItem.is_favorite = !oThisItem.is_favorite;
                    break;
                case '=':
                    game_menus::inv::reassign_letter( u, u.i_at( pos ) );
                    break;
                case KEY_PPAGE:
                    iScrollPos--;
                    break;
                case KEY_NPAGE:
                    iScrollPos++;
                    break;
                case '+':
                    if( !bHPR ) {
                        get_auto_pickup().add_rule( &oThisItem );
                        add_msg( m_info, _( "'%s' added to character pickup rules." ), oThisItem.tname( 1,
                                 false ) );
                    }
                    break;
                case '-':
                    if( bHPR ) {
                        get_auto_pickup().remove_rule( &oThisItem );
                        add_msg( m_info, _( "'%s' removed from character pickup rules." ), oThisItem.tname( 1,
                                 false ) );
                    }
                    break;
                default:
                    break;
            }
        } while( action_menu.ret == UILIST_WAIT_INPUT || action_menu.ret == UILIST_UNBOUND );
    }
    return cMenu;
}

// Checks input to see if mouse was moved and handles the mouse view box accordingly.
// Returns true if input requires breaking out into a game action.
bool game::handle_mouseview( input_context &ctxt, std::string &action )
{
    cata::optional<tripoint> liveview_pos;
    do {
        action = ctxt.handle_input();
        if( action == "MOUSE_MOVE" ) {
            const cata::optional<tripoint> mouse_pos = ctxt.get_coordinates( w_terrain );
            if( mouse_pos && ( !liveview_pos || *mouse_pos != *liveview_pos ) ) {
                liveview_pos = mouse_pos;
                liveview.show( *liveview_pos );
            } else if( !mouse_pos ) {
                liveview_pos.reset();
                liveview.hide();
            }
        }
    } while( action == "MOUSE_MOVE" ); // Freeze animation when moving the mouse

    if( action != "TIMEOUT" ) {
        // Keyboard event, break out of animation loop
        liveview.hide();
        return false;
    }

    // Mouse movement or un-handled key
    return true;
}

tripoint game::mouse_edge_scrolling( input_context ctxt, const int speed )
{
    const int rate = get_option<int>( "EDGE_SCROLL" );
    tripoint ret = tripoint_zero;
    if( rate == -1 ) {
        // Fast return when the option is disabled.
        return ret;
    }
    // Ensure the parameters are used even if the #if below is false
    ( void ) ctxt;
    ( void ) speed;
#if (defined TILES || defined _WIN32 || defined WINDOWS)
    auto now = std::chrono::steady_clock::now();
    if( now < last_mouse_edge_scroll + std::chrono::milliseconds( rate ) ) {
        return ret;
    } else {
        last_mouse_edge_scroll = now;
    }
    const input_event event = ctxt.get_raw_input();
    if( event.type == CATA_INPUT_MOUSE ) {
        const int threshold_x = projected_window_width() / 100;
        const int threshold_y = projected_window_height() / 100;
        if( event.mouse_x <= threshold_x ) {
            ret.x -= speed;
        } else if( event.mouse_x >= projected_window_width() - threshold_x ) {
            ret.x += speed;
        }
        if( event.mouse_y <= threshold_y ) {
            ret.y -= speed;
        } else if( event.mouse_y >= projected_window_height() - threshold_y ) {
            ret.y += speed;
        }
        last_mouse_edge_scroll_vector = ret;
    } else if( event.type == CATA_INPUT_TIMEOUT ) {
        return last_mouse_edge_scroll_vector;
    }
#endif
    return ret;
}

tripoint game::mouse_edge_scrolling_terrain( input_context &ctxt )
{
    return mouse_edge_scrolling( ctxt, std::max( DEFAULT_TILESET_ZOOM / tileset_zoom, 1 ) );
}

tripoint game::mouse_edge_scrolling_overmap( input_context &ctxt )
{
    return mouse_edge_scrolling( ctxt, 1 );
}

#if defined(TILES)
void rescale_tileset( int size );
#endif

input_context get_default_mode_input_context()
{
    input_context ctxt( "DEFAULTMODE" );
    // Because those keys move the character, they don't pan, as their original name says
    ctxt.set_iso( true );
    ctxt.register_action( "UP", _( "Move North" ) );
    ctxt.register_action( "RIGHTUP", _( "Move Northeast" ) );
    ctxt.register_action( "RIGHT", _( "Move East" ) );
    ctxt.register_action( "RIGHTDOWN", _( "Move Southeast" ) );
    ctxt.register_action( "DOWN", _( "Move South" ) );
    ctxt.register_action( "LEFTDOWN", _( "Move Southwest" ) );
    ctxt.register_action( "LEFT", _( "Move West" ) );
    ctxt.register_action( "LEFTUP", _( "Move Northwest" ) );
    ctxt.register_action( "pause" );
    ctxt.register_action( "LEVEL_DOWN", _( "Descend Stairs" ) );
    ctxt.register_action( "LEVEL_UP", _( "Ascend Stairs" ) );
    ctxt.register_action( "toggle_map_memory" );
    ctxt.register_action( "center" );
    ctxt.register_action( "shift_n" );
    ctxt.register_action( "shift_ne" );
    ctxt.register_action( "shift_e" );
    ctxt.register_action( "shift_se" );
    ctxt.register_action( "shift_s" );
    ctxt.register_action( "shift_sw" );
    ctxt.register_action( "shift_w" );
    ctxt.register_action( "shift_nw" );
    ctxt.register_action( "cycle_move" );
    ctxt.register_action( "reset_move" );
    ctxt.register_action( "toggle_run" );
    ctxt.register_action( "toggle_crouch" );
    ctxt.register_action( "open_movement" );
    ctxt.register_action( "open" );
    ctxt.register_action( "close" );
    ctxt.register_action( "smash" );
    ctxt.register_action( "loot" );
    ctxt.register_action( "examine" );
    ctxt.register_action( "advinv" );
    ctxt.register_action( "pickup" );
    ctxt.register_action( "pickup_feet" );
    ctxt.register_action( "grab" );
    ctxt.register_action( "haul" );
    ctxt.register_action( "butcher" );
    ctxt.register_action( "chat" );
    ctxt.register_action( "look" );
    ctxt.register_action( "peek" );
    ctxt.register_action( "listitems" );
    ctxt.register_action( "zones" );
    ctxt.register_action( "inventory" );
    ctxt.register_action( "compare" );
    ctxt.register_action( "organize" );
    ctxt.register_action( "apply" );
    ctxt.register_action( "apply_wielded" );
    ctxt.register_action( "wear" );
    ctxt.register_action( "take_off" );
    ctxt.register_action( "eat" );
    ctxt.register_action( "open_consume" );
    ctxt.register_action( "read" );
    ctxt.register_action( "wield" );
    ctxt.register_action( "pick_style" );
    ctxt.register_action( "reload_item" );
    ctxt.register_action( "reload_weapon" );
    ctxt.register_action( "unload" );
    ctxt.register_action( "throw" );
    ctxt.register_action( "fire" );
    ctxt.register_action( "fire_burst" );
    ctxt.register_action( "select_fire_mode" );
    ctxt.register_action( "drop" );
    ctxt.register_action( "drop_adj" );
    ctxt.register_action( "bionics" );
    ctxt.register_action( "mutations" );
    ctxt.register_action( "sort_armor" );
    ctxt.register_action( "wait" );
    ctxt.register_action( "craft" );
    ctxt.register_action( "recraft" );
    ctxt.register_action( "long_craft" );
    ctxt.register_action( "construct" );
    ctxt.register_action( "disassemble" );
    ctxt.register_action( "sleep" );
    ctxt.register_action( "control_vehicle" );
    ctxt.register_action( "auto_travel_mode" );
    ctxt.register_action( "safemode" );
    ctxt.register_action( "autosafe" );
    ctxt.register_action( "autoattack" );
    ctxt.register_action( "ignore_enemy" );
    ctxt.register_action( "whitelist_enemy" );
    ctxt.register_action( "save" );
    ctxt.register_action( "quicksave" );
#if !defined(RELEASE)
    ctxt.register_action( "quickload" );
#endif
    ctxt.register_action( "quit" );
    ctxt.register_action( "player_data" );
    ctxt.register_action( "map" );
    ctxt.register_action( "sky" );
    ctxt.register_action( "missions" );
    ctxt.register_action( "factions" );
    ctxt.register_action( "kills" );
    ctxt.register_action( "morale" );
    ctxt.register_action( "messages" );
    ctxt.register_action( "help" );
    ctxt.register_action( "open_keybindings" );
    ctxt.register_action( "open_options" );
    ctxt.register_action( "open_autopickup" );
    ctxt.register_action( "open_safemode" );
    ctxt.register_action( "open_color" );
    ctxt.register_action( "open_world_mods" );
    ctxt.register_action( "debug" );
    ctxt.register_action( "debug_scent" );
    ctxt.register_action( "debug_mode" );
    ctxt.register_action( "zoom_out" );
    ctxt.register_action( "zoom_in" );
#if !defined(__ANDROID__)
    ctxt.register_action( "toggle_fullscreen" );
#endif
    ctxt.register_action( "toggle_pixel_minimap" );
    ctxt.register_action( "toggle_panel_adm" );
    ctxt.register_action( "reload_tileset" );
    ctxt.register_action( "toggle_auto_features" );
    ctxt.register_action( "toggle_auto_pulp_butcher" );
    ctxt.register_action( "toggle_auto_mining" );
    ctxt.register_action( "toggle_auto_foraging" );
    ctxt.register_action( "action_menu" );
    ctxt.register_action( "main_menu" );
    ctxt.register_action( "item_action_menu" );
    ctxt.register_action( "ANY_INPUT" );
    ctxt.register_action( "COORDINATE" );
    ctxt.register_action( "MOUSE_MOVE" );
    ctxt.register_action( "SELECT" );
    ctxt.register_action( "SEC_SELECT" );
    return ctxt;
}

vehicle *game::remoteveh()
{
    if( calendar::turn == remoteveh_cache_time ) {
        return remoteveh_cache;
    }
    remoteveh_cache_time = calendar::turn;
    std::stringstream remote_veh_string( u.get_value( "remote_controlling_vehicle" ) );
    if( remote_veh_string.str().empty() ||
        ( !u.has_active_bionic( bio_remote ) && !u.has_active_item( "remotevehcontrol" ) ) ) {
        remoteveh_cache = nullptr;
    } else {
        tripoint vp;
        remote_veh_string >> vp.x >> vp.y >> vp.z;
        vehicle *veh = veh_pointer_or_null( m.veh_at( vp ) );
        if( veh && veh->fuel_left( "battery", true ) > 0 ) {
            remoteveh_cache = veh;
        } else {
            remoteveh_cache = nullptr;
        }
    }
    return remoteveh_cache;
}

void game::setremoteveh( vehicle *veh )
{
    remoteveh_cache_time = calendar::turn;
    remoteveh_cache = veh;
    if( veh != nullptr && !u.has_active_bionic( bio_remote ) &&
        !u.has_active_item( "remotevehcontrol" ) ) {
        debugmsg( "Tried to set remote vehicle without bio_remote or remotevehcontrol" );
        veh = nullptr;
    }

    if( veh == nullptr ) {
        u.remove_value( "remote_controlling_vehicle" );
        return;
    }

    std::stringstream remote_veh_string;
    const tripoint vehpos = veh->global_pos3();
    remote_veh_string << vehpos.x << ' ' << vehpos.y << ' ' << vehpos.z;
    u.set_value( "remote_controlling_vehicle", remote_veh_string.str() );
}

bool game::try_get_left_click_action( action_id &act, const tripoint &mouse_target )
{
    bool new_destination = true;
    if( !destination_preview.empty() ) {
        auto &final_destination = destination_preview.back();
        if( final_destination.x == mouse_target.x && final_destination.y == mouse_target.y ) {
            // Second click
            new_destination = false;
            u.set_destination( destination_preview );
            destination_preview.clear();
            act = u.get_next_auto_move_direction();
            if( act == ACTION_NULL ) {
                // Something went wrong
                u.clear_destination();
                return false;
            }
        }
    }

    if( new_destination ) {
        destination_preview = m.route( u.pos(), mouse_target, u.get_pathfinding_settings(),
                                       u.get_path_avoid() );
        return false;
    }

    return true;
}

bool game::try_get_right_click_action( action_id &act, const tripoint &mouse_target )
{
    const bool cleared_destination = !destination_preview.empty();
    u.clear_destination();
    destination_preview.clear();

    if( cleared_destination ) {
        // Produce no-op if auto-move had just been cleared on this action
        // e.g. from a previous single left mouse click. This has the effect
        // of right-click cancelling an auto-move before it is initiated.
        return false;
    }

    const bool is_adjacent = square_dist( mouse_target.x, mouse_target.y, u.posx(), u.posy() ) <= 1;
    const bool is_self = square_dist( mouse_target.x, mouse_target.y, u.posx(), u.posy() ) <= 0;
    if( const monster *const mon = critter_at<monster>( mouse_target ) ) {
        if( !u.sees( *mon ) ) {
            add_msg( _( "Nothing relevant here." ) );
            return false;
        }

        if( !u.weapon.is_gun() ) {
            add_msg( m_info, _( "You are not wielding a ranged weapon." ) );
            return false;
        }

        // TODO: Add weapon range check. This requires weapon to be reloaded.

        act = ACTION_FIRE;
    } else if( is_adjacent &&
               m.close_door( tripoint( mouse_target.x, mouse_target.y, u.posz() ), !m.is_outside( u.pos() ),
                             true ) ) {
        act = ACTION_CLOSE;
    } else if( is_self ) {
        act = ACTION_PICKUP;
    } else if( is_adjacent ) {
        act = ACTION_EXAMINE;
    } else {
        add_msg( _( "Nothing relevant here." ) );
        return false;
    }

    return true;
}

bool game::is_game_over()
{
    if( uquit == QUIT_WATCH ) {
        // deny player movement and dodging
        u.moves = 0;
        // prevent pain from updating
        u.set_pain( 0 );
        // prevent dodging
        u.dodges_left = 0;
        return false;
    }
    if( uquit == QUIT_DIED ) {
        if( u.in_vehicle ) {
            m.unboard_vehicle( u.pos() );
        }
        u.place_corpse();
        return true;
    }
    if( uquit == QUIT_SUICIDE ) {
        if( u.in_vehicle ) {
            m.unboard_vehicle( u.pos() );
        }
        return true;
    }
    if( uquit != QUIT_NO ) {
        return true;
    }
    // is_dead_state() already checks hp_torso && hp_head, no need to for loop it
    if( u.is_dead_state() ) {
        Messages::deactivate();
        if( get_option<std::string>( "DEATHCAM" ) == "always" ) {
            uquit = QUIT_WATCH;
        } else if( get_option<std::string>( "DEATHCAM" ) == "ask" ) {
            uquit = query_yn( _( "Watch the last moments of your life...?" ) ) ?
                    QUIT_WATCH : QUIT_DIED;
        } else if( get_option<std::string>( "DEATHCAM" ) == "never" ) {
            uquit = QUIT_DIED;
        } else {
            // Something funky happened here, just die.
            dbg( D_ERROR ) << "no deathcam option given to options, defaulting to QUIT_DIED";
            uquit = QUIT_DIED;
        }
        return is_game_over();
    }
    return false;
}

void game::death_screen()
{
    gamemode->game_over();
    Messages::display_messages();
    disp_kills();
    disp_NPC_epilogues();
    follower_ids.clear();
    disp_faction_ends();
}

void game::move_save_to_graveyard()
{
    const std::string &save_dir      = get_world_base_save_path();
    const std::string &graveyard_dir = FILENAMES["graveyarddir"];
    const std::string &prefix        = base64_encode( u.name ) + ".";

    if( !assure_dir_exist( graveyard_dir ) ) {
        debugmsg( "could not create graveyard path '%s'", graveyard_dir );
    }

    const auto save_files = get_files_from_path( prefix, save_dir );
    if( save_files.empty() ) {
        debugmsg( "could not find save files in '%s'", save_dir );
    }

    for( const auto &src_path : save_files ) {
        const std::string dst_path = graveyard_dir +
                                     src_path.substr( src_path.rfind( '/' ), std::string::npos );

        if( rename_file( src_path, dst_path ) ) {
            continue;
        }

        debugmsg( "could not rename file '%s' to '%s'", src_path, dst_path );

        if( remove_file( src_path ) ) {
            continue;
        }

        debugmsg( "could not remove file '%s'", src_path );
    }
}

void game::load_master()
{
    using namespace std::placeholders;
    const auto datafile = get_world_base_save_path() + "/master.gsav";
    read_from_file_optional( datafile, std::bind( &game::unserialize_master, this, _1 ) );
    faction_manager_ptr->create_if_needed();
}

bool game::load( const std::string &world )
{
    world_generator->init();
    const WORLDPTR wptr = world_generator->get_world( world );
    if( !wptr ) {
        return false;
    }
    if( wptr->world_saves.empty() ) {
        debugmsg( "world '%s' contains no saves", world );
        return false;
    }

    try {
        world_generator->set_active_world( wptr );
        g->setup();
        g->load( wptr->world_saves.front() );
    } catch( const std::exception &err ) {
        debugmsg( "cannot load world '%s': %s", world, err.what() );
        return false;
    }

    return true;
}

void game::load( const save_t &name )
{
    using namespace std::placeholders;

    const std::string worldpath = get_world_base_save_path() + "/";
    const std::string playerpath = worldpath + name.base_path();

    // Now load up the master game data; factions (and more?)
    load_master();
    u = player();
    u.name = name.player_name();
    // This should be initialized more globally (in player/Character constructor)
    u.weapon = item( "null", 0 );
    if( !read_from_file( playerpath + ".sav", std::bind( &game::unserialize, this, _1 ) ) ) {
        return;
    }

    read_from_file_optional_json( playerpath + ".mm", [&]( JsonIn & jsin ) {
        u.deserialize_map_memory( jsin );
    } );

    read_from_file_optional( worldpath + name.base_path() + ".weather", std::bind( &game::load_weather,
                             this, _1 ) );
    weather.nextweather = calendar::turn;

    read_from_file_optional( worldpath + name.base_path() + ".log",
                             std::bind( &player::load_memorial_file, &u, _1 ) );

#if defined(__ANDROID__)
    read_from_file_optional( worldpath + name.base_path() + ".shortcuts",
                             std::bind( &game::load_shortcuts, this, _1 ) );
#endif

    // Now that the player's worn items are updated, their sight limits need to be
    // recalculated. (This would be cleaner if u.worn were private.)
    u.recalc_sight_limits();

    if( !gamemode ) {
        gamemode.reset( new special_game() );
    }

    safe_mode = get_option<bool>( "SAFEMODE" ) ? SAFE_MODE_ON : SAFE_MODE_OFF;
    mostseen = 0; // ...and mostseen is 0, we haven't seen any monsters yet.

    init_autosave();
    get_auto_pickup().load_character(); // Load character auto pickup rules
    get_safemode().load_character(); // Load character safemode rules
    zone_manager::get_manager().load_zones(); // Load character world zones
    read_from_file_optional( get_world_base_save_path() + "/uistate.json", []( std::istream & stream ) {
        JsonIn jsin( stream );
        uistate.deserialize( jsin );
    } );

    reload_npcs();
    validate_npc_followers();
    validate_camps();
    update_map( u );

    // legacy, needs to be here as we access the map.
    if( u.getID() == 0 || u.getID() == -1 ) {
        // player does not have a real id, so assign a new one,
        u.setID( assign_npc_id() );
        // The vehicle stores the IDs of the boarded players, so update it, too.
        if( u.in_vehicle ) {
            if( const cata::optional<vpart_reference> vp = m.veh_at(
                        u.pos() ).part_with_feature( "BOARDABLE", true ) ) {
                vp->part().passenger_id = u.getID();
            }
        }
    }

    u.reset();
    draw();
}

void game::load_world_modfiles( loading_ui &ui )
{
    catacurses::erase();
    catacurses::refresh();

    auto &mods = world_generator->active_world->active_mod_order;

    // remove any duplicates whilst preserving order (fixes #19385)
    std::set<mod_id> found;
    mods.erase( std::remove_if( mods.begin(), mods.end(), [&found]( const mod_id & e ) {
        if( found.count( e ) ) {
            return true;
        } else {
            found.insert( e );
            return false;
        }
    } ), mods.end() );

    // require at least one core mod (saves before version 6 may implicitly require dda pack)
    if( std::none_of( mods.begin(), mods.end(), []( const mod_id & e ) {
    return e->core;
} ) ) {
        mods.insert( mods.begin(), mod_id( "dda" ) );
    }

    load_artifacts( get_world_base_save_path() + "/artifacts.gsav" );
    // this code does not care about mod dependencies,
    // it assumes that those dependencies are static and
    // are resolved during the creation of the world.
    // That means world->active_mod_order contains a list
    // of mods in the correct order.
    load_packs( _( "Loading files" ), mods, ui );

    // Load additional mods from that world-specific folder
    load_data_from_dir( get_world_base_save_path() + "/mods", "custom", ui );

    catacurses::erase();
    catacurses::refresh();

    DynamicDataLoader::get_instance().finalize_loaded_data( ui );
}

bool game::load_packs( const std::string &msg, const std::vector<mod_id> &packs, loading_ui &ui )
{
    ui.new_context( msg );
    std::vector<mod_id> missing;
    std::vector<mod_id> available;

    for( const mod_id &e : packs ) {
        if( e.is_valid() ) {
            available.emplace_back( e );
            ui.add_entry( e->name() );
        } else {
            missing.push_back( e );
        }
    }

    ui.show();
    for( const auto &e : available ) {
        const MOD_INFORMATION &mod = *e;
        load_data_from_dir( mod.path, mod.ident.str(), ui );

        // if mod specifies legacy migrations load any that are required
        if( !mod.legacy.empty() ) {
            for( int i = get_option<int>( "CORE_VERSION" ); i < core_version; ++i ) {
                popup_status( msg.c_str(), _( "Applying legacy migration (%s %i/%i)" ),
                              e.c_str(), i, core_version - 1 );
                load_data_from_dir( string_format( "%s/%i", mod.legacy.c_str(), i ), mod.ident.str(), ui );
            }
        }

        ui.proceed();
    }

    for( const auto &e : missing ) {
        debugmsg( "unknown content %s", e.c_str() );
    }

    return missing.empty();
}

void game::reset_npc_dispositions()
{
    for( auto elem : follower_ids ) {
        std::shared_ptr<npc> npc_to_get = overmap_buffer.find_npc( elem );
        if( !npc_to_get )  {
            continue;
        }
        npc *npc_to_add = npc_to_get.get();
        npc_to_add->chatbin.missions.clear();
        npc_to_add->chatbin.missions_assigned.clear();
        npc_to_add->mission = NPC_MISSION_NULL;
        npc_to_add->chatbin.mission_selected = nullptr;
        npc_to_add->set_attitude( NPCATT_NULL );
        npc_to_add->op_of_u.anger = 0;
        npc_to_add->op_of_u.fear = 0;
        npc_to_add->op_of_u.trust = 0;
        npc_to_add->op_of_u.value = 0;
        npc_to_add->op_of_u.owed = 0;
        npc_to_add->set_fac( faction_id( "wasteland_scavengers" ) );
        npc_to_add->add_new_mission( mission::reserve_random( ORIGIN_ANY_NPC,
                                     npc_to_add->global_omt_location(),
                                     npc_to_add->getID() ) );

    }

}

//Saves all factions and missions and npcs.
bool game::save_factions_missions_npcs()
{
    std::string masterfile = get_world_base_save_path() + "/master.gsav";
    return write_to_file_exclusive( masterfile, [&]( std::ostream & fout ) {
        serialize_master( fout );
    }, _( "factions data" ) );
}

bool game::save_artifacts()
{
    std::string artfilename = get_world_base_save_path() + "/artifacts.gsav";
    return ::save_artifacts( artfilename );
}

bool game::save_maps()
{
    try {
        m.save();
        overmap_buffer.save(); // can throw
        MAPBUFFER.save(); // can throw
        return true;
    } catch( const std::exception &err ) {
        popup( _( "Failed to save the maps: %s" ), err.what() );
        return false;
    }
}

bool game::save_player_data()
{
    const std::string playerfile = get_player_base_save_path();

    const bool saved_data = write_to_file( playerfile + ".sav", [&]( std::ostream & fout ) {
        serialize( fout );
    }, _( "player data" ) );
    const bool saved_map_memory = write_to_file( playerfile + ".mm", [&]( std::ostream & fout ) {
        JsonOut jsout( fout );
        u.serialize_map_memory( jsout );
    }, _( "player map memory" ) );
    const bool saved_weather = write_to_file( playerfile + ".weather", [&]( std::ostream & fout ) {
        save_weather( fout );
    }, _( "weather state" ) );
    const bool saved_log = write_to_file( playerfile + ".log", [&]( std::ostream & fout ) {
        fout << u.dump_memorial();
    }, _( "player memorial" ) );
#if defined(__ANDROID__)
    const bool saved_shortcuts = write_to_file( playerfile + ".shortcuts", [&]( std::ostream & fout ) {
        save_shortcuts( fout );
    }, _( "quick shortcuts" ) );
#endif

    return saved_data && saved_map_memory && saved_weather && saved_log
#if defined(__ANDROID__)
           && saved_shortcuts
#endif
           ;
}

bool game::save()
{
    try {
        if( !save_player_data() ||
            !save_factions_missions_npcs() ||
            !save_artifacts() ||
            !save_maps() ||
            !get_auto_pickup().save_character() ||
            !get_safemode().save_character() ||
        !write_to_file_exclusive( get_world_base_save_path() + "/uistate.json", [&]( std::ostream & fout ) {
        JsonOut jsout( fout );
            uistate.serialize( jsout );
        }, _( "uistate data" ) ) ) {
            return false;
        } else {
            world_generator->active_world->add_save( save_t::from_player_name( u.name ) );
            return true;
        }
    } catch( std::ios::failure &err ) {
        popup( _( "Failed to save game data" ) );
        return false;
    }
}

std::vector<std::string> game::list_active_characters()
{
    std::vector<std::string> saves;
    for( auto &worldsave : world_generator->active_world->world_saves ) {
        saves.push_back( worldsave.player_name() );
    }
    return saves;
}

/**
 * Writes information about the character out to a text file timestamped with
 * the time of the file was made. This serves as a record of the character's
 * state at the time the memorial was made (usually upon death) and
 * accomplishments in a human-readable format.
 */
void game::write_memorial_file( std::string sLastWords )
{
    const std::string &memorial_dir = FILENAMES["memorialdir"];
    const std::string &memorial_active_world_dir = memorial_dir + utf8_to_native(
                world_generator->active_world->world_name ) + "/";

    //Check if both dirs exist. Nested assure_dir_exist fails if the first dir of the nested dir does not exist.
    if( !assure_dir_exist( memorial_dir ) ) {
        dbg( D_ERROR ) << "game:write_memorial_file: Unable to make memorial directory.";
        debugmsg( "Could not make '%s' directory", memorial_dir );
        return;
    }

    if( !assure_dir_exist( memorial_active_world_dir ) ) {
        dbg( D_ERROR ) <<
                       "game:write_memorial_file: Unable to make active world directory in memorial directory.";
        debugmsg( "Could not make '%s' directory", memorial_active_world_dir );
        return;
    }

    // <name>-YYYY-MM-DD-HH-MM-SS.txt
    //       123456789012345678901234 ~> 24 chars + a null
    constexpr size_t suffix_len   = 24 + 1;
    constexpr size_t max_name_len = FILENAME_MAX - suffix_len;

    const size_t name_len = u.name.size();
    // Here -1 leaves space for the ~
    const size_t truncated_name_len = ( name_len >= max_name_len ) ? ( max_name_len - 1 ) : name_len;

    std::ostringstream memorial_file_path;
    memorial_file_path << memorial_active_world_dir;

    if( get_options().has_option( "ENCODING_CONV" ) && !get_option<bool>( "ENCODING_CONV" ) ) {
        // Use the default locale to replace non-printable characters with _ in the player name.
        std::locale locale {"C"};
        std::replace_copy_if( std::begin( u.name ), std::begin( u.name ) + truncated_name_len,
                              std::ostream_iterator<char>( memorial_file_path ),
        [&]( const char c ) {
            return !std::isgraph( c, locale );
        }, '_' );
    } else {
        memorial_file_path << utf8_to_native( u.name );
    }

    // Add a ~ if the player name was actually truncated.
    memorial_file_path << ( ( truncated_name_len != name_len ) ? "~-" : "-" );

    // Add a timestamp for uniqueness.
    char buffer[suffix_len] {};
    std::time_t t = std::time( nullptr );
    std::strftime( buffer, suffix_len, "%Y-%m-%d-%H-%M-%S", std::localtime( &t ) );
    memorial_file_path << buffer;

    memorial_file_path << ".txt";

    const std::string path_string = memorial_file_path.str();
    write_to_file( memorial_file_path.str(), [&]( std::ostream & fout ) {
        u.memorial( fout, sLastWords );
    }, _( "player memorial" ) );
}

void game::disp_kills()
{
    catacurses::window w = catacurses::newwin( FULL_SCREEN_HEIGHT, FULL_SCREEN_WIDTH,
                           std::max( 0, ( TERMY - FULL_SCREEN_HEIGHT ) / 2 ),
                           std::max( 0, ( TERMX - FULL_SCREEN_WIDTH ) / 2 ) );

    std::vector<std::string> data;
    int totalkills = 0;
    const int colum_width = ( getmaxx( w ) - 2 ) / 3; // minus border

    std::map<std::tuple<std::string, std::string, std::string>, int> kill_counts;

    // map <name, sym, color> to kill count
    for( auto &elem : kills ) {
        const mtype &m = elem.first.obj();
        kill_counts[std::tuple<std::string, std::string, std::string>(
                                                m.nname(),
                                                m.sym,
                                                string_from_color( m.color )
                                            )] += elem.second;
        totalkills += elem.second;
    }

    for( const auto &entry : kill_counts ) {
        std::ostringstream buffer;
        buffer << "<color_" << std::get<2>( entry.first ) << ">";
        buffer << std::get<1>( entry.first ) << "</color>" << " ";
        buffer << "<color_light_gray>" << std::get<0>( entry.first ) << "</color>";
        const int w = colum_width - utf8_width( std::get<0>( entry.first ) );
        buffer.width( w - 3 ); // gap between cols, monster sym, space
        buffer.fill( ' ' );
        buffer << entry.second;
        buffer.width( 0 );
        data.push_back( buffer.str() );
    }
    for( const auto &npc_name : npc_kills ) {
        totalkills += 1;
        std::ostringstream buffer;
        buffer << "<color_magenta>@ " << npc_name << "</color>";
        const int w = colum_width - utf8_width( npc_name );
        buffer.width( w - 3 ); // gap between cols, monster sym, space
        buffer.fill( ' ' );
        buffer << "1";
        buffer.width( 0 );
        data.push_back( buffer.str() );
    }
    std::ostringstream buffer;
    if( data.empty() ) {
        buffer << _( "You haven't killed any monsters yet!" );
    } else {
        buffer << string_format( _( "KILL COUNT: %d" ), totalkills );
    }
    display_table( w, buffer.str(), 3, data );

    refresh_all();
}

void game::disp_NPC_epilogues()
{
    catacurses::window w = catacurses::newwin( FULL_SCREEN_HEIGHT, FULL_SCREEN_WIDTH,
                           std::max( 0, ( TERMY - FULL_SCREEN_HEIGHT ) / 2 ),
                           std::max( 0, ( TERMX - FULL_SCREEN_WIDTH ) / 2 ) );
    epilogue epi;
    // TODO: This search needs to be expanded to all NPCs
    for( auto elem : follower_ids ) {
        std::shared_ptr<npc> npc_to_get = overmap_buffer.find_npc( elem );
        if( !npc_to_get ) {
            continue;
        }
        npc *guy = npc_to_get.get();
        epi.random_by_group( guy->male ? "male" : "female" );
        std::vector<std::string> txt;
        txt.emplace_back( epi.text );
        draw_border( w, BORDER_COLOR, guy->name, c_black_white );
        multipage( w, txt, "", 2 );
    }

    refresh_all();
}

void game::disp_faction_ends()
{
    catacurses::window w = catacurses::newwin( FULL_SCREEN_HEIGHT, FULL_SCREEN_WIDTH,
                           std::max( 0, ( TERMY - FULL_SCREEN_HEIGHT ) / 2 ),
                           std::max( 0, ( TERMX - FULL_SCREEN_WIDTH ) / 2 ) );
    std::vector<std::string> data;

    for( const faction &elem : faction_manager_ptr->all() ) {
        if( elem.known_by_u ) {
            if( elem.name == "Your Followers" ) {
                data.emplace_back( _( "       You are forgotten among the billions lost in the cataclysm..." ) );
                display_table( w, "", 1, data );
            } else if( elem.name == "The Old Guard" && elem.power != 100 ) {
                if( elem.power < 150 ) {
                    data.emplace_back(
                        _( "    Locked in an endless battle, the Old Guard was forced to consolidate their \
resources in a handful of fortified bases along the coast.  Without the men \
or material to rebuild, the soldiers that remained lost all hope..." ) );
                } else {
                    data.emplace_back( _( "    The steadfastness of individual survivors after the cataclysm impressed \
the tattered remains of the once glorious union.  Spurred on by small \
successes, a number of operations to re-secure facilities met with limited \
success.  Forced to eventually consolidate to large bases, the Old Guard left \
these facilities in the hands of the few survivors that remained.  As the \
years past, little materialized from the hopes of rebuilding civilization..." ) );
                }
                display_table( w, _( "The Old Guard" ), 1, data );
            } else if( elem.name == "The Free Merchants" && elem.power != 100 ) {
                if( elem.power < 150 ) {
                    data.emplace_back( _( "    Life in the refugee shelter deteriorated as food shortages and disease \
destroyed any hope of maintaining a civilized enclave.  The merchants and \
craftsmen dispersed to found new colonies but most became victims of \
marauding bandits.  Those who survived never found a place to call home..." ) );
                } else {
                    data.emplace_back( _( "    The Free Merchants struggled for years to keep themselves fed but their \
once profitable trade routes were plundered by bandits and thugs.  In squalor \
and filth the first generations born after the cataclysm are told stories of \
the old days when food was abundant and the children were allowed to play in \
the sun..." ) );
                }
                display_table( w, _( "The Free Merchants" ), 1, data );
            } else if( elem.name == "The Tacoma Commune" && elem.power != 100 ) {
                if( elem.power < 150 ) {
                    data.emplace_back( _( "    The fledgling outpost was abandoned a few months later.  The external \
threats combined with low crop yields caused the Free Merchants to withdraw \
their support.  When the exhausted migrants returned to the refugee center \
they were turned away to face the world on their own." ) );
                } else {
                    data.emplace_back(
                        _( "    The commune continued to grow rapidly through the years despite constant \
external threat.  While maintaining a reputation as a haven for all law-\
abiding citizens, the commune's leadership remained loyal to the interests of \
the Free Merchants.  Hard labor for little reward remained the price to be \
paid for those who sought the safety of the community." ) );
                }
                display_table( w, _( "The Tacoma Commune" ), 1, data );
            } else if( elem.name == "The Wasteland Scavengers" && elem.power != 100 ) {
                if( elem.power < 150 ) {
                    data.emplace_back(
                        _( "    The lone bands of survivors who wandered the now alien world dwindled in \
number through the years.  Unable to compete with the growing number of \
monstrosities that had adapted to live in their world, those who did survive \
lived in dejected poverty and hopelessness..." ) );
                } else {
                    data.emplace_back(
                        _( "    The scavengers who flourished in the opening days of the cataclysm found \
an ever increasing challenge in finding and maintaining equipment from the \
old world.  Enormous hordes made cities impossible to enter while new \
eldritch horrors appeared mysteriously near old research labs.  But on the \
fringes of where civilization once ended, bands of hunter-gatherers began to \
adopt agrarian lifestyles in fortified enclaves..." ) );
                }
                display_table( w, _( "The Wasteland Scavengers" ), 1, data );
            } else if( elem.name == "Hell's Raiders" && elem.power != 100 ) {
                if( elem.power < 150 ) {
                    data.emplace_back( _( "    The raiders grew more powerful than any other faction as attrition \
destroyed the Old Guard.  The ruthless men and women who banded together to \
rob refugees and pillage settlements soon found themselves without enough \
victims to survive.  The Hell's Raiders were eventually destroyed when \
infighting erupted into civil war but there were few survivors left to \
celebrate their destruction." ) );
                } else {
                    data.emplace_back( _( "    Fueled by drugs and rage, the Hell's Raiders fought tooth and nail to \
overthrow the last strongholds of the Old Guard.  The costly victories \
brought the warlords abundant territory and slaves but little in the way of \
stability.  Within weeks, infighting led to civil war as tribes vied for \
leadership of the faction.  When only one warlord finally secured control, \
there was nothing left to fight for... just endless cities full of the dead." ) );
                }
                display_table( w, _( "Hell's Raiders" ), 1, data );
            }

        }
        data.clear();
    }

    refresh_all();
}

struct npc_dist_to_player {
    const tripoint ppos;
    npc_dist_to_player() : ppos( g->u.global_omt_location() ) { }
    // Operator overload required to leverage sort API.
    bool operator()( const std::shared_ptr<npc> &a, const std::shared_ptr<npc> &b ) const {
        const tripoint apos = a->global_omt_location();
        const tripoint bpos = b->global_omt_location();
        return square_dist( ppos.x, ppos.y, apos.x, apos.y ) <
               square_dist( ppos.x, ppos.y, bpos.x, bpos.y );
    }
};

void game::disp_NPCs()
{
    catacurses::window w = catacurses::newwin( FULL_SCREEN_HEIGHT, FULL_SCREEN_WIDTH,
                           ( TERMY > FULL_SCREEN_HEIGHT ) ? ( TERMY - FULL_SCREEN_HEIGHT ) / 2 : 0,
                           ( TERMX > FULL_SCREEN_WIDTH ) ? ( TERMX - FULL_SCREEN_WIDTH ) / 2 : 0 );

    const tripoint ppos = u.global_omt_location();
    const tripoint &lpos = u.pos();
    mvwprintz( w, 0, 0, c_white, _( "Your overmap position: %d, %d, %d" ), ppos.x, ppos.y, ppos.z );
    mvwprintz( w, 1, 0, c_white, _( "Your local position: %d, %d, %d" ), lpos.x, lpos.y, lpos.z );
    std::vector<std::shared_ptr<npc>> npcs = overmap_buffer.get_npcs_near_player( 100 );
    std::sort( npcs.begin(), npcs.end(), npc_dist_to_player() );
    size_t i;
    for( i = 0; i < 20 && i < npcs.size(); i++ ) {
        const tripoint apos = npcs[i]->global_omt_location();
        mvwprintz( w, i + 3, 0, c_white, "%s: %d, %d, %d", npcs[i]->name,
                   apos.x, apos.y, apos.z );
    }
    for( const monster &m : all_monsters() ) {
        mvwprintz( w, i + 3, 0, c_white, "%s: %d, %d, %d", m.name(),
                   m.posx(), m.posy(), m.posz() );
        ++i;
    }
    wrefresh( w );
    inp_mngr.wait_for_any_key();
}

// A little helper to draw footstep glyphs.
static void draw_footsteps( const catacurses::window &window, const tripoint &offset )
{
    for( const auto &footstep : sounds::get_footstep_markers() ) {
        char glyph = '?';
        if( footstep.z != offset.z ) { // Here z isn't an offset, but a coordinate
            glyph = footstep.z > offset.z ? '^' : 'v';
        }

        mvwputch( window, offset.y + footstep.y, offset.x + footstep.x, c_yellow, glyph );
    }
}

void game::draw()
{
    if( test_mode ) {
        return;
    }

    //temporary fix for updating visibility for minimap
    ter_view_z = ( u.pos() + u.view_offset ).z;
    m.invalidate_map_cache( ter_view_z );
    m.build_map_cache( ter_view_z );
    m.update_visibility_cache( ter_view_z );

    werase( w_terrain );
    draw_ter();
    wrefresh( w_terrain );

    draw_panels();
}

void game::draw_panels()
{
    draw_panels( 0, 1 );
}

void game::draw_panels( size_t column, size_t index )
{
    auto &mgr = panel_manager::get_manager();
    int y = 0;
    const bool sidebar_right = get_option<std::string>( "SIDEBAR_POSITION" ) == "right";
    int spacer = get_option<bool>( "SIDEBAR_SPACERS" ) ? 1 : 0;
    int log_height = 0;
    for( const auto &panel : mgr.get_current_layout() ) {
        if( panel.get_height() != -2 && panel.toggle ) {
            log_height += panel.get_height() + spacer;
        }
    }
    log_height = std::max( TERMY - log_height, 3 );
    for( const auto &panel : mgr.get_current_layout() ) {
        // height clamped to window height.
        int h = std::min( panel.get_height(), TERMY - y );
        if( h == -2 ) {
            h = log_height;
        }
        h += spacer;
        if( panel.toggle && h > 0 ) {
            panel.draw( u, catacurses::newwin( h, panel.get_width(), y,
                                               sidebar_right ? TERMX - panel.get_width() : 0 ) );
            if( show_panel_adm ) {
                auto label = catacurses::newwin( 1, panel.get_name().length(), y, sidebar_right ?
                                                 TERMX - panel.get_width() - panel.get_name().length() - 1 : panel.get_width() + 1 );
                werase( label );
                mvwprintz( label, 0, 0, c_light_red, _( panel.get_name() ) );
                wrefresh( label );
                label = catacurses::newwin( h, 1, y,
                                            sidebar_right ? TERMX - panel.get_width() - 1 : panel.get_width() );
                werase( label );
                if( h == 1 ) {
                    mvwputch( label, 0, 0, c_light_red, LINE_OXOX );
                } else {
                    mvwputch( label, 0, 0, c_light_red, LINE_OXXX );
                    for( int i = 1; i < h - 1; i++ ) {
                        mvwputch( label, i, 0, c_light_red, LINE_XOXO );
                    }
                    mvwputch( label, h - 1, 0, c_light_red, sidebar_right ? LINE_XXOO : LINE_XOOX );
                }
                wrefresh( label );
            }
            y += h;
        }
    }
    if( show_panel_adm ) {
        mgr.draw_adm( w_panel_adm, column, index );
    }
}

void game::draw_pixel_minimap( const catacurses::window &w )
{
    w_pixel_minimap = w;
}

void game::draw_critter( const Creature &critter, const tripoint &center )
{
    const int my = POSY + ( critter.posy() - center.y );
    const int mx = POSX + ( critter.posx() - center.x );
    if( !is_valid_in_w_terrain( mx, my ) ) {
        return;
    }
    if( critter.posz() != center.z && m.has_zlevels() ) {
        static constexpr tripoint up_tripoint( 0, 0, 1 );
        if( critter.posz() == center.z - 1 &&
            ( debug_mode || u.sees( critter ) ) &&
            m.valid_move( critter.pos(), critter.pos() + up_tripoint, false, true ) ) {
            // Monster is below
            // TODO: Make this show something more informative than just green 'v'
            // TODO: Allow looking at this mon with look command
            // TODO: Redraw this after weather etc. animations
            mvwputch( w_terrain, my, mx, c_green_cyan, 'v' );
        }
        return;
    }
    if( u.sees( critter ) || &critter == &u ) {
        critter.draw( w_terrain, center.x, center.y, false );
        return;
    }

    if( u.sees_with_infrared( critter ) ) {
        mvwputch( w_terrain, my, mx, c_red, '?' );
    }
}

bool game::is_in_viewport( const tripoint &p, int margin ) const
{
    const tripoint diff( u.pos() + u.view_offset - p );

    return ( std::abs( diff.x ) <= getmaxx( w_terrain ) / 2 - margin ) &&
           ( std::abs( diff.y ) <= getmaxy( w_terrain ) / 2 - margin );
}

void game::draw_ter( const bool draw_sounds )
{
    draw_ter( u.pos() + u.view_offset, false,
              draw_sounds );
}

void game::draw_ter( const tripoint &center, const bool looking, const bool draw_sounds )
{
    ter_view_x = center.x;
    ter_view_y = center.y;
    ter_view_z = center.z;
    const int posx = center.x;
    const int posy = center.y;

    // TODO: Make it not rebuild the cache all the time (cache point+moves?)
    if( !looking ) {
        // If we're looking, the cache is built at start (entering looking mode)
        m.build_map_cache( center.z );
    }

    m.draw( w_terrain, center );

    if( draw_sounds ) {
        draw_footsteps( w_terrain, {POSX - center.x, POSY - center.y, center.z} );
    }

    for( Creature &critter : all_creatures() ) {
        draw_critter( critter, center );
    }

    if( u.has_active_bionic( bionic_id( "bio_scent_vision" ) ) && u.view_offset.z == 0 ) {
        tripoint tmp = center;
        int &realx = tmp.x;
        int &realy = tmp.y;
        for( realx = posx - POSX; realx <= posx + POSX; realx++ ) {
            for( realy = posy - POSY; realy <= posy + POSY; realy++ ) {
                if( scent.get( tmp ) != 0 ) {
                    int tempx = posx - realx;
                    int tempy = posy - realy;
                    if( !( isBetween( tempx, -2, 2 ) &&
                           isBetween( tempy, -2, 2 ) ) ) {
                        if( critter_at( tmp ) ) {
                            mvwputch( w_terrain, realy + POSY - posy,
                                      realx + POSX - posx, c_white, '?' );
                        } else {
                            mvwputch( w_terrain, realy + POSY - posy,
                                      realx + POSX - posx, c_magenta, '#' );
                        }
                    }
                }
            }
        }
    }

    if( !destination_preview.empty() && u.view_offset.z == 0 ) {
        // Draw auto-move preview trail
        const tripoint &final_destination = destination_preview.back();
        tripoint line_center = u.pos() + u.view_offset;
        draw_line( final_destination, line_center, destination_preview );
        mvwputch( w_terrain, POSY + ( final_destination.y - ( u.posy() + u.view_offset.y ) ),
                  POSX + ( final_destination.x - ( u.posx() + u.view_offset.x ) ), c_white, 'X' );
    }

    if( u.controlling_vehicle && !looking ) {
        draw_veh_dir_indicator( false );
        draw_veh_dir_indicator( true );
    }
    // Place the cursor over the player as is expected by screen readers.
    wmove( w_terrain, POSY + g->u.pos().y - center.y, POSX + g->u.pos().x - center.x );
}

cata::optional<tripoint> game::get_veh_dir_indicator_location( bool next ) const
{
    if( !get_option<bool>( "VEHICLE_DIR_INDICATOR" ) ) {
        return cata::nullopt;
    }
    const optional_vpart_position vp = m.veh_at( u.pos() );
    if( !vp ) {
        return cata::nullopt;
    }
    vehicle *const veh = &vp->vehicle();
    rl_vec2d face = next ? veh->dir_vec() : veh->face_vec();
    float r = 10.0;
    return tripoint( static_cast<int>( r * face.x ), static_cast<int>( r * face.y ), u.pos().z );
}

void game::draw_veh_dir_indicator( bool next )
{
    if( const cata::optional<tripoint> indicator_offset = get_veh_dir_indicator_location( next ) ) {
        auto col = next ? c_white : c_dark_gray;
        mvwputch( w_terrain, POSY + indicator_offset->y - u.view_offset.y,
                  POSX + indicator_offset->x - u.view_offset.x, col, 'X' );
    }
}

void game::refresh_all()
{
    const int minz = m.has_zlevels() ? -OVERMAP_DEPTH : get_levz();
    const int maxz = m.has_zlevels() ? OVERMAP_HEIGHT : get_levz();
    for( int z = minz; z <= maxz; z++ ) {
        m.reset_vehicle_cache( z );
    }

    draw();
    catacurses::refresh();
}

void game::draw_minimap()
{

    // Draw the box
    werase( w_minimap );
    draw_border( w_minimap );

    const tripoint curs = u.global_omt_location();
    const int cursx = curs.x;
    const int cursy = curs.y;
    const tripoint targ = u.get_active_mission_target();
    bool drew_mission = targ == overmap::invalid_tripoint;

    for( int i = -2; i <= 2; i++ ) {
        for( int j = -2; j <= 2; j++ ) {
            const int omx = cursx + i;
            const int omy = cursy + j;
            nc_color ter_color;
            std::string ter_sym;
            const bool seen = overmap_buffer.seen( omx, omy, get_levz() );
            const bool vehicle_here = overmap_buffer.has_vehicle( omx, omy, get_levz() );
            if( overmap_buffer.has_note( omx, omy, get_levz() ) ) {

                const std::string &note_text = overmap_buffer.note( omx, omy, get_levz() );

                ter_color = c_yellow;
                ter_sym = "N";

                int symbolIndex = note_text.find( ':' );
                int colorIndex = note_text.find( ';' );

                bool symbolFirst = symbolIndex < colorIndex;

                if( colorIndex > -1 && symbolIndex > -1 ) {
                    if( symbolFirst ) {
                        if( colorIndex > 4 ) {
                            colorIndex = -1;
                        }
                        if( symbolIndex > 1 ) {
                            symbolIndex = -1;
                            colorIndex = -1;
                        }
                    } else {
                        if( symbolIndex > 4 ) {
                            symbolIndex = -1;
                        }
                        if( colorIndex > 2 ) {
                            colorIndex = -1;
                        }
                    }
                } else if( colorIndex > 2 ) {
                    colorIndex = -1;
                } else if( symbolIndex > 1 ) {
                    symbolIndex = -1;
                }

                if( symbolIndex > -1 ) {
                    int symbolStart = 0;
                    if( colorIndex > -1 && !symbolFirst ) {
                        symbolStart = colorIndex + 1;
                    }
                    ter_sym = note_text.substr( symbolStart, symbolIndex - symbolStart ).c_str()[0];
                }

                if( colorIndex > -1 ) {

                    int colorStart = 0;

                    if( symbolIndex > -1 && symbolFirst ) {
                        colorStart = symbolIndex + 1;
                    }

                    std::string sym = note_text.substr( colorStart, colorIndex - colorStart );

                    if( sym.length() == 2 ) {
                        if( sym == "br" ) {
                            ter_color = c_brown;
                        } else if( sym == "lg" ) {
                            ter_color = c_light_gray;
                        } else if( sym == "dg" ) {
                            ter_color = c_dark_gray;
                        }
                    } else {
                        char colorID = sym.c_str()[0];
                        if( colorID == 'r' ) {
                            ter_color = c_light_red;
                        } else if( colorID == 'R' ) {
                            ter_color = c_red;
                        } else if( colorID == 'g' ) {
                            ter_color = c_light_green;
                        } else if( colorID == 'G' ) {
                            ter_color = c_green;
                        } else if( colorID == 'b' ) {
                            ter_color = c_light_blue;
                        } else if( colorID == 'B' ) {
                            ter_color = c_blue;
                        } else if( colorID == 'W' ) {
                            ter_color = c_white;
                        } else if( colorID == 'C' ) {
                            ter_color = c_cyan;
                        } else if( colorID == 'c' ) {
                            ter_color = c_light_cyan;
                        } else if( colorID == 'P' ) {
                            ter_color = c_pink;
                        } else if( colorID == 'm' ) {
                            ter_color = c_magenta;
                        }
                    }
                }
            } else if( !seen ) {
                ter_sym = " ";
                ter_color = c_black;
            } else if( vehicle_here ) {
                ter_color = c_cyan;
                ter_sym = "c";
            } else {
                const oter_id &cur_ter = overmap_buffer.ter( omx, omy, get_levz() );
                ter_sym = cur_ter->get_symbol();
                if( overmap_buffer.is_explored( omx, omy, get_levz() ) ) {
                    ter_color = c_dark_gray;
                } else {
                    ter_color = cur_ter->get_color();
                }
            }
            if( !drew_mission && targ.x == omx && targ.y == omy ) {
                // If there is a mission target, and it's not on the same
                // overmap terrain as the player character, mark it.
                // TODO: Inform player if the mission is above or below
                drew_mission = true;
                if( i != 0 || j != 0 ) {
                    ter_color = red_background( ter_color );
                }
            }
            if( i == 0 && j == 0 ) {
                mvwputch_hi( w_minimap, 3, 3, ter_color, ter_sym );
            } else {
                mvwputch( w_minimap, 3 + j, 3 + i, ter_color, ter_sym );
            }
        }
    }

    // Print arrow to mission if we have one!
    if( !drew_mission ) {
        double slope = ( cursx != targ.x ) ? static_cast<double>( targ.y - cursy ) / static_cast<double>
                       ( targ.x - cursx ) : 4;

        if( cursx == targ.x || fabs( slope ) > 3.5 ) { // Vertical slope
            if( targ.y > cursy ) {
                mvwputch( w_minimap, 6, 3, c_red, "*" );
            } else {
                mvwputch( w_minimap, 0, 3, c_red, "*" );
            }
        } else {
            int arrowx = -1;
            int arrowy = -1;
            if( fabs( slope ) >= 1. ) { // y diff is bigger!
                arrowy = ( targ.y > cursy ? 6 : 0 );
                arrowx = static_cast<int>( 3 + 3 * ( targ.y > cursy ? slope : ( 0 - slope ) ) );
                if( arrowx < 0 ) {
                    arrowx = 0;
                }
                if( arrowx > 6 ) {
                    arrowx = 6;
                }
            } else {
                arrowx = ( targ.x > cursx ? 6 : 0 );
                arrowy = static_cast<int>( 3 + 3 * ( targ.x > cursx ? slope : ( 0 - slope ) ) );
                if( arrowy < 0 ) {
                    arrowy = 0;
                }
                if( arrowy > 6 ) {
                    arrowy = 6;
                }
            }
            char glyph = '*';
            if( targ.z > u.posz() ) {
                glyph = '^';
            } else if( targ.z < u.posz() ) {
                glyph = 'v';
            }

            mvwputch( w_minimap, arrowy, arrowx, c_red, glyph );
        }
    }

    const int sight_points = g->u.overmap_sight_range( g->light_level( g->u.posz() ) );
    for( int i = -3; i <= 3; i++ ) {
        for( int j = -3; j <= 3; j++ ) {
            if( i > -3 && i < 3 && j > -3 && j < 3 ) {
                continue; // only do hordes on the border, skip inner map
            }
            const int omx = cursx + i;
            const int omy = cursy + j;
            if( overmap_buffer.get_horde_size( omx, omy, get_levz() ) >= HORDE_VISIBILITY_SIZE ) {
                const tripoint cur_pos {
                    omx, omy, get_levz()
                };
                if( overmap_buffer.seen( omx, omy, get_levz() )
                    && g->u.overmap_los( cur_pos, sight_points ) ) {
                    mvwputch( w_minimap, j + 3, i + 3, c_green,
                              overmap_buffer.get_horde_size( omx, omy, get_levz() ) > HORDE_VISIBILITY_SIZE * 2 ? 'Z' : 'z' );
                }
            }
        }
    }

    wrefresh( w_minimap );
}

float game::natural_light_level( const int zlev ) const
{
    // ignore while underground or above limits
    if( zlev > OVERMAP_HEIGHT || zlev < 0 ) {
        return LIGHT_AMBIENT_MINIMAL;
    }

    if( latest_lightlevels[zlev] > -std::numeric_limits<float>::max() ) {
        // Already found the light level for now?
        return latest_lightlevels[zlev];
    }

    float ret = LIGHT_AMBIENT_MINIMAL;

    // Sunlight/moonlight related stuff
    if( !weather.lightning_active ) {
        ret = calendar::turn.sunlight();
    } else {
        // Recent lightning strike has lit the area
        ret = DAYLIGHT_LEVEL;
    }

    ret += weather_data( weather.weather ).light_modifier;

    // Artifact light level changes here. Even though some of these only have an effect
    // aboveground it is cheaper performance wise to simply iterate through the entire
    // list once instead of twice.
    float mod_ret = -1;
    // Each artifact change does std::max(mod_ret, new val) since a brighter end value
    // will trump a lower one.
    if( const event *e = events.get( EVENT_DIM ) ) {
        // EVENT_DIM slowly dims the natural sky level, then relights it.
        const time_duration left = e->when - calendar::turn;
        // EVENT_DIM has an occurrence date of turn + 50, so the first 25 dim it,
        if( left > 25_turns ) {
            mod_ret = std::max( static_cast<double>( mod_ret ), ( ret * ( left - 25_turns ) ) / 25_turns );
            // and the last 25 scale back towards normal.
        } else {
            mod_ret = std::max( static_cast<double>( mod_ret ), ( ret * ( 25_turns - left ) ) / 25_turns );
        }
    }
    if( events.queued( EVENT_ARTIFACT_LIGHT ) ) {
        // EVENT_ARTIFACT_LIGHT causes everywhere to become as bright as day.
        mod_ret = std::max<float>( ret, DAYLIGHT_LEVEL );
    }
    // If we had a changed light level due to an artifact event then it overwrites
    // the natural light level.
    if( mod_ret > -1 ) {
        ret = mod_ret;
    }

    // Cap everything to our minimum light level
    ret = std::max<float>( LIGHT_AMBIENT_MINIMAL, ret );

    latest_lightlevels[zlev] = ret;

    return ret;
}

unsigned char game::light_level( const int zlev ) const
{
    const float light = natural_light_level( zlev );
    return LIGHT_RANGE( light );
}

void game::reset_light_level()
{
    for( float &lev : latest_lightlevels ) {
        lev = -std::numeric_limits<float>::max();
    }
}

//Gets the next free ID, also used for player ID's.
int game::assign_npc_id()
{
    int ret = next_npc_id;
    next_npc_id++;
    return ret;
}

Creature *game::is_hostile_nearby()
{
    int distance = ( get_option<int>( "SAFEMODEPROXIMITY" ) <= 0 ) ? MAX_VIEW_DISTANCE :
                   get_option<int>( "SAFEMODEPROXIMITY" );
    return is_hostile_within( distance );
}

Creature *game::is_hostile_very_close()
{
    return is_hostile_within( DANGEROUS_PROXIMITY );
}

Creature *game::is_hostile_within( int distance )
{
    for( auto &critter : u.get_visible_creatures( distance ) ) {
        if( u.attitude_to( *critter ) == Creature::A_HOSTILE ) {
            return critter;
        }
    }

    return nullptr;
}

//get the fishable critters around and return these
std::vector<monster *> game::get_fishable( int distance, const tripoint &fish_pos )
{
    // We're going to get the contiguous fishable terrain starting at
    // the provided fishing location (e.g. where a line was cast or a fish
    // trap was set), and then check whether or not fishable monsters are
    // actually in those locations. This will help us ensure that we're
    // getting our fish from the location that we're ACTUALLY fishing,
    // rather than just somewhere in the vicinity.

    std::unordered_set<tripoint> visited;

    const tripoint fishing_boundary_min( fish_pos.x - distance, fish_pos.y - distance, fish_pos.z );
    const tripoint fishing_boundary_max( fish_pos.x + distance, fish_pos.y + distance, fish_pos.z );

    const box fishing_boundaries( fishing_boundary_min, fishing_boundary_max );

    const auto get_fishable_terrain = [&]( tripoint starting_point,
    std::unordered_set<tripoint> &fishable_terrain ) {
        std::queue<tripoint> to_check;
        to_check.push( starting_point );
        while( !to_check.empty() ) {
            const tripoint current_point = to_check.front();
            to_check.pop();

            // We've been here before, so bail.
            if( visited.find( current_point ) != visited.end() ) {
                continue;
            }

            // This point is out of bounds, so bail.
            if( !generic_inbounds( current_point, fishing_boundaries ) ) {
                continue;
            }

            // Mark this point as visited.
            visited.emplace( current_point );

            if( m.has_flag( "FISHABLE", current_point ) ) {
                fishable_terrain.emplace( current_point );
                to_check.push( tripoint( current_point.x, current_point.y + 1, current_point.z ) );
                to_check.push( tripoint( current_point.x, current_point.y - 1, current_point.z ) );
                to_check.push( tripoint( current_point.x + 1, current_point.y, current_point.z ) );
                to_check.push( tripoint( current_point.x - 1, current_point.y, current_point.z ) );
            }
        }
        return;
    };

    // Starting at the provided location, get our fishable terrain
    // and populate a set with those locations which we'll then use
    // to determine if any fishable monsters are in those locations.
    std::unordered_set<tripoint> fishable_points;
    get_fishable_terrain( fish_pos, fishable_points );

    std::vector<monster *> unique_fish;
    for( monster &critter : all_monsters() ) {
        // If it is fishable...
        if( critter.has_flag( MF_FISHABLE ) ) {
            const tripoint critter_pos = critter.pos();
            // ...and it is in a fishable location.
            if( fishable_points.find( critter_pos ) != fishable_points.end() ) {
                unique_fish.push_back( &critter );
            }
        }
    }

    return unique_fish;
}

// Print monster info to the given window
void game::mon_info( const catacurses::window &w, int hor_padding )
{
    const int width = getmaxx( w ) - 2 * hor_padding;
    const int maxheight = getmaxy( w );

    const int startrow = 0;

    int newseen = 0;
    const int iProxyDist = ( get_option<int>( "SAFEMODEPROXIMITY" ) <= 0 ) ? MAX_VIEW_DISTANCE :
                           get_option<int>( "SAFEMODEPROXIMITY" );
    // 7 0 1    unique_types uses these indices;
    // 6 8 2    0-7 are provide by direction_from()
    // 5 4 3    8 is used for local monsters (for when we explain them below)
    std::vector<npc *> unique_types[9];
    std::vector<const mtype *> unique_mons[9];
    // dangerous_types tracks whether we should print in red to warn the player
    bool dangerous[8];
    for( auto &dangerou : dangerous ) {
        dangerou = false;
    }

    tripoint view = u.pos() + u.view_offset;
    new_seen_mon.clear();

    const int current_turn = calendar::turn;
    const int sm_ignored_turns = get_option<int>( "SAFEMODEIGNORETURNS" );

    for( auto &c : u.get_visible_creatures( MAPSIZE_X ) ) {
        const auto m = dynamic_cast<monster *>( c );
        const auto p = dynamic_cast<npc *>( c );
        const auto dir_to_mon = direction_from( view.x, view.y, c->posx(), c->posy() );
        const int mx = POSX + ( c->posx() - view.x );
        const int my = POSY + ( c->posy() - view.y );
        int index = 8;
        if( !is_valid_in_w_terrain( mx, my ) ) {
            // for compatibility with old code, see diagram below, it explains the values for index,
            // also might need revisiting one z-levels are in.
            switch( dir_to_mon ) {
                case ABOVENORTHWEST:
                case NORTHWEST:
                case BELOWNORTHWEST:
                    index = 7;
                    break;
                case ABOVENORTH:
                case NORTH:
                case BELOWNORTH:
                    index = 0;
                    break;
                case ABOVENORTHEAST:
                case NORTHEAST:
                case BELOWNORTHEAST:
                    index = 1;
                    break;
                case ABOVEWEST:
                case WEST:
                case BELOWWEST:
                    index = 6;
                    break;
                case ABOVECENTER:
                case CENTER:
                case BELOWCENTER:
                    index = 8;
                    break;
                case ABOVEEAST:
                case EAST:
                case BELOWEAST:
                    index = 2;
                    break;
                case ABOVESOUTHWEST:
                case SOUTHWEST:
                case BELOWSOUTHWEST:
                    index = 5;
                    break;
                case ABOVESOUTH:
                case SOUTH:
                case BELOWSOUTH:
                    index = 4;
                    break;
                case ABOVESOUTHEAST:
                case SOUTHEAST:
                case BELOWSOUTHEAST:
                    index = 3;
                    break;
            }
        }

        rule_state safemode_state = RULE_NONE;
        const bool safemode_empty = get_safemode().empty();

        if( m != nullptr ) {
            //Safemode monster check
            auto &critter = *m;

            const monster_attitude matt = critter.attitude( &u );
            const int mon_dist = rl_dist( u.pos(), critter.pos() );
            safemode_state = get_safemode().check_monster( critter.name(), critter.attitude_to( u ), mon_dist );

            if( ( !safemode_empty && safemode_state == RULE_BLACKLISTED ) || ( safemode_empty &&
                    ( MATT_ATTACK == matt || MATT_FOLLOW == matt ) ) ) {
                if( index < 8 && critter.sees( g->u ) ) {
                    dangerous[index] = true;
                }

                if( !safemode_empty || mon_dist <= iProxyDist ) {
                    bool passmon = false;
                    if( critter.ignoring > 0 ) {
                        if( safe_mode != SAFE_MODE_ON ) {
                            critter.ignoring = 0;
                        } else if( ( sm_ignored_turns == 0 || ( critter.lastseen_turn &&
                                                                to_turn<int>( *critter.lastseen_turn ) > current_turn - sm_ignored_turns ) ) &&
                                   ( mon_dist > critter.ignoring / 2 || mon_dist < 6 ) ) {
                            passmon = true;
                        }
                        critter.lastseen_turn = current_turn;
                    }

                    if( !passmon ) {
                        newseen++;
                        new_seen_mon.push_back( shared_from( critter ) );
                    }
                }
            }

            auto &vec = unique_mons[index];
            if( std::find( vec.begin(), vec.end(), critter.type ) == vec.end() ) {
                vec.push_back( critter.type );
            }
        } else if( p != nullptr ) {
            //Safe mode NPC check

            const int npc_dist = rl_dist( u.pos(), p->pos() );
            safemode_state = get_safemode().check_monster( get_safemode().npc_type_name(), p->attitude_to( u ),
                             npc_dist );

            if( ( !safemode_empty && safemode_state == RULE_BLACKLISTED ) || ( safemode_empty &&
                    p->get_attitude() == NPCATT_KILL ) ) {
                if( !safemode_empty || npc_dist <= iProxyDist ) {
                    newseen++;
                }
            }
            unique_types[index].push_back( p );
        }
    }

    if( newseen > mostseen ) {
        if( newseen - mostseen == 1 ) {
            if( !new_seen_mon.empty() ) {
                monster &critter = *new_seen_mon.back();
                cancel_activity_or_ignore_query( distraction_type::hostile_spotted,
                                                 string_format( _( "%s spotted!" ), critter.name() ) );
                if( u.has_trait( trait_id( "M_DEFENDER" ) ) && critter.type->in_species( PLANT ) ) {
                    add_msg( m_warning, _( "We have detected a %s - an enemy of the Mycus!" ), critter.name() );
                    if( !u.has_effect( effect_adrenaline_mycus ) ) {
                        u.add_effect( effect_adrenaline_mycus, 30_minutes );
                    } else if( u.get_effect_int( effect_adrenaline_mycus ) == 1 ) {
                        // Triffids present.  We ain't got TIME to adrenaline comedown!
                        u.add_effect( effect_adrenaline_mycus, 15_minutes );
                        u.mod_pain( 3 ); // Does take it out of you, though
                        add_msg( m_info, _( "Our fibers strain with renewed wrath!" ) );
                    }
                }
            } else {
                //Hostile NPC
                cancel_activity_or_ignore_query( distraction_type::hostile_spotted,
                                                 _( "Hostile survivor spotted!" ) );
            }
        } else {
            cancel_activity_or_ignore_query( distraction_type::hostile_spotted, _( "Monsters spotted!" ) );
        }
        turnssincelastmon = 0;
        if( safe_mode == SAFE_MODE_ON ) {
            set_safe_mode( SAFE_MODE_STOP );
        }
    } else if( get_option<bool>( "AUTOSAFEMODE" ) && newseen == 0 ) { // Auto-safe mode
        turnssincelastmon++;
        if( turnssincelastmon >= get_option<int>( "AUTOSAFEMODETURNS" ) && safe_mode == SAFE_MODE_OFF ) {
            set_safe_mode( SAFE_MODE_ON );
        }
    }

    if( newseen == 0 && safe_mode == SAFE_MODE_STOP ) {
        set_safe_mode( SAFE_MODE_ON );
    }

    mostseen = newseen;

    // Print the direction headings
    // Reminder:
    // 7 0 1    unique_types uses these indices;
    // 6 8 2    0-7 are provide by direction_from()
    // 5 4 3    8 is used for local monsters (for when we explain them below)

    const std::array<std::string, 8> dir_labels = {{
            _( "North:" ), _( "NE:" ), _( "East:" ), _( "SE:" ),
            _( "South:" ), _( "SW:" ), _( "West:" ), _( "NW:" )
        }
    };
    std::array<int, 8> widths;
    for( int i = 0; i < 8; i++ ) {
        widths[i] = utf8_width( dir_labels[i] );
    }
    std::array<int, 8> xcoords;
    const std::array<int, 8> ycoords = {{ 0, 0, 1, 2, 2, 2, 1, 0 }};
    xcoords[0] = xcoords[4] = width / 3;
    xcoords[1] = xcoords[3] = xcoords[2] = ( width / 3 ) * 2;
    xcoords[5] = xcoords[6] = xcoords[7] = 0;
    //for the alignment of the 1,2,3 rows on the right edge
    xcoords[2] -= utf8_width( _( "East:" ) ) - utf8_width( _( "NE:" ) );
    for( int i = 0; i < 8; i++ ) {
        nc_color c = unique_types[i].empty() && unique_mons[i].empty() ? c_dark_gray
                     : ( dangerous[i] ? c_light_red : c_light_gray );
        mvwprintz( w, ycoords[i] + startrow, xcoords[i] + hor_padding, c, dir_labels[i] );
    }

    // Print the symbols of all monsters in all directions.
    for( int i = 0; i < 8; i++ ) {
        point pr( xcoords[i] + widths[i] + 1, ycoords[i] + startrow );

        // The list of symbols needs a space on each end.
        int symroom = ( width / 3 ) - widths[i] - 2;
        const int typeshere_npc = unique_types[i].size();
        const int typeshere_mon = unique_mons[i].size();
        const int typeshere = typeshere_mon + typeshere_npc;
        for( int j = 0; j < typeshere && j < symroom; j++ ) {
            nc_color c;
            std::string sym;
            if( symroom < typeshere && j == symroom - 1 ) {
                // We've run out of room!
                c = c_white;
                sym = "+";
            } else if( j < typeshere_npc ) {
                switch( unique_types[i][j]->get_attitude() ) {
                    case NPCATT_KILL:
                        c = c_red;
                        break;
                    case NPCATT_FOLLOW:
                        c = c_light_green;
                        break;
                    default:
                        c = c_pink;
                        break;
                }
                sym = "@";
            } else {
                const mtype &mt = *unique_mons[i][j - typeshere_npc];
                c = mt.color;
                sym = mt.sym;
            }
            mvwprintz( w, pr.y, pr.x, c, sym );

            pr.x++;
        }
    }

    // Now we print their full names!

    std::set<const mtype *> listed_mons;

    // Start printing monster names on row 4. Rows 0-2 are for labels, and row 3
    // is blank.
    point pr( hor_padding, 4 + startrow );

    // Print monster names, starting with those at location 8 (nearby).
    for( int j = 8; j >= 0 && pr.y < maxheight; j-- ) {
        // Separate names by some number of spaces (more for local monsters).
        int namesep = ( j == 8 ? 2 : 1 );
        for( const mtype *type : unique_mons[j] ) {
            if( pr.y >= maxheight ) {
                // no space to print to anyway
                break;
            }
            if( listed_mons.count( type ) > 0 ) {
                // this type is already printed.
                continue;
            }
            listed_mons.insert( type );

            const mtype &mt = *type;
            const std::string name = mt.nname();

            // Move to the next row if necessary. (The +2 is for the "Z ").
            if( pr.x + 2 + utf8_width( name ) >= width ) {
                pr.y++;
                pr.x = hor_padding;
            }

            if( pr.y < maxheight ) { // Don't print if we've overflowed
                mvwprintz( w, pr.y, pr.x, mt.color, mt.sym );
                pr.x += 2; // symbol and space
                nc_color danger = c_dark_gray;
                if( mt.difficulty >= 30 ) {
                    danger = c_red;
                } else if( mt.difficulty >= 16 ) {
                    danger = c_light_red;
                } else if( mt.difficulty >= 8 ) {
                    danger = c_white;
                } else if( mt.agro > 0 ) {
                    danger = c_light_gray;
                }
                mvwprintz( w, pr.y, pr.x, danger, name );
                pr.x += utf8_width( name ) + namesep;
            }
        }
    }
}

void game::cleanup_dead()
{
    // Dead monsters need to stay in the tracker until everything else that needs to die does so
    // This is because dying monsters can still interact with other dying monsters (@ref Creature::killer)
    bool monster_is_dead = critter_tracker->kill_marked_for_death();

    bool npc_is_dead = false;
    // can't use all_npcs as that does not include dead ones
    for( const auto &n : active_npc ) {
        if( n->is_dead() ) {
            n->die( nullptr ); // make sure this has been called to create corpses etc.
            npc_is_dead = true;
        }
    }

    if( monster_is_dead ) {
        // From here on, pointers to creatures get invalidated as dead creatures get removed.
        critter_tracker->remove_dead();
    }

    if( npc_is_dead ) {
        for( auto it = active_npc.begin(); it != active_npc.end(); ) {
            if( ( *it )->is_dead() ) {
                remove_npc_follower( ( *it )->getID() );
                overmap_buffer.remove_npc( ( *it )->getID() );
                it = active_npc.erase( it );
            } else {
                it++;
            }
        }
    }

    critter_died = false;
}

void game::monmove()
{
    cleanup_dead();

    // Make sure these don't match the first time around.
    tripoint cached_lev = m.get_abs_sub() + tripoint( 1, 0, 0 );

    // used to force update of the monster factions if a monster has changed its z-level.
    bool force_mfactions_update = false;

    mfactions monster_factions;
    const auto &playerfaction = mfaction_str_id( "player" );
    for( monster &critter : all_monsters() ) {
        // The first time through, and any time the map has been shifted, or a monster changed its z-level
        // recalculate monster factions.
        if( cached_lev != m.get_abs_sub() || force_mfactions_update ) {
            force_mfactions_update = false;
            // monster::plan() needs to know about all monsters on the same team as the monster.
            monster_factions.clear();
            for( monster &critter : all_monsters() ) {
                if( critter.friendly == 0 ) {
                    // Only 1 faction per mon at the moment.
                    monster_factions[ critter.faction ].insert( &critter );
                } else {
                    monster_factions[ playerfaction ].insert( &critter );
                }
            }
            cached_lev = m.get_abs_sub();
        }

        // Critters in impassable tiles get pushed away, unless it's not impassable for them
        if( !critter.is_dead() && m.impassable( critter.pos() ) && !critter.can_move_to( critter.pos() ) ) {
            dbg( D_ERROR ) << "game:monmove: " << critter.name()
                           << " can't move to its location! (" << critter.posx()
                           << ":" << critter.posy() << ":" << critter.posz() << "), "
                           << m.tername( critter.pos() );
            add_msg( m_debug, "%s can't move to its location! (%d,%d,%d), %s", critter.name(),
                     critter.posx(), critter.posy(), critter.posz(), m.tername( critter.pos() ) );
            bool okay = false;
            for( const tripoint &dest : m.points_in_radius( critter.pos(), 3 ) ) {
                if( critter.can_move_to( dest ) && is_empty( dest ) ) {
                    critter.setpos( dest );
                    okay = true;
                    break;
                }
            }
            if( !okay ) {
                // die of "natural" cause (overpopulation is natural)
                critter.die( nullptr );
            }
        }

        if( !critter.is_dead() ) {
            critter.process_turn();
        }

        m.creature_in_field( critter );

        while( critter.moves > 0 && !critter.is_dead() ) {
            critter.made_footstep = false;
            // Controlled critters don't make their own plans
            if( !critter.has_effect( effect_controlled ) ) {
                // Formulate a path to follow
                critter.plan( monster_factions );
            }
            critter.move(); // Move one square, possibly hit u
            critter.process_triggers();
            m.creature_in_field( critter );
        }

        // FIX #28679
        // It is possible that a monster has fallen down a z-level during critter.move() above, if it stepped on a trap.
        // In this case the monster is deleted during the iteration of this `for` loop in
        //  game::non_dead_range<monster>::iterator::operator++().
        // We must make sure that we update the monster_factions so we don't pass a deleted monster later in critter.plan().
        // Note that this only applies if z-levels are not active.
        if( !g->m.has_zlevels() && critter.posz() != g->u.posz() ) {
            force_mfactions_update = true;
        }

        if( !critter.is_dead() &&
            u.has_active_bionic( bionic_id( "bio_alarm" ) ) &&
            u.power_level >= 25 &&
            rl_dist( u.pos(), critter.pos() ) <= 5 &&
            !critter.is_hallucination() ) {
            u.charge_power( -25 );
            add_msg( m_warning, _( "Your motion alarm goes off!" ) );
            cancel_activity_or_ignore_query( distraction_type::motion_alarm,
                                             _( "Your motion alarm goes off!" ) );
            if( u.has_effect( efftype_id( "sleep" ) ) ) {
                u.wake_up();
            }
        }
    }

    cleanup_dead();

    // The remaining monsters are all alive, but may be outside of the reality bubble.
    // If so, despawn them. This is not the same as dying, they will be stored for later and the
    // monster::die function is not called.
    for( monster &critter : all_monsters() ) {
        if( critter.posx() < 0 - ( MAPSIZE_X ) / 6 ||
            critter.posy() < 0 - ( MAPSIZE_Y ) / 6 ||
            critter.posx() > ( MAPSIZE_X * 7 ) / 6 ||
            critter.posy() > ( MAPSIZE_Y * 7 ) / 6 ) {
            despawn_monster( critter );
        }
    }

    // Now, do active NPCs.
    for( npc &guy : g->all_npcs() ) {
        int turns = 0;
        m.creature_in_field( guy );
        guy.process_turn();
        while( !guy.is_dead() && !guy.in_sleep_state() && guy.moves > 0 && turns < 10 ) {
            int moves = guy.moves;
            guy.move();
            if( moves == guy.moves ) {
                // Count every time we exit npc::move() without spending any moves.
                turns++;
            }

            // Turn on debug mode when in infinite loop
            // It has to be done before the last turn, otherwise
            // there will be no meaningful debug output.
            if( turns == 9 ) {
                debugmsg( "NPC %s entered infinite loop. Turning on debug mode",
                          guy.name );
                debug_mode = true;
            }
        }

        // If we spun too long trying to decide what to do (without spending moves),
        // Invoke cranial detonation to prevent an infinite loop.
        if( turns == 10 ) {
            add_msg( _( "%s's brain explodes!" ), guy.name );
            guy.die( nullptr );
        }

        if( !guy.is_dead() ) {
            guy.process_active_items();
            guy.update_body();
        }
    }
    cleanup_dead();
}

void game::overmap_npc_move()
{
    std::vector<npc *> travelling_npcs;
    // for now just processing NPC followers on travelling missions
    for( auto &elem : get_follower_list() ) {
        std::shared_ptr<npc> npc_to_get = overmap_buffer.find_npc( elem );
        if( !npc_to_get ) {
            continue;
        }
        npc *npc_to_add = npc_to_get.get();
        if( ( !npc_to_add->is_active() || rl_dist( u.pos(), npc_to_add->pos() ) > SEEX * 2 ) &&
            npc_to_add->mission == NPC_MISSION_TRAVELLING ) {
            travelling_npcs.push_back( npc_to_add );
        }
    }
    for( auto &elem : travelling_npcs ) {
        if( elem->has_omt_destination() ) {
            tripoint sm_tri;
            tripoint next_point;
            std::vector<tripoint> path = overmap_buffer.get_npc_path( elem->global_omt_location(), elem->goal );
            elem->omt_path = path;
            if( path.size() > 1 ) {
                next_point = path[std::max<size_t>( 0, path.size() - 2 )];
                sm_tri = omt_to_sm_copy( next_point );
            } else if( path.size() == 1 ) {
                next_point = path[0];
                sm_tri = omt_to_sm_copy( next_point );
                elem->omt_path.clear();
            } else if( path.empty() ) {
                add_msg( m_info, _( "%s can't reach their destination" ),
                         elem->disp_name() );
            }
            elem->travel_overmap( sm_tri );
            reload_npcs();
        }
    }
    return;
}

/* Knockback target at t by force number of tiles in direction from s to t
   stun > 0 indicates base stun duration, and causes impact stun; stun == -1 indicates only impact stun
   dam_mult multiplies impact damage, bash effect on impact, and sound level on impact */

void game::knockback( const tripoint &s, const tripoint &t, int force, int stun, int dam_mult )
{
    std::vector<tripoint> traj;
    traj.clear();
    traj = line_to( s, t, 0, 0 );
    traj.insert( traj.begin(), s ); // how annoying, line_to() doesn't include the originating point!
    traj = continue_line( traj, force );
    traj.insert( traj.begin(), t ); // how annoying, continue_line() doesn't either!

    knockback( traj, force, stun, dam_mult );
}

/* Knockback target at traj.front() along line traj; traj should already have considered knockback distance.
   stun > 0 indicates base stun duration, and causes impact stun; stun == -1 indicates only impact stun
   dam_mult multiplies impact damage, bash effect on impact, and sound level on impact */

void game::knockback( std::vector<tripoint> &traj, int force, int stun, int dam_mult )
{
    ( void )force; // FIXME: unused but header says it should do something
    // TODO: make the force parameter actually do something.
    // the header file says higher force causes more damage.
    // perhaps that is what it should do?
    tripoint tp = traj.front();
    if( !critter_at( tp ) ) {
        debugmsg( _( "Nothing at (%d,%d,%d) to knockback!" ), tp.x, tp.y, tp.z );
        return;
    }
    int force_remaining = 0;
    if( monster *const targ = critter_at<monster>( tp, true ) ) {
        if( stun > 0 ) {
            targ->add_effect( effect_stunned, 1_turns * stun );
            add_msg( _( "%s was stunned!" ), targ->name() );
        }
        for( size_t i = 1; i < traj.size(); i++ ) {
            if( m.impassable( traj[i].x, traj[i].y ) ) {
                targ->setpos( traj[i - 1] );
                force_remaining = traj.size() - i;
                if( stun != 0 ) {
                    targ->add_effect( effect_stunned, 1_turns * force_remaining );
                    add_msg( _( "%s was stunned!" ), targ->name() );
                    add_msg( _( "%s slammed into an obstacle!" ), targ->name() );
                    targ->apply_damage( nullptr, bp_torso, dam_mult * force_remaining );
                    targ->check_dead_state();
                }
                m.bash( traj[i], 2 * dam_mult * force_remaining );
                break;
            } else if( critter_at( traj[i] ) ) {
                targ->setpos( traj[i - 1] );
                force_remaining = traj.size() - i;
                if( stun != 0 ) {
                    targ->add_effect( effect_stunned, 1_turns * force_remaining );
                    add_msg( _( "%s was stunned!" ), targ->name() );
                }
                traj.erase( traj.begin(), traj.begin() + i );
                if( critter_at<monster>( traj.front() ) ) {
                    add_msg( _( "%s collided with something else and sent it flying!" ),
                             targ->name() );
                } else if( npc *const guy = critter_at<npc>( traj.front() ) ) {
                    if( guy->male ) {
                        add_msg( _( "%s collided with someone else and sent him flying!" ),
                                 targ->name() );
                    } else {
                        add_msg( _( "%s collided with someone else and sent her flying!" ),
                                 targ->name() );
                    }
                } else if( u.pos() == traj.front() ) {
                    add_msg( m_bad, _( "%s collided with you and sent you flying!" ), targ->name() );
                }
                knockback( traj, force_remaining, stun, dam_mult );
                break;
            }
            targ->setpos( traj[i] );
            if( m.has_flag( "LIQUID", targ->pos() ) && !targ->can_drown() && !targ->is_dead() ) {
                targ->die( nullptr );
                if( u.sees( *targ ) ) {
                    add_msg( _( "The %s drowns!" ), targ->name() );
                }
            }
            if( !m.has_flag( "LIQUID", targ->pos() ) && targ->has_flag( MF_AQUATIC ) &&
                !targ->is_dead() ) {
                targ->die( nullptr );
                if( u.sees( *targ ) ) {
                    add_msg( _( "The %s flops around and dies!" ), targ->name() );
                }
            }
        }
    } else if( npc *const targ = critter_at<npc>( tp ) ) {
        if( stun > 0 ) {
            targ->add_effect( effect_stunned, 1_turns * stun );
            add_msg( _( "%s was stunned!" ), targ->name );
        }
        for( size_t i = 1; i < traj.size(); i++ ) {
            if( m.impassable( traj[i].x, traj[i].y ) ) { // oops, we hit a wall!
                targ->setpos( traj[i - 1] );
                force_remaining = traj.size() - i;
                if( stun != 0 ) {
                    targ->add_effect( effect_stunned, 1_turns * force_remaining );
                    if( targ->has_effect( effect_stunned ) ) {
                        add_msg( _( "%s was stunned!" ), targ->name );
                    }

                    std::array<body_part, 8> bps = {{
                            bp_head,
                            bp_arm_l, bp_arm_r,
                            bp_hand_l, bp_hand_r,
                            bp_torso,
                            bp_leg_l, bp_leg_r
                        }
                    };
                    for( auto &bp : bps ) {
                        if( one_in( 2 ) ) {
                            targ->deal_damage( nullptr, bp, damage_instance( DT_BASH, force_remaining * dam_mult ) );
                        }
                    }
                    targ->check_dead_state();
                }
                m.bash( traj[i], 2 * dam_mult * force_remaining );
                break;
            } else if( critter_at( traj[i] ) ) {
                targ->setpos( traj[i - 1] );
                force_remaining = traj.size() - i;
                if( stun != 0 ) {
                    add_msg( _( "%s was stunned!" ), targ->name );
                    targ->add_effect( effect_stunned, 1_turns * force_remaining );
                }
                traj.erase( traj.begin(), traj.begin() + i );
                const tripoint &traj_front = traj.front();
                if( critter_at<monster>( traj_front ) ) {
                    add_msg( _( "%s collided with something else and sent it flying!" ),
                             targ->name );
                } else if( npc *const guy = critter_at<npc>( traj_front ) ) {
                    if( guy->male ) {
                        add_msg( _( "%s collided with someone else and sent him flying!" ),
                                 targ->name );
                    } else {
                        add_msg( _( "%s collided with someone else and sent her flying!" ),
                                 targ->name );
                    }
                } else if( u.posx() == traj_front.x && u.posy() == traj_front.y &&
                           ( u.has_trait( trait_LEG_TENT_BRACE ) && ( !u.footwear_factor() ||
                                   ( u.footwear_factor() == .5 && one_in( 2 ) ) ) ) ) {
                    add_msg( _( "%s collided with you, and barely dislodges your tentacles!" ), targ->name );
                    force_remaining = 1;
                } else if( u.posx() == traj_front.x && u.posy() == traj_front.y ) {
                    add_msg( m_bad, _( "%s collided with you and sent you flying!" ), targ->name );
                }
                knockback( traj, force_remaining, stun, dam_mult );
                break;
            }
            targ->setpos( traj[i] );
        }
    } else if( u.pos() == tp ) {
        if( stun > 0 ) {
            u.add_effect( effect_stunned, 1_turns * stun );
            add_msg( m_bad, ngettext( "You were stunned for %d turn!",
                                      "You were stunned for %d turns!",
                                      stun ),
                     stun );
        }
        for( size_t i = 1; i < traj.size(); i++ ) {
            if( m.impassable( traj[i] ) ) { // oops, we hit a wall!
                u.setpos( traj[i - 1] );
                force_remaining = traj.size() - i;
                if( stun != 0 ) {
                    if( u.has_effect( effect_stunned ) ) {
                        add_msg( m_bad, ngettext( "You were stunned AGAIN for %d turn!",
                                                  "You were stunned AGAIN for %d turns!",
                                                  force_remaining ),
                                 force_remaining );
                    } else {
                        add_msg( m_bad, ngettext( "You were stunned for %d turn!",
                                                  "You were stunned for %d turns!",
                                                  force_remaining ),
                                 force_remaining );
                    }
                    u.add_effect( effect_stunned, 1_turns * force_remaining );
                    std::array<body_part, 8> bps = {{
                            bp_head,
                            bp_arm_l, bp_arm_r,
                            bp_hand_l, bp_hand_r,
                            bp_torso,
                            bp_leg_l, bp_leg_r
                        }
                    };
                    for( auto &bp : bps ) {
                        if( one_in( 2 ) ) {
                            u.deal_damage( nullptr, bp, damage_instance( DT_BASH, force_remaining * dam_mult ) );
                        }
                    }
                    u.check_dead_state();
                }
                m.bash( traj[i], 2 * dam_mult * force_remaining );
                break;
            } else if( critter_at( traj[i] ) ) {
                u.setpos( traj[i - 1] );
                force_remaining = traj.size() - i;
                if( stun != 0 ) {
                    if( u.has_effect( effect_stunned ) ) {
                        add_msg( m_bad, ngettext( "You were stunned AGAIN for %d turn!",
                                                  "You were stunned AGAIN for %d turns!",
                                                  force_remaining ),
                                 force_remaining );
                    } else {
                        add_msg( m_bad, ngettext( "You were stunned for %d turn!",
                                                  "You were stunned for %d turns!",
                                                  force_remaining ),
                                 force_remaining );
                    }
                    u.add_effect( effect_stunned, 1_turns * force_remaining );
                }
                traj.erase( traj.begin(), traj.begin() + i );
                if( critter_at<monster>( traj.front() ) ) {
                    add_msg( _( "You collided with something and sent it flying!" ) );
                } else if( npc *const guy = critter_at<npc>( traj.front() ) ) {
                    if( guy->male ) {
                        add_msg( _( "You collided with someone and sent him flying!" ) );
                    } else {
                        add_msg( _( "You collided with someone and sent her flying!" ) );
                    }
                }
                knockback( traj, force_remaining, stun, dam_mult );
                break;
            }
            if( m.has_flag( "LIQUID", u.pos() ) && force_remaining < 1 ) {
                plswim( u.pos() );
            } else {
                u.setpos( traj[i] );
            }
        }
    }
}

void game::use_computer( const tripoint &p )
{
    if( u.has_trait( trait_id( "ILLITERATE" ) ) ) {
        add_msg( m_info, _( "You can not read a computer screen!" ) );
        return;
    }
    if( u.is_blind() ) {
        // we don't have screen readers in game
        add_msg( m_info, _( "You can not see a computer screen!" ) );
        return;
    }
    if( u.has_trait( trait_id( "HYPEROPIC" ) ) && !u.worn_with_flag( "FIX_FARSIGHT" ) &&
        !u.has_effect( effect_contacts ) ) {
        add_msg( m_info, _( "You'll need to put on reading glasses before you can see the screen." ) );
        return;
    }

    computer *used = m.computer_at( p );

    if( used == nullptr ) {
        if( m.has_flag( "CONSOLE", p ) ) { //Console without map data
            add_msg( m_bad, _( "The console doesn't display anything coherent." ) );
        } else {
            dbg( D_ERROR ) << "game:use_computer: Tried to use computer at (" <<
                           p.x << ", " << p.y << ", " << p.z << ") - none there";
            debugmsg( "Tried to use computer at (%d, %d, %d) - none there", p.x, p.y, p.z );
        }
        return;
    }

    used->use();

    refresh_all();
}

template<typename T>
T *game::critter_at( const tripoint &p, bool allow_hallucination )
{
    if( const std::shared_ptr<monster> mon_ptr = critter_tracker->find( p ) ) {
        if( !allow_hallucination && mon_ptr->is_hallucination() ) {
            return nullptr;
        }
        return dynamic_cast<T *>( mon_ptr.get() );
    }
    if( p == u.pos() ) {
        return dynamic_cast<T *>( &u );
    }
    for( auto &cur_npc : active_npc ) {
        if( cur_npc->pos() == p && !cur_npc->is_dead() ) {
            return dynamic_cast<T *>( cur_npc.get() );
        }
    }
    return nullptr;
}

template<typename T>
const T *game::critter_at( const tripoint &p, bool allow_hallucination ) const
{
    return const_cast<game *>( this )->critter_at<T>( p, allow_hallucination );
}

template const monster *game::critter_at<monster>( const tripoint &, bool ) const;
template const npc *game::critter_at<npc>( const tripoint &, bool ) const;
template const player *game::critter_at<player>( const tripoint &, bool ) const;
template const Character *game::critter_at<Character>( const tripoint &, bool ) const;
template Character *game::critter_at<Character>( const tripoint &, bool );
template const Creature *game::critter_at<Creature>( const tripoint &, bool ) const;

template<typename T>
std::shared_ptr<T> game::shared_from( const T &critter )
{
    if( const std::shared_ptr<monster> mon_ptr = critter_tracker->find( critter.pos() ) ) {
        return std::dynamic_pointer_cast<T>( mon_ptr );
    }
    if( static_cast<const Creature *>( &critter ) == static_cast<const Creature *>( &u ) ) {
        // u is not stored in a shared_ptr, but it won't go out of scope anyway
        return std::dynamic_pointer_cast<T>( u_shared_ptr );
    }
    for( auto &cur_npc : active_npc ) {
        if( static_cast<const Creature *>( cur_npc.get() ) == static_cast<const Creature *>( &critter ) ) {
            return std::dynamic_pointer_cast<T>( cur_npc );
        }
    }
    return nullptr;
}

template std::shared_ptr<Creature> game::shared_from<Creature>( const Creature & );
template std::shared_ptr<Character> game::shared_from<Character>( const Character & );
template std::shared_ptr<player> game::shared_from<player>( const player & );
template std::shared_ptr<monster> game::shared_from<monster>( const monster & );
template std::shared_ptr<npc> game::shared_from<npc>( const npc & );

template<typename T>
T *game::critter_by_id( const int id )
{
    if( id == u.getID() ) {
        // player is always alive, therefore no is-dead check
        return dynamic_cast<T *>( &u );
    }
    return find_npc( id );
}

// monsters don't have ids
template player *game::critter_by_id<player>( int );
template npc *game::critter_by_id<npc>( int );
template Creature *game::critter_by_id<Creature>( int );

monster *game::summon_mon( const mtype_id &id, const tripoint &p )
{
    monster mon( id );
    mon.spawn( p );
    return add_zombie( mon, true ) ? critter_at<monster>( p ) : nullptr;
}

// By default don't pin upgrades to current day
bool game::add_zombie( monster &critter )
{
    return add_zombie( critter, false );
}

bool game::add_zombie( monster &critter, bool pin_upgrade )
{
    if( !m.inbounds( critter.pos() ) ) {
        dbg( D_ERROR ) << "added a critter with out-of-bounds position: "
                       << critter.posx() << "," << critter.posy() << ","  << critter.posz()
                       << " - " << critter.disp_name();
    }

    critter.try_upgrade( pin_upgrade );
    critter.try_reproduce();
    critter.try_biosignature();
    if( !pin_upgrade ) {
        critter.on_load();
    }

    critter.last_updated = calendar::turn;
    critter.last_baby = calendar::turn;
    critter.last_biosig = calendar::turn;
    return critter_tracker->add( critter );
}

size_t game::num_creatures() const
{
    return critter_tracker->size() + active_npc.size() + 1; // 1 == g->u
}

bool game::update_zombie_pos( const monster &critter, const tripoint &pos )
{
    return critter_tracker->update_pos( critter, pos );
}

void game::remove_zombie( const monster &critter )
{
    critter_tracker->remove( critter );
}

void game::clear_zombies()
{
    critter_tracker->clear();
}

/**
 * Attempts to spawn a hallucination at given location.
 * Returns false if the hallucination couldn't be spawned for whatever reason, such as
 * a monster already in the target square.
 * @return Whether or not a hallucination was successfully spawned.
 */
bool game::spawn_hallucination( const tripoint &p )
{
    if( one_in( 100 ) ) {
        std::shared_ptr<npc> tmp = std::make_shared<npc>();
        tmp->normalize();
        tmp->randomize( NC_HALLU );
        tmp->spawn_at_precise( { get_levx(), get_levy() }, p );
        if( !critter_at( p, true ) ) {
            overmap_buffer.insert_npc( tmp );
            load_npcs();
            return true;
        } else {
            return false;
        }
    }

    monster phantasm( MonsterGenerator::generator().get_valid_hallucination() );
    phantasm.hallucination = true;
    phantasm.spawn( p );

    //Don't attempt to place phantasms inside of other creatures
    if( !critter_at( phantasm.pos(), true ) ) {
        return critter_tracker->add( phantasm );
    } else {
        return false;
    }
}

void game::rebuild_mon_at_cache()
{
    critter_tracker->rebuild_cache();
}

bool game::swap_critters( Creature &a, Creature &b )
{
    if( &a == &b ) {
        // No need to do anything, but print a debugmsg anyway
        debugmsg( "Tried to swap %s with itself", a.disp_name() );
        return true;
    }
    if( critter_at( a.pos() ) != &a ) {
        debugmsg( "Tried to swap when it would cause a collision between %s and %s.",
                  b.disp_name(), critter_at( a.pos() )->disp_name() );
        return false;
    }
    if( critter_at( b.pos() ) != &b ) {
        debugmsg( "Tried to swap when it would cause a collision between %s and %s.",
                  a.disp_name(), critter_at( b.pos() )->disp_name() );
        return false;
    }
    // Simplify by "sorting" the arguments
    // Only the first argument can be u
    // If swapping player/npc with a monster, monster is second
    bool a_first = a.is_player() ||
                   ( a.is_npc() && !b.is_player() );
    Creature &first =  a_first ? a : b;
    Creature &second = a_first ? b : a;
    // Possible options:
    // both first and second are monsters
    // second is a monster, first is a player or an npc
    // first is a player, second is an npc
    // both first and second are npcs
    if( first.is_monster() ) {
        monster *m1 = dynamic_cast< monster * >( &first );
        monster *m2 = dynamic_cast< monster * >( &second );
        if( m1 == nullptr || m2 == nullptr || m1 == m2 ) {
            debugmsg( "Couldn't swap two monsters" );
            return false;
        }

        critter_tracker->swap_positions( *m1, *m2 );
        return true;
    }

    player *u_or_npc = dynamic_cast< player * >( &first );
    player *other_npc = dynamic_cast< player * >( &second );

    if( u_or_npc->in_vehicle ) {
        g->m.unboard_vehicle( u_or_npc->pos() );
    }

    if( other_npc->in_vehicle ) {
        g->m.unboard_vehicle( other_npc->pos() );
    }

    tripoint temp = second.pos();
    second.setpos( first.pos() );
    first.setpos( temp );

    if( g->m.veh_at( u_or_npc->pos() ).part_with_feature( VPFLAG_BOARDABLE, true ) ) {
        g->m.board_vehicle( u_or_npc->pos(), u_or_npc );
    }

    if( g->m.veh_at( other_npc->pos() ).part_with_feature( VPFLAG_BOARDABLE, true ) ) {
        g->m.board_vehicle( other_npc->pos(), other_npc );
    }

    if( first.is_player() ) {
        update_map( *u_or_npc );
    }

    return true;
}

bool game::is_empty( const tripoint &p )
{
    return ( m.passable( p ) || m.has_flag( "LIQUID", p ) ) &&
           critter_at( p ) == nullptr;
}

bool game::is_in_sunlight( const tripoint &p )
{
    return ( m.is_outside( p ) && light_level( p.z ) >= 40 &&
             ( weather.weather == WEATHER_CLEAR || weather.weather == WEATHER_SUNNY ) );
}

bool game::is_sheltered( const tripoint &p )
{
    const optional_vpart_position vp = m.veh_at( p );

    return ( !m.is_outside( p ) ||
             p.z < 0 ||
             ( vp && vp->is_inside() ) );
}

bool game::revive_corpse( const tripoint &p, item &it )
{
    if( !it.is_corpse() ) {
        debugmsg( "Tried to revive a non-corpse." );
        return false;
    }
    if( critter_at( p ) != nullptr ) {
        // Someone is in the way, try again later
        return false;
    }
    monster critter( it.get_mtype()->id, p );
    critter.init_from_item( it );
    if( critter.get_hp() < 1 ) {
        // Failed reanimation due to corpse being too burned
        return false;
    }
    if( it.has_flag( "FIELD_DRESS" ) || it.has_flag( "FIELD_DRESS_FAILED" ) ||
        it.has_flag( "QUARTERED" ) ) {
        // Failed reanimation due to corpse being butchered
        return false;
    }

    critter.no_extra_death_drops = true;
    critter.add_effect( effect_downed, 5_turns, num_bp, true );

    if( it.get_var( "zlave" ) == "zlave" ) {
        critter.add_effect( effect_pacified, 1_turns, num_bp, true );
        critter.add_effect( effect_pet, 1_turns, num_bp, true );
    }

    if( it.get_var( "no_ammo" ) == "no_ammo" ) {
        for( auto &ammo : critter.ammo ) {
            ammo.second = 0;
        }
    }

    const bool ret = add_zombie( critter );
    if( !ret ) {
        debugmsg( "Couldn't add a revived monster" );
    }
    if( ret && !critter_at<monster>( p ) ) {
        debugmsg( "Revived monster is not where it's supposed to be. Prepare for crash." );
    }
    return ret;
}

void game::save_cyborg( item *cyborg, const tripoint couch_pos, player &installer )
{
    int assist_bonus = installer.get_effect_int( effect_assisted );

    float adjusted_skill = installer.bionics_adjusted_skill( skill_firstaid,
                           skill_computer,
                           skill_electronics,
                           -1 );

    int damage = cyborg->damage();
    int dmg_lvl = cyborg->damage_level( 4 );
    int difficulty = 12;

    if( damage != 0 ) {

        popup( _( "WARNING: Patient's body is damaged.  Difficulty of the procedure is increased by %s." ),
               dmg_lvl );

        // Damage of the cyborg increases difficulty
        difficulty += dmg_lvl;
    }

    int chance_of_success = bionic_manip_cos( adjusted_skill + assist_bonus, true, difficulty );
    int success = chance_of_success - rng( 1, 100 ) ;

    if( !g->u.query_yn(
            _( "WARNING: %i percent chance of SEVERE damage to all body parts!  Continue anyway?" ),
            100 - static_cast<int>( chance_of_success ) ) ) {
        return;
    }

    if( success > 0 ) {
        add_msg( m_good, _( "Successfully removed Personality override." ) );
        add_msg( m_bad, _( "Autodoc immediately destroys the CBM upon removal." ) );

        m.i_rem( couch_pos, cyborg );

        const string_id<npc_template> npc_cyborg( "cyborg_rescued" );
        std::shared_ptr<npc> tmp = std::make_shared<npc>();
        tmp->normalize();
        tmp->load_npc_template( npc_cyborg );
        tmp->spawn_at_precise( { get_levx(), get_levy() }, couch_pos );
        overmap_buffer.insert_npc( tmp );
        tmp->hurtall( dmg_lvl * 10, nullptr );
        tmp->add_effect( effect_downed, rng( 1_turns, 4_turns ), num_bp, false, 0, true );
        load_npcs();

    } else {
        const int failure_level = static_cast<int>( sqrt( abs( success ) * 4.0 * difficulty /
                                  adjusted_skill ) );
        const int fail_type = std::min( 5, failure_level );
        switch( fail_type ) {
            case 1:
            case 2:
                add_msg( m_info, _( "The removal fails." ) );
                add_msg( m_bad, _( "The body is damaged." ) );
                cyborg->set_damage( damage + 1000 );
                break;
            case 3:
            case 4:
                add_msg( m_info, _( "The removal fails badly." ) );
                add_msg( m_bad, _( "The body is badly damaged!" ) );
                cyborg->set_damage( damage + 2000 );
                break;
            case 5:
                add_msg( m_info, _( "The removal is a catastrophe." ) );
                add_msg( m_bad, _( "The body is destroyed!" ) );
                m.i_rem( couch_pos, cyborg );
                break;
            default:
                break;
        }

    }

}
static void make_active( item_location loc )
{
    switch( loc.where() ) {
        case item_location::type::map:
            g->m.make_active( loc );
            break;
        case item_location::type::vehicle:
            g->m.veh_at( loc.position() )->vehicle().make_active( loc );
            break;
        default:
            break;
    }
}

static void update_lum( item_location loc, bool add )
{
    switch( loc.where() ) {
        case item_location::type::map:
            g->m.update_lum( loc, add );
            break;
        default:
            break;
    }
}

void game::use_item( int pos )
{
    bool use_loc = false;
    item_location loc;

    if( pos == INT_MIN ) {
        loc = game_menus::inv::use( u );

        if( !loc ) {
            add_msg( _( "Never mind." ) );
            return;
        }

        const item &it = *loc.get_item();
        if( it.has_flag( "ALLOWS_REMOTE_USE" ) ) {
            use_loc = true;
        } else {
            int obtain_cost = loc.obtain_cost( u );
            pos = loc.obtain( u );
            // This method only handles items in te inventory, so refund the obtain cost.
            u.moves += obtain_cost;
        }
    }

    refresh_all();

    if( use_loc ) {
        update_lum( loc.clone(), false );
        u.use( loc.clone() );
        update_lum( loc.clone(), true );

        make_active( loc.clone() );
    } else {
        u.use( pos );
    }

    u.invalidate_crafting_inventory();
}

void game::exam_vehicle( vehicle &veh, int cx, int cy )
{
    auto act = veh_interact::run( veh, cx, cy );
    if( act ) {
        u.moves = 0;
        u.assign_activity( act );
    }
}

bool game::forced_door_closing( const tripoint &p, const ter_id &door_type, int bash_dmg )
{
    // TODO: Z
    const int &x = p.x;
    const int &y = p.y;
    const std::string &door_name = door_type.obj().name();
    int kbx = x; // Used when player/monsters are knocked back
    int kby = y; // and when moving items out of the way
    for( int i = 0; i < 20; i++ ) {
        const int x_ = x + rng( -1, +1 );
        const int y_ = y + rng( -1, +1 );
        if( is_empty( {x_, y_, get_levz()} ) ) {
            // invert direction, as game::knockback needs
            // the source of the force that knocks back
            kbx = -x_ + x + x;
            kby = -y_ + y + y;
            break;
        }
    }
    const tripoint kbp( kbx, kby, p.z );
    const bool can_see = u.sees( tripoint( x, y, p.z ) );
    player *npc_or_player = critter_at<player>( tripoint( x, y, p.z ) );
    if( npc_or_player != nullptr ) {
        if( bash_dmg <= 0 ) {
            return false;
        }
        if( npc_or_player->is_npc() && can_see ) {
            add_msg( _( "The %1$s hits the %2$s." ), door_name, npc_or_player->name );
        } else if( npc_or_player->is_player() ) {
            add_msg( m_bad, _( "The %s hits you." ), door_name );
        }
        if( npc_or_player->activity ) {
            npc_or_player->cancel_activity();
        }
        // TODO: make the npc angry?
        npc_or_player->hitall( bash_dmg, 0, nullptr );
        knockback( kbp, p, std::max( 1, bash_dmg / 10 ), -1, 1 );
        // TODO: perhaps damage/destroy the gate
        // if the npc was really big?
    }
    if( monster *const mon_ptr = critter_at<monster>( p ) ) {
        monster &critter = *mon_ptr;
        if( bash_dmg <= 0 ) {
            return false;
        }
        if( can_see ) {
            add_msg( _( "The %1$s hits the %2$s." ), door_name, critter.name() );
        }
        if( critter.type->size <= MS_SMALL ) {
            critter.die_in_explosion( nullptr );
        } else {
            critter.apply_damage( nullptr, bp_torso, bash_dmg );
            critter.check_dead_state();
        }
        if( !critter.is_dead() && critter.type->size >= MS_HUGE ) {
            // big critters simply prevent the gate from closing
            // TODO: perhaps damage/destroy the gate
            // if the critter was really big?
            return false;
        }
        if( !critter.is_dead() ) {
            // Still alive? Move the critter away so the door can close
            knockback( kbp, p, std::max( 1, bash_dmg / 10 ), -1, 1 );
            if( critter_at( p ) ) {
                return false;
            }
        }
    }
    if( const optional_vpart_position vp = m.veh_at( p ) ) {
        if( bash_dmg <= 0 ) {
            return false;
        }
        vp->vehicle().damage( vp->part_index(), bash_dmg );
        if( m.veh_at( p ) ) {
            // Check again in case all parts at the door tile
            // have been destroyed, if there is still a vehicle
            // there, the door can not be closed
            return false;
        }
    }
    if( bash_dmg < 0 && !m.i_at( x, y ).empty() ) {
        return false;
    }
    if( bash_dmg == 0 ) {
        for( auto &elem : m.i_at( x, y ) ) {
            if( elem.made_of( LIQUID ) ) {
                // Liquids are OK, will be destroyed later
                continue;
            } else if( elem.volume() < units::from_milliliter( 250 ) ) {
                // Dito for small items, will be moved away
                continue;
            }
            // Everything else prevents the door from closing
            return false;
        }
    }

    m.ter_set( x, y, door_type );
    if( m.has_flag( "NOITEM", x, y ) ) {
        auto items = m.i_at( x, y );
        while( !items.empty() ) {
            if( items[0].made_of( LIQUID ) ) {
                m.i_rem( x, y, 0 );
                continue;
            }
            if( items[0].made_of( material_id( "glass" ) ) && one_in( 2 ) ) {
                if( can_see ) {
                    add_msg( m_warning, _( "A %s shatters!" ), items[0].tname() );
                } else {
                    add_msg( m_warning, _( "Something shatters!" ) );
                }
                m.i_rem( x, y, 0 );
                continue;
            }
            m.add_item_or_charges( kbx, kby, items[0] );
            m.i_rem( x, y, 0 );
        }
    }
    return true;
}

void game::open_gate( const tripoint &p )
{
    gates::open_gate( p, u );
}

void game::moving_vehicle_dismount( const tripoint &dest_loc )
{
    const optional_vpart_position vp = m.veh_at( u.pos() );
    if( !vp ) {
        debugmsg( "Tried to exit non-existent vehicle." );
        return;
    }
    vehicle *const veh = &vp->vehicle();
    if( u.pos() == dest_loc ) {
        debugmsg( "Need somewhere to dismount towards." );
        return;
    }
    tileray ray( dest_loc.x - u.posx(), dest_loc.y - u.posy() );
    const int d = ray.dir(); // TODO:: make dir() const correct!
    add_msg( _( "You dive from the %s." ), veh->name );
    m.unboard_vehicle( u.pos() );
    u.moves -= 200;
    // Dive three tiles in the direction of tox and toy
    fling_creature( &u, d, 30, true );
    // Hit the ground according to vehicle speed
    if( !m.has_flag( "SWIMMABLE", u.pos() ) ) {
        if( veh->velocity > 0 ) {
            fling_creature( &u, veh->face.dir(), veh->velocity / static_cast<float>( 100 ) );
        } else {
            fling_creature( &u, veh->face.dir() + 180, -( veh->velocity ) / static_cast<float>( 100 ) );
        }
    }
}

void game::control_vehicle()
{
    int veh_part = -1;
    vehicle *veh = remoteveh();
    if( veh == nullptr ) {
        if( const optional_vpart_position vp = m.veh_at( u.pos() ) ) {
            veh = &vp->vehicle();
            veh_part = vp->part_index();
        }
    }

    if( veh != nullptr && veh->player_in_control( u ) ) {
        veh->use_controls( u.pos() );
    } else if( veh && veh->avail_part_with_feature( veh_part, "CONTROLS", true ) >= 0 &&
               u.in_vehicle ) {
        if( !veh->interact_vehicle_locked() ) {
            return;
        }
        if( veh->engine_on ) {
            u.controlling_vehicle = true;
            add_msg( _( "You take control of the %s." ), veh->name );
        } else {
            veh->start_engines( true );
        }
    } else {
        const cata::optional<tripoint> examp_ = choose_adjacent( _( "Control vehicle where?" ) );
        if( !examp_ ) {
            return;
        }
        const optional_vpart_position vp = m.veh_at( *examp_ );
        if( !vp ) {
            add_msg( _( "No vehicle there." ) );
            return;
        }
        veh = &vp->vehicle();
        veh_part = vp->part_index();
        if( veh->avail_part_with_feature( veh_part, "CONTROLS", true ) >= 0 ) {
            veh->use_controls( *examp_ );
        }
    }
    if( veh ) {
        // If we reached here, we gained control of a vehicle.
        // Clear the map memory for the area covered by the vehicle to eliminate ghost vehicles.
        for( const tripoint &target : veh->get_points() ) {
            u.clear_memorized_tile( m.getabs( target ) );
        }
    }
}

bool game::npc_menu( npc &who )
{
    enum choices : int {
        talk = 0,
        swap_pos,
        push,
        examine_wounds,
        use_item,
        sort_armor,
        attack,
        disarm,
        steal
    };

    const bool obeys = debug_mode || ( who.is_player_ally() && !who.in_sleep_state() );

    uilist amenu;

    amenu.text = string_format( _( "What to do with %s?" ), who.disp_name() );
    amenu.addentry( talk, true, 't', _( "Talk" ) );
    amenu.addentry( swap_pos, obeys, 's', _( "Swap positions" ) );
    amenu.addentry( push, obeys, 'p', _( "Push away" ) );
    amenu.addentry( examine_wounds, true, 'w', _( "Examine wounds" ) );
    amenu.addentry( use_item, true, 'i', _( "Use item on" ) );
    amenu.addentry( sort_armor, true, 'r', _( "Sort armor" ) );
    amenu.addentry( attack, true, 'a', _( "Attack" ) );
    if( !who.is_player_ally() ) {
        amenu.addentry( disarm, who.is_armed(), 'd', _( "Disarm" ) );
        amenu.addentry( steal, !who.is_enemy(), 'S', _( "Steal" ) );
    }

    amenu.query();

    const int choice = amenu.ret;
    if( choice == talk ) {
        who.talk_to_u();
    } else if( choice == swap_pos ) {
        if( !prompt_dangerous_tile( who.pos() ) ) {
            return true;
        }
        // TODO: Make NPCs protest when displaced onto dangerous crap
        add_msg( _( "You swap places with %s." ), who.name );
        swap_critters( u, who );
        // TODO: Make that depend on stuff
        u.mod_moves( -200 );
    } else if( choice == push ) {
        // TODO: Make NPCs protest when displaced onto dangerous crap
        tripoint oldpos = who.pos();
        who.move_away_from( u.pos(), true );
        u.mod_moves( -20 );
        if( oldpos != who.pos() ) {
            add_msg( _( "%s moves out of the way." ), who.name );
        } else {
            add_msg( m_warning, _( "%s has nowhere to go!" ), who.name );
        }
    } else if( choice == examine_wounds ) {
        ///\EFFECT_PER slightly increases precision when examining NPCs' wounds

        ///\EFFECT_FIRSTAID increases precision when examining NPCs' wounds
        const bool precise = u.get_skill_level( skill_firstaid ) * 4 + u.per_cur >= 20;
        who.body_window( _( "Limbs of: " ) + who.disp_name(), true, precise, 0, 0, 0, 0.0f, 0.0f, 0.0f,
                         0.0f, 0.0f );
    } else if( choice == use_item ) {
        static const std::string heal_string( "heal" );
        const auto will_accept = []( const item & it ) {
            const auto use_fun = it.get_use( heal_string );
            if( use_fun == nullptr ) {
                return false;
            }

            const auto *actor = dynamic_cast<const heal_actor *>( use_fun->get_actor_ptr() );

            return actor != nullptr &&
                   actor->limb_power >= 0 &&
                   actor->head_power >= 0 &&
                   actor->torso_power >= 0;
        };
        const int pos = inv_for_filter( _( "Use which item?" ), will_accept );

        if( pos == INT_MIN ) {
            add_msg( _( "Never mind" ) );
            return false;
        }
        item &used = u.i_at( pos );
        bool did_use = u.invoke_item( &used, heal_string, who.pos() );
        if( did_use ) {
            // Note: exiting a body part selection menu counts as use here
            u.mod_moves( -300 );
        }
    } else if( choice == sort_armor ) {
        who.sort_armor();
        u.mod_moves( -100 );
    } else if( choice == attack ) {
        if( who.is_enemy() || query_yn( _( "You may be attacked! Proceed?" ) ) ) {
            u.melee_attack( who, true );
            // fighting is hard work!
            u.increase_activity_level( EXTRA_EXERCISE );
            who.on_attacked( u );
        }
    } else if( choice == disarm ) {
        if( who.is_enemy() || query_yn( _( "You may be attacked! Proceed?" ) ) ) {
            u.disarm( who );
        }
    } else if( choice == steal && query_yn( _( "You may be attacked! Proceed?" ) ) ) {
        u.steal( who );
    }

    return true;
}

void game::examine()
{
    // if we are driving a vehicle, examine the
    // current tile without asking.
    const optional_vpart_position vp = m.veh_at( u.pos() );
    if( vp && vp->vehicle().player_in_control( u ) ) {
        examine( u.pos() );
        return;
    }

    const cata::optional<tripoint> examp_ = choose_adjacent_highlight( _( "Examine where?" ),
                                            ACTION_EXAMINE );
    if( !examp_ ) {
        return;
    }
    u.manual_examine = true;
    // redraw terrain to erase 'examine' window
    draw_ter();
    wrefresh( w_terrain );
    draw_panels();
    examine( *examp_ );
    u.manual_examine = false;
}

const std::string get_fire_fuel_string( const tripoint &examp )
{
    if( g->m.has_flag( TFLAG_FIRE_CONTAINER, examp ) ) {
        field_entry *fire = g->m.get_field( examp, fd_fire );
        if( fire ) {
            std::stringstream ss;
            ss << string_format( _( "There is a fire here." ) ) << " ";
            if( fire->getFieldDensity() > 1 ) {
                ss << string_format( _( "It's too big and unpredictable to evaluate how long it will last." ) );
                return ss.str();
            }
            time_duration fire_age = fire->getFieldAge();
            // half-life inclusion
            int mod = 5 - g->u.get_skill_level( skill_survival );
            mod = std::max( mod, 0 );
            if( fire_age >= 0_turns ) {
                if( mod >= 4 ) { // = survival level 0-1
                    ss << string_format( _( "It's going to go out soon without extra fuel." ) );
                    return ss.str();
                } else {
                    fire_age = 30_minutes - fire_age;
                    fire_age = rng( fire_age - fire_age * mod / 5, fire_age + fire_age * mod / 5 );
                    ss << string_format(
                           _( "Without extra fuel it might burn yet for %s, but might also go out sooner." ),
                           to_string_approx( fire_age ) );
                    return ss.str();
                }
            } else {
                fire_age = fire_age * -1 + 30_minutes;
                if( mod >= 4 ) { // = survival level 0-1
                    if( fire_age <= 1_hours ) {
                        ss << string_format(
                               _( "It's quite decent and looks like it'll burn for a bit without extra fuel." ) );
                        return ss.str();
                    } else if( fire_age <= 3_hours ) {
                        ss << string_format( _( "It looks solid, and will burn for a few hours without extra fuel." ) );
                        return ss.str();
                    } else {
                        ss << string_format(
                               _( "It's very well supplied and even without extra fuel might burn for at least a part of a day." ) );
                        return ss.str();
                    }
                } else {
                    fire_age = rng( fire_age - fire_age * mod / 5, fire_age + fire_age * mod / 5 );
                    ss << string_format( _( "Without extra fuel it will burn for %s." ), to_string_approx( fire_age ) );
                    return ss.str();
                }
            }
        }
    }
    static const std::string empty_string;
    return empty_string;
}

void game::examine( const tripoint &examp )
{
    Creature *c = critter_at( examp );
    if( c != nullptr ) {
        monster *mon = dynamic_cast<monster *>( c );
        if( mon != nullptr && mon->has_effect( effect_pet ) ) {
            if( monexamine::pet_menu( *mon ) ) {
                return;
            }
        }

        npc *np = dynamic_cast<npc *>( c );
        if( np != nullptr ) {
            if( npc_menu( *np ) ) {
                return;
            }
        }
    }

    const optional_vpart_position vp = m.veh_at( examp );
    if( vp ) {
        vp->vehicle().interact_with( examp, vp->part_index() );
        return;
    }

    if( m.has_flag( "CONSOLE", examp ) ) {
        use_computer( examp );
        return;
    }
    const furn_t &xfurn_t = m.furn( examp ).obj();
    const ter_t &xter_t = m.ter( examp ).obj();

    const tripoint player_pos = u.pos();

    if( m.has_furn( examp ) ) {
        xfurn_t.examine( u, examp );
    } else {
        xter_t.examine( u, examp );
    }

    // Did the player get moved? Bail out if so; our examp probably
    // isn't valid anymore.
    if( player_pos != u.pos() ) {
        return;
    }

    bool none = true;
    if( xter_t.examine != &iexamine::none || xfurn_t.examine != &iexamine::none ) {
        none = false;
    }

    if( !m.tr_at( examp ).is_null() ) {
        iexamine::trap( u, examp );
        draw_ter();
        wrefresh( w_terrain );
        draw_panels();
    }

    // In case of teleport trap or somesuch
    if( player_pos != u.pos() ) {
        return;
    }

    // Feedback for fire lasting time
    const std::string fire_fuel = get_fire_fuel_string( examp );
    if( !fire_fuel.empty() ) {
        add_msg( fire_fuel );
    }

    if( m.has_flag( "SEALED", examp ) ) {
        if( none ) {
            if( m.has_flag( "UNSTABLE", examp ) ) {
                add_msg( _( "The %s is too unstable to remove anything." ), m.name( examp ) );
            } else {
                add_msg( _( "The %s is firmly sealed." ), m.name( examp ) );
            }
        }
    } else {
        //examp has no traps, is a container and doesn't have a special examination function
        if( m.tr_at( examp ).is_null() && m.i_at( examp ).empty() &&
            m.has_flag( "CONTAINER", examp ) && none ) {
            add_msg( _( "It is empty." ) );
        } else if( ( m.has_flag( TFLAG_FIRE_CONTAINER, examp ) &&
                     xfurn_t.examine == &iexamine::fireplace ) ||
                   xfurn_t.examine == &iexamine::workbench ) {
            return;
        } else {
            sounds::process_sound_markers( &u );
            Pickup::pick_up( examp, 0 );
        }
    }
}

void game::pickup()
{
    // First check if there is no/only one option for pickup
    int num_tiles_with_items = 0;
    tripoint tile_with_items = u.pos();
    for( const tripoint &p : m.points_in_radius( u.pos(), 1 ) ) {
        bool veh_has_items = false;
        const optional_vpart_position vp = m.veh_at( p );
        if( vp ) {
            const int cargo_part = vp->vehicle().part_with_feature( vp->part_index(), "CARGO", false );
            veh_has_items = cargo_part >= 0 && !vp->vehicle().get_items( cargo_part ).empty();
        }
        if( m.has_items( p ) || veh_has_items ) {
            ++num_tiles_with_items;
            tile_with_items = p;
        }
    }
    if( num_tiles_with_items == 0 ) {
        add_msg( _( "There's nothing to pick up there" ) );
        return;
    } else if( num_tiles_with_items == 1 ) {
        pickup( tile_with_items );
        return;
    }

    const cata::optional<tripoint> examp_ = choose_adjacent_highlight( _( "Pickup where?" ),
                                            ACTION_PICKUP );
    if( !examp_ ) {
        return;
    }
    // redraw terrain to erase 'pickup' window
    draw_ter();
    // wrefresh is called in pickup( const tripoint & )
    pickup( *examp_ );
}

void game::pickup( const tripoint &p )
{
    // Highlight target
    g->m.drawsq( w_terrain, u, p, true, true, u.pos() + u.view_offset );
    wrefresh( w_terrain );

    Pickup::pick_up( p, 0 );
}

void game::pickup_feet()
{
    Pickup::pick_up( u.pos(), 1 );
}

//Shift player by one tile, look_around(), then restore previous position.
//represents carefully peeking around a corner, hence the large move cost.
void game::peek()
{
    const cata::optional<tripoint> p = choose_direction( _( "Peek where?" ), true );
    if( !p ) {
        refresh_all();
        return;
    }

    if( p->z != 0 ) {
        const tripoint old_pos = u.pos();
        vertical_move( p->z, false );

        if( old_pos != u.pos() ) {
            look_around();
            vertical_move( p->z * -1, false );
            draw_ter();
        }
        wrefresh( w_terrain );
        draw_panels();
        return;
    }

    if( m.impassable( u.pos() + *p ) ) {
        return;
    }

    peek( u.pos() + *p );
}

void game::peek( const tripoint &p )
{
    u.moves -= 200;
    tripoint prev = u.pos();
    u.setpos( p );
    tripoint center = p;
    const look_around_result result = look_around( catacurses::window(), center, center, false, false,
                                      true );
    u.setpos( prev );

    if( result.peek_action && *result.peek_action == PA_BLIND_THROW ) {
        plthrow( INT_MIN, p );
    }

    draw_ter();
    wrefresh( w_terrain );
    draw_panels();
}
////////////////////////////////////////////////////////////////////////////////////////////
cata::optional<tripoint> game::look_debug()
{
    editmap edit;
    return edit.edit();
}
////////////////////////////////////////////////////////////////////////////////////////////

void game::print_all_tile_info( const tripoint &lp, const catacurses::window &w_look,
                                const std::string &area_name, int column,
                                int &line,
                                const int last_line, bool draw_terrain_indicators,
                                const visibility_variables &cache )
{
    visibility_type visibility = VIS_HIDDEN;
    const bool inbounds = m.inbounds( lp );
    if( inbounds ) {
        visibility = m.get_visibility( m.apparent_light_at( lp, cache ), cache );
    }
    switch( visibility ) {
        case VIS_CLEAR: {
            const optional_vpart_position vp = m.veh_at( lp );
            const Creature *creature = critter_at( lp, true );
            print_terrain_info( lp, w_look, area_name, column, line );
            print_fields_info( lp, w_look, column, line );
            print_trap_info( lp, w_look, column, line );
            print_creature_info( creature, w_look, column, line, last_line );
            print_vehicle_info( veh_pointer_or_null( vp ), vp ? vp->part_index() : -1, w_look, column, line,
                                last_line );
            print_items_info( lp, w_look, column, line, last_line );
            print_graffiti_info( lp, w_look, column, line, last_line );

            if( draw_terrain_indicators ) {
                if( creature != nullptr && u.sees( *creature ) ) {
                    creature->draw( w_terrain, lp, true );
                } else {
                    m.drawsq( w_terrain, u, lp, true, true, lp );
                }
            }
        }
        break;
        case VIS_BOOMER:
        case VIS_BOOMER_DARK:
        case VIS_DARK:
        case VIS_LIT:
        case VIS_HIDDEN:
            print_visibility_info( w_look, column, line, visibility );

            if( draw_terrain_indicators ) {
                print_visibility_indicator( visibility );
            }
            break;
    }
    if( !inbounds ) {
        return;
    }
    auto this_sound = sounds::sound_at( lp );
    if( !this_sound.empty() ) {
        mvwprintw( w_look, ++line, 1, _( "You heard %s from here." ), this_sound );
    } else {
        // Check other z-levels
        tripoint tmp = lp;
        for( tmp.z = -OVERMAP_DEPTH; tmp.z <= OVERMAP_HEIGHT; tmp.z++ ) {
            if( tmp.z == lp.z ) {
                continue;
            }

            auto zlev_sound = sounds::sound_at( tmp );
            if( !zlev_sound.empty() ) {
                mvwprintw( w_look, ++line, 1, tmp.z > lp.z ?
                           _( "You heard %s from above." ) : _( "You heard %s from below." ), zlev_sound );
            }
        }
    }
}

void game::print_visibility_info( const catacurses::window &w_look, int column, int &line,
                                  visibility_type visibility )
{
    const char *visibility_message = nullptr;
    switch( visibility ) {
        case VIS_CLEAR:
            visibility_message = _( "Clearly visible." );
            break;
        case VIS_BOOMER:
            visibility_message = _( "A bright pink blur." );
            break;
        case VIS_BOOMER_DARK:
            visibility_message = _( "A pink blur." );
            break;
        case VIS_DARK:
            visibility_message = _( "Darkness." );
            break;
        case VIS_LIT:
            visibility_message = _( "Bright light." );
            break;
        case VIS_HIDDEN:
            visibility_message = _( "Unseen." );
            break;
    }

    mvwprintw( w_look, column, line, visibility_message );
    line += 2;
}

void game::print_terrain_info( const tripoint &lp, const catacurses::window &w_look,
                               const std::string &area_name, int column,
                               int &line )
{
    const int max_width = getmaxx( w_look ) - column - 1;
    int lines;
    std::string tile = m.tername( lp );
    tile = "(" + area_name + ") " + tile;
    if( m.has_furn( lp ) ) {
        tile += "; " + m.furnname( lp );
    }

    if( m.impassable( lp ) ) {
        lines = fold_and_print( w_look, line, column, max_width, c_light_gray, _( "%s; Impassable" ),
                                tile );
    } else {
        lines = fold_and_print( w_look, line, column, max_width, c_light_gray, _( "%s; Movement cost %d" ),
                                tile, m.move_cost( lp ) * 50 );

        const auto ll = get_light_level( std::max( 1.0,
                                         LIGHT_AMBIENT_LIT - m.ambient_light_at( lp ) + 1.0 ) );
        mvwprintw( w_look, ++lines, column, _( "Lighting: " ) );
        wprintz( w_look, ll.second, ll.first );
    }

    std::string signage = m.get_signage( lp );
    if( !signage.empty() ) {
        trim_and_print( w_look, ++lines, column, max_width, c_dark_gray,
                        u.has_trait( trait_ILLITERATE ) ? _( "Sign: ???" ) : _( "Sign: %s" ), signage );
    }

    if( m.has_zlevels() && lp.z > -OVERMAP_DEPTH && !m.has_floor( lp ) ) {
        // Print info about stuff below
        tripoint below( lp.x, lp.y, lp.z - 1 );
        std::string tile_below = m.tername( below );
        if( m.has_furn( below ) ) {
            tile_below += "; " + m.furnname( below );
        }

        if( !m.has_floor_or_support( lp ) ) {
            fold_and_print( w_look, ++lines, column, max_width, c_dark_gray, _( "Below: %s; No support" ),
                            tile_below );
        } else {
            fold_and_print( w_look, ++lines, column, max_width, c_dark_gray, _( "Below: %s; Walkable" ),
                            tile_below );
        }
    }

    int map_features = fold_and_print( w_look, ++lines, column, max_width, c_dark_gray,
                                       m.features( lp ) );
    fold_and_print( w_look, ++lines, column, max_width, c_light_gray, _( "Coverage: %d%%" ),
                    m.coverage( lp ) );
    if( line < lines ) {
        line = lines + map_features - 1;
    }
}

void game::print_fields_info( const tripoint &lp, const catacurses::window &w_look, int column,
                              int &line )
{
    const field &tmpfield = m.field_at( lp );
    for( auto &fld : tmpfield ) {
        const field_entry &cur = fld.second;
        if( fld.first == fd_fire && ( m.has_flag( TFLAG_FIRE_CONTAINER, lp ) ||
                                      m.ter( lp ) == t_pit_shallow || m.ter( lp ) == t_pit ) ) {
            const int max_width = getmaxx( w_look ) - column - 2;
            int lines = fold_and_print( w_look, ++line, column, max_width, cur.color(),
                                        get_fire_fuel_string( lp ) ) - 1;
            line += lines;
        } else {
            mvwprintz( w_look, ++line, column, cur.color(), cur.name() );
        }
    }
}

void game::print_trap_info( const tripoint &lp, const catacurses::window &w_look, const int column,
                            int &line )
{
    const trap &tr = m.tr_at( lp );
    if( tr.can_see( lp, u ) ) {
        mvwprintz( w_look, ++line, column, tr.color, tr.name() );
    }
}

void game::print_creature_info( const Creature *creature, const catacurses::window &w_look,
                                const int column, int &line, const int last_line )
{
    int vLines = last_line - line;
    if( creature != nullptr && ( u.sees( *creature ) || creature == &u ) ) {
        line = creature->print_info( w_look, ++line, vLines, column );
    }
}

void game::print_vehicle_info( const vehicle *veh, int veh_part, const catacurses::window &w_look,
                               const int column, int &line, const int last_line )
{
    if( veh ) {
        mvwprintw( w_look, ++line, column, _( "There is a %s there. Parts:" ), veh->name );
        line = veh->print_part_list( w_look, ++line, last_line, getmaxx( w_look ), veh_part );
    }
}

void game::print_visibility_indicator( visibility_type visibility )
{
    std::string visibility_indicator;
    nc_color visibility_indicator_color = c_white;
    switch( visibility ) {
        case VIS_CLEAR:
            // Nothing printed when visibility is clear
            return;
        case VIS_BOOMER:
        case VIS_BOOMER_DARK:
            visibility_indicator = '#';
            visibility_indicator_color = c_pink;
            break;
        case VIS_DARK:
            visibility_indicator = '#';
            visibility_indicator_color = c_dark_gray;
            break;
        case VIS_LIT:
            visibility_indicator = '#';
            visibility_indicator_color = c_light_gray;
            break;
        case VIS_HIDDEN:
            visibility_indicator = 'x';
            visibility_indicator_color = c_white;
            break;
    }

    mvwputch( w_terrain, POSY, POSX, visibility_indicator_color, visibility_indicator );
}

void game::print_items_info( const tripoint &lp, const catacurses::window &w_look, const int column,
                             int &line,
                             const int last_line )
{
    if( !m.sees_some_items( lp, u ) ) {
        return;
    } else if( m.has_flag( "CONTAINER", lp ) && !m.could_see_items( lp, u ) ) {
        mvwprintw( w_look, ++line, column, _( "You cannot see what is inside of it." ) );
    } else if( u.has_effect( effect_blind ) || u.worn_with_flag( "BLIND" ) ) {
        mvwprintz( w_look, ++line, column, c_yellow,
                   _( "There's something there, but you can't see what it is." ) );
        return;
    } else {
        std::map<std::string, int> item_names;
        for( auto &item : m.i_at( lp ) ) {
            ++item_names[item.tname()];
        }

        const int max_width = getmaxx( w_look ) - column - 1;
        for( const auto &it : item_names ) {
            if( line >= last_line - 2 ) {
                mvwprintz( w_look, ++line, column, c_yellow, _( "More items here..." ) );
                break;
            }

            if( it.second > 1 ) {
                trim_and_print( w_look, ++line, column, max_width, c_white,
                                pgettext( "%s is the name of the item. %d is the quantity of that item.", "%s [%d]" ),
                                it.first.c_str(), it.second );
            } else {
                trim_and_print( w_look, ++line, column, max_width, c_white, it.first );
            }
        }
    }
}

void game::print_graffiti_info( const tripoint &lp, const catacurses::window &w_look,
                                const int column, int &line,
                                const int last_line )
{
    if( line > last_line ) {
        return;
    }

    const int max_width = getmaxx( w_look ) - column - 2;
    if( m.has_graffiti_at( lp ) ) {
        fold_and_print( w_look, ++line, column, max_width, c_light_gray,
                        m.ter( lp ) == t_grave_new ? _( "Graffiti: %s" ) : _( "Incription: %s" ),
                        m.graffiti_at( lp ) );
    }
}

bool game::check_zone( const zone_type_id &type, const tripoint &where ) const
{
    return zone_manager::get_manager().has( type, m.getabs( where ) );
}

bool game::check_near_zone( const zone_type_id &type, const tripoint &where ) const
{
    return zone_manager::get_manager().has_near( type, m.getabs( where ) );
}

bool game::is_zones_manager_open() const
{
    return zones_manager_open;
}

static void zones_manager_shortcuts( const catacurses::window &w_info )
{
    werase( w_info );

    int tmpx = 1;
    tmpx += shortcut_print( w_info, 1, tmpx, c_white, c_light_green, _( "<A>dd" ) ) + 2;
    tmpx += shortcut_print( w_info, 1, tmpx, c_white, c_light_green, _( "<R>emove" ) ) + 2;
    tmpx += shortcut_print( w_info, 1, tmpx, c_white, c_light_green, _( "<E>nable" ) ) + 2;
    // NOLINTNEXTLINE(clang-analyzer-deadcode.DeadStores)
    tmpx += shortcut_print( w_info, 1, tmpx, c_white, c_light_green, _( "<D>isable" ) ) + 2;

    tmpx = 1;
    tmpx += shortcut_print( w_info, 2, tmpx, c_white, c_light_green, _( "<+-> Move up/down" ) ) + 2;
    // NOLINTNEXTLINE(clang-analyzer-deadcode.DeadStores)
    tmpx += shortcut_print( w_info, 2, tmpx, c_white, c_light_green, _( "<Enter>-Edit" ) ) + 2;

    tmpx = 1;
    tmpx += shortcut_print( w_info, 3, tmpx, c_white, c_light_green,
                            _( "<S>how all / hide distant" ) ) + 2;
    // NOLINTNEXTLINE(clang-analyzer-deadcode.DeadStores)
    tmpx += shortcut_print( w_info, 3, tmpx, c_white, c_light_green, _( "<M>ap" ) ) + 2;

    wrefresh( w_info );
}

static void zones_manager_draw_borders( const catacurses::window &w_border,
                                        const catacurses::window &w_info_border,
                                        const int iInfoHeight, const int width )
{
    for( int i = 1; i < TERMX; ++i ) {
        if( i < width ) {
            mvwputch( w_border, 0, i, c_light_gray, LINE_OXOX ); // -
            mvwputch( w_border, TERMY - iInfoHeight - 1 - VIEW_OFFSET_Y * 2, i, c_light_gray, LINE_OXOX ); // -
        }

        if( i < TERMY - iInfoHeight - VIEW_OFFSET_Y * 2 ) {
            mvwputch( w_border, i, 0, c_light_gray, LINE_XOXO ); // |
            mvwputch( w_border, i, width - 1, c_light_gray, LINE_XOXO ); // |
        }
    }

    mvwputch( w_border, 0, 0, c_light_gray, LINE_OXXO ); // |^
    mvwputch( w_border, 0, width - 1, c_light_gray, LINE_OOXX ); // ^|

    mvwputch( w_border, TERMY - iInfoHeight - 1 - VIEW_OFFSET_Y * 2, 0, c_light_gray,
              LINE_XXXO ); // |-
    mvwputch( w_border, TERMY - iInfoHeight - 1 - VIEW_OFFSET_Y * 2, width - 1, c_light_gray,
              LINE_XOXX ); // -|

    mvwprintz( w_border, 0, 2, c_white, _( "Zones manager" ) );
    wrefresh( w_border );

    for( int j = 0; j < iInfoHeight - 1; ++j ) {
        mvwputch( w_info_border, j, 0, c_light_gray, LINE_XOXO );
        mvwputch( w_info_border, j, width - 1, c_light_gray, LINE_XOXO );
    }

    for( int j = 0; j < width - 1; ++j ) {
        mvwputch( w_info_border, iInfoHeight - 1, j, c_light_gray, LINE_OXOX );
    }

    mvwputch( w_info_border, iInfoHeight - 1, 0, c_light_gray, LINE_XXOO );
    mvwputch( w_info_border, iInfoHeight - 1, width - 1, c_light_gray, LINE_XOOX );
    wrefresh( w_info_border );
}

void game::zones_manager()
{
    const tripoint stored_view_offset = u.view_offset;

    u.view_offset = tripoint_zero;

    const int offset_x = ( u.posx() + u.view_offset.x ) - getmaxx( w_terrain ) / 2;
    const int offset_y = ( u.posy() + u.view_offset.y ) - getmaxy( w_terrain ) / 2;

    draw_ter();

    int stored_pm_opt = pixel_minimap_option;
    pixel_minimap_option = 0;

    int zone_ui_height = 12;
    int zone_options_height = 7;

    const int width = 45;
    const int offsetX = get_option<std::string>( "SIDEBAR_POSITION" ) == "left" ?
                        TERMX + VIEW_OFFSET_X - width : VIEW_OFFSET_X;
    int w_zone_height = TERMY - zone_ui_height - VIEW_OFFSET_Y * 2;
    catacurses::window w_zones = catacurses::newwin( w_zone_height - 2, width - 2,
                                 VIEW_OFFSET_Y + 1, offsetX + 1 );
    catacurses::window w_zones_border = catacurses::newwin( w_zone_height, width,
                                        VIEW_OFFSET_Y, offsetX );
    catacurses::window w_zones_info = catacurses::newwin( zone_ui_height - zone_options_height - 1,
                                      width - 2, w_zone_height + VIEW_OFFSET_Y, offsetX + 1 );
    catacurses::window w_zones_info_border = catacurses::newwin( zone_ui_height, width,
            w_zone_height + VIEW_OFFSET_Y, offsetX );
    catacurses::window w_zones_options = catacurses::newwin( zone_options_height - 1, width - 2,
                                         TERMY - zone_options_height - VIEW_OFFSET_Y, offsetX + 1 );

    zones_manager_draw_borders( w_zones_border, w_zones_info_border, zone_ui_height, width );
    zones_manager_shortcuts( w_zones_info );

    std::string action;
    input_context ctxt( "ZONES_MANAGER" );
    ctxt.register_cardinal();
    ctxt.register_action( "CONFIRM" );
    ctxt.register_action( "QUIT" );
    ctxt.register_action( "ADD_ZONE" );
    ctxt.register_action( "REMOVE_ZONE" );
    ctxt.register_action( "MOVE_ZONE_UP" );
    ctxt.register_action( "MOVE_ZONE_DOWN" );
    ctxt.register_action( "SHOW_ZONE_ON_MAP" );
    ctxt.register_action( "ENABLE_ZONE" );
    ctxt.register_action( "DISABLE_ZONE" );
    ctxt.register_action( "SHOW_ALL_ZONES" );
    ctxt.register_action( "HELP_KEYBINDINGS" );

    auto &mgr = zone_manager::get_manager();
    const int max_rows = w_zone_height - 2;
    int start_index = 0;
    int active_index = 0;
    bool blink = false;
    bool stuff_changed = false;
    bool show_all_zones = false;
    int zone_cnt = 0;

    // get zones on the same z-level, with distance between player and
    // zone center point <= 50 or all zones, if show_all_zones is true
    auto get_zones = [&]() {
        std::vector<zone_manager::ref_zone_data> zones;
        if( show_all_zones ) {
            zones = mgr.get_zones();
        } else {
            const tripoint &u_abs_pos = m.getabs( u.pos() );
            for( zone_manager::ref_zone_data &ref : mgr.get_zones() ) {
                const tripoint &zone_abs_pos = ref.get().get_center_point();
                if( u_abs_pos.z == zone_abs_pos.z && rl_dist( u_abs_pos, zone_abs_pos ) <= 50 ) {
                    zones.emplace_back( ref );
                }
            }
        }
        zone_cnt = static_cast<int>( zones.size() );
        return zones;
    };

    auto zones = get_zones();

    auto zones_manager_options = [&]() {
        werase( w_zones_options );

        if( zone_cnt > 0 ) {
            const auto &zone = zones[active_index].get();

            if( zone.has_options() ) {
                const auto &descriptions = zone.get_options().get_descriptions();

                mvwprintz( w_zones_options, 0, 1, c_white, _( "Options" ) );

                int y = 1;
                for( const auto &desc : descriptions ) {
                    mvwprintz( w_zones_options, y, 3, c_white, desc.first );
                    mvwprintz( w_zones_options, y, 20, c_white, desc.second );
                    y++;
                }
            }
        }

        wrefresh( w_zones_options );
    };

    auto query_position = [this, w_zones_info]() -> cata::optional<std::pair<tripoint, tripoint>> {
        werase( w_zones_info );
        mvwprintz( w_zones_info, 3, 2, c_white, _( "Select first point." ) );
        wrefresh( w_zones_info );

        tripoint center = u.pos() + u.view_offset;

        const look_around_result first = look_around( w_zones_info, center, center, false, true,
                false );
        if( first.position )
        {
            mvwprintz( w_zones_info, 3, 2, c_white, _( "Select second point." ) );
            wrefresh( w_zones_info );

            const look_around_result second = look_around( w_zones_info, center, *first.position,
                    true, true, false );
            if( second.position ) {
                werase( w_zones_info );
                wrefresh( w_zones_info );

                tripoint first_abs = m.getabs( tripoint( std::min( first.position->x,
                                               second.position->x ),
                                               std::min( first.position->y, second.position->y ),
                                               std::min( first.position->z,
                                                       second.position->z ) ) );
                tripoint second_abs = m.getabs( tripoint( std::max( first.position->x,
                                                second.position->x ),
                                                std::max( first.position->y, second.position->y ),
                                                std::max( first.position->z,
                                                        second.position->z ) ) );
                return std::pair<tripoint, tripoint>( first_abs, second_abs );
            }
        }

        return cata::nullopt;
    };

    zones_manager_open = true;
    do {
        if( action == "ADD_ZONE" ) {
            zones_manager_draw_borders( w_zones_border, w_zones_info_border,
                                        zone_ui_height, width );

            do { // not a loop, just for quick bailing out if canceled
                const auto maybe_id = mgr.query_type();
                if( !maybe_id.has_value() ) {
                    break;
                }

                const zone_type_id &id = maybe_id.value();
                auto options = zone_options::create( id );

                if( !options->query_at_creation() ) {
                    break;
                }

                auto default_name = options->get_zone_name_suggestion();
                if( default_name.empty() ) {
                    default_name = mgr.get_name_from_type( id );
                }
                const auto maybe_name = mgr.query_name( default_name );
                if( !maybe_name.has_value() ) {
                    break;
                }
                const itype_id &name = maybe_name.value();

                const auto position = query_position();
                if( !position ) {
                    break;
                }

                mgr.add( name, id, your_followers, false, true, position->first, position->second,
                         options );

                zones = get_zones();
                active_index = zone_cnt - 1;

                stuff_changed = true;
            } while( false );

            draw_ter();
            blink = false;

            zones_manager_draw_borders( w_zones_border, w_zones_info_border,
                                        zone_ui_height, width );
            zones_manager_shortcuts( w_zones_info );

        } else if( action == "SHOW_ALL_ZONES" ) {
            show_all_zones = !show_all_zones;
            zones = get_zones();
            active_index = 0;
            draw_ter();

        } else if( zone_cnt > 0 ) {
            if( action == "UP" ) {
                active_index--;
                if( active_index < 0 ) {
                    active_index = zone_cnt - 1;
                }
                draw_ter();
                blink = false;

            } else if( action == "DOWN" ) {
                active_index++;
                if( active_index >= zone_cnt ) {
                    active_index = 0;
                }
                draw_ter();
                blink = false;

            } else if( action == "REMOVE_ZONE" ) {
                if( active_index < zone_cnt ) {
                    mgr.remove( zones[active_index] );
                    zones = get_zones();
                    active_index--;

                    if( active_index < 0 ) {
                        active_index = 0;
                    }

                    draw_ter();
                    wrefresh( w_terrain );
                    draw_panels();
                }
                blink = false;
                stuff_changed = true;

            } else if( action == "CONFIRM" ) {
                auto &zone = zones[active_index].get();

                uilist as_m;
                as_m.text = _( "What do you want to change:" );
                as_m.entries.emplace_back( 1, true, '1', _( "Edit name" ) );
                as_m.entries.emplace_back( 2, true, '2', _( "Edit type" ) );
                as_m.entries.emplace_back( 3, zone.get_options().has_options(), '3',
                                           _( "Edit options" ) );
                as_m.entries.emplace_back( 4, !zone.get_is_vehicle(), '4', _( "Edit position" ) );
                as_m.query();

                switch( as_m.ret ) {
                    case 1:
                        if( zone.set_name() ) {
                            stuff_changed = true;
                        }
                        break;
                    case 2:
                        if( zone.set_type() ) {
                            stuff_changed = true;
                        }
                        break;
                    case 3:
                        if( zone.get_options().query() ) {
                            stuff_changed = true;
                        }
                        break;
                    case 4: {
                        const auto pos = query_position();
                        if( pos && ( pos->first != zone.get_start_point() ||
                                     pos->second != zone.get_end_point() ) ) {
                            zone.set_position( *pos );
                            stuff_changed = true;
                        }
                    }
                    break;
                    default:
                        break;
                }

                draw_ter();

                blink = false;

                zones_manager_draw_borders( w_zones_border, w_zones_info_border,
                                            zone_ui_height, width );
                zones_manager_shortcuts( w_zones_info );

            } else if( action == "MOVE_ZONE_UP" && zone_cnt > 1 ) {
                if( active_index < zone_cnt - 1 ) {
                    mgr.swap( zones[active_index], zones[active_index + 1] );
                    zones = get_zones();
                    active_index++;
                }
                blink = false;
                stuff_changed = true;

            } else if( action == "MOVE_ZONE_DOWN" && zone_cnt > 1 ) {
                if( active_index > 0 ) {
                    mgr.swap( zones[active_index], zones[active_index - 1] );
                    zones = get_zones();
                    active_index--;
                }
                blink = false;
                stuff_changed = true;

            } else if( action == "SHOW_ZONE_ON_MAP" ) {
                //show zone position on overmap;
                tripoint player_overmap_position = ms_to_omt_copy( m.getabs( u.pos() ) );
                tripoint zone_overmap = ms_to_omt_copy( zones[active_index].get().get_center_point() );

                ui::omap::display_zones( player_overmap_position, zone_overmap, active_index );

                zones_manager_draw_borders( w_zones_border, w_zones_info_border,
                                            zone_ui_height, width );
                zones_manager_shortcuts( w_zones_info );

                draw_ter();

            } else if( action == "ENABLE_ZONE" ) {
                zones[active_index].get().set_enabled( true );

                stuff_changed = true;

            } else if( action == "DISABLE_ZONE" ) {
                zones[active_index].get().set_enabled( false );

                stuff_changed = true;
            }
        }

        if( zone_cnt == 0 ) {
            werase( w_zones );
            wrefresh( w_zones_border );
            mvwprintz( w_zones, 5, 2, c_white, _( "No Zones defined." ) );

        } else {
            werase( w_zones );

            calcStartPos( start_index, active_index, max_rows, zone_cnt );

            draw_scrollbar( w_zones_border, active_index, max_rows, zone_cnt, 1 );
            wrefresh( w_zones_border );

            int iNum = 0;

            tripoint player_absolute_pos = m.getabs( u.pos() );

            //Display saved zones
            for( auto &i : zones ) {
                if( iNum >= start_index &&
                    iNum < start_index + ( ( max_rows > zone_cnt ) ? zone_cnt : max_rows ) ) {
                    const auto &zone = i.get();

                    nc_color colorLine = ( zone.get_enabled() ) ? c_white : c_light_gray;

                    if( iNum == active_index ) {
                        mvwprintz( w_zones, iNum - start_index, 0, c_yellow, "%s", ">>" );
                        colorLine = ( zone.get_enabled() ) ? c_light_green : c_green;
                    }

                    //Draw Zone name
                    mvwprintz( w_zones, iNum - start_index, 3, colorLine,
                               zone.get_name() );

                    //Draw Type name
                    mvwprintz( w_zones, iNum - start_index, 20, colorLine,
                               mgr.get_name_from_type( zone.get_type() ) );

                    tripoint center = zone.get_center_point();

                    //Draw direction + distance
                    mvwprintz( w_zones, iNum - start_index, 32, colorLine, "%*d %s",
                               5, static_cast<int>( trig_dist( player_absolute_pos, center ) ),
                               direction_name_short( direction_from( player_absolute_pos,
                                                     center ) ) );

                    //Draw Vehicle Indicator
                    mvwprintz( w_zones, iNum - start_index, 41, colorLine,
                               zone.get_is_vehicle() ? "*" : "" );
                }
                iNum++;
            }

            // Display zone options
            zones_manager_options();
        }

        if( zone_cnt > 0 ) {
            const auto &zone = zones[active_index].get();

            blink = !blink;

            tripoint start = m.getlocal( zone.get_start_point() );
            tripoint end = m.getlocal( zone.get_end_point() );

            if( blink ) {
                //draw marked area
                tripoint offset = tripoint( offset_x, offset_y, 0 ); //ASCII
#if defined(TILES)
                if( use_tiles ) {
                    offset = tripoint_zero; //TILES
                } else {
                    offset = tripoint( -offset_x, -offset_y, 0 ); //SDL
                }
#endif

                draw_zones( start, end, offset );
            } else {
                //clear marked area
#if defined(TILES)
                if( !use_tiles ) {
#endif
                    for( int iY = start.y; iY <= end.y; ++iY ) {
                        for( int iX = start.x; iX <= end.x; ++iX ) {
                            if( u.sees( tripoint( iX, iY, u.posz() ) ) ) {
                                m.drawsq( w_terrain, u,
                                          tripoint( iX, iY, u.posz() + u.view_offset.z ),
                                          false,
                                          false,
                                          u.pos() + u.view_offset );
                            } else {
                                if( u.has_effect( effect_boomered ) ) {
                                    mvwputch( w_terrain, iY - offset_y, iX - offset_x,
                                              c_magenta, '#' );
                                } else {
                                    mvwputch( w_terrain, iY - offset_y, iX - offset_x,
                                              c_black, ' ' );
                                }
                            }
                        }
                    }
#if defined(TILES)
                }
#endif
            }

            ctxt.set_timeout( BLINK_SPEED );
        } else {
            ctxt.reset_timeout();
        }

        wrefresh( w_terrain );
        zones_manager_draw_borders( w_zones_border, w_zones_info_border, zone_ui_height, width );
        zones_manager_shortcuts( w_zones_info );
        draw_panels();
        wrefresh( w_zones );
        wrefresh( w_zones_border );

        //Wait for input
        action = ctxt.handle_input();
    } while( action != "QUIT" );
    zones_manager_open = false;
    ctxt.reset_timeout();

    if( stuff_changed ) {
        auto &zones = zone_manager::get_manager();
        if( query_yn( _( "Save changes?" ) ) ) {
            zones.save_zones();
        } else {
            zones.load_zones();
        }

        zones.cache_data();
    }

    u.view_offset = stored_view_offset;
    pixel_minimap_option = stored_pm_opt;

    refresh_all();
}

void game::pre_print_all_tile_info( const tripoint &lp, const catacurses::window &w_info,
                                    int &first_line, const int last_line,
                                    const visibility_variables &cache )
{
    // get global area info according to look_around caret position
    const oter_id &cur_ter_m = overmap_buffer.ter( ms_to_omt_copy( g->m.getabs( lp ) ) );
    // we only need the area name and then pass it to print_all_tile_info() function below
    const std::string area_name = cur_ter_m->get_name();
    print_all_tile_info( lp, w_info, area_name, 1, first_line, last_line, !is_draw_tiles_mode(),
                         cache );
}

cata::optional<tripoint> game::look_around()
{
    tripoint center = u.pos() + u.view_offset;
    look_around_result result = look_around( catacurses::window(), center, center, false, false,
                                false );
    return result.position;
}

look_around_result game::look_around( catacurses::window w_info, tripoint &center,
                                      const tripoint &start_point, bool has_first_point, bool select_zone, bool peeking )
{
    bVMonsterLookFire = false;
    // TODO: Make this `true`
    const bool allow_zlev_move = m.has_zlevels() &&
                                 ( debug_mode || fov_3d || u.has_trait( trait_id( "DEBUG_NIGHTVISION" ) ) );

    temp_exit_fullscreen();

    const int offset_x = ( u.posx() + u.view_offset.x ) - getmaxx( w_terrain ) / 2;
    const int offset_y = ( u.posy() + u.view_offset.y ) - getmaxy( w_terrain ) / 2;

    tripoint lp = start_point; // cursor
    if( !has_first_point ) {
        lp = start_point;
    }
    int &lx = lp.x;
    int &ly = lp.y;
    int &lz = lp.z;

    draw_ter( center );
    wrefresh( w_terrain );
    draw_panels();

    int soffset = get_option<int>( "FAST_SCROLL_OFFSET" );
    bool fast_scroll = false;

    bool bNewWindow = false;
    if( !w_info ) {
        int panel_width = panel_manager::get_manager().get_current_layout().begin()->get_width();

        // Set the examine window to a bit smaller than the current minimap size, with a bit less to show some above it.
        // Hopefully the player has the minimap at or close to the bottom.
        int height = TERMY - ( catacurses::getmaxy( w_pixel_minimap ) + 11 );

        // If particularly small, base height on panel width irrespective of other elements.
        // Value here is attempting to get a square-ish result assuming 1x2 proportioned font.
        if( height < panel_width / 2 ) {
            height = panel_width / 2;
        }

        int la_y = 0;
        int la_x = TERMX - panel_width;
        int la_h = height;
        int la_w = panel_width;
        w_info = catacurses::newwin( la_h, la_w, la_y, la_x );
        bNewWindow = true;
    }

    dbg( D_PEDANTIC_INFO ) << ": calling handle_input()";

    std::string action;
    input_context ctxt( "LOOK" );
    ctxt.set_iso( true );
    ctxt.register_directions();
    ctxt.register_action( "COORDINATE" );
    ctxt.register_action( "LEVEL_UP" );
    ctxt.register_action( "LEVEL_DOWN" );
    ctxt.register_action( "TOGGLE_FAST_SCROLL" );
    ctxt.register_action( "EXTENDED_DESCRIPTION" );
    ctxt.register_action( "SELECT" );
    if( peeking ) {
        ctxt.register_action( "throw_blind" );
    }
    if( !select_zone ) {
        ctxt.register_action( "TRAVEL_TO" );
        ctxt.register_action( "LIST_ITEMS" );
    }
    ctxt.register_action( "MOUSE_MOVE" );
    ctxt.register_action( "CENTER" );

    ctxt.register_action( "debug_scent" );
    ctxt.register_action( "CONFIRM" );
    ctxt.register_action( "QUIT" );
    ctxt.register_action( "HELP_KEYBINDINGS" );
    ctxt.register_action( "zoom_out" );
    ctxt.register_action( "zoom_in" );

    const int old_levz = get_levz();

    m.update_visibility_cache( old_levz );
    const visibility_variables &cache = g->m.get_visibility_variables_cache();

    bool blink = true;
    bool redraw = true;
    look_around_result result;
    do {
        if( redraw ) {
            if( bNewWindow ) {
                werase( w_info );
                draw_border( w_info );

                static const char *title_prefix = "< ";
                static const char *title = _( "Look Around" );
                static const char *title_suffix = " >";
                static const std::string full_title = string_format( "%s%s%s", title_prefix, title, title_suffix );
                const int start_pos = center_text_pos( full_title, 0, getmaxx( w_info ) - 1 );
                mvwprintz( w_info, 0, start_pos, c_white, title_prefix );
                wprintz( w_info, c_green, title );
                wprintz( w_info, c_white, title_suffix );

                std::string fast_scroll_text = string_format( _( "%s - %s" ),
                                               ctxt.get_desc( "TOGGLE_FAST_SCROLL" ),
                                               ctxt.get_action_name( "TOGGLE_FAST_SCROLL" ) );
                center_print( w_info, getmaxy( w_info ) - 1, fast_scroll ? c_light_green : c_green,
                              fast_scroll_text );

                int first_line = 1;
                const int last_line = getmaxy( w_info ) - 2;
                pre_print_all_tile_info( lp, w_info, first_line, last_line, cache );
            }

            draw_ter( center, true );

            if( select_zone && has_first_point ) {
                if( blink ) {
                    const int dx = start_point.x - offset_x + u.posx() - lx;
                    const int dy = start_point.y - offset_y + u.posy() - ly;

                    const tripoint start = tripoint( std::min( dx, POSX ), std::min( dy, POSY ), lz );
                    const tripoint end = tripoint( std::max( dx, POSX ), std::max( dy, POSY ), lz );

                    tripoint offset = tripoint_zero; //ASCII/SDL
#if defined(TILES)
                    if( use_tiles ) {
                        offset = tripoint( offset_x + lx - u.posx(), offset_y + ly - u.posy(), 0 ); //TILES
                    }
#endif
                    draw_zones( start, end, offset );
                }

                //Draw first point
                g->draw_cursor( start_point );
            }

            //Draw select cursor
            g->draw_cursor( lp );

            // redraw order: terrain, panels, look_around panel
            wrefresh( w_terrain );
            draw_panels();
            wrefresh( w_info );

        }

        if( select_zone && has_first_point ) {
            ctxt.set_timeout( BLINK_SPEED );
        }

        redraw = true;
        //Wait for input
        // only specify a timeout here if "EDGE_SCROLL" is enabled
        // otherwise use the previously set timeout
        int scroll_timeout = get_option<int>( "EDGE_SCROLL" );
        if( scroll_timeout >= 0 ) {
            action = ctxt.handle_input( scroll_timeout );
        } else {
            action = ctxt.handle_input();
        }
        if( action == "LIST_ITEMS" ) {
            list_items_monsters();
        } else if( action == "TOGGLE_FAST_SCROLL" ) {
            fast_scroll = !fast_scroll;
        } else if( action == "LEVEL_UP" || action == "LEVEL_DOWN" ) {
            if( !allow_zlev_move ) {
                continue;
            }

            const int dz = ( action == "LEVEL_UP" ? 1 : -1 );
            lz = clamp( lz + dz, -OVERMAP_DEPTH, OVERMAP_HEIGHT );
            center.z = clamp( center.z + dz, -OVERMAP_DEPTH, OVERMAP_HEIGHT );

            add_msg( m_debug, "levx: %d, levy: %d, levz :%d", get_levx(), get_levy(), center.z );
            u.view_offset.z = center.z - u.posz();
            m.invalidate_map_cache( center.z );
            refresh_all();
            if( select_zone && has_first_point ) { // is blinking
                blink = true; // Always draw blink symbols when moving cursor
            }
        } else if( action == "TRAVEL_TO" ) {
            if( !u.sees( lp ) ) {
                add_msg( _( "You can't see that destination." ) );
                continue;
            }

            auto route = m.route( u.pos(), lp, u.get_pathfinding_settings(), u.get_path_avoid() );
            if( route.size() > 1 ) {
                route.pop_back();
                u.set_destination( route );
            } else {
                add_msg( m_info, _( "You can't travel there." ) );
                continue;
            }
        } else if( action == "debug_scent" ) {
            if( !MAP_SHARING::isCompetitive() || MAP_SHARING::isDebugger() ) {
                display_scent();
            }
        } else if( action == "EXTENDED_DESCRIPTION" ) {
            extended_description( lp );
        } else if( action == "CENTER" ) {
            center = u.pos();
            lp = u.pos();
            u.view_offset.z = 0;
        } else if( action == "MOUSE_MOVE" || action == "TIMEOUT" ) {
            // This block is structured this way so that edge scroll can work
            // whether the mouse is moving at the edge or simply stationary
            // at the edge. But even if edge scroll isn't in play, there's
            // other things for us to do here.

            if( action == "TIMEOUT" ) {
                blink = !blink;
            }
            tripoint edge_scroll = mouse_edge_scrolling_terrain( ctxt );
            if( edge_scroll != tripoint_zero ) {
                if( action == "MOUSE_MOVE" ) {
                    edge_scroll *= 2;
                }
                center += edge_scroll;
            } else if( action == "MOUSE_MOVE" ) {

                const tripoint old_lp = lp;
                const tripoint old_center = center;

                const cata::optional<tripoint> mouse_pos = ctxt.get_coordinates( w_terrain );
                if( mouse_pos ) {
                    lx = mouse_pos->x;
                    ly = mouse_pos->y;
                }
                lx = clamp( lx, 0, MAPSIZE_X );
                ly = clamp( ly, 0, MAPSIZE_Y );
                if( select_zone && has_first_point ) { // is blinking
                    if( blink && lp == old_lp ) { // blink symbols drawn (blink == true) and cursor not changed
                        redraw = false; // no need to redraw, so don't redraw to save CPU
                    } else {
                        blink = true; // Always draw blink symbols when moving cursor
                    }
                } else if( lp == old_lp && center == old_center ) { // not blinking and cursor not changed
                    redraw = false; // no need to redraw, so don't redraw to save CPU
                }
            }
        } else if( cata::optional<tripoint> vec = ctxt.get_direction( action ) ) {
            if( fast_scroll ) {
                vec->x *= soffset;
                vec->y *= soffset;
            }

            lx = lx + vec->x;
            ly = ly + vec->y;
            center.x = center.x + vec->x;
            center.y = center.y + vec->y;
            if( select_zone && has_first_point ) { // is blinking
                blink = true; // Always draw blink symbols when moving cursor
            }
        } else if( action == "throw_blind" ) {
            result.peek_action = PA_BLIND_THROW;
        } else if( action == "zoom_in" ) {
            center.x = lp.x;
            center.y = lp.y;
            zoom_in();
        } else if( action == "zoom_out" ) {
            center.x = lp.x;
            center.y = lp.y;
            zoom_out();
        }
    } while( action != "QUIT" && action != "CONFIRM" && action != "SELECT" && action != "TRAVEL_TO" &&
             action != "throw_blind" );

    if( m.has_zlevels() && center.z != old_levz ) {
        m.invalidate_map_cache( old_levz );
        m.build_map_cache( old_levz );
        u.view_offset.z = 0;
    }

    ctxt.reset_timeout();

    if( bNewWindow ) {
        w_info = catacurses::window();
    }
    reenter_fullscreen();
    bVMonsterLookFire = true;

    if( action == "CONFIRM" || action == "SELECT" ) {
        result.position = lp;
    }

    return result;
}

std::vector<map_item_stack> game::find_nearby_items( int iRadius )
{
    std::map<std::string, map_item_stack> temp_items;
    std::vector<map_item_stack> ret;
    std::vector<std::string> item_order;

    if( u.is_blind() ) {
        return ret;
    }

    std::vector<tripoint> points = closest_tripoints_first( iRadius, u.pos() );

    for( auto &points_p_it : points ) {
        if( points_p_it.y >= u.posy() - iRadius && points_p_it.y <= u.posy() + iRadius &&
            u.sees( points_p_it ) &&
            m.sees_some_items( points_p_it, u ) ) {

            for( auto &elem : m.i_at( points_p_it ) ) {
                const std::string name = elem.tname();
                const tripoint relative_pos = points_p_it - u.pos();

                if( std::find( item_order.begin(), item_order.end(), name ) == item_order.end() ) {
                    item_order.push_back( name );
                    temp_items[name] = map_item_stack( &elem, relative_pos );
                } else {
                    temp_items[name].add_at_pos( &elem, relative_pos );
                }
            }
        }
    }

    for( auto &elem : item_order ) {
        ret.push_back( temp_items[elem] );
    }

    return ret;
}

void game::draw_trail_to_square( const tripoint &t, bool bDrawX )
{
    //Reset terrain
    draw_ter();

    std::vector<tripoint> pts;
    tripoint center = u.pos() + u.view_offset;
    if( t != tripoint_zero ) {
        //Draw trail
        pts = line_to( u.pos(), u.pos() + t, 0, 0 );
    } else {
        //Draw point
        pts.push_back( u.pos() );
    }

    draw_line( u.pos() + t, center, pts );
    if( bDrawX ) {
        char sym = 'X';
        if( t.z > 0 ) {
            sym = '^';
        } else if( t.z < 0 ) {
            sym = 'v';
        }
        if( pts.empty() ) {
            mvwputch( w_terrain, POSY, POSX, c_white, sym );
        } else {
            mvwputch( w_terrain, POSY + ( pts[pts.size() - 1].y - ( u.posy() + u.view_offset.y ) ),
                      POSX + ( pts[pts.size() - 1].x - ( u.posx() + u.view_offset.x ) ),
                      c_white, sym );
        }
    }

    wrefresh( w_terrain );
}

void centerlistview( const tripoint &active_item_position )
{
    player &u = g->u;
    if( get_option<std::string>( "SHIFT_LIST_ITEM_VIEW" ) != "false" ) {
        u.view_offset.z = active_item_position.z;
        int xpos = POSX + active_item_position.x;
        int ypos = POSY + active_item_position.y;
        if( get_option<std::string>( "SHIFT_LIST_ITEM_VIEW" ) == "centered" ) {
            int xOffset = TERRAIN_WINDOW_WIDTH / 2;
            int yOffset = TERRAIN_WINDOW_HEIGHT / 2;
            if( xpos < 0 ) {
                u.view_offset.x = xpos - xOffset;
            } else {
                u.view_offset.x = xpos - ( TERRAIN_WINDOW_WIDTH ) + xOffset;
            }

            if( ypos < 0 ) {
                u.view_offset.y = ypos - yOffset;
            } else {
                u.view_offset.y = ypos - ( TERRAIN_WINDOW_HEIGHT ) + yOffset;
            }
        } else {
            if( xpos < 0 ) {
                u.view_offset.x = xpos;
                // magic number is because terrain window is drawn underneath the sidebar
            } else if( xpos >= TERRAIN_WINDOW_WIDTH - 11 ) {
                u.view_offset.x = xpos - 48;
            } else {
                u.view_offset.x = 0;
            }

            if( ypos < 0 ) {
                u.view_offset.y = ypos;
            } else if( ypos >= TERRAIN_WINDOW_HEIGHT ) {
                u.view_offset.y = ypos - ( TERRAIN_WINDOW_HEIGHT - 1 );
            } else {
                u.view_offset.y = 0;
            }
        }
    }

}

#define MAXIMUM_ZOOM_LEVEL 4
void game::zoom_out()
{
#if defined(TILES)
    if( tileset_zoom > MAXIMUM_ZOOM_LEVEL ) {
        tileset_zoom = tileset_zoom / 2;
    } else {
        tileset_zoom = 64;
    }
    rescale_tileset( tileset_zoom );
#endif
}

void game::zoom_in()
{
#if defined(TILES)
    if( tileset_zoom == 64 ) {
        tileset_zoom = MAXIMUM_ZOOM_LEVEL;
    } else {
        tileset_zoom = tileset_zoom * 2;
    }
    rescale_tileset( tileset_zoom );
#endif
}

void game::reset_zoom()
{
#if defined(TILES)
    tileset_zoom = DEFAULT_TILESET_ZOOM;
    rescale_tileset( tileset_zoom );
#endif // TILES
}

int game::get_moves_since_last_save() const
{
    return moves_since_last_save;
}

int game::get_user_action_counter() const
{
    return user_action_counter;
}

bool game::take_screenshot( const std::string &path ) const
{
#if defined(TILES)
    return save_screenshot( path );
#else
    ( void )path; // unused
    return false;
#endif
}

//helper method so we can keep list_items shorter
void game::reset_item_list_state( const catacurses::window &window, int height, bool bRadiusSort )
{
    const int width = 44;
    for( int i = 1; i < TERMX; i++ ) {
        if( i < width ) {
            mvwputch( window, 0, i, c_light_gray, LINE_OXOX ); // -
            mvwputch( window, TERMY - height - 1 - VIEW_OFFSET_Y * 2, i, c_light_gray, LINE_OXOX ); // -
        }

        if( i < TERMY - height - VIEW_OFFSET_Y * 2 ) {
            mvwputch( window, i, 0, c_light_gray, LINE_XOXO ); // |
            mvwputch( window, i, width - 1, c_light_gray, LINE_XOXO ); // |
        }
    }

    mvwputch( window, 0, 0, c_light_gray, LINE_OXXO ); // |^
    mvwputch( window, 0, width - 1, c_light_gray, LINE_OOXX ); // ^|

    mvwputch( window, TERMY - height - 1 - VIEW_OFFSET_Y * 2, 0, c_light_gray, LINE_XXXO ); // |-
    mvwputch( window, TERMY - height - 1 - VIEW_OFFSET_Y * 2, width - 1, c_light_gray,
              LINE_XOXX ); // -|

    mvwprintz( window, 0, 2, c_light_green, "<Tab> " );
    wprintz( window, c_white, _( "Items" ) );

    std::string sSort;
    if( bRadiusSort ) {
        //~ Sort type: distance.
        sSort = _( "<s>ort: dist" );
    } else {
        //~ Sort type: category.
        sSort = _( "<s>ort: cat" );
    }

    int letters = utf8_width( sSort );

    shortcut_print( window, 0, getmaxx( window ) - letters, c_white, c_light_green, sSort );

    std::vector<std::string> tokens;
    if( !sFilter.empty() ) {
        tokens.emplace_back( _( "<R>eset" ) );
    }

    tokens.emplace_back( _( "<E>xamine" ) );
    tokens.emplace_back( _( "<C>ompare" ) );
    tokens.emplace_back( _( "<F>ilter" ) );
    tokens.emplace_back( _( "<+/->Priority" ) );

    int gaps = tokens.size() + 1;
    letters = 0;
    int n = tokens.size();
    for( int i = 0; i < n; i++ ) {
        letters += utf8_width( tokens[i] ) - 2; //length ignores < >
    }

    int usedwidth = letters;
    const int gap_spaces = ( width - usedwidth ) / gaps;
    usedwidth += gap_spaces * gaps;
    int xpos = gap_spaces + ( width - usedwidth ) / 2;
    const int ypos = TERMY - height - 1 - VIEW_OFFSET_Y * 2;

    for( int i = 0; i < n; i++ ) {
        xpos += shortcut_print( window, ypos, xpos, c_white, c_light_green, tokens[i] ) + gap_spaces;
    }

    refresh_all();
}

void game::list_items_monsters()
{
    std::vector<Creature *> mons = u.get_visible_creatures( DAYLIGHT_LEVEL );
    ///\EFFECT_PER increases range of interacting with items on the ground from a list
    const std::vector<map_item_stack> items = find_nearby_items( 2 * u.per_cur + 12 );

    if( mons.empty() && items.empty() ) {
        add_msg( m_info, _( "You don't see any items or monsters around you!" ) );
        return;
    }

    std::sort( mons.begin(), mons.end(), [&]( const Creature * lhs, const Creature * rhs ) {
        const auto att_lhs = lhs->attitude_to( u );
        const auto att_rhs = rhs->attitude_to( u );

        return att_lhs < att_rhs || ( att_lhs == att_rhs
                                      && rl_dist( u.pos(), lhs->pos() ) < rl_dist( u.pos(), rhs->pos() ) );
    } );

    // If the current list is empty, switch to the non-empty list
    if( uistate.vmenu_show_items ) {
        if( items.empty() ) {
            uistate.vmenu_show_items = false;
        }
    } else if( mons.empty() ) {
        uistate.vmenu_show_items = true;
    }

    temp_exit_fullscreen();
    game::vmenu_ret ret;
    while( true ) {
        ret = uistate.vmenu_show_items ? list_items( items ) : list_monsters( mons );
        if( ret == game::vmenu_ret::CHANGE_TAB ) {
            uistate.vmenu_show_items = !uistate.vmenu_show_items;
        } else {
            break;
        }
    }

    refresh_all();
    if( ret == game::vmenu_ret::FIRE ) {
        plfire( u.weapon );
    }
    reenter_fullscreen();
}

game::vmenu_ret game::list_items( const std::vector<map_item_stack> &item_list )
{
    int iInfoHeight = std::min( 25, TERMY / 2 );
    const int width = 44;
    const int offsetX = TERMX - VIEW_OFFSET_X - width;

    catacurses::window w_items = catacurses::newwin( TERMY - 2 - iInfoHeight - VIEW_OFFSET_Y * 2,
                                 width - 2, VIEW_OFFSET_Y + 1, offsetX + 1 );
    catacurses::window w_items_border = catacurses::newwin( TERMY - iInfoHeight - VIEW_OFFSET_Y * 2,
                                        width, VIEW_OFFSET_Y, offsetX );
    catacurses::window w_item_info = catacurses::newwin( iInfoHeight, width,
                                     TERMY - iInfoHeight - VIEW_OFFSET_Y, offsetX );

    // use previously selected sorting method
    bool sort_radius = uistate.list_item_sort != 2;
    bool addcategory = !sort_radius;

    // reload filter/priority settings on the first invocation, if they were active
    if( !uistate.list_item_init ) {
        if( uistate.list_item_filter_active ) {
            sFilter = uistate.list_item_filter;
        }
        if( uistate.list_item_downvote_active ) {
            list_item_downvote = uistate.list_item_downvote;
        }
        if( uistate.list_item_priority_active ) {
            list_item_upvote = uistate.list_item_priority;
        }
        uistate.list_item_init = true;
    }

    std::vector<map_item_stack> ground_items = item_list;
    //this stores only those items that match our filter
    std::vector<map_item_stack> filtered_items =
        !sFilter.empty() ? filter_item_stacks( ground_items, sFilter ) : ground_items;
    int highPEnd = list_filter_high_priority( filtered_items, list_item_upvote );
    int lowPStart = list_filter_low_priority( filtered_items, highPEnd, list_item_downvote );
    int iItemNum = ground_items.size();

    const tripoint stored_view_offset = u.view_offset;

    u.view_offset = tripoint_zero;

    int iActive = 0; // Item index that we're looking at
    const int iMaxRows = TERMY - iInfoHeight - 2 - VIEW_OFFSET_Y * 2;
    int iStartPos = 0;
    tripoint active_pos;
    cata::optional<tripoint> iLastActive;
    bool refilter = true;
    int page_num = 0;
    int iCatSortNum = 0;
    int iScrollPos = 0;
    map_item_stack *activeItem = nullptr;
    std::map<int, std::string> mSortCategory;

    std::string action;
    input_context ctxt( "LIST_ITEMS" );
    ctxt.register_action( "UP", _( "Move cursor up" ) );
    ctxt.register_action( "DOWN", _( "Move cursor down" ) );
    ctxt.register_action( "LEFT", _( "Previous item" ) );
    ctxt.register_action( "RIGHT", _( "Next item" ) );
    ctxt.register_action( "PAGE_DOWN" );
    ctxt.register_action( "PAGE_UP" );
    ctxt.register_action( "NEXT_TAB" );
    ctxt.register_action( "PREV_TAB" );
    ctxt.register_action( "HELP_KEYBINDINGS" );
    ctxt.register_action( "QUIT" );
    ctxt.register_action( "FILTER" );
    ctxt.register_action( "RESET_FILTER" );
    ctxt.register_action( "EXAMINE" );
    ctxt.register_action( "COMPARE" );
    ctxt.register_action( "PRIORITY_INCREASE" );
    ctxt.register_action( "PRIORITY_DECREASE" );
    ctxt.register_action( "SORT" );
    ctxt.register_action( "TRAVEL_TO" );

    do {
        if( action == "COMPARE" ) {
            game_menus::inv::compare( u, active_pos );
            refresh_all();
        } else if( action == "FILTER" ) {
            draw_item_filter_rules( w_item_info, 0, iInfoHeight - 1, item_filter_type::FILTER );
            string_input_popup()
            .title( _( "Filter:" ) )
            .width( 55 )
            .description( _( "UP: history, CTRL-U: clear line, ESC: abort, ENTER: save" ) )
            .identifier( "item_filter" )
            .max_length( 256 )
            .edit( sFilter );
            refilter = true;
            addcategory = !sort_radius;
            uistate.list_item_filter_active = !sFilter.empty();
        } else if( action == "RESET_FILTER" ) {
            sFilter.clear();
            filtered_items = ground_items;
            iLastActive.reset();
            refilter = true;
            uistate.list_item_filter_active = false;
            addcategory = !sort_radius;
        } else if( action == "EXAMINE" && !filtered_items.empty() ) {
            std::vector<iteminfo> vThisItem;
            std::vector<iteminfo> vDummy;
            int dummy = 0; // draw_item_info needs an int &
            assert( activeItem ); // To appease static analysis
            activeItem->example->info( true, vThisItem );
            draw_item_info( 0, width - 5, 0, TERMY - VIEW_OFFSET_Y * 2,
                            activeItem->example->tname(), activeItem->example->type_name(), vThisItem, vDummy, dummy,
                            false, false, true );
            // wait until the user presses a key to wipe the screen
            iLastActive.reset();
        } else if( action == "PRIORITY_INCREASE" ) {
            draw_item_filter_rules( w_item_info, 0, iInfoHeight - 1, item_filter_type::HIGH_PRIORITY );
            list_item_upvote = string_input_popup()
                               .title( _( "High Priority:" ) )
                               .width( 55 )
                               .text( list_item_upvote )
                               .description( _( "UP: history, CTRL-U clear line, ESC: abort, ENTER: save" ) )
                               .identifier( "list_item_priority" )
                               .max_length( 256 )
                               .query_string();
            refilter = true;
            addcategory = !sort_radius;
            uistate.list_item_priority_active = !list_item_upvote.empty();
        } else if( action == "PRIORITY_DECREASE" ) {
            draw_item_filter_rules( w_item_info, 0, iInfoHeight - 1, item_filter_type::LOW_PRIORITY );
            list_item_downvote = string_input_popup()
                                 .title( _( "Low Priority:" ) )
                                 .width( 55 )
                                 .text( list_item_downvote )
                                 .description( _( "UP: history, CTRL-U clear line, ESC: abort, ENTER: save" ) )
                                 .identifier( "list_item_downvote" )
                                 .max_length( 256 )
                                 .query_string();
            refilter = true;
            addcategory = !sort_radius;
            uistate.list_item_downvote_active = !list_item_downvote.empty();
        } else if( action == "SORT" ) {
            if( sort_radius ) {
                sort_radius = false;
                addcategory = true;
                uistate.list_item_sort = 2; // list is sorted by category
            } else {
                sort_radius = true;
                uistate.list_item_sort = 1; // list is sorted by distance
            }
            highPEnd = -1;
            lowPStart = -1;
            iCatSortNum = 0;

            mSortCategory.clear();
            refilter = true;
        } else if( action == "TRAVEL_TO" ) {
            if( !u.sees( u.pos() + active_pos ) ) {
                add_msg( _( "You can't see that destination." ) );
            }
            auto route = m.route( u.pos(), u.pos() + active_pos, u.get_pathfinding_settings(),
                                  u.get_path_avoid() );
            if( route.size() > 1 ) {
                route.pop_back();
                u.set_destination( route );
                break;
            } else {
                add_msg( m_info, _( "You can't travel there." ) );
            }
        }
        if( uistate.list_item_sort == 1 ) {
            ground_items = item_list;
        } else if( uistate.list_item_sort == 2 ) {
            std::sort( ground_items.begin(), ground_items.end(), map_item_stack::map_item_stack_sort );
        }

        if( refilter ) {
            refilter = false;
            filtered_items = filter_item_stacks( ground_items, sFilter );
            highPEnd = list_filter_high_priority( filtered_items, list_item_upvote );
            lowPStart = list_filter_low_priority( filtered_items, highPEnd, list_item_downvote );
            iActive = 0;
            page_num = 0;
            iLastActive.reset();
            iItemNum = filtered_items.size();
        }

        if( addcategory ) {
            addcategory = false;
            iCatSortNum = 0;
            mSortCategory.clear();
            if( highPEnd > 0 ) {
                mSortCategory[0] = _( "HIGH PRIORITY" );
                iCatSortNum++;
            }
            std::string last_cat_name;
            for( int i = std::max( 0, highPEnd );
                 i < std::min( lowPStart, static_cast<int>( filtered_items.size() ) ); i++ ) {
                const std::string &cat_name = filtered_items[i].example->get_category().name();
                if( cat_name != last_cat_name ) {
                    mSortCategory[i + iCatSortNum++] = cat_name;
                    last_cat_name = cat_name;
                }
            }
            if( lowPStart < static_cast<int>( filtered_items.size() ) ) {
                mSortCategory[lowPStart + iCatSortNum++] = _( "LOW PRIORITY" );
            }
            if( !mSortCategory[0].empty() ) {
                iActive++;
            }
            iItemNum = static_cast<int>( filtered_items.size() ) + iCatSortNum;
        }

        reset_item_list_state( w_items_border, iInfoHeight, sort_radius );
        iScrollPos = 0;

        if( action == "HELP_KEYBINDINGS" ) {
            game::draw_ter();
            wrefresh( w_terrain );
            draw_panels();
        } else if( action == "UP" ) {
            do {
                iActive--;

            } while( !mSortCategory[iActive].empty() );
            iScrollPos = 0;
            page_num = 0;
            if( iActive < 0 ) {
                iActive = iItemNum - 1;
            }
        } else if( action == "DOWN" ) {
            do {
                iActive++;

            } while( !mSortCategory[iActive].empty() );
            iScrollPos = 0;
            page_num = 0;
            if( iActive >= iItemNum ) {
                iActive = mSortCategory[0].empty() ? 0 : 1;
            }
        } else if( action == "RIGHT" ) {
            if( !filtered_items.empty() && ++page_num >= static_cast<int>( activeItem->vIG.size() ) ) {
                page_num = activeItem->vIG.size() - 1;
            }
        } else if( action == "LEFT" ) {
            page_num = std::max( 0, page_num - 1 );
        } else if( action == "PAGE_UP" ) {
            iScrollPos--;
        } else if( action == "PAGE_DOWN" ) {
            iScrollPos++;
        } else if( action == "NEXT_TAB" || action == "PREV_TAB" ) {
            u.view_offset = stored_view_offset;
            return game::vmenu_ret::CHANGE_TAB;
        }

        if( ground_items.empty() ) {
            reset_item_list_state( w_items_border, iInfoHeight, sort_radius );
            wrefresh( w_items_border );
            mvwprintz( w_items, 10, 2, c_white, _( "You don't see any items around you!" ) );
        } else {
            werase( w_items );
            calcStartPos( iStartPos, iActive, iMaxRows, iItemNum );
            int iNum = 0;
            active_pos = tripoint_zero;
            bool high = false;
            bool low = false;
            int index = 0;
            int iCatSortOffset = 0;

            for( int i = 0; i < iStartPos; i++ ) {
                if( !mSortCategory[i].empty() ) {
                    iNum++;
                }
            }
            for( auto iter = filtered_items.begin(); iter != filtered_items.end(); ++index ) {
                if( highPEnd > 0 && index < highPEnd + iCatSortOffset ) {
                    high = true;
                    low = false;
                } else if( index >= lowPStart + iCatSortOffset ) {
                    high = false;
                    low = true;
                } else {
                    high = false;
                    low = false;
                }

                if( iNum >= iStartPos && iNum < iStartPos + ( iMaxRows > iItemNum ? iItemNum : iMaxRows ) ) {
                    int iThisPage = 0;
                    if( !mSortCategory[iNum].empty() ) {
                        iCatSortOffset++;
                        mvwprintz( w_items, iNum - iStartPos, 1, c_magenta, mSortCategory[iNum] );
                    } else {
                        if( iNum == iActive ) {
                            iThisPage = page_num;
                            active_pos = iter->vIG[iThisPage].pos;
                            activeItem = &( *iter );
                        }
                        std::stringstream sText;
                        if( iter->vIG.size() > 1 ) {
                            sText << "[" << iThisPage + 1 << "/" << iter->vIG.size() << "] (" << iter->totalcount << ") ";
                        }
                        sText << iter->example->tname();
                        if( iter->vIG[iThisPage].count > 1 ) {
                            sText << " [" << iter->vIG[iThisPage].count << "]";
                        }

                        nc_color col = c_light_green;
                        if( iNum != iActive ) {
                            if( high ) {
                                col = c_yellow;
                            } else if( low ) {
                                col = c_red;
                            } else {
                                col = iter->example->color_in_inventory();
                            }
                        }
                        trim_and_print( w_items, iNum - iStartPos, 1, width - 9, col, sText.str() );
                        const int numw = iItemNum > 9 ? 2 : 1;
                        const int x = iter->vIG[iThisPage].pos.x;
                        const int y = iter->vIG[iThisPage].pos.y;
                        mvwprintz( w_items, iNum - iStartPos, width - 6 - numw,
                                   iNum == iActive ? c_light_green : c_light_gray,
                                   "%*d %s", numw, rl_dist( 0, 0, x, y ),
                                   direction_name_short( direction_from( 0, 0, x, y ) ) );
                        ++iter;
                    }
                } else {
                    ++iter;
                }
                iNum++;
            }
            iNum = 0;
            for( int i = 0; i < iActive; i++ ) {
                if( !mSortCategory[i].empty() ) {
                    iNum++;
                }
            }
            mvwprintz( w_items_border, 0, ( width - 9 ) / 2 + ( iItemNum > 9 ? 0 : 1 ),
                       c_light_green, " %*d", iItemNum > 9 ? 2 : 1, iItemNum > 0 ? iActive - iNum + 1 : 0 );
            wprintz( w_items_border, c_white, " / %*d ", iItemNum > 9 ? 2 : 1, iItemNum - iCatSortNum );
            werase( w_item_info );

            if( iItemNum > 0 ) {
                std::vector<iteminfo> vThisItem;
                std::vector<iteminfo> vDummy;
                activeItem->example->info( true, vThisItem );
                draw_item_info( w_item_info, "", "", vThisItem, vDummy, iScrollPos, true, true );

                iLastActive.emplace( active_pos );
                centerlistview( active_pos );
                draw_trail_to_square( active_pos, true );
            }
            draw_scrollbar( w_items_border, iActive, iMaxRows, iItemNum, 1 );
            wrefresh( w_items_border );
        }

        const bool bDrawLeft = ground_items.empty() || filtered_items.empty();

        draw_custom_border( w_item_info, bDrawLeft, true, false, true, LINE_XOXO, LINE_XOXO, true, true );
        wrefresh( w_items );
        wrefresh( w_item_info );
        catacurses::refresh();
        action = ctxt.handle_input();
    } while( action != "QUIT" );

    u.view_offset = stored_view_offset;
    return game::vmenu_ret::QUIT;
}

game::vmenu_ret game::list_monsters( const std::vector<Creature *> &monster_list )
{
    int iInfoHeight = 14;
    const int width = 45;
    const int offsetX = TERMX - VIEW_OFFSET_X - width; //VIEW_OFFSET_X;
    catacurses::window w_monsters = catacurses::newwin( TERMY - iInfoHeight - VIEW_OFFSET_Y * 2,
                                    width - 2, VIEW_OFFSET_Y + 1, offsetX + 1 );
    catacurses::window w_monsters_border = catacurses::newwin( TERMY - iInfoHeight - VIEW_OFFSET_Y * 2,
                                           width, VIEW_OFFSET_Y, offsetX );
    catacurses::window w_monster_info = catacurses::newwin( iInfoHeight - 1, width - 2,
                                        TERMY - iInfoHeight - VIEW_OFFSET_Y, offsetX + 1 );
    catacurses::window w_monster_info_border = catacurses::newwin( iInfoHeight, width + 1,
            TERMY - iInfoHeight - VIEW_OFFSET_Y, offsetX );

    const int max_gun_range = u.weapon.gun_range( &u );

    const tripoint stored_view_offset = u.view_offset;
    u.view_offset = tripoint_zero;

    int iActive = 0; // monster index that we're looking at
    const int iMaxRows = TERMY - iInfoHeight - 2 - VIEW_OFFSET_Y * 2 - 1;
    int iStartPos = 0;
    cata::optional<tripoint> iLastActivePos;
    Creature *cCurMon = nullptr;

    for( int j = 0; j < iInfoHeight - 1; j++ ) {
        mvwputch( w_monster_info_border, j, 0, c_light_gray, LINE_XOXO );
        mvwputch( w_monster_info_border, j, width - 1, c_light_gray, LINE_XOXO );
    }

    for( int j = 0; j < width - 1; j++ ) {
        mvwputch( w_monster_info_border, iInfoHeight - 1, j, c_light_gray, LINE_OXOX );
    }

    mvwputch( w_monsters_border, 0, 0, BORDER_COLOR, LINE_OXXO ); // |^
    mvwputch( w_monsters_border, 0, width - 1, BORDER_COLOR, LINE_OOXX ); // ^|

    mvwputch( w_monsters_border, TERMY - iInfoHeight - 1 - VIEW_OFFSET_Y * 2, 0, BORDER_COLOR,
              LINE_XXXO ); // |-
    mvwputch( w_monsters_border, TERMY - iInfoHeight - 1 - VIEW_OFFSET_Y * 2, width - 1, BORDER_COLOR,
              LINE_XOXX ); // -|

    for( int i = 1; i < getmaxy( w_monsters ) - 1; i++ ) {
        mvwputch( w_monsters_border, i, 0, BORDER_COLOR, LINE_XOXO ); // |
        mvwputch( w_monsters_border, i, width - 1, BORDER_COLOR, LINE_XOXO ); // |
    }

    mvwprintz( w_monsters_border, 0, 2, c_light_green, "<Tab> " );
    wprintz( w_monsters_border, c_white, _( "Monsters" ) );

    std::string action;
    input_context ctxt( "LIST_MONSTERS" );
    ctxt.register_action( "UP", _( "Move cursor up" ) );
    ctxt.register_action( "DOWN", _( "Move cursor down" ) );
    ctxt.register_action( "NEXT_TAB" );
    ctxt.register_action( "PREV_TAB" );
    ctxt.register_action( "SAFEMODE_BLACKLIST_ADD" );
    ctxt.register_action( "SAFEMODE_BLACKLIST_REMOVE" );
    ctxt.register_action( "QUIT" );
    if( bVMonsterLookFire ) {
        ctxt.register_action( "look" );
        ctxt.register_action( "fire" );
    }
    ctxt.register_action( "HELP_KEYBINDINGS" );

    // first integer is the row the attitude category string is printed in the menu
    std::map<int, Creature::Attitude> mSortCategory;

    for( int i = 0, last_attitude = -1; i < static_cast<int>( monster_list.size() ); i++ ) {
        const auto attitude = monster_list[i]->attitude_to( u );
        if( attitude != last_attitude ) {
            mSortCategory[i + mSortCategory.size()] = attitude;
            last_attitude = attitude;
        }
    }

    do {
        if( action == "HELP_KEYBINDINGS" ) {
            game::draw_ter();
            wrefresh( w_terrain );
            draw_panels();
        } else if( action == "UP" ) {
            iActive--;
            if( iActive < 0 ) {
                iActive = static_cast<int>( monster_list.size() ) - 1;
            }
        } else if( action == "DOWN" ) {
            iActive++;
            if( iActive >= static_cast<int>( monster_list.size() ) ) {
                iActive = 0;
            }
        } else if( action == "NEXT_TAB" || action == "PREV_TAB" ) {
            u.view_offset = stored_view_offset;
            return game::vmenu_ret::CHANGE_TAB;
        } else if( action == "SAFEMODE_BLACKLIST_REMOVE" ) {
            const auto m = dynamic_cast<monster *>( cCurMon );
            const std::string monName = ( m != nullptr ) ? m->name() : "human";

            if( get_safemode().has_rule( monName, Creature::A_ANY ) ) {
                get_safemode().remove_rule( monName, Creature::A_ANY );
            }
        } else if( action == "SAFEMODE_BLACKLIST_ADD" ) {
            if( !get_safemode().empty() ) {
                const auto m = dynamic_cast<monster *>( cCurMon );
                const std::string monName = ( m != nullptr ) ? m->name() : "human";

                get_safemode().add_rule( monName, Creature::A_ANY, get_option<int>( "SAFEMODEPROXIMITY" ),
                                         RULE_BLACKLISTED );
            }
        } else if( action == "look" ) {
            iLastActivePos = look_around();
        } else if( action == "fire" ) {
            if( cCurMon != nullptr && rl_dist( u.pos(), cCurMon->pos() ) <= max_gun_range ) {
                u.last_target = shared_from( *cCurMon );
                u.view_offset = stored_view_offset;
                return game::vmenu_ret::FIRE;
            }
        }

        if( monster_list.empty() ) {
            wrefresh( w_monsters_border );
            mvwprintz( w_monsters, 10, 2, c_white, _( "You don't see any monsters around you!" ) );
        } else {
            werase( w_monsters );
            const int iNumMonster = monster_list.size();
            const int iMenuSize = monster_list.size() + mSortCategory.size();

            const int numw = iNumMonster > 999 ? 4 :
                             iNumMonster > 99  ? 3 :
                             iNumMonster > 9   ? 2 : 1;

            // given the currently selected monster iActive. get the selected row
            int iSelPos = iActive;
            for( auto &ia : mSortCategory ) {
                int index = ia.first;
                if( index <= iSelPos ) {
                    ++iSelPos;
                } else {
                    break;
                }
            }
            // use selected row get the start row
            calcStartPos( iStartPos, iSelPos, iMaxRows, iMenuSize );

            // get first visible monster and category
            int iCurMon = iStartPos;
            auto CatSortIter = mSortCategory.cbegin();
            while( CatSortIter != mSortCategory.cend() && CatSortIter->first < iStartPos ) {
                ++CatSortIter;
                --iCurMon;
            }

            const auto endY = std::min<int>( iMaxRows, iMenuSize );
            for( int y = 0; y < endY; ++y ) {
                if( CatSortIter != mSortCategory.cend() ) {
                    const int iCurPos = iStartPos + y;
                    const int iCatPos = CatSortIter->first;
                    if( iCurPos == iCatPos ) {
                        const std::string &cat_name = Creature::get_attitude_ui_data( CatSortIter->second ).first;
                        mvwprintz( w_monsters, y, 1, c_magenta, cat_name );
                        ++CatSortIter;
                        continue;
                    }
                }
                // select current monster
                const auto critter = monster_list[iCurMon];
                const bool selected = iCurMon == iActive;
                ++iCurMon;
                if( critter->sees( g->u ) ) {
                    mvwprintz( w_monsters, y, 0, c_yellow, "!" );
                }
                bool is_npc = false;
                const monster *m = dynamic_cast<monster *>( critter );
                const npc     *p = dynamic_cast<npc *>( critter );

                if( m != nullptr ) {
                    mvwprintz( w_monsters, y, 1, selected ? c_light_green : c_white, m->name() );
                } else {
                    mvwprintz( w_monsters, y, 1, selected ? c_light_green : c_white, critter->disp_name() );
                    is_npc = true;
                }

                if( selected && !get_safemode().empty() ) {
                    for( int i = 1; i < width - 2; i++ ) {
                        mvwputch( w_monsters_border, TERMY - iInfoHeight - 1 - VIEW_OFFSET_Y * 2,
                                  i, BORDER_COLOR, LINE_OXOX ); // -
                    }
                    const std::string monName = is_npc ? get_safemode().npc_type_name() : m->name();

                    std::string sSafemode;
                    if( get_safemode().has_rule( monName, Creature::A_ANY ) ) {
                        sSafemode = _( "<R>emove from safemode Blacklist" );
                    } else {
                        sSafemode = _( "<A>dd to safemode Blacklist" );
                    }

                    shortcut_print( w_monsters_border, TERMY - iInfoHeight - 1 - VIEW_OFFSET_Y * 2, 3,
                                    c_white, c_light_green, sSafemode );
                }

                nc_color color = c_white;
                std::string sText;

                if( m != nullptr ) {
                    m->get_HP_Bar( color, sText );
                } else {
                    std::tie( sText, color ) =
                        ::get_hp_bar( critter->get_hp(), critter->get_hp_max(), false );
                }
                mvwprintz( w_monsters, y, 22, color, sText );

                if( m != nullptr ) {
                    const auto att = m->get_attitude();
                    sText = att.first;
                    color = att.second;
                } else if( p != nullptr ) {
                    sText = npc_attitude_name( p->get_attitude() );
                    color = p->symbol_color();
                }
                mvwprintz( w_monsters, y, 28, color, sText );

                mvwprintz( w_monsters, y, width - ( 6 + numw ), ( selected ? c_light_green : c_light_gray ),
                           "%*d %s",
                           numw, rl_dist( u.pos(), critter->pos() ),
                           direction_name_short( direction_from( u.pos(), critter->pos() ) ) );
            }

            mvwprintz( w_monsters_border, 0, ( width / 2 ) - numw - 2, c_light_green, " %*d", numw,
                       iActive + 1 );
            wprintz( w_monsters_border, c_white, " / %*d ", numw, static_cast<int>( monster_list.size() ) );

            cCurMon = monster_list[iActive];

            werase( w_monster_info );
            cCurMon->print_info( w_monster_info, 1, 11, 1 );

            if( bVMonsterLookFire ) {
                mvwprintz( w_monsters, getmaxy( w_monsters ) - 3, 1, c_light_green, ctxt.press_x( "look" ) );
                wprintz( w_monsters, c_light_gray, " %s", _( "to look around" ) );

                if( rl_dist( u.pos(), cCurMon->pos() ) <= max_gun_range ) {
                    wprintz( w_monsters, c_light_gray, "%s", " " );
                    mvwprintz( w_monsters, getmaxy( w_monsters ) - 3, 24, c_light_green, ctxt.press_x( "fire" ) );
                    wprintz( w_monsters, c_light_gray, " %s", _( "to shoot" ) );
                }
            }

            // Only redraw trail/terrain if x/y position changed or if keybinding menu erased it
            tripoint iActivePos = cCurMon->pos() - u.pos();
            iLastActivePos.emplace( iActivePos );
            centerlistview( iActivePos );
            draw_trail_to_square( iActivePos, false );

            draw_scrollbar( w_monsters_border, iActive, iMaxRows, static_cast<int>( monster_list.size() ), 1 );
            wrefresh( w_monsters_border );
        }

        // repairing the damage caused by refreshing the whole screen for w_terrain
        // the previous situation was only refreshing the screen minus sidebar width.
        for( int j = 0; j < iInfoHeight - 1; j++ ) {
            mvwputch( w_monster_info_border, j, 0, c_light_gray, LINE_XOXO );
            mvwputch( w_monster_info_border, j, width - 1, c_light_gray, LINE_XOXO );
        }

        for( int j = 0; j < width - 1; j++ ) {
            mvwputch( w_monster_info_border, iInfoHeight - 1, j, c_light_gray, LINE_OXOX );
        }

        mvwhline( w_monsters, getmaxy( w_monsters ) - 2, 0, 0, 45 );

        for( int i = 1; i < getmaxy( w_monsters ) - 1; i++ ) {
            mvwputch( w_monsters_border, i, 0, BORDER_COLOR, LINE_XOXO ); // |
            mvwputch( w_monsters_border, i, width - 1, BORDER_COLOR, LINE_XOXO ); // |
        }

        mvwputch( w_monster_info_border, getmaxy( w_monster_info_border ) - 1,
                  0, BORDER_COLOR, LINE_XXOO );  // |_
        mvwputch( w_monster_info_border, getmaxy( w_monster_info_border ) - 1,
                  width - 1, BORDER_COLOR, LINE_XOOX ); // _|

        wrefresh( w_monsters_border );
        wrefresh( w_monster_info_border );
        wrefresh( w_monsters );
        wrefresh( w_monster_info );
        catacurses::refresh();

        action = ctxt.handle_input();
    } while( action != "QUIT" );

    u.view_offset = stored_view_offset;

    return game::vmenu_ret::QUIT;
}

std::vector<vehicle *> nearby_vehicles_for( const itype_id &ft )
{
    std::vector<vehicle *> result;
    for( auto &&p : g->m.points_in_radius( g->u.pos(), 1 ) ) { // *NOPAD*
        vehicle *const veh = veh_pointer_or_null( g->m.veh_at( p ) );
        // TODO: constify fuel_left and fuel_capacity
        // TODO: add a fuel_capacity_left function
        if( std::find( result.begin(), result.end(), veh ) != result.end() ) {
            continue;
        }
        if( veh != nullptr && veh->fuel_left( ft ) < veh->fuel_capacity( ft ) ) {
            result.push_back( veh );
        }
    }
    return result;
}

void game::drop()
{
    u.drop( game_menus::inv::multidrop( u ), u.pos() );
}

void game::drop_in_direction()
{
    if( const cata::optional<tripoint> pnt = choose_adjacent( _( "Drop where?" ) ) ) {
        refresh_all();
        u.drop( game_menus::inv::multidrop( u ), *pnt );
    }
}

void game::plthrow( int pos, const cata::optional<tripoint> &blind_throw_from_pos )
{
    if( u.has_active_mutation( trait_SHELL2 ) ) {
        add_msg( m_info, _( "You can't effectively throw while you're in your shell." ) );
        return;
    }

    if( pos == INT_MIN ) {
        pos = inv_for_all( _( "Throw item" ), _( "You don't have any items to throw." ) );
        refresh_all();
    }

    if( pos == INT_MIN ) {
        add_msg( _( "Never mind." ) );
        return;
    }

    item thrown = u.i_at( pos );
    int range = u.throw_range( thrown );
    if( range < 0 ) {
        add_msg( m_info, _( "You don't have that item." ) );
        return;
    } else if( range == 0 ) {
        add_msg( m_info, _( "That is too heavy to throw." ) );
        return;
    }

    if( pos == -1 && thrown.has_flag( "NO_UNWIELD" ) ) {
        // pos == -1 is the weapon, NO_UNWIELD is used for bio_claws_weapon
        add_msg( m_info, _( "That's part of your body, you can't throw that!" ) );
        return;
    }

    if( u.has_effect( effect_relax_gas ) ) {
        if( one_in( 5 ) ) {
            add_msg( m_good, _( "You concentrate mightily, and your body obeys!" ) );
        } else {
            u.moves -= rng( 2, 5 ) * 10;
            add_msg( m_bad, _( "You can't muster up the effort to throw anything..." ) );
            return;
        }
    }

    // you must wield the item to throw it
    if( pos != -1 ) {
        u.i_rem( pos );
        if( !u.wield( thrown ) ) {
            // We have to remove the item before checking for wield because it
            // can invalidate our pos index.  Which means we have to add it
            // back if the player changed their mind about unwielding their
            // current item
            u.i_add( thrown );
            return;
        }
    }

    // Shift our position to our "peeking" position, so that the UI
    // for picking a throw point lets us target the location we couldn't
    // otherwise see.
    const tripoint original_player_position = u.pos();
    if( blind_throw_from_pos ) {
        u.setpos( *blind_throw_from_pos );
        draw_ter();
    }

    temp_exit_fullscreen();
    m.draw( w_terrain, u.pos() );

    const target_mode throwing_target_mode = blind_throw_from_pos ? TARGET_MODE_THROW_BLIND :
            TARGET_MODE_THROW;
    // target_ui() sets x and y, or returns empty vector if we canceled (by pressing Esc)
    std::vector<tripoint> trajectory = target_handler().target_ui( u, throwing_target_mode, &thrown,
                                       range );

    // If we previously shifted our position, put ourselves back now that we've picked our target.
    if( blind_throw_from_pos ) {
        u.setpos( original_player_position );
    }

    if( trajectory.empty() ) {
        return;
    }

    if( thrown.count_by_charges() && thrown.charges > 1 )  {
        u.i_at( -1 ).charges--;
        thrown.charges = 1;
    } else {
        u.i_rem( -1 );
    }
    u.throw_item( trajectory.back(), thrown, blind_throw_from_pos );
    reenter_fullscreen();
}

// TODO: Move data/functions related to targeting out of game class
bool game::plfire_check( const targeting_data &args )
{
    // TODO: Make this check not needed
    if( args.relevant == nullptr ) {
        debugmsg( "Can't plfire_check a null" );
        return false;
    }

    if( u.has_effect( effect_relax_gas ) ) {
        if( one_in( 5 ) ) {
            add_msg( m_good, _( "Your eyes steel, and you raise your weapon!" ) );
        } else {
            u.moves -= rng( 2, 5 ) * 10;
            add_msg( m_bad, _( "You can't fire your weapon, it's too heavy..." ) );
            // break a possible loop when aiming
            if( u.activity ) {
                u.cancel_activity();
            }

            return false;
        }
    }

    item &weapon = *args.relevant;
    if( weapon.is_gunmod() ) {
        add_msg( m_info,
                 _( "The %s must be attached to a gun, it can not be fired separately." ),
                 weapon.tname() );
        return false;
    }

    auto gun = weapon.gun_current_mode();
    // check that a valid mode was returned and we are able to use it
    if( !( gun && u.can_use( *gun ) ) ) {
        add_msg( m_info, _( "You can no longer fire." ) );
        return false;
    }

    const optional_vpart_position vp = m.veh_at( u.pos() );
    if( vp && vp->vehicle().player_in_control( u ) && gun->is_two_handed( u ) ) {
        add_msg( m_info, _( "You need a free arm to drive!" ) );
        return false;
    }

    if( !weapon.is_gun() ) {
        // The weapon itself isn't a gun, this weapon is not fireable.
        return false;
    }

    if( gun->has_flag( "FIRE_TWOHAND" ) && ( !u.has_two_arms() ||
            u.worn_with_flag( "RESTRICT_HANDS" ) ) ) {
        add_msg( m_info, _( "You need two free hands to fire your %s." ), gun->tname() );
        return false;
    }

    // Skip certain checks if we are directly firing a vehicle turret
    if( args.mode != TARGET_MODE_TURRET_MANUAL ) {
        if( !gun->ammo_sufficient() && !gun->has_flag( "RELOAD_AND_SHOOT" ) ) {
            if( !gun->ammo_remaining() ) {
                add_msg( m_info, _( "You need to reload!" ) );
            } else {
                add_msg( m_info, _( "Your %s needs %i charges to fire!" ),
                         gun->tname(), gun->ammo_required() );
            }
            return false;
        }

        if( gun->get_gun_ups_drain() > 0 ) {
            const int ups_drain = gun->get_gun_ups_drain();
            const int adv_ups_drain = std::max( 1, ups_drain * 3 / 5 );

            if( !( u.has_charges( "UPS_off", ups_drain ) ||
                   u.has_charges( "adv_UPS_off", adv_ups_drain ) ||
                   ( u.has_active_bionic( bionic_id( "bio_ups" ) ) && u.power_level >= ups_drain ) ) ) {
                add_msg( m_info,
                         _( "You need a UPS with at least %d charges or an advanced UPS with at least %d charges to fire that!" ),
                         ups_drain, adv_ups_drain );
                return false;
            }
        }

        if( gun->has_flag( "MOUNTED_GUN" ) ) {
            const bool v_mountable = static_cast<bool>( m.veh_at( u.pos() ).part_with_feature( "MOUNTABLE",
                                     true ) );
            bool t_mountable = m.has_flag_ter_or_furn( "MOUNTABLE", u.pos() );
            if( !t_mountable && !v_mountable ) {
                add_msg( m_info,
                         _( "You must stand near acceptable terrain or furniture to use this weapon. A table, a mound of dirt, a broken window, etc." ) );
                return false;
            }
        }
    }

    return true;
}

bool game::plfire()
{
    targeting_data args = u.get_targeting_data();
    if( !args.relevant ) {
        // args missing a valid weapon, this shouldn't happen.
        debugmsg( "Player tried to fire a null weapon." );
        return false;
    }
    // If we were wielding this weapon when we started aiming, make sure we still are.
    bool lost_weapon = ( args.held && &u.weapon != args.relevant );
    bool failed_check = !plfire_check( args );
    if( lost_weapon || failed_check ) {
        u.cancel_activity();
        return false;
    }

    int reload_time = 0;
    gun_mode gun = args.relevant->gun_current_mode();

    // bows take more energy to fire than guns.
    u.weapon.is_gun() ? u.increase_activity_level( LIGHT_EXERCISE ) : u.increase_activity_level(
        MODERATE_EXERCISE );

    // TODO: move handling "RELOAD_AND_SHOOT" flagged guns to a separate function.
    if( gun->has_flag( "RELOAD_AND_SHOOT" ) ) {
        if( !gun->ammo_remaining() ) {
            item::reload_option opt = u.ammo_location &&
                                      gun->can_reload_with( u.ammo_location->typeId() ) ? item::reload_option( &u, args.relevant,
                                              args.relevant, u.ammo_location.clone() ) : u.select_ammo( *gun );
            if( !opt ) {
                // Menu canceled
                return false;
            }
            reload_time += opt.moves();
            if( !gun->reload( u, std::move( opt.ammo ), 1 ) ) {
                // Reload not allowed
                return false;
            }

            // Burn 2x the strength required to fire in stamina.
            u.mod_stat( "stamina", gun->get_min_str() * -2 );
            // At low stamina levels, firing starts getting slow.
            int sta_percent = ( 100 * u.stamina ) / u.get_stamina_max();
            reload_time += ( sta_percent < 25 ) ? ( ( 25 - sta_percent ) * 2 ) : 0;

            // Update targeting data to include ammo's range bonus
            args.range = gun.target->gun_range( &u );
            args.ammo = gun->ammo_data();
            u.set_targeting_data( args );

            refresh_all();
        }
    }

    temp_exit_fullscreen();
    m.draw( w_terrain, u.pos() );
    std::vector<tripoint> trajectory = target_handler().target_ui( u, args );

    if( trajectory.empty() ) {
        bool not_aiming = u.activity.id() != activity_id( "ACT_AIM" );
        if( not_aiming && gun->has_flag( "RELOAD_AND_SHOOT" ) ) {
            const auto previous_moves = u.moves;
            unload( *gun );
            // Give back time for unloading as essentially nothing has been done.
            // Note that reload_time has not been applied either.
            u.moves = previous_moves;
        }
        reenter_fullscreen();
        return false;
    }
    draw_ter(); // Recenter our view
    wrefresh( w_terrain );
    draw_panels();

    int shots = 0;

    u.moves -= reload_time;
    // TODO: add check for TRIGGERHAPPY
    if( args.pre_fire ) {
        args.pre_fire( shots );
    }
    shots = u.fire_gun( trajectory.back(), gun.qty, *gun );
    if( args.post_fire ) {
        args.post_fire( shots );
    }

    if( shots && args.power_cost ) {
        u.charge_power( -args.power_cost * shots );
    }
    reenter_fullscreen();
    return shots != 0;
}

bool game::plfire( item &weapon, int bp_cost )
{
    // TODO: bionic power cost of firing should be derived from a value of the relevant weapon.
    gun_mode gun = weapon.gun_current_mode();
    // gun can be null if the item is an unattached gunmod
    if( !gun ) {
        add_msg( m_info, _( "The %s can't be fired in its current state." ), weapon.tname() );
        return false;
    }

    targeting_data args = {
        TARGET_MODE_FIRE, &weapon, gun.target->gun_range( &u ),
        bp_cost, &u.weapon == &weapon, gun->ammo_data(),
        target_callback(), target_callback(),
        firing_callback(), firing_callback()
    };
    u.set_targeting_data( args );
    return plfire();
}

// Used to set up the first Hotkey in the display set
int get_initial_hotkey( const size_t menu_index )
{
    int hotkey = -1;
    if( menu_index == 0 ) {
        const long butcher_key = inp_mngr.get_previously_pressed_key();
        if( butcher_key != 0 ) {
            hotkey = butcher_key;
        }
    }
    return hotkey;
}

// Returns a vector of pairs.
//    Pair.first is the first items index with a unique tname.
//    Pair.second is the number of equivalent items per unique tname
// There are options for optimization here, but the function is hit infrequently
// enough that optimizing now is not a useful time expenditure.
const std::vector<std::pair<int, int>> generate_butcher_stack_display(
                                        map_stack &items, const std::vector<int> &indices )
{
    std::vector<std::pair<int, int>> result;
    std::vector<std::string> result_strings;
    result.reserve( indices.size() );
    result_strings.reserve( indices.size() );

    for( const size_t ndx : indices ) {
        const item &it = items[ ndx ];

        const std::string tname = it.tname();
        size_t s = 0;
        // Search for the index with a string equivalent to tname
        for( ; s < result_strings.size(); ++s ) {
            if( result_strings[s] == tname ) {
                break;
            }
        }
        // If none is found, this is a unique tname so we need to add
        // the tname to string vector, and make an empty result pair.
        // Has the side effect of making 's' a valid index
        if( s == result_strings.size() ) {
            // make a new entry
            result.push_back( std::make_pair<int, int>( static_cast<int>( ndx ), 0 ) );
            // Also push new entry string
            result_strings.push_back( tname );
        }
        // Increase count result pair at index s
        ++result[s].second;
    }

    return result;
}

// Corpses are always individual items
// Just add them individually to the menu
void add_corpses( uilist &menu, map_stack &items,
                  const std::vector<int> &indices, size_t &menu_index )
{
    int hotkey = get_initial_hotkey( menu_index );

    for( const auto index : indices ) {
        const item &it = items[index];
        menu.addentry( menu_index++, true, hotkey, it.get_mtype()->nname() );
        hotkey = -1;
    }
}

// Salvagables stack so we need to pass in a stack vector rather than an item index vector
void add_salvagables( uilist &menu, map_stack &items,
                      const std::vector<std::pair<int, int>> &stacks, size_t &menu_index,
                      const salvage_actor &salvage_iuse )
{
    if( !stacks.empty() ) {
        int hotkey = get_initial_hotkey( menu_index );

        for( const auto &stack : stacks ) {
            const item &it = items[ stack.first ];

            //~ Name and number of items listed for cutting up
            const auto &msg = string_format( pgettext( "butchery menu", "Cut up %s (%d)" ),
                                             it.tname(), stack.second );
            menu.addentry_col( menu_index++, true, hotkey, msg,
                               to_string_clipped( time_duration::from_turns( salvage_iuse.time_to_cut_up( it ) / 100 ) ) );
            hotkey = -1;
        }
    }
}

// Disassemblables stack so we need to pass in a stack vector rather than an item index vector
void add_disassemblables( uilist &menu, map_stack &items,
                          const std::vector<std::pair<int, int>> &stacks, size_t &menu_index )
{
    if( !stacks.empty() ) {
        int hotkey = get_initial_hotkey( menu_index );

        for( const auto &stack : stacks ) {
            const item &it = items[ stack.first ];

            //~ Name, number of items and time to complete disassembling
            const auto &msg = string_format( pgettext( "butchery menu", "%s (%d)" ),
                                             it.tname(), stack.second );
            menu.addentry_col( menu_index++, true, hotkey, msg,
                               to_string_clipped( time_duration::from_turns( recipe_dictionary::get_uncraft(
                                       it.typeId() ).time / 100 ) ) );
            hotkey = -1;
        }
    }
}

// Butchery sub-menu and time calculation
void butcher_submenu( map_stack &items, const std::vector<int> &corpses, int corpse = -1 )
{
    auto cut_time = [&]( enum butcher_type bt ) {
        int time_to_cut = 0;
        if( corpse != -1 ) {
            time_to_cut = butcher_time_to_cut( g->u, items[corpses[corpse]], bt );
        } else {
            for( int i : corpses ) {
                time_to_cut += butcher_time_to_cut( g->u, items[i], bt );
            }
        }
        return to_string_clipped( time_duration::from_turns( time_to_cut / 100 ) );
    };
    uilist smenu;
    smenu.desc_enabled = true;
    smenu.text = _( "Choose type of butchery:" );
    smenu.addentry_col( BUTCHER, true, 'B', _( "Quick butchery" ), cut_time( BUTCHER ),
                        _( "This technique is used when you are in a hurry, but still want to harvest something from the corpse.  Yields are lower as you don't try to be precise, but it's useful if you don't want to set up a workshop.  Prevents zombies from raising." ) );
    smenu.addentry_col( BUTCHER_FULL, true, 'b', _( "Full butchery" ), cut_time( BUTCHER_FULL ),
                        _( "This technique is used to properly butcher a corpse, and requires a rope & a tree or a butchering rack, a flat surface (for ex. a table, a leather tarp, etc.) and good tools.  Yields are plentiful and varied, but it is time consuming." ) );
    smenu.addentry_col( F_DRESS, true, 'f', _( "Field dress corpse" ), cut_time( F_DRESS ),
                        _( "Technique that involves removing internal organs and viscera to protect the corpse from rotting from inside. Yields internal organs. Carcass will be lighter and will stay fresh longer.  Can be combined with other methods for better effects." ) );
    smenu.addentry_col( SKIN, true, 's', ( "Skin corpse" ), cut_time( SKIN ),
                        _( "Skinning a corpse is an involved and careful process that usually takes some time.  You need skill and an appropriately sharp and precise knife to do a good job.  Some corpses are too small to yield a full-sized hide and will instead produce scraps that can be used in other ways." ) );
    smenu.addentry_col( QUARTER, true, 'k', _( "Quarter corpse" ), cut_time( QUARTER ),
                        _( "By quartering a previously field dressed corpse you will acquire four parts with reduced weight and volume.  It may help in transporting large game.  This action destroys skin, hide, pelt, etc., so don't use it if you want to harvest them later." ) );
    smenu.addentry_col( DISMEMBER, true, 'm', _( "Dismember corpse" ), cut_time( DISMEMBER ),
                        _( "If you're aiming to just destroy a body outright, and don't care about harvesting it, dismembering it will hack it apart in a very short amount of time, but yield little to no usable flesh." ) );
    smenu.addentry_col( DISSECT, true, 'd', _( "Dissect corpse" ), cut_time( DISSECT ),
                        _( "By careful dissection of the corpse, you will examine it for possible bionic implants, or discrete organs and harvest them if possible.  Requires scalpel-grade cutting tools, ruins corpse, and consumes a lot of time.  Your medical knowledge is most useful here." ) );
    smenu.query();
    switch( smenu.ret ) {
        case BUTCHER:
            g->u.assign_activity( activity_id( "ACT_BUTCHER" ), 0, -1 );
            break;
        case BUTCHER_FULL:
            g->u.assign_activity( activity_id( "ACT_BUTCHER_FULL" ), 0, -1 );
            break;
        case F_DRESS:
            g->u.assign_activity( activity_id( "ACT_FIELD_DRESS" ), 0, -1 );
            break;
        case SKIN:
            g->u.assign_activity( activity_id( "ACT_SKIN" ), 0, -1 );
            break;
        case QUARTER:
            g->u.assign_activity( activity_id( "ACT_QUARTER" ), 0, -1 );
            break;
        case DISMEMBER:
            g->u.assign_activity( activity_id( "ACT_DISMEMBER" ), 0, -1 );
            break;
        case DISSECT:
            g->u.assign_activity( activity_id( "ACT_DISSECT" ), 0, -1 );
            break;
        default:
            return;
    }
}

void game::butcher()
{
    static const std::string salvage_string = "salvage";
    if( u.controlling_vehicle ) {
        add_msg( m_info, _( "You can't butcher while driving!" ) );
        return;
    }

    const int factor = u.max_quality( quality_id( "BUTCHER" ) );
    const int factorD = u.max_quality( quality_id( "CUT_FINE" ) );
    static const char *no_knife_msg = _( "You don't have a butchering tool." );
    static const char *no_corpse_msg = _( "There are no corpses here to butcher." );

    //You can't butcher on sealed terrain- you have to smash/shovel/etc it open first
    if( m.has_flag( "SEALED", u.pos() ) ) {
        if( m.sees_some_items( u.pos(), u ) ) {
            add_msg( m_info, _( "You can't access the items here." ) );
        } else if( factor > INT_MIN || factorD > INT_MIN ) {
            add_msg( m_info, no_corpse_msg );
        } else {
            add_msg( m_info, no_knife_msg );
        }
        return;
    }

    const item *first_item_without_tools = nullptr;
    // Indices of relevant items
    std::vector<int> corpses;
    std::vector<int> disassembles;
    std::vector<int> salvageables;
    auto items = m.i_at( u.pos() );
    const inventory &crafting_inv = u.crafting_inventory();

    // TODO: Properly handle different material whitelists
    // TODO: Improve quality of this section
    auto salvage_filter = []( item it ) {
        const auto usable = it.get_usable_item( salvage_string );
        return usable != nullptr;
    };

    std::vector< item * > salvage_tools = u.items_with( salvage_filter );
    int salvage_tool_index = INT_MIN;
    item *salvage_tool = nullptr;
    const salvage_actor *salvage_iuse = nullptr;
    if( !salvage_tools.empty() ) {
        salvage_tool = salvage_tools.front();
        salvage_tool_index = u.get_item_position( salvage_tool );
        item *usable = salvage_tool->get_usable_item( salvage_string );
        salvage_iuse = dynamic_cast<const salvage_actor *>(
                           usable->get_use( salvage_string )->get_actor_ptr() );
    }

    // Reserve capacity for each to hold entire item set if necessary to prevent
    // reallocations later on
    corpses.reserve( items.size() );
    salvageables.reserve( items.size() );
    disassembles.reserve( items.size() );

    // Split into corpses, disassemble-able, and salvageable items
    // It's not much additional work to just generate a corpse list and
    // clear it later, but does make the splitting process nicer.
    for( size_t i = 0; i < items.size(); ++i ) {
        if( items[i].is_corpse() ) {
            corpses.push_back( i );
        } else {
            if( ( salvage_tool_index != INT_MIN ) && salvage_iuse->valid_to_cut_up( items[i] ) ) {
                salvageables.push_back( i );
            }
            if( u.can_disassemble( items[i], crafting_inv ).success() ) {
                disassembles.push_back( i );
            } else if( first_item_without_tools == nullptr ) {
                first_item_without_tools = &items[i];
            }
        }
    }

    // Clear corpses if butcher and dissect factors are INT_MIN
    if( factor == INT_MIN && factorD == INT_MIN ) {
        corpses.clear();
    }

    if( corpses.empty() && disassembles.empty() && salvageables.empty() ) {
        if( factor > INT_MIN || factorD > INT_MIN ) {
            add_msg( m_info, no_corpse_msg );
        } else {
            add_msg( m_info, no_knife_msg );
        }

        if( first_item_without_tools != nullptr ) {
            add_msg( m_info, _( "You don't have the necessary tools to disassemble any items here." ) );
            // Just for the "You need x to disassemble y" messages
            const auto ret = u.can_disassemble( *first_item_without_tools, crafting_inv );
            if( !ret.success() ) {
                add_msg( m_info, "%s", ret.c_str() );
            }
        }
        return;
    }

    Creature *hostile_critter = is_hostile_very_close();
    if( hostile_critter != nullptr ) {
        if( !query_yn( _( "You see %s nearby! Start butchering anyway?" ),
                       hostile_critter->disp_name() ) ) {
            return;
        }
    }

    // Magic indices for special butcher options
    enum : int {
        MULTISALVAGE =  MAX_ITEM_IN_SQUARE + 1,
        MULTIBUTCHER,
        MULTIDISASSEMBLE_ONE,
        MULTIDISASSEMBLE_ALL,
        NUM_BUTCHER_ACTIONS
    };
    // What are we butchering (ie. which vector to pick indices from)
    enum {
        BUTCHER_CORPSE,
        BUTCHER_DISASSEMBLE,
        BUTCHER_SALVAGE,
        BUTCHER_OTHER // For multisalvage etc.
    } butcher_select = BUTCHER_CORPSE;
    // Index to std::vector of indices...
    int indexer_index = 0;

    // Generate the indexed stacks so we can display them nicely
    const auto disassembly_stacks = generate_butcher_stack_display( items, disassembles );
    const auto salvage_stacks = generate_butcher_stack_display( items, salvageables );
    // Always ask before cutting up/disassembly, but not before butchery
    size_t ret = 0;
    if( corpses.size() > 1 || !disassembles.empty() || !salvageables.empty() ) {
        uilist kmenu;
        kmenu.text = _( "Choose corpse to butcher / item to disassemble" );

        size_t i = 0;
        // Add corpses, disassembleables, and salvagables to the UI
        add_corpses( kmenu, items, corpses, i );
        add_disassemblables( kmenu, items, disassembly_stacks, i );
        if( !salvageables.empty() ) {
            assert( salvage_iuse ); // To appease static analysis
            add_salvagables( kmenu, items, salvage_stacks, i, *salvage_iuse );
        }

        if( corpses.size() > 1 ) {
            kmenu.addentry( MULTIBUTCHER, true, 'b', _( "Butcher everything" ) );
        }
        if( disassembles.size() > 1 ) {
            int time_to_disassemble = 0;
            int time_to_disassemble_all = 0;
            for( const auto &stack : disassembly_stacks ) {
                const item &it = items[ stack.first ];
                const int time = recipe_dictionary::get_uncraft( it.typeId() ).time;
                time_to_disassemble += time;
                time_to_disassemble_all += time * stack.second;
            }

            kmenu.addentry_col( MULTIDISASSEMBLE_ONE, true, 'D', _( "Disassemble everything once" ),
                                to_string_clipped( time_duration::from_turns( time_to_disassemble / 100 ) ) );
            kmenu.addentry_col( MULTIDISASSEMBLE_ALL, true, 'd', _( "Disassemble everything" ),
                                to_string_clipped( time_duration::from_turns( time_to_disassemble_all / 100 ) ) );
        }
        if( salvageables.size() > 1 ) {
            int time_to_salvage = 0;
            for( const auto &stack : salvage_stacks ) {
                const item &it = items[ stack.first ];
                time_to_salvage += salvage_iuse->time_to_cut_up( it ) * stack.second;
            }

            kmenu.addentry_col( MULTISALVAGE, true, 'z', _( "Cut up everything" ),
                                to_string_clipped( time_duration::from_turns( time_to_salvage / 100 ) ) );
        }

        kmenu.query();

        if( kmenu.ret < 0 || kmenu.ret >= NUM_BUTCHER_ACTIONS ) {
            return;
        }

        ret = static_cast<size_t>( kmenu.ret );
        if( ret >= MULTISALVAGE && ret < NUM_BUTCHER_ACTIONS ) {
            butcher_select = BUTCHER_OTHER;
            indexer_index = ret;
        } else if( ret < corpses.size() ) {
            butcher_select = BUTCHER_CORPSE;
            indexer_index = ret;
        } else if( ret < corpses.size() + disassembly_stacks.size() ) {
            butcher_select = BUTCHER_DISASSEMBLE;
            indexer_index = ret - corpses.size();
        } else if( ret < corpses.size() + disassembly_stacks.size() + salvage_stacks.size() ) {
            butcher_select = BUTCHER_SALVAGE;
            indexer_index = ret - corpses.size() - disassembly_stacks.size();
        } else {
            debugmsg( "Invalid butchery index: %d", ret );
            return;
        }
    }

    if( !u.has_morale_to_craft() ) {
        if( butcher_select == BUTCHER_CORPSE || indexer_index == MULTIBUTCHER ) {
            add_msg( m_info,
                     _( "You are not in the mood and the prospect of guts and blood on your hands convinces you to turn away." ) );
        } else {
            add_msg( m_info,
                     _( "You are not in the mood and the prospect of work stops you before you begin." ) );
        }
        return;
    }
    const auto helpers = u.get_crafting_helpers();
    for( const npc *np : helpers ) {
        add_msg( m_info, _( "%s helps with this task..." ), np->name );
        break;
    }
    switch( butcher_select ) {
        case BUTCHER_OTHER:
            switch( indexer_index ) {
                case MULTISALVAGE:
                    u.assign_activity( activity_id( "ACT_LONGSALVAGE" ), 0, salvage_tool_index );
                    break;
                case MULTIBUTCHER:
                    butcher_submenu( items, corpses );
                    for( int i : corpses ) {
                        u.activity.values.push_back( i );
                    }
                    break;
                case MULTIDISASSEMBLE_ONE:
                    u.disassemble_all( true );
                    break;
                case MULTIDISASSEMBLE_ALL:
                    u.disassemble_all( false );
                    break;
                default:
                    debugmsg( "Invalid butchery type: %d", indexer_index );
                    return;
            }
            break;
        case BUTCHER_CORPSE: {
            butcher_submenu( items, corpses, indexer_index );
            draw_ter();
            wrefresh( w_terrain );
            draw_panels();
            u.activity.values.push_back( corpses[indexer_index] );
        }
        break;
        case BUTCHER_DISASSEMBLE: {
            // Pick index of first item in the disassembly stack
            size_t index = disassembly_stacks[indexer_index].first;
            u.disassemble( items[index], index, true );
        }
        break;
        case BUTCHER_SALVAGE: {
            // Pick index of first item in the salvage stack
            size_t index = salvage_stacks[indexer_index].first;
            item_location item_loc( map_cursor( u.pos() ), &items[index] );
            salvage_iuse->cut_up( u, *salvage_tool, item_loc );
        }
        break;
    }
}

void game::eat()
{
    eat( game_menus::inv::consume, INT_MIN );
}

void game::eat( int pos )
{
    eat( game_menus::inv::consume, pos );
}

void game::eat( item_location( *menu )( player &p ) )
{
    eat( menu, INT_MIN );
}

void game::eat( item_location( *menu )( player &p ), int pos )
{
    if( ( u.has_active_mutation( trait_RUMINANT ) || u.has_active_mutation( trait_GRAZER ) ) &&
        ( m.ter( u.pos() ) == t_underbrush || m.ter( u.pos() ) == t_shrub ) ) {
        if( u.get_hunger() < 20 ) {
            add_msg( _( "You're too full to eat the leaves from the %s." ), m.ter( u.pos() )->name() );
            return;
        } else {
            u.moves -= 400;
            m.ter_set( u.pos(), t_grass );
            add_msg( _( "You eat the underbrush." ) );
            item food( "underbrush", calendar::turn, 1 );
            u.eat( food );
            return;
        }
    }
    if( u.has_active_mutation( trait_GRAZER ) && ( m.ter( u.pos() ) == t_grass ||
            m.ter( u.pos() ) == t_grass_long || m.ter( u.pos() ) == t_grass_tall ) ) {
        if( u.get_hunger() < 8 ) {
            add_msg( _( "You're too full to graze." ) );
            return;
        } else {
            u.moves -= 400;
            add_msg( _( "You eat the grass." ) );
            item food( item( "grass", calendar::turn, 1 ) );
            u.eat( food );
            m.ter_set( u.pos(), t_dirt );
            if( m.ter( u.pos() ) == t_grass_tall ) {
                m.ter_set( u.pos(), t_grass_long );
            } else if( m.ter( u.pos() ) == t_grass_long ) {
                m.ter_set( u.pos(), t_grass );
            } else {
                m.ter_set( u.pos(), t_dirt );
            }
            return;
        }
    }
    if( u.has_active_mutation( trait_GRAZER ) ) {
        if( m.ter( u.pos() ) == t_grass_golf ) {
            add_msg( _( "This grass is too short to graze." ) );
            return;
        } else if( m.ter( u.pos() ) == t_grass_dead ) {
            add_msg( _( "This grass is dead and too mangled for you to graze." ) );
            return;
        } else if( m.ter( u.pos() ) == t_grass_white ) {
            add_msg( _( "This grass is tainted with paint and thus inedible." ) );
            return;
        }
    }

    if( pos != INT_MIN ) {
        u.consume( pos );
        return;
    }

    auto item_loc = menu( u );
    if( !item_loc ) {
        u.cancel_activity();
        add_msg( _( "Never mind." ) );
        return;
    }

    item *it = item_loc.get_item();
    pos = u.get_item_position( it );
    if( pos != INT_MIN ) {
        u.consume( pos );

    } else if( u.consume_item( *it ) ) {
        if( it->is_food_container() ) {
            it->contents.erase( it->contents.begin() );
            add_msg( _( "You leave the empty %s." ), it->tname() );
        } else {
            item_loc.remove_item();
        }
    }
}

void game::change_side( int pos )
{
    if( pos == INT_MIN ) {
        pos = inv_for_filter( _( "Change side for item" ), [&]( const item & it ) {
            return u.is_worn( it ) && it.is_sided();
        }, _( "You don't have sided items worn." ) );
    }
    if( pos == INT_MIN ) {
        add_msg( _( "Never mind." ) );
        return;
    }
    u.change_side( pos );
}

void game::reload( int pos, bool prompt )
{
    item_location loc( u, &u.i_at( pos ) );
    reload( loc, prompt );
}

void game::reload( item_location &loc, bool prompt, bool empty )
{
    item *it = loc.get_item();
    bool use_loc = true;
    if( !it->has_flag( "ALLOWS_REMOTE_USE" ) ) {
        it = &u.i_at( loc.obtain( u ) );
        use_loc = false;
    }

    // bows etc do not need to reload. select favorite ammo for them instead
    if( it->has_flag( "RELOAD_AND_SHOOT" ) ) {
        item::reload_option opt = u.select_ammo( *it, prompt );
        if( !opt ) {
            return;
        } else if( u.ammo_location && opt.ammo == u.ammo_location ) {
            u.ammo_location = item_location();
        } else {
            u.ammo_location = opt.ammo.clone();
        }
        return;
    }

    // for holsters and ammo pouches try to reload any contained item
    if( it->type->can_use( "holster" ) && !it->contents.empty() ) {
        it = &it->contents.front();
    }

    switch( u.rate_action_reload( *it ) ) {
        case HINT_IFFY:
            if( ( it->is_ammo_container() || it->is_magazine() ) && it->ammo_remaining() > 0 &&
                it->ammo_remaining() == it->ammo_capacity() ) {
                add_msg( m_info, _( "The %s is already fully loaded!" ), it->tname() );
                return;
            }
            if( it->is_ammo_belt() ) {
                const auto &linkage = it->type->magazine->linkage;
                if( linkage && !u.has_charges( *linkage, 1 ) ) {
                    add_msg( m_info, _( "You need at least one %s to reload the %s!" ),
                             item::nname( *linkage, 1 ), it->tname() );
                    return;
                }
            }
            if( it->is_watertight_container() && it->is_container_full() ) {
                add_msg( m_info, _( "The %s is already full!" ), it->tname() );
                return;
            }

        // intentional fall-through

        case HINT_CANT:
            add_msg( m_info, _( "You can't reload a %s!" ), it->tname() );
            return;

        case HINT_GOOD:
            break;
    }

    // for bandoliers we currently defer to iuse_actor methods
    if( it->is_bandolier() ) {
        auto ptr = dynamic_cast<const bandolier_actor *>
                   ( it->type->get_use( "bandolier" )->get_actor_ptr() );
        ptr->reload( u, *it );
        return;
    }

    item::reload_option opt = u.ammo_location && it->can_reload_with( u.ammo_location->typeId() ) ?
                              item::reload_option( &u, it, it, u.ammo_location.clone() ) :
                              u.select_ammo( *it, prompt, empty );

    if( opt ) {
        u.assign_activity( activity_id( "ACT_RELOAD" ), opt.moves(), opt.qty() );
        if( use_loc ) {
            u.activity.targets.emplace_back( loc.clone() );
        } else {
            u.activity.targets.emplace_back( u, const_cast<item *>( opt.target ) );
        }
        u.activity.targets.push_back( std::move( opt.ammo ) );
    }

    refresh_all();
}

// Reload something.
void game::reload_item()
{
    item_location item_loc = inv_map_splice( [&]( const item & it ) {
        return u.rate_action_reload( it ) == HINT_GOOD;
    }, _( "Reload item" ), 1, _( "You have nothing to reload." ) );

    if( !item_loc ) {
        add_msg( _( "Never mind." ) );
        return;
    }

    reload( item_loc );
}

void game::reload_weapon( bool try_everything )
{
    // As a special streamlined activity, hitting reload repeatedly should:
    // Reload wielded gun
    // First reload a magazine if necessary.
    // Then load said magazine into gun.
    // Reload magazines that are compatible with the current gun.
    // Reload other guns in inventory.
    // Reload misc magazines in inventory.
    std::vector<item_location> reloadables = u.find_reloadables();
    std::sort( reloadables.begin(), reloadables.end(),
    [this]( const item_location & a, const item_location & b ) {
        const item *ap = a.get_item();
        const item *bp = b.get_item();
        // Current wielded weapon comes first.
        if( this->u.is_wielding( *bp ) ) {
            return false;
        }
        if( this->u.is_wielding( *ap ) ) {
            return true;
        }
        // Second sort by afiliation with wielded gun
        const std::set<itype_id> compatible_magazines = this->u.weapon.magazine_compatible();
        const bool mag_ap = compatible_magazines.count( ap->typeId() ) > 0;
        const bool mag_bp = compatible_magazines.count( bp->typeId() ) > 0;
        if( mag_ap != mag_bp ) {
            return mag_ap;
        }
        // Third sort by gun vs magazine,
        if( ap->is_gun() != bp->is_gun() ) {
            return ap->is_gun();
        }
        // Finally sort by speed to reload.
        return ( ap->get_reload_time() * ( ap->ammo_capacity() - ap->ammo_remaining() ) ) <
               ( bp->get_reload_time() * ( bp->ammo_capacity() - bp->ammo_remaining() ) );
    } );
    for( item_location &candidate : reloadables ) {
        std::vector<item::reload_option> ammo_list;
        u.list_ammo( *candidate.get_item(), ammo_list, false );
        if( !ammo_list.empty() ) {
            reload( candidate, false, false );
            return;
        }
    }
    // Just for testing, bail out here to avoid unwanted side effects.
    if( !try_everything ) {
        return;
    }
    // If we make it here and haven't found anything to reload, start looking elsewhere.
    vehicle *veh = veh_pointer_or_null( m.veh_at( u.pos() ) );
    turret_data turret;
    if( veh && ( turret = veh->turret_query( u.pos() ) ) && turret.can_reload() ) {
        item::reload_option opt = g->u.select_ammo( *turret.base(), true );
        if( opt ) {
            g->u.assign_activity( activity_id( "ACT_RELOAD" ), opt.moves(), opt.qty() );
            g->u.activity.targets.emplace_back( turret.base() );
            g->u.activity.targets.push_back( std::move( opt.ammo ) );
        }
        return;
    }

    reload_item();
}

// Unload a container, gun, or tool
// If it's a gun, some gunmods can also be loaded
void game::unload( int pos )
{
    item *it = nullptr;
    item_location item_loc;

    if( pos == INT_MIN ) {
        item_loc = inv_map_splice( [&]( const item & it ) {
            return u.rate_action_unload( it ) == HINT_GOOD;
        }, _( "Unload item" ), 1, _( "You have nothing to unload." ) );
        it = item_loc.get_item();

        if( it == nullptr ) {
            add_msg( _( "Never mind." ) );
            return;
        }
    } else {
        it = &u.i_at( pos );
        if( it->is_null() ) {
            debugmsg( "Tried to unload non-existent item" );
            return;
        }
        item_loc = item_location( u, it );
    }

    if( u.unload( *it ) ) {
        if( it->has_flag( "MAG_DESTROY" ) && it->ammo_remaining() == 0 ) {
            item_loc.remove_item();
        }
    }
}

void game::mend( int pos )
{
    if( pos == INT_MIN ) {
        if( u.is_armed() ) {
            pos = -1;
        } else {
            add_msg( m_info, _( "You're not wielding anything." ) );
        }
    }

    item &obj = g->u.i_at( pos );
    if( g->u.has_item( obj ) ) {
        g->u.mend_item( item_location( g->u, &obj ) );
    }
}

bool game::unload( item &it )
{
    return u.unload( it );
}

void game::wield( int pos )
{
    item_location loc( u, &u.i_at( pos ) );
    wield( loc );
}

void game::wield( item_location &loc )
{
    if( u.is_armed() ) {
        const bool is_unwielding = u.is_wielding( *loc );
        const auto ret = u.can_unwield( *loc );

        if( !ret.success() ) {
            add_msg( m_info, "%s", ret.c_str() );
        }

        u.unwield();

        if( is_unwielding ) {
            return;
        }
    }

    const auto ret = u.can_wield( *loc );
    if( !ret.success() ) {
        add_msg( m_info, "%s", ret.c_str() );
    }

    // Need to do this here because holster_actor::use() checks if/where the item is worn
    item &target = *loc.get_item();
    if( target.get_use( "holster" ) && !target.contents.empty() ) {
        if( query_yn( _( "Draw %s from %s?" ), target.get_contained().tname(), target.tname() ) ) {
            u.invoke_item( &target );
            return;
        }
    }

    // Can't use loc.obtain() here because that would cause things to spill.
    item to_wield = *loc.get_item();
    item_location::type location_type = loc.where();
    tripoint pos = loc.position();
    int worn_index = INT_MIN;
    if( u.is_worn( *loc.get_item() ) ) {
        int item_pos = u.get_item_position( loc.get_item() );
        if( item_pos != INT_MIN ) {
            worn_index = Character::worn_position_to_index( item_pos );
        }
    }
    int move_cost = loc.obtain_cost( u );
    loc.remove_item();
    if( !u.wield( to_wield ) ) {
        switch( location_type ) {
            case item_location::type::character:
                if( worn_index != INT_MIN ) {
                    auto it = u.worn.begin();
                    std::advance( it, worn_index );
                    u.worn.insert( it, to_wield );
                } else {
                    u.i_add( to_wield );
                }
                break;
            case item_location::type::map:
                m.add_item( pos, to_wield );
                break;
            case item_location::type::vehicle: {
                const cata::optional<vpart_reference> vp = g->m.veh_at( pos ).part_with_feature( "CARGO", false );
                // If we fail to return the item to the vehicle for some reason, add it to the map instead.
                if( !vp || !( vp->vehicle().add_item( vp->part_index(), to_wield ) ) ) {
                    m.add_item( pos, to_wield );
                }
                break;
            }
            case item_location::type::invalid:
                debugmsg( "Failed wield from invalid item location" );
                break;
        }
        return;
    }

    u.mod_moves( -move_cost );
}

void game::wield()
{
    item_location loc = game_menus::inv::wield( u );

    if( loc ) {
        wield( loc );
    } else {
        add_msg( _( "Never mind." ) );
    }
}

bool game::check_safe_mode_allowed( bool repeat_safe_mode_warnings )
{
    if( !repeat_safe_mode_warnings && safe_mode_warning_logged ) {
        // Already warned player since safe_mode_warning_logged is set.
        return false;
    }

    std::string msg_ignore = press_x( ACTION_IGNORE_ENEMY );
    if( !msg_ignore.empty() ) {
        std::wstring msg_ignore_wide = utf8_to_wstr( msg_ignore );
        // Operate on a wide-char basis to prevent corrupted multi-byte string
        msg_ignore_wide[0] = towlower( msg_ignore_wide[0] );
        msg_ignore = wstr_to_utf8( msg_ignore_wide );
    }

    if( u.has_effect( effect_laserlocked ) ) {
        // Automatic and mandatory safemode.  Make BLOODY sure the player notices!
        add_msg( m_warning, _( "You are being laser-targeted, %s to ignore." ), msg_ignore );
        safe_mode_warning_logged = true;
        return false;
    }
    if( safe_mode != SAFE_MODE_STOP ) {
        return true;
    }
    // Currently driving around, ignore the monster, they have no chance against a proper car anyway (-:
    if( u.controlling_vehicle && !get_option<bool>( "SAFEMODEVEH" ) ) {
        return true;
    }
    // Monsters around and we don't want to run
    std::string spotted_creature_name;
    if( new_seen_mon.empty() ) {
        // naming consistent with code in game::mon_info
        spotted_creature_name = _( "a survivor" );
        get_safemode().lastmon_whitelist = get_safemode().npc_type_name();
    } else {
        spotted_creature_name = new_seen_mon.back()->name();
        get_safemode().lastmon_whitelist = spotted_creature_name;
    }

    std::string whitelist;
    if( !get_safemode().empty() ) {
        whitelist = string_format( _( " or %s to whitelist the monster" ),
                                   press_x( ACTION_WHITELIST_ENEMY ) );
    }

    const std::string msg_safe_mode = press_x( ACTION_TOGGLE_SAFEMODE );
    add_msg( m_warning,
             _( "Spotted %1$s--safe mode is on! (%2$s to turn it off, %3$s to ignore monster%4$s)" ),
             spotted_creature_name, msg_safe_mode, msg_ignore, whitelist );
    safe_mode_warning_logged = true;
    return false;
}

void game::set_safe_mode( safe_mode_type mode )
{
    safe_mode = mode;
    safe_mode_warning_logged = false;
}

bool game::disable_robot( const tripoint &p )
{
    monster *const mon_ptr = critter_at<monster>( p );
    if( !mon_ptr ) {
        return false;
    }
    monster &critter = *mon_ptr;
    if( critter.friendly == 0 ) {
        // Can only disable / reprogram friendly monsters
        return false;
    }
    const auto mid = critter.type->id;
    const auto mon_item_id = critter.type->revert_to_itype;
    if( !mon_item_id.empty() &&
        query_yn( _( "Deactivate the %s?" ), critter.name() ) ) {

        u.moves -= 100;
        m.add_item_or_charges( p.x, p.y, critter.to_item() );
        if( !critter.has_flag( MF_INTERIOR_AMMO ) ) {
            for( auto &ammodef : critter.ammo ) {
                if( ammodef.second > 0 ) {
                    m.spawn_item( p.x, p.y, ammodef.first, 1, ammodef.second, calendar::turn );
                }
            }
        }
        remove_zombie( critter );
        return true;
    }
    // Manhacks are special, they have their own menu here.
    if( mid == mon_manhack ) {
        int choice = UILIST_CANCEL;
        if( critter.has_effect( effect_docile ) ) {
            choice = uilist( _( "Reprogram the manhack?" ), { _( "Engage targets." ) } );
        } else {
            choice = uilist( _( "Reprogram the manhack?" ), { _( "Follow me." ) } );
        }
        switch( choice ) {
            case 0:
                if( critter.has_effect( effect_docile ) ) {
                    critter.remove_effect( effect_docile );
                    if( one_in( 3 ) ) {
                        add_msg( _( "The %s hovers momentarily as it surveys the area." ),
                                 critter.name() );
                    }
                } else {
                    critter.add_effect( effect_docile, 1_turns, num_bp, true );
                    if( one_in( 3 ) ) {
                        add_msg( _( "The %s lets out a whirring noise and starts to follow you." ),
                                 critter.name() );
                    }
                }
                u.moves -= 100;
                return true;
            default:
                break;
        }
    }
    return false;
}

bool game::prompt_dangerous_tile( const tripoint &dest_loc ) const
{
    std::vector<std::string> harmful_stuff;
    const auto fields_here = m.field_at( u.pos() );
    for( const auto &e : m.field_at( dest_loc ) ) {
        // warn before moving into a dangerous field except when already standing within a similar field
        if( u.is_dangerous_field( e.second ) && fields_here.findField( e.first ) == nullptr ) {
            harmful_stuff.push_back( e.second.name() );
        }
    }

    if( !u.is_blind() ) {
        const trap &tr = m.tr_at( dest_loc );
        const bool boardable = static_cast<bool>( m.veh_at( dest_loc ).part_with_feature( "BOARDABLE",
                               true ) );
        // Hack for now, later ledge should stop being a trap
        // Note: in non-z-level mode, ledges obey different rules and so should be handled as regular traps
        if( tr.loadid == tr_ledge && m.has_zlevels() ) {
            if( !boardable ) {
                harmful_stuff.emplace_back( tr.name() );
            }
        } else if( tr.can_see( dest_loc, u ) && !tr.is_benign() && !boardable ) {
            harmful_stuff.emplace_back( tr.name() );
        }

        static const std::set< body_part > sharp_bps = {
            bp_eyes, bp_mouth, bp_head, bp_leg_l, bp_leg_r, bp_foot_l, bp_foot_r, bp_arm_l, bp_arm_r,
            bp_hand_l, bp_hand_r, bp_torso
        };

        const auto sharp_bp_check = [this]( body_part bp ) {
            return u.immune_to( bp, { DT_CUT, 10 } );
        };

        if( m.has_flag( "ROUGH", dest_loc ) && !m.has_flag( "ROUGH", u.pos() ) && !boardable &&
            ( u.get_armor_bash( bp_foot_l ) < 5 || u.get_armor_bash( bp_foot_r ) < 5 ) ) {
            harmful_stuff.emplace_back( m.name( dest_loc ) );
        } else if( m.has_flag( "SHARP", dest_loc ) && !m.has_flag( "SHARP", u.pos() ) && !boardable &&
                   u.dex_cur < 78 && !std::all_of( sharp_bps.begin(), sharp_bps.end(), sharp_bp_check ) ) {
            harmful_stuff.emplace_back( m.name( dest_loc ) );
        }

    }

    if( !harmful_stuff.empty() &&
        !query_yn( _( "Really step into %s?" ), enumerate_as_string( harmful_stuff ) ) ) {
        return false;
    }
    return true;
}

bool game::plmove( int dx, int dy, int dz )
{
    if( ( !check_safe_mode_allowed() ) || u.has_active_mutation( trait_SHELL2 ) ) {
        if( u.has_active_mutation( trait_SHELL2 ) ) {
            add_msg( m_warning, _( "You can't move while in your shell.  Deactivate it to go mobile." ) );
        }
        return false;
    }

    tripoint dest_loc;
    if( dz == 0 && u.has_effect( effect_stunned ) ) {
        dest_loc.x = rng( u.posx() - 1, u.posx() + 1 );
        dest_loc.y = rng( u.posy() - 1, u.posy() + 1 );
        dest_loc.z = u.posz();
    } else {
        if( tile_iso && use_tiles && !u.has_destination() ) {
            rotate_direction_cw( dx, dy );
        }
        dest_loc.x = u.posx() + dx;
        dest_loc.y = u.posy() + dy;
        dest_loc.z = u.posz() + dz;
    }

    if( dest_loc == u.pos() ) {
        // Well that sure was easy
        return true;
    }

    if( !u.has_effect( effect_stunned ) && !u.is_underwater() ) {
        int mining_turns = 100;
        if( mostseen == 0 && m.has_flag( "MINEABLE", dest_loc ) && !m.veh_at( dest_loc ) ) {
            if( m.move_cost( dest_loc ) == 2 ) {
                // breaking up some flat surface, like pavement
                mining_turns /= 2;
            }
            if( get_option<bool>( "AUTO_FEATURES" ) && get_option<bool>( "AUTO_MINING" ) ) {
                if( u.weapon.has_flag( "DIG_TOOL" ) ) {
                    if( u.weapon.has_flag( "POWERED" ) ) {
                        if( u.weapon.ammo_sufficient() ) {
                            mining_turns *= MINUTES( 30 );
                            u.weapon.ammo_consume( u.weapon.ammo_required(), u.pos() );
                            u.assign_activity( activity_id( "ACT_JACKHAMMER" ), mining_turns, -1,
                                               u.get_item_position( &u.weapon ) );
                            u.activity.placement = dest_loc;
                            add_msg( _( "You start breaking the %1$s with your %2$s." ),
                                     m.tername( dest_loc ), u.weapon.tname() );
                            u.defer_move( dest_loc ); // don't move into the tile until done mining
                            return true;
                        } else {
                            add_msg( _( "Your %s doesn't turn on." ), u.weapon.tname() );
                        }
                    } else {
                        mining_turns *= ( ( MAX_STAT + 4 ) - std::min( u.str_cur, MAX_STAT ) ) * MINUTES( 5 );
                        u.assign_activity( activity_id( "ACT_PICKAXE" ), mining_turns, -1,
                                           u.get_item_position( &u.weapon ) );
                        u.activity.placement = dest_loc;
                        add_msg( _( "You start breaking the %1$s with your %2$s." ),
                                 m.tername( dest_loc ), u.weapon.tname() );
                        u.defer_move( dest_loc ); // don't move into the tile until done mining
                        return true;
                    }
                } else if( u.has_trait( trait_BURROW ) ) {
                    item burrowing_item( itype_id( "fake_burrowing" ) );
                    u.invoke_item( &burrowing_item, "BURROW", dest_loc );
                    u.defer_move( dest_loc ); // don't move into the tile until done mining
                    return true;
                }
            }
        }
    }

    // by this point we're either walking, running, crouching, or attacking, so update the activity level to match
    if( u.get_movement_mode() == "walk" ) {
        u.increase_activity_level( LIGHT_EXERCISE );
    } else if( u.get_movement_mode() == "crouch" ) {
        u.increase_activity_level( MODERATE_EXERCISE );
    } else {
        u.increase_activity_level( ACTIVE_EXERCISE );
    }

    // If the player is *attempting to* move on the X axis, update facing direction of their sprite to match.
    const int new_dx = dest_loc.x - u.posx();
    if( new_dx > 0 ) {
        u.facing = FD_RIGHT;
    } else if( new_dx < 0 ) {
        u.facing = FD_LEFT;
    }

    if( dz == 0 && ramp_move( dest_loc ) ) {
        // TODO: Make it work nice with automove (if it doesn't do so already?)
        return false;
    }

    if( u.has_effect( effect_amigara ) ) {
        int curdist = INT_MAX;
        int newdist = INT_MAX;
        const tripoint minp = tripoint( 0, 0, u.posz() );
        const tripoint maxp = tripoint( MAPSIZE_X, MAPSIZE_Y, u.posz() );
        for( const tripoint &pt : m.points_in_rectangle( minp, maxp ) ) {
            if( m.ter( pt ) == t_fault ) {
                int dist = rl_dist( pt, u.pos() );
                if( dist < curdist ) {
                    curdist = dist;
                }
                dist = rl_dist( pt, dest_loc );
                if( dist < newdist ) {
                    newdist = dist;
                }
            }
        }
        if( newdist > curdist ) {
            add_msg( m_info, _( "You cannot pull yourself away from the faultline..." ) );
            return false;
        }
    }

    dbg( D_PEDANTIC_INFO ) << "game:plmove: From (" <<
                           u.posx() << "," << u.posy() << "," << u.posz() << ") to (" <<
                           dest_loc.x << "," << dest_loc.y << "," << dest_loc.z << ")";

    if( disable_robot( dest_loc ) ) {
        return false;
    }

    // Check if our movement is actually an attack on a monster or npc
    // Are we displacing a monster?

    bool attacking = false;
    if( critter_at( dest_loc ) ) {
        attacking = true;
    }

    if( !u.move_effects( attacking ) ) {
        u.moves -= 100;
        return false;
    }

    if( monster *const mon_ptr = critter_at<monster>( dest_loc, true ) ) {
        monster &critter = *mon_ptr;
        if( critter.friendly == 0 &&
            !critter.has_effect( effect_pet ) ) {
            if( u.has_destination() ) {
                add_msg( m_warning, _( "Monster in the way. Auto-move canceled." ) );
                add_msg( m_info, _( "Click directly on monster to attack." ) );
                u.clear_destination();
                return false;
            } else {
                // fighting is hard work!
                u.increase_activity_level( EXTRA_EXERCISE );
            }
            if( u.has_effect( effect_relax_gas ) ) {
                if( one_in( 8 ) ) {
                    add_msg( m_good, _( "Your willpower asserts itself, and so do you!" ) );
                } else {
                    u.moves -= rng( 2, 8 ) * 10;
                    add_msg( m_bad, _( "You're too pacified to strike anything..." ) );
                    return false;
                }
            }
            u.melee_attack( critter, true );
            if( critter.is_hallucination() ) {
                critter.die( &u );
            }
            draw_hit_mon( dest_loc, critter, critter.is_dead() );
            return false;
        } else if( critter.has_flag( MF_IMMOBILE ) ) {
            add_msg( m_info, _( "You can't displace your %s." ), critter.name() );
            return false;
        }
        // Successful displacing is handled (much) later
    }
    // If not a monster, maybe there's an NPC there
    if( npc *const np_ = critter_at<npc>( dest_loc ) ) {
        npc &np = *np_;
        if( u.has_destination() ) {
            add_msg( _( "NPC in the way, Auto-move canceled." ) );
            add_msg( m_info, _( "Click directly on NPC to attack." ) );
            u.clear_destination();
            return false;
        }

        if( !np.is_enemy() ) {
            npc_menu( np );
            return false;
        }

        u.melee_attack( np, true );
        // fighting is hard work!
        u.increase_activity_level( EXTRA_EXERCISE );
        np.make_angry();
        return false;
    }

    // GRAB: pre-action checking.
    int dpart = -1;
    const optional_vpart_position vp0 = m.veh_at( u.pos() );
    vehicle *const veh0 = veh_pointer_or_null( vp0 );
    const optional_vpart_position vp1 = m.veh_at( dest_loc );
    vehicle *const veh1 = veh_pointer_or_null( vp1 );

    bool veh_closed_door = false;
    bool outside_vehicle = ( veh0 == nullptr || veh0 != veh1 );
    if( veh1 != nullptr ) {
        dpart = veh1->next_part_to_open( vp1->part_index(), outside_vehicle );
        veh_closed_door = dpart >= 0 && !veh1->parts[dpart].open;
    }

    if( veh0 != nullptr && abs( veh0->velocity ) > 100 ) {
        if( veh1 == nullptr ) {
            if( query_yn( _( "Dive from moving vehicle?" ) ) ) {
                moving_vehicle_dismount( dest_loc );
            }
            return false;
        } else if( veh1 != veh0 ) {
            add_msg( m_info, _( "There is another vehicle in the way." ) );
            return false;
        } else if( !vp1.part_with_feature( "BOARDABLE", true ) ) {
            add_msg( m_info, _( "That part of the vehicle is currently unsafe." ) );
            return false;
        }
    }

    bool toSwimmable = m.has_flag( "SWIMMABLE", dest_loc );
    bool toDeepWater = m.has_flag( TFLAG_DEEP_WATER, dest_loc );
    bool fromSwimmable = m.has_flag( "SWIMMABLE", u.pos() );
    bool fromDeepWater = m.has_flag( TFLAG_DEEP_WATER, u.pos() );
    bool fromBoat = veh0 != nullptr && veh0->is_in_water();
    bool toBoat = veh1 != nullptr && veh1->is_in_water();

    if( toSwimmable && toDeepWater && !toBoat ) { // Dive into water!
        // Requires confirmation if we were on dry land previously
        if( ( fromSwimmable && fromDeepWater && !fromBoat ) || query_yn( _( "Dive into the water?" ) ) ) {
            if( ( !fromDeepWater || fromBoat ) && u.swim_speed() < 500 ) {
                add_msg( _( "You start swimming." ) );
                add_msg( m_info, _( "%s to dive underwater." ),
                         press_x( ACTION_MOVE_DOWN ) );
            }
            plswim( dest_loc );
        }

        on_move_effects();
        return true;
    }

    //Wooden Fence Gate (or equivalently walkable doors):
    // open it if we are walking
    // vault over it if we are running
    if( m.passable_ter_furn( dest_loc )
        && u.get_movement_mode() == "walk"
        && m.open_door( dest_loc, !m.is_outside( u.pos() ) ) ) {
        u.moves -= 100;
        // if auto-move is on, continue moving next turn
        if( u.has_destination() ) {
            u.defer_move( dest_loc );
        }
        return true;
    }

    if( walk_move( dest_loc ) ) {
        return true;
    }

    if( phasing_move( dest_loc ) ) {
        return true;
    }

    if( veh_closed_door ) {
        if( outside_vehicle ) {
            veh1->open_all_at( dpart );
        } else {
            veh1->open( dpart );
            add_msg( _( "You open the %1$s's %2$s." ), veh1->name,
                     veh1->part_info( dpart ).name() );
        }
        u.moves -= 100;
        // if auto-move is on, continue moving next turn
        if( u.has_destination() ) {
            u.defer_move( dest_loc );
        }
        return true;
    }

    if( m.furn( dest_loc ) != f_safe_c && m.open_door( dest_loc, !m.is_outside( u.pos() ) ) ) {
        u.moves -= 100;
        // if auto-move is on, continue moving next turn
        if( u.has_destination() ) {
            u.defer_move( dest_loc );
        }
        return true;
    }

    // Invalid move
    const bool waste_moves = u.is_blind() || u.has_effect( effect_stunned );
    if( waste_moves || dest_loc.z != u.posz() ) {
        add_msg( _( "You bump into the %s!" ), m.obstacle_name( dest_loc ) );
        // Only lose movement if we're blind
        if( waste_moves ) {
            u.moves -= 100;
        }
    } else if( m.ter( dest_loc ) == t_door_locked || m.ter( dest_loc ) == t_door_locked_peep ||
               m.ter( dest_loc ) == t_door_locked_alarm || m.ter( dest_loc ) == t_door_locked_interior ) {
        // Don't drain move points for learning something you could learn just by looking
        add_msg( _( "That door is locked!" ) );
    } else if( m.ter( dest_loc ) == t_door_bar_locked ) {
        add_msg( _( "You rattle the bars but the door is locked!" ) );
    }
    return false;
}

bool game::ramp_move( const tripoint &dest_loc )
{
    if( dest_loc.z != u.posz() ) {
        // No recursive ramp_moves
        return false;
    }

    // We're moving onto a tile with no support, check if it has a ramp below
    if( !m.has_floor_or_support( dest_loc ) ) {
        tripoint below( dest_loc.x, dest_loc.y, dest_loc.z - 1 );
        if( m.has_flag( TFLAG_RAMP, below ) ) {
            // But we're moving onto one from above
            const tripoint dp = dest_loc - u.pos();
            plmove( dp.x, dp.y, -1 );
            // No penalty for misaligned stairs here
            // Also cheaper than climbing up
            return true;
        }

        return false;
    }

    if( !m.has_flag( TFLAG_RAMP, u.pos() ) ||
        m.passable( dest_loc ) ) {
        return false;
    }

    // Try to find an aligned end of the ramp that will make our climb faster
    // Basically, finish walking on the stairs instead of pulling self up by hand
    bool aligned_ramps = false;
    for( const tripoint &pt : m.points_in_radius( u.pos(), 1 ) ) {
        if( rl_dist( pt, dest_loc ) < 2 && m.has_flag( "RAMP_END", pt ) ) {
            aligned_ramps = true;
            break;
        }
    }

    const tripoint above_u( u.posx(), u.posy(), u.posz() + 1 );
    if( m.has_floor_or_support( above_u ) ) {
        add_msg( m_warning, _( "You can't climb here - there's a ceiling above." ) );
        return false;
    }

    const tripoint dp = dest_loc - u.pos();
    const tripoint old_pos = u.pos();
    plmove( dp.x, dp.y, 1 );
    // We can't just take the result of the above function here
    if( u.pos() != old_pos ) {
        u.moves -= 50 + ( aligned_ramps ? 0 : 50 );
    }

    return true;
}

bool game::walk_move( const tripoint &dest_loc )
{
    const optional_vpart_position vp_here = m.veh_at( u.pos() );
    const optional_vpart_position vp_there = m.veh_at( dest_loc );

    bool pushing = false; // moving -into- grabbed tile; skip check for move_cost > 0
    bool pulling = false; // moving -away- from grabbed tile; check for move_cost > 0
    bool shifting_furniture = false; // moving furniture and staying still; skip check for move_cost > 0

    bool grabbed = u.get_grab_type() != OBJECT_NONE;
    if( grabbed ) {
        const tripoint dp = dest_loc - u.pos();
        pushing = dp ==  u.grab_point;
        pulling = dp == -u.grab_point;
    }

    if( grabbed && dest_loc.z != u.posz() ) {
        add_msg( m_warning, _( "You let go of the grabbed object" ) );
        grabbed = false;
        u.grab( OBJECT_NONE );
    }

    // Now make sure we're actually holding something
    const vehicle *grabbed_vehicle = nullptr;
    if( grabbed && u.get_grab_type() == OBJECT_FURNITURE ) {
        // We only care about shifting, because it's the only one that can change our destination
        if( m.has_furn( u.pos() + u.grab_point ) ) {
            shifting_furniture = !pushing && !pulling;
        } else {
            // We were grabbing a furniture that isn't there
            grabbed = false;
        }
    } else if( grabbed && u.get_grab_type() == OBJECT_VEHICLE ) {
        grabbed_vehicle = veh_pointer_or_null( m.veh_at( u.pos() + u.grab_point ) );
        if( grabbed_vehicle == nullptr ) {
            // We were grabbing a vehicle that isn't there anymore
            grabbed = false;
        }
    } else if( grabbed ) {
        // We were grabbing something WEIRD, let's pretend we weren't
        grabbed = false;
    }

    if( u.grab_point != tripoint_zero && !grabbed ) {
        add_msg( m_warning, _( "Can't find grabbed object." ) );
        u.grab( OBJECT_NONE );
    }

    if( m.impassable( dest_loc ) && !pushing && !shifting_furniture ) {
        return false;
    }
    u.set_underwater( false );

    if( !shifting_furniture && !prompt_dangerous_tile( dest_loc ) ) {
        return true;
    }

    // Used to decide whether to print a 'moving is slow message
    const int mcost_from = m.move_cost( u.pos() ); //calculate this _before_ calling grabbed_move

    int modifier = 0;
    if( grabbed && u.get_grab_type() == OBJECT_FURNITURE && u.pos() + u.grab_point == dest_loc ) {
        modifier = -m.furn( dest_loc ).obj().movecost;
    }

    const int mcost = m.combined_movecost( u.pos(), dest_loc, grabbed_vehicle, modifier );
    if( grabbed_move( dest_loc - u.pos() ) ) {
        return true;
    } else if( mcost == 0 ) {
        return false;
    }

    bool diag = trigdist && u.posx() != dest_loc.x && u.posy() != dest_loc.y;
    const int previous_moves = u.moves;
    u.moves -= u.run_cost( mcost, diag );

    u.burn_move_stamina( previous_moves - u.moves );

    // Max out recoil
    u.recoil = MAX_RECOIL;

    // Print a message if movement is slow
    const int mcost_to = m.move_cost( dest_loc ); //calculate this _after_ calling grabbed_move
    const bool fungus = m.has_flag_ter_or_furn( "FUNGUS", u.pos() ) ||
                        m.has_flag_ter_or_furn( "FUNGUS",
                                dest_loc ); //fungal furniture has no slowing effect on mycus characters
    const bool slowed = ( ( !u.has_trait( trait_PARKOUR ) && ( mcost_to > 2 || mcost_from > 2 ) ) ||
                          mcost_to > 4 || mcost_from > 4 ) &&
                        !( u.has_trait( trait_M_IMMUNE ) && fungus );
    if( slowed ) {
        // Unless u.pos() has a higher movecost than dest_loc, state that dest_loc is the cause
        if( mcost_to >= mcost_from ) {
            if( auto displayed_part = vp_there.part_displayed() ) {
                add_msg( m_warning, _( "Moving onto this %s is slow!" ),
                         displayed_part->part().name() );
                sfx::do_obstacle( displayed_part->part().info().get_id().str() );
            } else {
                add_msg( m_warning, _( "Moving onto this %s is slow!" ), m.name( dest_loc ) );
                sfx::do_obstacle( m.ter( dest_loc ).id().str() );
            }
        } else {
            if( auto displayed_part = vp_here.part_displayed() ) {
                add_msg( m_warning, _( "Moving off of this %s is slow!" ),
                         displayed_part->part().name() );
                sfx::do_obstacle( displayed_part->part().info().get_id().str() );
            } else {
                add_msg( m_warning, _( "Moving off of this %s is slow!" ), m.name( u.pos() ) );
                sfx::do_obstacle( m.ter( u.pos() ).id().str() );
            }
        }
    }

    if( u.has_trait( trait_id( "LEG_TENT_BRACE" ) ) && ( !u.footwear_factor() ||
            ( u.footwear_factor() == .5 && one_in( 2 ) ) ) ) {
        // DX and IN are long suits for Cephalopods,
        // so this shouldn't cause too much hardship
        // Presumed that if it's swimmable, they're
        // swimming and won't stick
        ///\EFFECT_DEX decreases chance of tentacles getting stuck to the ground

        ///\EFFECT_INT decreases chance of tentacles getting stuck to the ground
        if( !m.has_flag( "SWIMMABLE", dest_loc ) && one_in( 80 + u.dex_cur + u.int_cur ) ) {
            add_msg( _( "Your tentacles stick to the ground, but you pull them free." ) );
            u.mod_fatigue( 1 );
        }
    }

    if( !u.has_artifact_with( AEP_STEALTH ) && !u.has_trait( trait_id( "DEBUG_SILENT" ) ) ) {
        int volume = 6;
        volume *= u.mutation_value( "noise_modifier" );
        if( volume > 0 ) {
            if( u.is_wearing( "rm13_armor_on" ) ) {
                volume = 2;
            } else if( u.has_bionic( bionic_id( "bio_ankles" ) ) ) {
                volume = 12;
            }
            if( u.get_movement_mode() == "run" ) {
                volume *= 1.5;
            } else if( u.get_movement_mode() == "crouch" ) {
                volume /= 2;
            }
            sounds::sound( dest_loc, volume, sounds::sound_t::movement, _( "footsteps" ), true,
                           "none", "none" );    // Sound of footsteps may awaken nearby monsters
            sfx::do_footstep();
        }

        if( one_in( 20 ) && u.has_artifact_with( AEP_MOVEMENT_NOISE ) ) {
            sounds::sound( u.pos(), 40, sounds::sound_t::movement, _( "a rattling sound." ), true,
                           "misc", "rattling" );
        }
    }

    if( u.is_hauling() ) {
        u.assign_activity( activity_id( "ACT_MOVE_ITEMS" ) );
        // Whether the source is inside a vehicle (not supported)
        u.activity.values.push_back( 0 );
        // Whether the destination is inside a vehicle (not supported)
        u.activity.values.push_back( 0 );
        // Source relative to the player
        u.activity.placement = u.pos() - dest_loc;
        // Destination relative to the player
        u.activity.coords.push_back( tripoint_zero );
        map_stack items = m.i_at( u.pos() );
        if( items.empty() ) {
            u.stop_hauling();
        }
        int index = 0;
        for( auto it = items.begin(); it != items.end(); ++index, ++it ) {
            int amount = it->count();
            u.activity.values.push_back( index );
            u.activity.values.push_back( amount );
        }
    }
    if( m.has_flag_ter_or_furn( TFLAG_HIDE_PLACE, dest_loc ) ) {
        add_msg( m_good, _( "You are hiding in the %s." ), m.name( dest_loc ) );
    }

    if( dest_loc != u.pos() ) {
        u.lifetime_stats.squares_walked++;
    }

    place_player( dest_loc );
    on_move_effects();

    return true;
}

void game::place_player( const tripoint &dest_loc )
{
    const optional_vpart_position vp1 = m.veh_at( dest_loc );
    if( const cata::optional<std::string> label = vp1.get_label() ) {
        add_msg( m_info, _( "Label here: %s" ), *label );
    }
    std::string signage = m.get_signage( dest_loc );
    if( !signage.empty() ) {
        if( !u.has_trait( trait_ILLITERATE ) ) {
            add_msg( m_info, _( "The sign says: %s" ), signage );
        } else {
            add_msg( m_info, _( "There is a sign here, but you are unable to read it." ) );
        }
    }
    if( m.has_graffiti_at( dest_loc ) ) {
        if( !u.has_trait( trait_ILLITERATE ) ) {
            add_msg( m_info, _( "Written here: %s" ), m.graffiti_at( dest_loc ) );
        } else {
            add_msg( m_info, _( "Something is written here, but you are unable to read it." ) );
        }
    }
    // TODO: Move the stuff below to a Character method so that NPCs can reuse it
    if( m.has_flag( "ROUGH", dest_loc ) && ( !u.in_vehicle ) ) {
        if( one_in( 5 ) && u.get_armor_bash( bp_foot_l ) < rng( 2, 5 ) ) {
            add_msg( m_bad, _( "You hurt your left foot on the %s!" ),
                     m.has_flag_ter( "ROUGH", dest_loc ) ? m.tername( dest_loc ) : m.furnname(
                         dest_loc ) );
            u.deal_damage( nullptr, bp_foot_l, damage_instance( DT_CUT, 1 ) );
        }
        if( one_in( 5 ) && u.get_armor_bash( bp_foot_r ) < rng( 2, 5 ) ) {
            add_msg( m_bad, _( "You hurt your right foot on the %s!" ),
                     m.has_flag_ter( "ROUGH", dest_loc ) ? m.tername( dest_loc ) : m.furnname(
                         dest_loc ) );
            u.deal_damage( nullptr, bp_foot_l, damage_instance( DT_CUT, 1 ) );
        }
    }
    ///\EFFECT_DEX increases chance of avoiding cuts on sharp terrain
    if( m.has_flag( "SHARP", dest_loc ) && !one_in( 3 ) && !x_in_y( 1 + u.dex_cur / 2, 40 ) &&
        ( !u.in_vehicle ) && ( !u.has_trait( trait_PARKOUR ) || one_in( 4 ) ) ) {
        body_part bp = random_body_part();
        if( u.deal_damage( nullptr, bp, damage_instance( DT_CUT, rng( 1, 10 ) ) ).total_damage() > 0 ) {
            //~ 1$s - bodypart name in accusative, 2$s is terrain name.
            add_msg( m_bad, _( "You cut your %1$s on the %2$s!" ),
                     body_part_name_accusative( bp ),
                     m.has_flag_ter( "SHARP", dest_loc ) ? m.tername( dest_loc ) : m.furnname(
                         dest_loc ) );
            if( ( u.has_trait( trait_INFRESIST ) ) && ( one_in( 1024 ) ) ) {
                u.add_effect( effect_tetanus, 1_turns, num_bp, true );
            } else if( ( !u.has_trait( trait_INFIMMUNE ) || !u.has_trait( trait_INFRESIST ) ) &&
                       ( one_in( 256 ) ) ) {
                u.add_effect( effect_tetanus, 1_turns, num_bp, true );
            }
        }
    }
    if( m.has_flag( "UNSTABLE", dest_loc ) ) {
        u.add_effect( effect_bouldering, 1_turns, num_bp, true );
    } else if( u.has_effect( effect_bouldering ) ) {
        u.remove_effect( effect_bouldering );
    }
    if( m.has_flag_ter_or_furn( TFLAG_NO_SIGHT, dest_loc ) ) {
        u.add_effect( effect_no_sight, 1_turns, num_bp, true );
    } else if( u.has_effect( effect_no_sight ) ) {
        u.remove_effect( effect_no_sight );
    }

    // If we moved out of the nonant, we need update our map data
    if( m.has_flag( "SWIMMABLE", dest_loc ) && u.has_effect( effect_onfire ) ) {
        add_msg( _( "The water puts out the flames!" ) );
        u.remove_effect( effect_onfire );
    }

    if( monster *const mon_ptr = critter_at<monster>( dest_loc ) ) {
        // We displaced a monster. It's probably a bug if it wasn't a friendly mon...
        // Immobile monsters can't be displaced.
        monster &critter = *mon_ptr;
        critter.move_to( u.pos(), true ); // Force the movement even though the player is there right now.
        add_msg( _( "You displace the %s." ), critter.name() );
    }

    // If the player is in a vehicle, unboard them from the current part
    if( u.in_vehicle ) {
        m.unboard_vehicle( u.pos() );
    }
    // Move the player
    // Start with z-level, to make it less likely that old functions (2D ones) freak out
    if( m.has_zlevels() && dest_loc.z != get_levz() ) {
        vertical_shift( dest_loc.z );
    }

    if( u.is_hauling() && ( !m.can_put_items( dest_loc ) ||
                            m.has_flag( TFLAG_DEEP_WATER, dest_loc ) ||
                            vp1 ) ) {
        u.stop_hauling();
    }
    u.setpos( dest_loc );
    update_map( u );
    // Important: don't use dest_loc after this line. `update_map` may have shifted the map
    // and dest_loc was not adjusted and therefore is still in the un-shifted system and probably wrong.

    //Auto pulp or butcher and Auto foraging
    if( get_option<bool>( "AUTO_FEATURES" ) && mostseen == 0 ) {
        static const direction adjacentDir[8] = { NORTH, NORTHEAST, EAST, SOUTHEAST, SOUTH, SOUTHWEST, WEST, NORTHWEST };

        const std::string forage_type = get_option<std::string>( "AUTO_FORAGING" );
        if( forage_type != "off" ) {
            const auto forage = [&]( const tripoint & pos ) {
                const auto &xter_t = m.ter( pos ).obj().examine;
                const auto &xfurn_t = m.furn( pos ).obj().examine;
                const bool forage_everything = forage_type == "both";
                const bool forage_bushes = forage_everything || forage_type == "bushes";
                const bool forage_trees = forage_everything || forage_type == "trees";
                if( xter_t == &iexamine::none ) {
                    return;
                } else if( ( forage_bushes && xter_t == &iexamine::shrub_marloss ) ||
                           ( forage_bushes && xter_t == &iexamine::shrub_wildveggies ) ||
                           ( forage_bushes && xter_t == &iexamine::harvest_ter_nectar ) ||
                           ( forage_trees && xter_t == &iexamine::tree_marloss ) ||
                           ( forage_trees && xter_t == &iexamine::harvest_ter ) ||
                           ( forage_trees && xter_t == &iexamine::harvest_ter_nectar )
                         ) {
                    xter_t( u, pos );
                } else if( ( forage_everything && xfurn_t == &iexamine::harvest_furn ) ||
                           ( forage_everything && xfurn_t == &iexamine::harvest_furn_nectar )
                         ) {
                    xfurn_t( u, pos );
                }
            };

            for( auto &elem : adjacentDir ) {
                forage( u.pos() + direction_XY( elem ) );
            }
        }

        const std::string pulp_butcher = get_option<std::string>( "AUTO_PULP_BUTCHER" );
        if( pulp_butcher == "butcher" && u.max_quality( quality_id( "BUTCHER" ) ) > INT_MIN ) {
            std::vector<int> corpses;
            auto items = m.i_at( u.pos() );

            for( size_t i = 0; i < items.size(); i++ ) {
                if( items[i].is_corpse() ) {
                    corpses.push_back( i );
                }
            }

            if( !corpses.empty() ) {
                u.assign_activity( activity_id( "ACT_BUTCHER" ), 0, -1 );
                for( int i : corpses ) {
                    u.activity.values.push_back( i );
                }
            }
        } else if( pulp_butcher == "pulp" || pulp_butcher == "pulp_adjacent" ) {
            const auto pulp = [&]( const tripoint & pos ) {
                for( const auto &maybe_corpse : m.i_at( pos ) ) {
                    if( maybe_corpse.is_corpse() && maybe_corpse.can_revive() &&
                        maybe_corpse.get_mtype()->bloodType() != fd_acid ) {
                        u.assign_activity( activity_id( "ACT_PULP" ), calendar::INDEFINITELY_LONG, 0 );
                        u.activity.placement = pos;
                        u.activity.auto_resume = true;
                        u.activity.str_values.push_back( "auto_pulp_no_acid" );
                        return;
                    }
                }
            };

            if( pulp_butcher == "pulp_adjacent" ) {
                for( auto &elem : adjacentDir ) {
                    pulp( u.pos() + direction_XY( elem ) );
                }
            } else {
                pulp( u.pos() );
            }
        }
    }

    //Autopickup
    if( get_option<bool>( "AUTO_PICKUP" ) && !u.is_hauling() &&
        ( !get_option<bool>( "AUTO_PICKUP_SAFEMODE" ) || mostseen == 0 ) &&
        ( m.has_items( u.pos() ) || get_option<bool>( "AUTO_PICKUP_ADJACENT" ) ) ) {
        Pickup::pick_up( u.pos(), -1 );
    }

    // If the new tile is a boardable part, board it
    if( vp1.part_with_feature( "BOARDABLE", true ) ) {
        m.board_vehicle( u.pos(), &u );
    }

    // Traps!
    // Try to detect.
    u.search_surroundings();
    m.creature_on_trap( u );
    // Drench the player if swimmable
    if( m.has_flag( "SWIMMABLE", u.pos() ) ) {
        u.drench( 40, { { bp_foot_l, bp_foot_r, bp_leg_l, bp_leg_r } }, false );
    }

    // List items here
    if( !m.has_flag( "SEALED", u.pos() ) ) {
        if( get_option<bool>( "NO_AUTO_PICKUP_ZONES_LIST_ITEMS" ) ||
            !g->check_zone( zone_type_id( "NO_AUTO_PICKUP" ), u.pos() ) ) {
            if( u.is_blind() && !m.i_at( u.pos() ).empty() ) {
                add_msg( _( "There's something here, but you can't see what it is." ) );
            } else if( m.has_items( u.pos() ) ) {
                std::vector<std::string> names;
                std::vector<size_t> counts;
                std::vector<item> items;
                for( auto &tmpitem : m.i_at( u.pos() ) ) {

                    std::string next_tname = tmpitem.tname();
                    std::string next_dname = tmpitem.display_name();
                    bool by_charges = tmpitem.count_by_charges();
                    bool got_it = false;
                    for( size_t i = 0; i < names.size(); ++i ) {
                        if( by_charges && next_tname == names[i] ) {
                            counts[i] += tmpitem.charges;
                            got_it = true;
                            break;
                        } else if( next_dname == names[i] ) {
                            counts[i] += 1;
                            got_it = true;
                            break;
                        }
                    }
                    if( !got_it ) {
                        if( by_charges ) {
                            names.push_back( tmpitem.tname( tmpitem.charges ) );
                            counts.push_back( tmpitem.charges );
                        } else {
                            names.push_back( tmpitem.display_name( 1 ) );
                            counts.push_back( 1 );
                        }
                        items.push_back( tmpitem );
                    }
                    if( names.size() > 10 ) {
                        break;
                    }
                }
                for( size_t i = 0; i < names.size(); ++i ) {
                    if( !items[i].count_by_charges() ) {
                        names[i] = items[i].display_name( counts[i] );
                    } else {
                        names[i] = items[i].tname( counts[i] );
                    }
                }
                int and_the_rest = 0;
                for( size_t i = 0; i < names.size(); ++i ) {
                    //~ number of items: "<number> <item>"
                    std::string fmt = ngettext( "%1$d %2$s", "%1$d %2$s", counts[i] );
                    names[i] = string_format( fmt, counts[i], names[i] );
                    // Skip the first two.
                    if( i > 1 ) {
                        and_the_rest += counts[i];
                    }
                }
                if( names.size() == 1 ) {
                    add_msg( _( "You see here %s." ), names[0] );
                } else if( names.size() == 2 ) {
                    add_msg( _( "You see here %s and %s." ), names[0], names[1] );
                } else if( names.size() == 3 ) {
                    add_msg( _( "You see here %s, %s, and %s." ), names[0], names[1], names[2] );
                } else if( and_the_rest < 7 ) {
                    add_msg( ngettext( "You see here %s, %s and %d more item.",
                                       "You see here %s, %s and %d more items.",
                                       and_the_rest ),
                             names[0], names[1], and_the_rest );
                } else {
                    add_msg( _( "You see here %s and many more items." ), names[0] );
                }
            }
        }
    }

    if( vp1.part_with_feature( "CONTROLS", true ) && u.in_vehicle ) {
        add_msg( _( "There are vehicle controls here." ) );
        add_msg( m_info, _( "%s to drive." ), press_x( ACTION_CONTROL_VEHICLE ) );
    }
}

void game::place_player_overmap( const tripoint &om_dest )
{
    //First offload the active npcs.
    unload_npcs();
    for( monster &critter : all_monsters() ) {
        despawn_monster( critter );
    }
    if( u.in_vehicle ) {
        m.unboard_vehicle( u.pos() );
    }
    const int minz = m.has_zlevels() ? -OVERMAP_DEPTH : get_levz();
    const int maxz = m.has_zlevels() ? OVERMAP_HEIGHT : get_levz();
    for( int z = minz; z <= maxz; z++ ) {
        m.clear_vehicle_cache( z );
        m.clear_vehicle_list( z );
    }
    // offset because load_map expects the coordinates of the top left corner, but the
    // player will be centered in the middle of the map.
    const tripoint map_om_pos( om_dest.x * 2 - HALF_MAPSIZE, om_dest.y * 2 - HALF_MAPSIZE, om_dest.z );
    const tripoint player_pos( u.pos().x, u.pos().y, map_om_pos.z );
    load_map( map_om_pos );
    load_npcs();
    m.spawn_monsters( true ); // Static monsters
    update_overmap_seen();
    // update weather now as it could be different on the new location
    weather.nextweather = calendar::turn;
    place_player( player_pos );
}

bool game::phasing_move( const tripoint &dest_loc )
{
    if( !u.has_active_bionic( bionic_id( "bio_probability_travel" ) ) || u.power_level < 250 ) {
        return false;
    }

    if( dest_loc.z != u.posz() ) {
        // No vertical phasing yet
        return false;
    }

    //probability travel through walls but not water
    tripoint dest = dest_loc;
    // tile is impassable
    int tunneldist = 0;
    const int dx = sgn( dest.x - u.posx() );
    const int dy = sgn( dest.y - u.posy() );
    while( m.impassable( dest ) ||
           ( critter_at( dest ) != nullptr && tunneldist > 0 ) ) {
        //add 1 to tunnel distance for each impassable tile in the line
        tunneldist += 1;
        if( tunneldist * 250 >
            u.power_level ) { //oops, not enough energy! Tunneling costs 250 bionic power per impassable tile
            add_msg( _( "You try to quantum tunnel through the barrier but are reflected! Try again with more energy!" ) );
            u.charge_power( -250 );
            return false;
        }

        if( tunneldist > 24 ) {
            add_msg( m_info, _( "It's too dangerous to tunnel that far!" ) );
            u.charge_power( -250 );
            return false;
        }

        dest.x += dx;
        dest.y += dy;
    }

    if( tunneldist != 0 ) {
        if( u.in_vehicle ) {
            m.unboard_vehicle( u.pos() );
        }

        add_msg( _( "You quantum tunnel through the %d-tile wide barrier!" ), tunneldist );
        u.charge_power( -( tunneldist * 250 ) ); //tunneling costs 250 bionic power per impassable tile
        u.moves -= 100; //tunneling costs 100 moves
        u.setpos( dest );

        if( m.veh_at( u.pos() ).part_with_feature( "BOARDABLE", true ) ) {
            m.board_vehicle( u.pos(), &u );
        }

        u.grab( OBJECT_NONE );
        on_move_effects();
        return true;
    }

    return false;
}

bool game::grabbed_furn_move( const tripoint &dp )
{
    // Furniture: pull, push, or standing still and nudging object around.
    // Can push furniture out of reach.
    tripoint fpos = u.pos() + u.grab_point;
    // supposed position of grabbed furniture
    if( !m.has_furn( fpos ) ) {
        // Where did it go? We're grabbing thin air so reset.
        add_msg( m_info, _( "No furniture at grabbed point." ) );
        u.grab( OBJECT_NONE );
        return false;
    }

    const bool pushing_furniture = dp ==  u.grab_point;
    const bool pulling_furniture = dp == -u.grab_point;
    const bool shifting_furniture = !pushing_furniture && !pulling_furniture;

    tripoint fdest = fpos + dp; // intended destination of furniture.
    // Check floor: floorless tiles don't need to be flat and have no traps
    const bool has_floor = m.has_floor( fdest );
    // Unfortunately, game::is_empty fails for tiles we're standing on,
    // which will forbid pulling, so:
    const bool canmove = (
                             m.passable( fdest ) &&
                             critter_at<npc>( fdest ) == nullptr &&
                             critter_at<monster>( fdest ) == nullptr &&
                             ( !pulling_furniture || is_empty( u.pos() + dp ) ) &&
                             ( !has_floor || m.has_flag( "FLAT", fdest ) ) &&
                             !m.has_furn( fdest ) &&
                             !m.veh_at( fdest ) &&
                             ( !has_floor || m.tr_at( fdest ).is_null() )
                         );

    const furn_t furntype = m.furn( fpos ).obj();
    const int src_items = m.i_at( fpos ).size();
    const int dst_items = m.i_at( fdest ).size();
    const bool only_liquid_items = std::all_of( m.i_at( fdest ).begin(), m.i_at( fdest ).end(),
    [&]( item & liquid_item ) {
        return liquid_item.made_of_from_type( LIQUID );
    } );

    const bool dst_item_ok = !m.has_flag( "NOITEM", fdest ) &&
                             !m.has_flag( "SWIMMABLE", fdest ) &&
                             !m.has_flag( "DESTROY_ITEM", fdest ) &&
                             only_liquid_items;
    const bool src_item_ok = m.furn( fpos ).obj().has_flag( "CONTAINER" ) ||
                             m.furn( fpos ).obj().has_flag( "SEALED" );

    int str_req = furntype.move_str_req;
    // Factor in weight of items contained in the furniture.
    units::mass furniture_contents_weight = 0_gram;
    for( auto &contained_item : m.i_at( fpos ) ) {
        furniture_contents_weight += contained_item.weight();
    }
    str_req += furniture_contents_weight / 4_kilogram;
    if( canmove ) {
        u.increase_activity_level( ACTIVE_EXERCISE );
    }
    if( !canmove ) {
        // TODO: What is something?
        add_msg( _( "The %s collides with something." ), furntype.name() );
        u.moves -= 50;
        return true;
        ///\EFFECT_STR determines ability to drag furniture
    } else if( str_req > u.get_str() &&
               one_in( std::max( 20 - str_req - u.get_str(), 2 ) ) ) {
        add_msg( m_bad, _( "You strain yourself trying to move the heavy %s!" ),
                 furntype.name() );
        u.moves -= 100;
        u.mod_pain( 1 ); // Hurt ourselves.
        return true; // furniture and or obstacle wins.
    } else if( !src_item_ok && !dst_item_ok && dst_items > 0 ) {
        add_msg( _( "There's stuff in the way." ) );
        u.moves -= 50;
        return true;
    }

    u.moves -= str_req * 10;
    // Additional penalty if we can't comfortably move it.
    if( str_req > u.get_str() ) {
        int move_penalty = std::pow( str_req, 2.0 ) + 100.0;
        if( move_penalty <= 1000 ) {
            u.moves -= 100;
            add_msg( m_bad, _( "The %s is too heavy for you to budge." ),
                     furntype.name() );
            return true;
        }
        u.moves -= move_penalty;
        if( move_penalty > 500 ) {
            add_msg( _( "Moving the heavy %s is taking a lot of time!" ),
                     furntype.name() );
        } else if( move_penalty > 200 ) {
            if( one_in( 3 ) ) { // Nag only occasionally.
                add_msg( _( "It takes some time to move the heavy %s." ),
                         furntype.name() );
            }
        }
    }
    sounds::sound( fdest, furntype.move_str_req * 2, sounds::sound_t::movement,
                   _( "a scraping noise." ), true, "misc", "scraping" );

    // Actually move the furniture.
    m.furn_set( fdest, m.furn( fpos ) );
    m.furn_set( fpos, f_null );

    // Is there is only liquids on the ground, remove them after moving furniture.
    if( dst_items > 0 && only_liquid_items ) {
        m.i_clear( fdest );
    }

    if( src_items > 0 ) { // Move the stuff inside.
        if( dst_item_ok && src_item_ok ) {
            // Assume contents of both cells are legal, so we can just swap contents.
            std::list<item> temp;
            std::move( m.i_at( fpos ).begin(), m.i_at( fpos ).end(),
                       std::back_inserter( temp ) );
            m.i_clear( fpos );
            for( auto item_iter = m.i_at( fdest ).begin();
                 item_iter != m.i_at( fdest ).end(); ++item_iter ) {
                m.i_at( fpos ).push_back( *item_iter );
            }
            m.i_clear( fdest );
            for( auto &cur_item : temp ) {
                m.i_at( fdest ).push_back( cur_item );
            }
        } else {
            add_msg( _( "Stuff spills from the %s!" ), furntype.name() );
        }
    }

    if( shifting_furniture ) {
        // We didn't move
        tripoint d_sum = u.grab_point + dp;
        if( abs( d_sum.x ) < 2 && abs( d_sum.y ) < 2 ) {
            u.grab_point = d_sum; // furniture moved relative to us
        } else { // we pushed furniture out of reach
            add_msg( _( "You let go of the %s" ), furntype.name() );
            u.grab( OBJECT_NONE );
        }
        return true; // We moved furniture but stayed still.
    }

    if( pushing_furniture && m.impassable( fpos ) ) {
        // Not sure how that chair got into a wall, but don't let player follow.
        add_msg( _( "You let go of the %1$s as it slides past %2$s" ),
                 furntype.name(), m.tername( fdest ) );
        u.grab( OBJECT_NONE );
        return true;
    }

    return false;
}

bool game::grabbed_move( const tripoint &dp )
{
    if( u.get_grab_type() == OBJECT_NONE ) {
        return false;
    }

    if( dp.z != 0 ) {
        // No dragging stuff up/down stairs yet!
        return false;
    }

    // vehicle: pulling, pushing, or moving around the grabbed object.
    if( u.get_grab_type() == OBJECT_VEHICLE ) {
        return grabbed_veh_move( dp );
    }

    if( u.get_grab_type() == OBJECT_FURNITURE ) {
        return grabbed_furn_move( dp );
    }

    add_msg( m_info, _( "Nothing at grabbed point %d,%d,%d or bad grabbed object type." ),
             u.grab_point.x, u.grab_point.y, u.grab_point.z );
    u.grab( OBJECT_NONE );
    return false;
}

void game::on_move_effects()
{
    // TODO: Move this to a character method
    if( u.lifetime_stats.squares_walked % 8 == 0 ) {
        if( u.has_active_bionic( bionic_id( "bio_torsionratchet" ) ) ) {
            u.charge_power( 1 );
        }
    }
    if( u.lifetime_stats.squares_walked % 160 == 0 ) {
        if( u.has_bionic( bionic_id( "bio_torsionratchet" ) ) ) {
            u.charge_power( 1 );
        }
    }
    if( u.has_active_bionic( bionic_id( "bio_jointservo" ) ) ) {
        if( u.get_movement_mode() == "run" ) {
            u.charge_power( -20 );
        } else {
            u.charge_power( -10 );
        }
    }

    if( u.get_movement_mode() == "run" ) {
        if( u.stamina <= 0 ) {
            u.toggle_run_mode();
        }
        if( u.stamina < u.get_stamina_max() / 2 && one_in( u.stamina ) ) {
            u.add_effect( effect_winded, 3_turns );
        }
    }

    // apply martial art move bonuses
    u.ma_onmove_effects();

    sfx::do_ambient();
}

void game::on_options_changed()
{
#if defined(TILES)
    tilecontext->on_options_changed();
#endif
}

void game::plswim( const tripoint &p )
{
    if( !m.has_flag( "SWIMMABLE", p ) ) {
        dbg( D_ERROR ) << "game:plswim: Tried to swim in "
                       << m.tername( p ) << "!";
        debugmsg( "Tried to swim in %s!", m.tername( p ) );
        return;
    }
    if( u.has_effect( effect_onfire ) ) {
        add_msg( _( "The water puts out the flames!" ) );
        u.remove_effect( effect_onfire );
    }
    if( u.has_effect( effect_glowing ) ) {
        add_msg( _( "The water washes off the glowing goo!" ) );
        u.remove_effect( effect_glowing );
    }
    int movecost = u.swim_speed();
    u.practice( skill_id( "swimming" ), u.is_underwater() ? 2 : 1 );
    if( movecost >= 500 ) {
        if( !u.is_underwater() && !( u.shoe_type_count( "swim_fins" ) == 2 ||
                                     ( u.shoe_type_count( "swim_fins" ) == 1 && one_in( 2 ) ) ) ) {
            add_msg( m_bad, _( "You sink like a rock!" ) );
            u.set_underwater( true );
            ///\EFFECT_STR increases breath-holding capacity while sinking
            u.oxygen = 30 + 2 * u.str_cur;
        }
    }
    if( u.oxygen <= 5 && u.is_underwater() ) {
        if( movecost < 500 ) {
            popup( _( "You need to breathe! (%s to surface.)" ), press_x( ACTION_MOVE_UP ) );
        } else {
            popup( _( "You need to breathe but you can't swim!  Get to dry land, quick!" ) );
        }
    }
    bool diagonal = ( p.x != u.posx() && p.y != u.posy() );
    if( u.in_vehicle ) {
        m.unboard_vehicle( u.pos() );
    }
    u.setpos( p );
    update_map( u );
    if( m.veh_at( u.pos() ).part_with_feature( VPFLAG_BOARDABLE, true ) ) {
        m.board_vehicle( u.pos(), &u );
    }
    u.moves -= ( movecost > 200 ? 200 : movecost )  * ( trigdist && diagonal ? 1.41 : 1 );
    u.inv.rust_iron_items();

    u.burn_move_stamina( movecost );

    body_part_set drenchFlags{ {
            bp_leg_l, bp_leg_r, bp_torso, bp_arm_l,
            bp_arm_r, bp_foot_l, bp_foot_r, bp_hand_l, bp_hand_r
        }
    };

    if( u.is_underwater() ) {
        drenchFlags |= { { bp_head, bp_eyes, bp_mouth, bp_hand_l, bp_hand_r } };
    }
    u.drench( 100, drenchFlags, true );
}

float rate_critter( const Creature &c )
{
    const npc *np = dynamic_cast<const npc *>( &c );
    if( np != nullptr ) {
        return np->weapon_value( np->weapon );
    }

    const monster *m = dynamic_cast<const monster *>( &c );
    return m->type->difficulty;
}

void game::autoattack()
{
    int reach = u.weapon.reach_range( u );
    auto critters = u.get_hostile_creatures( reach );
    if( critters.empty() ) {
        add_msg( m_info, _( "No hostile creature in reach. Waiting a turn." ) );
        if( check_safe_mode_allowed() ) {
            u.pause();
        }
        return;
    }

    Creature &best = **std::max_element( critters.begin(), critters.end(),
    []( const Creature * l, const Creature * r ) {
        return rate_critter( *l ) > rate_critter( *r );
    } );

    const tripoint diff = best.pos() - u.pos();
    if( abs( diff.x ) <= 1 && abs( diff.y ) <= 1 && diff.z == 0 ) {
        plmove( diff.x, diff.y );
        return;
    }

    u.reach_attack( best.pos() );
}

void game::fling_creature( Creature *c, const int &dir, float flvel, bool controlled )
{
    if( c == nullptr ) {
        debugmsg( "game::fling_creature invoked on null target" );
        return;
    }

    if( c->is_dead_state() ) {
        // Flinging a corpse causes problems, don't enable without testing
        return;
    }

    if( c->is_hallucination() ) {
        // Don't fling hallucinations
        return;
    }

    int steps = 0;
    bool thru = true;
    const bool is_u = ( c == &u );
    // Don't animate critters getting bashed if animations are off
    const bool animate = is_u || get_option<bool>( "ANIMATIONS" );

    player *p = dynamic_cast<player *>( c );

    tileray tdir( dir );
    int range = flvel / 10;
    tripoint pt = c->pos();
    while( range > 0 ) {
        c->underwater = false;
        // TODO: Check whenever it is actually in the viewport
        // or maybe even just redraw the changed tiles
        bool seen = is_u || u.sees( *c ); // To avoid redrawing when not seen
        tdir.advance();
        pt.x = c->posx() + tdir.dx();
        pt.y = c->posy() + tdir.dy();
        float force = 0;

        if( monster *const mon_ptr = critter_at<monster>( pt ) ) {
            monster &critter = *mon_ptr;
            // Approximate critter's "stopping power" with its max hp
            force = std::min<float>( 1.5f * critter.type->hp, flvel );
            const int damage = rng( force, force * 2.0f ) / 6;
            c->impact( damage, pt );
            // Multiply zed damage by 6 because no body parts
            const int zed_damage = std::max( 0, ( damage - critter.get_armor_bash( bp_torso ) ) * 6 );
            // TODO: Pass the "flinger" here - it's not the flung critter that deals damage
            critter.apply_damage( c, bp_torso, zed_damage );
            critter.check_dead_state();
            if( !critter.is_dead() ) {
                thru = false;
            }
        } else if( m.impassable( pt ) ) {
            if( !m.veh_at( pt ).obstacle_at_part() ) {
                force = std::min<float>( m.bash_strength( pt ), flvel );
            } else {
                // No good way of limiting force here
                // Keep it 1 less than maximum to make the impact hurt
                // but to keep the target flying after it
                force = flvel - 1;
            }
            const int damage = rng( force, force * 2.0f ) / 9;
            c->impact( damage, pt );
            if( m.is_bashable( pt ) ) {
                // Only go through if we successfully make the tile passable
                m.bash( pt, flvel );
                thru = m.passable( pt );
            } else {
                thru = false;
            }
        }

        // If the critter dies during flinging, moving it around causes debugmsgs
        if( c->is_dead_state() ) {
            return;
        }

        flvel -= force;
        if( thru ) {
            if( p != nullptr ) {
                if( p->in_vehicle ) {
                    m.unboard_vehicle( p->pos() );
                }
                // If we're flinging the player around, make sure the map stays centered on them.
                if( is_u ) {
                    update_map( pt.x, pt.y );
                } else {
                    p->setpos( pt );
                }
            } else if( !critter_at( pt ) ) {
                // Dying monster doesn't always leave an empty tile (blob spawning etc.)
                // Just don't setpos if it happens - next iteration will do so
                // or the monster will stop a tile before the unpassable one
                c->setpos( pt );
            }
        } else {
            // Don't zero flvel - count this as slamming both the obstacle and the ground
            // although at lower velocity
            break;
        }
        range--;
        steps++;
        if( animate && ( seen || u.sees( *c ) ) ) {
            draw();
        }
    }

    // Fall down to the ground - always on the last reached tile
    if( !m.has_flag( "SWIMMABLE", c->pos() ) ) {
        const trap_id trap_under_creature = m.tr_at( c->pos() ).loadid;
        // Didn't smash into a wall or a floor so only take the fall damage
        if( thru && trap_under_creature == tr_ledge ) {
            m.creature_on_trap( *c, false );
        } else {
            // Fall on ground
            int force = rng( flvel, flvel * 2 ) / 9;
            if( controlled ) {
                force = std::max( force / 2 - 5, 0 );
            }
            if( force > 0 ) {
                int dmg = c->impact( force, c->pos() );
                // TODO: Make landing damage the floor
                m.bash( c->pos(), dmg / 4, false, false, false );
            }
            // Always apply traps to creature i.e. bear traps, tele traps etc.
            m.creature_on_trap( *c, false );
        }
    } else {
        c->underwater = true;
        if( is_u ) {
            if( controlled ) {
                add_msg( _( "You dive into water." ) );
            } else {
                add_msg( m_warning, _( "You fall into water." ) );
            }
        }
    }
}

cata::optional<tripoint> point_selection_menu( const std::vector<tripoint> &pts )
{
    if( pts.empty() ) {
        debugmsg( "point_selection_menu called with empty point set" );
        return cata::nullopt;
    }

    if( pts.size() == 1 ) {
        return pts[0];
    }

    const tripoint &upos = g->u.pos();
    uilist pmenu;
    pmenu.title = _( "Climb where?" );
    int num = 0;
    for( const tripoint &pt : pts ) {
        // TODO: Sort the menu so that it can be used with numpad directions
        const std::string &direction = direction_name( direction_from( upos.x, upos.y, pt.x, pt.y ) );
        // TODO: Inform player what is on said tile
        // But don't just print terrain name (in many cases it will be "open air")
        pmenu.addentry( num++, true, MENU_AUTOASSIGN, _( "Climb %s" ), direction );
    }

    pmenu.query();
    const int ret = pmenu.ret;
    if( ret < 0 || ret >= num ) {
        return cata::nullopt;
    }

    return pts[ret];
}

void game::vertical_move( int movez, bool force )
{
    // Check if there are monsters are using the stairs.
    bool slippedpast = false;
    if( !m.has_zlevels() && !coming_to_stairs.empty() && !force ) {
        // TODO: Allow travel if zombie couldn't reach stairs, but spawn him when we go up.
        add_msg( m_warning, _( "You try to use the stairs. Suddenly you are blocked by a %s!" ),
                 coming_to_stairs[0].name() );
        // Roll.
        ///\EFFECT_DEX increases chance of moving past monsters on stairs

        ///\EFFECT_DODGE increases chance of moving past monsters on stairs
        int dexroll = dice( 6, u.dex_cur + u.get_skill_level( skill_dodge ) * 2 );
        ///\EFFECT_STR increases chance of moving past monsters on stairs

        ///\EFFECT_MELEE increases chance of moving past monsters on stairs
        int strroll = dice( 3, u.str_cur + u.get_skill_level( skill_melee ) * 1.5 );
        if( coming_to_stairs.size() > 4 ) {
            add_msg( _( "The are a lot of them on the %s!" ), m.tername( u.pos() ) );
            dexroll /= 4;
            strroll /= 2;
        } else if( coming_to_stairs.size() > 1 ) {
            add_msg( m_warning, _( "There's something else behind it!" ) );
            dexroll /= 2;
        }

        if( dexroll < 14 || strroll < 12 ) {
            update_stair_monsters();
            u.moves -= 100;
            return;
        }

        if( dexroll >= 14 ) {
            add_msg( _( "You manage to slip past!" ) );
        } else if( strroll >= 12 ) {
            add_msg( _( "You manage to push past!" ) );
        }
        slippedpast = true;
        u.moves -= 100;
    }

    // > and < are used for diving underwater.
    if( m.has_flag( "SWIMMABLE", u.pos() ) && m.has_flag( TFLAG_DEEP_WATER, u.pos() ) ) {
        if( movez == -1 ) {
            if( u.is_underwater() ) {
                add_msg( m_info, _( "You are already underwater!" ) );
                return;
            }
            if( u.worn_with_flag( "FLOTATION" ) ) {
                add_msg( m_info, _( "You can't dive while wearing a flotation device." ) );
                return;
            }
            u.set_underwater( true );
            ///\EFFECT_STR increases breath-holding capacity while diving
            u.oxygen = 30 + 2 * u.str_cur;
            add_msg( _( "You dive underwater!" ) );
        } else {
            if( u.swim_speed() < 500 || u.shoe_type_count( "swim_fins" ) ) {
                u.set_underwater( false );
                add_msg( _( "You surface." ) );
            } else {
                add_msg( m_info, _( "You try to surface but can't!" ) );
            }
        }
        u.moves -= 100;
        return;
    }

    // Force means we're going down, even if there's no staircase, etc.
    bool climbing = false;
    int move_cost = 100;
    tripoint stairs( u.posx(), u.posy(), u.posz() + movez );
    if( m.has_zlevels() && !force && movez == 1 && !m.has_flag( "GOES_UP", u.pos() ) ) {
        // Climbing
        if( m.has_floor_or_support( stairs ) ) {
            add_msg( m_info, _( "You can't climb here - there's a ceiling above your head" ) );
            return;
        }

        const int cost = u.climbing_cost( u.pos(), stairs );
        if( cost == 0 ) {
            add_msg( m_info, _( "You can't climb here - you need walls and/or furniture to brace against" ) );
            return;
        }

        std::vector<tripoint> pts;
        for( const auto &pt : m.points_in_radius( stairs, 1 ) ) {
            if( m.passable( pt ) &&
                m.has_floor_or_support( pt ) ) {
                pts.push_back( pt );
            }
        }

        if( cost <= 0 || pts.empty() ) {
            add_msg( m_info,
                     _( "You can't climb here - there is no terrain above you that would support your weight" ) );
            return;
        } else {
            // TODO: Make it an extended action
            climbing = true;
            move_cost = cost;

            const cata::optional<tripoint> pnt = point_selection_menu( pts );
            if( !pnt ) {
                return;
            }
            stairs = *pnt;
        }
    }

    if( !force && movez == -1 && !m.has_flag( "GOES_DOWN", u.pos() ) ) {
        add_msg( m_info, _( "You can't go down here!" ) );
        return;
    } else if( !climbing && !force && movez == 1 && !m.has_flag( "GOES_UP", u.pos() ) ) {
        add_msg( m_info, _( "You can't go up here!" ) );
        return;
    }

    if( force ) {
        // Let go of a grabbed cart.
        u.grab( OBJECT_NONE );
    } else if( u.grab_point != tripoint_zero ) {
        add_msg( m_info, _( "You can't drag things up and down stairs." ) );
        return;
    }

    // Because get_levz takes z-value from the map, it will change when vertical_shift (m.has_zlevels() == true)
    // is called or when the map is loaded on new z-level (== false).
    // This caches the z-level we start the movement on (current) and the level we're want to end.
    const int z_before = get_levz();
    const int z_after = get_levz() + movez;
    if( z_after < -OVERMAP_DEPTH || z_after > OVERMAP_HEIGHT ) {
        debugmsg( "Tried to move outside allowed range of z-levels" );
        return;
    }

    // Shift the map up or down

    std::unique_ptr<map> tmp_map_ptr;
    if( !m.has_zlevels() ) {
        tmp_map_ptr.reset( new map() );
    }

    map &maybetmp = m.has_zlevels() ? m : *( tmp_map_ptr.get() );
    if( m.has_zlevels() ) {
        // We no longer need to shift the map here! What joy
    } else {
        maybetmp.load( get_levx(), get_levy(), z_after, false );
    }

    // Find the corresponding staircase
    bool rope_ladder = false;
    // TODO: Remove the stairfinding, make the mapgen gen aligned maps
    if( !force && !climbing ) {
        const cata::optional<tripoint> pnt = find_or_make_stairs( maybetmp, z_after, rope_ladder );
        if( !pnt ) {
            return;
        }
        stairs = *pnt;
    }

    if( !force ) {
        monstairz = z_before;
    }
    // Save all monsters that can reach the stairs, remove them from the tracker,
    // then despawn the remaining monsters. Because it's a vertical shift, all
    // monsters are out of the bounds of the map and will despawn.
    if( !m.has_zlevels() ) {
        const int to_x = u.posx();
        const int to_y = u.posy();
        for( monster &critter : all_monsters() ) {
            int turns = critter.turns_to_reach( to_x, to_y );
            if( turns < 10 && coming_to_stairs.size() < 8 && critter.will_reach( to_x, to_y )
                && !slippedpast ) {
                critter.staircount = 10 + turns;
                critter.on_unload();
                coming_to_stairs.push_back( critter );
                remove_zombie( critter );
            }
        }

        shift_monsters( 0, 0, movez );
    }

    std::vector<std::shared_ptr<npc>> npcs_to_bring;
    std::vector<monster *> monsters_following;
    if( !m.has_zlevels() && abs( movez ) == 1 ) {
        std::copy_if( active_npc.begin(), active_npc.end(), back_inserter( npcs_to_bring ),
        [this]( const std::shared_ptr<npc> &np ) {
            return np->is_walking_with() && rl_dist( np->pos(), u.pos() ) < 2;
        } );
    }

    if( m.has_zlevels() && abs( movez ) == 1 ) {
        for( monster &critter : all_monsters() ) {
            if( critter.attack_target() == &g->u || ( critter.has_effect( effect_pet ) &&
                    critter.friendly == -1 ) ) {
                monsters_following.push_back( &critter );
            }
        }
    }

    u.moves -= move_cost;

    const tripoint old_pos = g->u.pos();
    point submap_shift = point_zero;
    vertical_shift( z_after );
    if( !force ) {
        submap_shift = update_map( stairs.x, stairs.y );
    }
    const tripoint adjusted_pos( old_pos.x - submap_shift.x * SEEX, old_pos.y - submap_shift.y * SEEY,
                                 old_pos.z );

    if( !npcs_to_bring.empty() ) {
        // Would look nicer randomly scrambled
        auto candidates = closest_tripoints_first( 1, u.pos() );
        std::remove_if( candidates.begin(), candidates.end(), [this]( const tripoint & c ) {
            return !is_empty( c );
        } );

        for( const auto &np : npcs_to_bring ) {
            const auto found = std::find_if( candidates.begin(), candidates.end(),
            [this, np]( const tripoint & c ) {
                return !np->is_dangerous_fields( m.field_at( c ) ) && m.tr_at( c ).is_benign();
            } );

            if( found != candidates.end() ) {
                // TODO: De-uglify
                np->setpos( *found );
                np->place_on_map();
                np->setpos( *found );
                candidates.erase( found );
            }

            if( candidates.empty() ) {
                break;
            }
        }

        reload_npcs();
    }

    // This ugly check is here because of stair teleport bullshit
    // TODO: Remove stair teleport bullshit
    if( rl_dist( g->u.pos(), old_pos ) <= 1 ) {
        for( monster *m : monsters_following ) {
            m->set_dest( g->u.pos() );
        }
    }

    if( rope_ladder ) {
        m.ter_set( u.pos(), t_rope_up );
    }

    if( m.ter( stairs ) == t_manhole_cover ) {
        m.spawn_item( stairs + point( rng( -1, 1 ), rng( -1, 1 ) ), "manhole_cover" );
        m.ter_set( stairs, t_manhole );
    }

    // Wouldn't work and may do strange things
    if( u.is_hauling() && !m.has_zlevels() ) {
        add_msg( _( "You cannot haul items here." ) );
        u.stop_hauling();
    }

    if( u.is_hauling() ) {
        u.assign_activity( activity_id( "ACT_MOVE_ITEMS" ) );
        // Whether the source is inside a vehicle (not supported)
        u.activity.values.push_back( 0 );
        // Whether the destination is inside a vehicle (not supported)
        u.activity.values.push_back( 0 );
        // Source relative to the player
        u.activity.placement = adjusted_pos - u.pos();
        // Destination relative to the player
        u.activity.coords.push_back( tripoint_zero );
        map_stack items = m.i_at( adjusted_pos );
        if( items.empty() ) {
            std::cout << "no items" << std::endl;
            u.stop_hauling();
        }
        int index = 0;
        for( auto it = items.begin(); it != items.end(); ++index, ++it ) {
            int amount = it->count();
            u.activity.values.push_back( index );
            u.activity.values.push_back( amount );
        }
    }

    m.invalidate_map_cache( g->get_levz() );
    refresh_all();
    // Upon force movement, traps can not be avoided.
    m.creature_on_trap( u, !force );
}

cata::optional<tripoint> game::find_or_make_stairs( map &mp, const int z_after, bool &rope_ladder )
{
    const int omtilesz = SEEX * 2;
    real_coords rc( m.getabs( u.posx(), u.posy() ) );
    tripoint omtile_align_start( m.getlocal( rc.begin_om_pos() ), z_after );
    tripoint omtile_align_end( omtile_align_start.x + omtilesz - 1, omtile_align_start.y + omtilesz - 1,
                               omtile_align_start.z );

    // Try to find the stairs.
    cata::optional<tripoint> stairs;
    int best = INT_MAX;
    const int movez = z_after - get_levz();
    Creature *blocking_creature = nullptr;
    for( const tripoint &dest : m.points_in_rectangle( omtile_align_start, omtile_align_end ) ) {
        if( rl_dist( u.pos(), dest ) <= best &&
            ( ( movez == -1 && mp.has_flag( "GOES_UP", dest ) ) ||
              ( movez == 1 && ( mp.has_flag( "GOES_DOWN", dest ) ||
                                mp.ter( dest ) == t_manhole_cover ) ) ||
              ( ( movez == 2 || movez == -2 ) && mp.ter( dest ) == t_elevator ) ) ) {
            if( mp.has_zlevels() && critter_at( dest ) ) {
                blocking_creature = critter_at( dest );
                continue;
            }
            stairs.emplace( dest );
            best = rl_dist( u.pos(), dest );
        }
    }

    if( stairs ) {
        // Stairs found
        return stairs;
    }

    if( blocking_creature ) {
        add_msg( _( "There's a %s in the way!" ), blocking_creature->disp_name() );
        return cata::nullopt;
    }
    // No stairs found! Try to make some
    rope_ladder = false;
    stairs.emplace( u.pos() );
    stairs->z = z_after;
    // Check the destination area for lava.
    if( mp.ter( *stairs ) == t_lava ) {
        if( movez < 0 &&
            !query_yn(
                _( "There is a LOT of heat coming out of there, even the stairs have melted away.  Jump down?  You won't be able to get back up." ) ) ) {
            return cata::nullopt;
        } else if( movez > 0 &&
                   !query_yn(
                       _( "There is a LOT of heat coming out of there.  Push through the half-molten rocks and ascend?  You will not be able to get back down." ) ) ) {
            return cata::nullopt;
        }

        return stairs;
    }

    if( movez > 0 ) {
        if( !mp.has_flag( "GOES_DOWN", *stairs ) ) {
            if( !query_yn( _( "You may be unable to return back down these stairs.  Continue up?" ) ) ) {
                return cata::nullopt;
            }
        }
        // Manhole covers need this to work
        // Maybe require manhole cover here and fail otherwise?
        return stairs;
    }

    if( mp.impassable( *stairs ) ) {
        popup( _( "Halfway down, the way down becomes blocked off." ) );
        return cata::nullopt;
    }

    if( u.has_trait( trait_id( "WEB_RAPPEL" ) ) ) {
        if( query_yn( _( "There is a sheer drop halfway down. Web-descend?" ) ) ) {
            rope_ladder = true;
            if( ( rng( 4, 8 ) ) < u.get_skill_level( skill_dodge ) ) {
                add_msg( _( "You attach a web and dive down headfirst, flipping upright and landing on your feet." ) );
            } else {
                add_msg( _( "You securely web up and work your way down, lowering yourself safely." ) );
            }
        } else {
            return cata::nullopt;
        }
    } else if( u.has_trait( trait_VINES2 ) || u.has_trait( trait_VINES3 ) ) {
        if( query_yn( _( "There is a sheer drop halfway down.  Use your vines to descend?" ) ) ) {
            if( u.has_trait( trait_VINES2 ) ) {
                if( query_yn( _( "Detach a vine?  It'll hurt, but you'll be able to climb back up..." ) ) ) {
                    rope_ladder = true;
                    add_msg( m_bad, _( "You descend on your vines, though leaving a part of you behind stings." ) );
                    u.mod_pain( 5 );
                    u.apply_damage( nullptr, bp_torso, 5 );
                    u.mod_stored_nutr( 10 );
                    u.mod_thirst( 10 );
                } else {
                    add_msg( _( "You gingerly descend using your vines." ) );
                }
            } else {
                add_msg( _( "You effortlessly lower yourself and leave a vine rooted for future use." ) );
                rope_ladder = true;
                u.mod_stored_nutr( 10 );
                u.mod_thirst( 10 );
            }
        } else {
            return cata::nullopt;
        }
    } else if( u.has_amount( "grapnel", 1 ) ) {
        if( query_yn( _( "There is a sheer drop halfway down. Climb your grappling hook down?" ) ) ) {
            rope_ladder = true;
            u.use_amount( "grapnel", 1 );
        } else {
            return cata::nullopt;
        }
    } else if( u.has_amount( "rope_30", 1 ) ) {
        if( query_yn( _( "There is a sheer drop halfway down. Climb your rope down?" ) ) ) {
            rope_ladder = true;
            u.use_amount( "rope_30", 1 );
        } else {
            return cata::nullopt;
        }
    } else if( !query_yn( _( "There is a sheer drop halfway down.  Jump?" ) ) ) {
        return cata::nullopt;
    }

    return stairs;
}

void game::vertical_shift( const int z_after )
{
    if( z_after < -OVERMAP_DEPTH || z_after > OVERMAP_HEIGHT ) {
        debugmsg( "Tried to get z-level %d outside allowed range of %d-%d",
                  z_after, -OVERMAP_DEPTH, OVERMAP_HEIGHT );
        return;
    }

    // TODO: Implement dragging stuff up/down
    u.grab( OBJECT_NONE );

    scent.reset();

    u.setz( z_after );
    const int z_before = get_levz();
    if( !m.has_zlevels() ) {
        m.clear_vehicle_cache( z_before );
        m.access_cache( z_before ).vehicle_list.clear();
        m.access_cache( z_before ).zone_vehicles.clear();
        m.set_transparency_cache_dirty( z_before );
        m.set_outside_cache_dirty( z_before );
        m.load( get_levx(), get_levy(), z_after, true );
        shift_monsters( 0, 0, z_after - z_before );
        reload_npcs();
    } else {
        // Shift the map itself
        m.vertical_shift( z_after );
    }

    m.spawn_monsters( true );

    vertical_notes( z_before, z_after );
}

void game::vertical_notes( int z_before, int z_after )
{
    if( z_before == z_after || !get_option<bool>( "AUTO_NOTES" ) ) {
        return;
    }

    if( !m.inbounds_z( z_before ) || !m.inbounds_z( z_after ) ) {
        debugmsg( "game::vertical_notes invalid arguments: z_before == %d, z_after == %d",
                  z_before, z_after );
        return;
    }
    // Figure out where we know there are up/down connectors
    // Fill in all the tiles we know about (e.g. subway stations)
    static const int REVEAL_RADIUS = 40;
    const tripoint gpos = u.global_omt_location();
    for( int x = -REVEAL_RADIUS; x <= REVEAL_RADIUS; x++ ) {
        for( int y = -REVEAL_RADIUS; y <= REVEAL_RADIUS; y++ ) {
            const int cursx = gpos.x + x;
            const int cursy = gpos.y + y;
            if( !overmap_buffer.seen( cursx, cursy, z_before ) ) {
                continue;
            }
            if( overmap_buffer.has_note( cursx, cursy, z_after ) ) {
                // Already has a note -> never add an AUTO-note
                continue;
            }
            const oter_id &ter = overmap_buffer.ter( cursx, cursy, z_before );
            const oter_id &ter2 = overmap_buffer.ter( cursx, cursy, z_after );
            if( z_after > z_before && ter->has_flag( known_up ) &&
                !ter2->has_flag( known_down ) ) {
                overmap_buffer.set_seen( cursx, cursy, z_after, true );
                overmap_buffer.add_note( cursx, cursy, z_after, string_format( ">:W;%s", _( "AUTO: goes down" ) ) );
            } else if( z_after < z_before && ter->has_flag( known_down ) &&
                       !ter2->has_flag( known_up ) ) {
                overmap_buffer.set_seen( cursx, cursy, z_after, true );
                overmap_buffer.add_note( cursx, cursy, z_after, string_format( "<:W;%s", _( "AUTO: goes up" ) ) );
            }
        }
    }
}

void game::update_map( player &p )
{
    int x = p.posx();
    int y = p.posy();
    update_map( x, y );
}

point game::update_map( int &x, int &y )
{
    int shiftx = 0;
    int shifty = 0;

    while( x < HALF_MAPSIZE_X ) {
        x += SEEX;
        shiftx--;
    }
    while( x >= HALF_MAPSIZE_X + SEEX ) {
        x -= SEEX;
        shiftx++;
    }
    while( y < HALF_MAPSIZE_Y ) {
        y += SEEY;
        shifty--;
    }
    while( y >= HALF_MAPSIZE_Y + SEEY ) {
        y -= SEEY;
        shifty++;
    }

    if( shiftx == 0 && shifty == 0 ) {
        // adjust player position
        u.setpos( tripoint( x, y, get_levz() ) );
        // Not actually shifting the submaps, all the stuff below would do nothing
        return point_zero;
    }

    // this handles loading/unloading submaps that have scrolled on or off the viewport
    m.shift( shiftx, shifty );

    // Shift monsters
    shift_monsters( shiftx, shifty, 0 );
    u.shift_destination( -shiftx * SEEX, -shifty * SEEY );

    // Shift NPCs
    for( auto it = active_npc.begin(); it != active_npc.end(); ) {
        ( *it )->shift( shiftx, shifty );
        if( ( *it )->posx() < 0 - SEEX * 2 || ( *it )->posy() < 0 - SEEX * 2 ||
            ( *it )->posx() > SEEX * ( MAPSIZE + 2 ) || ( *it )->posy() > SEEY * ( MAPSIZE + 2 ) ) {
            //Remove the npc from the active list. It remains in the overmap list.
            ( *it )->on_unload();
            it = active_npc.erase( it );
        } else {
            it++;
        }
    }

    scent.shift( shiftx * SEEX, shifty * SEEY );

    // Also ensure the player is on current z-level
    // get_levz() should later be removed, when there is no longer such a thing
    // as "current z-level"
    u.setpos( tripoint( x, y, get_levz() ) );

    // Only do the loading after all coordinates have been shifted.

    // Check for overmap saved npcs that should now come into view.
    // Put those in the active list.
    load_npcs();

    // Make sure map cache is consistent since it may have shifted.
    m.invalidate_map_cache( get_levz() );
    m.build_map_cache( get_levz() );

    // Spawn monsters if appropriate
    // This call will generate new monsters in addition to loading, so it's placed after NPC loading
    m.spawn_monsters( false ); // Static monsters

    // Update what parts of the world map we can see
    update_overmap_seen();

    return point( shiftx, shifty );
}

void game::update_overmap_seen()
{
    const tripoint ompos = u.global_omt_location();
    const int dist = u.overmap_sight_range( light_level( u.posz() ) );
    const int dist_squared = dist * dist;
    // We can always see where we're standing
    overmap_buffer.set_seen( ompos.x, ompos.y, ompos.z, true );
    for( int dx = -dist; dx <= dist; dx++ ) {
        for( int dy = -dist; dy <= dist; dy++ ) {
            const int h_squared = dx * dx + dy * dy;
            if( trigdist && h_squared > dist_squared ) {
                continue;
            }
            int x = ompos.x + dx;
            int y = ompos.y + dy;
            // If circular distances are enabled, scale overmap distances by the diagonality of the sight line.
            const float multiplier = trigdist ? std::sqrt( h_squared ) / std::max<float>( std::abs( dx ),
                                     std::abs( dy ) ) : 1;
            const std::vector<point> line = line_to( ompos.x, ompos.y, x, y, 0 );
            float sight_points = dist;
            for( auto it = line.begin();
                 it != line.end() && sight_points >= 0; ++it ) {
                const oter_id &ter = overmap_buffer.ter( it->x, it->y, ompos.z );
                sight_points -= static_cast<int>( ter->get_see_cost() ) * multiplier;
            }
            if( sight_points >= 0 ) {
                overmap_buffer.set_seen( x, y, ompos.z, true );
                for( int z = ompos.z - 1; z >= 0; z-- ) {
                    overmap_buffer.set_seen( x, y, z, true );
                }
            }
        }
    }
}

void game::replace_stair_monsters()
{
    for( auto &elem : coming_to_stairs ) {
        elem.staircount = 0;
        tripoint spawn_point( elem.posx(), elem.posy(), get_levz() );
        // Find some better spots if current is occupied
        // If we can't, just destroy the poor monster
        for( size_t i = 0; i < 10; i++ ) {
            if( is_empty( spawn_point ) && elem.can_move_to( spawn_point ) ) {
                elem.spawn( spawn_point );
                add_zombie( elem );
                break;
            }

            spawn_point.x = elem.posx() + rng( -10, 10 );
            spawn_point.y = elem.posy() + rng( -10, 10 );
        }
    }

    coming_to_stairs.clear();
}

// TODO: abstract out the location checking code
// TODO: refactor so zombies can follow up and down stairs instead of this mess
void game::update_stair_monsters()
{
    // Search for the stairs closest to the player.
    std::vector<int> stairx;
    std::vector<int> stairy;
    std::vector<int> stairdist;

    const bool from_below = monstairz < get_levz();

    if( coming_to_stairs.empty() ) {
        return;
    }

    if( m.has_zlevels() ) {
        debugmsg( "%d monsters coming to stairs on a map with z-levels",
                  coming_to_stairs.size() );
        coming_to_stairs.clear();
    }

    for( int x = 0; x < MAPSIZE_X; x++ ) {
        for( int y = 0; y < MAPSIZE_Y; y++ ) {
            tripoint dest( x, y, u.posz() );
            if( ( from_below && m.has_flag( "GOES_DOWN", dest ) ) ||
                ( !from_below && m.has_flag( "GOES_UP", dest ) ) ) {
                stairx.push_back( x );
                stairy.push_back( y );
                stairdist.push_back( rl_dist( dest, u.pos() ) );
            }
        }
    }
    if( stairdist.empty() ) {
        return;         // Found no stairs?
    }

    // Find closest stairs.
    size_t si = 0;
    for( size_t i = 0; i < stairdist.size(); i++ ) {
        if( stairdist[i] < stairdist[si] ) {
            si = i;
        }
    }

    // Find up to 4 stairs for distance stairdist[si] +1
    std::vector<int> nearest;
    nearest.push_back( si );
    for( size_t i = 0; i < stairdist.size() && nearest.size() < 4; i++ ) {
        if( ( i != si ) && ( stairdist[i] <= stairdist[si] + 1 ) ) {
            nearest.push_back( i );
        }
    }
    // Randomize the stair choice
    si = random_entry_ref( nearest );

    // Attempt to spawn zombies.
    for( size_t i = 0; i < coming_to_stairs.size(); i++ ) {
        int mposx = stairx[si];
        int mposy = stairy[si];
        monster &critter = coming_to_stairs[i];
        const tripoint dest {
            mposx, mposy, g->get_levz()
        };

        // We might be not be visible.
        if( ( critter.posx() < 0 - ( MAPSIZE_X ) / 6 ||
              critter.posy() < 0 - ( MAPSIZE_Y ) / 6 ||
              critter.posx() > ( MAPSIZE_X * 7 ) / 6 ||
              critter.posy() > ( MAPSIZE_Y * 7 ) / 6 ) ) {
            continue;
        }

        critter.staircount -= 4;
        // Let the player know zombies are trying to come.
        if( u.sees( dest ) ) {
            std::stringstream dump;
            if( critter.staircount > 4 ) {
                dump << string_format( _( "You see a %s on the stairs" ), critter.name() );
            } else {
                if( critter.staircount > 0 ) {
                    dump << ( from_below ?
                              //~ The <monster> is almost at the <bottom/top> of the <terrain type>!
                              string_format( _( "The %1$s is almost at the top of the %2$s!" ),
                                             critter.name(),
                                             m.tername( dest ) ) :
                              string_format( _( "The %1$s is almost at the bottom of the %2$s!" ),
                                             critter.name(),
                                             m.tername( dest ) ) );
                }
            }

            add_msg( m_warning, dump.str() );
        } else {
            sounds::sound( dest, 5, sounds::sound_t::movement,
                           _( "a sound nearby from the stairs!" ), true, "misc", "stairs_movement" );
        }

        if( critter.staircount > 0 ) {
            continue;
        }

        if( is_empty( dest ) ) {
            critter.spawn( dest );
            critter.staircount = 0;
            add_zombie( critter );
            if( u.sees( dest ) ) {
                if( !from_below ) {
                    add_msg( m_warning, _( "The %1$s comes down the %2$s!" ),
                             critter.name(),
                             m.tername( dest ) );
                } else {
                    add_msg( m_warning, _( "The %1$s comes up the %2$s!" ),
                             critter.name(),
                             m.tername( dest ) );
                }
            }
            coming_to_stairs.erase( coming_to_stairs.begin() + i );
            continue;
        } else if( u.pos() == dest ) {
            // Monster attempts to push player of stairs
            int pushx = -1;
            int pushy = -1;
            int tries = 0;

            // the critter is now right on top of you and will attack unless
            // it can find a square to push you into with one of his tries.
            const int creature_push_attempts = 9;
            const int player_throw_resist_chance = 3;

            critter.spawn( dest );
            while( tries < creature_push_attempts ) {
                tries++;
                pushx = rng( -1, 1 );
                pushy = rng( -1, 1 );
                int iposx = mposx + pushx;
                int iposy = mposy + pushy;
                tripoint pos( iposx, iposy, get_levz() );
                if( ( pushx != 0 || pushy != 0 ) && !critter_at( pos ) &&
                    critter.can_move_to( pos ) ) {
                    bool resiststhrow = ( u.is_throw_immune() ) ||
                                        ( u.has_trait( trait_LEG_TENT_BRACE ) );
                    if( resiststhrow && one_in( player_throw_resist_chance ) ) {
                        u.moves -= 25; // small charge for avoiding the push altogether
                        add_msg( _( "The %s fails to push you back!" ),
                                 critter.name() );
                        return; //judo or leg brace prevent you from getting pushed at all
                    }
                    // Not accounting for tentacles latching on, so..
                    // Something is about to happen, lets charge half a move
                    u.moves -= 50;
                    if( resiststhrow && ( u.is_throw_immune() ) ) {
                        //we have a judoka who isn't getting pushed but counterattacking now.
                        mattack::thrown_by_judo( &critter );
                        return;
                    }
                    std::string msg;
                    ///\EFFECT_DODGE reduces chance of being downed when pushed off the stairs
                    if( !( resiststhrow ) && ( u.get_dodge() + rng( 0, 3 ) < 12 ) ) {
                        // dodge 12 - never get downed
                        // 11.. avoid 75%; 10.. avoid 50%; 9.. avoid 25%
                        u.add_effect( effect_downed, 2_turns );
                        msg = _( "The %s pushed you back hard!" );
                    } else {
                        msg = _( "The %s pushed you back!" );
                    }
                    add_msg( m_warning, msg.c_str(), critter.name() );
                    u.setx( u.posx() + pushx );
                    u.sety( u.posy() + pushy );
                    return;
                }
            }
            add_msg( m_warning,
                     _( "The %s tried to push you back but failed! It attacks you!" ),
                     critter.name() );
            critter.melee_attack( u );
            u.moves -= 50;
            return;
        } else if( monster *const mon_ptr = critter_at<monster>( dest ) ) {
            // Monster attempts to displace a monster from the stairs
            monster &other = *mon_ptr;
            critter.spawn( dest );

            // the critter is now right on top of another and will push it
            // if it can find a square to push it into inside of his tries.
            const int creature_push_attempts = 9;
            const int creature_throw_resist = 4;

            int tries = 0;
            int pushx = 0;
            int pushy = 0;
            while( tries < creature_push_attempts ) {
                tries++;
                pushx = rng( -1, 1 );
                pushy = rng( -1, 1 );
                int iposx = mposx + pushx;
                int iposy = mposy + pushy;
                tripoint pos( iposx, iposy, get_levz() );
                if( ( pushx == 0 && pushy == 0 ) || ( ( iposx == u.posx() ) && ( iposy == u.posy() ) ) ) {
                    continue;
                }
                if( !critter_at( pos ) && other.can_move_to( pos ) ) {
                    other.setpos( tripoint( iposx, iposy, get_levz() ) );
                    other.moves -= 50;
                    std::string msg;
                    if( one_in( creature_throw_resist ) ) {
                        other.add_effect( effect_downed, 2_turns );
                        msg = _( "The %1$s pushed the %2$s hard." );
                    } else {
                        msg = _( "The %1$s pushed the %2$s." );
                    }
                    add_msg( m_neutral, msg, critter.name(), other.name() );
                    return;
                }
            }
            return;
        }
    }
}

void game::despawn_monster( monster &critter )
{
    if( !critter.is_hallucination() ) {
        // hallucinations aren't stored, they come and go as they like,
        overmap_buffer.despawn_monster( critter );
    }

    critter.on_unload();
    remove_zombie( critter );
}

void game::shift_monsters( const int shiftx, const int shifty, const int shiftz )
{
    // If either shift argument is non-zero, we're shifting.
    if( shiftx == 0 && shifty == 0 && shiftz == 0 ) {
        return;
    }
    for( monster &critter : all_monsters() ) {
        if( shiftx != 0 || shifty != 0 ) {
            critter.shift( shiftx, shifty );
        }

        if( m.inbounds( critter.pos() ) && ( shiftz == 0 || m.has_zlevels() ) ) {
            // We're inbounds, so don't despawn after all.
            // No need to shift Z-coordinates, they are absolute
            continue;
        }
        // Either a vertical shift or the critter is now outside of the reality bubble,
        // anyway: it must be saved and removed.
        despawn_monster( critter );
    }
    // The order in which zombies are shifted may cause zombies to briefly exist on
    // the same square. This messes up the mon_at cache, so we need to rebuild it.
    rebuild_mon_at_cache();
}

void game::perhaps_add_random_npc()
{
    if( !calendar::once_every( 1_hours ) ) {
        return;
    }
    // Create a new NPC?
    // Only allow NPCs on 0 z-level, otherwise they can bug out due to lack of spots
    if( !get_option<bool>( "RANDOM_NPC" ) || ( !m.has_zlevels() && get_levz() != 0 ) ) {
        return;
    }

    float density = get_option<float>( "NPC_DENSITY" );
    // TODO: This is inaccurate when the player is near a overmap border, and it will
    //immediately spawn new npcs upon entering a new overmap. Rather use number of npcs *nearby*.
    const int npc_num = get_cur_om().get_npcs().size();
    if( npc_num > 0 ) {
        // 100%, 80%, 64%, 52%, 41%, 33%...
        density *= powf( 0.8f, npc_num );
    }

    if( !x_in_y( density, 100 ) ) {
        return;
    }

    std::shared_ptr<npc> tmp = std::make_shared<npc>();
    tmp->normalize();
    tmp->randomize();
    //tmp->stock_missions();
    // Create the NPC in one of the outermost submaps,
    // hopefully far away to be invisible to the player,
    // to prevent NPCs appearing out of thin air.
    // This can be changed to let the NPC spawn further away,
    // so it does not became active immediately.
    int msx = get_levx();
    int msy = get_levy();
    switch( rng( 0, 4 ) ) { // on which side of the map to spawn
        case 0:
            msy += rng( 0, MAPSIZE - 1 );
            break;
        case 1:
            msx += MAPSIZE - 1;
            msy += rng( 0, MAPSIZE - 1 );
            break;
        case 2:
            msx += rng( 0, MAPSIZE - 1 );
            break;
        case 3:
            msy += MAPSIZE - 1;
            msx += rng( 0, MAPSIZE - 1 );
            break;
        default:
            break;
    }
    // adds the npc to the correct overmap.
    tmp->spawn_at_sm( msx, msy, 0 );
    overmap_buffer.insert_npc( tmp );
    tmp->form_opinion( u );
    tmp->mission = NPC_MISSION_NULL;
    tmp->add_new_mission( mission::reserve_random( ORIGIN_ANY_NPC, tmp->global_omt_location(),
                          tmp->getID() ) );
    // This will make the new NPC active
    load_npcs();
}

void game::teleport( player *p, bool add_teleglow )
{
    if( p == nullptr ) {
        p = &u;
    }
    int tries = 0;
    tripoint new_pos = p->pos();
    bool is_u = ( p == &u );

    if( add_teleglow ) {
        p->add_effect( effect_teleglow, 30_minutes );
    }
    do {
        new_pos.x = p->posx() + rng( 0, SEEX * 2 ) - SEEX;
        new_pos.y = p->posy() + rng( 0, SEEY * 2 ) - SEEY;
        tries++;
    } while( tries < 15 && m.impassable( new_pos ) );
    bool can_see = ( is_u || u.sees( new_pos ) );
    if( p->in_vehicle ) {
        m.unboard_vehicle( p->pos() );
    }
    p->setx( new_pos.x );
    p->sety( new_pos.y );
    if( m.impassable( new_pos ) ) { //Teleported into a wall
        if( can_see ) {
            if( is_u ) {
                add_msg( _( "You teleport into the middle of a %s!" ),
                         m.obstacle_name( new_pos ) );
                p->add_memorial_log( pgettext( "memorial_male", "Teleported into a %s." ),
                                     pgettext( "memorial_female", "Teleported into a %s." ),
                                     m.obstacle_name( new_pos ) );
            } else {
                add_msg( _( "%1$s teleports into the middle of a %2$s!" ),
                         p->name, m.obstacle_name( new_pos ) );
            }
        }
        p->apply_damage( nullptr, bp_torso, 500 );
        p->check_dead_state();
    } else if( can_see ) {
        if( monster *const mon_ptr = critter_at<monster>( new_pos ) ) {
            monster &critter = *mon_ptr;
            if( is_u ) {
                add_msg( _( "You teleport into the middle of a %s!" ),
                         critter.name() );
                u.add_memorial_log( pgettext( "memorial_male", "Telefragged a %s." ),
                                    pgettext( "memorial_female", "Telefragged a %s." ),
                                    critter.name() );
            } else {
                add_msg( _( "%1$s teleports into the middle of a %2$s!" ),
                         p->name, critter.name() );
            }
            critter.die_in_explosion( p );
        }
    }
    if( is_u ) {
        update_map( *p );
    }
}

void game::display_scent()
{
    if( use_tiles ) {
        displaying_scent = !displaying_scent;
    } else {
        int div;
        bool got_value = query_int( div, _( "Set the Scent Map sensitivity to (0 to cancel)?" ) );
        if( !got_value || div < 1 ) {
            add_msg( _( "Never mind." ) );
            return;
        }
        draw_ter();
        scent.draw( w_terrain, div * 2, u.pos() + u.view_offset );
        wrefresh( w_terrain );
        draw_panels();
        inp_mngr.wait_for_any_key();
    }
}

void game::init_autosave()
{
    moves_since_last_save = 0;
    last_save_timestamp = time( nullptr );
}

void game::quicksave()
{
    //Don't autosave if the player hasn't done anything since the last autosave/quicksave,
    if( !moves_since_last_save ) {
        return;
    }
    add_msg( m_info, _( "Saving game, this may take a while" ) );
    popup_nowait( _( "Saving game, this may take a while" ) );

    time_t now = time( nullptr ); //timestamp for start of saving procedure

    //perform save
    save();
    //Now reset counters for autosaving, so we don't immediately autosave after a quicksave or autosave.
    moves_since_last_save = 0;
    last_save_timestamp = now;
}

void game::quickload()
{
    const WORLDPTR active_world = world_generator->active_world;
    if( active_world == nullptr ) {
        return;
    }

    if( active_world->save_exists( save_t::from_player_name( u.name ) ) ) {
        if( moves_since_last_save != 0 ) { // See if we need to reload anything
            MAPBUFFER.reset();
            overmap_buffer.clear();
            try {
                setup();
            } catch( const std::exception &err ) {
                debugmsg( "Error: %s", err.what() );
            }
            load( save_t::from_player_name( u.name ) );
        }
    } else {
        popup_getkey( _( "No saves for %s yet." ), u.name );
    }
}

void game::autosave()
{
    //Don't autosave if the min-autosave interval has not passed since the last autosave/quicksave.
    if( time( nullptr ) < last_save_timestamp + 60 * get_option<int>( "AUTOSAVE_MINUTES" ) ) {
        return;
    }
    quicksave();    //Driving checks are handled by quicksave()
}

void intro()
{
    int maxy = getmaxy( catacurses::stdscr );
    int maxx = getmaxx( catacurses::stdscr );
    const int minHeight = FULL_SCREEN_HEIGHT;
    const int minWidth = FULL_SCREEN_WIDTH;
    catacurses::window tmp = catacurses::newwin( minHeight, minWidth, 0, 0 );

    while( maxy < minHeight || maxx < minWidth ) {
        werase( tmp );
        if( maxy < minHeight && maxx < minWidth ) {
            fold_and_print( tmp, 0, 0, maxx, c_white,
                            _( "Whoa! Your terminal is tiny! This game requires a minimum terminal size of "
                               "%dx%d to work properly. %dx%d just won't do. Maybe a smaller font would help?" ),
                            minWidth, minHeight, maxx, maxy );
        } else if( maxx < minWidth ) {
            fold_and_print( tmp, 0, 0, maxx, c_white,
                            _( "Oh! Hey, look at that. Your terminal is just a little too narrow. This game "
                               "requires a minimum terminal size of %dx%d to function. It just won't work "
                               "with only %dx%d. Can you stretch it out sideways a bit?" ),
                            minWidth, minHeight, maxx, maxy );
        } else {
            fold_and_print( tmp, 0, 0, maxx, c_white,
                            _( "Woah, woah, we're just a little short on space here. The game requires a "
                               "minimum terminal size of %dx%d to run. %dx%d isn't quite enough! Can you "
                               "make the terminal just a smidgen taller?" ),
                            minWidth, minHeight, maxx, maxy );
        }
        wrefresh( tmp );
        inp_mngr.wait_for_any_key();
        maxy = getmaxy( catacurses::stdscr );
        maxx = getmaxx( catacurses::stdscr );
    }
    werase( tmp );

#if !(defined(_WIN32) || defined(TILES))
    // Check whether LC_CTYPE supports the UTF-8 encoding
    // and show a warning if it doesn't
    if( std::strcmp( nl_langinfo( CODESET ), "UTF-8" ) != 0 ) {
        const char *unicode_error_msg =
            _( "You don't seem to have a valid Unicode locale. You may see some weird "
               "characters (e.g. empty boxes or question marks). You have been warned." );
        fold_and_print( tmp, 0, 0, maxx, c_white, unicode_error_msg, minWidth, minHeight, maxx, maxy );
        wrefresh( tmp );
        inp_mngr.wait_for_any_key();
        werase( tmp );
    }
#endif

    wrefresh( tmp );
    catacurses::erase();
}

void game::process_artifact( item &it, player &p )
{
    const bool worn = p.is_worn( it );
    const bool wielded = ( &it == &p.weapon );
    std::vector<art_effect_passive> effects = it.type->artifact->effects_carried;
    if( worn ) {
        auto &ew = it.type->artifact->effects_worn;
        effects.insert( effects.end(), ew.begin(), ew.end() );
    }
    if( wielded ) {
        auto &ew = it.type->artifact->effects_wielded;
        effects.insert( effects.end(), ew.begin(), ew.end() );
    }
    if( it.is_tool() ) {
        // Recharge it if necessary
        if( it.ammo_remaining() < it.ammo_capacity() && calendar::once_every( 1_minutes ) ) {
            //Before incrementing charge, check that any extra requirements are met
            if( check_art_charge_req( it ) ) {
                switch( it.type->artifact->charge_type ) {
                    case ARTC_NULL:
                    case NUM_ARTCS:
                        break; // dummy entries
                    case ARTC_TIME:
                        // Once per hour
                        if( calendar::once_every( 1_hours ) ) {
                            it.charges++;
                        }
                        break;
                    case ARTC_SOLAR:
                        if( calendar::once_every( 10_minutes ) &&
                            is_in_sunlight( p.pos() ) ) {
                            it.charges++;
                        }
                        break;
                    // Artifacts can inflict pain even on Deadened folks.
                    // Some weird Lovecraftian thing.  ;P
                    // (So DON'T route them through mod_pain!)
                    case ARTC_PAIN:
                        if( calendar::once_every( 1_minutes ) ) {
                            add_msg( m_bad, _( "You suddenly feel sharp pain for no reason." ) );
                            p.mod_pain_noresist( 3 * rng( 1, 3 ) );
                            it.charges++;
                        }
                        break;
                    case ARTC_HP:
                        if( calendar::once_every( 1_minutes ) ) {
                            add_msg( m_bad, _( "You feel your body decaying." ) );
                            p.hurtall( 1, nullptr );
                            it.charges++;
                        }
                        break;
                    case ARTC_FATIGUE:
                        if( calendar::once_every( 1_minutes ) ) {
                            add_msg( m_bad, _( "You feel fatigue seeping into your body." ) );
                            u.mod_fatigue( 3 * rng( 1, 3 ) );
                            u.mod_stat( "stamina", -9 * rng( 1, 3 ) * rng( 1, 3 ) * rng( 2, 3 ) );
                            it.charges++;
                        }
                        break;
                    // Portals are energetic enough to charge the item.
                    // Tears in reality are consumed too, but can't charge it.
                    case ARTC_PORTAL:
                        for( const tripoint &dest : m.points_in_radius( p.pos(), 1 ) ) {
                            m.remove_field( dest, fd_fatigue );
                            if( m.tr_at( dest ).loadid == tr_portal ) {
                                add_msg( m_good, _( "The portal collapses!" ) );
                                m.remove_trap( dest );
                                it.charges++;
                                break;
                            }
                        }
                        break;
                }
            }
        }
    }

    for( auto &i : effects ) {
        switch( i ) {
            case AEP_STR_UP:
                p.mod_str_bonus( +4 );
                break;
            case AEP_DEX_UP:
                p.mod_dex_bonus( +4 );
                break;
            case AEP_PER_UP:
                p.mod_per_bonus( +4 );
                break;
            case AEP_INT_UP:
                p.mod_int_bonus( +4 );
                break;
            case AEP_ALL_UP:
                p.mod_str_bonus( +2 );
                p.mod_dex_bonus( +2 );
                p.mod_per_bonus( +2 );
                p.mod_int_bonus( +2 );
                break;
            case AEP_SPEED_UP: // Handled in player::current_speed()
                break;

            case AEP_PBLUE:
                if( p.radiation > 0 ) {
                    p.radiation--;
                }
                break;

            case AEP_SMOKE:
                if( one_in( 10 ) ) {
                    tripoint pt( p.posx() + rng( -1, 1 ),
                                 p.posy() + rng( -1, 1 ),
                                 p.posz() );
                    m.add_field( pt, fd_smoke, rng( 1, 3 ) );
                }
                break;

            case AEP_SNAKES:
                break; // Handled in player::hit()

            case AEP_EXTINGUISH:
                for( const tripoint &dest : m.points_in_radius( p.pos(), 1 ) ) {
                    m.adjust_field_age( dest, fd_fire, -1_turns );
                }
                break;

            case AEP_FUN:
                //Bonus fluctuates, wavering between 0 and 30-ish - usually around 12
                p.add_morale( MORALE_FEELING_GOOD, rng( 1, 2 ) * rng( 2, 3 ), 0, 3_turns, 0_turns, false );
                break;

            case AEP_HUNGER:
                if( one_in( 100 ) ) {
                    p.mod_hunger( 1 );
                }
                break;

            case AEP_THIRST:
                if( one_in( 120 ) ) {
                    p.mod_thirst( 1 );
                }
                break;

            case AEP_EVIL:
                if( one_in( 150 ) ) { // Once every 15 minutes, on average
                    p.add_effect( effect_evil, 30_minutes );
                    if( it.is_armor() ) {
                        if( !worn ) {
                            add_msg( _( "You have an urge to wear the %s." ),
                                     it.tname() );
                        }
                    } else if( !wielded ) {
                        add_msg( _( "You have an urge to wield the %s." ),
                                 it.tname() );
                    }
                }
                break;

            case AEP_SCHIZO:
                break; // Handled in player::suffer()

            case AEP_RADIOACTIVE:
                if( one_in( 4 ) ) {
                    p.irradiate( 1.0f );
                }
                break;

            case AEP_STR_DOWN:
                p.mod_str_bonus( -3 );
                break;

            case AEP_DEX_DOWN:
                p.mod_dex_bonus( -3 );
                break;

            case AEP_PER_DOWN:
                p.mod_per_bonus( -3 );
                break;

            case AEP_INT_DOWN:
                p.mod_int_bonus( -3 );
                break;

            case AEP_ALL_DOWN:
                p.mod_str_bonus( -2 );
                p.mod_dex_bonus( -2 );
                p.mod_per_bonus( -2 );
                p.mod_int_bonus( -2 );
                break;

            case AEP_SPEED_DOWN:
                break; // Handled in player::current_speed()

            default:
                //Suppress warnings
                break;
        }
    }
    // Recalculate, as it might have changed (by mod_*_bonus above)
    p.str_cur = p.get_str();
    p.int_cur = p.get_int();
    p.dex_cur = p.get_dex();
    p.per_cur = p.get_per();
}
//Check if an artifact's extra charge requirements are currently met
bool check_art_charge_req( item &it )
{
    player &p = g->u;
    bool reqsmet = true;
    const bool worn = p.is_worn( it );
    const bool wielded = ( &it == &p.weapon );
    const bool heldweapon = ( wielded && !it.is_armor() ); //don't charge wielded clothes
    switch( it.type->artifact->charge_req ) {
        case( ACR_NULL ):
        case( NUM_ACRS ):
            break;
        case( ACR_EQUIP ):
            //Generated artifacts won't both be wearable and have charges, but nice for mods
            reqsmet = ( worn || heldweapon );
            break;
        case( ACR_SKIN ):
            //As ACR_EQUIP, but also requires nothing worn on bodypart wielding or wearing item
            if( !worn && !heldweapon ) {
                reqsmet = false;
                break;
            }
            for( const body_part bp : all_body_parts ) {
                if( it.covers( bp ) || ( heldweapon && ( bp == bp_hand_r || bp == bp_hand_l ) ) ) {
                    reqsmet = true;
                    for( auto &i : p.worn ) {
                        if( i.covers( bp ) && ( &it != &i ) && i.get_coverage() > 50 ) {
                            reqsmet = false;
                            break; //This one's no good, check the next body part
                        }
                    }
                    if( reqsmet ) {
                        break;    //Only need skin contact on one bodypart
                    }
                }
            }
            break;
        case( ACR_SLEEP ):
            reqsmet = p.has_effect( effect_sleep );
            break;
        case( ACR_RAD ):
            reqsmet = ( ( g->m.get_radiation( p.pos() ) > 0 ) || ( p.radiation > 0 ) );
            break;
        case( ACR_WET ):
            reqsmet = std::any_of( p.body_wetness.begin(), p.body_wetness.end(),
            []( const int w ) {
                return w != 0;
            } );
            if( !reqsmet && sum_conditions( calendar::turn - 1_turns, calendar::turn, p.pos() ).rain_amount > 0
                && !( p.in_vehicle && g->m.veh_at( p.pos() )->is_inside() ) ) {
                reqsmet = true;
            }
            break;
        case( ACR_SKY ):
            reqsmet = ( p.posz() > 0 );
            break;
    }
    return reqsmet;
}

void game::start_calendar()
{
    const bool scen_season = scen->has_flag( "SPR_START" ) || scen->has_flag( "SUM_START" ) ||
                             scen->has_flag( "AUT_START" ) || scen->has_flag( "WIN_START" ) ||
                             scen->has_flag( "SUM_ADV_START" );

    if( scen_season ) {
        // Configured starting date overridden by scenario, calendar::start is left as Spring 1
        calendar::start = HOURS( get_option<int>( "INITIAL_TIME" ) );
        calendar::turn = HOURS( get_option<int>( "INITIAL_TIME" ) );
        if( scen->has_flag( "SPR_START" ) ) {
            calendar::initial_season = SPRING;
        } else if( scen->has_flag( "SUM_START" ) ) {
            calendar::initial_season = SUMMER;
            calendar::turn += to_turns<int>( calendar::season_length() );
        } else if( scen->has_flag( "AUT_START" ) ) {
            calendar::initial_season = AUTUMN;
            calendar::turn += to_turns<int>( calendar::season_length() * 2 );
        } else if( scen->has_flag( "WIN_START" ) ) {
            calendar::initial_season = WINTER;
            calendar::turn += to_turns<int>( calendar::season_length() * 3 );
        } else if( scen->has_flag( "SUM_ADV_START" ) ) {
            calendar::initial_season = SUMMER;
            calendar::turn += to_turns<int>( calendar::season_length() * 5 );
        } else {
            debugmsg( "The Unicorn" );
        }
    } else {
        // No scenario, so use the starting date+time configured in world options
        const int initial_days = get_option<int>( "INITIAL_DAY" );
        calendar::start = DAYS( initial_days );

        // Determine the season based off how long the seasons are set to be
        // First mod by length of season to get number of seasons elapsed, then mod by 4 to force a 0-3 range of values
        const int season_number = ( initial_days % get_option<int>( "SEASON_LENGTH" ) ) % 4;
        if( season_number == 0 ) {
            calendar::initial_season = SPRING;
        } else if( season_number == 1 ) {
            calendar::initial_season = SUMMER;
        } else if( season_number == 2 ) {
            calendar::initial_season = AUTUMN;
        } else {
            calendar::initial_season = WINTER;
        }

        calendar::turn = calendar::start
                         + HOURS( get_option<int>( "INITIAL_TIME" ) )
                         + DAYS( get_option<int>( "SPAWN_DELAY" ) );
    }

}

void game::add_artifact_messages( const std::vector<art_effect_passive> &effects )
{
    int net_str = 0;
    int net_dex = 0;
    int net_per = 0;
    int net_int = 0;
    int net_speed = 0;

    for( auto &i : effects ) {
        switch( i ) {
            case AEP_STR_UP:
                net_str += 4;
                break;
            case AEP_DEX_UP:
                net_dex += 4;
                break;
            case AEP_PER_UP:
                net_per += 4;
                break;
            case AEP_INT_UP:
                net_int += 4;
                break;
            case AEP_ALL_UP:
                net_str += 2;
                net_dex += 2;
                net_per += 2;
                net_int += 2;
                break;
            case AEP_STR_DOWN:
                net_str -= 3;
                break;
            case AEP_DEX_DOWN:
                net_dex -= 3;
                break;
            case AEP_PER_DOWN:
                net_per -= 3;
                break;
            case AEP_INT_DOWN:
                net_int -= 3;
                break;
            case AEP_ALL_DOWN:
                net_str -= 2;
                net_dex -= 2;
                net_per -= 2;
                net_int -= 2;
                break;

            case AEP_SPEED_UP:
                net_speed += 20;
                break;
            case AEP_SPEED_DOWN:
                net_speed -= 20;
                break;

            case AEP_PBLUE:
                break; // No message

            case AEP_SNAKES:
                add_msg( m_warning, _( "Your skin feels slithery." ) );
                break;

            case AEP_INVISIBLE:
                add_msg( m_good, _( "You fade into invisibility!" ) );
                break;

            case AEP_CLAIRVOYANCE:
            case AEP_CLAIRVOYANCE_PLUS:
                add_msg( m_good, _( "You can see through walls!" ) );
                break;

            case AEP_SUPER_CLAIRVOYANCE:
                add_msg( m_good, _( "You can see through everything!" ) );
                break;

            case AEP_STEALTH:
                add_msg( m_good, _( "Your steps stop making noise." ) );
                break;

            case AEP_GLOW:
                add_msg( _( "A glow of light forms around you." ) );
                break;

            case AEP_PSYSHIELD:
                add_msg( m_good, _( "Your mental state feels protected." ) );
                break;

            case AEP_RESIST_ELECTRICITY:
                add_msg( m_good, _( "You feel insulated." ) );
                break;

            case AEP_CARRY_MORE:
                add_msg( m_good, _( "Your back feels strengthened." ) );
                break;

            case AEP_FUN:
                add_msg( m_good, _( "You feel a pleasant tingle." ) );
                break;

            case AEP_HUNGER:
                add_msg( m_warning, _( "You feel hungry." ) );
                break;

            case AEP_THIRST:
                add_msg( m_warning, _( "You feel thirsty." ) );
                break;

            case AEP_EVIL:
                add_msg( m_warning, _( "You feel an evil presence..." ) );
                break;

            case AEP_SCHIZO:
                add_msg( m_bad, _( "You feel a tickle of insanity." ) );
                break;

            case AEP_RADIOACTIVE:
                add_msg( m_warning, _( "Your skin prickles with radiation." ) );
                break;

            case AEP_MUTAGENIC:
                add_msg( m_bad, _( "You feel your genetic makeup degrading." ) );
                break;

            case AEP_ATTENTION:
                add_msg( m_warning, _( "You feel an otherworldly attention upon you..." ) );
                break;

            case AEP_FORCE_TELEPORT:
                add_msg( m_bad, _( "You feel a force pulling you inwards." ) );
                break;

            case AEP_MOVEMENT_NOISE:
                add_msg( m_warning, _( "You hear a rattling noise coming from inside yourself." ) );
                break;

            case AEP_BAD_WEATHER:
                add_msg( m_warning, _( "You feel storms coming." ) );
                break;

            case AEP_SICK:
                add_msg( m_bad, _( "You feel unwell." ) );
                break;

            case AEP_SMOKE:
                add_msg( m_warning, _( "A cloud of smoke appears." ) );
                break;
            default:
                //Suppress warnings
                break;
        }
    }

    std::string stat_info;
    if( net_str != 0 ) {
        stat_info += string_format( _( "Str %s%d! " ),
                                    ( net_str > 0 ? "+" : "" ), net_str );
    }
    if( net_dex != 0 ) {
        stat_info += string_format( _( "Dex %s%d! " ),
                                    ( net_dex > 0 ? "+" : "" ), net_dex );
    }
    if( net_int != 0 ) {
        stat_info += string_format( _( "Int %s%d! " ),
                                    ( net_int > 0 ? "+" : "" ), net_int );
    }
    if( net_per != 0 ) {
        stat_info += string_format( _( "Per %s%d! " ),
                                    ( net_per > 0 ? "+" : "" ), net_per );
    }

    if( !stat_info.empty() ) {
        add_msg( m_neutral, stat_info );
    }

    if( net_speed != 0 ) {
        add_msg( m_info, _( "Speed %s%d! " ), ( net_speed > 0 ? "+" : "" ), net_speed );
    }
}

void game::add_artifact_dreams( )
{
    //If player is sleeping, get a dream from a carried artifact
    //Don't need to check that player is sleeping here, that's done before calling
    std::list<item *> art_items = g->u.get_artifact_items();
    std::vector<item *>      valid_arts;
    std::vector<std::vector<std::string>>
                                       valid_dreams; // Tracking separately so we only need to check its req once
    //Pull the list of dreams
    add_msg( m_debug, "Checking %s carried artifacts", art_items.size() );
    for( auto &it : art_items ) {
        //Pick only the ones with an applicable dream
        auto art = it->type->artifact;
        if( art->charge_req != ACR_NULL && ( it->ammo_remaining() < it->ammo_capacity() ||
                                             it->ammo_capacity() == 0 ) ) { //or max 0 in case of wacky mod shenanigans
            add_msg( m_debug, "Checking artifact %s", it->tname() );
            if( check_art_charge_req( *it ) ) {
                add_msg( m_debug, "   Has freq %s,%s", art->dream_freq_met, art->dream_freq_unmet );
                if( art->dream_freq_met   > 0 && x_in_y( art->dream_freq_met,   100 ) ) {
                    add_msg( m_debug, "Adding met dream from %s", it->tname() );
                    valid_arts.push_back( it );
                    valid_dreams.push_back( art->dream_msg_met );
                }
            } else {
                add_msg( m_debug, "   Has freq %s,%s", art->dream_freq_met, art->dream_freq_unmet );
                if( art->dream_freq_unmet > 0 && x_in_y( art->dream_freq_unmet, 100 ) ) {
                    add_msg( m_debug, "Adding unmet dream from %s", it->tname() );
                    valid_arts.push_back( it );
                    valid_dreams.push_back( art->dream_msg_unmet );
                }
            }
        }
    }
    if( !valid_dreams.empty() ) {
        add_msg( m_debug, "Found %s valid artifact dreams", valid_dreams.size() );
        const int selected = rng( 0, valid_arts.size() - 1 );
        auto it = valid_arts[selected];
        auto msg = random_entry( valid_dreams[selected] );
        const std::string &dream = string_format( _( msg ), it->tname() );
        add_msg( dream );
    } else {
        add_msg( m_debug, "Didn't have any dreams, sorry" );
    }
}

int game::get_levx() const
{
    return m.get_abs_sub().x;
}

int game::get_levy() const
{
    return m.get_abs_sub().y;
}

int game::get_levz() const
{
    return m.get_abs_sub().z;
}

overmap &game::get_cur_om() const
{
    // The player is located in the middle submap of the map.
    const tripoint sm = m.get_abs_sub() + tripoint( HALF_MAPSIZE, HALF_MAPSIZE, 0 );
    const tripoint pos_om = sm_to_om_copy( sm );
    return overmap_buffer.get( pos_om.x, pos_om.y );
}

std::vector<npc *> game::allies()
{
    return get_npcs_if( [&]( const npc & guy ) {
        if( !guy.is_hallucination() ) {
            return guy.is_ally( g->u );
        } else {
            return false;
        }
    } );
}

std::vector<Creature *> game::get_creatures_if( const std::function<bool( const Creature & )>
        &pred )
{
    std::vector<Creature *> result;
    for( Creature &critter : all_creatures() ) {
        if( pred( critter ) ) {
            result.push_back( &critter );
        }
    }
    return result;
}

std::vector<npc *> game::get_npcs_if( const std::function<bool( const npc & )> &pred )
{
    std::vector<npc *> result;
    for( npc &guy : all_npcs() ) {
        if( pred( guy ) ) {
            result.push_back( &guy );
        }
    }
    return result;
}

template<>
bool game::non_dead_range<monster>::iterator::valid()
{
    current = iter->lock();
    return current && !current->is_dead();
}

template<>
bool game::non_dead_range<npc>::iterator::valid()
{
    current = iter->lock();
    return current && !current->is_dead();
}

template<>
bool game::non_dead_range<Creature>::iterator::valid()
{
    current = iter->lock();
    // There is no Creature::is_dead function, so we can't write
    // return current && !current->is_dead();
    if( !current ) {
        return false;
    }
    if( const monster *const ptr = dynamic_cast<monster *>( current.get() ) ) {
        return !ptr->is_dead();
    }
    if( const npc *const ptr = dynamic_cast<npc *>( current.get() ) ) {
        return !ptr->is_dead();
    }
    return true; // must be g->u
}

game::monster_range::monster_range( game &g )
{
    const auto &monsters = g.critter_tracker->get_monsters_list();
    items.insert( items.end(), monsters.begin(), monsters.end() );
}

game::Creature_range::Creature_range( game &g ) : u( &g.u, []( player * ) { } )
{
    const auto &monsters = g.critter_tracker->get_monsters_list();
    items.insert( items.end(), monsters.begin(), monsters.end() );
    items.insert( items.end(), g.active_npc.begin(), g.active_npc.end() );
    items.push_back( u );
}

game::npc_range::npc_range( game &g )
{
    items.insert( items.end(), g.active_npc.begin(), g.active_npc.end() );
}

game::Creature_range game::all_creatures()
{
    return Creature_range( *this );
}

game::monster_range game::all_monsters()
{
    return monster_range( *this );
}

game::npc_range game::all_npcs()
{
    return npc_range( *this );
}

Creature *game::get_creature_if( const std::function<bool( const Creature & )> &pred )
{
    for( Creature &critter : all_creatures() ) {
        if( pred( critter ) ) {
            return &critter;
        }
    }
    return nullptr;
}

std::string game::get_player_base_save_path() const
{
    return get_world_base_save_path() + "/" + base64_encode( u.name );
}

std::string game::get_world_base_save_path() const
{
    return world_generator->active_world->folder_path();
}<|MERGE_RESOLUTION|>--- conflicted
+++ resolved
@@ -266,11 +266,7 @@
     new_game( false ),
     displaying_scent( false ),
     safe_mode( SAFE_MODE_ON ),
-<<<<<<< HEAD
     pixel_minimap_option( 0 ),
-    weather_override( WEATHER_NULL ),
-=======
->>>>>>> 019c0825
     u_shared_ptr( &u, null_deleter{} ),
     mostseen( 0 ),
     safe_mode_warning_logged( false ),
