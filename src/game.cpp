--- conflicted
+++ resolved
@@ -12240,7 +12240,6 @@
 
 void game::start_calendar()
 {
-<<<<<<< HEAD
     time_duration initial_days;
     // Initial day is the time of cataclysm. Limit it to occur on the first year.
     if( get_option<int>( "INITIAL_DAY" )  == -1 ) {
@@ -12266,27 +12265,6 @@
                                   + 1_days * get_option<int>( "SPAWN_DELAY" );
     }
 
-=======
-    int initial_days = get_option<int>( "INITIAL_DAY" );
-    if( initial_days == -1 ) {
-        // 0 - 363 for a 91 day season
-        initial_days = rng( 0, get_option<int>( "SEASON_LENGTH" ) * 4 - 1 );
-    }
-    calendar::start_of_cataclysm = calendar::turn_zero + 1_days * initial_days;
-    // Configured starting date overridden by scenario, calendar::start is left as Spring 1
-    calendar::start_of_game = calendar::turn_zero
-                              + 1_hours * scen->initial_hour()
-                              + 1_days * scen->initial_day()
-                              + get_option<int>( "SEASON_LENGTH" ) * 1_days * scen->initial_season()
-                              + 4 * get_option<int>( "SEASON_LENGTH" ) * 1_days * ( scen->initial_year() - 1 );
-    if( calendar::start_of_game < calendar::start_of_cataclysm ) {
-        // Hotfix to prevent game start  from occuring before the cataclysm.
-        // Should be replaced with full refactor of the start date
-        calendar::start_of_game = calendar::start_of_cataclysm
-                                  + 1_hours * scen->initial_hour();
-    }
-    calendar::start_of_game += 1_days * get_option<int>( "SPAWN_DELAY" );
->>>>>>> d02fc13f
     calendar::turn = calendar::start_of_game;
 }
 
