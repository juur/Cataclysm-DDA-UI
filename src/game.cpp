#include "game.h"

#include <cwctype>
#include <cassert>
#include <cstdio>
#include <algorithm>
#include <chrono>
#include <cmath>
#include <ctime>
#include <iterator>
#include <locale>
#include <map>
#include <memory>
#include <queue>
#include <set>
#include <sstream>
#include <string>
#include <vector>
#include <cstdlib>
#include <exception>
#include <iostream>
#include <limits>
#include <tuple>
#include <type_traits>
#include <unordered_set>
#include <utility>
#include <unordered_map>

#include "action.h"
#include "activity_handlers.h"
#include "artifact.h"
#include "auto_pickup.h"
#include "avatar.h"
#include "avatar_action.h"
#include "bionics.h"
#include "bodypart.h"
#include "cata_utility.h"
#include "auto_note.h"
#include "catacharset.h"
#include "clzones.h"
#include "computer.h"
#include "construction.h"
#include "coordinate_conversions.h"
#include "coordinates.h"
#include "creature_tracker.h"
#include "cursesport.h"
#include "debug.h"
#include "dependency_tree.h"
#include "editmap.h"
#include "enums.h"
#include "faction.h"
#include "filesystem.h"
#include "game_constants.h"
#include "game_inventory.h"
#include "game_ui.h"
#include "gamemode.h"
#include "gates.h"
#include "harvest.h"
#include "help.h"
#include "iexamine.h"
#include "init.h"
#include "input.h"
#include "item_category.h"
#include "item_location.h"
#include "iuse_actor.h"
#include "json.h"
#include "kill_tracker.h"
#include "lightmap.h"
#include "line.h"
#include "live_view.h"
#include "loading_ui.h"
#include "magic_enchantment.h"
#include "map.h"
#include "map_item_stack.h"
#include "map_iterator.h"
#include "mapbuffer.h"
#include "mapdata.h"
#include "mapsharing.h"
#include "memorial_logger.h"
#include "messages.h"
#include "mission.h"
#include "mod_manager.h"
#include "monattack.h"
#include "monexamine.h"
#include "monstergenerator.h"
#include "morale_types.h"
#include "mtype.h"
#include "npc.h"
#include "npc_class.h"
#include "omdata.h"
#include "options.h"
#include "output.h"
#include "overmap.h"
#include "overmap_ui.h"
#include "overmapbuffer.h"
#include "panels.h"
#include "path_info.h"
#include "pickup.h"
#include "popup.h"
#include "recipe_dictionary.h"
#include "rng.h"
#include "safemode_ui.h"
#include "scenario.h"
#include "scent_map.h"
#include "scores_ui.h"
#include "sdltiles.h"
#include "sounds.h"
#include "start_location.h"
#include "stats_tracker.h"
#include "string_formatter.h"
#include "string_input_popup.h"
#include "submap.h"
#include "timed_event.h"
#include "translations.h"
#include "trap.h"
#include "uistate.h"
#include "value_ptr.h"
#include "veh_interact.h"
#include "veh_type.h"
#include "vehicle.h"
#include "vpart_position.h"
#include "vpart_range.h"
#include "weather.h"
#include "worldfactory.h"
#include "map_selector.h"
#include "basecamp.h"
#include "character.h"
#include "color.h"
#include "damage.h"
#include "field.h"
#include "item_stack.h"
#include "itype.h"
#include "iuse.h"
#include "player.h"
#include "player_activity.h"
#include "recipe.h"
#include "ret_val.h"
#include "tileray.h"
#include "ui.h"
#include "units.h"
#include "int_id.h"
#include "string_id.h"
#include "colony.h"
#include "item.h"

class inventory;

#if defined(TILES)
#include "cata_tiles.h"
#endif // TILES

#if !(defined(_WIN32) || defined(TILES))
#include <langinfo.h>
#include <cstring>
#endif

#if defined(_WIN32)
#if 1 // Hack to prevent reordering of #include "platform_win.h" by IWYU
#   include "platform_win.h"
#endif
#   include <tchar.h>
#endif

#define dbg(x) DebugLog((x),D_GAME) << __FILE__ << ":" << __LINE__ << ": "

const int core_version = 6;
static constexpr int DANGEROUS_PROXIMITY = 5;

/** Will be set to true when running unit tests */
bool test_mode = false;

static const mtype_id mon_manhack( "mon_manhack" );

static const skill_id skill_melee( "melee" );
static const skill_id skill_dodge( "dodge" );
static const skill_id skill_firstaid( "firstaid" );
static const skill_id skill_survival( "survival" );
static const skill_id skill_electronics( "electronics" );
static const skill_id skill_computer( "computer" );

static const species_id PLANT( "PLANT" );

static const efftype_id effect_adrenaline_mycus( "adrenaline_mycus" );
static const efftype_id effect_assisted( "assisted" );
static const efftype_id effect_blind( "blind" );
static const efftype_id effect_boomered( "boomered" );
static const efftype_id effect_bouldering( "bouldering" );
static const efftype_id effect_contacts( "contacts" );
static const efftype_id effect_controlled( "controlled" );
static const efftype_id effect_docile( "docile" );
static const efftype_id effect_downed( "downed" );
static const efftype_id effect_drunk( "drunk" );
static const efftype_id effect_evil( "evil" );
static const efftype_id effect_flu( "flu" );
static const efftype_id effect_infected( "infected" );
static const efftype_id effect_laserlocked( "laserlocked" );
static const efftype_id effect_no_sight( "no_sight" );
static const efftype_id effect_npc_suspend( "npc_suspend" );
static const efftype_id effect_onfire( "onfire" );
static const efftype_id effect_pacified( "pacified" );
static const efftype_id effect_paid( "paid" );
static const efftype_id effect_pet( "pet" );
static const efftype_id effect_ridden( "ridden" );
static const efftype_id effect_riding( "riding" );
static const efftype_id effect_sleep( "sleep" );
static const efftype_id effect_stunned( "stunned" );
static const efftype_id effect_tetanus( "tetanus" );
static const efftype_id effect_tied( "tied" );
static const efftype_id effect_winded( "winded" );

static const bionic_id bio_remote( "bio_remote" );

static const trait_id trait_ILLITERATE( "ILLITERATE" );
static const trait_id trait_INFIMMUNE( "INFIMMUNE" );
static const trait_id trait_INFRESIST( "INFRESIST" );
static const trait_id trait_LEG_TENT_BRACE( "LEG_TENT_BRACE" );
static const trait_id trait_M_IMMUNE( "M_IMMUNE" );
static const trait_id trait_PARKOUR( "PARKOUR" );
static const trait_id trait_VINES2( "VINES2" );
static const trait_id trait_VINES3( "VINES3" );

static const trap_str_id tr_unfinished_construction( "tr_unfinished_construction" );

static const faction_id your_followers( "your_followers" );

void intro();

#if defined(__ANDROID__)
extern std::map<std::string, std::list<input_event>> quick_shortcuts_map;
extern bool add_best_key_for_action_to_quick_shortcuts( action_id action,
        const std::string &category, bool back );
extern bool add_key_to_quick_shortcuts( int key, const std::string &category, bool back );
#endif

//The one and only game instance
std::unique_ptr<game> g;

//The one and only uistate instance
uistatedata uistate;

bool is_valid_in_w_terrain( const point &p )
{
    return p.x >= 0 && p.x < TERRAIN_WINDOW_WIDTH && p.y >= 0 && p.y < TERRAIN_WINDOW_HEIGHT;
}

// This is the main game set-up process.
game::game() :
    liveview( *liveview_ptr ),
    scent_ptr( *this ),
    m( *map_ptr ),
    u( *u_ptr ),
    scent( *scent_ptr ),
    timed_events( *timed_event_manager_ptr ),
    uquit( QUIT_NO ),
    new_game( false ),
    safe_mode( SAFE_MODE_ON ),
    pixel_minimap_option( 0 ),
    mostseen( 0 ),
    u_shared_ptr( &u, null_deleter{} ),
    safe_mode_warning_logged( false ),
    next_npc_id( 1 ),
    next_mission_id( 1 ),
    remoteveh_cache_time( calendar::before_time_starts ),
    user_action_counter( 0 ),
    tileset_zoom( DEFAULT_TILESET_ZOOM ),
    seed( 0 ),
    last_mouse_edge_scroll( std::chrono::steady_clock::now() )
{
    player_was_sleeping = false;
    reset_light_level();
    events().subscribe( &*stats_tracker_ptr );
    events().subscribe( &*kill_tracker_ptr );
    events().subscribe( &*memorial_logger_ptr );
    events().subscribe( &*spell_events_ptr );
    world_generator = std::make_unique<worldfactory>();
    // do nothing, everything that was in here is moved to init_data() which is called immediately after g = new game; in main.cpp
    // The reason for this move is so that g is not uninitialized when it gets to installing the parts into vehicles.
}

// Load everything that will not depend on any mods
void game::load_static_data()
{
    // UI stuff, not mod-specific per definition
    inp_mngr.init();            // Load input config JSON
    // Init mappings for loading the json stuff
    DynamicDataLoader::get_instance();
    fullscreen = false;
    was_fullscreen = false;
    show_panel_adm = false;
    panel_manager::get_manager().init();

    // These functions do not load stuff from json.
    // The content they load/initialize is hardcoded into the program.
    // Therefore they can be loaded here.
    // If this changes (if they load data from json), they have to
    // be moved to game::load_mod or game::load_core_data

    get_auto_pickup().load_global();
    get_safemode().load_global();
}

bool game::check_mod_data( const std::vector<mod_id> &opts, loading_ui &ui )
{
    auto &tree = world_generator->get_mod_manager().get_tree();

    // deduplicated list of mods to check
    std::set<mod_id> check( opts.begin(), opts.end() );

    // if no specific mods specified check all non-obsolete mods
    if( check.empty() ) {
        for( const mod_id &e : world_generator->get_mod_manager().all_mods() ) {
            if( !e->obsolete ) {
                check.emplace( e );
            }
        }
    }

    if( check.empty() ) {
        world_generator->set_active_world( nullptr );
        world_generator->init();
        const std::vector<mod_id> mods_empty;
        WORLDPTR test_world = world_generator->make_new_world( mods_empty );
        world_generator->set_active_world( test_world );

        // if no loadable mods then test core data only
        try {
            load_core_data( ui );
            DynamicDataLoader::get_instance().finalize_loaded_data( ui );
        } catch( const std::exception &err ) {
            std::cerr << "Error loading data from json: " << err.what() << std::endl;
        }

        std::string world_name = world_generator->active_world->world_name;
        world_generator->delete_world( world_name, true );

        MAPBUFFER.reset();
        overmap_buffer.clear();
    }

    for( const auto &e : check ) {
        world_generator->set_active_world( nullptr );
        world_generator->init();
        const std::vector<mod_id> mods_empty;
        WORLDPTR test_world = world_generator->make_new_world( mods_empty );
        world_generator->set_active_world( test_world );

        if( !e.is_valid() ) {
            std::cerr << "Unknown mod: " << e.str() << std::endl;
            return false;
        }

        const MOD_INFORMATION &mod = *e;

        if( !tree.is_available( mod.ident ) ) {
            std::cerr << "Missing dependencies: " << mod.name() << "\n"
                      << tree.get_node( mod.ident )->s_errors() << std::endl;
            return false;
        }

        std::cout << "Checking mod " << mod.name() << " [" << mod.ident.str() << "]" << std::endl;

        try {
            load_core_data( ui );

            // Load any dependencies
            for( auto &dep : tree.get_dependencies_of_X_as_strings( mod.ident ) ) {
                load_data_from_dir( dep->path, dep->ident.str(), ui );
            }

            // Load mod itself
            load_data_from_dir( mod.path, mod.ident.str(), ui );
            DynamicDataLoader::get_instance().finalize_loaded_data( ui );
        } catch( const std::exception &err ) {
            std::cerr << "Error loading data: " << err.what() << std::endl;
        }

        std::string world_name = world_generator->active_world->world_name;
        world_generator->delete_world( world_name, true );

        MAPBUFFER.reset();
        overmap_buffer.clear();
    }
    return true;
}

bool game::is_core_data_loaded() const
{
    return DynamicDataLoader::get_instance().is_data_finalized();
}

void game::load_core_data( loading_ui &ui )
{
    // core data can be loaded only once and must be first
    // anyway.
    DynamicDataLoader::get_instance().unload_data();

    load_data_from_dir( PATH_INFO::jsondir(), "core", ui );
}

void game::load_data_from_dir( const std::string &path, const std::string &src, loading_ui &ui )
{
    DynamicDataLoader::get_instance().load_data_from_path( path, src, ui );
}

game::~game()
{
    MAPBUFFER.reset();
}

// Fixed window sizes
#define MINIMAP_HEIGHT 7
#define MINIMAP_WIDTH 7

void game::init_ui( const bool resized )
{
    // clear the screen
    static bool first_init = true;

    if( first_init ) {
        catacurses::clear();

        // print an intro screen, making sure the terminal is the correct size

        first_init = false;

#if defined(TILES)
        //class variable to track the option being active
        //only set once, toggle action is used to change during game
        pixel_minimap_option = get_option<bool>( "PIXEL_MINIMAP" );
#endif // TILES
    }

    // First get TERMX, TERMY
#if defined(TILES) || defined(_WIN32)
    TERMX = get_terminal_width();
    TERMY = get_terminal_height();

    if( resized ) {
        get_options().get_option( "TERMINAL_X" ).setValue( TERMX * get_scaling_factor() );
        get_options().get_option( "TERMINAL_Y" ).setValue( TERMY * get_scaling_factor() );
        get_options().save();
    }
#else
    ( void ) resized;
    intro();

    TERMY = getmaxy( catacurses::stdscr );
    TERMX = getmaxx( catacurses::stdscr );

    // try to make FULL_SCREEN_HEIGHT symmetric according to TERMY
    if( TERMY % 2 ) {
        FULL_SCREEN_HEIGHT = 25;
    } else {
        FULL_SCREEN_HEIGHT = 24;
    }

#endif
    // remove some space for the sidebar, this is the maximal space
    // (using standard font) that the terrain window can have
    int sidebar_left = panel_manager::get_manager().get_width_left();
    int sidebar_right = panel_manager::get_manager().get_width_right();

    TERRAIN_WINDOW_HEIGHT = TERMY;
    TERRAIN_WINDOW_WIDTH = TERMX - ( sidebar_left + sidebar_right );
    TERRAIN_WINDOW_TERM_WIDTH = TERRAIN_WINDOW_WIDTH;
    TERRAIN_WINDOW_TERM_HEIGHT = TERRAIN_WINDOW_HEIGHT;

    /**
     * In tiles mode w_terrain can have a different font (with a different
     * tile dimension) or can be drawn by cata_tiles which uses tiles that again
     * might have a different dimension then the normal font used everywhere else.
     *
     * TERRAIN_WINDOW_WIDTH/TERRAIN_WINDOW_HEIGHT defines how many squares can
     * be displayed in w_terrain (using it's specific tile dimension), not
     * including partially drawn squares at the right/bottom. You should
     * use it whenever you want to draw specific squares in that window or to
     * determine whether a specific square is draw on screen (or outside the screen
     * and needs scrolling).
     *
     * TERRAIN_WINDOW_TERM_WIDTH/TERRAIN_WINDOW_TERM_HEIGHT defines the size of
     * w_terrain in the standard font dimension (the font that everything else uses).
     * You usually don't have to use it, expect for positioning of windows,
     * because the window positions use the standard font dimension.
     *
     * VIEW_OFFSET_X/VIEW_OFFSET_Y is the position of w_terrain on screen,
     * it is (as every window position) in standard font dimension.
     * As the sidebar is located right of w_terrain it also controls its position.
     * It was used to move everything into the center of the screen,
     * when the screen was larger than what the game required. They are currently
     * set to zero to prevent the other game windows from being truncated if
     * w_terrain is too small for the current window.
     *
     * The code here calculates size available for w_terrain, caps it at
     * max_view_size (the maximal view range than any character can have at
     * any time).
     * It is stored in TERRAIN_WINDOW_*.
     * If w_terrain does not occupy the whole available area, VIEW_OFFSET_*
     * are set to move everything into the middle of the screen.
     */
    to_map_font_dimension( TERRAIN_WINDOW_WIDTH, TERRAIN_WINDOW_HEIGHT );

    VIEW_OFFSET_X = 0;
    VIEW_OFFSET_Y = 0;

    // VIEW_OFFSET_* are in standard font dimension.
    from_map_font_dimension( VIEW_OFFSET_X, VIEW_OFFSET_Y );

    // Position of the player in the terrain window, it is always in the center
    POSX = TERRAIN_WINDOW_WIDTH / 2;
    POSY = TERRAIN_WINDOW_HEIGHT / 2;

    w_terrain = w_terrain_ptr = catacurses::newwin( TERRAIN_WINDOW_HEIGHT, TERRAIN_WINDOW_WIDTH,
                                point( VIEW_OFFSET_X + sidebar_left, VIEW_OFFSET_Y ) );
    werase( w_terrain );

    /**
     * Doing the same thing as above for the overmap
     */
    OVERMAP_LEGEND_WIDTH = clamp( TERMX / 5, 28, 55 );
    OVERMAP_WINDOW_HEIGHT = TERMY;
    OVERMAP_WINDOW_WIDTH = TERMX - OVERMAP_LEGEND_WIDTH;
    to_overmap_font_dimension( OVERMAP_WINDOW_WIDTH, OVERMAP_WINDOW_HEIGHT );

    //Bring the framebuffer to the maximum required dimensions
    //Otherwise it segfaults when the overmap needs a bigger buffer size than it provides
    reinitialize_framebuffer();

    // minimap is always MINIMAP_WIDTH x MINIMAP_HEIGHT in size
    int _y = VIEW_OFFSET_Y;
    int _x = VIEW_OFFSET_X;

    w_minimap = w_minimap_ptr = catacurses::newwin( MINIMAP_HEIGHT, MINIMAP_WIDTH, point( _x, _y ) );
    werase( w_minimap );

    w_panel_adm = w_panel_adm_ptr = catacurses::newwin( 20, 75, point( ( TERMX / 2 ) - 38,
                                    ( TERMY / 2 ) - 10 ) );
    werase( w_panel_adm );
    // need to init in order to avoid crash. gets updated by the panel code.
    w_pixel_minimap = catacurses::newwin( 1, 1, point_zero );
    liveview.init();

    // Only refresh if we are in-game, otherwise all resources are not initialized
    // and this refresh will crash the game.
    if( resized && u.getID().is_valid() ) {
        refresh_all();
    }
}

void game::toggle_fullscreen()
{
#if !defined(TILES)
    fullscreen = !fullscreen;
    init_ui();
    refresh_all();
#else
    toggle_fullscreen_window();
    refresh_all();
#endif
}

void game::toggle_pixel_minimap()
{
#if defined(TILES)
    if( pixel_minimap_option ) {
        clear_window_area( w_pixel_minimap );
    }
    pixel_minimap_option = !pixel_minimap_option;
    init_ui();
    refresh_all();
#endif // TILES
}

void game::toggle_panel_adm()
{
    show_panel_adm = !show_panel_adm;
}

void game::reload_tileset()
{
#if defined(TILES)
    try {
        tilecontext->reinit();
        tilecontext->load_tileset( get_option<std::string>( "TILES" ), false, true );
        tilecontext->do_tile_loading_report();
    } catch( const std::exception &err ) {
        popup( _( "Loading the tileset failed: %s" ), err.what() );
    }
    g->reset_zoom();
    g->refresh_all();
#endif // TILES
}

// temporarily switch out of fullscreen for functions that rely
// on displaying some part of the sidebar
void game::temp_exit_fullscreen()
{
    if( fullscreen ) {
        was_fullscreen = true;
        toggle_fullscreen();
    } else {
        was_fullscreen = false;
    }
}

void game::reenter_fullscreen()
{
    if( was_fullscreen ) {
        if( !fullscreen ) {
            toggle_fullscreen();
        }
    }
}

/*
 * Initialize more stuff after mapbuffer is loaded.
 */
void game::setup()
{
    popup_status( _( "Please wait while the world data loads…" ), _( "Loading core data" ) );
    loading_ui ui( true );
    load_core_data( ui );

    load_world_modfiles( ui );

    m = map( get_option<bool>( "ZLEVELS" ) );

    next_npc_id = character_id( 1 );
    next_mission_id = 1;
    new_game = true;
    uquit = QUIT_NO;   // We haven't quit the game
    bVMonsterLookFire = true;

    // invalidate calendar caches in case we were previously playing
    // a different world
    calendar::set_eternal_season( ::get_option<bool>( "ETERNAL_SEASON" ) );
    calendar::set_season_length( ::get_option<int>( "SEASON_LENGTH" ) );

    weather.weather = WEATHER_CLEAR; // Start with some nice weather...
    // Weather shift in 30
    weather.nextweather = calendar::start_of_cataclysm + time_duration::from_hours(
                              get_option<int>( "INITIAL_TIME" ) ) + 30_minutes;

    turnssincelastmon = 0; //Auto safe mode init

    sounds::reset_sounds();
    clear_zombies();
    coming_to_stairs.clear();
    active_npc.clear();
    faction_manager_ptr->clear();
    mission::clear_all();
    Messages::clear_messages();
    timed_events = timed_event_manager();

    SCT.vSCT.clear(); //Delete pending messages

    stats().clear();
    // reset kill counts
    kill_tracker_ptr->clear();
    // reset follower list
    follower_ids.clear();
    scent.reset();

    remoteveh_cache_time = calendar::before_time_starts;
    remoteveh_cache = nullptr;
    // back to menu for save loading, new game etc
}

bool game::has_gametype() const
{
    return gamemode && gamemode->id() != SGAME_NULL;
}

special_game_id game::gametype() const
{
    return gamemode ? gamemode->id() : SGAME_NULL;
}

void game::load_map( const tripoint &pos_sm )
{
    m.load( pos_sm, true );
}

// Set up all default values for a new game
bool game::start_game()
{
    if( !gamemode ) {
        gamemode = std::make_unique<special_game>();
    }

    seed = rng_bits();
    new_game = true;
    start_calendar();
    weather.nextweather = calendar::turn;
    safe_mode = ( get_option<bool>( "SAFEMODE" ) ? SAFE_MODE_ON : SAFE_MODE_OFF );
    mostseen = 0; // ...and mostseen is 0, we haven't seen any monsters yet.
    get_safemode().load_global();

    init_autosave();

    catacurses::clear();
    catacurses::refresh();
    popup_nowait( _( "Please wait as we build your world" ) );
    load_master();
    u.setID( assign_npc_id() ); // should be as soon as possible, but *after* load_master

    const start_location &start_loc = u.start_location.obj();
    const tripoint omtstart = start_loc.find_player_initial_location();
    if( omtstart == overmap::invalid_tripoint ) {
        return false;
    }
    start_loc.prepare_map( omtstart );

    if( scen->has_map_extra() ) {
        // Map extras can add monster spawn points and similar and should be done before the main
        // map is loaded.
        start_loc.add_map_extra( omtstart, scen->get_map_extra() );
    }

    tripoint lev = omt_to_sm_copy( omtstart );
    // The player is centered in the map, but lev[xyz] refers to the top left point of the map
    lev.x -= HALF_MAPSIZE;
    lev.y -= HALF_MAPSIZE;
    load_map( lev );

    m.invalidate_map_cache( get_levz() );
    m.build_map_cache( get_levz() );
    // Do this after the map cache has been built!
    start_loc.place_player( u );
    // ...but then rebuild it, because we want visibility cache to avoid spawning monsters in sight
    m.invalidate_map_cache( get_levz() );
    m.build_map_cache( get_levz() );
    // Start the overmap with out immediate neighborhood visible, this needs to be after place_player
    overmap_buffer.reveal( u.global_omt_location().xy(),
                           get_option<int>( "DISTANCE_INITIAL_VISIBILITY" ), 0 );

    u.moves = 0;
    u.process_turn(); // process_turn adds the initial move points
    u.set_stamina( u.get_stamina_max() );
    weather.temperature = SPRING_TEMPERATURE;
    weather.update_weather();
    u.next_climate_control_check = calendar::before_time_starts; // Force recheck at startup
    u.last_climate_control_ret = false;

    //Reset character safe mode/pickup rules
    get_auto_pickup().clear_character_rules();
    get_safemode().clear_character_rules();
    get_auto_notes_settings().clear();
    get_auto_notes_settings().default_initialize();

    //Put some NPCs in there!
    if( get_option<std::string>( "STARTING_NPC" ) == "always" ||
        ( get_option<std::string>( "STARTING_NPC" ) == "scenario" &&
          !g->scen->has_flag( "LONE_START" ) ) ) {
        create_starting_npcs();
    }
    //Load NPCs. Set nearby npcs to active.
    load_npcs();
    // Spawn the monsters
    const bool spawn_near =
        get_option<bool>( "BLACK_ROAD" ) || g->scen->has_flag( "SUR_START" );
    // Surrounded start ones
    if( spawn_near ) {
        start_loc.surround_with_monsters( omtstart, mongroup_id( "GROUP_ZOMBIE" ), 70 );
    }

    m.spawn_monsters( !spawn_near ); // Static monsters

    // Make sure that no monsters are near the player
    // This can happen in lab starts
    if( !spawn_near ) {
        for( monster &critter : all_monsters() ) {
            if( rl_dist( critter.pos(), u.pos() ) <= 5 ||
                m.clear_path( critter.pos(), u.pos(), 40, 1, 100 ) ) {
                remove_zombie( critter );
            }
        }
    }

    //Create mutation_category_level
    u.set_highest_cat_level();
    //Calculate mutation drench protection stats
    u.drench_mut_calc();
    if( scen->has_flag( "FIRE_START" ) ) {
        start_loc.burn( omtstart, 3, 3 );
    }
    if( scen->has_flag( "INFECTED" ) ) {
        u.add_effect( effect_infected, 1_turns, random_body_part(), true );
    }
    if( scen->has_flag( "BAD_DAY" ) ) {
        u.add_effect( effect_flu, 1000_minutes );
        u.add_effect( effect_drunk, 270_minutes );
        u.add_morale( MORALE_FEELING_BAD, -100, -100, 50_minutes, 50_minutes );
    }
    if( scen->has_flag( "HELI_CRASH" ) ) {
        start_loc.handle_heli_crash( u );
        bool success = false;
        for( auto v : m.get_vehicles() ) {
            std::string name = v.v->type.str();
            std::string search = std::string( "helicopter" );
            if( name.find( search ) != std::string::npos ) {
                for( const vpart_reference &vp : v.v->get_any_parts( VPFLAG_CONTROLS ) ) {
                    const tripoint pos = vp.pos();
                    u.setpos( pos );

                    // Delete the items that would have spawned here from a "corpse"
                    for( auto sp : v.v->parts_at_relative( vp.mount(), true ) ) {
                        vehicle_stack here = v.v->get_items( sp );

                        for( auto iter = here.begin(); iter != here.end(); ) {
                            iter = here.erase( iter );
                        }
                    }

                    auto mons = critter_tracker->find( pos );
                    if( mons != nullptr ) {
                        critter_tracker->remove( *mons );
                    }

                    success = true;
                    break;
                }
                if( success ) {
                    v.v->name = "Bird Wreckage";
                    break;
                }
            }
        }
    }
    for( auto &e : u.inv_dump() ) {
        e->set_owner( g->u );
    }
    // Now that we're done handling coordinates, ensure the player's submap is in the center of the map
    update_map( u );
    // Profession pets
    for( const mtype_id &elem : u.starting_pets ) {
        if( monster *const mon = place_critter_around( elem, u.pos(), 5 ) ) {
            mon->friendly = -1;
            mon->add_effect( effect_pet, 1_turns, num_bp, true );
        } else {
            add_msg( m_debug, "cannot place starting pet, no space!" );
        }
    }
    // Assign all of this scenario's missions to the player.
    for( const mission_type_id &m : scen->missions() ) {
        const auto mission = mission::reserve_new( m, character_id() );
        mission->assign( u );
    }

    g->events().send<event_type::game_start>( u.getID() );
    return true;
}

//Make any nearby overmap npcs active, and put them in the right location.
void game::load_npcs()
{
    const int radius = HALF_MAPSIZE - 1;
    // uses submap coordinates
    std::vector<shared_ptr_fast<npc>> just_added;
    for( const auto &temp : overmap_buffer.get_npcs_near_player( radius ) ) {
        const character_id &id = temp->getID();
        const auto found = std::find_if( active_npc.begin(), active_npc.end(),
        [id]( const shared_ptr_fast<npc> &n ) {
            return n->getID() == id;
        } );
        if( found != active_npc.end() ) {
            continue;
        }
        if( temp->is_active() ) {
            continue;
        }
        if( ( temp->has_companion_mission() ) && ( temp->mission != NPC_MISSION_TRAVELLING ) ) {
            continue;
        }

        const tripoint sm_loc = temp->global_sm_location();
        // NPCs who are out of bounds before placement would be pushed into bounds
        // This can cause NPCs to teleport around, so we don't want that
        if( sm_loc.x < get_levx() || sm_loc.x >= get_levx() + MAPSIZE ||
            sm_loc.y < get_levy() || sm_loc.y >= get_levy() + MAPSIZE ||
            ( sm_loc.z != get_levz() && !m.has_zlevels() ) ) {
            continue;
        }

        add_msg( m_debug, "game::load_npcs: Spawning static NPC, %d:%d:%d (%d:%d:%d)",
                 get_levx(), get_levy(), get_levz(), sm_loc.x, sm_loc.y, sm_loc.z );
        temp->place_on_map();
        if( !m.inbounds( temp->pos() ) ) {
            continue;
        }
        // In the rare case the npc was marked for death while
        // it was on the overmap. Kill it.
        if( temp->marked_for_death ) {
            temp->die( nullptr );
        } else {
            active_npc.push_back( temp );
            just_added.push_back( temp );
        }
    }

    for( const auto &npc : just_added ) {
        npc->on_load();
    }

    npcs_dirty = false;
}

void game::unload_npcs()
{
    for( const auto &npc : active_npc ) {
        npc->on_unload();
    }

    active_npc.clear();
}

void game::reload_npcs()
{
    // TODO: Make it not invoke the "on_unload" command for the NPCs that will be loaded anyway
    // and not invoke "on_load" for those NPCs that avoided unloading this way.
    unload_npcs();
    load_npcs();
}

const kill_tracker &game::get_kill_tracker() const
{
    return *kill_tracker_ptr;
}

void game::create_starting_npcs()
{
    if( !get_option<bool>( "STATIC_NPC" ) ||
        get_option<std::string>( "STARTING_NPC" ) == "never" ) {
        return; //Do not generate a starting npc.
    }

    //We don't want more than one starting npc per starting location
    const int radius = 1;
    if( !overmap_buffer.get_npcs_near_player( radius ).empty() ) {
        return; //There is already an NPC in this starting location
    }

    shared_ptr_fast<npc> tmp = make_shared_fast<npc>();
    tmp->normalize();
    tmp->randomize( one_in( 2 ) ? NC_DOCTOR : NC_NONE );
    tmp->spawn_at_precise( { get_levx(), get_levy() }, u.pos() - point_south_east );
    overmap_buffer.insert_npc( tmp );
    tmp->form_opinion( u );
    tmp->set_attitude( NPCATT_NULL );
    //This sets the NPC mission. This NPC remains in the starting location.
    tmp->mission = NPC_MISSION_SHELTER;
    tmp->chatbin.first_topic = "TALK_SHELTER";
    tmp->toggle_trait( trait_id( "NPC_STARTING_NPC" ) );
    tmp->set_fac( faction_id( "no_faction" ) );
    //One random starting NPC mission
    tmp->add_new_mission( mission::reserve_random( ORIGIN_OPENER_NPC, tmp->global_omt_location(),
                          tmp->getID() ) );
}

bool game::cleanup_at_end()
{
    if( uquit == QUIT_DIED || uquit == QUIT_SUICIDE ) {
        // Put (non-hallucinations) into the overmap so they are not lost.
        for( monster &critter : all_monsters() ) {
            despawn_monster( critter );
        }
        // Reset NPC factions and disposition
        reset_npc_dispositions();
        // Save the factions', missions and set the NPC's overmap coordinates
        // Npcs are saved in the overmap.
        save_factions_missions_npcs(); //missions need to be saved as they are global for all saves.
        // save artifacts.
        save_artifacts();

        // and the overmap, and the local map.
        save_maps(); //Omap also contains the npcs who need to be saved.
    }

    if( uquit == QUIT_DIED || uquit == QUIT_SUICIDE ) {
        std::vector<std::string> vRip;

        int iMaxWidth = 0;
        int iNameLine = 0;
        int iInfoLine = 0;

        if( u.has_amount( "holybook_bible1", 1 ) || u.has_amount( "holybook_bible2", 1 ) ||
            u.has_amount( "holybook_bible3", 1 ) ) {
            if( !( u.has_trait( trait_id( "CANNIBAL" ) ) || u.has_trait( trait_id( "PSYCHOPATH" ) ) ) ) {
                vRip.emplace_back( "               _______  ___" );
                vRip.emplace_back( "              <       `/   |" );
                vRip.emplace_back( "               >  _     _ (" );
                vRip.emplace_back( "              |  |_) | |_) |" );
                vRip.emplace_back( "              |  | \\ | |   |" );
                vRip.emplace_back( "   ______.__%_|            |_________  __" );
                vRip.emplace_back( " _/                                  \\|  |" );
                iNameLine = vRip.size();
                vRip.emplace_back( "|                                        <" );
                vRip.emplace_back( "|                                        |" );
                iMaxWidth = utf8_width( vRip.back() );
                vRip.emplace_back( "|                                        |" );
                vRip.emplace_back( "|_____.-._____              __/|_________|" );
                vRip.emplace_back( "              |            |" );
                iInfoLine = vRip.size();
                vRip.emplace_back( "              |            |" );
                vRip.emplace_back( "              |           <" );
                vRip.emplace_back( "              |            |" );
                vRip.emplace_back( "              |   _        |" );
                vRip.emplace_back( "              |__/         |" );
                vRip.emplace_back( "             % / `--.      |%" );
                vRip.emplace_back( "         * .%%|          -< @%%%" ); // NOLINT(cata-text-style)
                vRip.emplace_back( "         `\\%`@|            |@@%@%%" );
                vRip.emplace_back( "       .%%%@@@|%     `   % @@@%%@%%%%" );
                vRip.emplace_back( "  _.%%%%%%@@@@@@%%%__/\\%@@%%@@@@@@@%%%%%%" );

            } else {
                vRip.emplace_back( "               _______  ___" );
                vRip.emplace_back( "              |       \\/   |" );
                vRip.emplace_back( "              |            |" );
                vRip.emplace_back( "              |            |" );
                iInfoLine = vRip.size();
                vRip.emplace_back( "              |            |" );
                vRip.emplace_back( "              |            |" );
                vRip.emplace_back( "              |            |" );
                vRip.emplace_back( "              |            |" );
                vRip.emplace_back( "              |           <" );
                vRip.emplace_back( "              |   _        |" );
                vRip.emplace_back( "              |__/         |" );
                vRip.emplace_back( "   ______.__%_|            |__________  _" );
                vRip.emplace_back( " _/                                   \\| \\" );
                iNameLine = vRip.size();
                vRip.emplace_back( "|                                         <" );
                vRip.emplace_back( "|                                         |" );
                iMaxWidth = utf8_width( vRip.back() );
                vRip.emplace_back( "|                                         |" );
                vRip.emplace_back( "|_____.-._______            __/|__________|" );
                vRip.emplace_back( "             % / `_-.   _  |%" );
                vRip.emplace_back( "         * .%%|  |_) | |_)< @%%%" ); // NOLINT(cata-text-style)
                vRip.emplace_back( "         `\\%`@|  | \\ | |   |@@%@%%" );
                vRip.emplace_back( "       .%%%@@@|%     `   % @@@%%@%%%%" );
                vRip.emplace_back( "  _.%%%%%%@@@@@@%%%__/\\%@@%%@@@@@@@%%%%%%" );
            }
        } else {
            vRip.emplace_back( R"(           _________  ____           )" );
            vRip.emplace_back( R"(         _/         `/    \_         )" );
            vRip.emplace_back( R"(       _/      _     _      \_.      )" );
            vRip.emplace_back( R"(     _%\      |_) | |_)       \_     )" );
            vRip.emplace_back( R"(   _/ \/      | \ | |           \_   )" );
            vRip.emplace_back( R"( _/                               \_ )" );
            vRip.emplace_back( R"(|                                   |)" );
            iNameLine = vRip.size();
            vRip.emplace_back( R"( )                                 < )" );
            vRip.emplace_back( R"(|                                   |)" );
            vRip.emplace_back( R"(|                                   |)" );
            vRip.emplace_back( R"(|   _                               |)" );
            vRip.emplace_back( R"(|__/                                |)" );
            iMaxWidth = utf8_width( vRip.back() );
            vRip.emplace_back( R"( / `--.                             |)" );
            vRip.emplace_back( R"(|                                  ( )" );
            iInfoLine = vRip.size();
            vRip.emplace_back( R"(|                                   |)" );
            vRip.emplace_back( R"(|                                   |)" );
            vRip.emplace_back( R"(|     %                         .   |)" );
            vRip.emplace_back( R"(|  @`                            %% |)" );
            vRip.emplace_back( R"(| %@%@%\                *      %`%@%|)" );
            vRip.emplace_back( R"(%%@@@.%@%\%%            `\  %%.%%@@%@)" );
            vRip.emplace_back( R"(@%@@%%%%%@@@@@@%%%%%%%%@@%%@@@%%%@%%@)" );
        }

        const int iOffsetX = TERMX > FULL_SCREEN_WIDTH ? ( TERMX - FULL_SCREEN_WIDTH ) / 2 : 0;
        const int iOffsetY = TERMY > FULL_SCREEN_HEIGHT ? ( TERMY - FULL_SCREEN_HEIGHT ) / 2 : 0;

        catacurses::window w_rip = catacurses::newwin( FULL_SCREEN_HEIGHT, FULL_SCREEN_WIDTH,
                                   point( iOffsetX, iOffsetY ) );
        draw_border( w_rip );

        sfx::do_player_death_hurt( g->u, true );
        sfx::fade_audio_group( sfx::group::weather, 2000 );
        sfx::fade_audio_group( sfx::group::time_of_day, 2000 );
        sfx::fade_audio_group( sfx::group::context_themes, 2000 );
        sfx::fade_audio_group( sfx::group::fatigue, 2000 );

        for( size_t iY = 0; iY < vRip.size(); ++iY ) {
            size_t iX = 0;
            const char *str = vRip[iY].data();
            for( int slen = vRip[iY].size(); slen > 0; ) {
                const uint32_t cTemp = UTF8_getch( &str, &slen );
                if( cTemp != U' ' ) {
                    nc_color ncColor = c_light_gray;

                    if( cTemp == U'%' ) {
                        ncColor = c_green;

                    } else if( cTemp == U'_' || cTemp == U'|' ) {
                        ncColor = c_white;

                    } else if( cTemp == U'@' ) {
                        ncColor = c_brown;

                    } else if( cTemp == U'*' ) {
                        ncColor = c_red;
                    }

                    mvwputch( w_rip, point( iX + FULL_SCREEN_WIDTH / 2 - ( iMaxWidth / 2 ), iY + 1 ), ncColor,
                              cTemp );
                }
                iX += mk_wcwidth( cTemp );
            }
        }

        std::string sTemp;

        center_print( w_rip, iInfoLine++, c_white, _( "Survived:" ) );

        const time_duration survived = calendar::turn - calendar::start_of_cataclysm;
        const int minutes = to_minutes<int>( survived ) % 60;
        const int hours = to_hours<int>( survived ) % 24;
        const int days = to_days<int>( survived );

        if( days > 0 ) {
            sTemp = string_format( "%dd %dh %dm", days, hours, minutes );
        } else if( hours > 0 ) {
            sTemp = string_format( "%dh %dm", hours, minutes );
        } else {
            sTemp = string_format( "%dm", minutes );
        }

        center_print( w_rip, iInfoLine++, c_white, sTemp );

        const int iTotalKills = get_kill_tracker().monster_kill_count();

        sTemp = _( "Kills:" );
        mvwprintz( w_rip, point( FULL_SCREEN_WIDTH / 2 - 5, 1 + iInfoLine++ ), c_light_gray,
                   ( sTemp + " " ) );
        wprintz( w_rip, c_magenta, "%d", iTotalKills );

        sTemp = _( "In memory of:" );
        mvwprintz( w_rip, point( FULL_SCREEN_WIDTH / 2 - utf8_width( sTemp ) / 2, iNameLine++ ),
                   c_light_gray,
                   sTemp );

        sTemp = u.name;
        mvwprintz( w_rip, point( FULL_SCREEN_WIDTH / 2 - utf8_width( sTemp ) / 2, iNameLine++ ), c_white,
                   sTemp );

        sTemp = _( "Last Words:" );
        mvwprintz( w_rip, point( FULL_SCREEN_WIDTH / 2 - utf8_width( sTemp ) / 2, iNameLine++ ),
                   c_light_gray,
                   sTemp );

        int iStartX = FULL_SCREEN_WIDTH / 2 - ( ( iMaxWidth - 4 ) / 2 );
        std::string sLastWords = string_input_popup()
                                 .window( w_rip, iStartX, iNameLine, iStartX + iMaxWidth - 4 - 1 )
                                 .max_length( iMaxWidth - 4 - 1 )
                                 .query_string();
        death_screen();
        const bool is_suicide = uquit == QUIT_SUICIDE;
        events().send<event_type::game_over>( is_suicide, sLastWords );
        // Struck the save_player_data here to forestall Weirdness
        move_save_to_graveyard();
        write_memorial_file( sLastWords );
        memorial().clear();
        std::vector<std::string> characters = list_active_characters();
        // remove current player from the active characters list, as they are dead
        std::vector<std::string>::iterator curchar = std::find( characters.begin(),
                characters.end(), u.name );
        if( curchar != characters.end() ) {
            characters.erase( curchar );
        }

        if( characters.empty() ) {
            bool queryDelete = false;
            bool queryReset = false;

            if( get_option<std::string>( "WORLD_END" ) == "query" ) {
                bool decided = false;
                std::string buffer = _( "Warning: NPC interactions and some other global flags "
                                        "will not all reset when starting a new character in an "
                                        "already-played world.  This can lead to some strange "
                                        "behavior.\n\n"
                                        "Are you sure you wish to keep this world?"
                                      );

                while( !decided ) {
                    uilist smenu;
                    smenu.allow_cancel = false;
                    smenu.addentry( 0, true, 'r', "%s", _( "Reset world" ) );
                    smenu.addentry( 1, true, 'd', "%s", _( "Delete world" ) );
                    smenu.addentry( 2, true, 'k', "%s", _( "Keep world" ) );
                    smenu.query();

                    switch( smenu.ret ) {
                        case 0:
                            queryReset = true;
                            decided = true;
                            break;
                        case 1:
                            queryDelete = true;
                            decided = true;
                            break;
                        case 2:
                            decided = query_yn( buffer );
                            break;
                    }
                }
            }

            if( queryDelete || get_option<std::string>( "WORLD_END" ) == "delete" ) {
                world_generator->delete_world( world_generator->active_world->world_name, true );

            } else if( queryReset || get_option<std::string>( "WORLD_END" ) == "reset" ) {
                world_generator->delete_world( world_generator->active_world->world_name, false );
            }
        } else if( get_option<std::string>( "WORLD_END" ) != "keep" ) {
            std::string tmpmessage;
            for( auto &character : characters ) {
                tmpmessage += "\n  ";
                tmpmessage += character;
            }
            popup( _( "World retained.  Characters remaining:%s" ), tmpmessage );
        }
        if( gamemode ) {
            gamemode = std::make_unique<special_game>(); // null gamemode or something..
        }
    }

    //Reset any offset due to driving
    set_driving_view_offset( point_zero );

    //clear all sound channels
    sfx::fade_audio_channel( sfx::channel::any, 300 );
    sfx::fade_audio_group( sfx::group::weather, 300 );
    sfx::fade_audio_group( sfx::group::time_of_day, 300 );
    sfx::fade_audio_group( sfx::group::context_themes, 300 );
    sfx::fade_audio_group( sfx::group::fatigue, 300 );

    MAPBUFFER.reset();
    overmap_buffer.clear();

#if defined(__ANDROID__)
    quick_shortcuts_map.clear();
#endif
    return true;
}

static int veh_lumi( vehicle &veh )
{
    float veh_luminance = 0.0;
    float iteration = 1.0;
    auto lights = veh.lights( true );

    for( const auto pt : lights ) {
        const auto &vp = pt->info();
        if( vp.has_flag( VPFLAG_CONE_LIGHT ) ||
            vp.has_flag( VPFLAG_WIDE_CONE_LIGHT ) ) {
            veh_luminance += vp.bonus / iteration;
            iteration = iteration * 1.1;
        }
    }
    // Calculation: see lightmap.cpp
    return LIGHT_RANGE( ( veh_luminance * 3 ) );
}

void game::calc_driving_offset( vehicle *veh )
{
    if( veh == nullptr || !get_option<bool>( "DRIVING_VIEW_OFFSET" ) ) {
        set_driving_view_offset( point_zero );
        return;
    }
    const int g_light_level = static_cast<int>( light_level( u.posz() ) );
    const int light_sight_range = u.sight_range( g_light_level );
    int sight = std::max( veh_lumi( *veh ), light_sight_range );

    // The maximal offset will leave at least this many tiles
    // between the PC and the edge of the main window.
    static const int border_range = 2;
    point max_offset( ( getmaxx( w_terrain ) + 1 ) / 2 - border_range - 1,
                      ( getmaxy( w_terrain ) + 1 ) / 2 - border_range - 1 );

    // velocity at or below this results in no offset at all
    static const float min_offset_vel = 1 * vehicles::vmiph_per_tile;
    // velocity at or above this results in maximal offset
    static const float max_offset_vel = std::min( max_offset.y, max_offset.x ) *
                                        vehicles::vmiph_per_tile;
    float velocity = veh->velocity;
    rl_vec2d offset = veh->move_vec();
    if( !veh->skidding && veh->player_in_control( u ) &&
        std::abs( veh->cruise_velocity - veh->velocity ) < 7 * vehicles::vmiph_per_tile ) {
        // Use the cruise controlled velocity, but only if
        // it is not too different from the actual velocity.
        // The actual velocity changes too often (see above slowdown).
        // Using it makes would make the offset change far too often.
        offset = veh->face_vec();
        velocity = veh->cruise_velocity;
    }
    float rel_offset;
    if( std::fabs( velocity ) < min_offset_vel ) {
        rel_offset = 0;
    } else if( std::fabs( velocity ) > max_offset_vel ) {
        rel_offset = ( velocity > 0 ) ? 1 : -1;
    } else {
        rel_offset = ( velocity - min_offset_vel ) / ( max_offset_vel - min_offset_vel );
    }
    // Squeeze into the corners, by making the offset vector longer,
    // the PC is still in view as long as both offset.x and
    // offset.y are <= 1
    if( std::fabs( offset.x ) > std::fabs( offset.y ) && std::fabs( offset.x ) > 0.2 ) {
        offset.y /= std::fabs( offset.x );
        offset.x = ( offset.x > 0 ) ? +1 : -1;
    } else if( std::fabs( offset.y ) > 0.2 ) {
        offset.x /= std::fabs( offset.y );
        offset.y = offset.y > 0 ? +1 : -1;
    }
    offset.x *= rel_offset;
    offset.y *= rel_offset;
    offset.x *= max_offset.x;
    offset.y *= max_offset.y;
    // [ ----@---- ] sight=6
    // [ --@------ ] offset=2
    // [ -@------# ] offset=3
    // can see sights square in every direction, total visible area is
    // (2*sight+1)x(2*sight+1), but the window is only
    // getmaxx(w_terrain) x getmaxy(w_terrain)
    // The area outside of the window is maxoff (sight-getmax/2).
    // If that value is <= 0, the whole visible area fits the window.
    // don't apply the view offset at all.
    // If the offset is > maxoff, only apply at most maxoff, everything
    // above leads to invisible area in front of the car.
    // It will display (getmax/2+offset) squares in one direction and
    // (getmax/2-offset) in the opposite direction (centered on the PC).
    const point maxoff( ( sight * 2 + 1 - getmaxx( w_terrain ) ) / 2,
                        ( sight * 2 + 1 - getmaxy( w_terrain ) ) / 2 );
    if( maxoff.x <= 0 ) {
        offset.x = 0;
    } else if( offset.x > 0 && offset.x > maxoff.x ) {
        offset.x = maxoff.x;
    } else if( offset.x < 0 && -offset.x > maxoff.x ) {
        offset.x = -maxoff.x;
    }
    if( maxoff.y <= 0 ) {
        offset.y = 0;
    } else if( offset.y > 0 && offset.y > maxoff.y ) {
        offset.y = maxoff.y;
    } else if( offset.y < 0 && -offset.y > maxoff.y ) {
        offset.y = -maxoff.y;
    }

    // Turn the offset into a vector that increments the offset toward the desired position
    // instead of setting it there instantly, should smooth out jerkiness.
    const point offset_difference( -driving_view_offset + point( offset.x, offset.y ) );

    const point offset_sign( ( offset_difference.x < 0 ) ? -1 : 1,
                             ( offset_difference.y < 0 ) ? -1 : 1 );
    // Shift the current offset in the direction of the calculated offset by one tile
    // per draw event, but snap to calculated offset if we're close enough to avoid jitter.
    offset.x = ( std::abs( offset_difference.x ) > 1 ) ?
               ( driving_view_offset.x + offset_sign.x ) : offset.x;
    offset.y = ( std::abs( offset_difference.y ) > 1 ) ?
               ( driving_view_offset.y + offset_sign.y ) : offset.y;

    set_driving_view_offset( point( offset.x, offset.y ) );
}

// MAIN GAME LOOP
// Returns true if game is over (death, saved, quit, etc)
bool game::do_turn()
{
    if( is_game_over() ) {
        return cleanup_at_end();
    }
    // Actual stuff
    if( new_game ) {
        new_game = false;
    } else {
        gamemode->per_turn();
        calendar::turn += 1_turns;
    }

    // starting a new turn, clear out temperature cache
    weather.temperature_cache.clear();

    if( npcs_dirty ) {
        load_npcs();
    }

    timed_events.process();
    mission::process_all();
    // If controlling a vehicle that is owned by someone else
    if( u.in_vehicle && u.controlling_vehicle ) {
        vehicle *veh = veh_pointer_or_null( m.veh_at( u.pos() ) );
        if( veh && !veh->handle_potential_theft( dynamic_cast<player &>( u ), true ) ) {
            veh->handle_potential_theft( dynamic_cast<player &>( u ), false, false );
        }
    }
    if( calendar::once_every( 1_days ) ) {
        overmap_buffer.process_mongroups();
    }

    // Move hordes every 2.5 min
    if( calendar::once_every( time_duration::from_minutes( 2.5 ) ) ) {
        overmap_buffer.move_hordes();
        // Hordes that reached the reality bubble need to spawn,
        // make them spawn in invisible areas only.
        m.spawn_monsters( false );
    }

    u.update_body();

    // Auto-save if autosave is enabled
    if( get_option<bool>( "AUTOSAVE" ) &&
        calendar::once_every( 1_turns * get_option<int>( "AUTOSAVE_TURNS" ) ) &&
        !u.is_dead_state() ) {
        autosave();
    }

    weather.update_weather();
    reset_light_level();

    perhaps_add_random_npc();
    process_activity();
    // Process NPC sound events before they move or they hear themselves talking
    for( npc &guy : all_npcs() ) {
        if( rl_dist( guy.pos(), u.pos() ) < MAX_VIEW_DISTANCE ) {
            sounds::process_sound_markers( &guy );
        }
    }

    // Process sound events into sound markers for display to the player.
    sounds::process_sound_markers( &u );

    if( u.is_deaf() ) {
        sfx::do_hearing_loss();
    }

    if( !u.has_effect( efftype_id( "sleep" ) ) ) {
        if( u.moves > 0 || uquit == QUIT_WATCH ) {
            while( u.moves > 0 || uquit == QUIT_WATCH ) {
                cleanup_dead();
                // Process any new sounds the player caused during their turn.
                for( npc &guy : all_npcs() ) {
                    if( rl_dist( guy.pos(), u.pos() ) < MAX_VIEW_DISTANCE ) {
                        sounds::process_sound_markers( &guy );
                    }
                }
                sounds::process_sound_markers( &u );
                if( !u.activity && !u.has_distant_destination() && uquit != QUIT_WATCH ) {
                    draw();
                }

                if( handle_action() ) {
                    ++moves_since_last_save;
                    u.action_taken();
                }

                if( is_game_over() ) {
                    return cleanup_at_end();
                }

                if( uquit == QUIT_WATCH ) {
                    break;
                }
                if( u.activity ) {
                    process_activity();
                }
            }
            // Reset displayed sound markers now that the turn is over.
            // We only want this to happen if the player had a chance to examine the sounds.
            sounds::reset_markers();
        } else {
            // Rate limit key polling to 10 times a second.
            static auto start = std::chrono::time_point_cast<std::chrono::milliseconds>(
                                    std::chrono::system_clock::now() );
            const auto now = std::chrono::time_point_cast<std::chrono::milliseconds>(
                                 std::chrono::system_clock::now() );
            if( ( now - start ).count() > 100 ) {
                handle_key_blocking_activity();
                start = now;
            }

            // If player is performing a task and a monster is dangerously close, warn them
            // regardless of previous safemode warnings
            if( u.activity && !u.has_activity( activity_id( "ACT_AIM" ) ) &&
                u.activity.moves_left > 0 &&
                !u.activity.is_distraction_ignored( distraction_type::hostile_spotted ) ) {
                Creature *hostile_critter = is_hostile_very_close();
                if( hostile_critter != nullptr ) {
                    cancel_activity_or_ignore_query( distraction_type::hostile_spotted,
                                                     string_format( _( "The %s is dangerously close!" ),
                                                             hostile_critter->get_name() ) );
                }
            }

        }
    }

    if( driving_view_offset.x != 0 || driving_view_offset.y != 0 ) {
        // Still have a view offset, but might not be driving anymore,
        // or the option has been deactivated,
        // might also happen when someone dives from a moving car.
        // or when using the handbrake.
        vehicle *veh = veh_pointer_or_null( m.veh_at( u.pos() ) );
        calc_driving_offset( veh );
    }

    // No-scent debug mutation has to be processed here or else it takes time to start working
    if( !u.has_active_bionic( bionic_id( "bio_scent_mask" ) ) &&
        !u.has_trait( trait_id( "DEBUG_NOSCENT" ) ) ) {
        scent.set( u.pos(), u.scent, u.get_type_of_scent() );
        overmap_buffer.set_scent( u.global_omt_location(),  u.scent );
    }
    scent.update( u.pos(), m );

    // We need floor cache before checking falling 'n stuff
    m.build_floor_caches();

    m.process_falling();
    autopilot_vehicles();
    m.vehmove();

    // Process power and fuel consumption for all vehicles, including off-map ones.
    // m.vehmove used to do this, but now it only give them moves instead.
    for( auto &elem : MAPBUFFER ) {
        tripoint sm_loc = elem.first;
        point sm_topleft = sm_to_ms_copy( sm_loc.xy() );
        point in_reality = m.getlocal( sm_topleft );

        submap *sm = elem.second;

        const bool in_bubble_z = m.has_zlevels() || sm_loc.z == get_levz();
        for( auto &veh : sm->vehicles ) {
            veh->idle( in_bubble_z && m.inbounds( in_reality ) );
        }
    }
    m.process_fields();
    m.process_active_items();
    m.creature_in_field( u );

    // Apply sounds from previous turn to monster and NPC AI.
    sounds::process_sounds();
    // Update vision caches for monsters. If this turns out to be expensive,
    // consider a stripped down cache just for monsters.
    m.build_map_cache( get_levz(), true );
    monmove();
    if( calendar::once_every( 5_minutes ) ) {
        overmap_npc_move();
    }
    if( calendar::once_every( 10_seconds ) ) {
        for( const tripoint elem : m.get_furn_field_locations() ) {
            const auto &furn = m.furn( elem ).obj();
            for( const emit_id &e : furn.emissions ) {
                g->m.emit_field( elem, e );
            }
        }
    }
    update_stair_monsters();
    mon_info_update();
    u.process_turn();
    if( u.moves < 0 && get_option<bool>( "FORCE_REDRAW" ) ) {
        draw();
        refresh_display();
    }

    if( get_levz() >= 0 && !u.is_underwater() ) {
        do_rain( weather.weather );
        weather::effect( weather.weather )();
    }

    const bool player_is_sleeping = u.has_effect( effect_sleep );

    if( player_is_sleeping ) {
        if( calendar::once_every( 30_minutes ) || !player_was_sleeping ) {
            draw();
            //Putting this in here to save on checking
            if( calendar::once_every( 1_hours ) ) {
                add_artifact_dreams( );
            }
        }

        if( calendar::once_every( 1_minutes ) ) {
            query_popup()
            .wait_message( "%s", _( "Wait till you wake up…" ) )
            .on_top( true )
            .show();

            catacurses::refresh();
            refresh_display();
        }
    } else if( calendar::once_every( 1_minutes ) ) {
        if( const cata::optional<std::string> progress = u.activity.get_progress_message( u ) ) {
            query_popup()
            .wait_message( "%s", *progress )
            .on_top( true )
            .show();
        }
    }

    player_was_sleeping = player_is_sleeping;

    u.update_bodytemp();
    u.update_body_wetness( *weather.weather_precise );
    u.apply_wetness_morale( weather.temperature );
    u.do_skill_rust();

    if( calendar::once_every( 1_minutes ) ) {
        u.update_morale();
    }

    if( calendar::once_every( 9_turns ) ) {
        u.check_and_recover_morale();
    }

    if( !u.is_deaf() ) {
        sfx::remove_hearing_loss();
    }
    sfx::do_danger_music();
    sfx::do_vehicle_engine_sfx();
    sfx::do_vehicle_exterior_engine_sfx();
    sfx::do_fatigue();

    // reset player noise
    u.volume = 0;

    return false;
}

void game::set_driving_view_offset( const point &p )
{
    // remove the previous driving offset,
    // store the new offset and apply the new offset.
    u.view_offset.x -= driving_view_offset.x;
    u.view_offset.y -= driving_view_offset.y;
    driving_view_offset.x = p.x;
    driving_view_offset.y = p.y;
    u.view_offset.x += driving_view_offset.x;
    u.view_offset.y += driving_view_offset.y;
}

void game::process_activity()
{
    if( !u.activity ) {
        return;
    }

    if( calendar::once_every( 5_minutes ) ) {
        draw();
        refresh_display();
    }

    while( u.moves > 0 && u.activity ) {
        u.activity.do_turn( u );
    }
}

void game::autopilot_vehicles()
{
    for( auto &veh : m.get_vehicles() ) {
        auto &v = veh.v;
        if( v->is_following ) {
            v->drive_to_local_target( g->m.getabs( u.pos() ), true );
        } else if( v->is_patrolling ) {
            v->autopilot_patrol();
        }
    }
}

void game::catch_a_monster( monster *fish, const tripoint &pos, player *p,
                            const time_duration &catch_duration ) // catching function
{
    //spawn the corpse, rotten by a part of the duration
    m.add_item_or_charges( pos, item::make_corpse( fish->type->id, calendar::turn + rng( 0_turns,
                           catch_duration ) ) );
    u.add_msg_if_player( m_good, _( "You caught a %s." ), fish->type->nname() );
    //quietly kill the caught
    fish->no_corpse_quiet = true;
    fish->die( p );
}

static bool cancel_auto_move( player &p, const std::string &text )
{
    if( p.has_destination() && query_yn( "%s, cancel Auto-move?", text ) ) {
        add_msg( m_warning, _( "%s. Auto-move canceled" ), text );
        if( !p.omt_path.empty() ) {
            p.omt_path.clear();
        }
        p.clear_destination();
        return true;
    }
    return false;
}

bool game::cancel_activity_or_ignore_query( const distraction_type type, const std::string &text )
{
    if( u.has_distant_destination() ) {
        if( cancel_auto_move( u, text ) ) {
            return true;
        } else {
            u.set_destination( u.get_auto_move_route(), player_activity( activity_id( "ACT_TRAVELLING" ) ) );
            return false;
        }
    }
    if( !u.activity || u.activity.is_distraction_ignored( type ) ) {
        return false;
    }
    bool force_uc = get_option<bool>( "FORCE_CAPITAL_YN" );

    const auto allow_key = [force_uc]( const input_event & evt ) {
        return !force_uc || evt.type != CATA_INPUT_KEYBOARD ||
               // std::lower is undefined outside unsigned char range
               evt.get_first_input() < 'a' || evt.get_first_input() > 'z';
    };

    const auto &action = query_popup()
                         .context( "CANCEL_ACTIVITY_OR_IGNORE_QUERY" )
                         .message( force_uc ?
                                   pgettext( "cancel_activity_or_ignore_query",
                                           "<color_light_red>%s %s (Case Sensitive)</color>" ) :
                                   pgettext( "cancel_activity_or_ignore_query",
                                           "<color_light_red>%s %s</color>" ),
                                   text, u.activity.get_stop_phrase() )
                         .option( "YES", allow_key )
                         .option( "NO", allow_key )
                         .option( "IGNORE", allow_key )
                         .query()
                         .action;

    if( action == "YES" ) {
        u.cancel_activity();
        return true;
    }
    if( action == "IGNORE" ) {
        u.activity.ignore_distraction( type );
        for( auto &activity : u.backlog ) {
            activity.ignore_distraction( type );
        }
    }
    return false;
}

bool game::cancel_activity_query( const std::string &text )
{
    if( u.has_distant_destination() ) {
        if( cancel_auto_move( u, text ) ) {
            return true;
        } else {
            u.set_destination( u.get_auto_move_route(), player_activity( activity_id( "ACT_TRAVELLING" ) ) );
            return false;
        }
    }
    if( !u.activity ) {
        return false;
    }
    if( query_yn( "%s %s", text, u.activity.get_stop_phrase() ) ) {
        u.cancel_activity();
        u.resume_backlog_activity();
        return true;
    }
    return false;
}

unsigned int game::get_seed() const
{
    return seed;
}

void game::set_npcs_dirty()
{
    npcs_dirty = true;
}

void game::set_critter_died()
{
    critter_died = true;
}

static int maptile_field_intensity( maptile &mt, field_type_id fld )
{
    auto field_ptr = mt.find_field( fld );

    return field_ptr == nullptr ? 0 : field_ptr->get_field_intensity();
}

int get_heat_radiation( const tripoint &location, bool direct )
{
    // Direct heat from fire sources
    // Cache fires to avoid scanning the map around us bp times
    // Stored as intensity-distance pairs
    int temp_mod = 0;
    int best_fire = 0;
    for( const tripoint &dest : g->m.points_in_radius( location, 6 ) ) {
        int heat_intensity = 0;

        maptile mt = g->m.maptile_at( dest );

        int ffire = maptile_field_intensity( mt, fd_fire );
        if( ffire > 0 ) {
            heat_intensity = ffire;
        } else if( g->m.tr_at( dest ).loadid == tr_lava ) {
            heat_intensity = 3;
        }
        if( heat_intensity == 0 ) {
            // No heat source here
            continue;
        }
        if( g->u.pos() == location ) {
            if( !g->m.pl_line_of_sight( dest, -1 ) ) {
                continue;
            }
        } else if( !g->m.sees( location, dest, -1 ) ) {
            continue;
        }
        // Ensure fire_dist >= 1 to avoid divide-by-zero errors.
        const int fire_dist = std::max( 1, square_dist( dest, location ) );
        temp_mod += 6 * heat_intensity * heat_intensity / fire_dist;
        if( fire_dist <= 1 ) {
            // Extend limbs/lean over a single adjacent fire to warm up
            best_fire = std::max( best_fire, heat_intensity );
        }
    }
    if( direct ) {
        return best_fire;
    }
    return temp_mod;
}

int get_convection_temperature( const tripoint &location )
{
    int temp_mod = 0;
    // Directly on lava tiles
    int lava_mod = g->m.tr_at( location ).loadid == tr_lava ?
                   fd_fire.obj().get_convection_temperature_mod() : 0;
    // Modifier from fields
    for( auto fd : g->m.field_at( location ) ) {
        // Nullify lava modifier when there is open fire
        if( fd.first.obj().has_fire ) {
            lava_mod = 0;
        }
        temp_mod += fd.second.convection_temperature_mod();
    }
    return temp_mod + lava_mod;
}

int game::assign_mission_id()
{
    int ret = next_mission_id;
    next_mission_id++;
    return ret;
}

npc *game::find_npc( character_id id )
{
    return overmap_buffer.find_npc( id ).get();
}

void game::add_npc_follower( const character_id &id )
{
    follower_ids.insert( id );
    u.follower_ids.insert( id );
}

void game::remove_npc_follower( const character_id &id )
{
    follower_ids.erase( id );
    u.follower_ids.erase( id );
}

static void update_faction_api( npc *guy )
{
    if( guy->get_faction_ver() < 2 ) {
        guy->set_fac( your_followers );
        guy->set_faction_ver( 2 );
    }
}

void game::validate_mounted_npcs()
{
    for( monster &m : all_monsters() ) {
        if( m.has_effect( effect_ridden ) && m.mounted_player_id.is_valid() ) {
            player *mounted_pl = g->critter_by_id<player>( m.mounted_player_id );
            if( !mounted_pl ) {
                // Target no longer valid.
                m.mounted_player_id = character_id();
                m.remove_effect( effect_ridden );
                continue;
            }
            mounted_pl->mounted_creature = shared_from( m );
            mounted_pl->setpos( m.pos() );
            mounted_pl->add_effect( effect_riding, 1_turns, num_bp, true );
            m.mounted_player = mounted_pl;
        }
    }
}

void game::validate_npc_followers()
{
    // Make sure visible followers are in the list.
    const std::vector<npc *> visible_followers = get_npcs_if( [&]( const npc & guy ) {
        return guy.is_player_ally();
    } );
    for( npc *guy : visible_followers ) {
        update_faction_api( guy );
        add_npc_follower( guy->getID() );
    }
    // Make sure overmapbuffered NPC followers are in the list.
    for( const auto &temp_guy : overmap_buffer.get_npcs_near_player( 300 ) ) {
        npc *guy = temp_guy.get();
        if( guy->is_player_ally() ) {
            update_faction_api( guy );
            add_npc_follower( guy->getID() );
        }
    }
    // Make sure that serialized player followers sync up with game list
    for( const auto &temp_id : u.follower_ids ) {
        add_npc_follower( temp_id );
    }
}

void game::validate_camps()
{
    basecamp camp = m.hoist_submap_camp( u.pos() );
    if( camp.is_valid() ) {
        overmap_buffer.add_camp( camp );
        m.remove_submap_camp( u.pos() );
    } else if( camp.camp_omt_pos() != tripoint_zero ) {
        std::string camp_name = _( "Faction Camp" );
        camp.set_name( camp_name );
        overmap_buffer.add_camp( camp );
        m.remove_submap_camp( u.pos() );
    }
}

std::set<character_id> game::get_follower_list()
{
    return follower_ids;
}

void game::handle_key_blocking_activity()
{
    if( ( u.activity && u.activity.moves_left > 0 ) || ( u.has_destination() &&
            !u.omt_path.empty() ) ) {
        input_context ctxt = get_default_mode_input_context();
        const std::string action = ctxt.handle_input( 0 );
        if( action == "pause" ) {
            cancel_activity_query( _( "Confirm:" ) );
        } else if( action == "player_data" ) {
            u.disp_info();
        } else if( action == "messages" ) {
            Messages::display_messages();
            refresh_all();
        } else if( action == "help" ) {
            get_help().display_help();
            refresh_all();
        }
    }
}

/* item submenu for 'i' and '/'
* It use draw_item_info to draw item info and action menu
*
* @param locThisItem the item
* @param iStartX Left coordinate of the item info window
* @param iWidth width of the item info window (height = height of terminal)
* @return getch
*/
int game::inventory_item_menu( item_location locThisItem, int iStartX, int iWidth,
                               const inventory_item_menu_positon position )
{
    int cMenu = static_cast<int>( '+' );

    item &oThisItem = *locThisItem;
    if( u.has_item( oThisItem ) ) {
#if defined(__ANDROID__)
        if( get_option<bool>( "ANDROID_INVENTORY_AUTOADD" ) ) {
            add_key_to_quick_shortcuts( oThisItem.invlet, "INVENTORY", false );
        }
#endif

        std::vector<iteminfo> vThisItem;
        std::vector<iteminfo> vDummy;

        const bool bHPR = get_auto_pickup().has_rule( &oThisItem );
        const hint_rating rate_drop_item = u.weapon.has_flag( "NO_UNWIELD" ) ? HINT_CANT : HINT_GOOD;

        int max_text_length = 0;
        uilist action_menu;
        action_menu.allow_anykey = true;
        const auto addentry = [&]( const char key, const std::string & text, const hint_rating hint ) {
            // The char is used as retval from the uilist *and* as hotkey.
            action_menu.addentry( key, true, key, text );
            auto &entry = action_menu.entries.back();
            switch( hint ) {
                case HINT_CANT:
                    entry.text_color = c_light_gray;
                    break;
                case HINT_IFFY:
                    entry.text_color = c_light_red;
                    break;
                case HINT_GOOD:
                    entry.text_color = c_light_green;
                    break;
            }
            max_text_length = std::max( max_text_length, utf8_width( text ) );
        };
        addentry( 'a', pgettext( "action", "activate" ), u.rate_action_use( oThisItem ) );
        addentry( 'R', pgettext( "action", "read" ), u.rate_action_read( oThisItem ) );
        addentry( 'E', pgettext( "action", "eat" ), u.rate_action_eat( oThisItem ) );
        addentry( 'W', pgettext( "action", "wear" ), u.rate_action_wear( oThisItem ) );
        addentry( 'w', pgettext( "action", "wield" ), HINT_GOOD );
        addentry( 't', pgettext( "action", "throw" ), HINT_GOOD );
        addentry( 'c', pgettext( "action", "change side" ), u.rate_action_change_side( oThisItem ) );
        addentry( 'T', pgettext( "action", "take off" ), u.rate_action_takeoff( oThisItem ) );
        addentry( 'd', pgettext( "action", "drop" ), rate_drop_item );
        addentry( 'U', pgettext( "action", "unload" ), u.rate_action_unload( oThisItem ) );
        addentry( 'r', pgettext( "action", "reload" ), u.rate_action_reload( oThisItem ) );
        addentry( 'p', pgettext( "action", "part reload" ), u.rate_action_reload( oThisItem ) );
        addentry( 'm', pgettext( "action", "mend" ), u.rate_action_mend( oThisItem ) );
        addentry( 'D', pgettext( "action", "disassemble" ), u.rate_action_disassemble( oThisItem ) );

        if( oThisItem.is_favorite ) {
            addentry( 'f', pgettext( "action", "unfavorite" ), HINT_GOOD );
        } else {
            addentry( 'f', pgettext( "action", "favorite" ), HINT_GOOD );
        }

        addentry( '=', pgettext( "action", "reassign" ), HINT_GOOD );

        if( bHPR ) {
            addentry( '-', _( "Autopickup" ), HINT_IFFY );
        } else {
            addentry( '+', _( "Autopickup" ), HINT_GOOD );
        }

        int iScrollPos = 0;
        oThisItem.info( true, vThisItem );

        // +2+2 for border and adjacent spaces, +2 for '<hotkey><space>'
        int popup_width = max_text_length + 2 + 2 + 2;
        int popup_x = 0;
        switch( position ) {
            case RIGHT_TERMINAL_EDGE:
                popup_x = 0;
                break;
            case LEFT_OF_INFO:
                popup_x = iStartX - popup_width;
                break;
            case RIGHT_OF_INFO:
                popup_x = iStartX + iWidth;
                break;
            case LEFT_TERMINAL_EDGE:
                popup_x = TERMX - popup_width;
                break;
        }

        // TODO: Ideally the setup of uilist would be split into calculate variables (size, width...),
        // and actual window creation. This would allow us to let uilist calculate the width, we can
        // use that to adjust its location afterwards.
        action_menu.w_y = VIEW_OFFSET_Y;
        action_menu.w_x = popup_x + VIEW_OFFSET_X;
        action_menu.w_width = popup_width;
        // Filtering isn't needed, the number of entries is manageable.
        action_menu.filtering = false;
        // Default menu border color is different, this matches the border of the item info window.
        action_menu.border_color = BORDER_COLOR;

        do {
            item_info_data data( oThisItem.tname(), oThisItem.type_name(), vThisItem, vDummy, iScrollPos );
            data.without_getch = true;

            draw_item_info( iStartX, iWidth, VIEW_OFFSET_X, TERMY - VIEW_OFFSET_Y * 2, data );
            const int prev_selected = action_menu.selected;
            action_menu.query( false );
            if( action_menu.ret >= 0 ) {
                cMenu = action_menu.ret; /* Remember: hotkey == retval, see addentry above. */
            } else if( action_menu.ret == UILIST_UNBOUND && action_menu.keypress == KEY_RIGHT ) {
                // Simulate KEY_RIGHT == '\n' (confirm currently selected entry) for compatibility with old version.
                // TODO: ideally this should be done in the uilist, maybe via a callback.
                cMenu = action_menu.ret = action_menu.entries[action_menu.selected].retval;
            } else if( action_menu.keypress == KEY_PPAGE || action_menu.keypress == KEY_NPAGE ) {
                cMenu = action_menu.keypress;
                // Prevent the menu from scrolling with this key. TODO: Ideally the menu
                // could be instructed to ignore these two keys instead of scrolling.
                action_menu.selected = prev_selected;
                action_menu.fselected = prev_selected;
                action_menu.vshift = 0;
            } else {
                cMenu = 0;
            }

            switch( cMenu ) {
                case 'a':
                    avatar_action::use_item( u, locThisItem );
                    break;
                case 'E':
                    avatar_action::eat( u, locThisItem );
                    break;
                case 'W':
                    u.wear( oThisItem );
                    break;
                case 'w':
                    wield( locThisItem );
                    break;
                case 't':
                    avatar_action::plthrow( u, locThisItem );
                    break;
                case 'c':
                    u.change_side( locThisItem );
                    break;
                case 'T':
                    u.takeoff( oThisItem );
                    break;
                case 'd':
                    u.drop( locThisItem, u.pos() );
                    break;
                case 'U':
                    unload( oThisItem );
                    break;
                case 'r':
                    reload( locThisItem );
                    break;
                case 'p':
                    reload( locThisItem, true );
                    break;
                case 'm':
                    avatar_action::mend( u, locThisItem );
                    break;
                case 'R':
                    u.read( oThisItem );
                    break;
                case 'D':
                    u.disassemble( locThisItem, false );
                    break;
                case 'f':
                    oThisItem.is_favorite = !oThisItem.is_favorite;
                    break;
                case '=':
                    game_menus::inv::reassign_letter( u, oThisItem );
                    break;
                case KEY_PPAGE:
                    iScrollPos--;
                    break;
                case KEY_NPAGE:
                    iScrollPos++;
                    break;
                case '+':
                    if( !bHPR ) {
                        get_auto_pickup().add_rule( &oThisItem );
                        add_msg( m_info, _( "'%s' added to character pickup rules." ), oThisItem.tname( 1,
                                 false ) );
                    }
                    break;
                case '-':
                    if( bHPR ) {
                        get_auto_pickup().remove_rule( &oThisItem );
                        add_msg( m_info, _( "'%s' removed from character pickup rules." ), oThisItem.tname( 1,
                                 false ) );
                    }
                    break;
                default:
                    break;
            }
        } while( action_menu.ret == UILIST_WAIT_INPUT || action_menu.ret == UILIST_UNBOUND );
    }
    return cMenu;
}

// Checks input to see if mouse was moved and handles the mouse view box accordingly.
// Returns true if input requires breaking out into a game action.
bool game::handle_mouseview( input_context &ctxt, std::string &action )
{
    cata::optional<tripoint> liveview_pos;
    auto &mgr = panel_manager::get_manager();
    const bool sidebar_right = get_option<std::string>( "SIDEBAR_POSITION" ) == "right";
    int width = sidebar_right ? mgr.get_width_right() : mgr.get_width_left();
    do {
        action = ctxt.handle_input();
        if( action == "MOUSE_MOVE" ) {
            const cata::optional<tripoint> mouse_pos = ctxt.get_coordinates( w_terrain );
            if( mouse_pos && ( !liveview_pos || *mouse_pos != *liveview_pos ) ) {
                liveview_pos = mouse_pos;
                liveview.show( *liveview_pos );
                draw_panels( true );
                const catacurses::window &w = catacurses::newwin( TERMY / 2, width,
                                              point( sidebar_right ? TERMX - width : 0, 0 ) );
                liveview.draw( w, TERMY / 2 );
            } else if( !mouse_pos ) {
                liveview_pos.reset();
                liveview.hide();
                draw_panels( true );
            }
        }
    } while( action == "MOUSE_MOVE" ); // Freeze animation when moving the mouse

    if( action != "TIMEOUT" ) {
        // Keyboard event, break out of animation loop
        liveview.hide();
        return false;
    }

    // Mouse movement or un-handled key
    return true;
}

std::pair<tripoint, tripoint> game::mouse_edge_scrolling( input_context ctxt, const int speed,
        const tripoint &last, bool iso )
{
    const int rate = get_option<int>( "EDGE_SCROLL" );
    auto ret = std::make_pair( tripoint_zero, last );
    if( rate == -1 ) {
        // Fast return when the option is disabled.
        return ret;
    }
    // Ensure the parameters are used even if the #if below is false
    ( void ) ctxt;
    ( void ) speed;
    ( void ) iso;
#if (defined TILES || defined _WIN32 || defined WINDOWS)
    auto now = std::chrono::steady_clock::now();
    if( now < last_mouse_edge_scroll + std::chrono::milliseconds( rate ) ) {
        return ret;
    } else {
        last_mouse_edge_scroll = now;
    }
    const input_event event = ctxt.get_raw_input();
    if( event.type == CATA_INPUT_MOUSE ) {
        const int threshold_x = projected_window_width() / 100;
        const int threshold_y = projected_window_height() / 100;
        if( event.mouse_pos.x <= threshold_x ) {
            ret.first.x -= speed;
            if( iso ) {
                ret.first.y -= speed;
            }
        } else if( event.mouse_pos.x >= projected_window_width() - threshold_x ) {
            ret.first.x += speed;
            if( iso ) {
                ret.first.y += speed;
            }
        }
        if( event.mouse_pos.y <= threshold_y ) {
            ret.first.y -= speed;
            if( iso ) {
                ret.first.x += speed;
            }
        } else if( event.mouse_pos.y >= projected_window_height() - threshold_y ) {
            ret.first.y += speed;
            if( iso ) {
                ret.first.x -= speed;
            }
        }
        ret.second = ret.first;
    } else if( event.type == CATA_INPUT_TIMEOUT ) {
        ret.first = ret.second;
    }
#endif
    return ret;
}

tripoint game::mouse_edge_scrolling_terrain( input_context &ctxt )
{
    auto ret = mouse_edge_scrolling( ctxt, std::max( DEFAULT_TILESET_ZOOM / tileset_zoom, 1 ),
                                     last_mouse_edge_scroll_vector_terrain, tile_iso );
    last_mouse_edge_scroll_vector_terrain = ret.second;
    last_mouse_edge_scroll_vector_overmap = tripoint_zero;
    return ret.first;
}

tripoint game::mouse_edge_scrolling_overmap( input_context &ctxt )
{
    // overmap has no iso mode
    auto ret = mouse_edge_scrolling( ctxt, 2, last_mouse_edge_scroll_vector_overmap, false );
    last_mouse_edge_scroll_vector_overmap = ret.second;
    last_mouse_edge_scroll_vector_terrain = tripoint_zero;
    return ret.first;
}

input_context get_default_mode_input_context()
{
    input_context ctxt( "DEFAULTMODE" );
    // Because those keys move the character, they don't pan, as their original name says
    ctxt.set_iso( true );
    ctxt.register_action( "UP", translate_marker( "Move North" ) );
    ctxt.register_action( "RIGHTUP", translate_marker( "Move Northeast" ) );
    ctxt.register_action( "RIGHT", translate_marker( "Move East" ) );
    ctxt.register_action( "RIGHTDOWN", translate_marker( "Move Southeast" ) );
    ctxt.register_action( "DOWN", translate_marker( "Move South" ) );
    ctxt.register_action( "LEFTDOWN", translate_marker( "Move Southwest" ) );
    ctxt.register_action( "LEFT", translate_marker( "Move West" ) );
    ctxt.register_action( "LEFTUP", translate_marker( "Move Northwest" ) );
    ctxt.register_action( "pause" );
    ctxt.register_action( "LEVEL_DOWN", translate_marker( "Descend Stairs" ) );
    ctxt.register_action( "LEVEL_UP", translate_marker( "Ascend Stairs" ) );
    ctxt.register_action( "toggle_map_memory" );
    ctxt.register_action( "center" );
    ctxt.register_action( "shift_n" );
    ctxt.register_action( "shift_ne" );
    ctxt.register_action( "shift_e" );
    ctxt.register_action( "shift_se" );
    ctxt.register_action( "shift_s" );
    ctxt.register_action( "shift_sw" );
    ctxt.register_action( "shift_w" );
    ctxt.register_action( "shift_nw" );
    ctxt.register_action( "cycle_move" );
    ctxt.register_action( "reset_move" );
    ctxt.register_action( "toggle_run" );
    ctxt.register_action( "toggle_crouch" );
    ctxt.register_action( "open_movement" );
    ctxt.register_action( "open" );
    ctxt.register_action( "close" );
    ctxt.register_action( "smash" );
    ctxt.register_action( "loot" );
    ctxt.register_action( "examine" );
    ctxt.register_action( "advinv" );
    ctxt.register_action( "pickup" );
    ctxt.register_action( "pickup_feet" );
    ctxt.register_action( "grab" );
    ctxt.register_action( "haul" );
    ctxt.register_action( "butcher" );
    ctxt.register_action( "chat" );
    ctxt.register_action( "look" );
    ctxt.register_action( "peek" );
    ctxt.register_action( "listitems" );
    ctxt.register_action( "zones" );
    ctxt.register_action( "inventory" );
    ctxt.register_action( "compare" );
    ctxt.register_action( "organize" );
    ctxt.register_action( "apply" );
    ctxt.register_action( "apply_wielded" );
    ctxt.register_action( "wear" );
    ctxt.register_action( "take_off" );
    ctxt.register_action( "eat" );
    ctxt.register_action( "open_consume" );
    ctxt.register_action( "read" );
    ctxt.register_action( "wield" );
    ctxt.register_action( "pick_style" );
    ctxt.register_action( "reload_item" );
    ctxt.register_action( "reload_weapon" );
    ctxt.register_action( "reload_wielded" );
    ctxt.register_action( "unload" );
    ctxt.register_action( "throw" );
    ctxt.register_action( "fire" );
    ctxt.register_action( "cast_spell" );
    ctxt.register_action( "fire_burst" );
    ctxt.register_action( "select_fire_mode" );
    ctxt.register_action( "drop" );
    ctxt.register_action( "drop_adj" );
    ctxt.register_action( "bionics" );
    ctxt.register_action( "mutations" );
    ctxt.register_action( "sort_armor" );
    ctxt.register_action( "wait" );
    ctxt.register_action( "craft" );
    ctxt.register_action( "recraft" );
    ctxt.register_action( "long_craft" );
    ctxt.register_action( "construct" );
    ctxt.register_action( "disassemble" );
    ctxt.register_action( "sleep" );
    ctxt.register_action( "control_vehicle" );
    ctxt.register_action( "auto_travel_mode" );
    ctxt.register_action( "safemode" );
    ctxt.register_action( "autosafe" );
    ctxt.register_action( "autoattack" );
    ctxt.register_action( "ignore_enemy" );
    ctxt.register_action( "whitelist_enemy" );
    ctxt.register_action( "save" );
    ctxt.register_action( "quicksave" );
#if !defined(RELEASE)
    ctxt.register_action( "quickload" );
#endif
    ctxt.register_action( "quit" );
    ctxt.register_action( "player_data" );
    ctxt.register_action( "map" );
    ctxt.register_action( "sky" );
    ctxt.register_action( "missions" );
    ctxt.register_action( "factions" );
    ctxt.register_action( "scores" );
    ctxt.register_action( "morale" );
    ctxt.register_action( "messages" );
    ctxt.register_action( "help" );
    ctxt.register_action( "open_keybindings" );
    ctxt.register_action( "open_options" );
    ctxt.register_action( "open_autopickup" );
    ctxt.register_action( "open_autonotes" );
    ctxt.register_action( "open_safemode" );
    ctxt.register_action( "open_color" );
    ctxt.register_action( "open_world_mods" );
    ctxt.register_action( "debug" );
    ctxt.register_action( "debug_scent" );
    ctxt.register_action( "debug_scent_type" );
    ctxt.register_action( "debug_temp" );
    ctxt.register_action( "debug_visibility" );
    ctxt.register_action( "debug_lighting" );
    ctxt.register_action( "debug_radiation" );
    ctxt.register_action( "debug_mode" );
    ctxt.register_action( "zoom_out" );
    ctxt.register_action( "zoom_in" );
#if !defined(__ANDROID__)
    ctxt.register_action( "toggle_fullscreen" );
#endif
    ctxt.register_action( "toggle_pixel_minimap" );
    ctxt.register_action( "toggle_panel_adm" );
    ctxt.register_action( "reload_tileset" );
    ctxt.register_action( "toggle_auto_features" );
    ctxt.register_action( "toggle_auto_pulp_butcher" );
    ctxt.register_action( "toggle_auto_mining" );
    ctxt.register_action( "toggle_auto_foraging" );
    ctxt.register_action( "toggle_auto_pickup" );
    ctxt.register_action( "toggle_thief_mode" );
    ctxt.register_action( "action_menu" );
    ctxt.register_action( "main_menu" );
    ctxt.register_action( "item_action_menu" );
    ctxt.register_action( "ANY_INPUT" );
    ctxt.register_action( "COORDINATE" );
    ctxt.register_action( "MOUSE_MOVE" );
    ctxt.register_action( "SELECT" );
    ctxt.register_action( "SEC_SELECT" );
    return ctxt;
}

vehicle *game::remoteveh()
{
    if( calendar::turn == remoteveh_cache_time ) {
        return remoteveh_cache;
    }
    remoteveh_cache_time = calendar::turn;
    std::stringstream remote_veh_string( u.get_value( "remote_controlling_vehicle" ) );
    if( remote_veh_string.str().empty() ||
        ( !u.has_active_bionic( bio_remote ) && !u.has_active_item( "remotevehcontrol" ) ) ) {
        remoteveh_cache = nullptr;
    } else {
        tripoint vp;
        remote_veh_string >> vp.x >> vp.y >> vp.z;
        vehicle *veh = veh_pointer_or_null( m.veh_at( vp ) );
        if( veh && veh->fuel_left( "battery", true ) > 0 ) {
            remoteveh_cache = veh;
        } else {
            remoteveh_cache = nullptr;
        }
    }
    return remoteveh_cache;
}

void game::setremoteveh( vehicle *veh )
{
    remoteveh_cache_time = calendar::turn;
    remoteveh_cache = veh;
    if( veh != nullptr && !u.has_active_bionic( bio_remote ) &&
        !u.has_active_item( "remotevehcontrol" ) ) {
        debugmsg( "Tried to set remote vehicle without bio_remote or remotevehcontrol" );
        veh = nullptr;
    }

    if( veh == nullptr ) {
        u.remove_value( "remote_controlling_vehicle" );
        return;
    }

    std::stringstream remote_veh_string;
    const tripoint vehpos = veh->global_pos3();
    remote_veh_string << vehpos.x << ' ' << vehpos.y << ' ' << vehpos.z;
    u.set_value( "remote_controlling_vehicle", remote_veh_string.str() );
}

bool game::try_get_left_click_action( action_id &act, const tripoint &mouse_target )
{
    bool new_destination = true;
    if( !destination_preview.empty() ) {
        auto &final_destination = destination_preview.back();
        if( final_destination.x == mouse_target.x && final_destination.y == mouse_target.y ) {
            // Second click
            new_destination = false;
            u.set_destination( destination_preview );
            destination_preview.clear();
            act = u.get_next_auto_move_direction();
            if( act == ACTION_NULL ) {
                // Something went wrong
                u.clear_destination();
                return false;
            }
        }
    }

    if( new_destination ) {
        destination_preview = m.route( u.pos(), mouse_target, u.get_pathfinding_settings(),
                                       u.get_path_avoid() );
        return false;
    }

    return true;
}

bool game::try_get_right_click_action( action_id &act, const tripoint &mouse_target )
{
    const bool cleared_destination = !destination_preview.empty();
    u.clear_destination();
    destination_preview.clear();

    if( cleared_destination ) {
        // Produce no-op if auto-move had just been cleared on this action
        // e.g. from a previous single left mouse click. This has the effect
        // of right-click cancelling an auto-move before it is initiated.
        return false;
    }

    const bool is_adjacent = square_dist( mouse_target.xy(), point( u.posx(), u.posy() ) ) <= 1;
    const bool is_self = square_dist( mouse_target.xy(), point( u.posx(), u.posy() ) ) <= 0;
    if( const monster *const mon = critter_at<monster>( mouse_target ) ) {
        if( !u.sees( *mon ) ) {
            add_msg( _( "Nothing relevant here." ) );
            return false;
        }

        if( !u.weapon.is_gun() ) {
            add_msg( m_info, _( "You are not wielding a ranged weapon." ) );
            return false;
        }

        // TODO: Add weapon range check. This requires weapon to be reloaded.

        act = ACTION_FIRE;
    } else if( is_adjacent &&
               m.close_door( tripoint( mouse_target.xy(), u.posz() ), !m.is_outside( u.pos() ),
                             true ) ) {
        act = ACTION_CLOSE;
    } else if( is_self ) {
        act = ACTION_PICKUP;
    } else if( is_adjacent ) {
        act = ACTION_EXAMINE;
    } else {
        add_msg( _( "Nothing relevant here." ) );
        return false;
    }

    return true;
}

bool game::is_game_over()
{
    if( uquit == QUIT_WATCH ) {
        // deny player movement and dodging
        u.moves = 0;
        // prevent pain from updating
        u.set_pain( 0 );
        // prevent dodging
        u.dodges_left = 0;
        return false;
    }
    if( uquit == QUIT_DIED ) {
        if( u.in_vehicle ) {
            m.unboard_vehicle( u.pos() );
        }
        u.place_corpse();
        return true;
    }
    if( uquit == QUIT_SUICIDE ) {
        if( u.in_vehicle ) {
            m.unboard_vehicle( u.pos() );
        }
        return true;
    }
    if( uquit != QUIT_NO ) {
        return true;
    }
    // is_dead_state() already checks hp_torso && hp_head, no need to for loop it
    if( u.is_dead_state() ) {
        Messages::deactivate();
        if( get_option<std::string>( "DEATHCAM" ) == "always" ) {
            uquit = QUIT_WATCH;
        } else if( get_option<std::string>( "DEATHCAM" ) == "ask" ) {
            uquit = query_yn( _( "Watch the last moments of your life…?" ) ) ?
                    QUIT_WATCH : QUIT_DIED;
        } else if( get_option<std::string>( "DEATHCAM" ) == "never" ) {
            uquit = QUIT_DIED;
        } else {
            // Something funky happened here, just die.
            dbg( D_ERROR ) << "no deathcam option given to options, defaulting to QUIT_DIED";
            uquit = QUIT_DIED;
        }
        return is_game_over();
    }
    return false;
}

void game::death_screen()
{
    gamemode->game_over();
    Messages::display_messages();
    show_scores_ui( stats(), get_kill_tracker() );
    disp_NPC_epilogues();
    follower_ids.clear();
    disp_faction_ends();
}

void game::move_save_to_graveyard()
{
    const std::string &save_dir      = get_world_base_save_path();
    const std::string &graveyard_dir = PATH_INFO::graveyarddir();
    const std::string &prefix        = base64_encode( u.name ) + ".";

    if( !assure_dir_exist( graveyard_dir ) ) {
        debugmsg( "could not create graveyard path '%s'", graveyard_dir );
    }

    const auto save_files = get_files_from_path( prefix, save_dir );
    if( save_files.empty() ) {
        debugmsg( "could not find save files in '%s'", save_dir );
    }

    for( const auto &src_path : save_files ) {
        const std::string dst_path = graveyard_dir +
                                     src_path.substr( src_path.rfind( '/' ), std::string::npos );

        if( rename_file( src_path, dst_path ) ) {
            continue;
        }

        debugmsg( "could not rename file '%s' to '%s'", src_path, dst_path );

        if( remove_file( src_path ) ) {
            continue;
        }

        debugmsg( "could not remove file '%s'", src_path );
    }
}

void game::load_master()
{
    using namespace std::placeholders;
    const auto datafile = get_world_base_save_path() + "/" + SAVE_MASTER;
    read_from_file_optional( datafile, std::bind( &game::unserialize_master, this, _1 ) );
}

bool game::load( const std::string &world )
{
    world_generator->init();
    const WORLDPTR wptr = world_generator->get_world( world );
    if( !wptr ) {
        return false;
    }
    if( wptr->world_saves.empty() ) {
        debugmsg( "world '%s' contains no saves", world );
        return false;
    }

    try {
        world_generator->set_active_world( wptr );
        g->setup();
        g->load( wptr->world_saves.front() );
    } catch( const std::exception &err ) {
        debugmsg( "cannot load world '%s': %s", world, err.what() );
        return false;
    }

    return true;
}

void game::load( const save_t &name )
{
    using namespace std::placeholders;

    const std::string worldpath = get_world_base_save_path() + "/";
    const std::string playerpath = worldpath + name.base_path();

    // Now load up the master game data; factions (and more?)
    load_master();
    u = avatar();
    u.name = name.player_name();
    // This should be initialized more globally (in player/Character constructor)
    u.weapon = item( "null", 0 );
    if( !read_from_file( playerpath + SAVE_EXTENSION, std::bind( &game::unserialize, this, _1 ) ) ) {
        return;
    }

    read_from_file_optional_json( playerpath + SAVE_EXTENSION_MAP_MEMORY, [&]( JsonIn & jsin ) {
        u.deserialize_map_memory( jsin );
    } );

    weather.nextweather = calendar::turn;

    read_from_file_optional( worldpath + name.base_path() + SAVE_EXTENSION_LOG,
                             std::bind( &memorial_logger::load, &memorial(), _1 ) );

#if defined(__ANDROID__)
    read_from_file_optional( worldpath + name.base_path() + SAVE_EXTENSION_SHORTCUTS,
                             std::bind( &game::load_shortcuts, this, _1 ) );
#endif

    // Now that the player's worn items are updated, their sight limits need to be
    // recalculated. (This would be cleaner if u.worn were private.)
    u.recalc_sight_limits();

    if( !gamemode ) {
        gamemode = std::make_unique<special_game>();
    }

    safe_mode = get_option<bool>( "SAFEMODE" ) ? SAFE_MODE_ON : SAFE_MODE_OFF;
    mostseen = 0; // ...and mostseen is 0, we haven't seen any monsters yet.

    init_autosave();
    get_auto_pickup().load_character(); // Load character auto pickup rules
    get_auto_notes_settings().load();   // Load character auto notes settings
    get_safemode().load_character(); // Load character safemode rules
    zone_manager::get_manager().load_zones(); // Load character world zones
    read_from_file_optional( get_world_base_save_path() + "/uistate.json", []( std::istream & stream ) {
        JsonIn jsin( stream );
        uistate.deserialize( jsin );
    } );
    reload_npcs();
    validate_npc_followers();
    validate_mounted_npcs();
    validate_camps();
    update_map( u );
    for( auto &e : u.inv_dump() ) {
        e->set_owner( g->u );
    }
    // legacy, needs to be here as we access the map.
    if( !u.getID().is_valid() ) {
        // player does not have a real id, so assign a new one,
        u.setID( assign_npc_id() );
        // The vehicle stores the IDs of the boarded players, so update it, too.
        if( u.in_vehicle ) {
            if( const cata::optional<vpart_reference> vp = m.veh_at(
                        u.pos() ).part_with_feature( "BOARDABLE", true ) ) {
                vp->part().passenger_id = u.getID();
            }
        }
    }

    // populate calendar caches now, after active world is set, but before we do
    // anything else, to ensure they pick up the correct value from the save's
    // worldoptions
    calendar::set_eternal_season( ::get_option<bool>( "ETERNAL_SEASON" ) );
    calendar::set_season_length( ::get_option<int>( "SEASON_LENGTH" ) );

    u.reset();
    draw();
}

void game::load_world_modfiles( loading_ui &ui )
{
    catacurses::erase();
    catacurses::refresh();

    auto &mods = world_generator->active_world->active_mod_order;

    // remove any duplicates whilst preserving order (fixes #19385)
    std::set<mod_id> found;
    mods.erase( std::remove_if( mods.begin(), mods.end(), [&found]( const mod_id & e ) {
        if( found.count( e ) ) {
            return true;
        } else {
            found.insert( e );
            return false;
        }
    } ), mods.end() );

    // require at least one core mod (saves before version 6 may implicitly require dda pack)
    if( std::none_of( mods.begin(), mods.end(), []( const mod_id & e ) {
    return e->core;
} ) ) {
        mods.insert( mods.begin(), mod_id( "dda" ) );
    }

    load_artifacts( get_world_base_save_path() + "/" + SAVE_ARTIFACTS );
    // this code does not care about mod dependencies,
    // it assumes that those dependencies are static and
    // are resolved during the creation of the world.
    // That means world->active_mod_order contains a list
    // of mods in the correct order.
    load_packs( _( "Loading files" ), mods, ui );

    // Load additional mods from that world-specific folder
    load_data_from_dir( get_world_base_save_path() + "/mods", "custom", ui );

    catacurses::erase();
    catacurses::refresh();

    DynamicDataLoader::get_instance().finalize_loaded_data( ui );
}

bool game::load_packs( const std::string &msg, const std::vector<mod_id> &packs, loading_ui &ui )
{
    ui.new_context( msg );
    std::vector<mod_id> missing;
    std::vector<mod_id> available;

    for( const mod_id &e : packs ) {
        if( e.is_valid() ) {
            available.emplace_back( e );
            ui.add_entry( e->name() );
        } else {
            missing.push_back( e );
        }
    }

    ui.show();
    for( const auto &e : available ) {
        const MOD_INFORMATION &mod = *e;
        load_data_from_dir( mod.path, mod.ident.str(), ui );

        // if mod specifies legacy migrations load any that are required
        if( !mod.legacy.empty() ) {
            for( int i = get_option<int>( "CORE_VERSION" ); i < core_version; ++i ) {
                popup_status( msg.c_str(), _( "Applying legacy migration (%s %i/%i)" ),
                              e.c_str(), i, core_version - 1 );
                load_data_from_dir( string_format( "%s/%i", mod.legacy.c_str(), i ), mod.ident.str(), ui );
            }
        }

        ui.proceed();
    }

    for( const auto &e : missing ) {
        debugmsg( "unknown content %s", e.c_str() );
    }

    return missing.empty();
}

void game::reset_npc_dispositions()
{
    for( auto elem : follower_ids ) {
        shared_ptr_fast<npc> npc_to_get = overmap_buffer.find_npc( elem );
        if( !npc_to_get )  {
            continue;
        }
        npc *npc_to_add = npc_to_get.get();
        npc_to_add->chatbin.missions.clear();
        npc_to_add->chatbin.missions_assigned.clear();
        npc_to_add->mission = NPC_MISSION_NULL;
        npc_to_add->chatbin.mission_selected = nullptr;
        npc_to_add->set_attitude( NPCATT_NULL );
        npc_to_add->op_of_u.anger = 0;
        npc_to_add->op_of_u.fear = 0;
        npc_to_add->op_of_u.trust = 0;
        npc_to_add->op_of_u.value = 0;
        npc_to_add->op_of_u.owed = 0;
        npc_to_add->set_fac( faction_id( "no_faction" ) );
        npc_to_add->add_new_mission( mission::reserve_random( ORIGIN_ANY_NPC,
                                     npc_to_add->global_omt_location(),
                                     npc_to_add->getID() ) );

    }

}

//Saves all factions and missions and npcs.
bool game::save_factions_missions_npcs()
{
    std::string masterfile = get_world_base_save_path() + "/" + SAVE_MASTER;
    return write_to_file( masterfile, [&]( std::ostream & fout ) {
        serialize_master( fout );
    }, _( "factions data" ) );
}

bool game::save_artifacts()
{
    std::string artfilename = get_world_base_save_path() + "/" + SAVE_ARTIFACTS;
    return ::save_artifacts( artfilename );
}

bool game::save_maps()
{
    try {
        m.save();
        overmap_buffer.save(); // can throw
        MAPBUFFER.save(); // can throw
        return true;
    } catch( const std::exception &err ) {
        popup( _( "Failed to save the maps: %s" ), err.what() );
        return false;
    }
}

bool game::save_player_data()
{
    const std::string playerfile = get_player_base_save_path();

    const bool saved_data = write_to_file( playerfile + SAVE_EXTENSION, [&]( std::ostream & fout ) {
        serialize( fout );
    }, _( "player data" ) );
    const bool saved_map_memory = write_to_file( playerfile + SAVE_EXTENSION_MAP_MEMORY, [&](
    std::ostream & fout ) {
        JsonOut jsout( fout );
        u.serialize_map_memory( jsout );
    }, _( "player map memory" ) );
    const bool saved_log = write_to_file( playerfile + SAVE_EXTENSION_LOG, [&](
    std::ostream & fout ) {
        fout << memorial().dump();
    }, _( "player memorial" ) );
#if defined(__ANDROID__)
    const bool saved_shortcuts = write_to_file( playerfile + SAVE_EXTENSION_SHORTCUTS, [&](
    std::ostream & fout ) {
        save_shortcuts( fout );
    }, _( "quick shortcuts" ) );
#endif

    return saved_data && saved_map_memory && saved_log
#if defined(__ANDROID__)
           && saved_shortcuts
#endif
           ;
}

event_bus &game::events()
{
    return *event_bus_ptr;
}

stats_tracker &game::stats()
{
    return *stats_tracker_ptr;
}

memorial_logger &game::memorial()
{
    return *memorial_logger_ptr;
}

spell_events &game::spell_events_subscriber()
{
    return *spell_events_ptr;
}

bool game::save()
{
    try {
        if( !save_player_data() ||
            !save_factions_missions_npcs() ||
            !save_artifacts() ||
            !save_maps() ||
            !get_auto_pickup().save_character() ||
            !get_auto_notes_settings().save() ||
            !get_safemode().save_character() ||
        !write_to_file( get_world_base_save_path() + "/uistate.json", [&]( std::ostream & fout ) {
        JsonOut jsout( fout );
            uistate.serialize( jsout );
        }, _( "uistate data" ) ) ) {
            return false;
        } else {
            world_generator->active_world->add_save( save_t::from_player_name( u.name ) );
            return true;
        }
    } catch( std::ios::failure &err ) {
        popup( _( "Failed to save game data" ) );
        return false;
    }
}

std::vector<std::string> game::list_active_characters()
{
    std::vector<std::string> saves;
    for( auto &worldsave : world_generator->active_world->world_saves ) {
        saves.push_back( worldsave.player_name() );
    }
    return saves;
}

/**
 * Writes information about the character out to a text file timestamped with
 * the time of the file was made. This serves as a record of the character's
 * state at the time the memorial was made (usually upon death) and
 * accomplishments in a human-readable format.
 */
void game::write_memorial_file( std::string sLastWords )
{
    const std::string &memorial_dir = PATH_INFO::memorialdir();
    const std::string &memorial_active_world_dir = memorial_dir + utf8_to_native(
                world_generator->active_world->world_name ) + "/";

    //Check if both dirs exist. Nested assure_dir_exist fails if the first dir of the nested dir does not exist.
    if( !assure_dir_exist( memorial_dir ) ) {
        dbg( D_ERROR ) << "game:write_memorial_file: Unable to make memorial directory.";
        debugmsg( "Could not make '%s' directory", memorial_dir );
        return;
    }

    if( !assure_dir_exist( memorial_active_world_dir ) ) {
        dbg( D_ERROR ) <<
                       "game:write_memorial_file: Unable to make active world directory in memorial directory.";
        debugmsg( "Could not make '%s' directory", memorial_active_world_dir );
        return;
    }

    // <name>-YYYY-MM-DD-HH-MM-SS.txt
    //       123456789012345678901234 ~> 24 chars + a null
    constexpr size_t suffix_len   = 24 + 1;
    constexpr size_t max_name_len = FILENAME_MAX - suffix_len;

    const size_t name_len = u.name.size();
    // Here -1 leaves space for the ~
    const size_t truncated_name_len = ( name_len >= max_name_len ) ? ( max_name_len - 1 ) : name_len;

    std::ostringstream memorial_file_path;
    memorial_file_path << memorial_active_world_dir;

    if( get_options().has_option( "ENCODING_CONV" ) && !get_option<bool>( "ENCODING_CONV" ) ) {
        // Use the default locale to replace non-printable characters with _ in the player name.
        std::locale locale {"C"};
        std::replace_copy_if( std::begin( u.name ), std::begin( u.name ) + truncated_name_len,
                              std::ostream_iterator<char>( memorial_file_path ),
        [&]( const char c ) {
            return !std::isgraph( c, locale );
        }, '_' );
    } else {
        memorial_file_path << utf8_to_native( u.name );
    }

    // Add a ~ if the player name was actually truncated.
    memorial_file_path << ( ( truncated_name_len != name_len ) ? "~-" : "-" );

    // Add a timestamp for uniqueness.
    char buffer[suffix_len] {};
    std::time_t t = std::time( nullptr );
    std::strftime( buffer, suffix_len, "%Y-%m-%d-%H-%M-%S", std::localtime( &t ) );
    memorial_file_path << buffer;

    memorial_file_path << ".txt";

    const std::string path_string = memorial_file_path.str();
    write_to_file( memorial_file_path.str(), [&]( std::ostream & fout ) {
        memorial().write( fout, sLastWords );
    }, _( "player memorial" ) );
}

void game::disp_NPC_epilogues()
{
    catacurses::window w = catacurses::newwin( FULL_SCREEN_HEIGHT, FULL_SCREEN_WIDTH,
                           point( std::max( 0, ( TERMX - FULL_SCREEN_WIDTH ) / 2 ), std::max( 0,
                                   ( TERMY - FULL_SCREEN_HEIGHT ) / 2 ) ) );
    epilogue epi;
    // TODO: This search needs to be expanded to all NPCs
    for( auto elem : follower_ids ) {
        shared_ptr_fast<npc> npc_to_get = overmap_buffer.find_npc( elem );
        if( !npc_to_get ) {
            continue;
        }
        npc *guy = npc_to_get.get();
        epi.random_by_group( guy->male ? "male" : "female" );
        std::vector<std::string> txt;
        txt.emplace_back( epi.text );
        draw_border( w, BORDER_COLOR, guy->name, c_black_white );
        multipage( w, txt, "", 2 );
    }

    refresh_all();
}

void game::disp_faction_ends()
{
    catacurses::window w = catacurses::newwin( FULL_SCREEN_HEIGHT, FULL_SCREEN_WIDTH,
                           point( std::max( 0, ( TERMX - FULL_SCREEN_WIDTH ) / 2 ),
                                  std::max( 0, ( TERMY - FULL_SCREEN_HEIGHT ) / 2 ) ) );
    std::vector<std::string> data;

    for( const auto &elem : faction_manager_ptr->all() ) {
        if( elem.second.known_by_u ) {
            if( elem.second.name == "Your Followers" ) {
                data.emplace_back( _( "       You are forgotten among the billions lost in the cataclysm…" ) );
                display_table( w, "", 1, data );
            } else if( elem.second.name == "The Old Guard" && elem.second.power != 100 ) {
                if( elem.second.power < 150 ) {
                    data.emplace_back(
                        _( "    Locked in an endless battle, the Old Guard was forced to consolidate their "
                           "resources in a handful of fortified bases along the coast.  Without the men "
                           "or material to rebuild, the soldiers that remained lost all hope…" ) );
                } else {
                    data.emplace_back( _( "    The steadfastness of individual survivors after the cataclysm impressed "
                                          "the tattered remains of the once glorious union.  Spurred on by small "
                                          "successes, a number of operations to re-secure facilities met with limited "
                                          "success.  Forced to eventually consolidate to large bases, the Old Guard left "
                                          "these facilities in the hands of the few survivors that remained.  As the "
                                          "years past, little materialized from the hopes of rebuilding civilization…" ) );
                }
                display_table( w, _( "The Old Guard" ), 1, data );
            } else if( elem.second.name == "The Free Merchants" && elem.second.power != 100 ) {
                if( elem.second.power < 150 ) {
                    data.emplace_back( _( "    Life in the refugee shelter deteriorated as food shortages and disease "
                                          "destroyed any hope of maintaining a civilized enclave.  The merchants and "
                                          "craftsmen dispersed to found new colonies but most became victims of "
                                          "marauding bandits.  Those who survived never found a place to call home…" ) );
                } else {
                    data.emplace_back( _( "    The Free Merchants struggled for years to keep themselves fed but their "
                                          "once profitable trade routes were plundered by bandits and thugs.  In squalor "
                                          "and filth the first generations born after the cataclysm are told stories of "
                                          "the old days when food was abundant and the children were allowed to play in "
                                          "the sun…" ) );
                }
                display_table( w, _( "The Free Merchants" ), 1, data );
            } else if( elem.second.name == "The Tacoma Commune" && elem.second.power != 100 ) {
                if( elem.second.power < 150 ) {
                    data.emplace_back( _( "    The fledgling outpost was abandoned a few months later.  The external "
                                          "threats combined with low crop yields caused the Free Merchants to withdraw "
                                          "their support.  When the exhausted migrants returned to the refugee center "
                                          "they were turned away to face the world on their own." ) );
                } else {
                    data.emplace_back(
                        _( "    The commune continued to grow rapidly through the years despite constant "
                           "external threat.  While maintaining a reputation as a haven for all law-"
                           "abiding citizens, the commune's leadership remained loyal to the interests of "
                           "the Free Merchants.  Hard labor for little reward remained the price to be "
                           "paid for those who sought the safety of the community." ) );
                }
                display_table( w, _( "The Tacoma Commune" ), 1, data );
            } else if( elem.second.name == "The Wasteland Scavengers" && elem.second.power != 100 ) {
                if( elem.second.power < 150 ) {
                    data.emplace_back(
                        _( "    The lone bands of survivors who wandered the now alien world dwindled in "
                           "number through the years.  Unable to compete with the growing number of "
                           "monstrosities that had adapted to live in their world, those who did survive "
                           "lived in dejected poverty and hopelessness…" ) );
                } else {
                    data.emplace_back(
                        _( "    The scavengers who flourished in the opening days of the cataclysm found "
                           "an ever increasing challenge in finding and maintaining equipment from the "
                           "old world.  Enormous hordes made cities impossible to enter while new "
                           "eldritch horrors appeared mysteriously near old research labs.  But on the "
                           "fringes of where civilization once ended, bands of hunter-gatherers began to "
                           "adopt agrarian lifestyles in fortified enclaves…" ) );
                }
                display_table( w, _( "The Wasteland Scavengers" ), 1, data );
            } else if( elem.second.name == "Hell's Raiders" && elem.second.power != 100 ) {
                if( elem.second.power < 150 ) {
                    data.emplace_back( _( "    The raiders grew more powerful than any other faction as attrition "
                                          "destroyed the Old Guard.  The ruthless men and women who banded together to "
                                          "rob refugees and pillage settlements soon found themselves without enough "
                                          "victims to survive.  The Hell's Raiders were eventually destroyed when "
                                          "infighting erupted into civil war but there were few survivors left to "
                                          "celebrate their destruction." ) );
                } else {
                    data.emplace_back( _( "    Fueled by drugs and rage, the Hell's Raiders fought tooth and nail to "
                                          "overthrow the last strongholds of the Old Guard.  The costly victories "
                                          "brought the warlords abundant territory and slaves but little in the way of "
                                          "stability.  Within weeks, infighting led to civil war as tribes vied for "
                                          "leadership of the faction.  When only one warlord finally secured control, "
                                          "there was nothing left to fight for… just endless cities full of the dead." ) );
                }
                display_table( w, _( "Hell's Raiders" ), 1, data );
            }

        }
        data.clear();
    }

    refresh_all();
}

struct npc_dist_to_player {
    const tripoint ppos;
    npc_dist_to_player() : ppos( g->u.global_omt_location() ) { }
    // Operator overload required to leverage sort API.
    bool operator()( const shared_ptr_fast<npc> &a,
                     const shared_ptr_fast<npc> &b ) const {
        const tripoint apos = a->global_omt_location();
        const tripoint bpos = b->global_omt_location();
        return square_dist( ppos.xy(), apos.xy() ) <
               square_dist( ppos.xy(), bpos.xy() );
    }
};

void game::disp_NPCs()
{
    catacurses::window w = catacurses::newwin( FULL_SCREEN_HEIGHT, FULL_SCREEN_WIDTH,
                           point( TERMX > FULL_SCREEN_WIDTH ? ( TERMX - FULL_SCREEN_WIDTH ) / 2 : 0,
                                  TERMY > FULL_SCREEN_HEIGHT ? ( TERMY - FULL_SCREEN_HEIGHT ) / 2 : 0 ) );

    const tripoint ppos = u.global_omt_location();
    const tripoint &lpos = u.pos();
    mvwprintz( w, point_zero, c_white, _( "Your overmap position: %d, %d, %d" ), ppos.x, ppos.y,
               ppos.z );
    // NOLINTNEXTLINE(cata-use-named-point-constants)
    mvwprintz( w, point( 0, 1 ), c_white, _( "Your local position: %d, %d, %d" ), lpos.x, lpos.y,
               lpos.z );
    std::vector<shared_ptr_fast<npc>> npcs = overmap_buffer.get_npcs_near_player( 100 );
    std::sort( npcs.begin(), npcs.end(), npc_dist_to_player() );
    size_t i;
    for( i = 0; i < 20 && i < npcs.size(); i++ ) {
        const tripoint apos = npcs[i]->global_omt_location();
        mvwprintz( w, point( 0, i + 3 ), c_white, "%s: %d, %d, %d", npcs[i]->name,
                   apos.x, apos.y, apos.z );
    }
    for( const monster &m : all_monsters() ) {
        mvwprintz( w, point( 0, i + 3 ), c_white, "%s: %d, %d, %d", m.name(),
                   m.posx(), m.posy(), m.posz() );
        ++i;
    }
    wrefresh( w );
    inp_mngr.wait_for_any_key();
}

// A little helper to draw footstep glyphs.
static void draw_footsteps( const catacurses::window &window, const tripoint &offset )
{
    for( const auto &footstep : sounds::get_footstep_markers() ) {
        char glyph = '?';
        if( footstep.z != offset.z ) { // Here z isn't an offset, but a coordinate
            glyph = footstep.z > offset.z ? '^' : 'v';
        }

        mvwputch( window, footstep.xy() + offset.xy(), c_yellow, glyph );
    }
}

void game::draw()
{
    if( test_mode ) {
        return;
    }

    //temporary fix for updating visibility for minimap
    ter_view_p.z = ( u.pos() + u.view_offset ).z;
    m.build_map_cache( ter_view_p.z );
    m.update_visibility_cache( ter_view_p.z );

    werase( w_terrain );
    draw_ter();
    wrefresh( w_terrain );

    draw_panels( true );
}

void game::draw_panels( bool force_draw )
{
    draw_panels( 0, 1, force_draw );
}

void game::draw_panels( size_t column, size_t index, bool force_draw )
{
    static int previous_turn = -1;
    const int current_turn = to_turns<int>( calendar::turn - calendar::turn_zero );
    const bool draw_this_turn = current_turn > previous_turn || force_draw;
    auto &mgr = panel_manager::get_manager();
    int y = 0;
    const bool sidebar_right = get_option<std::string>( "SIDEBAR_POSITION" ) == "right";
    int spacer = get_option<bool>( "SIDEBAR_SPACERS" ) ? 1 : 0;
    int log_height = 0;
    for( const window_panel &panel : mgr.get_current_layout() ) {
        if( panel.get_height() != -2 && panel.toggle && panel.render() ) {
            log_height += panel.get_height() + spacer;
        }
    }
    log_height = std::max( TERMY - log_height, 3 );
    for( const window_panel &panel : mgr.get_current_layout() ) {
        if( panel.render() ) {
            // height clamped to window height.
            int h = std::min( panel.get_height(), TERMY - y );
            if( h == -2 ) {
                h = log_height;
            }
            h += spacer;
            if( panel.toggle && panel.render() && h > 0 ) {
                if( panel.always_draw || draw_this_turn ) {
                    panel.draw( u, catacurses::newwin( h, panel.get_width(),
                                                       point( sidebar_right ? TERMX - panel.get_width() : 0, y ) ) );
                }
                if( show_panel_adm ) {
                    const std::string panel_name = _( panel.get_name() );
                    const int panel_name_width = utf8_width( panel_name );
                    auto label = catacurses::newwin( 1, panel_name_width, point( sidebar_right ?
                                                     TERMX - panel.get_width() - panel_name_width - 1 : panel.get_width() + 1, y ) );
                    werase( label );
                    mvwprintz( label, point_zero, c_light_red, panel_name );
                    wrefresh( label );
                    label = catacurses::newwin( h, 1,
                                                point( sidebar_right ? TERMX - panel.get_width() - 1 : panel.get_width(), y ) );
                    werase( label );
                    if( h == 1 ) {
                        mvwputch( label, point_zero, c_light_red, LINE_OXOX );
                    } else {
                        mvwputch( label, point_zero, c_light_red, LINE_OXXX );
                        for( int i = 1; i < h - 1; i++ ) {
                            mvwputch( label, point( 0, i ), c_light_red, LINE_XOXO );
                        }
                        mvwputch( label, point( 0, h - 1 ), c_light_red, sidebar_right ? LINE_XXOO : LINE_XOOX );
                    }
                    wrefresh( label );
                }
                y += h;
            }
        }
    }
    if( show_panel_adm ) {
        mgr.draw_adm( w_panel_adm, column, index );
    }
    previous_turn = current_turn;
}

void game::draw_pixel_minimap( const catacurses::window &w )
{
    w_pixel_minimap = w;
}

void game::draw_critter( const Creature &critter, const tripoint &center )
{
    const int my = POSY + ( critter.posy() - center.y );
    const int mx = POSX + ( critter.posx() - center.x );
    if( !is_valid_in_w_terrain( point( mx, my ) ) ) {
        return;
    }
    if( critter.posz() != center.z && m.has_zlevels() ) {
        static constexpr tripoint up_tripoint( tripoint_above );
        if( critter.posz() == center.z - 1 &&
            ( debug_mode || u.sees( critter ) ) &&
            m.valid_move( critter.pos(), critter.pos() + up_tripoint, false, true ) ) {
            // Monster is below
            // TODO: Make this show something more informative than just green 'v'
            // TODO: Allow looking at this mon with look command
            // TODO: Redraw this after weather etc. animations
            mvwputch( w_terrain, point( mx, my ), c_green_cyan, 'v' );
        }
        return;
    }
    if( u.sees( critter ) || &critter == &u ) {
        critter.draw( w_terrain, center.xy(), false );
        return;
    }

    if( u.sees_with_infrared( critter ) || u.sees_with_specials( critter ) ) {
        mvwputch( w_terrain, point( mx, my ), c_red, '?' );
    }
}

bool game::is_in_viewport( const tripoint &p, int margin ) const
{
    const tripoint diff( u.pos() + u.view_offset - p );

    return ( std::abs( diff.x ) <= getmaxx( w_terrain ) / 2 - margin ) &&
           ( std::abs( diff.y ) <= getmaxy( w_terrain ) / 2 - margin );
}

void game::draw_ter( const bool draw_sounds )
{
    draw_ter( u.pos() + u.view_offset, false,
              draw_sounds );
}

void game::draw_ter( const tripoint &center, const bool looking, const bool draw_sounds )
{
    ter_view_p = center;
    const int posx = center.x;
    const int posy = center.y;

    // TODO: Make it not rebuild the cache all the time (cache point+moves?)
    if( !looking ) {
        // If we're looking, the cache is built at start (entering looking mode)
        m.build_map_cache( center.z );
    }

    m.draw( w_terrain, center );

    if( draw_sounds ) {
        draw_footsteps( w_terrain, tripoint( -center.x, -center.y, center.z ) + point( POSX, POSY ) );
    }

    for( Creature &critter : all_creatures() ) {
        draw_critter( critter, center );
    }

    if( u.has_active_bionic( bionic_id( "bio_scent_vision" ) ) && u.view_offset.z == 0 ) {
        tripoint tmp = center;
        int &realx = tmp.x;
        int &realy = tmp.y;
        for( realx = posx - POSX; realx <= posx + POSX; realx++ ) {
            for( realy = posy - POSY; realy <= posy + POSY; realy++ ) {
                if( scent.get( tmp ) != 0 ) {
                    int tempx = posx - realx;
                    int tempy = posy - realy;
                    if( !( isBetween( tempx, -2, 2 ) &&
                           isBetween( tempy, -2, 2 ) ) ) {
                        if( critter_at( tmp ) ) {
                            mvwputch( w_terrain, point( realx + POSX - posx, realy + POSY - posy ), c_white, '?' );
                        } else {
                            mvwputch( w_terrain, point( realx + POSX - posx, realy + POSY - posy ), c_magenta, '#' );
                        }
                    }
                }
            }
        }
    }

    if( !destination_preview.empty() && u.view_offset.z == 0 ) {
        // Draw auto-move preview trail
        const tripoint &final_destination = destination_preview.back();
        tripoint line_center = u.pos() + u.view_offset;
        draw_line( final_destination, line_center, destination_preview );
        mvwputch( w_terrain, final_destination.xy() - u.view_offset.xy() + point( POSX - u.posx(),
                  POSY - u.posy() ), c_white, 'X' );
    }

    if( u.controlling_vehicle && !looking ) {
        draw_veh_dir_indicator( false );
        draw_veh_dir_indicator( true );
    }
    // Place the cursor over the player as is expected by screen readers.
    wmove( w_terrain, -center.xy() + g->u.pos().xy() + point( POSX, POSY ) );
}

cata::optional<tripoint> game::get_veh_dir_indicator_location( bool next ) const
{
    if( !get_option<bool>( "VEHICLE_DIR_INDICATOR" ) ) {
        return cata::nullopt;
    }
    const optional_vpart_position vp = m.veh_at( u.pos() );
    if( !vp ) {
        return cata::nullopt;
    }
    vehicle *const veh = &vp->vehicle();
    rl_vec2d face = next ? veh->dir_vec() : veh->face_vec();
    float r = 10.0;
    return tripoint( static_cast<int>( r * face.x ), static_cast<int>( r * face.y ), u.pos().z );
}

void game::draw_veh_dir_indicator( bool next )
{
    if( const cata::optional<tripoint> indicator_offset = get_veh_dir_indicator_location( next ) ) {
        auto col = next ? c_white : c_dark_gray;
        mvwputch( w_terrain, indicator_offset->xy() - u.view_offset.xy() + point( POSX, POSY ), col, 'X' );
    }
}

void game::refresh_all()
{
    const int minz = m.has_zlevels() ? -OVERMAP_DEPTH : get_levz();
    const int maxz = m.has_zlevels() ? OVERMAP_HEIGHT : get_levz();
    for( int z = minz; z <= maxz; z++ ) {
        m.reset_vehicle_cache( z );
    }

    draw();
    catacurses::refresh();
}

void game::draw_minimap()
{

    // Draw the box
    werase( w_minimap );
    draw_border( w_minimap );

    const tripoint curs = u.global_omt_location();
    const int cursx = curs.x;
    const int cursy = curs.y;
    const tripoint targ = u.get_active_mission_target();
    bool drew_mission = targ == overmap::invalid_tripoint;

    for( int i = -2; i <= 2; i++ ) {
        for( int j = -2; j <= 2; j++ ) {
            const int omx = cursx + i;
            const int omy = cursy + j;
            nc_color ter_color;
            tripoint omp( omx, omy, get_levz() );
            std::string ter_sym;
            const bool seen = overmap_buffer.seen( omp );
            const bool vehicle_here = overmap_buffer.has_vehicle( omp );
            if( overmap_buffer.has_note( omp ) ) {

                const std::string &note_text = overmap_buffer.note( omp );

                ter_color = c_yellow;
                ter_sym = "N";

                int symbolIndex = note_text.find( ':' );
                int colorIndex = note_text.find( ';' );

                bool symbolFirst = symbolIndex < colorIndex;

                if( colorIndex > -1 && symbolIndex > -1 ) {
                    if( symbolFirst ) {
                        if( colorIndex > 4 ) {
                            colorIndex = -1;
                        }
                        if( symbolIndex > 1 ) {
                            symbolIndex = -1;
                            colorIndex = -1;
                        }
                    } else {
                        if( symbolIndex > 4 ) {
                            symbolIndex = -1;
                        }
                        if( colorIndex > 2 ) {
                            colorIndex = -1;
                        }
                    }
                } else if( colorIndex > 2 ) {
                    colorIndex = -1;
                } else if( symbolIndex > 1 ) {
                    symbolIndex = -1;
                }

                if( symbolIndex > -1 ) {
                    int symbolStart = 0;
                    if( colorIndex > -1 && !symbolFirst ) {
                        symbolStart = colorIndex + 1;
                    }
                    ter_sym = note_text.substr( symbolStart, symbolIndex - symbolStart ).c_str()[0];
                }

                if( colorIndex > -1 ) {

                    int colorStart = 0;

                    if( symbolIndex > -1 && symbolFirst ) {
                        colorStart = symbolIndex + 1;
                    }

                    std::string sym = note_text.substr( colorStart, colorIndex - colorStart );

                    if( sym.length() == 2 ) {
                        if( sym == "br" ) {
                            ter_color = c_brown;
                        } else if( sym == "lg" ) {
                            ter_color = c_light_gray;
                        } else if( sym == "dg" ) {
                            ter_color = c_dark_gray;
                        }
                    } else {
                        char colorID = sym.c_str()[0];
                        if( colorID == 'r' ) {
                            ter_color = c_light_red;
                        } else if( colorID == 'R' ) {
                            ter_color = c_red;
                        } else if( colorID == 'g' ) {
                            ter_color = c_light_green;
                        } else if( colorID == 'G' ) {
                            ter_color = c_green;
                        } else if( colorID == 'b' ) {
                            ter_color = c_light_blue;
                        } else if( colorID == 'B' ) {
                            ter_color = c_blue;
                        } else if( colorID == 'W' ) {
                            ter_color = c_white;
                        } else if( colorID == 'C' ) {
                            ter_color = c_cyan;
                        } else if( colorID == 'c' ) {
                            ter_color = c_light_cyan;
                        } else if( colorID == 'P' ) {
                            ter_color = c_pink;
                        } else if( colorID == 'm' ) {
                            ter_color = c_magenta;
                        }
                    }
                }
            } else if( !seen ) {
                ter_sym = " ";
                ter_color = c_black;
            } else if( vehicle_here ) {
                ter_color = c_cyan;
                ter_sym = "c";
            } else {
                const oter_id &cur_ter = overmap_buffer.ter( omp );
                ter_sym = cur_ter->get_symbol();
                if( overmap_buffer.is_explored( omp ) ) {
                    ter_color = c_dark_gray;
                } else {
                    ter_color = cur_ter->get_color();
                }
            }
            if( !drew_mission && targ.xy() == omp.xy() ) {
                // If there is a mission target, and it's not on the same
                // overmap terrain as the player character, mark it.
                // TODO: Inform player if the mission is above or below
                drew_mission = true;
                if( i != 0 || j != 0 ) {
                    ter_color = red_background( ter_color );
                }
            }
            if( i == 0 && j == 0 ) {
                mvwputch_hi( w_minimap, point( 3, 3 ), ter_color, ter_sym );
            } else {
                mvwputch( w_minimap, point( 3 + i, 3 + j ), ter_color, ter_sym );
            }
        }
    }

    // Print arrow to mission if we have one!
    if( !drew_mission ) {
        double slope = ( cursx != targ.x ) ? static_cast<double>( targ.y - cursy ) / static_cast<double>
                       ( targ.x - cursx ) : 4;

        if( cursx == targ.x || fabs( slope ) > 3.5 ) { // Vertical slope
            if( targ.y > cursy ) {
                mvwputch( w_minimap, point( 3, 6 ), c_red, "*" );
            } else {
                mvwputch( w_minimap, point( 3, 0 ), c_red, "*" );
            }
        } else {
            int arrowx = -1;
            int arrowy = -1;
            if( fabs( slope ) >= 1. ) { // y diff is bigger!
                arrowy = ( targ.y > cursy ? 6 : 0 );
                arrowx = static_cast<int>( 3 + 3 * ( targ.y > cursy ? slope : ( 0 - slope ) ) );
                if( arrowx < 0 ) {
                    arrowx = 0;
                }
                if( arrowx > 6 ) {
                    arrowx = 6;
                }
            } else {
                arrowx = ( targ.x > cursx ? 6 : 0 );
                arrowy = static_cast<int>( 3 + 3 * ( targ.x > cursx ? slope : ( 0 - slope ) ) );
                if( arrowy < 0 ) {
                    arrowy = 0;
                }
                if( arrowy > 6 ) {
                    arrowy = 6;
                }
            }
            char glyph = '*';
            if( targ.z > u.posz() ) {
                glyph = '^';
            } else if( targ.z < u.posz() ) {
                glyph = 'v';
            }

            mvwputch( w_minimap, point( arrowx, arrowy ), c_red, glyph );
        }
    }

    const int sight_points = g->u.overmap_sight_range( g->light_level( g->u.posz() ) );
    for( int i = -3; i <= 3; i++ ) {
        for( int j = -3; j <= 3; j++ ) {
            if( i > -3 && i < 3 && j > -3 && j < 3 ) {
                continue; // only do hordes on the border, skip inner map
            }
            const int omx = cursx + i;
            const int omy = cursy + j;
            tripoint omp( omx, omy, get_levz() );
            if( overmap_buffer.get_horde_size( omp ) >= HORDE_VISIBILITY_SIZE ) {
                const tripoint cur_pos {
                    omx, omy, get_levz()
                };
                if( overmap_buffer.seen( omp )
                    && g->u.overmap_los( cur_pos, sight_points ) ) {
                    mvwputch( w_minimap, point( i + 3, j + 3 ), c_green,
                              overmap_buffer.get_horde_size( omp ) > HORDE_VISIBILITY_SIZE * 2 ? 'Z' : 'z' );
                }
            }
        }
    }

    wrefresh( w_minimap );
}

float game::natural_light_level( const int zlev ) const
{
    // ignore while underground or above limits
    if( zlev > OVERMAP_HEIGHT || zlev < 0 ) {
        return LIGHT_AMBIENT_MINIMAL;
    }

    if( latest_lightlevels[zlev] > -std::numeric_limits<float>::max() ) {
        // Already found the light level for now?
        return latest_lightlevels[zlev];
    }

    float ret = LIGHT_AMBIENT_MINIMAL;

    // Sunlight/moonlight related stuff
    if( !weather.lightning_active ) {
        ret = sunlight( calendar::turn );
    } else {
        // Recent lightning strike has lit the area
        ret = default_daylight_level();
    }

    ret += weather::light_modifier( weather.weather );

    // Artifact light level changes here. Even though some of these only have an effect
    // aboveground it is cheaper performance wise to simply iterate through the entire
    // list once instead of twice.
    float mod_ret = -1;
    // Each artifact change does std::max(mod_ret, new val) since a brighter end value
    // will trump a lower one.
    if( const timed_event *e = timed_events.get( TIMED_EVENT_DIM ) ) {
        // TIMED_EVENT_DIM slowly dims the natural sky level, then relights it.
        const time_duration left = e->when - calendar::turn;
        // TIMED_EVENT_DIM has an occurrence date of turn + 50, so the first 25 dim it,
        if( left > 25_turns ) {
            mod_ret = std::max( static_cast<double>( mod_ret ), ( ret * ( left - 25_turns ) ) / 25_turns );
            // and the last 25 scale back towards normal.
        } else {
            mod_ret = std::max( static_cast<double>( mod_ret ), ( ret * ( 25_turns - left ) ) / 25_turns );
        }
    }
    if( timed_events.queued( TIMED_EVENT_ARTIFACT_LIGHT ) ) {
        // TIMED_EVENT_ARTIFACT_LIGHT causes everywhere to become as bright as day.
        mod_ret = std::max<float>( ret, default_daylight_level() );
    }
    // If we had a changed light level due to an artifact event then it overwrites
    // the natural light level.
    if( mod_ret > -1 ) {
        ret = mod_ret;
    }

    // Cap everything to our minimum light level
    ret = std::max<float>( LIGHT_AMBIENT_MINIMAL, ret );

    latest_lightlevels[zlev] = ret;

    return ret;
}

unsigned char game::light_level( const int zlev ) const
{
    const float light = natural_light_level( zlev );
    return LIGHT_RANGE( light );
}

void game::reset_light_level()
{
    for( float &lev : latest_lightlevels ) {
        lev = -std::numeric_limits<float>::max();
    }
}

//Gets the next free ID, also used for player ID's.
character_id game::assign_npc_id()
{
    character_id ret = next_npc_id;
    ++next_npc_id;
    return ret;
}

Creature *game::is_hostile_nearby()
{
    int distance = ( get_option<int>( "SAFEMODEPROXIMITY" ) <= 0 ) ? MAX_VIEW_DISTANCE :
                   get_option<int>( "SAFEMODEPROXIMITY" );
    return is_hostile_within( distance );
}

Creature *game::is_hostile_very_close()
{
    return is_hostile_within( DANGEROUS_PROXIMITY );
}

Creature *game::is_hostile_within( int distance )
{
    for( auto &critter : u.get_visible_creatures( distance ) ) {
        if( u.attitude_to( *critter ) == Creature::A_HOSTILE ) {
            return critter;
        }
    }

    return nullptr;
}

std::unordered_set<tripoint> game::get_fishable_locations( int distance, const tripoint &fish_pos )
{
    // We're going to get the contiguous fishable terrain starting at
    // the provided fishing location (e.g. where a line was cast or a fish
    // trap was set), and then check whether or not fishable monsters are
    // actually in those locations. This will help us ensure that we're
    // getting our fish from the location that we're ACTUALLY fishing,
    // rather than just somewhere in the vicinity.

    std::unordered_set<tripoint> visited;

    const tripoint fishing_boundary_min( fish_pos + point( -distance, -distance ) );
    const tripoint fishing_boundary_max( fish_pos + point( distance, distance ) );

    const box fishing_boundaries( fishing_boundary_min, fishing_boundary_max );

    const auto get_fishable_terrain = [&]( tripoint starting_point,
    std::unordered_set<tripoint> &fishable_terrain ) {
        std::queue<tripoint> to_check;
        to_check.push( starting_point );
        while( !to_check.empty() ) {
            const tripoint current_point = to_check.front();
            to_check.pop();

            // We've been here before, so bail.
            if( visited.find( current_point ) != visited.end() ) {
                continue;
            }

            // This point is out of bounds, so bail.
            if( !fishing_boundaries.contains_inclusive( current_point ) ) {
                continue;
            }

            // Mark this point as visited.
            visited.emplace( current_point );

            if( m.has_flag( "FISHABLE", current_point ) ) {
                fishable_terrain.emplace( current_point );
                to_check.push( current_point + point_south );
                to_check.push( current_point + point_north );
                to_check.push( current_point + point_east );
                to_check.push( current_point + point_west );
            }
        }
        return;
    };

    // Starting at the provided location, get our fishable terrain
    // and populate a set with those locations which we'll then use
    // to determine if any fishable monsters are in those locations.
    std::unordered_set<tripoint> fishable_points;
    get_fishable_terrain( fish_pos, fishable_points );

    return fishable_points;
}

std::vector<monster *> game::get_fishable_monsters( std::unordered_set<tripoint>
        &fishable_locations )
{
    std::vector<monster *> unique_fish;
    for( monster &critter : all_monsters() ) {
        // If it is fishable...
        if( critter.has_flag( MF_FISHABLE ) ) {
            const tripoint critter_pos = critter.pos();
            // ...and it is in a fishable location.
            if( fishable_locations.find( critter_pos ) != fishable_locations.end() ) {
                unique_fish.push_back( &critter );
            }
        }
    }

    return unique_fish;
}

// Print monster info to the given window
void game::mon_info( const catacurses::window &w, int hor_padding )
{
    const monster_visible_info &mon_visible = u.get_mon_visible();
    const auto &unique_types = mon_visible.unique_types;
    const auto &unique_mons = mon_visible.unique_mons;
    const auto &dangerous = mon_visible.dangerous;

    const int width = getmaxx( w ) - 2 * hor_padding;
    const int maxheight = getmaxy( w );

    const int startrow = 0;

    // Print the direction headings
    // Reminder:
    // 7 0 1    unique_types uses these indices;
    // 6 8 2    0-7 are provide by direction_from()
    // 5 4 3    8 is used for local monsters (for when we explain them below)

    const std::array<std::string, 8> dir_labels = {{
            _( "North:" ), _( "NE:" ), _( "East:" ), _( "SE:" ),
            _( "South:" ), _( "SW:" ), _( "West:" ), _( "NW:" )
        }
    };
    std::array<int, 8> widths;
    for( int i = 0; i < 8; i++ ) {
        widths[i] = utf8_width( dir_labels[i] );
    }
    std::array<int, 8> xcoords;
    const std::array<int, 8> ycoords = {{ 0, 0, 1, 2, 2, 2, 1, 0 }};
    xcoords[0] = xcoords[4] = width / 3;
    xcoords[1] = xcoords[3] = xcoords[2] = ( width / 3 ) * 2;
    xcoords[5] = xcoords[6] = xcoords[7] = 0;
    //for the alignment of the 1,2,3 rows on the right edge
    xcoords[2] -= utf8_width( _( "East:" ) ) - utf8_width( _( "NE:" ) );
    for( int i = 0; i < 8; i++ ) {
        nc_color c = unique_types[i].empty() && unique_mons[i].empty() ? c_dark_gray
                     : ( dangerous[i] ? c_light_red : c_light_gray );
        mvwprintz( w, point( xcoords[i] + hor_padding, ycoords[i] + startrow ), c, dir_labels[i] );
    }

    // Print the symbols of all monsters in all directions.
    for( int i = 0; i < 8; i++ ) {
        point pr( xcoords[i] + widths[i] + 1, ycoords[i] + startrow );

        // The list of symbols needs a space on each end.
        int symroom = ( width / 3 ) - widths[i] - 2;
        const int typeshere_npc = unique_types[i].size();
        const int typeshere_mon = unique_mons[i].size();
        const int typeshere = typeshere_mon + typeshere_npc;
        for( int j = 0; j < typeshere && j < symroom; j++ ) {
            nc_color c;
            std::string sym;
            if( symroom < typeshere && j == symroom - 1 ) {
                // We've run out of room!
                c = c_white;
                sym = "+";
            } else if( j < typeshere_npc ) {
                switch( unique_types[i][j]->get_attitude() ) {
                    case NPCATT_KILL:
                        c = c_red;
                        break;
                    case NPCATT_FOLLOW:
                        c = c_light_green;
                        break;
                    default:
                        c = c_pink;
                        break;
                }
                sym = "@";
            } else {
                const mtype &mt = *unique_mons[i][j - typeshere_npc];
                c = mt.color;
                sym = mt.sym;
            }
            mvwprintz( w, pr, c, sym );

            pr.x++;
        }
    }

    // Now we print their full names!

    std::set<const mtype *> listed_mons;

    // Start printing monster names on row 4. Rows 0-2 are for labels, and row 3
    // is blank.
    point pr( hor_padding, 4 + startrow );

    // Print monster names, starting with those at location 8 (nearby).
    for( int j = 8; j >= 0 && pr.y < maxheight; j-- ) {
        // Separate names by some number of spaces (more for local monsters).
        int namesep = ( j == 8 ? 2 : 1 );
        for( const mtype *type : unique_mons[j] ) {
            if( pr.y >= maxheight ) {
                // no space to print to anyway
                break;
            }
            if( listed_mons.count( type ) > 0 ) {
                // this type is already printed.
                continue;
            }
            listed_mons.insert( type );

            const mtype &mt = *type;
            const std::string name = mt.nname();

            // Move to the next row if necessary. (The +2 is for the "Z ").
            if( pr.x + 2 + utf8_width( name ) >= width ) {
                pr.y++;
                pr.x = hor_padding;
            }

            if( pr.y < maxheight ) { // Don't print if we've overflowed
                mvwprintz( w, pr, mt.color, mt.sym );
                pr.x += 2; // symbol and space
                nc_color danger = c_dark_gray;
                if( mt.difficulty >= 30 ) {
                    danger = c_red;
                } else if( mt.difficulty >= 16 ) {
                    danger = c_light_red;
                } else if( mt.difficulty >= 8 ) {
                    danger = c_white;
                } else if( mt.agro > 0 ) {
                    danger = c_light_gray;
                }
                mvwprintz( w, pr, danger, name );
                pr.x += utf8_width( name ) + namesep;
            }
        }
    }
}

void game::mon_info_update( )
{
    int newseen = 0;
    const int safe_proxy_dist = get_option<int>( "SAFEMODEPROXIMITY" );
    const int iProxyDist = ( safe_proxy_dist <= 0 ) ? MAX_VIEW_DISTANCE :
                           safe_proxy_dist;

    monster_visible_info &mon_visible = u.get_mon_visible();
    auto &new_seen_mon = mon_visible.new_seen_mon;
    auto &unique_types = mon_visible.unique_types;
    auto &unique_mons = mon_visible.unique_mons;
    auto &dangerous = mon_visible.dangerous;

    // 7 0 1    unique_types uses these indices;
    // 6 8 2    0-7 are provide by direction_from()
    // 5 4 3    8 is used for local monsters (for when we explain them below)
    for( auto &t : unique_types ) {
        t.clear();
    }
    for( auto &m : unique_mons ) {
        m.clear();
    }
    std::fill( dangerous, dangerous + sizeof( dangerous ), false );

    const tripoint view = u.pos() + u.view_offset;
    new_seen_mon.clear();

    static int previous_turn = 0;
    // @TODO: change current_turn to time_point
    const int current_turn = to_turns<int>( calendar::turn - calendar::turn_zero );
    const int sm_ignored_turns = get_option<int>( "SAFEMODEIGNORETURNS" );

    for( Creature *c : u.get_visible_creatures( MAPSIZE_X ) ) {
        monster *m = dynamic_cast<monster *>( c );
        npc *p = dynamic_cast<npc *>( c );
        const direction dir_to_mon = direction_from( view.xy(), point( c->posx(), c->posy() ) );
        const int mx = POSX + ( c->posx() - view.x );
        const int my = POSY + ( c->posy() - view.y );
        int index = 8;
        if( !is_valid_in_w_terrain( point( mx, my ) ) ) {
            // for compatibility with old code, see diagram below, it explains the values for index,
            // also might need revisiting one z-levels are in.
            switch( dir_to_mon ) {
                case ABOVENORTHWEST:
                case NORTHWEST:
                case BELOWNORTHWEST:
                    index = 7;
                    break;
                case ABOVENORTH:
                case NORTH:
                case BELOWNORTH:
                    index = 0;
                    break;
                case ABOVENORTHEAST:
                case NORTHEAST:
                case BELOWNORTHEAST:
                    index = 1;
                    break;
                case ABOVEWEST:
                case WEST:
                case BELOWWEST:
                    index = 6;
                    break;
                case ABOVECENTER:
                case CENTER:
                case BELOWCENTER:
                    index = 8;
                    break;
                case ABOVEEAST:
                case EAST:
                case BELOWEAST:
                    index = 2;
                    break;
                case ABOVESOUTHWEST:
                case SOUTHWEST:
                case BELOWSOUTHWEST:
                    index = 5;
                    break;
                case ABOVESOUTH:
                case SOUTH:
                case BELOWSOUTH:
                    index = 4;
                    break;
                case ABOVESOUTHEAST:
                case SOUTHEAST:
                case BELOWSOUTHEAST:
                    index = 3;
                    break;
            }
        }

        rule_state safemode_state = RULE_NONE;
        const bool safemode_empty = get_safemode().empty();

        if( m != nullptr ) {
            //Safemode monster check
            monster &critter = *m;

            const monster_attitude matt = critter.attitude( &u );
            const int mon_dist = rl_dist( u.pos(), critter.pos() );
            safemode_state = get_safemode().check_monster( critter.name(), critter.attitude_to( u ), mon_dist );

            if( ( !safemode_empty && safemode_state == RULE_BLACKLISTED ) || ( safemode_empty &&
                    ( MATT_ATTACK == matt || MATT_FOLLOW == matt ) ) ) {
                if( index < 8 && critter.sees( g->u ) ) {
                    dangerous[index] = true;
                }

                if( !safemode_empty || mon_dist <= iProxyDist ) {
                    bool passmon = false;
                    if( critter.ignoring > 0 ) {
                        if( safe_mode != SAFE_MODE_ON ) {
                            critter.ignoring = 0;
                        } else if( ( sm_ignored_turns == 0 || ( critter.lastseen_turn &&
                                                                to_turn<int>( *critter.lastseen_turn ) > current_turn - sm_ignored_turns ) ) &&
                                   ( mon_dist > critter.ignoring / 2 || mon_dist < 6 ) ) {
                            passmon = true;
                        }
                        critter.lastseen_turn = current_turn;
                    }

                    if( !passmon ) {
                        newseen++;
                        new_seen_mon.push_back( shared_from( critter ) );
                    }
                }
            }

            std::vector<const mtype *> &vec = unique_mons[index];
            if( std::find( vec.begin(), vec.end(), critter.type ) == vec.end() ) {
                vec.push_back( critter.type );
            }
        } else if( p != nullptr ) {
            //Safe mode NPC check

            const int npc_dist = rl_dist( u.pos(), p->pos() );
            safemode_state = get_safemode().check_monster( get_safemode().npc_type_name(), p->attitude_to( u ),
                             npc_dist );

            if( ( !safemode_empty && safemode_state == RULE_BLACKLISTED ) || ( safemode_empty &&
                    p->get_attitude() == NPCATT_KILL ) ) {
                if( !safemode_empty || npc_dist <= iProxyDist ) {
                    newseen++;
                }
            }
            unique_types[index].push_back( p );
        }
    }

    if( newseen > mostseen ) {
        if( newseen - mostseen == 1 ) {
            if( !new_seen_mon.empty() ) {
                monster &critter = *new_seen_mon.back();
                cancel_activity_or_ignore_query( distraction_type::hostile_spotted,
                                                 string_format( _( "%s spotted!" ), critter.name() ) );
                if( u.has_trait( trait_id( "M_DEFENDER" ) ) && critter.type->in_species( PLANT ) ) {
                    add_msg( m_warning, _( "We have detected a %s - an enemy of the Mycus!" ), critter.name() );
                    if( !u.has_effect( effect_adrenaline_mycus ) ) {
                        u.add_effect( effect_adrenaline_mycus, 30_minutes );
                    } else if( u.get_effect_int( effect_adrenaline_mycus ) == 1 ) {
                        // Triffids present.  We ain't got TIME to adrenaline comedown!
                        u.add_effect( effect_adrenaline_mycus, 15_minutes );
                        u.mod_pain( 3 ); // Does take it out of you, though
                        add_msg( m_info, _( "Our fibers strain with renewed wrath!" ) );
                    }
                }
            } else {
                //Hostile NPC
                cancel_activity_or_ignore_query( distraction_type::hostile_spotted,
                                                 _( "Hostile survivor spotted!" ) );
            }
        } else {
            cancel_activity_or_ignore_query( distraction_type::hostile_spotted, _( "Monsters spotted!" ) );
        }
        turnssincelastmon = 0;
        if( safe_mode == SAFE_MODE_ON ) {
            set_safe_mode( SAFE_MODE_STOP );
        }
    } else if( current_turn > previous_turn && get_option<bool>( "AUTOSAFEMODE" ) &&
               newseen == 0 ) { // Auto-safe mode, but only if it's a new turn
        turnssincelastmon += current_turn - previous_turn;
        if( turnssincelastmon >= get_option<int>( "AUTOSAFEMODETURNS" ) && safe_mode == SAFE_MODE_OFF ) {
            set_safe_mode( SAFE_MODE_ON );
            add_msg( m_info, _( "Safe mode ON!" ) );
        }
    }

    if( newseen == 0 && safe_mode == SAFE_MODE_STOP ) {
        set_safe_mode( SAFE_MODE_ON );
    }

    previous_turn = current_turn;
    mostseen = newseen;
}

void game::cleanup_dead()
{
    // Dead monsters need to stay in the tracker until everything else that needs to die does so
    // This is because dying monsters can still interact with other dying monsters (@ref Creature::killer)
    bool monster_is_dead = critter_tracker->kill_marked_for_death();

    bool npc_is_dead = false;
    // can't use all_npcs as that does not include dead ones
    for( const auto &n : active_npc ) {
        if( n->is_dead() ) {
            n->die( nullptr ); // make sure this has been called to create corpses etc.
            npc_is_dead = true;
        }
    }

    if( monster_is_dead ) {
        // From here on, pointers to creatures get invalidated as dead creatures get removed.
        critter_tracker->remove_dead();
    }

    if( npc_is_dead ) {
        for( auto it = active_npc.begin(); it != active_npc.end(); ) {
            if( ( *it )->is_dead() ) {
                remove_npc_follower( ( *it )->getID() );
                overmap_buffer.remove_npc( ( *it )->getID() );
                it = active_npc.erase( it );
            } else {
                it++;
            }
        }
    }

    critter_died = false;
}

void game::monmove()
{
    cleanup_dead();

    for( monster &critter : all_monsters() ) {
        // Critters in impassable tiles get pushed away, unless it's not impassable for them
        if( !critter.is_dead() && m.impassable( critter.pos() ) && !critter.can_move_to( critter.pos() ) ) {
            dbg( D_ERROR ) << "game:monmove: " << critter.name()
                           << " can't move to its location!  (" << critter.posx()
                           << ":" << critter.posy() << ":" << critter.posz() << "), "
                           << m.tername( critter.pos() );
            add_msg( m_debug, "%s can't move to its location!  (%d,%d,%d), %s", critter.name(),
                     critter.posx(), critter.posy(), critter.posz(), m.tername( critter.pos() ) );
            bool okay = false;
            for( const tripoint &dest : m.points_in_radius( critter.pos(), 3 ) ) {
                if( critter.can_move_to( dest ) && is_empty( dest ) ) {
                    critter.setpos( dest );
                    okay = true;
                    break;
                }
            }
            if( !okay ) {
                // die of "natural" cause (overpopulation is natural)
                critter.die( nullptr );
            }
        }

        if( !critter.is_dead() ) {
            critter.process_turn();
        }

        m.creature_in_field( critter );

        while( critter.moves > 0 && !critter.is_dead() && !critter.has_effect( effect_ridden ) ) {
            critter.made_footstep = false;
            // Controlled critters don't make their own plans
            if( !critter.has_effect( effect_controlled ) ) {
                // Formulate a path to follow
                critter.plan();
            } else {
                critter.moves = 0;
                break;
            }
            critter.move(); // Move one square, possibly hit u
            critter.process_triggers();
            m.creature_in_field( critter );
        }

        if( !critter.is_dead() &&
            u.has_active_bionic( bionic_id( "bio_alarm" ) ) &&
            u.get_power_level() >= 25_kJ &&
            rl_dist( u.pos(), critter.pos() ) <= 5 &&
            !critter.is_hallucination() ) {
            u.mod_power_level( -25_kJ );
            add_msg( m_warning, _( "Your motion alarm goes off!" ) );
            cancel_activity_or_ignore_query( distraction_type::motion_alarm,
                                             _( "Your motion alarm goes off!" ) );
            if( u.has_effect( efftype_id( "sleep" ) ) ) {
                u.wake_up();
            }
        }
    }

    cleanup_dead();

    // The remaining monsters are all alive, but may be outside of the reality bubble.
    // If so, despawn them. This is not the same as dying, they will be stored for later and the
    // monster::die function is not called.
    for( monster &critter : all_monsters() ) {
        if( critter.posx() < 0 - ( MAPSIZE_X ) / 6 ||
            critter.posy() < 0 - ( MAPSIZE_Y ) / 6 ||
            critter.posx() > ( MAPSIZE_X * 7 ) / 6 ||
            critter.posy() > ( MAPSIZE_Y * 7 ) / 6 ) {
            despawn_monster( critter );
        }
    }

    // Now, do active NPCs.
    for( npc &guy : g->all_npcs() ) {
        int turns = 0;
        m.creature_in_field( guy );
        if( !guy.has_effect( effect_npc_suspend ) ) {
            guy.process_turn();
        }
        while( !guy.is_dead() && ( !guy.in_sleep_state() || guy.activity.id() == "ACT_OPERATION" ) &&
               guy.moves > 0 && turns < 10 ) {
            int moves = guy.moves;
            guy.move();
            if( moves == guy.moves ) {
                // Count every time we exit npc::move() without spending any moves.
                turns++;
            }

            // Turn on debug mode when in infinite loop
            // It has to be done before the last turn, otherwise
            // there will be no meaningful debug output.
            if( turns == 9 ) {
                debugmsg( "NPC %s entered infinite loop.  Turning on debug mode",
                          guy.name );
                debug_mode = true;
            }
        }

        // If we spun too long trying to decide what to do (without spending moves),
        // Invoke cognitive suspension to prevent an infinite loop.
        if( turns == 10 ) {
            add_msg( _( "%s faints!" ), guy.name );
            guy.reboot();
        }

        if( !guy.is_dead() ) {
            guy.npc_update_body();
        }
    }
    cleanup_dead();
}

void game::overmap_npc_move()
{
    std::vector<npc *> travelling_npcs;
    static constexpr int move_search_radius = 120;
    for( auto &elem : overmap_buffer.get_npcs_near_player( move_search_radius ) ) {
        if( !elem ) {
            continue;
        }
        npc *npc_to_add = elem.get();
        if( ( !npc_to_add->is_active() || rl_dist( u.pos(), npc_to_add->pos() ) > SEEX * 2 ) &&
            npc_to_add->mission == NPC_MISSION_TRAVELLING ) {
            travelling_npcs.push_back( npc_to_add );
        }
    }
    for( auto &elem : travelling_npcs ) {
        if( elem->has_omt_destination() ) {
            if( !elem->omt_path.empty() && rl_dist( elem->omt_path.back(), elem->global_omt_location() ) > 2 ) {
                //recalculate path, we got distracted doing something else probably
                elem->omt_path.clear();
            }
            if( elem->omt_path.empty() ) {
                elem->omt_path = overmap_buffer.get_npc_path( elem->global_omt_location(), elem->goal );
            } else {
                if( elem->omt_path.back() == elem->global_omt_location() ) {
                    elem->omt_path.pop_back();
                }
                elem->travel_overmap( omt_to_sm_copy( elem->omt_path.back() ) );
            }
            reload_npcs();
        }
    }
    return;
}

/* Knockback target at t by force number of tiles in direction from s to t
   stun > 0 indicates base stun duration, and causes impact stun; stun == -1 indicates only impact stun
   dam_mult multiplies impact damage, bash effect on impact, and sound level on impact */

void game::knockback( const tripoint &s, const tripoint &t, int force, int stun, int dam_mult )
{
    std::vector<tripoint> traj;
    traj.clear();
    traj = line_to( s, t, 0, 0 );
    traj.insert( traj.begin(), s ); // how annoying, line_to() doesn't include the originating point!
    traj = continue_line( traj, force );
    traj.insert( traj.begin(), t ); // how annoying, continue_line() doesn't either!

    knockback( traj, force, stun, dam_mult );
}

/* Knockback target at traj.front() along line traj; traj should already have considered knockback distance.
   stun > 0 indicates base stun duration, and causes impact stun; stun == -1 indicates only impact stun
   dam_mult multiplies impact damage, bash effect on impact, and sound level on impact */

void game::knockback( std::vector<tripoint> &traj, int force, int stun, int dam_mult )
{
    ( void )force; // FIXME: unused but header says it should do something
    // TODO: make the force parameter actually do something.
    // the header file says higher force causes more damage.
    // perhaps that is what it should do?
    tripoint tp = traj.front();
    if( !critter_at( tp ) ) {
        debugmsg( _( "Nothing at (%d,%d,%d) to knockback!" ), tp.x, tp.y, tp.z );
        return;
    }
    int force_remaining = 0;
    if( monster *const targ = critter_at<monster>( tp, true ) ) {
        if( stun > 0 ) {
            targ->add_effect( effect_stunned, 1_turns * stun );
            add_msg( _( "%s was stunned!" ), targ->name() );
        }
        for( size_t i = 1; i < traj.size(); i++ ) {
            if( m.impassable( traj[i].xy() ) ) {
                targ->setpos( traj[i - 1] );
                force_remaining = traj.size() - i;
                if( stun != 0 ) {
                    targ->add_effect( effect_stunned, 1_turns * force_remaining );
                    add_msg( _( "%s was stunned!" ), targ->name() );
                    add_msg( _( "%s slammed into an obstacle!" ), targ->name() );
                    targ->apply_damage( nullptr, bp_torso, dam_mult * force_remaining );
                    targ->check_dead_state();
                }
                m.bash( traj[i], 2 * dam_mult * force_remaining );
                break;
            } else if( critter_at( traj[i] ) ) {
                targ->setpos( traj[i - 1] );
                force_remaining = traj.size() - i;
                if( stun != 0 ) {
                    targ->add_effect( effect_stunned, 1_turns * force_remaining );
                    add_msg( _( "%s was stunned!" ), targ->name() );
                }
                traj.erase( traj.begin(), traj.begin() + i );
                if( critter_at<monster>( traj.front() ) ) {
                    add_msg( _( "%s collided with something else and sent it flying!" ),
                             targ->name() );
                } else if( npc *const guy = critter_at<npc>( traj.front() ) ) {
                    if( guy->male ) {
                        add_msg( _( "%s collided with someone else and sent him flying!" ),
                                 targ->name() );
                    } else {
                        add_msg( _( "%s collided with someone else and sent her flying!" ),
                                 targ->name() );
                    }
                } else if( u.pos() == traj.front() ) {
                    add_msg( m_bad, _( "%s collided with you and sent you flying!" ), targ->name() );
                }
                knockback( traj, force_remaining, stun, dam_mult );
                break;
            }
            targ->setpos( traj[i] );
            if( m.has_flag( "LIQUID", targ->pos() ) && !targ->can_drown() && !targ->is_dead() ) {
                targ->die( nullptr );
                if( u.sees( *targ ) ) {
                    add_msg( _( "The %s drowns!" ), targ->name() );
                }
            }
            if( !m.has_flag( "LIQUID", targ->pos() ) && targ->has_flag( MF_AQUATIC ) &&
                !targ->is_dead() ) {
                targ->die( nullptr );
                if( u.sees( *targ ) ) {
                    add_msg( _( "The %s flops around and dies!" ), targ->name() );
                }
            }
        }
    } else if( npc *const targ = critter_at<npc>( tp ) ) {
        if( stun > 0 ) {
            targ->add_effect( effect_stunned, 1_turns * stun );
            add_msg( _( "%s was stunned!" ), targ->name );
        }
        for( size_t i = 1; i < traj.size(); i++ ) {
            if( m.impassable( traj[i].xy() ) ) { // oops, we hit a wall!
                targ->setpos( traj[i - 1] );
                force_remaining = traj.size() - i;
                if( stun != 0 ) {
                    targ->add_effect( effect_stunned, 1_turns * force_remaining );
                    if( targ->has_effect( effect_stunned ) ) {
                        add_msg( _( "%s was stunned!" ), targ->name );
                    }

                    std::array<body_part, 8> bps = {{
                            bp_head,
                            bp_arm_l, bp_arm_r,
                            bp_hand_l, bp_hand_r,
                            bp_torso,
                            bp_leg_l, bp_leg_r
                        }
                    };
                    for( auto &bp : bps ) {
                        if( one_in( 2 ) ) {
                            targ->deal_damage( nullptr, bp, damage_instance( DT_BASH, force_remaining * dam_mult ) );
                        }
                    }
                    targ->check_dead_state();
                }
                m.bash( traj[i], 2 * dam_mult * force_remaining );
                break;
            } else if( critter_at( traj[i] ) ) {
                targ->setpos( traj[i - 1] );
                force_remaining = traj.size() - i;
                if( stun != 0 ) {
                    add_msg( _( "%s was stunned!" ), targ->name );
                    targ->add_effect( effect_stunned, 1_turns * force_remaining );
                }
                traj.erase( traj.begin(), traj.begin() + i );
                const tripoint &traj_front = traj.front();
                if( critter_at<monster>( traj_front ) ) {
                    add_msg( _( "%s collided with something else and sent it flying!" ),
                             targ->name );
                } else if( npc *const guy = critter_at<npc>( traj_front ) ) {
                    if( guy->male ) {
                        add_msg( _( "%s collided with someone else and sent him flying!" ),
                                 targ->name );
                    } else {
                        add_msg( _( "%s collided with someone else and sent her flying!" ),
                                 targ->name );
                    }
                } else if( u.posx() == traj_front.x && u.posy() == traj_front.y &&
                           ( u.has_trait( trait_LEG_TENT_BRACE ) && ( !u.footwear_factor() ||
                                   ( u.footwear_factor() == .5 && one_in( 2 ) ) ) ) ) {
                    add_msg( _( "%s collided with you, and barely dislodges your tentacles!" ), targ->name );
                    force_remaining = 1;
                } else if( u.posx() == traj_front.x && u.posy() == traj_front.y ) {
                    add_msg( m_bad, _( "%s collided with you and sent you flying!" ), targ->name );
                }
                knockback( traj, force_remaining, stun, dam_mult );
                break;
            }
            targ->setpos( traj[i] );
        }
    } else if( u.pos() == tp ) {
        if( stun > 0 ) {
            u.add_effect( effect_stunned, 1_turns * stun );
            add_msg( m_bad, ngettext( "You were stunned for %d turn!",
                                      "You were stunned for %d turns!",
                                      stun ),
                     stun );
        }
        for( size_t i = 1; i < traj.size(); i++ ) {
            if( m.impassable( traj[i] ) ) { // oops, we hit a wall!
                u.setpos( traj[i - 1] );
                force_remaining = traj.size() - i;
                if( stun != 0 ) {
                    if( u.has_effect( effect_stunned ) ) {
                        add_msg( m_bad, ngettext( "You were stunned AGAIN for %d turn!",
                                                  "You were stunned AGAIN for %d turns!",
                                                  force_remaining ),
                                 force_remaining );
                    } else {
                        add_msg( m_bad, ngettext( "You were stunned for %d turn!",
                                                  "You were stunned for %d turns!",
                                                  force_remaining ),
                                 force_remaining );
                    }
                    u.add_effect( effect_stunned, 1_turns * force_remaining );
                    std::array<body_part, 8> bps = {{
                            bp_head,
                            bp_arm_l, bp_arm_r,
                            bp_hand_l, bp_hand_r,
                            bp_torso,
                            bp_leg_l, bp_leg_r
                        }
                    };
                    for( auto &bp : bps ) {
                        if( one_in( 2 ) ) {
                            u.deal_damage( nullptr, bp, damage_instance( DT_BASH, force_remaining * dam_mult ) );
                        }
                    }
                    u.check_dead_state();
                }
                m.bash( traj[i], 2 * dam_mult * force_remaining );
                break;
            } else if( critter_at( traj[i] ) ) {
                u.setpos( traj[i - 1] );
                force_remaining = traj.size() - i;
                if( stun != 0 ) {
                    if( u.has_effect( effect_stunned ) ) {
                        add_msg( m_bad, ngettext( "You were stunned AGAIN for %d turn!",
                                                  "You were stunned AGAIN for %d turns!",
                                                  force_remaining ),
                                 force_remaining );
                    } else {
                        add_msg( m_bad, ngettext( "You were stunned for %d turn!",
                                                  "You were stunned for %d turns!",
                                                  force_remaining ),
                                 force_remaining );
                    }
                    u.add_effect( effect_stunned, 1_turns * force_remaining );
                }
                traj.erase( traj.begin(), traj.begin() + i );
                if( critter_at<monster>( traj.front() ) ) {
                    add_msg( _( "You collided with something and sent it flying!" ) );
                } else if( npc *const guy = critter_at<npc>( traj.front() ) ) {
                    if( guy->male ) {
                        add_msg( _( "You collided with someone and sent him flying!" ) );
                    } else {
                        add_msg( _( "You collided with someone and sent her flying!" ) );
                    }
                }
                knockback( traj, force_remaining, stun, dam_mult );
                break;
            }
            if( m.has_flag( "LIQUID", u.pos() ) && force_remaining < 1 ) {
                avatar_action::swim( m, u, u.pos() );
            } else {
                u.setpos( traj[i] );
            }
        }
    }
}

void game::use_computer( const tripoint &p )
{
    if( u.has_trait( trait_id( "ILLITERATE" ) ) ) {
        add_msg( m_info, _( "You can not read a computer screen!" ) );
        return;
    }
    if( u.is_blind() ) {
        // we don't have screen readers in game
        add_msg( m_info, _( "You can not see a computer screen!" ) );
        return;
    }
    if( u.has_trait( trait_id( "HYPEROPIC" ) ) && !u.worn_with_flag( "FIX_FARSIGHT" ) &&
        !u.has_effect( effect_contacts ) && !u.has_bionic( bionic_id( "bio_eye_optic" ) ) ) {
        add_msg( m_info, _( "You'll need to put on reading glasses before you can see the screen." ) );
        return;
    }

    computer *used = m.computer_at( p );

    if( used == nullptr ) {
        if( m.has_flag( "CONSOLE", p ) ) { //Console without map data
            add_msg( m_bad, _( "The console doesn't display anything coherent." ) );
        } else {
            dbg( D_ERROR ) << "game:use_computer: Tried to use computer at (" <<
                           p.x << ", " << p.y << ", " << p.z << ") - none there";
            debugmsg( "Tried to use computer at (%d, %d, %d) - none there", p.x, p.y, p.z );
        }
        return;
    }

    used->use();

    refresh_all();
}

template<typename T>
T *game::critter_at( const tripoint &p, bool allow_hallucination )
{
    if( const shared_ptr_fast<monster> mon_ptr = critter_tracker->find( p ) ) {
        if( !allow_hallucination && mon_ptr->is_hallucination() ) {
            return nullptr;
        }
        // if we wanted to check for an NPC / player / avatar,
        // there is sometimes a monster AND an NPC/player there at the same time.
        // because the NPC/player etc may be riding that monster.
        // so only return the monster if we were actually looking for a monster.
        // otherwise, keep looking for the rider.
        // critter_at<creature> or critter_at() with no template will still default to returning monster first,
        // which is ok for the occasions where that happens.
        if( !mon_ptr->has_effect( effect_ridden ) || ( std::is_same<T, monster>::value ||
                std::is_same<T, Creature>::value || std::is_same<T, const monster>::value ||
                std::is_same<T, const Creature>::value ) ) {
            return dynamic_cast<T *>( mon_ptr.get() );
        }
    }
    if( p == u.pos() ) {
        return dynamic_cast<T *>( &u );
    }
    for( auto &cur_npc : active_npc ) {
        if( cur_npc->pos() == p && !cur_npc->is_dead() ) {
            return dynamic_cast<T *>( cur_npc.get() );
        }
    }
    return nullptr;
}

template<typename T>
const T *game::critter_at( const tripoint &p, bool allow_hallucination ) const
{
    return const_cast<game *>( this )->critter_at<T>( p, allow_hallucination );
}

template const monster *game::critter_at<monster>( const tripoint &, bool ) const;
template const npc *game::critter_at<npc>( const tripoint &, bool ) const;
template const player *game::critter_at<player>( const tripoint &, bool ) const;
template const avatar *game::critter_at<avatar>( const tripoint &, bool ) const;
template avatar *game::critter_at<avatar>( const tripoint &, bool );
template const Character *game::critter_at<Character>( const tripoint &, bool ) const;
template Character *game::critter_at<Character>( const tripoint &, bool );
template const Creature *game::critter_at<Creature>( const tripoint &, bool ) const;

template<typename T>
shared_ptr_fast<T> game::shared_from( const T &critter )
{
    if( const shared_ptr_fast<monster> mon_ptr = critter_tracker->find( critter.pos() ) ) {
        return std::dynamic_pointer_cast<T>( mon_ptr );
    }
    if( static_cast<const Creature *>( &critter ) == static_cast<const Creature *>( &u ) ) {
        // u is not stored in a shared_ptr, but it won't go out of scope anyway
        return std::dynamic_pointer_cast<T>( u_shared_ptr );
    }
    for( auto &cur_npc : active_npc ) {
        if( static_cast<const Creature *>( cur_npc.get() ) == static_cast<const Creature *>( &critter ) ) {
            return std::dynamic_pointer_cast<T>( cur_npc );
        }
    }
    return nullptr;
}

template shared_ptr_fast<Creature> game::shared_from<Creature>( const Creature & );
template shared_ptr_fast<Character> game::shared_from<Character>( const Character & );
template shared_ptr_fast<player> game::shared_from<player>( const player & );
template shared_ptr_fast<avatar> game::shared_from<avatar>( const avatar & );
template shared_ptr_fast<monster> game::shared_from<monster>( const monster & );
template shared_ptr_fast<npc> game::shared_from<npc>( const npc & );

template<typename T>
T *game::critter_by_id( const character_id id )
{
    if( id == u.getID() ) {
        // player is always alive, therefore no is-dead check
        return dynamic_cast<T *>( &u );
    }
    return find_npc( id );
}

// monsters don't have ids
template Character *game::critter_by_id<Character>( character_id );
template player *game::critter_by_id<player>( character_id );
template npc *game::critter_by_id<npc>( character_id );
template Creature *game::critter_by_id<Creature>( character_id );

static bool can_place_monster( game &g, const monster &mon, const tripoint &p )
{
    if( const monster *const critter = g.critter_at<monster>( p ) ) {
        // Creature_tracker handles this. The hallucination monster will simply vanish
        if( !critter->is_hallucination() ) {
            return false;
        }
    }
    // Although monsters can sometimes exist on the same place as a Character (e.g. ridden horse),
    // it is usually wrong. So don't allow it.
    if( g.critter_at<Character>( p ) ) {
        return false;
    }
    return mon.can_move_to( p );
}

static cata::optional<tripoint> choose_where_to_place_monster( game &g, const monster &mon,
        const tripoint_range &range )
{
    return random_point( range, [&]( const tripoint & p ) {
        return can_place_monster( g, mon, p );
    } );
}

monster *game::place_critter_at( const mtype_id &id, const tripoint &p )
{
    return place_critter_around( id, p, 0 );
}

monster *game::place_critter_at( const shared_ptr_fast<monster> mon, const tripoint &p )
{
    return place_critter_around( mon, p, 0 );
}

monster *game::place_critter_around( const mtype_id &id, const tripoint &center, const int radius )
{
    // @TODO: change this into an assert, it must never happen.
    if( id.is_null() ) {
        return nullptr;
    }
    return place_critter_around( make_shared_fast<monster>( id ), center, radius );
}

monster *game::place_critter_around( const shared_ptr_fast<monster> mon,
                                     const tripoint &center,
                                     const int radius )
{
    cata::optional<tripoint> where;
    if( can_place_monster( *this, *mon, center ) ) {
        where = center;
    }

    // This loop ensures the monster is placed as close to the center as possible,
    // but all places that equally far from the center have the same probability.
    for( int r = 1; r <= radius && !where; ++r ) {
        where = choose_where_to_place_monster( *this, *mon, m.points_in_radius( center, r ) );
    }

    if( !where ) {
        return nullptr;
    }
    mon->spawn( *where );
    return critter_tracker->add( mon ) ? mon.get() : nullptr;
}

monster *game::place_critter_within( const mtype_id &id, const tripoint_range &range )
{
    // @TODO: change this into an assert, it must never happen.
    if( id.is_null() ) {
        return nullptr;
    }
    return place_critter_within( make_shared_fast<monster>( id ), range );
}

monster *game::place_critter_within( const shared_ptr_fast<monster> mon,
                                     const tripoint_range &range )
{
    const cata::optional<tripoint> where = choose_where_to_place_monster( *this, *mon, range );
    if( !where ) {
        return nullptr;
    }
    mon->spawn( *where );
    return critter_tracker->add( mon ) ? mon.get() : nullptr;
}

size_t game::num_creatures() const
{
    return critter_tracker->size() + active_npc.size() + 1; // 1 == g->u
}

bool game::update_zombie_pos( const monster &critter, const tripoint &pos )
{
    return critter_tracker->update_pos( critter, pos );
}

void game::remove_zombie( const monster &critter )
{
    critter_tracker->remove( critter );
}

void game::clear_zombies()
{
    critter_tracker->clear();
}

/**
 * Attempts to spawn a hallucination at given location.
 * Returns false if the hallucination couldn't be spawned for whatever reason, such as
 * a monster already in the target square.
 * @return Whether or not a hallucination was successfully spawned.
 */
bool game::spawn_hallucination( const tripoint &p )
{
    if( one_in( 100 ) ) {
        shared_ptr_fast<npc> tmp = make_shared_fast<npc>();
        tmp->normalize();
        tmp->randomize( NC_HALLU );
        tmp->spawn_at_precise( { get_levx(), get_levy() }, p );
        if( !critter_at( p, true ) ) {
            overmap_buffer.insert_npc( tmp );
            load_npcs();
            return true;
        } else {
            return false;
        }
    }

    const mtype_id &mt = MonsterGenerator::generator().get_valid_hallucination();
    const shared_ptr_fast<monster> phantasm = make_shared_fast<monster>( mt );
    phantasm->hallucination = true;
    phantasm->spawn( p );

    //Don't attempt to place phantasms inside of other creatures
    if( !critter_at( phantasm->pos(), true ) ) {
        return critter_tracker->add( phantasm );
    } else {
        return false;
    }
}

bool game::swap_critters( Creature &a, Creature &b )
{
    if( &a == &b ) {
        // No need to do anything, but print a debugmsg anyway
        debugmsg( "Tried to swap %s with itself", a.disp_name() );
        return true;
    }
    if( critter_at( a.pos() ) != &a ) {
        debugmsg( "Tried to swap when it would cause a collision between %s and %s.",
                  b.disp_name(), critter_at( a.pos() )->disp_name() );
        return false;
    }
    if( critter_at( b.pos() ) != &b ) {
        debugmsg( "Tried to swap when it would cause a collision between %s and %s.",
                  a.disp_name(), critter_at( b.pos() )->disp_name() );
        return false;
    }
    // Simplify by "sorting" the arguments
    // Only the first argument can be u
    // If swapping player/npc with a monster, monster is second
    bool a_first = a.is_player() ||
                   ( a.is_npc() && !b.is_player() );
    Creature &first  = a_first ? a : b;
    Creature &second = a_first ? b : a;
    // Possible options:
    // both first and second are monsters
    // second is a monster, first is a player or an npc
    // first is a player, second is an npc
    // both first and second are npcs
    if( first.is_monster() ) {
        monster *m1 = dynamic_cast< monster * >( &first );
        monster *m2 = dynamic_cast< monster * >( &second );
        if( m1 == nullptr || m2 == nullptr || m1 == m2 ) {
            debugmsg( "Couldn't swap two monsters" );
            return false;
        }

        critter_tracker->swap_positions( *m1, *m2 );
        return true;
    }

    player *u_or_npc = dynamic_cast< player * >( &first );
    player *other_npc = dynamic_cast< player * >( &second );

    if( u_or_npc->in_vehicle ) {
        g->m.unboard_vehicle( u_or_npc->pos() );
    }

    if( other_npc && other_npc->in_vehicle ) {
        g->m.unboard_vehicle( other_npc->pos() );
    }

    tripoint temp = second.pos();
    second.setpos( first.pos() );

    if( first.is_player() ) {
        g->walk_move( temp );
    } else {
        first.setpos( temp );
        if( g->m.veh_at( u_or_npc->pos() ).part_with_feature( VPFLAG_BOARDABLE, true ) ) {
            g->m.board_vehicle( u_or_npc->pos(), u_or_npc );
        }
    }

    if( other_npc && g->m.veh_at( other_npc->pos() ).part_with_feature( VPFLAG_BOARDABLE, true ) ) {
        g->m.board_vehicle( other_npc->pos(), other_npc );
    }
    return true;
}

bool game::is_empty( const tripoint &p )
{
    return ( m.passable( p ) || m.has_flag( "LIQUID", p ) ) &&
           critter_at( p ) == nullptr;
}

bool game::is_in_sunlight( const tripoint &p )
{
    return ( m.is_outside( p ) && light_level( p.z ) >= 40 &&
             ( weather.weather == WEATHER_CLEAR || weather.weather == WEATHER_SUNNY ) );
}

bool game::is_sheltered( const tripoint &p )
{
    const optional_vpart_position vp = m.veh_at( p );

    return ( !m.is_outside( p ) ||
             p.z < 0 ||
             ( vp && vp->is_inside() ) );
}

bool game::revive_corpse( const tripoint &p, item &it )
{
    if( !it.is_corpse() ) {
        debugmsg( "Tried to revive a non-corpse." );
        return false;
    }
    shared_ptr_fast<monster> newmon_ptr = make_shared_fast<monster>
                                          ( it.get_mtype()->id );
    monster &critter = *newmon_ptr;
    critter.init_from_item( it );
    if( critter.get_hp() < 1 ) {
        // Failed reanimation due to corpse being too burned
        return false;
    }
    if( it.has_flag( "FIELD_DRESS" ) || it.has_flag( "FIELD_DRESS_FAILED" ) ||
        it.has_flag( "QUARTERED" ) ) {
        // Failed reanimation due to corpse being butchered
        return false;
    }

    critter.no_extra_death_drops = true;
    critter.add_effect( effect_downed, 5_turns, num_bp, true );

    if( it.get_var( "zlave" ) == "zlave" ) {
        critter.add_effect( effect_pacified, 1_turns, num_bp, true );
        critter.add_effect( effect_pet, 1_turns, num_bp, true );
    }

    if( it.get_var( "no_ammo" ) == "no_ammo" ) {
        for( auto &ammo : critter.ammo ) {
            ammo.second = 0;
        }
    }

    return place_critter_at( newmon_ptr, p );
}

void game::save_cyborg( item *cyborg, const tripoint &couch_pos, player &installer )
{
    int assist_bonus = installer.get_effect_int( effect_assisted );

    float adjusted_skill = installer.bionics_adjusted_skill( skill_firstaid,
                           skill_computer,
                           skill_electronics,
                           -1 );

    int damage = cyborg->damage();
    int dmg_lvl = cyborg->damage_level( 4 );
    int difficulty = 12;

    if( damage != 0 ) {

        popup( _( "WARNING: Patient's body is damaged.  Difficulty of the procedure is increased by %s." ),
               dmg_lvl );

        // Damage of the cyborg increases difficulty
        difficulty += dmg_lvl;
    }

    int chance_of_success = bionic_manip_cos( adjusted_skill + assist_bonus, true, difficulty );
    int success = chance_of_success - rng( 1, 100 ) ;

    if( !g->u.query_yn(
            _( "WARNING: %i percent chance of SEVERE damage to all body parts!  Continue anyway?" ),
            100 - static_cast<int>( chance_of_success ) ) ) {
        return;
    }

    if( success > 0 ) {
        add_msg( m_good, _( "Successfully removed Personality override." ) );
        add_msg( m_bad, _( "Autodoc immediately destroys the CBM upon removal." ) );

        m.i_rem( couch_pos, cyborg );

        const string_id<npc_template> npc_cyborg( "cyborg_rescued" );
        shared_ptr_fast<npc> tmp = make_shared_fast<npc>();
        tmp->normalize();
        tmp->load_npc_template( npc_cyborg );
        tmp->spawn_at_precise( { get_levx(), get_levy() }, couch_pos );
        overmap_buffer.insert_npc( tmp );
        tmp->hurtall( dmg_lvl * 10, nullptr );
        tmp->add_effect( effect_downed, rng( 1_turns, 4_turns ), num_bp, false, 0, true );
        load_npcs();

    } else {
        const int failure_level = static_cast<int>( sqrt( abs( success ) * 4.0 * difficulty /
                                  adjusted_skill ) );
        const int fail_type = std::min( 5, failure_level );
        switch( fail_type ) {
            case 1:
            case 2:
                add_msg( m_info, _( "The removal fails." ) );
                add_msg( m_bad, _( "The body is damaged." ) );
                cyborg->set_damage( damage + 1000 );
                break;
            case 3:
            case 4:
                add_msg( m_info, _( "The removal fails badly." ) );
                add_msg( m_bad, _( "The body is badly damaged!" ) );
                cyborg->set_damage( damage + 2000 );
                break;
            case 5:
                add_msg( m_info, _( "The removal is a catastrophe." ) );
                add_msg( m_bad, _( "The body is destroyed!" ) );
                m.i_rem( couch_pos, cyborg );
                break;
            default:
                break;
        }

    }

}

void game::exam_vehicle( vehicle &veh, const point &c )
{
    auto act = veh_interact::run( veh, c );
    if( act ) {
        u.moves = 0;
        u.assign_activity( act );
    }
}

bool game::forced_door_closing( const tripoint &p, const ter_id &door_type, int bash_dmg )
{
    // TODO: Z
    const int &x = p.x;
    const int &y = p.y;
    const std::string &door_name = door_type.obj().name();
    int kbx = x; // Used when player/monsters are knocked back
    int kby = y; // and when moving items out of the way
    const auto valid_location = [&]( const tripoint & p ) {
        return g->is_empty( p );
    };
    if( const cata::optional<tripoint> pos = random_point( m.points_in_radius( p, 2 ),
            valid_location ) ) {
        kbx = -pos->x + x + x;
        kby = -pos->y + y + y;
    }
    const tripoint kbp( kbx, kby, p.z );
    if( kbp == p ) {
        // cant pushback any creatures anywhere, that means the door cant close.
        return false;
    }
    const bool can_see = u.sees( tripoint( x, y, p.z ) );
    player *npc_or_player = critter_at<player>( tripoint( x, y, p.z ), false );
    if( npc_or_player != nullptr ) {
        if( bash_dmg <= 0 ) {
            return false;
        }
        if( npc_or_player->is_npc() && can_see ) {
            add_msg( _( "The %1$s hits the %2$s." ), door_name, npc_or_player->name );
        } else if( npc_or_player->is_player() ) {
            add_msg( m_bad, _( "The %s hits you." ), door_name );
        }
        if( npc_or_player->activity ) {
            npc_or_player->cancel_activity();
        }
        // TODO: make the npc angry?
        npc_or_player->hitall( bash_dmg, 0, nullptr );
        knockback( kbp, p, std::max( 1, bash_dmg / 10 ), -1, 1 );
        // TODO: perhaps damage/destroy the gate
        // if the npc was really big?
    }
    if( monster *const mon_ptr = critter_at<monster>( p ) ) {
        monster &critter = *mon_ptr;
        if( bash_dmg <= 0 ) {
            return false;
        }
        if( can_see ) {
            add_msg( _( "The %1$s hits the %2$s." ), door_name, critter.name() );
        }
        if( critter.type->size <= MS_SMALL ) {
            critter.die_in_explosion( nullptr );
        } else {
            critter.apply_damage( nullptr, bp_torso, bash_dmg );
            critter.check_dead_state();
        }
        if( !critter.is_dead() && critter.type->size >= MS_HUGE ) {
            // big critters simply prevent the gate from closing
            // TODO: perhaps damage/destroy the gate
            // if the critter was really big?
            return false;
        }
        if( !critter.is_dead() ) {
            // Still alive? Move the critter away so the door can close
            knockback( kbp, p, std::max( 1, bash_dmg / 10 ), -1, 1 );
            if( critter_at( p ) ) {
                return false;
            }
        }
    }
    if( const optional_vpart_position vp = m.veh_at( p ) ) {
        if( bash_dmg <= 0 ) {
            return false;
        }
        vp->vehicle().damage( vp->part_index(), bash_dmg );
        if( m.veh_at( p ) ) {
            // Check again in case all parts at the door tile
            // have been destroyed, if there is still a vehicle
            // there, the door can not be closed
            return false;
        }
    }
    if( bash_dmg < 0 && !m.i_at( point( x, y ) ).empty() ) {
        return false;
    }
    if( bash_dmg == 0 ) {
        for( auto &elem : m.i_at( point( x, y ) ) ) {
            if( elem.made_of( LIQUID ) ) {
                // Liquids are OK, will be destroyed later
                continue;
            } else if( elem.volume() < 250_ml ) {
                // Dito for small items, will be moved away
                continue;
            }
            // Everything else prevents the door from closing
            return false;
        }
    }

    m.ter_set( point( x, y ), door_type );
    if( m.has_flag( "NOITEM", point( x, y ) ) ) {
        map_stack items = m.i_at( point( x, y ) );
        for( map_stack::iterator it = items.begin(); it != items.end(); ) {
            if( it->made_of( LIQUID ) ) {
                it = items.erase( it );
                continue;
            }
            if( it->made_of( material_id( "glass" ) ) && one_in( 2 ) ) {
                if( can_see ) {
                    add_msg( m_warning, _( "A %s shatters!" ), it->tname() );
                } else {
                    add_msg( m_warning, _( "Something shatters!" ) );
                }
                it = items.erase( it );
                continue;
            }
            m.add_item_or_charges( kbp, *it );
            it = items.erase( it );
        }
    }
    return true;
}

void game::open_gate( const tripoint &p )
{
    gates::open_gate( p, u );
}

void game::moving_vehicle_dismount( const tripoint &dest_loc )
{
    const optional_vpart_position vp = m.veh_at( u.pos() );
    if( !vp ) {
        debugmsg( "Tried to exit non-existent vehicle." );
        return;
    }
    vehicle *const veh = &vp->vehicle();
    if( u.pos() == dest_loc ) {
        debugmsg( "Need somewhere to dismount towards." );
        return;
    }
    tileray ray( dest_loc.xy() + point( -u.posx(), -u.posy() ) );
    // TODO:: make dir() const correct!
    const int d = ray.dir();
    add_msg( _( "You dive from the %s." ), veh->name );
    m.unboard_vehicle( u.pos() );
    u.moves -= 200;
    // Dive three tiles in the direction of tox and toy
    fling_creature( &u, d, 30, true );
    // Hit the ground according to vehicle speed
    if( !m.has_flag( "SWIMMABLE", u.pos() ) ) {
        if( veh->velocity > 0 ) {
            fling_creature( &u, veh->face.dir(), veh->velocity / static_cast<float>( 100 ) );
        } else {
            fling_creature( &u, veh->face.dir() + 180, -( veh->velocity ) / static_cast<float>( 100 ) );
        }
    }
}

void game::control_vehicle()
{
    int veh_part = -1;
    vehicle *veh = remoteveh();
    if( veh == nullptr ) {
        if( const optional_vpart_position vp = m.veh_at( u.pos() ) ) {
            veh = &vp->vehicle();
            veh_part = vp->part_index();
        }
    }
    if( veh != nullptr && veh->player_in_control( u ) ) {
        veh->use_controls( u.pos() );
    } else if( veh && veh->avail_part_with_feature( veh_part, "CONTROLS", true ) >= 0 &&
               u.in_vehicle ) {
        if( !veh->interact_vehicle_locked() ) {
            veh->handle_potential_theft( dynamic_cast<player &>( u ) );
            return;
        }
        if( veh->engine_on ) {
            if( !veh->handle_potential_theft( dynamic_cast<player &>( u ) ) ) {
                return;
            }
            u.controlling_vehicle = true;
            add_msg( _( "You take control of the %s." ), veh->name );
        } else {
            if( !veh->handle_potential_theft( dynamic_cast<player &>( u ) ) ) {
                return;
            }
            veh->start_engines( true );
        }
    } else {    // Start looking for nearby vehicle controls.
        int num_valid_controls = 0;
        cata::optional<tripoint> vehicle_position;
        cata::optional<vpart_reference> vehicle_controls;
        for( const tripoint elem : m.points_in_radius( g->u.pos(), 1 ) ) {
            if( const optional_vpart_position vp = m.veh_at( elem ) ) {
                const cata::optional<vpart_reference> controls = vp.value().part_with_feature( "CONTROLS", true );
                if( controls ) {
                    num_valid_controls++;
                    vehicle_position = elem;
                    vehicle_controls = controls;
                }
            }
        }
        if( num_valid_controls < 1 ) {
            add_msg( _( "No vehicle controls found." ) );
            return;
        } else if( num_valid_controls > 1 ) {
            vehicle_position = choose_adjacent( _( "Control vehicle where?" ) );
            if( !vehicle_position ) {
                return;
            }
            const optional_vpart_position vp = m.veh_at( *vehicle_position );
            if( vp ) {
                vehicle_controls = vp.value().part_with_feature( "CONTROLS", true );
                if( !vehicle_controls ) {
                    add_msg( _( "The vehicle doesn't have controls there." ) );
                    return;
                }
            } else {
                add_msg( _( "No vehicle there." ) );
                return;
            }
        }
        // If we hit neither of those, there's only one set of vehicle controls, which should already have been found.
        if( vehicle_controls ) {
            veh = &vehicle_controls->vehicle();
            if( !veh->handle_potential_theft( dynamic_cast<player &>( u ) ) ) {
                return;
            }
            veh->use_controls( *vehicle_position );
            //May be folded up (destroyed), so need to re-get it
            veh = g->remoteveh();
        }
    }
    if( veh ) {
        // If we reached here, we gained control of a vehicle.
        // Clear the map memory for the area covered by the vehicle to eliminate ghost vehicles.
        for( const tripoint &target : veh->get_points() ) {
            u.clear_memorized_tile( m.getabs( target ) );
        }
        veh->is_following = false;
        veh->is_patrolling = false;
        veh->autopilot_on = false;
        veh->is_autodriving = false;
    }
}

bool game::npc_menu( npc &who )
{
    enum choices : int {
        talk = 0,
        swap_pos,
        push,
        examine_wounds,
        use_item,
        sort_armor,
        attack,
        disarm,
        steal
    };

    const bool obeys = debug_mode || ( who.is_player_ally() && !who.in_sleep_state() );

    uilist amenu;

    amenu.text = string_format( _( "What to do with %s?" ), who.disp_name() );
    amenu.addentry( talk, true, 't', _( "Talk" ) );
    amenu.addentry( swap_pos, obeys && !who.is_mounted() &&
                    !u.is_mounted(), 's', _( "Swap positions" ) );
    amenu.addentry( push, obeys && !who.is_mounted(), 'p', _( "Push away" ) );
    amenu.addentry( examine_wounds, true, 'w', _( "Examine wounds" ) );
    amenu.addentry( use_item, true, 'i', _( "Use item on" ) );
    amenu.addentry( sort_armor, true, 'r', _( "Sort armor" ) );
    amenu.addentry( attack, true, 'a', _( "Attack" ) );
    if( !who.is_player_ally() ) {
        amenu.addentry( disarm, who.is_armed(), 'd', _( "Disarm" ) );
        amenu.addentry( steal, !who.is_enemy(), 'S', _( "Steal" ) );
    }

    amenu.query();

    const int choice = amenu.ret;
    if( choice == talk ) {
        who.talk_to_u();
    } else if( choice == swap_pos ) {
        if( !prompt_dangerous_tile( who.pos() ) ) {
            return true;
        }
        // TODO: Make NPCs protest when displaced onto dangerous crap
        add_msg( _( "You swap places with %s." ), who.name );
        swap_critters( u, who );
        // TODO: Make that depend on stuff
        u.mod_moves( -200 );
    } else if( choice == push ) {
        // TODO: Make NPCs protest when displaced onto dangerous crap
        tripoint oldpos = who.pos();
        who.move_away_from( u.pos(), true );
        u.mod_moves( -20 );
        if( oldpos != who.pos() ) {
            add_msg( _( "%s moves out of the way." ), who.name );
        } else {
            add_msg( m_warning, _( "%s has nowhere to go!" ), who.name );
        }
    } else if( choice == examine_wounds ) {
        ///\EFFECT_PER slightly increases precision when examining NPCs' wounds

        ///\EFFECT_FIRSTAID increases precision when examining NPCs' wounds
        const bool precise = u.get_skill_level( skill_firstaid ) * 4 + u.per_cur >= 20;
        who.body_window( _( "Limbs of: " ) + who.disp_name(), true, precise, 0, 0, 0, 0.0f, 0.0f, 0.0f,
                         0.0f, 0.0f );
    } else if( choice == use_item ) {
        static const std::string heal_string( "heal" );
        const auto will_accept = []( const item & it ) {
            const auto use_fun = it.get_use( heal_string );
            if( use_fun == nullptr ) {
                return false;
            }

            const auto *actor = dynamic_cast<const heal_actor *>( use_fun->get_actor_ptr() );

            return actor != nullptr &&
                   actor->limb_power >= 0 &&
                   actor->head_power >= 0 &&
                   actor->torso_power >= 0;
        };
        item_location loc = game_menus::inv::titled_filter_menu( will_accept, u, _( "Use which item?" ) );

        if( !loc ) {
            add_msg( _( "Never mind" ) );
            return false;
        }
        item &used = *loc;
        bool did_use = u.invoke_item( &used, heal_string, who.pos() );
        if( did_use ) {
            // Note: exiting a body part selection menu counts as use here
            u.mod_moves( -300 );
        }
    } else if( choice == sort_armor ) {
        who.sort_armor();
        u.mod_moves( -100 );
    } else if( choice == attack ) {
        if( who.is_enemy() || query_yn( _( "You may be attacked!  Proceed?" ) ) ) {
            u.melee_attack( who, true );
            // fighting is hard work!
            u.increase_activity_level( EXTRA_EXERCISE );
            who.on_attacked( u );
        }
    } else if( choice == disarm ) {
        if( who.is_enemy() || query_yn( _( "You may be attacked!  Proceed?" ) ) ) {
            u.disarm( who );
        }
    } else if( choice == steal && query_yn( _( "You may be attacked!  Proceed?" ) ) ) {
        u.steal( who );
    }

    return true;
}

void game::examine()
{
    // if we are driving a vehicle, examine the
    // current tile without asking.
    const optional_vpart_position vp = m.veh_at( u.pos() );
    if( vp && vp->vehicle().player_in_control( u ) ) {
        examine( u.pos() );
        return;
    }

    const cata::optional<tripoint> examp_ = choose_adjacent_highlight( _( "Examine where?" ),
                                            ACTION_EXAMINE );
    if( !examp_ ) {
        return;
    }
    u.manual_examine = true;
    // redraw terrain to erase 'examine' window
    draw_ter();
    wrefresh( w_terrain );
    draw_panels( true );
    examine( *examp_ );
    u.manual_examine = false;
}

static std::string get_fire_fuel_string( const tripoint &examp )
{
    if( g->m.has_flag( TFLAG_FIRE_CONTAINER, examp ) ) {
        field_entry *fire = g->m.get_field( examp, fd_fire );
        if( fire ) {
            std::string ss;
            ss += _( "There is a fire here." );
            ss += " ";
            if( fire->get_field_intensity() > 1 ) {
                ss += _( "It's too big and unpredictable to evaluate how long it will last." );
                return ss;
            }
            time_duration fire_age = fire->get_field_age();
            // half-life inclusion
            int mod = 5 - g->u.get_skill_level( skill_survival );
            mod = std::max( mod, 0 );
            if( fire_age >= 0_turns ) {
                if( mod >= 4 ) { // = survival level 0-1
                    ss += _( "It's going to go out soon without extra fuel." );
                    return ss;
                } else {
                    fire_age = 30_minutes - fire_age;
                    if( to_string_approx( fire_age - fire_age * mod / 5 ) == to_string_approx(
                            fire_age + fire_age * mod / 5 ) ) {
                        ss += string_format(
                                  _( "Without extra fuel it might burn yet for maybe %s, but might also go out sooner." ),
                                  to_string_approx( fire_age - fire_age * mod / 5 ) );
                    } else {
                        ss += string_format(
                                  _( "Without extra fuel it might burn yet for between %s to %s, but might also go out sooner." ),
                                  to_string_approx( fire_age - fire_age * mod / 5 ),
                                  to_string_approx( fire_age + fire_age * mod / 5 ) );
                    }
                    return ss;
                }
            } else {
                fire_age = fire_age * -1 + 30_minutes;
                if( mod >= 4 ) { // = survival level 0-1
                    if( fire_age <= 1_hours ) {
                        ss += _( "It's quite decent and looks like it'll burn for a bit without extra fuel." );
                        return ss;
                    } else if( fire_age <= 3_hours ) {
                        ss += _( "It looks solid, and will burn for a few hours without extra fuel." );
                        return ss;
                    } else {
                        ss += _( "It's very well supplied and even without extra fuel might burn for at least a part of a day." );
                        return ss;
                    }
                } else {
                    if( to_string_approx( fire_age - fire_age * mod / 5 ) == to_string_approx(
                            fire_age + fire_age * mod / 5 ) ) {
                        ss += string_format( _( "Without extra fuel it will burn for about %s." ),
                                             to_string_approx( fire_age - fire_age * mod / 5 ) );
                    } else {
                        ss += string_format( _( "Without extra fuel it will burn for between %s to %s." ),
                                             to_string_approx( fire_age - fire_age * mod / 5 ),
                                             to_string_approx( fire_age + fire_age * mod / 5 ) );
                    }
                    return ss;
                }
            }
        }
    }
    return {};
}

void game::examine( const tripoint &examp )
{
    Creature *c = critter_at( examp );
    if( c != nullptr ) {
        monster *mon = dynamic_cast<monster *>( c );
        if( mon != nullptr && mon->has_effect( effect_pet ) && !u.is_mounted() ) {
            if( monexamine::pet_menu( *mon ) ) {
                return;
            }
        } else if( mon && mon->has_flag( MF_RIDEABLE_MECH ) && !mon->has_effect( effect_pet ) ) {
            if( monexamine::mech_hack( *mon ) ) {
                return;
            }
        } else if( mon && mon->has_flag( MF_PAY_BOT ) ) {
            if( monexamine::pay_bot( *mon ) ) {
                return;
            }
        } else if( u.is_mounted() ) {
            add_msg( m_warning, _( "You cannot do that while mounted." ) );
        }
        npc *np = dynamic_cast<npc *>( c );
        if( np != nullptr && !u.is_mounted() ) {
            if( npc_menu( *np ) ) {
                return;
            }
        } else if( np != nullptr && u.is_mounted() ) {
            add_msg( m_warning, _( "You cannot do that while mounted." ) );
        }
    }

    const optional_vpart_position vp = m.veh_at( examp );
    if( vp && u.is_mounted() ) {
        if( !u.mounted_creature->has_flag( MF_RIDEABLE_MECH ) ) {
            add_msg( m_warning, _( "You cannot interact with a vehicle while mounted." ) );
        } else {
            vp->vehicle().interact_with( examp, vp->part_index() );
            return;
        }
    } else if( vp && !u.is_mounted() ) {
        vp->vehicle().interact_with( examp, vp->part_index() );
        return;
    }

    if( m.has_flag( "CONSOLE", examp ) && !u.is_mounted() ) {
        use_computer( examp );
        return;
    } else if( m.has_flag( "CONSOLE", examp ) && u.is_mounted() ) {
        add_msg( m_warning, _( "You cannot use a console while mounted." ) );
    }
    const furn_t &xfurn_t = m.furn( examp ).obj();
    const ter_t &xter_t = m.ter( examp ).obj();

    const tripoint player_pos = u.pos();

    if( m.has_furn( examp ) && !u.is_mounted() ) {
        xfurn_t.examine( u, examp );
    } else if( m.has_furn( examp ) && u.is_mounted() ) {
        add_msg( m_warning, _( "You cannot do that while mounted." ) );
    } else {
        if( !u.is_mounted() ) {
            xter_t.examine( u, examp );
        } else if( u.is_mounted() && xter_t.examine == &iexamine::none ) {
            xter_t.examine( u, examp );
        } else {
            add_msg( m_warning, _( "You cannot do that while mounted." ) );
        }
    }

    // Did the player get moved? Bail out if so; our examp probably
    // isn't valid anymore.
    if( player_pos != u.pos() ) {
        return;
    }

    bool none = true;
    if( xter_t.examine != &iexamine::none || xfurn_t.examine != &iexamine::none ) {
        none = false;
    }

    if( !m.tr_at( examp ).is_null() && !u.is_mounted() ) {
        iexamine::trap( u, examp );
        draw_ter();
        wrefresh( w_terrain );
        draw_panels();
    } else if( !m.tr_at( examp ).is_null() && u.is_mounted() ) {
        add_msg( m_warning, _( "You cannot do that while mounted." ) );
    }

    // In case of teleport trap or somesuch
    if( player_pos != u.pos() ) {
        return;
    }

    // Feedback for fire lasting time, this can be judged while mounted
    const std::string fire_fuel = get_fire_fuel_string( examp );
    if( !fire_fuel.empty() ) {
        add_msg( fire_fuel );
    }

    if( m.has_flag( "SEALED", examp ) ) {
        if( none ) {
            if( m.has_flag( "UNSTABLE", examp ) ) {
                add_msg( _( "The %s is too unstable to remove anything." ), m.name( examp ) );
            } else {
                add_msg( _( "The %s is firmly sealed." ), m.name( examp ) );
            }
        }
    } else {
        //examp has no traps, is a container and doesn't have a special examination function
        if( m.tr_at( examp ).is_null() && m.i_at( examp ).empty() &&
            m.has_flag( "CONTAINER", examp ) && none ) {
            add_msg( _( "It is empty." ) );
        } else if( ( m.has_flag( TFLAG_FIRE_CONTAINER, examp ) &&
                     xfurn_t.examine == &iexamine::fireplace ) ||
                   xfurn_t.examine == &iexamine::workbench ) {
            return;
        } else {
            sounds::process_sound_markers( &u );
            Pickup::pick_up( examp, 0 );
        }
    }
}

void game::pickup()
{
    // First check if there is no/only one option for pickup
    int num_tiles_with_items = 0;
    tripoint tile_with_items = u.pos();
    for( const tripoint &p : m.points_in_radius( u.pos(), 1 ) ) {
        bool veh_has_items = false;
        const optional_vpart_position vp = m.veh_at( p );
        if( vp ) {
            const int cargo_part = vp->vehicle().part_with_feature( vp->part_index(), "CARGO", false );
            veh_has_items = cargo_part >= 0 && !vp->vehicle().get_items( cargo_part ).empty();
        }
        if( m.has_items( p ) || veh_has_items ) {
            ++num_tiles_with_items;
            tile_with_items = p;
        }
    }
    if( num_tiles_with_items == 0 ) {
        add_msg( _( "There's nothing to pick up there" ) );
        return;
    } else if( num_tiles_with_items == 1 ) {
        pickup( tile_with_items );
        return;
    }

    const cata::optional<tripoint> examp_ = choose_adjacent_highlight( _( "Pickup where?" ),
                                            ACTION_PICKUP );
    if( !examp_ ) {
        return;
    }
    // redraw terrain to erase 'pickup' window
    draw_ter();
    // wrefresh is called in pickup( const tripoint & )
    pickup( *examp_ );
}

void game::pickup( const tripoint &p )
{
    // Highlight target
    g->m.drawsq( w_terrain, u, p, true, true, u.pos() + u.view_offset );
    wrefresh( w_terrain );

    Pickup::pick_up( p, 0 );
}

void game::pickup_feet()
{
    Pickup::pick_up( u.pos(), 1 );
}

//Shift player by one tile, look_around(), then restore previous position.
//represents carefully peeking around a corner, hence the large move cost.
void game::peek()
{
    const cata::optional<tripoint> p = choose_direction( _( "Peek where?" ), true );
    if( !p ) {
        refresh_all();
        return;
    }

    if( p->z != 0 ) {
        const tripoint old_pos = u.pos();
        vertical_move( p->z, false );

        if( old_pos != u.pos() ) {
            look_around();
            vertical_move( p->z * -1, false );
            draw_ter();
        }
        wrefresh( w_terrain );
        draw_panels();
        return;
    }

    if( m.impassable( u.pos() + *p ) ) {
        return;
    }

    peek( u.pos() + *p );
}

void game::peek( const tripoint &p )
{
    u.moves -= 200;
    tripoint prev = u.pos();
    u.setpos( p );
    tripoint center = p;
    const look_around_result result = look_around( catacurses::window(), center, center, false, false,
                                      true );
    u.setpos( prev );

    if( result.peek_action && *result.peek_action == PA_BLIND_THROW ) {
        item_location loc;
        avatar_action::plthrow( u, loc, p );
    }
    m.invalidate_map_cache( p.z );

    draw_ter();
    wrefresh( w_terrain );
    draw_panels();
}
////////////////////////////////////////////////////////////////////////////////////////////
cata::optional<tripoint> game::look_debug()
{
    editmap edit;
    return edit.edit();
}
////////////////////////////////////////////////////////////////////////////////////////////

void game::print_all_tile_info( const tripoint &lp, const catacurses::window &w_look,
                                const std::string &area_name, int column,
                                int &line,
                                const int last_line, bool draw_terrain_indicators,
                                const visibility_variables &cache )
{
    visibility_type visibility = VIS_HIDDEN;
    const bool inbounds = m.inbounds( lp );
    if( inbounds ) {
        visibility = m.get_visibility( m.apparent_light_at( lp, cache ), cache );
    }
    switch( visibility ) {
        case VIS_CLEAR: {
            const optional_vpart_position vp = m.veh_at( lp );
            const Creature *creature = critter_at( lp, true );
            print_terrain_info( lp, w_look, area_name, column, line );
            print_fields_info( lp, w_look, column, line );
            print_trap_info( lp, w_look, column, line );
            print_creature_info( creature, w_look, column, line, last_line );
            print_vehicle_info( veh_pointer_or_null( vp ), vp ? vp->part_index() : -1, w_look, column, line,
                                last_line );
            print_items_info( lp, w_look, column, line, last_line );
            print_graffiti_info( lp, w_look, column, line, last_line );

            if( draw_terrain_indicators && !liveview.is_enabled() ) {
                if( creature != nullptr && u.sees( *creature ) ) {
                    creature->draw( w_terrain, lp, true );
                } else {
                    m.drawsq( w_terrain, u, lp, true, true, lp );
                }
            }
        }
        break;
        case VIS_BOOMER:
        case VIS_BOOMER_DARK:
        case VIS_DARK:
        case VIS_LIT:
        case VIS_HIDDEN:
            print_visibility_info( w_look, column, line, visibility );

            if( draw_terrain_indicators && !liveview.is_enabled() ) {
                print_visibility_indicator( visibility );
            }
            break;
    }
    if( !inbounds ) {
        return;
    }
    auto this_sound = sounds::sound_at( lp );
    if( !this_sound.empty() ) {
        mvwprintw( w_look, point( 1, ++line ), _( "You heard %s from here." ), this_sound );
    } else {
        // Check other z-levels
        tripoint tmp = lp;
        for( tmp.z = -OVERMAP_DEPTH; tmp.z <= OVERMAP_HEIGHT; tmp.z++ ) {
            if( tmp.z == lp.z ) {
                continue;
            }

            auto zlev_sound = sounds::sound_at( tmp );
            if( !zlev_sound.empty() ) {
                mvwprintw( w_look, point( 1, ++line ), tmp.z > lp.z ?
                           _( "You heard %s from above." ) : _( "You heard %s from below." ), zlev_sound );
            }
        }
    }
}

void game::print_visibility_info( const catacurses::window &w_look, int column, int &line,
                                  visibility_type visibility )
{
    const char *visibility_message = nullptr;
    switch( visibility ) {
        case VIS_CLEAR:
            visibility_message = _( "Clearly visible." );
            break;
        case VIS_BOOMER:
            visibility_message = _( "A bright pink blur." );
            break;
        case VIS_BOOMER_DARK:
            visibility_message = _( "A pink blur." );
            break;
        case VIS_DARK:
            visibility_message = _( "Darkness." );
            break;
        case VIS_LIT:
            visibility_message = _( "Bright light." );
            break;
        case VIS_HIDDEN:
            visibility_message = _( "Unseen." );
            break;
    }

    mvwprintw( w_look, point( line, column ), visibility_message );
    line += 2;
}

void game::print_terrain_info( const tripoint &lp, const catacurses::window &w_look,
                               const std::string &area_name, int column,
                               int &line )
{
    const int max_width = getmaxx( w_look ) - column - 1;
    int lines;
    std::string tile = m.tername( lp );
    tile = "(" + area_name + ") " + tile;
    if( m.has_furn( lp ) ) {
        tile += "; " + m.furnname( lp );
    }

    if( m.impassable( lp ) ) {
        lines = fold_and_print( w_look, point( column, line ), max_width, c_light_gray,
                                _( "%s; Impassable" ),
                                tile );
    } else {
        lines = fold_and_print( w_look, point( column, line ), max_width, c_light_gray,
                                _( "%s; Movement cost %d" ),
                                tile, m.move_cost( lp ) * 50 );

        const auto ll = get_light_level( std::max( 1.0,
                                         LIGHT_AMBIENT_LIT - m.ambient_light_at( lp ) + 1.0 ) );
        mvwprintw( w_look, point( column, ++lines ), _( "Lighting: " ) );
        wprintz( w_look, ll.second, ll.first );
    }

    std::string signage = m.get_signage( lp );
    if( !signage.empty() ) {
        trim_and_print( w_look, point( column, ++lines ), max_width, c_dark_gray,
                        // NOLINTNEXTLINE(cata-text-style): the question mark does not end a sentence
                        u.has_trait( trait_ILLITERATE ) ? _( "Sign: ???" ) : _( "Sign: %s" ), signage );
    }

    if( m.has_zlevels() && lp.z > -OVERMAP_DEPTH && !m.has_floor( lp ) ) {
        // Print info about stuff below
        tripoint below( lp.xy(), lp.z - 1 );
        std::string tile_below = m.tername( below );
        if( m.has_furn( below ) ) {
            tile_below += "; " + m.furnname( below );
        }

        if( !m.has_floor_or_support( lp ) ) {
            fold_and_print( w_look, point( column, ++lines ), max_width, c_dark_gray,
                            _( "Below: %s; No support" ),
                            tile_below );
        } else {
            fold_and_print( w_look, point( column, ++lines ), max_width, c_dark_gray,
                            _( "Below: %s; Walkable" ),
                            tile_below );
        }
    }

    int map_features = fold_and_print( w_look, point( column, ++lines ), max_width, c_dark_gray,
                                       m.features( lp ) );
    fold_and_print( w_look, point( column, ++lines ), max_width, c_light_gray, _( "Coverage: %d%%" ),
                    m.coverage( lp ) );
    if( line < lines ) {
        line = lines + map_features - 1;
    }
}

void game::print_fields_info( const tripoint &lp, const catacurses::window &w_look, int column,
                              int &line )
{
    const field &tmpfield = m.field_at( lp );
    for( auto &fld : tmpfield ) {
        const field_entry &cur = fld.second;
        if( fld.first.obj().has_fire && ( m.has_flag( TFLAG_FIRE_CONTAINER, lp ) ||
                                          m.ter( lp ) == t_pit_shallow || m.ter( lp ) == t_pit ) ) {
            const int max_width = getmaxx( w_look ) - column - 2;
            int lines = fold_and_print( w_look, point( column, ++line ), max_width, cur.color(),
                                        get_fire_fuel_string( lp ) ) - 1;
            line += lines;
        } else {
            mvwprintz( w_look, point( column, ++line ), cur.color(), cur.name() );
        }
    }
}

void game::print_trap_info( const tripoint &lp, const catacurses::window &w_look, const int column,
                            int &line )
{
    const trap &tr = m.tr_at( lp );
    if( tr.can_see( lp, u ) ) {
        partial_con *pc = g->m.partial_con_at( lp );
        std::string tr_name;
        if( pc && tr.loadid == tr_unfinished_construction ) {
            const std::vector<construction> &list_constructions = get_constructions();
            const construction &built = list_constructions[pc->id];
            tr_name = string_format( _( "Unfinished task: %s, %d%% complete" ), built.description,
                                     pc->counter / 100000 );
        } else {
            tr_name = tr.name();
        }

        mvwprintz( w_look, point( column, ++line ), tr.color, tr_name );
    }
}

void game::print_creature_info( const Creature *creature, const catacurses::window &w_look,
                                const int column, int &line, const int last_line )
{
    int vLines = last_line - line;
    if( creature != nullptr && ( u.sees( *creature ) || creature == &u ) ) {
        line = creature->print_info( w_look, ++line, vLines, column );
    }
}

void game::print_vehicle_info( const vehicle *veh, int veh_part, const catacurses::window &w_look,
                               const int column, int &line, const int last_line )
{
    if( veh ) {
        mvwprintw( w_look, point( column, ++line ), _( "There is a %s there.  Parts:" ), veh->name );
        line = veh->print_part_list( w_look, ++line, last_line, getmaxx( w_look ), veh_part );
    }
}

void game::print_visibility_indicator( visibility_type visibility )
{
    std::string visibility_indicator;
    nc_color visibility_indicator_color = c_white;
    switch( visibility ) {
        case VIS_CLEAR:
            // Nothing printed when visibility is clear
            return;
        case VIS_BOOMER:
        case VIS_BOOMER_DARK:
            visibility_indicator = '#';
            visibility_indicator_color = c_pink;
            break;
        case VIS_DARK:
            visibility_indicator = '#';
            visibility_indicator_color = c_dark_gray;
            break;
        case VIS_LIT:
            visibility_indicator = '#';
            visibility_indicator_color = c_light_gray;
            break;
        case VIS_HIDDEN:
            visibility_indicator = 'x';
            visibility_indicator_color = c_white;
            break;
    }

    mvwputch( w_terrain, point( POSX, POSY ), visibility_indicator_color, visibility_indicator );
}

void game::print_items_info( const tripoint &lp, const catacurses::window &w_look, const int column,
                             int &line,
                             const int last_line )
{
    if( !m.sees_some_items( lp, u ) ) {
        return;
    } else if( m.has_flag( "CONTAINER", lp ) && !m.could_see_items( lp, u ) ) {
        mvwprintw( w_look, point( column, ++line ), _( "You cannot see what is inside of it." ) );
    } else if( u.has_effect( effect_blind ) || u.worn_with_flag( "BLIND" ) ) {
        mvwprintz( w_look, point( column, ++line ), c_yellow,
                   _( "There's something there, but you can't see what it is." ) );
        return;
    } else {
        std::map<std::string, int> item_names;
        for( auto &item : m.i_at( lp ) ) {
            ++item_names[item.tname()];
        }

        const int max_width = getmaxx( w_look ) - column - 1;
        for( const auto &it : item_names ) {
            if( line >= last_line - 2 ) {
                mvwprintz( w_look, point( column, ++line ), c_yellow, _( "More items here…" ) );
                break;
            }

            if( it.second > 1 ) {
                trim_and_print( w_look, point( column, ++line ), max_width, c_white,
                                pgettext( "%s is the name of the item.  %d is the quantity of that item.", "%s [%d]" ),
                                it.first.c_str(), it.second );
            } else {
                trim_and_print( w_look, point( column, ++line ), max_width, c_white, it.first );
            }
        }
    }
}

void game::print_graffiti_info( const tripoint &lp, const catacurses::window &w_look,
                                const int column, int &line,
                                const int last_line )
{
    if( line > last_line ) {
        return;
    }

    const int max_width = getmaxx( w_look ) - column - 2;
    if( m.has_graffiti_at( lp ) ) {
        fold_and_print( w_look, point( column, ++line ), max_width, c_light_gray,
                        m.ter( lp ) == t_grave_new ? _( "Graffiti: %s" ) : _( "Inscription: %s" ),
                        m.graffiti_at( lp ) );
    }
}

bool game::check_zone( const zone_type_id &type, const tripoint &where ) const
{
    return zone_manager::get_manager().has( type, m.getabs( where ) );
}

bool game::check_near_zone( const zone_type_id &type, const tripoint &where ) const
{
    return zone_manager::get_manager().has_near( type, m.getabs( where ) );
}

bool game::is_zones_manager_open() const
{
    return zones_manager_open;
}

static void zones_manager_shortcuts( const catacurses::window &w_info )
{
    werase( w_info );

    int tmpx = 1;
    tmpx += shortcut_print( w_info, point( tmpx, 1 ), c_white, c_light_green, _( "<A>dd" ) ) + 2;
    tmpx += shortcut_print( w_info, point( tmpx, 1 ), c_white, c_light_green, _( "<R>emove" ) ) + 2;
    tmpx += shortcut_print( w_info, point( tmpx, 1 ), c_white, c_light_green, _( "<E>nable" ) ) + 2;
    shortcut_print( w_info, point( tmpx, 1 ), c_white, c_light_green, _( "<D>isable" ) );

    tmpx = 1;
    tmpx += shortcut_print( w_info, point( tmpx, 2 ), c_white, c_light_green,
                            _( "<+-> Move up/down" ) ) + 2;
    shortcut_print( w_info, point( tmpx, 2 ), c_white, c_light_green, _( "<Enter>-Edit" ) );

    tmpx = 1;
    tmpx += shortcut_print( w_info, point( tmpx, 3 ), c_white, c_light_green,
                            _( "<S>how all / hide distant" ) ) + 2;
    shortcut_print( w_info, point( tmpx, 3 ), c_white, c_light_green, _( "<M>ap" ) );

    wrefresh( w_info );
}

static void zones_manager_draw_borders( const catacurses::window &w_border,
                                        const catacurses::window &w_info_border,
                                        const int iInfoHeight, const int width )
{
    for( int i = 1; i < TERMX; ++i ) {
        if( i < width ) {
            mvwputch( w_border, point( i, 0 ), c_light_gray, LINE_OXOX ); // -
            mvwputch( w_border, point( i, TERMY - iInfoHeight - 1 - VIEW_OFFSET_Y * 2 ), c_light_gray,
                      LINE_OXOX ); // -
        }

        if( i < TERMY - iInfoHeight - VIEW_OFFSET_Y * 2 ) {
            mvwputch( w_border, point( 0, i ), c_light_gray, LINE_XOXO ); // |
            mvwputch( w_border, point( width - 1, i ), c_light_gray, LINE_XOXO ); // |
        }
    }

    mvwputch( w_border, point_zero, c_light_gray, LINE_OXXO ); // |^
    mvwputch( w_border, point( width - 1, 0 ), c_light_gray, LINE_OOXX ); // ^|

    mvwputch( w_border, point( 0, TERMY - iInfoHeight - 1 - VIEW_OFFSET_Y * 2 ), c_light_gray,
              LINE_XXXO ); // |-
    mvwputch( w_border, point( width - 1, TERMY - iInfoHeight - 1 - VIEW_OFFSET_Y * 2 ), c_light_gray,
              LINE_XOXX ); // -|

    mvwprintz( w_border, point( 2, 0 ), c_white, _( "Zones manager" ) );
    wrefresh( w_border );

    for( int j = 0; j < iInfoHeight - 1; ++j ) {
        mvwputch( w_info_border, point( 0, j ), c_light_gray, LINE_XOXO );
        mvwputch( w_info_border, point( width - 1, j ), c_light_gray, LINE_XOXO );
    }

    for( int j = 0; j < width - 1; ++j ) {
        mvwputch( w_info_border, point( j, iInfoHeight - 1 ), c_light_gray, LINE_OXOX );
    }

    mvwputch( w_info_border, point( 0, iInfoHeight - 1 ), c_light_gray, LINE_XXOO );
    mvwputch( w_info_border, point( width - 1, iInfoHeight - 1 ), c_light_gray, LINE_XOOX );
    wrefresh( w_info_border );
}

void game::zones_manager()
{
    const tripoint stored_view_offset = u.view_offset;

    u.view_offset = tripoint_zero;

    const int offset_x = ( u.posx() + u.view_offset.x ) - getmaxx( w_terrain ) / 2;
    const int offset_y = ( u.posy() + u.view_offset.y ) - getmaxy( w_terrain ) / 2;

    draw_ter();

    int stored_pm_opt = pixel_minimap_option;
    pixel_minimap_option = 0;

    int zone_ui_height = 12;
    int zone_options_height = 7;

    const int width = 45;
    const int offsetX = get_option<std::string>( "SIDEBAR_POSITION" ) == "left" ?
                        TERMX + VIEW_OFFSET_X - width : VIEW_OFFSET_X;
    int w_zone_height = TERMY - zone_ui_height - VIEW_OFFSET_Y * 2;
    catacurses::window w_zones = catacurses::newwin( w_zone_height - 2, width - 2,
                                 point( offsetX + 1, VIEW_OFFSET_Y + 1 ) );
    catacurses::window w_zones_border = catacurses::newwin( w_zone_height, width,
                                        point( offsetX, VIEW_OFFSET_Y ) );
    catacurses::window w_zones_info = catacurses::newwin( zone_ui_height - zone_options_height - 1,
                                      width - 2, point( offsetX + 1, w_zone_height + VIEW_OFFSET_Y ) );
    catacurses::window w_zones_info_border = catacurses::newwin( zone_ui_height, width,
            point( offsetX, w_zone_height + VIEW_OFFSET_Y ) );
    catacurses::window w_zones_options = catacurses::newwin( zone_options_height - 1, width - 2,
                                         point( offsetX + 1, TERMY - zone_options_height - VIEW_OFFSET_Y ) );

    zones_manager_draw_borders( w_zones_border, w_zones_info_border, zone_ui_height, width );
    zones_manager_shortcuts( w_zones_info );

    std::string action;
    input_context ctxt( "ZONES_MANAGER" );
    ctxt.register_cardinal();
    ctxt.register_action( "CONFIRM" );
    ctxt.register_action( "QUIT" );
    ctxt.register_action( "ADD_ZONE" );
    ctxt.register_action( "REMOVE_ZONE" );
    ctxt.register_action( "MOVE_ZONE_UP" );
    ctxt.register_action( "MOVE_ZONE_DOWN" );
    ctxt.register_action( "SHOW_ZONE_ON_MAP" );
    ctxt.register_action( "ENABLE_ZONE" );
    ctxt.register_action( "DISABLE_ZONE" );
    ctxt.register_action( "SHOW_ALL_ZONES" );
    ctxt.register_action( "HELP_KEYBINDINGS" );

    auto &mgr = zone_manager::get_manager();
    const int max_rows = w_zone_height - 2;
    int start_index = 0;
    int active_index = 0;
    bool blink = false;
    bool stuff_changed = false;
    bool show_all_zones = false;
    int zone_cnt = 0;

    // get zones on the same z-level, with distance between player and
    // zone center point <= 50 or all zones, if show_all_zones is true
    auto get_zones = [&]() {
        std::vector<zone_manager::ref_zone_data> zones;
        if( show_all_zones ) {
            zones = mgr.get_zones();
        } else {
            const tripoint &u_abs_pos = m.getabs( u.pos() );
            for( zone_manager::ref_zone_data &ref : mgr.get_zones() ) {
                const tripoint &zone_abs_pos = ref.get().get_center_point();
                if( u_abs_pos.z == zone_abs_pos.z && rl_dist( u_abs_pos, zone_abs_pos ) <= 50 ) {
                    zones.emplace_back( ref );
                }
            }
        }
        zone_cnt = static_cast<int>( zones.size() );
        return zones;
    };

    auto zones = get_zones();

    auto zones_manager_options = [&]() {
        werase( w_zones_options );

        if( zone_cnt > 0 ) {
            const auto &zone = zones[active_index].get();

            if( zone.has_options() ) {
                const auto &descriptions = zone.get_options().get_descriptions();

                // NOLINTNEXTLINE(cata-use-named-point-constants)
                mvwprintz( w_zones_options, point( 1, 0 ), c_white, _( "Options" ) );

                int y = 1;
                for( const auto &desc : descriptions ) {
                    mvwprintz( w_zones_options, point( 3, y ), c_white, desc.first );
                    mvwprintz( w_zones_options, point( 20, y ), c_white, desc.second );
                    y++;
                }
            }
        }

        wrefresh( w_zones_options );
    };

    auto query_position = [this, w_zones_info]() -> cata::optional<std::pair<tripoint, tripoint>> {
        werase( w_zones_info );
        mvwprintz( w_zones_info, point( 2, 3 ), c_white, _( "Select first point." ) );
        wrefresh( w_zones_info );

        tripoint center = u.pos() + u.view_offset;

        const look_around_result first = look_around( w_zones_info, center, center, false, true,
                false );
        if( first.position )
        {
            mvwprintz( w_zones_info, point( 2, 3 ), c_white, _( "Select second point." ) );
            wrefresh( w_zones_info );

            const look_around_result second = look_around( w_zones_info, center, *first.position,
                    true, true, false );
            if( second.position ) {
                werase( w_zones_info );
                wrefresh( w_zones_info );

                tripoint first_abs = m.getabs( tripoint( std::min( first.position->x,
                                               second.position->x ),
                                               std::min( first.position->y, second.position->y ),
                                               std::min( first.position->z,
                                                       second.position->z ) ) );
                tripoint second_abs = m.getabs( tripoint( std::max( first.position->x,
                                                second.position->x ),
                                                std::max( first.position->y, second.position->y ),
                                                std::max( first.position->z,
                                                        second.position->z ) ) );
                return std::pair<tripoint, tripoint>( first_abs, second_abs );
            }
        }

        return cata::nullopt;
    };

    zones_manager_open = true;
    do {
        if( action == "ADD_ZONE" ) {
            zones_manager_draw_borders( w_zones_border, w_zones_info_border,
                                        zone_ui_height, width );

            do { // not a loop, just for quick bailing out if canceled
                const auto maybe_id = mgr.query_type();
                if( !maybe_id.has_value() ) {
                    break;
                }

                const zone_type_id &id = maybe_id.value();
                auto options = zone_options::create( id );

                if( !options->query_at_creation() ) {
                    break;
                }

                auto default_name = options->get_zone_name_suggestion();
                if( default_name.empty() ) {
                    default_name = mgr.get_name_from_type( id );
                }
                const auto maybe_name = mgr.query_name( default_name );
                if( !maybe_name.has_value() ) {
                    break;
                }
                const itype_id &name = maybe_name.value();

                const auto position = query_position();
                if( !position ) {
                    break;
                }

                mgr.add( name, id, g->u.get_faction()->id, false, true, position->first,
                         position->second, options );

                zones = get_zones();
                active_index = zone_cnt - 1;

                stuff_changed = true;
            } while( false );

            draw_ter();
            blink = false;

            zones_manager_draw_borders( w_zones_border, w_zones_info_border,
                                        zone_ui_height, width );
            zones_manager_shortcuts( w_zones_info );

        } else if( action == "SHOW_ALL_ZONES" ) {
            show_all_zones = !show_all_zones;
            zones = get_zones();
            active_index = 0;
            draw_ter();

        } else if( zone_cnt > 0 ) {
            if( action == "UP" ) {
                active_index--;
                if( active_index < 0 ) {
                    active_index = zone_cnt - 1;
                }
                draw_ter();
                blink = false;

            } else if( action == "DOWN" ) {
                active_index++;
                if( active_index >= zone_cnt ) {
                    active_index = 0;
                }
                draw_ter();
                blink = false;

            } else if( action == "REMOVE_ZONE" ) {
                if( active_index < zone_cnt ) {
                    mgr.remove( zones[active_index] );
                    zones = get_zones();
                    active_index--;

                    if( active_index < 0 ) {
                        active_index = 0;
                    }

                    draw_ter();
                    wrefresh( w_terrain );
                    draw_panels( true );
                }
                blink = false;
                stuff_changed = true;

            } else if( action == "CONFIRM" ) {
                auto &zone = zones[active_index].get();

                uilist as_m;
                as_m.text = _( "What do you want to change:" );
                as_m.entries.emplace_back( 1, true, '1', _( "Edit name" ) );
                as_m.entries.emplace_back( 2, true, '2', _( "Edit type" ) );
                as_m.entries.emplace_back( 3, zone.get_options().has_options(), '3',
                                           zone.get_type() == zone_type_id( "LOOT_CUSTOM" ) ? _( "Edit filter" ) : _( "Edit options" ) );
                as_m.entries.emplace_back( 4, !zone.get_is_vehicle(), '4', _( "Edit position" ) );
                as_m.query();

                switch( as_m.ret ) {
                    case 1:
                        if( zone.set_name() ) {
                            stuff_changed = true;
                        }
                        break;
                    case 2:
                        if( zone.set_type() ) {
                            stuff_changed = true;
                        }
                        break;
                    case 3:
                        if( zone.get_options().query() ) {
                            stuff_changed = true;
                        }
                        break;
                    case 4: {
                        const auto pos = query_position();
                        if( pos && ( pos->first != zone.get_start_point() ||
                                     pos->second != zone.get_end_point() ) ) {
                            zone.set_position( *pos );
                            stuff_changed = true;
                        }
                    }
                    break;
                    default:
                        break;
                }

                draw_ter();

                blink = false;

                zones_manager_draw_borders( w_zones_border, w_zones_info_border,
                                            zone_ui_height, width );
                zones_manager_shortcuts( w_zones_info );

            } else if( action == "MOVE_ZONE_UP" && zone_cnt > 1 ) {
                if( active_index < zone_cnt - 1 ) {
                    mgr.swap( zones[active_index], zones[active_index + 1] );
                    zones = get_zones();
                    active_index++;
                }
                blink = false;
                stuff_changed = true;

            } else if( action == "MOVE_ZONE_DOWN" && zone_cnt > 1 ) {
                if( active_index > 0 ) {
                    mgr.swap( zones[active_index], zones[active_index - 1] );
                    zones = get_zones();
                    active_index--;
                }
                blink = false;
                stuff_changed = true;

            } else if( action == "SHOW_ZONE_ON_MAP" ) {
                //show zone position on overmap;
                tripoint player_overmap_position = ms_to_omt_copy( m.getabs( u.pos() ) );
                tripoint zone_overmap = ms_to_omt_copy( zones[active_index].get().get_center_point() );

                ui::omap::display_zones( player_overmap_position, zone_overmap, active_index );

                zones_manager_draw_borders( w_zones_border, w_zones_info_border,
                                            zone_ui_height, width );
                zones_manager_shortcuts( w_zones_info );

                draw_ter();

            } else if( action == "ENABLE_ZONE" ) {
                zones[active_index].get().set_enabled( true );

                stuff_changed = true;

            } else if( action == "DISABLE_ZONE" ) {
                zones[active_index].get().set_enabled( false );

                stuff_changed = true;
            }
        }

        if( zone_cnt == 0 ) {
            werase( w_zones );
            wrefresh( w_zones_border );
            mvwprintz( w_zones, point( 2, 5 ), c_white, _( "No Zones defined." ) );

        } else {
            werase( w_zones );

            calcStartPos( start_index, active_index, max_rows, zone_cnt );

            draw_scrollbar( w_zones_border, active_index, max_rows, zone_cnt, point_south );
            wrefresh( w_zones_border );

            int iNum = 0;

            tripoint player_absolute_pos = m.getabs( u.pos() );

            //Display saved zones
            for( auto &i : zones ) {
                if( iNum >= start_index &&
                    iNum < start_index + ( ( max_rows > zone_cnt ) ? zone_cnt : max_rows ) ) {
                    const auto &zone = i.get();

                    nc_color colorLine = ( zone.get_enabled() ) ? c_white : c_light_gray;

                    if( iNum == active_index ) {
                        mvwprintz( w_zones, point( 0, iNum - start_index ), c_yellow, "%s", ">>" );
                        colorLine = ( zone.get_enabled() ) ? c_light_green : c_green;
                    }

                    //Draw Zone name
                    mvwprintz( w_zones, point( 3, iNum - start_index ), colorLine,
                               zone.get_name() );

                    //Draw Type name
                    mvwprintz( w_zones, point( 20, iNum - start_index ), colorLine,
                               mgr.get_name_from_type( zone.get_type() ) );

                    tripoint center = zone.get_center_point();

                    //Draw direction + distance
                    mvwprintz( w_zones, point( 32, iNum - start_index ), colorLine, "%*d %s",
                               5, static_cast<int>( trig_dist( player_absolute_pos, center ) ),
                               direction_name_short( direction_from( player_absolute_pos,
                                                     center ) ) );

                    //Draw Vehicle Indicator
                    mvwprintz( w_zones, point( 41, iNum - start_index ), colorLine,
                               zone.get_is_vehicle() ? "*" : "" );
                }
                iNum++;
            }

            // Display zone options
            zones_manager_options();
        }

        if( zone_cnt > 0 ) {
            const auto &zone = zones[active_index].get();

            blink = !blink;

            tripoint start = m.getlocal( zone.get_start_point() );
            tripoint end = m.getlocal( zone.get_end_point() );

            if( blink ) {
                //draw marked area
                tripoint offset = tripoint( offset_x, offset_y, 0 ); //ASCII
#if defined(TILES)
                if( use_tiles ) {
                    offset = tripoint_zero; //TILES
                } else {
                    offset = tripoint( -offset_x, -offset_y, 0 ); //SDL
                }
#endif

                draw_zones( start, end, offset );
            } else {
                //clear marked area
#if defined(TILES)
                if( !use_tiles ) {
#endif
                    for( int iY = start.y; iY <= end.y; ++iY ) {
                        for( int iX = start.x; iX <= end.x; ++iX ) {
                            if( u.sees( tripoint( iX, iY, u.posz() ) ) ) {
                                m.drawsq( w_terrain, u,
                                          tripoint( iX, iY, u.posz() + u.view_offset.z ),
                                          false,
                                          false,
                                          u.pos() + u.view_offset );
                            } else {
                                if( u.has_effect( effect_boomered ) ) {
                                    mvwputch( w_terrain, point( iX - offset_x, iY - offset_y ),
                                              c_magenta, '#' );
                                } else {
                                    mvwputch( w_terrain, point( iX - offset_x, iY - offset_y ),
                                              c_black, ' ' );
                                }
                            }
                        }
                    }
#if defined(TILES)
                }
#endif
            }

            ctxt.set_timeout( BLINK_SPEED );
        } else {
            ctxt.reset_timeout();
        }

        wrefresh( w_terrain );
        zones_manager_draw_borders( w_zones_border, w_zones_info_border, zone_ui_height, width );
        zones_manager_shortcuts( w_zones_info );
        draw_panels();
        wrefresh( w_zones );
        wrefresh( w_zones_border );

        //Wait for input
        action = ctxt.handle_input();
    } while( action != "QUIT" );
    zones_manager_open = false;
    ctxt.reset_timeout();

    if( stuff_changed ) {
        auto &zones = zone_manager::get_manager();
        if( query_yn( _( "Save changes?" ) ) ) {
            zones.save_zones();
        } else {
            zones.load_zones();
        }

        zones.cache_data();
    }

    u.view_offset = stored_view_offset;
    pixel_minimap_option = stored_pm_opt;

    refresh_all();
}

void game::pre_print_all_tile_info( const tripoint &lp, const catacurses::window &w_info,
                                    int &first_line, const int last_line,
                                    const visibility_variables &cache )
{
    // get global area info according to look_around caret position
    const oter_id &cur_ter_m = overmap_buffer.ter( ms_to_omt_copy( g->m.getabs( lp ) ) );
    // we only need the area name and then pass it to print_all_tile_info() function below
    const std::string area_name = cur_ter_m->get_name();
    print_all_tile_info( lp, w_info, area_name, 1, first_line, last_line, !is_draw_tiles_mode(),
                         cache );
}

cata::optional<tripoint> game::look_around()
{
    tripoint center = u.pos() + u.view_offset;
    look_around_result result = look_around( catacurses::window(), center, center, false, false,
                                false );
    return result.position;
}

look_around_result game::look_around( catacurses::window w_info, tripoint &center,
                                      const tripoint &start_point, bool has_first_point, bool select_zone, bool peeking )
{
    bVMonsterLookFire = false;
    // TODO: Make this `true`
    const bool allow_zlev_move = m.has_zlevels() && get_option<bool>( "FOV_3D" );

    temp_exit_fullscreen();

    const int offset_x = ( u.posx() + u.view_offset.x ) - getmaxx( w_terrain ) / 2;
    const int offset_y = ( u.posy() + u.view_offset.y ) - getmaxy( w_terrain ) / 2;

    tripoint lp = start_point; // cursor
    if( !has_first_point ) {
        lp = start_point;
    }
    int &lx = lp.x;
    int &ly = lp.y;
    int &lz = lp.z;

    draw_ter( center );
    wrefresh( w_terrain );
    draw_panels();

    int soffset = get_option<int>( "FAST_SCROLL_OFFSET" );
    bool fast_scroll = false;

    bool bNewWindow = false;
    if( !w_info ) {
        int panel_width = panel_manager::get_manager().get_current_layout().begin()->get_width();
        int height = pixel_minimap_option ? TERMY - getmaxy( w_pixel_minimap ) : TERMY;

        // If particularly small, base height on panel width irrespective of other elements.
        // Value here is attempting to get a square-ish result assuming 1x2 proportioned font.
        if( height < panel_width / 2 ) {
            height = panel_width / 2;
        }

        int la_y = 0;
        int la_x = TERMX - panel_width;
        int la_h = height;
        int la_w = panel_width;
        w_info = catacurses::newwin( la_h, la_w, point( la_x, la_y ) );
        bNewWindow = true;
    }

    dbg( D_PEDANTIC_INFO ) << ": calling handle_input()";

    std::string action;
    input_context ctxt( "LOOK" );
    ctxt.set_iso( true );
    ctxt.register_directions();
    ctxt.register_action( "COORDINATE" );
    ctxt.register_action( "LEVEL_UP" );
    ctxt.register_action( "LEVEL_DOWN" );
    ctxt.register_action( "TOGGLE_FAST_SCROLL" );
    ctxt.register_action( "EXTENDED_DESCRIPTION" );
    ctxt.register_action( "SELECT" );
    if( peeking ) {
        ctxt.register_action( "throw_blind" );
    }
    if( !select_zone ) {
        ctxt.register_action( "TRAVEL_TO" );
        ctxt.register_action( "LIST_ITEMS" );
    }
    ctxt.register_action( "MOUSE_MOVE" );
    ctxt.register_action( "CENTER" );

    ctxt.register_action( "debug_scent" );
    ctxt.register_action( "debug_scent_type" );
    ctxt.register_action( "debug_temp" );
    ctxt.register_action( "debug_visibility" );
    ctxt.register_action( "debug_lighting" );
    ctxt.register_action( "debug_radiation" );
    ctxt.register_action( "CONFIRM" );
    ctxt.register_action( "QUIT" );
    ctxt.register_action( "HELP_KEYBINDINGS" );
    ctxt.register_action( "zoom_out" );
    ctxt.register_action( "zoom_in" );
    ctxt.register_action( "toggle_pixel_minimap" );

    const int old_levz = get_levz();
    const int min_levz = std::max( old_levz - fov_3d_z_range, -OVERMAP_DEPTH );
    const int max_levz = std::min( old_levz + fov_3d_z_range, OVERMAP_HEIGHT );

    m.update_visibility_cache( old_levz );
    const visibility_variables &cache = g->m.get_visibility_variables_cache();

    bool blink = true;
    bool redraw = true;
    look_around_result result;
    do {
        if( redraw ) {
            if( bNewWindow ) {
                werase( w_info );
                draw_border( w_info );

                static const std::string title_prefix = "< ";
                const std::string title = _( "Look Around" );
                static const std::string title_suffix = " >";
                static const std::string full_title = title_prefix + title + title_suffix;
                const int start_pos = center_text_pos( full_title, 0, getmaxx( w_info ) - 1 );
                mvwprintz( w_info, point( start_pos, 0 ), c_white, title_prefix );
                wprintz( w_info, c_green, title );
                wprintz( w_info, c_white, title_suffix );

                std::string fast_scroll_text = string_format( _( "%s - %s" ),
                                               ctxt.get_desc( "TOGGLE_FAST_SCROLL" ),
                                               ctxt.get_action_name( "TOGGLE_FAST_SCROLL" ) );
                std::string pixel_minimap_text = string_format( _( "%s - %s" ),
                                                 ctxt.get_desc( "toggle_pixel_minimap" ),
                                                 ctxt.get_action_name( "toggle_pixel_minimap" ) );
                mvwprintz( w_info, point( 1, getmaxy( w_info ) - 1 ), fast_scroll ? c_light_green : c_green,
                           fast_scroll_text );
                mvwprintz( w_info, point( utf8_width( fast_scroll_text ) + 3, getmaxy( w_info ) - 1 ),
                           pixel_minimap_option ? c_light_green : c_green, pixel_minimap_text );

                int first_line = 1;
                const int last_line = getmaxy( w_info ) - 2;
                pre_print_all_tile_info( lp, w_info, first_line, last_line, cache );
            }

            draw_ter( center, true );

            if( select_zone && has_first_point ) {
                if( blink ) {
                    const int dx = start_point.x - offset_x + u.posx() - lx;
                    const int dy = start_point.y - offset_y + u.posy() - ly;

                    const tripoint start = tripoint( std::min( dx, POSX ), std::min( dy, POSY ), lz );
                    const tripoint end = tripoint( std::max( dx, POSX ), std::max( dy, POSY ), lz );

                    tripoint offset; //ASCII/SDL
#if defined(TILES)
                    if( use_tiles ) {
                        offset = tripoint( offset_x + lx - u.posx(), offset_y + ly - u.posy(), 0 ); //TILES
                    }
#endif
                    draw_zones( start, end, offset );
                }

                //Draw first point
                g->draw_cursor( start_point );
            }

            //Draw select cursor
            g->draw_cursor( lp );

            // redraw order: terrain, panels, look_around panel
            wrefresh( w_terrain );
            draw_panels();
            wrefresh( w_info );

        }

        if( select_zone && has_first_point ) {
            ctxt.set_timeout( BLINK_SPEED );
        }

        redraw = true;
        //Wait for input
        // only specify a timeout here if "EDGE_SCROLL" is enabled
        // otherwise use the previously set timeout
        int scroll_timeout = get_option<int>( "EDGE_SCROLL" );
        if( scroll_timeout >= 0 ) {
            action = ctxt.handle_input( scroll_timeout );
        } else {
            action = ctxt.handle_input();
        }
        if( action == "LIST_ITEMS" ) {
            list_items_monsters();
        } else if( action == "TOGGLE_FAST_SCROLL" ) {
            fast_scroll = !fast_scroll;
        } else if( action == "toggle_pixel_minimap" ) {
            toggle_pixel_minimap();

            int panel_width = panel_manager::get_manager().get_current_layout().begin()->get_width();
            int height = pixel_minimap_option ? TERMY - getmaxy( w_pixel_minimap ) : TERMY;
            w_info = catacurses::newwin( height, panel_width, point( TERMX - panel_width, 0 ) );
        } else if( action == "LEVEL_UP" || action == "LEVEL_DOWN" ) {
            if( !allow_zlev_move ) {
                continue;
            }

            const int dz = ( action == "LEVEL_UP" ? 1 : -1 );
            lz = clamp( lz + dz, min_levz, max_levz );
            center.z = clamp( center.z + dz, min_levz, max_levz );

            add_msg( m_debug, "levx: %d, levy: %d, levz: %d", get_levx(), get_levy(), center.z );
            u.view_offset.z = center.z - u.posz();
            m.invalidate_map_cache( center.z );
            refresh_all();
            if( select_zone && has_first_point ) { // is blinking
                blink = true; // Always draw blink symbols when moving cursor
            }
        } else if( action == "TRAVEL_TO" ) {
            if( !u.sees( lp ) ) {
                add_msg( _( "You can't see that destination." ) );
                continue;
            }

            auto route = m.route( u.pos(), lp, u.get_pathfinding_settings(), u.get_path_avoid() );
            if( route.size() > 1 ) {
                route.pop_back();
                u.set_destination( route );
            } else {
                add_msg( m_info, _( "You can't travel there." ) );
                continue;
            }
        } else if( action == "debug_scent" || action == "debug_scent_type" ) {
            if( !MAP_SHARING::isCompetitive() || MAP_SHARING::isDebugger() ) {
                display_scent();
            }
        } else if( action == "debug_temp" ) {
            if( !MAP_SHARING::isCompetitive() || MAP_SHARING::isDebugger() ) {
                display_temperature();
            }
        } else if( action == "debug_lighting" ) {
            if( !MAP_SHARING::isCompetitive() || MAP_SHARING::isDebugger() ) {
                display_lighting();
            }
        } else if( action == "debug_radiation" ) {
            if( !MAP_SHARING::isCompetitive() || MAP_SHARING::isDebugger() ) {
                display_radiation();
            }
        } else if( action == "EXTENDED_DESCRIPTION" ) {
            extended_description( lp );
        } else if( action == "CENTER" ) {
            center = u.pos();
            lp = u.pos();
            u.view_offset.z = 0;
        } else if( action == "MOUSE_MOVE" || action == "TIMEOUT" ) {
            // This block is structured this way so that edge scroll can work
            // whether the mouse is moving at the edge or simply stationary
            // at the edge. But even if edge scroll isn't in play, there's
            // other things for us to do here.

            if( action == "TIMEOUT" ) {
                blink = !blink;
            }
            tripoint edge_scroll = mouse_edge_scrolling_terrain( ctxt );
            if( edge_scroll != tripoint_zero ) {
                if( action == "MOUSE_MOVE" ) {
                    edge_scroll *= 2;
                }
                center += edge_scroll;
            } else if( action == "MOUSE_MOVE" ) {

                const tripoint old_lp = lp;
                const tripoint old_center = center;

                const cata::optional<tripoint> mouse_pos = ctxt.get_coordinates( w_terrain );
                if( mouse_pos ) {
                    lx = mouse_pos->x;
                    ly = mouse_pos->y;
                }
                if( select_zone && has_first_point ) { // is blinking
                    if( blink && lp == old_lp ) { // blink symbols drawn (blink == true) and cursor not changed
                        redraw = false; // no need to redraw, so don't redraw to save CPU
                    } else {
                        blink = true; // Always draw blink symbols when moving cursor
                    }
                } else if( lp == old_lp && center == old_center ) { // not blinking and cursor not changed
                    redraw = false; // no need to redraw, so don't redraw to save CPU
                }
            }
        } else if( cata::optional<tripoint> vec = ctxt.get_direction( action ) ) {
            if( fast_scroll ) {
                vec->x *= soffset;
                vec->y *= soffset;
            }

            lx = lx + vec->x;
            ly = ly + vec->y;
            center.x = center.x + vec->x;
            center.y = center.y + vec->y;
            if( select_zone && has_first_point ) { // is blinking
                blink = true; // Always draw blink symbols when moving cursor
            }
        } else if( action == "throw_blind" ) {
            result.peek_action = PA_BLIND_THROW;
        } else if( action == "zoom_in" ) {
            center.x = lp.x;
            center.y = lp.y;
            zoom_in();
        } else if( action == "zoom_out" ) {
            center.x = lp.x;
            center.y = lp.y;
            zoom_out();
        }
    } while( action != "QUIT" && action != "CONFIRM" && action != "SELECT" && action != "TRAVEL_TO" &&
             action != "throw_blind" );

    if( m.has_zlevels() && center.z != old_levz ) {
        m.invalidate_map_cache( old_levz );
        m.build_map_cache( old_levz );
        u.view_offset.z = 0;
    }

    ctxt.reset_timeout();

    if( bNewWindow ) {
        w_info = catacurses::window();
    }
    reenter_fullscreen();
    bVMonsterLookFire = true;

    if( action == "CONFIRM" || action == "SELECT" ) {
        result.position = lp;
    }

    return result;
}

std::vector<map_item_stack> game::find_nearby_items( int iRadius )
{
    std::map<std::string, map_item_stack> temp_items;
    std::vector<map_item_stack> ret;
    std::vector<std::string> item_order;

    if( u.is_blind() ) {
        return ret;
    }

    std::vector<tripoint> points = closest_tripoints_first( iRadius, u.pos() );

    for( auto &points_p_it : points ) {
        if( points_p_it.y >= u.posy() - iRadius && points_p_it.y <= u.posy() + iRadius &&
            u.sees( points_p_it ) &&
            m.sees_some_items( points_p_it, u ) ) {

            for( auto &elem : m.i_at( points_p_it ) ) {
                const std::string name = elem.tname();
                const tripoint relative_pos = points_p_it - u.pos();

                if( std::find( item_order.begin(), item_order.end(), name ) == item_order.end() ) {
                    item_order.push_back( name );
                    temp_items[name] = map_item_stack( &elem, relative_pos );
                } else {
                    temp_items[name].add_at_pos( &elem, relative_pos );
                }
            }
        }
    }

    for( auto &elem : item_order ) {
        ret.push_back( temp_items[elem] );
    }

    return ret;
}

void game::draw_trail_to_square( const tripoint &t, bool bDrawX )
{
    //Reset terrain
    draw_ter();

    std::vector<tripoint> pts;
    tripoint center = u.pos() + u.view_offset;
    if( t != tripoint_zero ) {
        //Draw trail
        pts = line_to( u.pos(), u.pos() + t, 0, 0 );
    } else {
        //Draw point
        pts.push_back( u.pos() );
    }

    draw_line( u.pos() + t, center, pts );
    if( bDrawX ) {
        char sym = 'X';
        if( t.z > 0 ) {
            sym = '^';
        } else if( t.z < 0 ) {
            sym = 'v';
        }
        if( pts.empty() ) {
            mvwputch( w_terrain, point( POSX, POSY ), c_white, sym );
        } else {
            mvwputch( w_terrain, pts[pts.size() - 1].xy() - u.view_offset.xy() + point( POSX - u.posx(),
                      POSY - u.posy() ),
                      c_white, sym );
        }
    }

    wrefresh( w_terrain );
}

static void centerlistview( const tripoint &active_item_position, int ui_width )
{
    player &u = g->u;
    if( get_option<std::string>( "SHIFT_LIST_ITEM_VIEW" ) != "false" ) {
        u.view_offset.z = active_item_position.z;
        if( get_option<std::string>( "SHIFT_LIST_ITEM_VIEW" ) == "centered" ) {
            u.view_offset.x = active_item_position.x;
            u.view_offset.y = active_item_position.y;
        } else {
            int xpos = POSX + active_item_position.x;
            int ypos = POSY + active_item_position.y;

            // item/monster list UI is on the right, so get the difference between its width
            // and the width of the sidebar on the right (if any)
            int sidebar_right_adjusted = ui_width - panel_manager::get_manager().get_width_right();
            // if and only if that difference is greater than zero, use that as offset
            int right_offset = sidebar_right_adjusted > 0 ? sidebar_right_adjusted : 0;

            // Convert offset to tile counts, calculate adjusted terrain window width
            // This lets us account for possible differences in terrain width between
            // the normal sidebar and the list-all-whatever display.
            to_map_font_dim_width( right_offset );
            int terrain_width = TERRAIN_WINDOW_WIDTH - right_offset;

            if( xpos < 0 ) {
                u.view_offset.x = xpos;
            } else if( xpos >= terrain_width ) {
                u.view_offset.x = xpos - ( terrain_width - 1 );
            } else {
                u.view_offset.x = 0;
            }

            if( ypos < 0 ) {
                u.view_offset.y = ypos;
            } else if( ypos >= TERRAIN_WINDOW_HEIGHT ) {
                u.view_offset.y = ypos - ( TERRAIN_WINDOW_HEIGHT - 1 );
            } else {
                u.view_offset.y = 0;
            }
        }
    }

}

#define MAXIMUM_ZOOM_LEVEL 4
void game::zoom_out()
{
#if defined(TILES)
    if( tileset_zoom > MAXIMUM_ZOOM_LEVEL ) {
        tileset_zoom = tileset_zoom / 2;
    } else {
        tileset_zoom = 64;
    }
    rescale_tileset( tileset_zoom );
#endif
}

void game::zoom_in()
{
#if defined(TILES)
    if( tileset_zoom == 64 ) {
        tileset_zoom = MAXIMUM_ZOOM_LEVEL;
    } else {
        tileset_zoom = tileset_zoom * 2;
    }
    rescale_tileset( tileset_zoom );
#endif
}

void game::reset_zoom()
{
#if defined(TILES)
    tileset_zoom = DEFAULT_TILESET_ZOOM;
    rescale_tileset( tileset_zoom );
#endif // TILES
}

int game::get_moves_since_last_save() const
{
    return moves_since_last_save;
}

int game::get_user_action_counter() const
{
    return user_action_counter;
}

bool game::take_screenshot( const std::string &path ) const
{
#if defined(TILES)
    return save_screenshot( path );
#else
    ( void )path; // unused
    return false;
#endif
}

//helper method so we can keep list_items shorter
void game::reset_item_list_state( const catacurses::window &window, int height, bool bRadiusSort )
{
    const int width = getmaxx( window );
    for( int i = 1; i < TERMX; i++ ) {
        if( i < width ) {
            mvwputch( window, point( i, 0 ), c_light_gray, LINE_OXOX ); // -
            mvwputch( window, point( i, TERMY - height - 1 - VIEW_OFFSET_Y * 2 ), c_light_gray,
                      LINE_OXOX ); // -
        }

        if( i < TERMY - height - VIEW_OFFSET_Y * 2 ) {
            mvwputch( window, point( 0, i ), c_light_gray, LINE_XOXO ); // |
            mvwputch( window, point( width - 1, i ), c_light_gray, LINE_XOXO ); // |
        }
    }

    mvwputch( window, point_zero, c_light_gray, LINE_OXXO ); // |^
    mvwputch( window, point( width - 1, 0 ), c_light_gray, LINE_OOXX ); // ^|

    mvwputch( window, point( 0, TERMY - height - 1 - VIEW_OFFSET_Y * 2 ), c_light_gray,
              LINE_XXXO ); // |-
    mvwputch( window, point( width - 1, TERMY - height - 1 - VIEW_OFFSET_Y * 2 ), c_light_gray,
              LINE_XOXX ); // -|

    mvwprintz( window, point( 2, 0 ), c_light_green, "<Tab> " );
    wprintz( window, c_white, _( "Items" ) );

    std::string sSort;
    if( bRadiusSort ) {
        //~ Sort type: distance.
        sSort = _( "<s>ort: dist" );
    } else {
        //~ Sort type: category.
        sSort = _( "<s>ort: cat" );
    }

    int letters = utf8_width( sSort );

    shortcut_print( window, point( getmaxx( window ) - letters, 0 ), c_white, c_light_green, sSort );

    std::vector<std::string> tokens;
    if( !sFilter.empty() ) {
        tokens.emplace_back( _( "<R>eset" ) );
    }

    tokens.emplace_back( _( "<E>xamine" ) );
    tokens.emplace_back( _( "<C>ompare" ) );
    tokens.emplace_back( _( "<F>ilter" ) );
    tokens.emplace_back( _( "<+/->Priority" ) );

    int gaps = tokens.size() + 1;
    letters = 0;
    int n = tokens.size();
    for( int i = 0; i < n; i++ ) {
        letters += utf8_width( tokens[i] ) - 2; //length ignores < >
    }

    int usedwidth = letters;
    const int gap_spaces = ( width - usedwidth ) / gaps;
    usedwidth += gap_spaces * gaps;
    int xpos = gap_spaces + ( width - usedwidth ) / 2;
    const int ypos = TERMY - height - 1 - VIEW_OFFSET_Y * 2;

    for( int i = 0; i < n; i++ ) {
        xpos += shortcut_print( window, point( xpos, ypos ), c_white, c_light_green,
                                tokens[i] ) + gap_spaces;
    }
}

void game::list_items_monsters()
{
    std::vector<Creature *> mons = u.get_visible_creatures( current_daylight_level( calendar::turn ) );
    // whole reality bubble
    const std::vector<map_item_stack> items = find_nearby_items( 60 );

    if( mons.empty() && items.empty() ) {
        add_msg( m_info, _( "You don't see any items or monsters around you!" ) );
        return;
    }

    std::sort( mons.begin(), mons.end(), [&]( const Creature * lhs, const Creature * rhs ) {
        const auto att_lhs = lhs->attitude_to( u );
        const auto att_rhs = rhs->attitude_to( u );

        return att_lhs < att_rhs || ( att_lhs == att_rhs
                                      && rl_dist( u.pos(), lhs->pos() ) < rl_dist( u.pos(), rhs->pos() ) );
    } );

    // If the current list is empty, switch to the non-empty list
    if( uistate.vmenu_show_items ) {
        if( items.empty() ) {
            uistate.vmenu_show_items = false;
        }
    } else if( mons.empty() ) {
        uistate.vmenu_show_items = true;
    }

    temp_exit_fullscreen();
    game::vmenu_ret ret;
    while( true ) {
        ret = uistate.vmenu_show_items ? list_items( items ) : list_monsters( mons );
        if( ret == game::vmenu_ret::CHANGE_TAB ) {
            uistate.vmenu_show_items = !uistate.vmenu_show_items;
        } else {
            break;
        }
    }

    if( ret == game::vmenu_ret::FIRE ) {
        avatar_action::fire( u, m, u.weapon );
    }
    reenter_fullscreen();
}

game::vmenu_ret game::list_items( const std::vector<map_item_stack> &item_list )
{
    std::vector<map_item_stack> ground_items = item_list;
    int iInfoHeight = std::min( 25, TERMY / 2 );
<<<<<<< HEAD
    int width = 44;

    //find max length of item name and resize window width
    for( const map_item_stack &cur_item : ground_items ) {
        const int item_len = utf8_width( remove_color_tags( cur_item.example->display_name() ) ) + 15;
        if( item_len > width ) {
            width = item_len;
        }
    }
    width = clamp( width, 44, ( TERMX - VIEW_OFFSET_X ) / 3 );

=======
    const int width = 45;
>>>>>>> 44b584ec
    const int offsetX = TERMX - VIEW_OFFSET_X - width;

    catacurses::window w_items = catacurses::newwin( TERMY - 2 - iInfoHeight - VIEW_OFFSET_Y * 2,
                                 width - 2, point( offsetX + 1, VIEW_OFFSET_Y + 1 ) );
    catacurses::window w_items_border = catacurses::newwin( TERMY - iInfoHeight - VIEW_OFFSET_Y * 2,
                                        width, point( offsetX, VIEW_OFFSET_Y ) );
    catacurses::window w_item_info = catacurses::newwin( iInfoHeight, width,
                                     point( offsetX, TERMY - iInfoHeight - VIEW_OFFSET_Y ) );

    // use previously selected sorting method
    bool sort_radius = uistate.list_item_sort != 2;
    bool addcategory = !sort_radius;

    // reload filter/priority settings on the first invocation, if they were active
    if( !uistate.list_item_init ) {
        if( uistate.list_item_filter_active ) {
            sFilter = uistate.list_item_filter;
        }
        if( uistate.list_item_downvote_active ) {
            list_item_downvote = uistate.list_item_downvote;
        }
        if( uistate.list_item_priority_active ) {
            list_item_upvote = uistate.list_item_priority;
        }
        uistate.list_item_init = true;
    }

    //this stores only those items that match our filter
    std::vector<map_item_stack> filtered_items =
        !sFilter.empty() ? filter_item_stacks( ground_items, sFilter ) : ground_items;
    int highPEnd = list_filter_high_priority( filtered_items, list_item_upvote );
    int lowPStart = list_filter_low_priority( filtered_items, highPEnd, list_item_downvote );
    int iItemNum = ground_items.size();

    const tripoint stored_view_offset = u.view_offset;

    u.view_offset = tripoint_zero;

    int iActive = 0; // Item index that we're looking at
    const int iMaxRows = TERMY - iInfoHeight - 2 - VIEW_OFFSET_Y * 2;
    int iStartPos = 0;
    tripoint active_pos;
    cata::optional<tripoint> iLastActive;
    bool refilter = true;
    int page_num = 0;
    int iCatSortNum = 0;
    int iScrollPos = 0;
    map_item_stack *activeItem = nullptr;
    std::map<int, std::string> mSortCategory;

    std::string action;
    input_context ctxt( "LIST_ITEMS" );
    ctxt.register_action( "UP", translate_marker( "Move cursor up" ) );
    ctxt.register_action( "DOWN", translate_marker( "Move cursor down" ) );
    ctxt.register_action( "LEFT", translate_marker( "Previous item" ) );
    ctxt.register_action( "RIGHT", translate_marker( "Next item" ) );
    ctxt.register_action( "PAGE_DOWN" );
    ctxt.register_action( "PAGE_UP" );
    ctxt.register_action( "NEXT_TAB" );
    ctxt.register_action( "PREV_TAB" );
    ctxt.register_action( "HELP_KEYBINDINGS" );
    ctxt.register_action( "QUIT" );
    ctxt.register_action( "FILTER" );
    ctxt.register_action( "RESET_FILTER" );
    ctxt.register_action( "EXAMINE" );
    ctxt.register_action( "COMPARE" );
    ctxt.register_action( "PRIORITY_INCREASE" );
    ctxt.register_action( "PRIORITY_DECREASE" );
    ctxt.register_action( "SORT" );
    ctxt.register_action( "TRAVEL_TO" );

    do {
        if( action == "COMPARE" ) {
            game_menus::inv::compare( u, active_pos );
            refresh_all();
        } else if( action == "FILTER" ) {
            draw_item_filter_rules( w_item_info, 0, iInfoHeight - 1, item_filter_type::FILTER );
            string_input_popup()
            .title( _( "Filter:" ) )
            .width( 55 )
            .description( _( "UP: history, CTRL-U: clear line, ESC: abort, ENTER: save" ) )
            .identifier( "item_filter" )
            .max_length( 256 )
            .edit( sFilter );
            refilter = true;
            addcategory = !sort_radius;
            uistate.list_item_filter_active = !sFilter.empty();
        } else if( action == "RESET_FILTER" ) {
            sFilter.clear();
            filtered_items = ground_items;
            iLastActive.reset();
            refilter = true;
            uistate.list_item_filter_active = false;
            addcategory = !sort_radius;
        } else if( action == "EXAMINE" && !filtered_items.empty() && activeItem ) {
            std::vector<iteminfo> vThisItem;
            std::vector<iteminfo> vDummy;
            activeItem->example->info( true, vThisItem );

            item_info_data info_data( activeItem->example->tname(), activeItem->example->type_name(), vThisItem,
                                      vDummy );
            info_data.handle_scrolling = true;

            draw_item_info( 0, width - 5, 0, TERMY - VIEW_OFFSET_Y * 2, info_data );
            // wait until the user presses a key to wipe the screen
            iLastActive.reset();
        } else if( action == "PRIORITY_INCREASE" ) {
            draw_item_filter_rules( w_item_info, 0, iInfoHeight - 1, item_filter_type::HIGH_PRIORITY );
            list_item_upvote = string_input_popup()
                               .title( _( "High Priority:" ) )
                               .width( 55 )
                               .text( list_item_upvote )
                               .description( _( "UP: history, CTRL-U clear line, ESC: abort, ENTER: save" ) )
                               .identifier( "list_item_priority" )
                               .max_length( 256 )
                               .query_string();
            refilter = true;
            addcategory = !sort_radius;
            uistate.list_item_priority_active = !list_item_upvote.empty();
        } else if( action == "PRIORITY_DECREASE" ) {
            draw_item_filter_rules( w_item_info, 0, iInfoHeight - 1, item_filter_type::LOW_PRIORITY );
            list_item_downvote = string_input_popup()
                                 .title( _( "Low Priority:" ) )
                                 .width( 55 )
                                 .text( list_item_downvote )
                                 .description( _( "UP: history, CTRL-U clear line, ESC: abort, ENTER: save" ) )
                                 .identifier( "list_item_downvote" )
                                 .max_length( 256 )
                                 .query_string();
            refilter = true;
            addcategory = !sort_radius;
            uistate.list_item_downvote_active = !list_item_downvote.empty();
        } else if( action == "SORT" ) {
            if( sort_radius ) {
                sort_radius = false;
                addcategory = true;
                uistate.list_item_sort = 2; // list is sorted by category
            } else {
                sort_radius = true;
                uistate.list_item_sort = 1; // list is sorted by distance
            }
            highPEnd = -1;
            lowPStart = -1;
            iCatSortNum = 0;

            mSortCategory.clear();
            refilter = true;
        } else if( action == "TRAVEL_TO" ) {
            if( !u.sees( u.pos() + active_pos ) ) {
                add_msg( _( "You can't see that destination." ) );
            }
            auto route = m.route( u.pos(), u.pos() + active_pos, u.get_pathfinding_settings(),
                                  u.get_path_avoid() );
            if( route.size() > 1 ) {
                route.pop_back();
                u.set_destination( route );
                break;
            } else {
                add_msg( m_info, _( "You can't travel there." ) );
            }
        }
        if( uistate.list_item_sort == 1 ) {
            ground_items = item_list;
        } else if( uistate.list_item_sort == 2 ) {
            std::sort( ground_items.begin(), ground_items.end(), map_item_stack::map_item_stack_sort );
        }

        if( refilter ) {
            refilter = false;
            filtered_items = filter_item_stacks( ground_items, sFilter );
            highPEnd = list_filter_high_priority( filtered_items, list_item_upvote );
            lowPStart = list_filter_low_priority( filtered_items, highPEnd, list_item_downvote );
            iActive = 0;
            page_num = 0;
            iLastActive.reset();
            iItemNum = filtered_items.size();
        }

        if( addcategory ) {
            addcategory = false;
            iCatSortNum = 0;
            mSortCategory.clear();
            if( highPEnd > 0 ) {
                mSortCategory[0] = _( "HIGH PRIORITY" );
                iCatSortNum++;
            }
            std::string last_cat_name;
            for( int i = std::max( 0, highPEnd );
                 i < std::min( lowPStart, static_cast<int>( filtered_items.size() ) ); i++ ) {
                const std::string &cat_name = filtered_items[i].example->get_category().name();
                if( cat_name != last_cat_name ) {
                    mSortCategory[i + iCatSortNum++] = cat_name;
                    last_cat_name = cat_name;
                }
            }
            if( lowPStart < static_cast<int>( filtered_items.size() ) ) {
                mSortCategory[lowPStart + iCatSortNum++] = _( "LOW PRIORITY" );
            }
            if( !mSortCategory[0].empty() ) {
                iActive++;
            }
            iItemNum = static_cast<int>( filtered_items.size() ) + iCatSortNum;
        }

        reset_item_list_state( w_items_border, iInfoHeight, sort_radius );

        if( action == "HELP_KEYBINDINGS" ) {
            draw_ter();
            wrefresh( w_terrain );
        } else if( action == "UP" ) {
            do {
                iActive--;

            } while( !mSortCategory[iActive].empty() );
            iScrollPos = 0;
            page_num = 0;
            if( iActive < 0 ) {
                iActive = iItemNum - 1;
            }
        } else if( action == "DOWN" ) {
            do {
                iActive++;

            } while( !mSortCategory[iActive].empty() );
            iScrollPos = 0;
            page_num = 0;
            if( iActive >= iItemNum ) {
                iActive = mSortCategory[0].empty() ? 0 : 1;
            }
        } else if( action == "RIGHT" ) {
            if( !filtered_items.empty() && activeItem ) {
                if( ++page_num >= static_cast<int>( activeItem->vIG.size() ) ) {
                    page_num = activeItem->vIG.size() - 1;
                }
            }
        } else if( action == "LEFT" ) {
            page_num = std::max( 0, page_num - 1 );
        } else if( action == "PAGE_UP" ) {
            iScrollPos--;
        } else if( action == "PAGE_DOWN" ) {
            iScrollPos++;
        } else if( action == "NEXT_TAB" || action == "PREV_TAB" ) {
            u.view_offset = stored_view_offset;
            return game::vmenu_ret::CHANGE_TAB;
        }

        if( ground_items.empty() ) {
            reset_item_list_state( w_items_border, iInfoHeight, sort_radius );
            wrefresh( w_items_border );
            mvwprintz( w_items, point( 2, 10 ), c_white, _( "You don't see any items around you!" ) );
        } else {
            werase( w_items );
            calcStartPos( iStartPos, iActive, iMaxRows, iItemNum );
            int iNum = 0;
            active_pos = tripoint_zero;
            bool high = false;
            bool low = false;
            int index = 0;
            int iCatSortOffset = 0;

            for( int i = 0; i < iStartPos; i++ ) {
                if( !mSortCategory[i].empty() ) {
                    iNum++;
                }
            }
            for( auto iter = filtered_items.begin(); iter != filtered_items.end(); ++index ) {
                if( highPEnd > 0 && index < highPEnd + iCatSortOffset ) {
                    high = true;
                    low = false;
                } else if( index >= lowPStart + iCatSortOffset ) {
                    high = false;
                    low = true;
                } else {
                    high = false;
                    low = false;
                }

                if( iNum >= iStartPos && iNum < iStartPos + ( iMaxRows > iItemNum ? iItemNum : iMaxRows ) ) {
                    int iThisPage = 0;
                    if( !mSortCategory[iNum].empty() ) {
                        iCatSortOffset++;
                        mvwprintz( w_items, point( 1, iNum - iStartPos ), c_magenta, mSortCategory[iNum] );
                    } else {
                        if( iNum == iActive ) {
                            iThisPage = page_num;
                            active_pos = iter->vIG[iThisPage].pos;
                            activeItem = &( *iter );
                        }
                        std::string sText;
                        if( iter->vIG.size() > 1 ) {
                            sText += string_format( "[%d/%d] (%d) ", iThisPage + 1, iter->vIG.size(), iter->totalcount );
                        }
                        sText += iter->example->tname();
                        if( iter->vIG[iThisPage].count > 1 ) {
                            sText += string_format( "[%d]", iter->vIG[iThisPage].count );
                        }

                        nc_color col = c_light_green;
                        if( iNum != iActive ) {
                            if( high ) {
                                col = c_yellow;
                            } else if( low ) {
                                col = c_red;
                            } else {
                                col = iter->example->color_in_inventory();
                            }
                        }
                        trim_and_print( w_items, point( 1, iNum - iStartPos ), width - 9, col, sText );
                        const int numw = iItemNum > 9 ? 2 : 1;
                        const int x = iter->vIG[iThisPage].pos.x;
                        const int y = iter->vIG[iThisPage].pos.y;
                        mvwprintz( w_items, point( width - 6 - numw, iNum - iStartPos ),
                                   iNum == iActive ? c_light_green : c_light_gray,
                                   "%*d %s", numw, rl_dist( point_zero, point( x, y ) ),
                                   direction_name_short( direction_from( point_zero, point( x, y ) ) ) );
                        ++iter;
                    }
                } else {
                    ++iter;
                }
                iNum++;
            }
            iNum = 0;
            for( int i = 0; i < iActive; i++ ) {
                if( !mSortCategory[i].empty() ) {
                    iNum++;
                }
            }
            mvwprintz( w_items_border, point( ( width - 9 ) / 2 + ( iItemNum > 9 ? 0 : 1 ), 0 ),
                       c_light_green, " %*d", iItemNum > 9 ? 2 : 1, iItemNum > 0 ? iActive - iNum + 1 : 0 );
            wprintz( w_items_border, c_white, " / %*d ", iItemNum > 9 ? 2 : 1, iItemNum - iCatSortNum );
            werase( w_item_info );

            if( iItemNum > 0 ) {
                std::vector<iteminfo> vThisItem;
                std::vector<iteminfo> vDummy;
                activeItem->example->info( true, vThisItem );

                item_info_data dummy( "", "", vThisItem, vDummy, iScrollPos );
                dummy.without_getch = true;
                dummy.without_border = true;

                draw_item_info( w_item_info, dummy );

                iLastActive.emplace( active_pos );
                centerlistview( active_pos, width );
                draw_trail_to_square( active_pos, true );
            }
            draw_scrollbar( w_items_border, iActive, iMaxRows, iItemNum, point_south );
            wrefresh( w_items_border );
        }

        const bool bDrawLeft = ground_items.empty() || filtered_items.empty();
        draw_custom_border( w_item_info, bDrawLeft, true, true, true, LINE_XXXO, LINE_XOXX, true, true );

        if( iItemNum > 0 ) {
            // print info window title: < item name >
            mvwprintw( w_item_info, point( 2, 0 ), "< " );
            trim_and_print( w_item_info, point( 4, 0 ), width - 8, activeItem->example->color_in_inventory(),
                            activeItem->example->display_name() );
            wprintw( w_item_info, " >" );
        }

        wrefresh( w_items );
        wrefresh( w_item_info );
        catacurses::refresh();
        action = ctxt.handle_input();
    } while( action != "QUIT" );

    u.view_offset = stored_view_offset;
    return game::vmenu_ret::QUIT;
}

game::vmenu_ret game::list_monsters( const std::vector<Creature *> &monster_list )
{
    int iInfoHeight = 14;
    const int width = 45;
    const int offsetX = TERMX - VIEW_OFFSET_X - width; //VIEW_OFFSET_X;
    catacurses::window w_monsters = catacurses::newwin( TERMY - iInfoHeight - VIEW_OFFSET_Y * 2,
                                    width - 2, point( offsetX + 1, VIEW_OFFSET_Y + 1 ) );
    catacurses::window w_monsters_border = catacurses::newwin( TERMY - iInfoHeight - VIEW_OFFSET_Y * 2,
                                           width, point( offsetX, VIEW_OFFSET_Y ) );
    catacurses::window w_monster_info = catacurses::newwin( iInfoHeight - 1, width - 2,
                                        point( offsetX + 1, TERMY - iInfoHeight - VIEW_OFFSET_Y ) );
    catacurses::window w_monster_info_border = catacurses::newwin( iInfoHeight, width + 1,
            point( offsetX, TERMY - iInfoHeight - VIEW_OFFSET_Y ) );

    const int max_gun_range = u.weapon.gun_range( &u );

    const tripoint stored_view_offset = u.view_offset;
    u.view_offset = tripoint_zero;

    int iActive = 0; // monster index that we're looking at
    const int iMaxRows = TERMY - iInfoHeight - 2 - VIEW_OFFSET_Y * 2 - 1;
    int iStartPos = 0;
    cata::optional<tripoint> iLastActivePos;
    Creature *cCurMon = nullptr;

    for( int j = 0; j < iInfoHeight - 1; j++ ) {
        mvwputch( w_monster_info_border, point( 0, j ), c_light_gray, LINE_XOXO );
        mvwputch( w_monster_info_border, point( width - 1, j ), c_light_gray, LINE_XOXO );
    }

    for( int j = 0; j < width - 1; j++ ) {
        mvwputch( w_monster_info_border, point( j, iInfoHeight - 1 ), c_light_gray, LINE_OXOX );
    }

    mvwputch( w_monsters_border, point_zero, BORDER_COLOR, LINE_OXXO ); // |^
    // NOLINTNEXTLINE(cata-use-named-point-constants)
    mvwhline( w_monsters_border, point( 1, 0 ), 0, width );
    mvwputch( w_monsters_border, point( width - 1, 0 ), BORDER_COLOR, LINE_OOXX ); // ^|

    for( int i = 1; i < getmaxy( w_monsters ) - 1; i++ ) {
        mvwputch( w_monsters_border, point( 0, i ), BORDER_COLOR, LINE_XOXO ); // |
        mvwputch( w_monsters_border, point( width - 1, i ), BORDER_COLOR, LINE_XOXO ); // |
    }

    mvwprintz( w_monsters_border, point( 2, 0 ), c_light_green, "<Tab> " );
    wprintz( w_monsters_border, c_white, _( "Monsters" ) );

    std::string action;
    input_context ctxt( "LIST_MONSTERS" );
    ctxt.register_action( "UP", translate_marker( "Move cursor up" ) );
    ctxt.register_action( "DOWN", translate_marker( "Move cursor down" ) );
    ctxt.register_action( "NEXT_TAB" );
    ctxt.register_action( "PREV_TAB" );
    ctxt.register_action( "SAFEMODE_BLACKLIST_ADD" );
    ctxt.register_action( "SAFEMODE_BLACKLIST_REMOVE" );
    ctxt.register_action( "QUIT" );
    if( bVMonsterLookFire ) {
        ctxt.register_action( "look" );
        ctxt.register_action( "fire" );
    }
    ctxt.register_action( "HELP_KEYBINDINGS" );

    // first integer is the row the attitude category string is printed in the menu
    std::map<int, Creature::Attitude> mSortCategory;

    for( int i = 0, last_attitude = -1; i < static_cast<int>( monster_list.size() ); i++ ) {
        const auto attitude = monster_list[i]->attitude_to( u );
        if( attitude != last_attitude ) {
            mSortCategory[i + mSortCategory.size()] = attitude;
            last_attitude = attitude;
        }
    }

    do {
        if( action == "HELP_KEYBINDINGS" ) {
            draw_ter();
            wrefresh( w_terrain );
        } else if( action == "UP" ) {
            iActive--;
            if( iActive < 0 ) {
                iActive = static_cast<int>( monster_list.size() ) - 1;
            }
        } else if( action == "DOWN" ) {
            iActive++;
            if( iActive >= static_cast<int>( monster_list.size() ) ) {
                iActive = 0;
            }
        } else if( action == "NEXT_TAB" || action == "PREV_TAB" ) {
            u.view_offset = stored_view_offset;
            return game::vmenu_ret::CHANGE_TAB;
        } else if( action == "SAFEMODE_BLACKLIST_REMOVE" ) {
            const auto m = dynamic_cast<monster *>( cCurMon );
            const std::string monName = ( m != nullptr ) ? m->name() : "human";

            if( get_safemode().has_rule( monName, Creature::A_ANY ) ) {
                get_safemode().remove_rule( monName, Creature::A_ANY );
            }
        } else if( action == "SAFEMODE_BLACKLIST_ADD" ) {
            if( !get_safemode().empty() ) {
                const auto m = dynamic_cast<monster *>( cCurMon );
                const std::string monName = ( m != nullptr ) ? m->name() : "human";

                get_safemode().add_rule( monName, Creature::A_ANY, get_option<int>( "SAFEMODEPROXIMITY" ),
                                         RULE_BLACKLISTED );
            }
        } else if( action == "look" ) {
            iLastActivePos = look_around();
        } else if( action == "fire" ) {
            if( cCurMon != nullptr && rl_dist( u.pos(), cCurMon->pos() ) <= max_gun_range ) {
                u.last_target = shared_from( *cCurMon );
                u.view_offset = stored_view_offset;
                return game::vmenu_ret::FIRE;
            }
        }

        if( monster_list.empty() ) {
            mvwputch( w_monsters_border, point( 0, TERMY - iInfoHeight - 1 - VIEW_OFFSET_Y * 2 ), BORDER_COLOR,
                      LINE_XOXO ); // |
            mvwputch( w_monsters_border, point( width - 1, TERMY - iInfoHeight - 1 - VIEW_OFFSET_Y * 2 ),
                      BORDER_COLOR, LINE_XOXO ); // |
            wrefresh( w_monsters_border );
            mvwprintz( w_monsters, point( 2, 10 ), c_white, _( "You don't see any monsters around you!" ) );
        } else {
            werase( w_monsters );

            mvwputch( w_monsters_border, point( 0, TERMY - iInfoHeight - 1 - VIEW_OFFSET_Y * 2 ), BORDER_COLOR,
                      LINE_XXXO ); // |-
            mvwputch( w_monsters_border, point( width - 1, TERMY - iInfoHeight - 1 - VIEW_OFFSET_Y * 2 ),
                      BORDER_COLOR,
                      LINE_XOXX ); // -|

            const int iNumMonster = monster_list.size();
            const int iMenuSize = monster_list.size() + mSortCategory.size();

            const int numw = iNumMonster > 999 ? 4 :
                             iNumMonster > 99  ? 3 :
                             iNumMonster > 9   ? 2 : 1;

            // given the currently selected monster iActive. get the selected row
            int iSelPos = iActive;
            for( auto &ia : mSortCategory ) {
                int index = ia.first;
                if( index <= iSelPos ) {
                    ++iSelPos;
                } else {
                    break;
                }
            }
            // use selected row get the start row
            calcStartPos( iStartPos, iSelPos, iMaxRows, iMenuSize );

            // get first visible monster and category
            int iCurMon = iStartPos;
            auto CatSortIter = mSortCategory.cbegin();
            while( CatSortIter != mSortCategory.cend() && CatSortIter->first < iStartPos ) {
                ++CatSortIter;
                --iCurMon;
            }

            const auto endY = std::min<int>( iMaxRows, iMenuSize );
            for( int y = 0; y < endY; ++y ) {
                if( CatSortIter != mSortCategory.cend() ) {
                    const int iCurPos = iStartPos + y;
                    const int iCatPos = CatSortIter->first;
                    if( iCurPos == iCatPos ) {
                        const std::string cat_name = Creature::get_attitude_ui_data(
                                                         CatSortIter->second ).first.translated();
                        mvwprintz( w_monsters, point( 1, y ), c_magenta, cat_name );
                        ++CatSortIter;
                        continue;
                    }
                }
                // select current monster
                const auto critter = monster_list[iCurMon];
                const bool selected = iCurMon == iActive;
                ++iCurMon;
                if( critter->sees( g->u ) ) {
                    mvwprintz( w_monsters, point( 0, y ), c_yellow, "!" );
                }
                bool is_npc = false;
                const monster *m = dynamic_cast<monster *>( critter );
                const npc     *p = dynamic_cast<npc *>( critter );

                if( m != nullptr ) {
                    mvwprintz( w_monsters, point( 1, y ), selected ? c_light_green : c_white, m->name() );
                } else {
                    mvwprintz( w_monsters, point( 1, y ), selected ? c_light_green : c_white, critter->disp_name() );
                    is_npc = true;
                }

                if( selected && !get_safemode().empty() ) {
                    const std::string monName = is_npc ? get_safemode().npc_type_name() : m->name();

                    std::string sSafemode;
                    if( get_safemode().has_rule( monName, Creature::A_ANY ) ) {
                        sSafemode = _( "<R>emove from safemode Blacklist" );
                    } else {
                        sSafemode = _( "<A>dd to safemode Blacklist" );
                    }

                    mvwhline( w_monsters, point( 0, getmaxy( w_monsters ) - 2 ), 0, width - 1 );
                    shortcut_print( w_monsters, point( 1, getmaxy( w_monsters ) - 2 ),
                                    c_white, c_light_green, sSafemode );
                }

                nc_color color = c_white;
                std::string sText;

                if( m != nullptr ) {
                    m->get_HP_Bar( color, sText );
                } else {
                    std::tie( sText, color ) =
                        ::get_hp_bar( critter->get_hp(), critter->get_hp_max(), false );
                }
                mvwprintz( w_monsters, point( 22, y ), color, sText );

                if( m != nullptr ) {
                    const auto att = m->get_attitude();
                    sText = att.first;
                    color = att.second;
                } else if( p != nullptr ) {
                    sText = npc_attitude_name( p->get_attitude() );
                    color = p->symbol_color();
                }
                mvwprintz( w_monsters, point( 28, y ), color, sText );

                mvwprintz( w_monsters, point( width - ( 6 + numw ), y ),
                           ( selected ? c_light_green : c_light_gray ),
                           "%*d %s",
                           numw, rl_dist( u.pos(), critter->pos() ),
                           direction_name_short( direction_from( u.pos(), critter->pos() ) ) );
            }

            mvwprintz( w_monsters_border, point( ( width / 2 ) - numw - 2, 0 ), c_light_green, " %*d", numw,
                       iActive + 1 );
            wprintz( w_monsters_border, c_white, " / %*d ", numw, static_cast<int>( monster_list.size() ) );

            cCurMon = monster_list[iActive];

            werase( w_monster_info );
            cCurMon->print_info( w_monster_info, 1, 11, 1 );

            if( bVMonsterLookFire ) {
                mvwprintz( w_monsters, point( 1, getmaxy( w_monsters ) - 3 ), c_light_green,
                           ctxt.press_x( "look" ) );
                wprintz( w_monsters, c_light_gray, " %s", _( "to look around" ) );

                if( rl_dist( u.pos(), cCurMon->pos() ) <= max_gun_range ) {
                    wprintz( w_monsters, c_light_gray, "%s", " " );
                    mvwprintz( w_monsters, point( 24, getmaxy( w_monsters ) - 3 ), c_light_green,
                               ctxt.press_x( "fire" ) );
                    wprintz( w_monsters, c_light_gray, " %s", _( "to shoot" ) );
                }
            }

            // Only redraw trail/terrain if x/y position changed or if keybinding menu erased it
            tripoint iActivePos = cCurMon->pos() - u.pos();
            iLastActivePos.emplace( iActivePos );
            centerlistview( iActivePos, width );
            draw_trail_to_square( iActivePos, false );

            draw_scrollbar( w_monsters_border, iActive, iMaxRows, static_cast<int>( monster_list.size() ),
                            point_south );
            wrefresh( w_monsters_border );
        }

        // repairing the damage caused by refreshing the whole screen for w_terrain
        // the previous situation was only refreshing the screen minus sidebar width.
        for( int j = 0; j < iInfoHeight - 1; j++ ) {
            mvwputch( w_monster_info_border, point( 0, j ), c_light_gray, LINE_XOXO );
            mvwputch( w_monster_info_border, point( width - 1, j ), c_light_gray, LINE_XOXO );
        }

        for( int j = 0; j < width - 1; j++ ) {
            mvwputch( w_monster_info_border, point( j, iInfoHeight - 1 ), c_light_gray, LINE_OXOX );
        }

        for( int i = 1; i < getmaxy( w_monsters ) - 1; i++ ) {
            mvwputch( w_monsters_border, point( 0, i ), BORDER_COLOR, LINE_XOXO ); // |
            mvwputch( w_monsters_border, point( width - 1, i ), BORDER_COLOR, LINE_XOXO ); // |
        }

        mvwputch( w_monster_info_border, point( 0, getmaxy( w_monster_info_border ) - 1 ), BORDER_COLOR,
                  LINE_XXOO );  // |_
        mvwputch( w_monster_info_border, point( width - 1, getmaxy( w_monster_info_border ) - 1 ),
                  BORDER_COLOR, LINE_XOOX ); // _|

        wrefresh( w_monsters_border );
        wrefresh( w_monster_info_border );
        wrefresh( w_monsters );
        wrefresh( w_monster_info );
        catacurses::refresh();

        action = ctxt.handle_input();
    } while( action != "QUIT" );

    u.view_offset = stored_view_offset;

    return game::vmenu_ret::QUIT;
}

void game::drop()
{
    u.drop( game_menus::inv::multidrop( u ), u.pos() );
}

void game::drop_in_direction()
{
    if( const cata::optional<tripoint> pnt = choose_adjacent( _( "Drop where?" ) ) ) {
        refresh_all();
        u.drop( game_menus::inv::multidrop( u ), *pnt );
    }
}

// Used to set up the first Hotkey in the display set
static int get_initial_hotkey( const size_t menu_index )
{
    int hotkey = -1;
    if( menu_index == 0 ) {
        const int butcher_key = inp_mngr.get_previously_pressed_key();
        if( butcher_key != 0 ) {
            hotkey = butcher_key;
        }
    }
    return hotkey;
}

// Returns a vector of pairs.
//    Pair.first is the iterator to the first item with a unique tname.
//    Pair.second is the number of equivalent items per unique tname
// There are options for optimization here, but the function is hit infrequently
// enough that optimizing now is not a useful time expenditure.
static std::vector<std::pair<map_stack::iterator, int>> generate_butcher_stack_display(
            const std::vector<map_stack::iterator> &its )
{
    std::vector<std::pair<map_stack::iterator, int>> result;
    std::vector<std::string> result_strings;
    result.reserve( its.size() );
    result_strings.reserve( its.size() );

    for( const map_stack::iterator &it : its ) {
        const std::string tname = it->tname();
        size_t s = 0;
        // Search for the index with a string equivalent to tname
        for( ; s < result_strings.size(); ++s ) {
            if( result_strings[s] == tname ) {
                break;
            }
        }
        // If none is found, this is a unique tname so we need to add
        // the tname to string vector, and make an empty result pair.
        // Has the side effect of making 's' a valid index
        if( s == result_strings.size() ) {
            // make a new entry
            result.emplace_back( it, 0 );
            // Also push new entry string
            result_strings.push_back( tname );
        }
        // Increase count result pair at index s
        ++result[s].second;
    }

    return result;
}

// Corpses are always individual items
// Just add them individually to the menu
static void add_corpses( uilist &menu, const std::vector<map_stack::iterator> &its,
                         size_t &menu_index )
{
    int hotkey = get_initial_hotkey( menu_index );

    for( const map_stack::iterator &it : its ) {
        menu.addentry( menu_index++, true, hotkey, it->get_mtype()->nname() );
        hotkey = -1;
    }
}

// Salvagables stack so we need to pass in a stack vector rather than an item index vector
static void add_salvagables( uilist &menu,
                             const std::vector<std::pair<map_stack::iterator, int>> &stacks,
                             size_t &menu_index, const salvage_actor &salvage_iuse )
{
    if( !stacks.empty() ) {
        int hotkey = get_initial_hotkey( menu_index );

        for( const auto &stack : stacks ) {
            const item &it = *stack.first;

            //~ Name and number of items listed for cutting up
            const auto &msg = string_format( pgettext( "butchery menu", "Cut up %s (%d)" ),
                                             it.tname(), stack.second );
            menu.addentry_col( menu_index++, true, hotkey, msg,
                               to_string_clipped( time_duration::from_turns( salvage_iuse.time_to_cut_up( it ) / 100 ) ) );
            hotkey = -1;
        }
    }
}

// Disassemblables stack so we need to pass in a stack vector rather than an item index vector
static void add_disassemblables( uilist &menu,
                                 const std::vector<std::pair<map_stack::iterator, int>> &stacks, size_t &menu_index )
{
    if( !stacks.empty() ) {
        int hotkey = get_initial_hotkey( menu_index );

        for( const auto &stack : stacks ) {
            const item &it = *stack.first;

            //~ Name, number of items and time to complete disassembling
            const auto &msg = string_format( pgettext( "butchery menu", "%s (%d)" ),
                                             it.tname(), stack.second );
            menu.addentry_col( menu_index++, true, hotkey, msg,
                               to_string_clipped( time_duration::from_turns( recipe_dictionary::get_uncraft(
                                       it.typeId() ).time / 100 ) ) );
            hotkey = -1;
        }
    }
}

// Butchery sub-menu and time calculation
static void butcher_submenu( const std::vector<map_stack::iterator> &corpses, int corpse = -1 )
{
    auto cut_time = [&]( enum butcher_type bt ) {
        int time_to_cut = 0;
        if( corpse != -1 ) {
            time_to_cut = butcher_time_to_cut( g->u, *corpses[corpse], bt );
        } else {
            for( const map_stack::iterator &it : corpses ) {
                time_to_cut += butcher_time_to_cut( g->u, *it, bt );
            }
        }
        return to_string_clipped( time_duration::from_turns( time_to_cut / 100 ) );
    };
    const bool enough_light = g->u.fine_detail_vision_mod() <= 4;

    const int factor = g->u.max_quality( quality_id( "BUTCHER" ) );
    const std::string msgFactor = factor > INT_MIN
                                  ? string_format( _( "Your best tool has %d butchering." ), factor )
                                  :  _( "You have no butchering tool." );

    const int factorD = g->u.max_quality( quality_id( "CUT_FINE" ) );
    const std::string msgFactorD = factorD > INT_MIN
                                   ? string_format( _( "Your best tool has %d fine cutting." ), factorD )
                                   :  _( "You have no fine cutting tool." );

    bool has_skin = false;
    bool has_organs = false;

    if( corpse != -1 ) {
        const mtype *dead_mon = corpses[corpse]->get_mtype();
        if( dead_mon ) {
            for( const harvest_entry &entry : dead_mon->harvest.obj() ) {
                if( entry.type == "skin" ) {
                    has_skin = true;
                }
                if( entry.type == "offal" ) {
                    has_organs = true;
                }
            }
        }
    }

    uilist smenu;
    smenu.desc_enabled = true;
    smenu.text = _( "Choose type of butchery:" );

    const std::string cannot_see = colorize( _( "can't see!" ), c_red );

    smenu.addentry_col( BUTCHER, enough_light, 'B', _( "Quick butchery" ),
                        enough_light ? cut_time( BUTCHER ) : cannot_see,
                        string_format( "%s  %s",
                                       _( "This technique is used when you are in a hurry, "
                                          "but still want to harvest something from the corpse. "
                                          " Yields are lower as you don't try to be precise, "
                                          "but it's useful if you don't want to set up a workshop.  "
                                          "Prevents zombies from raising." ),
                                       msgFactor ) );
    smenu.addentry_col( BUTCHER_FULL, enough_light, 'b', _( "Full butchery" ),
                        enough_light ? cut_time( BUTCHER_FULL ) : cannot_see,
                        string_format( "%s  %s",
                                       _( "This technique is used to properly butcher a corpse, "
                                          "and requires a rope & a tree or a butchering rack, "
                                          "a flat surface (for ex. a table, a leather tarp, etc.) "
                                          "and good tools.  Yields are plentiful and varied, "
                                          "but it is time consuming." ),
                                       msgFactor ) );
    smenu.addentry_col( F_DRESS, enough_light &&
                        has_organs, 'f', _( "Field dress corpse" ),
                        enough_light ? ( has_organs ? cut_time( F_DRESS ) : colorize( _( "has no organs" ),
                                         c_red ) ) : cannot_see,
                        string_format( "%s  %s",
                                       _( "Technique that involves removing internal organs and "
                                          "viscera to protect the corpse from rotting from inside.  "
                                          "Yields internal organs.  Carcass will be lighter and will "
                                          "stay fresh longer.  Can be combined with other methods for "
                                          "better effects." ),
                                       msgFactor ) );
    smenu.addentry_col( SKIN, enough_light &&
                        has_skin, 's', _( "Skin corpse" ),
                        enough_light ? ( has_skin ? cut_time( SKIN ) : colorize( _( "has no skin" ), c_red ) ) : cannot_see,
                        string_format( "%s  %s",
                                       _( "Skinning a corpse is an involved and careful process that "
                                          "usually takes some time.  You need skill and an appropriately "
                                          "sharp and precise knife to do a good job.  Some corpses are "
                                          "too small to yield a full-sized hide and will instead produce "
                                          "scraps that can be used in other ways." ),
                                       msgFactor ) );
    smenu.addentry_col( QUARTER, enough_light, 'k', _( "Quarter corpse" ),
                        enough_light ? cut_time( QUARTER ) : cannot_see,
                        string_format( "%s  %s",
                                       _( "By quartering a previously field dressed corpse you will "
                                          "acquire four parts with reduced weight and volume.  It "
                                          "may help in transporting large game.  This action destroys "
                                          "skin, hide, pelt, etc., so don't use it if you want to "
                                          "harvest them later." ),
                                       msgFactor ) );
    smenu.addentry_col( DISMEMBER, true, 'm', _( "Dismember corpse" ), cut_time( DISMEMBER ),
                        string_format( "%s  %s",
                                       _( "If you're aiming to just destroy a body outright and don't "
                                          "care about harvesting it, dismembering it will hack it apart "
                                          "in a very short amount of time but yields little to no usable flesh." ),
                                       msgFactor ) );
    smenu.addentry_col( DISSECT, enough_light, 'd', _( "Dissect corpse" ),
                        enough_light ? cut_time( DISSECT ) : cannot_see,
                        string_format( "%s  %s",
                                       _( "By careful dissection of the corpse, you will examine it for "
                                          "possible bionic implants, or discrete organs and harvest them "
                                          "if possible.  Requires scalpel-grade cutting tools, ruins "
                                          "corpse, and consumes a lot of time.  Your medical knowledge "
                                          "is most useful here." ),
                                       msgFactorD ) );
    smenu.query();
    switch( smenu.ret ) {
        case BUTCHER:
            g->u.assign_activity( activity_id( "ACT_BUTCHER" ), 0, true );
            break;
        case BUTCHER_FULL:
            g->u.assign_activity( activity_id( "ACT_BUTCHER_FULL" ), 0, true );
            break;
        case F_DRESS:
            g->u.assign_activity( activity_id( "ACT_FIELD_DRESS" ), 0, true );
            break;
        case SKIN:
            g->u.assign_activity( activity_id( "ACT_SKIN" ), 0, true );
            break;
        case QUARTER:
            g->u.assign_activity( activity_id( "ACT_QUARTER" ), 0, true );
            break;
        case DISMEMBER:
            g->u.assign_activity( activity_id( "ACT_DISMEMBER" ), 0, true );
            break;
        case DISSECT:
            g->u.assign_activity( activity_id( "ACT_DISSECT" ), 0, true );
            break;
        default:
            return;
    }
}

void game::butcher()
{
    static const std::string salvage_string = "salvage";
    if( u.controlling_vehicle ) {
        add_msg( m_info, _( "You can't butcher while driving!" ) );
        return;
    }

    const int factor = u.max_quality( quality_id( "BUTCHER" ) );
    const int factorD = u.max_quality( quality_id( "CUT_FINE" ) );
    const std::string no_knife_msg = _( "You don't have a butchering tool." );
    const std::string no_corpse_msg = _( "There are no corpses here to butcher." );

    //You can't butcher on sealed terrain- you have to smash/shovel/etc it open first
    if( m.has_flag( "SEALED", u.pos() ) ) {
        if( m.sees_some_items( u.pos(), u ) ) {
            add_msg( m_info, _( "You can't access the items here." ) );
        } else if( factor > INT_MIN || factorD > INT_MIN ) {
            add_msg( m_info, no_corpse_msg );
        } else {
            add_msg( m_info, no_knife_msg );
        }
        return;
    }

    const item *first_item_without_tools = nullptr;
    // Indices of relevant items
    std::vector<map_stack::iterator> corpses;
    std::vector<map_stack::iterator> disassembles;
    std::vector<map_stack::iterator> salvageables;
    map_stack items = m.i_at( u.pos() );
    const inventory &crafting_inv = u.crafting_inventory();

    // TODO: Properly handle different material whitelists
    // TODO: Improve quality of this section
    auto salvage_filter = []( item it ) {
        const auto usable = it.get_usable_item( salvage_string );
        return usable != nullptr;
    };

    std::vector< item * > salvage_tools = u.items_with( salvage_filter );
    int salvage_tool_index = INT_MIN;
    item *salvage_tool = nullptr;
    const salvage_actor *salvage_iuse = nullptr;
    if( !salvage_tools.empty() ) {
        salvage_tool = salvage_tools.front();
        salvage_tool_index = u.get_item_position( salvage_tool );
        item *usable = salvage_tool->get_usable_item( salvage_string );
        salvage_iuse = dynamic_cast<const salvage_actor *>(
                           usable->get_use( salvage_string )->get_actor_ptr() );
    }

    // Reserve capacity for each to hold entire item set if necessary to prevent
    // reallocations later on
    corpses.reserve( items.size() );
    salvageables.reserve( items.size() );
    disassembles.reserve( items.size() );

    // Split into corpses, disassemble-able, and salvageable items
    // It's not much additional work to just generate a corpse list and
    // clear it later, but does make the splitting process nicer.
    for( map_stack::iterator it = items.begin(); it != items.end(); ++it ) {
        if( it->is_corpse() ) {
            corpses.push_back( it );
        } else {
            if( ( salvage_tool_index != INT_MIN ) && salvage_iuse->valid_to_cut_up( *it ) ) {
                salvageables.push_back( it );
            }
            if( u.can_disassemble( *it, crafting_inv ).success() ) {
                disassembles.push_back( it );
            } else if( !first_item_without_tools ) {
                first_item_without_tools = &*it;
            }
        }
    }

    // Clear corpses if butcher and dissect factors are INT_MIN
    if( factor == INT_MIN && factorD == INT_MIN ) {
        corpses.clear();
    }

    if( corpses.empty() && disassembles.empty() && salvageables.empty() ) {
        if( factor > INT_MIN || factorD > INT_MIN ) {
            add_msg( m_info, no_corpse_msg );
        } else {
            add_msg( m_info, no_knife_msg );
        }

        if( first_item_without_tools ) {
            add_msg( m_info, _( "You don't have the necessary tools to disassemble any items here." ) );
            // Just for the "You need x to disassemble y" messages
            const auto ret = u.can_disassemble( *first_item_without_tools, crafting_inv );
            if( !ret.success() ) {
                add_msg( m_info, "%s", ret.c_str() );
            }
        }
        return;
    }

    Creature *hostile_critter = is_hostile_very_close();
    if( hostile_critter != nullptr ) {
        if( !query_yn( _( "You see %s nearby!  Start butchering anyway?" ),
                       hostile_critter->disp_name() ) ) {
            return;
        }
    }

    // Magic indices for special butcher options
    enum : int {
        MULTISALVAGE = MAX_ITEM_IN_SQUARE + 1,
        MULTIBUTCHER,
        MULTIDISASSEMBLE_ONE,
        MULTIDISASSEMBLE_ALL,
        NUM_BUTCHER_ACTIONS
    };
    // What are we butchering (ie. which vector to pick indices from)
    enum {
        BUTCHER_CORPSE,
        BUTCHER_DISASSEMBLE,
        BUTCHER_SALVAGE,
        BUTCHER_OTHER // For multisalvage etc.
    } butcher_select = BUTCHER_CORPSE;
    // Index to std::vector of iterators...
    int indexer_index = 0;

    // Generate the indexed stacks so we can display them nicely
    const auto disassembly_stacks = generate_butcher_stack_display( disassembles );
    const auto salvage_stacks = generate_butcher_stack_display( salvageables );
    // Always ask before cutting up/disassembly, but not before butchery
    size_t ret = 0;
    if( !corpses.empty() || !disassembles.empty() || !salvageables.empty() ) {
        uilist kmenu;
        kmenu.text = _( "Choose corpse to butcher / item to disassemble" );

        size_t i = 0;
        // Add corpses, disassembleables, and salvagables to the UI
        add_corpses( kmenu, corpses, i );
        add_disassemblables( kmenu, disassembly_stacks, i );
        if( salvage_iuse && !salvageables.empty() ) {
            add_salvagables( kmenu, salvage_stacks, i, *salvage_iuse );
        }

        if( corpses.size() > 1 ) {
            kmenu.addentry( MULTIBUTCHER, true, 'b', _( "Butcher everything" ) );
        }
        if( disassembles.size() > 1 ) {
            int time_to_disassemble = 0;
            int time_to_disassemble_all = 0;
            for( const auto &stack : disassembly_stacks ) {
                const int time = recipe_dictionary::get_uncraft( stack.first->typeId() ).time;
                time_to_disassemble += time;
                time_to_disassemble_all += time * stack.second;
            }

            kmenu.addentry_col( MULTIDISASSEMBLE_ONE, true, 'D', _( "Disassemble everything once" ),
                                to_string_clipped( time_duration::from_turns( time_to_disassemble / 100 ) ) );
            kmenu.addentry_col( MULTIDISASSEMBLE_ALL, true, 'd', _( "Disassemble everything" ),
                                to_string_clipped( time_duration::from_turns( time_to_disassemble_all / 100 ) ) );
        }
        if( salvage_iuse && salvageables.size() > 1 ) {
            int time_to_salvage = 0;
            for( const auto &stack : salvage_stacks ) {
                time_to_salvage += salvage_iuse->time_to_cut_up( *stack.first ) * stack.second;
            }

            kmenu.addentry_col( MULTISALVAGE, true, 'z', _( "Cut up everything" ),
                                to_string_clipped( time_duration::from_turns( time_to_salvage / 100 ) ) );
        }

        kmenu.query();

        if( kmenu.ret < 0 || kmenu.ret >= NUM_BUTCHER_ACTIONS ) {
            return;
        }

        ret = static_cast<size_t>( kmenu.ret );
        if( ret >= MULTISALVAGE && ret < NUM_BUTCHER_ACTIONS ) {
            butcher_select = BUTCHER_OTHER;
            indexer_index = ret;
        } else if( ret < corpses.size() ) {
            butcher_select = BUTCHER_CORPSE;
            indexer_index = ret;
        } else if( ret < corpses.size() + disassembly_stacks.size() ) {
            butcher_select = BUTCHER_DISASSEMBLE;
            indexer_index = ret - corpses.size();
        } else if( ret < corpses.size() + disassembly_stacks.size() + salvage_stacks.size() ) {
            butcher_select = BUTCHER_SALVAGE;
            indexer_index = ret - corpses.size() - disassembly_stacks.size();
        } else {
            debugmsg( "Invalid butchery index: %d", ret );
            return;
        }
    }

    if( !u.has_morale_to_craft() ) {
        if( butcher_select == BUTCHER_CORPSE || indexer_index == MULTIBUTCHER ) {
            add_msg( m_info,
                     _( "You are not in the mood and the prospect of guts and blood on your hands convinces you to turn away." ) );
        } else {
            add_msg( m_info,
                     _( "You are not in the mood and the prospect of work stops you before you begin." ) );
        }
        return;
    }
    const auto helpers = u.get_crafting_helpers();
    for( const npc *np : helpers ) {
        add_msg( m_info, _( "%s helps with this task…" ), np->name );
        break;
    }
    switch( butcher_select ) {
        case BUTCHER_OTHER:
            switch( indexer_index ) {
                case MULTISALVAGE:
                    u.assign_activity( activity_id( "ACT_LONGSALVAGE" ), 0, salvage_tool_index );
                    break;
                case MULTIBUTCHER:
                    butcher_submenu( corpses );
                    for( map_stack::iterator &it : corpses ) {
                        u.activity.targets.emplace_back( map_cursor( u.pos() ), &*it );
                    }
                    break;
                case MULTIDISASSEMBLE_ONE:
                    u.disassemble_all( true );
                    break;
                case MULTIDISASSEMBLE_ALL:
                    u.disassemble_all( false );
                    break;
                default:
                    debugmsg( "Invalid butchery type: %d", indexer_index );
                    return;
            }
            break;
        case BUTCHER_CORPSE: {
            butcher_submenu( corpses, indexer_index );
            draw_ter();
            wrefresh( w_terrain );
            draw_panels( true );
            u.activity.targets.emplace_back( map_cursor( u.pos() ), &*corpses[indexer_index] );
        }
        break;
        case BUTCHER_DISASSEMBLE: {
            // Pick index of first item in the disassembly stack
            item *const target = &*disassembly_stacks[indexer_index].first;
            u.disassemble( item_location( map_cursor( u.pos() ), target ), true );
        }
        break;
        case BUTCHER_SALVAGE: {
            // Pick index of first item in the salvage stack
            item *const target = &*salvage_stacks[indexer_index].first;
            item_location item_loc( map_cursor( u.pos() ), target );
            salvage_iuse->cut_up( u, *salvage_tool, item_loc );
        }
        break;
    }
}

void game::reload( item_location &loc, bool prompt, bool empty )
{
    item *it = loc.get_item();

    // bows etc do not need to reload. select favorite ammo for them instead
    if( it->has_flag( "RELOAD_AND_SHOOT" ) ) {
        item::reload_option opt = u.select_ammo( *it, prompt );
        if( !opt ) {
            return;
        } else if( u.ammo_location && opt.ammo == u.ammo_location ) {
            u.ammo_location = item_location();
        } else {
            u.ammo_location = opt.ammo;
        }
        return;
    }

    switch( u.rate_action_reload( *it ) ) {
        case HINT_IFFY:
            if( ( it->is_ammo_container() || it->is_magazine() ) && it->ammo_remaining() > 0 &&
                it->ammo_remaining() == it->ammo_capacity() ) {
                add_msg( m_info, _( "The %s is already fully loaded!" ), it->tname() );
                return;
            }
            if( it->is_ammo_belt() ) {
                const auto &linkage = it->type->magazine->linkage;
                if( linkage && !u.has_charges( *linkage, 1 ) ) {
                    add_msg( m_info, _( "You need at least one %s to reload the %s!" ),
                             item::nname( *linkage, 1 ), it->tname() );
                    return;
                }
            }
            if( it->is_watertight_container() && it->is_container_full() ) {
                add_msg( m_info, _( "The %s is already full!" ), it->tname() );
                return;
            }

        // intentional fall-through

        case HINT_CANT:
            add_msg( m_info, _( "You can't reload a %s!" ), it->tname() );
            return;

        case HINT_GOOD:
            break;
    }

    bool use_loc = true;
    if( !it->has_flag( "ALLOWS_REMOTE_USE" ) ) {
        it = &u.i_at( loc.obtain( u ) );
        use_loc = false;
    }

    // for holsters and ammo pouches try to reload any contained item
    if( it->type->can_use( "holster" ) && !it->contents.empty() ) {
        it = &it->contents.front();
    }

    // for bandoliers we currently defer to iuse_actor methods
    if( it->is_bandolier() ) {
        auto ptr = dynamic_cast<const bandolier_actor *>
                   ( it->type->get_use( "bandolier" )->get_actor_ptr() );
        ptr->reload( u, *it );
        return;
    }

    item::reload_option opt = u.ammo_location && it->can_reload_with( u.ammo_location->typeId() ) ?
                              item::reload_option( &u, it, it, u.ammo_location ) :
                              u.select_ammo( *it, prompt, empty );

    if( opt.ammo.get_item() == nullptr || ( opt.ammo.get_item()->is_frozen_liquid() &&
                                            !u.crush_frozen_liquid( opt.ammo ) ) ) {
        return;
    }

    if( opt ) {
        int moves = opt.moves();
        if( it->get_var( "dirt", 0 ) > 7800 ) {
            add_msg( m_warning, _( "You struggle to reload the fouled %s." ), it->tname() );
            moves += 2500;
        }

        u.assign_activity( activity_id( "ACT_RELOAD" ), moves, opt.qty() );
        if( use_loc ) {
            u.activity.targets.emplace_back( loc );
        } else {
            u.activity.targets.emplace_back( u, const_cast<item *>( opt.target ) );
        }
        u.activity.targets.push_back( std::move( opt.ammo ) );
    }

    refresh_all();
}

// Reload something.
void game::reload_item()
{
    item_location item_loc = inv_map_splice( [&]( const item & it ) {
        return u.rate_action_reload( it ) == HINT_GOOD;
    }, _( "Reload item" ), 1, _( "You have nothing to reload." ) );

    if( !item_loc ) {
        add_msg( _( "Never mind." ) );
        return;
    }

    reload( item_loc );
}

void game::reload_wielded()
{
    if( u.weapon.is_null() || !u.weapon.is_reloadable() ) {
        add_msg( _( "You aren't holding something you can reload." ) );
        return;
    }
    item_location item_loc = item_location( u, &u.weapon );
    reload( item_loc );
}

void game::reload_weapon( bool try_everything )
{
    // As a special streamlined activity, hitting reload repeatedly should:
    // Reload wielded gun
    // First reload a magazine if necessary.
    // Then load said magazine into gun.
    // Reload magazines that are compatible with the current gun.
    // Reload other guns in inventory.
    // Reload misc magazines in inventory.
    std::vector<item_location> reloadables = u.find_reloadables();
    std::sort( reloadables.begin(), reloadables.end(),
    [this]( const item_location & a, const item_location & b ) {
        const item *ap = a.get_item();
        const item *bp = b.get_item();
        // Current wielded weapon comes first.
        if( this->u.is_wielding( *bp ) ) {
            return false;
        }
        if( this->u.is_wielding( *ap ) ) {
            return true;
        }
        // Second sort by afiliation with wielded gun
        const std::set<itype_id> compatible_magazines = this->u.weapon.magazine_compatible();
        const bool mag_ap = compatible_magazines.count( ap->typeId() ) > 0;
        const bool mag_bp = compatible_magazines.count( bp->typeId() ) > 0;
        if( mag_ap != mag_bp ) {
            return mag_ap;
        }
        // Third sort by gun vs magazine,
        if( ap->is_gun() != bp->is_gun() ) {
            return ap->is_gun();
        }
        // Finally sort by speed to reload.
        return ( ap->get_reload_time() * ( ap->ammo_capacity() - ap->ammo_remaining() ) ) <
               ( bp->get_reload_time() * ( bp->ammo_capacity() - bp->ammo_remaining() ) );
    } );
    for( item_location &candidate : reloadables ) {
        std::vector<item::reload_option> ammo_list;
        u.list_ammo( *candidate.get_item(), ammo_list, false );
        if( !ammo_list.empty() ) {
            reload( candidate, false, false );
            return;
        }
    }
    // Just for testing, bail out here to avoid unwanted side effects.
    if( !try_everything ) {
        return;
    }
    // If we make it here and haven't found anything to reload, start looking elsewhere.
    vehicle *veh = veh_pointer_or_null( m.veh_at( u.pos() ) );
    turret_data turret;
    if( veh && ( turret = veh->turret_query( u.pos() ) ) && turret.can_reload() ) {
        item::reload_option opt = g->u.select_ammo( *turret.base(), true );
        if( opt ) {
            g->u.assign_activity( activity_id( "ACT_RELOAD" ), opt.moves(), opt.qty() );
            g->u.activity.targets.emplace_back( turret.base() );
            g->u.activity.targets.push_back( std::move( opt.ammo ) );
        }
        return;
    }

    reload_item();
}

bool game::unload( item &it )
{
    return u.unload( it );
}

void game::wield( item_location &loc )
{
    if( u.is_armed() ) {
        const bool is_unwielding = u.is_wielding( *loc );
        const auto ret = u.can_unwield( *loc );

        if( !ret.success() ) {
            add_msg( m_info, "%s", ret.c_str() );
        }

        u.unwield();

        if( is_unwielding ) {
            if( !u.martial_arts_data.selected_is_none() ) {
                u.martial_arts_data.martialart_use_message( u );
            }
            return;
        }
    }

    const auto ret = u.can_wield( *loc );
    if( !ret.success() ) {
        add_msg( m_info, "%s", ret.c_str() );
    }

    // Need to do this here because holster_actor::use() checks if/where the item is worn
    item &target = *loc.get_item();
    if( target.get_use( "holster" ) && !target.contents.empty() ) {
        //~ %1$s: weapon name, %2$s: holster name
        if( query_yn( pgettext( "holster", "Draw %1$s from %2$s?" ), target.get_contained().tname(),
                      target.tname() ) ) {
            u.invoke_item( &target );
            return;
        }
    }

    // Can't use loc.obtain() here because that would cause things to spill.
    item to_wield = *loc.get_item();
    item_location::type location_type = loc.where();
    tripoint pos = loc.position();
    int worn_index = INT_MIN;
    if( u.is_worn( *loc.get_item() ) ) {
        auto ret = u.can_takeoff( *loc.get_item() );
        if( !ret.success() ) {
            add_msg( m_info, "%s", ret.c_str() );
            return;
        }
        int item_pos = u.get_item_position( loc.get_item() );
        if( item_pos != INT_MIN ) {
            worn_index = Character::worn_position_to_index( item_pos );
        }
    }
    int move_cost = loc.obtain_cost( u );
    loc.remove_item();
    if( !u.wield( to_wield ) ) {
        switch( location_type ) {
            case item_location::type::character:
                if( worn_index != INT_MIN ) {
                    auto it = u.worn.begin();
                    std::advance( it, worn_index );
                    u.worn.insert( it, to_wield );
                } else {
                    u.i_add( to_wield );
                }
                break;
            case item_location::type::map:
                m.add_item( pos, to_wield );
                break;
            case item_location::type::vehicle: {
                const cata::optional<vpart_reference> vp = g->m.veh_at( pos ).part_with_feature( "CARGO", false );
                // If we fail to return the item to the vehicle for some reason, add it to the map instead.
                if( !vp || !( vp->vehicle().add_item( vp->part_index(), to_wield ) ) ) {
                    m.add_item( pos, to_wield );
                }
                break;
            }
            case item_location::type::invalid:
                debugmsg( "Failed wield from invalid item location" );
                break;
        }
        return;
    }

    u.mod_moves( -move_cost );
}

void game::wield()
{
    item_location loc = game_menus::inv::wield( u );

    if( loc ) {
        wield( loc );
    } else {
        add_msg( _( "Never mind." ) );
    }
}

bool game::check_safe_mode_allowed( bool repeat_safe_mode_warnings )
{
    if( !repeat_safe_mode_warnings && safe_mode_warning_logged ) {
        // Already warned player since safe_mode_warning_logged is set.
        return false;
    }

    std::string msg_ignore = press_x( ACTION_IGNORE_ENEMY );
    if( !msg_ignore.empty() ) {
        std::wstring msg_ignore_wide = utf8_to_wstr( msg_ignore );
        // Operate on a wide-char basis to prevent corrupted multi-byte string
        msg_ignore_wide[0] = towlower( msg_ignore_wide[0] );
        msg_ignore = wstr_to_utf8( msg_ignore_wide );
    }

    if( u.has_effect( effect_laserlocked ) ) {
        // Automatic and mandatory safemode.  Make BLOODY sure the player notices!
        if( u.get_int_base() < 5 || u.has_trait( trait_id( "PROF_CHURL" ) ) ) {
            add_msg( game_message_params{ m_warning, gmf_bypass_cooldown },
                     _( "There's an angry red dot on your body, %s to brush it off." ), msg_ignore );
        } else {
            add_msg( game_message_params{ m_warning, gmf_bypass_cooldown },
                     _( "You are being laser-targeted, %s to ignore." ), msg_ignore );
        }
        safe_mode_warning_logged = true;
        return false;
    }
    if( safe_mode != SAFE_MODE_STOP ) {
        return true;
    }
    // Currently driving around, ignore the monster, they have no chance against a proper car anyway (-:
    if( u.controlling_vehicle && !get_option<bool>( "SAFEMODEVEH" ) ) {
        return true;
    }
    // Monsters around and we don't want to run
    std::string spotted_creature_name;
    const monster_visible_info &mon_visible = u.get_mon_visible();
    const auto &new_seen_mon = mon_visible.new_seen_mon;

    if( new_seen_mon.empty() ) {
        // naming consistent with code in game::mon_info
        spotted_creature_name = _( "a survivor" );
        get_safemode().lastmon_whitelist = get_safemode().npc_type_name();
    } else {
        spotted_creature_name = new_seen_mon.back()->name();
        get_safemode().lastmon_whitelist = spotted_creature_name;
    }

    std::string whitelist;
    if( !get_safemode().empty() ) {
        whitelist = string_format( _( " or %s to whitelist the monster" ),
                                   press_x( ACTION_WHITELIST_ENEMY ) );
    }

    const std::string msg_safe_mode = press_x( ACTION_TOGGLE_SAFEMODE );
    add_msg( game_message_params{ m_warning, gmf_bypass_cooldown },
             _( "Spotted %1$s--safe mode is on!  (%2$s to turn it off, %3$s to ignore monster%4$s)" ),
             spotted_creature_name, msg_safe_mode, msg_ignore, whitelist );
    safe_mode_warning_logged = true;
    return false;
}

void game::set_safe_mode( safe_mode_type mode )
{
    safe_mode = mode;
    safe_mode_warning_logged = false;
}

bool game::disable_robot( const tripoint &p )
{
    monster *const mon_ptr = critter_at<monster>( p );
    if( !mon_ptr ) {
        return false;
    }
    monster &critter = *mon_ptr;
    if( critter.friendly == 0 || critter.has_flag( MF_RIDEABLE_MECH ) ||
        ( critter.has_flag( MF_PAY_BOT ) && critter.has_effect( effect_paid ) ) ) {
        // Can only disable / reprogram friendly monsters
        return false;
    }
    const auto mid = critter.type->id;
    const auto mon_item_id = critter.type->revert_to_itype;
    if( !mon_item_id.empty() &&
        query_yn( _( "Deactivate the %s?" ), critter.name() ) ) {

        u.moves -= 100;
        m.add_item_or_charges( p, critter.to_item() );
        if( !critter.has_flag( MF_INTERIOR_AMMO ) ) {
            for( auto &ammodef : critter.ammo ) {
                if( ammodef.second > 0 ) {
                    m.spawn_item( p.xy(), ammodef.first, 1, ammodef.second, calendar::turn );
                }
            }
        }
        remove_zombie( critter );
        return true;
    }
    // Manhacks are special, they have their own menu here.
    if( mid == mon_manhack ) {
        int choice = UILIST_CANCEL;
        if( critter.has_effect( effect_docile ) ) {
            choice = uilist( _( "Reprogram the manhack?" ), { _( "Engage targets." ) } );
        } else {
            choice = uilist( _( "Reprogram the manhack?" ), { _( "Follow me." ) } );
        }
        switch( choice ) {
            case 0:
                if( critter.has_effect( effect_docile ) ) {
                    critter.remove_effect( effect_docile );
                    if( one_in( 3 ) ) {
                        add_msg( _( "The %s hovers momentarily as it surveys the area." ),
                                 critter.name() );
                    }
                } else {
                    critter.add_effect( effect_docile, 1_turns, num_bp, true );
                    if( one_in( 3 ) ) {
                        add_msg( _( "The %s lets out a whirring noise and starts to follow you." ),
                                 critter.name() );
                    }
                }
                u.moves -= 100;
                return true;
            default:
                break;
        }
    }
    return false;
}

bool game::is_dangerous_tile( const tripoint &dest_loc ) const
{
    return !( get_dangerous_tile( dest_loc ).empty() );
}

bool game::prompt_dangerous_tile( const tripoint &dest_loc ) const
{
    std::vector<std::string> harmful_stuff = get_dangerous_tile( dest_loc );

    if( !harmful_stuff.empty() &&
        !query_yn( _( "Really step into %s?" ), enumerate_as_string( harmful_stuff ) ) ) {
        return false;
    }
    if( !harmful_stuff.empty() && u.is_mounted() &&
        m.tr_at( dest_loc ).loadid == tr_ledge ) {
        add_msg( m_warning, _( "Your %s refuses to move over that ledge!" ),
                 u.mounted_creature->get_name() );
        return false;
    }
    return true;
}

std::vector<std::string> game::get_dangerous_tile( const tripoint &dest_loc ) const
{
    std::vector<std::string> harmful_stuff;
    const auto fields_here = m.field_at( u.pos() );
    for( const auto &e : m.field_at( dest_loc ) ) {
        // warn before moving into a dangerous field except when already standing within a similar field
        if( u.is_dangerous_field( e.second ) && fields_here.find_field( e.first ) == nullptr ) {
            harmful_stuff.push_back( e.second.name() );
        }
    }

    if( !u.is_blind() ) {
        const trap &tr = m.tr_at( dest_loc );
        const bool boardable = static_cast<bool>( m.veh_at( dest_loc ).part_with_feature( "BOARDABLE",
                               true ) );
        // Hack for now, later ledge should stop being a trap
        // Note: in non-z-level mode, ledges obey different rules and so should be handled as regular traps
        if( tr.loadid == tr_ledge && m.has_zlevels() ) {
            if( !boardable ) {
                harmful_stuff.emplace_back( tr.name() );
            }
        } else if( tr.can_see( dest_loc, u ) && !tr.is_benign() && !boardable ) {
            harmful_stuff.emplace_back( tr.name() );
        }

        static const std::set< body_part > sharp_bps = {
            bp_eyes, bp_mouth, bp_head, bp_leg_l, bp_leg_r, bp_foot_l, bp_foot_r, bp_arm_l, bp_arm_r,
            bp_hand_l, bp_hand_r, bp_torso
        };

        const auto sharp_bp_check = [this]( body_part bp ) {
            return u.immune_to( bp, { DT_CUT, 10 } );
        };

        if( m.has_flag( "ROUGH", dest_loc ) && !m.has_flag( "ROUGH", u.pos() ) && !boardable &&
            ( u.get_armor_bash( bp_foot_l ) < 5 || u.get_armor_bash( bp_foot_r ) < 5 ) ) {
            harmful_stuff.emplace_back( m.name( dest_loc ) );
        } else if( m.has_flag( "SHARP", dest_loc ) && !m.has_flag( "SHARP", u.pos() ) && !( u.in_vehicle ||
                   g->m.veh_at( dest_loc ) ) &&
                   u.dex_cur < 78 && !std::all_of( sharp_bps.begin(), sharp_bps.end(), sharp_bp_check ) ) {
            harmful_stuff.emplace_back( m.name( dest_loc ) );
        }

    }

    return harmful_stuff;
}

bool game::walk_move( const tripoint &dest_loc )
{
    if( m.has_flag_ter( TFLAG_SMALL_PASSAGE, dest_loc ) ) {
        if( u.get_size() > MS_MEDIUM ) {
            add_msg( m_warning, _( "You can't fit there." ) );
            return false; // character too large to fit through a tight passage
        }
        if( u.is_mounted() ) {
            monster *mount = u.mounted_creature.get();
            if( mount->get_size() > MS_MEDIUM ) {
                add_msg( m_warning, _( "Your mount can't fit there." ) );
                return false; // char's mount is too large for tight passages
            }
        }
    }

    if( u.is_mounted() ) {
        auto mons = u.mounted_creature.get();
        if( mons->has_flag( MF_RIDEABLE_MECH ) ) {
            if( !mons->check_mech_powered() ) {
                add_msg( m_bad, _( "Your %s refuses to move as its batteries have been drained." ),
                         mons->get_name() );
                return false;
            }
        }
        if( !mons->move_effects( false ) ) {
            add_msg( m_bad, _( "You cannot move as your %s isn't able to move." ), mons->get_name() );
            return false;
        }
    }
    const optional_vpart_position vp_here = m.veh_at( u.pos() );
    const optional_vpart_position vp_there = m.veh_at( dest_loc );

    bool pushing = false; // moving -into- grabbed tile; skip check for move_cost > 0
    bool pulling = false; // moving -away- from grabbed tile; check for move_cost > 0
    bool shifting_furniture = false; // moving furniture and staying still; skip check for move_cost > 0

    const tripoint furn_pos = u.pos() + u.grab_point;
    const tripoint furn_dest = dest_loc + u.grab_point;

    bool grabbed = u.get_grab_type() != OBJECT_NONE;
    if( grabbed ) {
        const tripoint dp = dest_loc - u.pos();
        pushing = dp ==  u.grab_point;
        pulling = dp == -u.grab_point;
    }
    if( grabbed && dest_loc.z != u.posz() ) {
        add_msg( m_warning, _( "You let go of the grabbed object." ) );
        grabbed = false;
        u.grab( OBJECT_NONE );
    }

    // Now make sure we're actually holding something
    const vehicle *grabbed_vehicle = nullptr;
    if( grabbed && u.get_grab_type() == OBJECT_FURNITURE ) {
        // We only care about shifting, because it's the only one that can change our destination
        if( m.has_furn( u.pos() + u.grab_point ) ) {
            shifting_furniture = !pushing && !pulling;
        } else {
            // We were grabbing a furniture that isn't there
            grabbed = false;
        }
    } else if( grabbed && u.get_grab_type() == OBJECT_VEHICLE ) {
        grabbed_vehicle = veh_pointer_or_null( m.veh_at( u.pos() + u.grab_point ) );
        if( grabbed_vehicle == nullptr ) {
            // We were grabbing a vehicle that isn't there anymore
            grabbed = false;
        }
    } else if( grabbed ) {
        // We were grabbing something WEIRD, let's pretend we weren't
        grabbed = false;
    }
    if( u.grab_point != tripoint_zero && !grabbed ) {
        add_msg( m_warning, _( "Can't find grabbed object." ) );
        u.grab( OBJECT_NONE );
    }

    if( m.impassable( dest_loc ) && !pushing && !shifting_furniture ) {
        if( vp_there && u.mounted_creature && u.mounted_creature->has_flag( MF_RIDEABLE_MECH ) &&
            vp_there->vehicle().handle_potential_theft( dynamic_cast<player &>( u ) ) ) {
            tripoint diff = dest_loc - u.pos();
            if( diff.x < 0 ) {
                diff.x -= 2;
            } else if( diff.x > 0 ) {
                diff.x += 2;
            }
            if( diff.y < 0 ) {
                diff.y -= 2;
            } else if( diff.y > 0 ) {
                diff.y += 2;
            }
            u.mounted_creature->shove_vehicle( dest_loc + diff.xy(),
                                               dest_loc );
        }
        return false;
    }
    if( vp_there && !vp_there->vehicle().handle_potential_theft( dynamic_cast<player &>( u ) ) ) {
        return false;
    }
    if( u.is_mounted() && !pushing && vp_there ) {
        add_msg( m_warning, _( "You cannot board a vehicle whilst riding." ) );
        return false;
    }
    u.set_underwater( false );

    if( !shifting_furniture && !pushing && is_dangerous_tile( dest_loc ) ) {
        std::vector<std::string> harmful_stuff = get_dangerous_tile( dest_loc );
        if( get_option<std::string>( "DANGEROUS_TERRAIN_WARNING_PROMPT" ) == "ALWAYS" &&
            !prompt_dangerous_tile( dest_loc ) ) {
            return true;
        } else if( get_option<std::string>( "DANGEROUS_TERRAIN_WARNING_PROMPT" ) == "RUNNING" &&
                   ( !u.movement_mode_is( CMM_RUN ) || !prompt_dangerous_tile( dest_loc ) ) ) {
            add_msg( m_warning,
                     _( "Stepping into that %1$s looks risky.  Run into it if you wish to enter anyway." ),
                     enumerate_as_string( harmful_stuff ) );
            return true;
        } else if( get_option<std::string>( "DANGEROUS_TERRAIN_WARNING_PROMPT" ) == "CROUCHING" &&
                   ( !u.movement_mode_is( CMM_CROUCH ) || !prompt_dangerous_tile( dest_loc ) ) ) {
            add_msg( m_warning,
                     _( "Stepping into that %1$s looks risky.  Crouch and move into it if you wish to enter anyway." ),
                     enumerate_as_string( harmful_stuff ) );
            return true;
        } else if( get_option<std::string>( "DANGEROUS_TERRAIN_WARNING_PROMPT" ) == "NEVER" &&
                   !u.movement_mode_is( CMM_RUN ) ) {
            add_msg( m_warning,
                     _( "Stepping into that %1$s looks risky.  Run into it if you wish to enter anyway." ),
                     enumerate_as_string( harmful_stuff ) );
            return true;
        }
    }
    // Used to decide whether to print a 'moving is slow message
    const int mcost_from = m.move_cost( u.pos() ); //calculate this _before_ calling grabbed_move

    int modifier = 0;
    if( grabbed && u.get_grab_type() == OBJECT_FURNITURE && u.pos() + u.grab_point == dest_loc ) {
        modifier = -m.furn( dest_loc ).obj().movecost;
    }

    int multiplier = 1;
    if( u.is_on_ground() ) {
        multiplier *= 3;
    }

    const int mcost = m.combined_movecost( u.pos(), dest_loc, grabbed_vehicle, modifier ) * multiplier;
    if( grabbed_move( dest_loc - u.pos() ) ) {
        return true;
    } else if( mcost == 0 ) {
        return false;
    }
    bool diag = trigdist && u.posx() != dest_loc.x && u.posy() != dest_loc.y;
    const int previous_moves = u.moves;
    if( u.is_mounted() ) {
        auto crit = u.mounted_creature.get();
        if( !crit->has_flag( MF_RIDEABLE_MECH ) &&
            ( m.has_flag_ter_or_furn( "MOUNTABLE", dest_loc ) ||
              m.has_flag_ter_or_furn( "BARRICADABLE_DOOR", dest_loc ) ||
              m.has_flag_ter_or_furn( "OPENCLOSE_INSIDE", dest_loc ) ||
              m.has_flag_ter_or_furn( "BARRICADABLE_DOOR_DAMAGED", dest_loc ) ||
              m.has_flag_ter_or_furn( "BARRICADABLE_DOOR_REINFORCED", dest_loc ) ) ) {
            add_msg( m_warning, _( "You cannot pass obstacles whilst mounted." ) );
            return false;
        }
        const double base_moves = u.run_cost( mcost, diag ) * 100.0 / crit->get_speed();
        const double encumb_moves = u.get_weight() / 4800.0_gram;
        u.moves -= static_cast<int>( ceil( base_moves + encumb_moves ) );
        if( u.movement_mode_is( CMM_WALK ) ) {
            crit->use_mech_power( -2 );
        } else if( u.movement_mode_is( CMM_CROUCH ) ) {
            crit->use_mech_power( -1 );
        } else if( u.movement_mode_is( CMM_RUN ) ) {
            crit->use_mech_power( -3 );
        }
    } else {
        u.moves -= u.run_cost( mcost, diag );
        /**
        TODO:
        This should really use the mounted creatures stamina, if mounted.
        Monsters don't currently have stamina however.
        For the time being just don't burn players stamina when mounted.
        */
        u.burn_move_stamina( previous_moves - u.moves );
    }
    // Max out recoil
    u.recoil = MAX_RECOIL;

    // Print a message if movement is slow
    const int mcost_to = m.move_cost( dest_loc ); //calculate this _after_ calling grabbed_move
    const bool fungus = m.has_flag_ter_or_furn( "FUNGUS", u.pos() ) ||
                        m.has_flag_ter_or_furn( "FUNGUS",
                                dest_loc ); //fungal furniture has no slowing effect on mycus characters
    const bool slowed = ( ( !u.has_trait( trait_PARKOUR ) && ( mcost_to > 2 || mcost_from > 2 ) ) ||
                          mcost_to > 4 || mcost_from > 4 ) &&
                        !( u.has_trait( trait_M_IMMUNE ) && fungus );
    if( slowed && !u.is_mounted() ) {
        // Unless u.pos() has a higher movecost than dest_loc, state that dest_loc is the cause
        if( mcost_to >= mcost_from ) {
            if( auto displayed_part = vp_there.part_displayed() ) {
                add_msg( m_warning, _( "Moving onto this %s is slow!" ),
                         displayed_part->part().name() );
                sfx::do_obstacle( displayed_part->part().info().get_id().str() );
            } else {
                add_msg( m_warning, _( "Moving onto this %s is slow!" ), m.name( dest_loc ) );
                sfx::do_obstacle( m.ter( dest_loc ).id().str() );
            }
        } else {
            if( auto displayed_part = vp_here.part_displayed() ) {
                add_msg( m_warning, _( "Moving off of this %s is slow!" ),
                         displayed_part->part().name() );
                sfx::do_obstacle( displayed_part->part().info().get_id().str() );
            } else {
                add_msg( m_warning, _( "Moving off of this %s is slow!" ), m.name( u.pos() ) );
                sfx::do_obstacle( m.ter( u.pos() ).id().str() );
            }
        }
    }
    if( !u.is_mounted() && u.has_trait( trait_id( "LEG_TENT_BRACE" ) ) &&
        ( !u.footwear_factor() ||
          ( u.footwear_factor() == .5 && one_in( 2 ) ) ) ) {
        // DX and IN are long suits for Cephalopods,
        // so this shouldn't cause too much hardship
        // Presumed that if it's swimmable, they're
        // swimming and won't stick
        ///\EFFECT_DEX decreases chance of tentacles getting stuck to the ground

        ///\EFFECT_INT decreases chance of tentacles getting stuck to the ground
        if( !m.has_flag( "SWIMMABLE", dest_loc ) && one_in( 80 + u.dex_cur + u.int_cur ) ) {
            add_msg( _( "Your tentacles stick to the ground, but you pull them free." ) );
            u.mod_fatigue( 1 );
        }
    }
    if( !u.has_artifact_with( AEP_STEALTH ) && !u.has_trait( trait_id( "DEBUG_SILENT" ) ) ) {
        int volume = u.is_stealthy() ? 3 : 6;
        volume *= u.mutation_value( "noise_modifier" );
        if( volume > 0 ) {
            if( u.is_wearing( "rm13_armor_on" ) ) {
                volume = 2;
            } else if( u.has_bionic( bionic_id( "bio_ankles" ) ) ) {
                volume = 12;
            }
            if( u.movement_mode_is( CMM_RUN ) ) {
                volume *= 1.5;
            } else if( u.movement_mode_is( CMM_CROUCH ) ) {
                volume /= 2;
            }
            if( u.is_mounted() ) {
                auto mons = u.mounted_creature.get();
                switch( mons->get_size() ) {
                    case MS_TINY:
                        volume = 0; // No sound for the tinies
                        break;
                    case MS_SMALL:
                        volume /= 3;
                        break;
                    case MS_MEDIUM:
                        break;
                    case MS_LARGE:
                        volume *= 1.5;
                        break;
                    case MS_HUGE:
                        volume *= 2;
                        break;
                    default:
                        break;
                }
                if( mons->has_flag( MF_LOUDMOVES ) ) {
                    volume += 6;
                }
                sounds::sound( dest_loc, volume, sounds::sound_t::movement, mons->type->get_footsteps(), false,
                               "none", "none" );
            } else {
                sounds::sound( dest_loc, volume, sounds::sound_t::movement, _( "footsteps" ), true,
                               "none", "none" );    // Sound of footsteps may awaken nearby monsters
            }
            sfx::do_footstep();
        }

        if( one_in( 20 ) && u.has_artifact_with( AEP_MOVEMENT_NOISE ) ) {
            sounds::sound( u.pos(), 40, sounds::sound_t::movement, _( "a rattling sound." ), true,
                           "misc", "rattling" );
        }
    }

    if( m.has_flag_ter_or_furn( TFLAG_HIDE_PLACE, dest_loc ) ) {
        add_msg( m_good, _( "You are hiding in the %s." ), m.name( dest_loc ) );
    }

    if( dest_loc != u.pos() ) {
        mtype_id mount_type;
        if( u.is_mounted() ) {
            mount_type = u.mounted_creature->type->id;
        }
        g->events().send<event_type::avatar_moves>( mount_type );
    }

    tripoint oldpos = u.pos();
    point submap_shift = place_player( dest_loc );
    point ms_shift = sm_to_ms_copy( submap_shift );
    oldpos = oldpos - ms_shift;

    if( pulling ) {
        const tripoint shifted_furn_pos = furn_pos - ms_shift;
        const tripoint shifted_furn_dest = furn_dest - ms_shift;
        const time_duration fire_age = m.get_field_age( shifted_furn_pos, fd_fire );
        const int fire_intensity = m.get_field_intensity( shifted_furn_pos, fd_fire );
        m.remove_field( shifted_furn_pos, fd_fire );
        m.set_field_intensity( shifted_furn_dest, fd_fire, fire_intensity );
        m.set_field_age( shifted_furn_dest, fd_fire, fire_age );
    }

    if( u.is_hauling() ) {
        start_hauling( oldpos );
    }

    on_move_effects();

    return true;
}

point game::place_player( const tripoint &dest_loc )
{
    const optional_vpart_position vp1 = m.veh_at( dest_loc );
    if( const cata::optional<std::string> label = vp1.get_label() ) {
        add_msg( m_info, _( "Label here: %s" ), *label );
    }
    std::string signage = m.get_signage( dest_loc );
    if( !signage.empty() ) {
        if( !u.has_trait( trait_ILLITERATE ) ) {
            add_msg( m_info, _( "The sign says: %s" ), signage );
        } else {
            add_msg( m_info, _( "There is a sign here, but you are unable to read it." ) );
        }
    }
    if( m.has_graffiti_at( dest_loc ) ) {
        if( !u.has_trait( trait_ILLITERATE ) ) {
            add_msg( m_info, _( "Written here: %s" ), m.graffiti_at( dest_loc ) );
        } else {
            add_msg( m_info, _( "Something is written here, but you are unable to read it." ) );
        }
    }
    // TODO: Move the stuff below to a Character method so that NPCs can reuse it
    if( m.has_flag( "ROUGH", dest_loc ) && ( !u.in_vehicle ) && ( !u.is_mounted() ) ) {
        if( one_in( 5 ) && u.get_armor_bash( bp_foot_l ) < rng( 2, 5 ) ) {
            add_msg( m_bad, _( "You hurt your left foot on the %s!" ),
                     m.has_flag_ter( "ROUGH", dest_loc ) ? m.tername( dest_loc ) : m.furnname(
                         dest_loc ) );
            u.deal_damage( nullptr, bp_foot_l, damage_instance( DT_CUT, 1 ) );
        }
        if( one_in( 5 ) && u.get_armor_bash( bp_foot_r ) < rng( 2, 5 ) ) {
            add_msg( m_bad, _( "You hurt your right foot on the %s!" ),
                     m.has_flag_ter( "ROUGH", dest_loc ) ? m.tername( dest_loc ) : m.furnname(
                         dest_loc ) );
            u.deal_damage( nullptr, bp_foot_l, damage_instance( DT_CUT, 1 ) );
        }
    }
    ///\EFFECT_DEX increases chance of avoiding cuts on sharp terrain
    if( m.has_flag( "SHARP", dest_loc ) && !one_in( 3 ) && !x_in_y( 1 + u.dex_cur / 2.0, 40 ) &&
        ( !u.in_vehicle && !g->m.veh_at( dest_loc ) ) && ( !u.has_trait( trait_PARKOUR ) ||
                one_in( 4 ) ) ) {
        if( u.is_mounted() ) {
            add_msg( _( "Your %s gets cut!" ), u.mounted_creature->get_name() );
            u.mounted_creature->apply_damage( nullptr, bp_torso, rng( 1, 10 ) );
        } else {
            body_part bp = random_body_part();
            if( u.deal_damage( nullptr, bp, damage_instance( DT_CUT, rng( 1, 10 ) ) ).total_damage() > 0 ) {
                //~ 1$s - bodypart name in accusative, 2$s is terrain name.
                add_msg( m_bad, _( "You cut your %1$s on the %2$s!" ),
                         body_part_name_accusative( bp ),
                         m.has_flag_ter( "SHARP", dest_loc ) ? m.tername( dest_loc ) : m.furnname(
                             dest_loc ) );
                if( ( u.has_trait( trait_INFRESIST ) ) && ( one_in( 1024 ) ) ) {
                    u.add_effect( effect_tetanus, 1_turns, num_bp, true );
                } else if( ( !u.has_trait( trait_INFIMMUNE ) || !u.has_trait( trait_INFRESIST ) ) &&
                           ( one_in( 256 ) ) ) {
                    u.add_effect( effect_tetanus, 1_turns, num_bp, true );
                }
            }
        }
    }
    if( m.has_flag( "UNSTABLE", dest_loc ) && !u.is_mounted() ) {
        u.add_effect( effect_bouldering, 1_turns, num_bp, true );
    } else if( u.has_effect( effect_bouldering ) ) {
        u.remove_effect( effect_bouldering );
    }
    if( m.has_flag_ter_or_furn( TFLAG_NO_SIGHT, dest_loc ) ) {
        u.add_effect( effect_no_sight, 1_turns, num_bp, true );
    } else if( u.has_effect( effect_no_sight ) ) {
        u.remove_effect( effect_no_sight );
    }

    // If we moved out of the nonant, we need update our map data
    if( m.has_flag( "SWIMMABLE", dest_loc ) && u.has_effect( effect_onfire ) ) {
        add_msg( _( "The water puts out the flames!" ) );
        u.remove_effect( effect_onfire );
        if( u.is_mounted() ) {
            monster *mon = u.mounted_creature.get();
            if( mon->has_effect( effect_onfire ) ) {
                mon->remove_effect( effect_onfire );
            }
        }
    }

    if( monster *const mon_ptr = critter_at<monster>( dest_loc ) ) {
        // We displaced a monster. It's probably a bug if it wasn't a friendly mon...
        // Immobile monsters can't be displaced.
        monster &critter = *mon_ptr;
        // TODO handling for ridden creatures other than players mount.
        if( !critter.has_effect( effect_ridden ) ) {
            if( u.is_mounted() ) {
                std::vector<tripoint> valid;
                for( const tripoint &jk : g->m.points_in_radius( critter.pos(), 1 ) ) {
                    if( is_empty( jk ) ) {
                        valid.push_back( jk );
                    }
                }
                if( !valid.empty() ) {
                    critter.move_to( random_entry( valid ) );
                    add_msg( _( "You push the %s out of the way." ), critter.name() );
                } else {
                    add_msg( _( "There is no room to push the %s out of the way." ), critter.name() );
                    return u.pos().xy();
                }
            } else {
                critter.move_to( u.pos(), true ); // Force the movement even though the player is there right now.
                add_msg( _( "You displace the %s." ), critter.name() );
            }
        } else if( !u.has_effect( effect_riding ) ) {
            add_msg( _( "You cannot move the %s out of the way." ), critter.name() );
            return u.pos().xy();
        }
    }

    // If the player is in a vehicle, unboard them from the current part
    if( u.in_vehicle ) {
        m.unboard_vehicle( u.pos() );
    }
    // Move the player
    // Start with z-level, to make it less likely that old functions (2D ones) freak out
    if( m.has_zlevels() && dest_loc.z != get_levz() ) {
        vertical_shift( dest_loc.z );
    }

    if( u.is_hauling() && ( !m.can_put_items( dest_loc ) ||
                            m.has_flag( TFLAG_DEEP_WATER, dest_loc ) ||
                            vp1 ) ) {
        u.stop_hauling();
    }
    u.setpos( dest_loc );
    if( u.is_mounted() ) {
        monster *mon = u.mounted_creature.get();
        mon->setpos( dest_loc );
        mon->process_triggers();
        m.creature_in_field( *mon );
    }
    point submap_shift = update_map( u );
    // Important: don't use dest_loc after this line. `update_map` may have shifted the map
    // and dest_loc was not adjusted and therefore is still in the un-shifted system and probably wrong.
    // If you must use it you can calculate the position in the new, shifted system with
    // adjusted_pos = ( old_pos.x - submap_shift.x * SEEX, old_pos.y - submap_shift.y * SEEY, old_pos.z )

    //Auto pulp or butcher and Auto foraging
    if( get_option<bool>( "AUTO_FEATURES" ) && mostseen == 0  && !u.is_mounted() ) {
        static const direction adjacentDir[8] = { NORTH, NORTHEAST, EAST, SOUTHEAST, SOUTH, SOUTHWEST, WEST, NORTHWEST };

        const std::string forage_type = get_option<std::string>( "AUTO_FORAGING" );
        if( forage_type != "off" ) {
            const auto forage = [&]( const tripoint & pos ) {
                const auto &xter_t = m.ter( pos ).obj().examine;
                const auto &xfurn_t = m.furn( pos ).obj().examine;
                const bool forage_everything = forage_type == "both";
                const bool forage_bushes = forage_everything || forage_type == "bushes";
                const bool forage_trees = forage_everything || forage_type == "trees";
                if( xter_t == &iexamine::none ) {
                    return;
                } else if( ( forage_bushes && xter_t == &iexamine::shrub_marloss ) ||
                           ( forage_bushes && xter_t == &iexamine::shrub_wildveggies ) ||
                           ( forage_bushes && xter_t == &iexamine::harvest_ter_nectar ) ||
                           ( forage_trees && xter_t == &iexamine::tree_marloss ) ||
                           ( forage_trees && xter_t == &iexamine::harvest_ter ) ||
                           ( forage_trees && xter_t == &iexamine::harvest_ter_nectar )
                         ) {
                    xter_t( u, pos );
                } else if( ( forage_everything && xfurn_t == &iexamine::harvest_furn ) ||
                           ( forage_everything && xfurn_t == &iexamine::harvest_furn_nectar )
                         ) {
                    xfurn_t( u, pos );
                }
            };

            for( auto &elem : adjacentDir ) {
                forage( u.pos() + direction_XY( elem ) );
            }
        }

        const std::string pulp_butcher = get_option<std::string>( "AUTO_PULP_BUTCHER" );
        if( pulp_butcher == "butcher" && u.max_quality( quality_id( "BUTCHER" ) ) > INT_MIN ) {
            std::vector<item *> corpses;

            for( item &it : m.i_at( u.pos() ) ) {
                corpses.push_back( &it );
            }

            if( !corpses.empty() ) {
                u.assign_activity( activity_id( "ACT_BUTCHER" ), 0, true );
                for( item *it : corpses ) {
                    u.activity.targets.emplace_back( map_cursor( u.pos() ), it );
                }
            }
        } else if( pulp_butcher == "pulp" || pulp_butcher == "pulp_adjacent" ) {
            const auto pulp = [&]( const tripoint & pos ) {
                for( const auto &maybe_corpse : m.i_at( pos ) ) {
                    if( maybe_corpse.is_corpse() && maybe_corpse.can_revive() &&
                        !maybe_corpse.get_mtype()->bloodType().obj().has_acid ) {
                        u.assign_activity( activity_id( "ACT_PULP" ), calendar::INDEFINITELY_LONG, 0 );
                        u.activity.placement = g->m.getabs( pos );
                        u.activity.auto_resume = true;
                        u.activity.str_values.push_back( "auto_pulp_no_acid" );
                        return;
                    }
                }
            };

            if( pulp_butcher == "pulp_adjacent" ) {
                for( auto &elem : adjacentDir ) {
                    pulp( u.pos() + direction_XY( elem ) );
                }
            } else {
                pulp( u.pos() );
            }
        }
    }

    //Autopickup
    if( !u.is_mounted() && get_option<bool>( "AUTO_PICKUP" ) && !u.is_hauling() &&
        ( !get_option<bool>( "AUTO_PICKUP_SAFEMODE" ) || mostseen == 0 ) &&
        ( m.has_items( u.pos() ) || get_option<bool>( "AUTO_PICKUP_ADJACENT" ) ) ) {
        Pickup::pick_up( u.pos(), -1 );
    }

    // If the new tile is a boardable part, board it
    if( vp1.part_with_feature( "BOARDABLE", true ) && !u.is_mounted() ) {
        m.board_vehicle( u.pos(), &u );
    }

    // Traps!
    // Try to detect.
    u.search_surroundings();
    if( u.is_mounted() ) {
        m.creature_on_trap( *u.mounted_creature );
    } else {
        m.creature_on_trap( u );
    }
    // Drench the player if swimmable
    if( m.has_flag( "SWIMMABLE", u.pos() ) && !u.is_mounted() ) {
        u.drench( 40, { { bp_foot_l, bp_foot_r, bp_leg_l, bp_leg_r } }, false );
    }

    // List items here
    if( !m.has_flag( "SEALED", u.pos() ) ) {
        if( get_option<bool>( "NO_AUTO_PICKUP_ZONES_LIST_ITEMS" ) ||
            !g->check_zone( zone_type_id( "NO_AUTO_PICKUP" ), u.pos() ) ) {
            if( u.is_blind() && !m.i_at( u.pos() ).empty() ) {
                add_msg( _( "There's something here, but you can't see what it is." ) );
            } else if( m.has_items( u.pos() ) ) {
                std::vector<std::string> names;
                std::vector<size_t> counts;
                std::vector<item> items;
                for( auto &tmpitem : m.i_at( u.pos() ) ) {

                    std::string next_tname = tmpitem.tname();
                    std::string next_dname = tmpitem.display_name();
                    bool by_charges = tmpitem.count_by_charges();
                    bool got_it = false;
                    for( size_t i = 0; i < names.size(); ++i ) {
                        if( by_charges && next_tname == names[i] ) {
                            counts[i] += tmpitem.charges;
                            got_it = true;
                            break;
                        } else if( next_dname == names[i] ) {
                            counts[i] += 1;
                            got_it = true;
                            break;
                        }
                    }
                    if( !got_it ) {
                        if( by_charges ) {
                            names.push_back( tmpitem.tname( tmpitem.charges ) );
                            counts.push_back( tmpitem.charges );
                        } else {
                            names.push_back( tmpitem.display_name( 1 ) );
                            counts.push_back( 1 );
                        }
                        items.push_back( tmpitem );
                    }
                    if( names.size() > 10 ) {
                        break;
                    }
                }
                for( size_t i = 0; i < names.size(); ++i ) {
                    if( !items[i].count_by_charges() ) {
                        names[i] = items[i].display_name( counts[i] );
                    } else {
                        names[i] = items[i].tname( counts[i] );
                    }
                }
                int and_the_rest = 0;
                for( size_t i = 0; i < names.size(); ++i ) {
                    //~ number of items: "<number> <item>"
                    std::string fmt = ngettext( "%1$d %2$s", "%1$d %2$s", counts[i] );
                    names[i] = string_format( fmt, counts[i], names[i] );
                    // Skip the first two.
                    if( i > 1 ) {
                        and_the_rest += counts[i];
                    }
                }
                if( names.size() == 1 ) {
                    add_msg( _( "You see here %s." ), names[0] );
                } else if( names.size() == 2 ) {
                    add_msg( _( "You see here %s and %s." ), names[0], names[1] );
                } else if( names.size() == 3 ) {
                    add_msg( _( "You see here %s, %s, and %s." ), names[0], names[1], names[2] );
                } else if( and_the_rest < 7 ) {
                    add_msg( ngettext( "You see here %s, %s and %d more item.",
                                       "You see here %s, %s and %d more items.",
                                       and_the_rest ),
                             names[0], names[1], and_the_rest );
                } else {
                    add_msg( _( "You see here %s and many more items." ), names[0] );
                }
            }
        }
    }

    if( vp1.part_with_feature( "CONTROLS", true ) && u.in_vehicle && !u.is_mounted() ) {
        add_msg( _( "There are vehicle controls here." ) );
        if( !u.has_trait( trait_id( "WAYFARER" ) ) ) {
            add_msg( m_info, _( "%s to drive." ), press_x( ACTION_CONTROL_VEHICLE ) );
        }
    } else if( vp1.part_with_feature( "CONTROLS", true ) && u.in_vehicle &&
               u.is_mounted() ) {
        add_msg( _( "There are vehicle controls here but you cannot reach them whilst mounted." ) );
    }
    return submap_shift;
}

void game::place_player_overmap( const tripoint &om_dest )
{
    // if player is teleporting around, they dont bring their horse with them
    if( u.is_mounted() ) {
        u.remove_effect( effect_riding );
        u.mounted_creature->remove_effect( effect_ridden );
        u.mounted_creature = nullptr;
    }
    // offload the active npcs.
    unload_npcs();
    for( monster &critter : all_monsters() ) {
        despawn_monster( critter );
    }
    if( u.in_vehicle ) {
        m.unboard_vehicle( u.pos() );
    }
    const int minz = m.has_zlevels() ? -OVERMAP_DEPTH : get_levz();
    const int maxz = m.has_zlevels() ? OVERMAP_HEIGHT : get_levz();
    for( int z = minz; z <= maxz; z++ ) {
        m.clear_vehicle_cache( z );
        m.clear_vehicle_list( z );
    }
    // offset because load_map expects the coordinates of the top left corner, but the
    // player will be centered in the middle of the map.
    const tripoint map_om_pos( tripoint( 2 * om_dest.x, 2 * om_dest.y,
                                         om_dest.z ) + point( -HALF_MAPSIZE, -HALF_MAPSIZE ) );
    const tripoint player_pos( u.pos().xy(), map_om_pos.z );
    load_map( map_om_pos );
    load_npcs();
    m.spawn_monsters( true ); // Static monsters
    update_overmap_seen();
    // update weather now as it could be different on the new location
    weather.nextweather = calendar::turn;
    place_player( player_pos );
}

bool game::phasing_move( const tripoint &dest_loc )
{
    if( !u.has_active_bionic( bionic_id( "bio_probability_travel" ) ) ||
        u.get_power_level() < 250_kJ ) {
        return false;
    }

    if( dest_loc.z != u.posz() ) {
        // No vertical phasing yet
        return false;
    }

    //probability travel through walls but not water
    tripoint dest = dest_loc;
    // tile is impassable
    int tunneldist = 0;
    const int dx = sgn( dest.x - u.posx() );
    const int dy = sgn( dest.y - u.posy() );
    while( m.impassable( dest ) ||
           ( critter_at( dest ) != nullptr && tunneldist > 0 ) ) {
        //add 1 to tunnel distance for each impassable tile in the line
        tunneldist += 1;
        //Being dimensionally anchored prevents quantum shenanigans.
        if( u.worn_with_flag( "DIMENSIONAL_ANCHOR" ) || u.has_effect_with_flag( "DIMENSIONAL_ANCHOR" ) ) {
            u.add_msg_if_player( m_info, _( "You are repelled by the barrier!" ) );
            u.mod_power_level( -250_kJ ); //cost of tunneling one tile.
            return false;
        }
        if( tunneldist * 250_kJ >
            u.get_power_level() ) { //oops, not enough energy! Tunneling costs 250 bionic power per impassable tile
            add_msg( _( "You try to quantum tunnel through the barrier but are reflected!  Try again with more energy!" ) );
            u.mod_power_level( -250_kJ );
            return false;
        }

        if( tunneldist > 24 ) {
            add_msg( m_info, _( "It's too dangerous to tunnel that far!" ) );
            u.mod_power_level( -250_kJ );
            return false;
        }

        dest.x += dx;
        dest.y += dy;
    }

    if( tunneldist != 0 ) {
        if( u.in_vehicle ) {
            m.unboard_vehicle( u.pos() );
        }

        add_msg( _( "You quantum tunnel through the %d-tile wide barrier!" ), tunneldist );
        //tunneling costs 250 bionic power per impassable tile
        u.mod_power_level( -( tunneldist * 250_kJ ) );
        u.moves -= 100; //tunneling costs 100 moves
        u.setpos( dest );

        if( m.veh_at( u.pos() ).part_with_feature( "BOARDABLE", true ) ) {
            m.board_vehicle( u.pos(), &u );
        }

        u.grab( OBJECT_NONE );
        on_move_effects();
        return true;
    }

    return false;
}

bool game::grabbed_furn_move( const tripoint &dp )
{
    // Furniture: pull, push, or standing still and nudging object around.
    // Can push furniture out of reach.
    tripoint fpos = u.pos() + u.grab_point;
    // supposed position of grabbed furniture
    if( !m.has_furn( fpos ) ) {
        // Where did it go? We're grabbing thin air so reset.
        add_msg( m_info, _( "No furniture at grabbed point." ) );
        u.grab( OBJECT_NONE );
        return false;
    }

    const bool pushing_furniture = dp ==  u.grab_point;
    const bool pulling_furniture = dp == -u.grab_point;
    const bool shifting_furniture = !pushing_furniture && !pulling_furniture;

    tripoint fdest = fpos + dp; // intended destination of furniture.
    // Check floor: floorless tiles don't need to be flat and have no traps
    const bool has_floor = m.has_floor( fdest );
    // Unfortunately, game::is_empty fails for tiles we're standing on,
    // which will forbid pulling, so:
    const bool canmove = (
                             m.passable( fdest ) &&
                             critter_at<npc>( fdest ) == nullptr &&
                             critter_at<monster>( fdest ) == nullptr &&
                             ( !pulling_furniture || is_empty( u.pos() + dp ) ) &&
                             ( !has_floor || m.has_flag( "FLAT", fdest ) ) &&
                             !m.has_furn( fdest ) &&
                             !m.veh_at( fdest ) &&
                             ( !has_floor || m.tr_at( fdest ).is_null() )
                         );

    const furn_t furntype = m.furn( fpos ).obj();
    const int src_items = m.i_at( fpos ).size();
    const int dst_items = m.i_at( fdest ).size();

    const bool only_liquid_items = std::all_of( m.i_at( fdest ).begin(), m.i_at( fdest ).end(),
    [&]( item & liquid_item ) {
        return liquid_item.made_of_from_type( LIQUID );
    } );

    const bool dst_item_ok = !m.has_flag( "NOITEM", fdest ) &&
                             !m.has_flag( "SWIMMABLE", fdest ) &&
                             !m.has_flag( "DESTROY_ITEM", fdest ) &&
                             only_liquid_items;
    const bool src_item_ok = m.furn( fpos ).obj().has_flag( "CONTAINER" ) ||
                             m.furn( fpos ).obj().has_flag( "FIRE_CONTAINER" ) ||
                             m.furn( fpos ).obj().has_flag( "SEALED" );

    const int fire_intensity = m.get_field_intensity( fpos, fd_fire );
    time_duration fire_age = m.get_field_age( fpos, fd_fire );

    int str_req = furntype.move_str_req;
    // Factor in weight of items contained in the furniture.
    units::mass furniture_contents_weight = 0_gram;
    for( auto &contained_item : m.i_at( fpos ) ) {
        furniture_contents_weight += contained_item.weight();
    }
    str_req += furniture_contents_weight / 4_kilogram;
    if( canmove ) {
        u.increase_activity_level( ACTIVE_EXERCISE );
    }
    if( !canmove ) {
        // TODO: What is something?
        add_msg( _( "The %s collides with something." ), furntype.name() );
        u.moves -= 50;
        return true;
        ///\EFFECT_STR determines ability to drag furniture
    } else if( str_req > u.get_str() &&
               one_in( std::max( 20 - str_req - u.get_str(), 2 ) ) ) {
        add_msg( m_bad, _( "You strain yourself trying to move the heavy %s!" ),
                 furntype.name() );
        u.moves -= 100;
        u.mod_pain( 1 ); // Hurt ourselves.
        return true; // furniture and or obstacle wins.
    } else if( !src_item_ok && !dst_item_ok && dst_items > 0 ) {
        add_msg( _( "There's stuff in the way." ) );
        u.moves -= 50;
        return true;
    }

    u.moves -= str_req * 10;
    // Additional penalty if we can't comfortably move it.
    if( str_req > u.get_str() ) {
        int move_penalty = std::pow( str_req, 2.0 ) + 100.0;
        if( move_penalty <= 1000 ) {
            if( u.get_str() >= str_req - 3 ) {
                u.moves -= std::max( 3000, move_penalty * 10 );
                add_msg( m_bad, _( "The %s is really heavy!" ), furntype.name() );
                if( one_in( 3 ) ) {
                    add_msg( m_bad, _( "You fail to move the %s." ), furntype.name() );
                    return true;
                }
            } else {
                u.moves -= 100;
                add_msg( m_bad, _( "The %s is too heavy for you to budge." ), furntype.name() );
                return true;
            }
        }
        u.moves -= move_penalty;
        if( move_penalty > 500 ) {
            add_msg( _( "Moving the heavy %s is taking a lot of time!" ),
                     furntype.name() );
        } else if( move_penalty > 200 ) {
            if( one_in( 3 ) ) { // Nag only occasionally.
                add_msg( _( "It takes some time to move the heavy %s." ),
                         furntype.name() );
            }
        }
    }
    sounds::sound( fdest, furntype.move_str_req * 2, sounds::sound_t::movement,
                   _( "a scraping noise." ), true, "misc", "scraping" );

    // Actually move the furniture.
    m.furn_set( fdest, m.furn( fpos ) );
    m.furn_set( fpos, f_null );

    if( fire_intensity == 1 && !pulling_furniture ) {
        m.remove_field( fpos, fd_fire );
        m.set_field_intensity( fdest, fd_fire, fire_intensity );
        m.set_field_age( fdest, fd_fire, fire_age );
    }

    // Is there is only liquids on the ground, remove them after moving furniture.
    if( dst_items > 0 && only_liquid_items ) {
        m.i_clear( fdest );
    }

    if( src_items > 0 ) { // Move the stuff inside.
        if( dst_item_ok && src_item_ok ) {
            // Assume contents of both cells are legal, so we can just swap contents.
            std::list<item> temp;
            std::move( m.i_at( fpos ).begin(), m.i_at( fpos ).end(),
                       std::back_inserter( temp ) );
            m.i_clear( fpos );
            for( auto item_iter = m.i_at( fdest ).begin();
                 item_iter != m.i_at( fdest ).end(); ++item_iter ) {
                m.i_at( fpos ).insert( *item_iter );
            }
            m.i_clear( fdest );
            for( auto &cur_item : temp ) {
                m.i_at( fdest ).insert( cur_item );
            }
        } else {
            add_msg( _( "Stuff spills from the %s!" ), furntype.name() );
        }
    }

    if( shifting_furniture ) {
        // We didn't move
        tripoint d_sum = u.grab_point + dp;
        if( abs( d_sum.x ) < 2 && abs( d_sum.y ) < 2 ) {
            u.grab_point = d_sum; // furniture moved relative to us
        } else { // we pushed furniture out of reach
            add_msg( _( "You let go of the %s." ), furntype.name() );
            u.grab( OBJECT_NONE );
        }
        return true; // We moved furniture but stayed still.
    }

    if( pushing_furniture && m.impassable( fpos ) ) {
        // Not sure how that chair got into a wall, but don't let player follow.
        add_msg( _( "You let go of the %1$s as it slides past %2$s." ),
                 furntype.name(), m.tername( fdest ) );
        u.grab( OBJECT_NONE );
        return true;
    }

    return false;
}

bool game::grabbed_move( const tripoint &dp )
{
    if( u.get_grab_type() == OBJECT_NONE ) {
        return false;
    }

    if( dp.z != 0 ) {
        // No dragging stuff up/down stairs yet!
        return false;
    }

    // vehicle: pulling, pushing, or moving around the grabbed object.
    if( u.get_grab_type() == OBJECT_VEHICLE ) {
        return grabbed_veh_move( dp );
    }

    if( u.get_grab_type() == OBJECT_FURNITURE ) {
        return grabbed_furn_move( dp );
    }

    add_msg( m_info, _( "Nothing at grabbed point %d,%d,%d or bad grabbed object type." ),
             u.grab_point.x, u.grab_point.y, u.grab_point.z );
    u.grab( OBJECT_NONE );
    return false;
}

void game::on_move_effects()
{
    // TODO: Move this to a character method
    if( !u.is_mounted() ) {
        const item muscle( "muscle" );
        for( const bionic_id &bid : u.get_bionic_fueled_with( muscle ) ) {
            if( u.has_active_bionic( bid ) ) {// active power gen
                u.mod_power_level( units::from_kilojoule( muscle.fuel_energy() ) * bid->fuel_efficiency );
            } else if( u.has_bionic( bid ) ) {// passive power gen
                u.mod_power_level( units::from_kilojoule( muscle.fuel_energy() ) * bid->passive_fuel_efficiency );
            }
        }

        if( u.has_active_bionic( bionic_id( "bio_jointservo" ) ) ) {
            if( u.movement_mode_is( CMM_RUN ) ) {
                u.mod_power_level( -55_J );
            } else {
                u.mod_power_level( -35_J );
            }
        }
    }

    if( u.movement_mode_is( CMM_RUN ) ) {
        if( !u.can_run() ) {
            u.toggle_run_mode();
        }
        if( u.get_stamina() < u.get_stamina_max() / 5 && one_in( u.get_stamina() ) ) {
            u.add_effect( effect_winded, 10_turns );
        }
    }

    // apply martial art move bonuses
    u.martial_arts_data.ma_onmove_effects( u );

    sfx::do_ambient();
}

void game::on_options_changed()
{
#if defined(TILES)
    tilecontext->on_options_changed();
#endif
}

void game::fling_creature( Creature *c, const int &dir, float flvel, bool controlled )
{
    if( c == nullptr ) {
        debugmsg( "game::fling_creature invoked on null target" );
        return;
    }

    if( c->is_dead_state() ) {
        // Flinging a corpse causes problems, don't enable without testing
        return;
    }

    if( c->is_hallucination() ) {
        // Don't fling hallucinations
        return;
    }

    int steps = 0;
    bool thru = true;
    const bool is_u = ( c == &u );
    // Don't animate critters getting bashed if animations are off
    const bool animate = is_u || get_option<bool>( "ANIMATIONS" );

    player *p = dynamic_cast<player *>( c );

    tileray tdir( dir );
    int range = flvel / 10;
    tripoint pt = c->pos();
    while( range > 0 ) {
        c->underwater = false;
        // TODO: Check whenever it is actually in the viewport
        // or maybe even just redraw the changed tiles
        bool seen = is_u || u.sees( *c ); // To avoid redrawing when not seen
        tdir.advance();
        pt.x = c->posx() + tdir.dx();
        pt.y = c->posy() + tdir.dy();
        float force = 0;

        if( monster *const mon_ptr = critter_at<monster>( pt ) ) {
            monster &critter = *mon_ptr;
            // Approximate critter's "stopping power" with its max hp
            force = std::min<float>( 1.5f * critter.type->hp, flvel );
            const int damage = rng( force, force * 2.0f ) / 6;
            c->impact( damage, pt );
            // Multiply zed damage by 6 because no body parts
            const int zed_damage = std::max( 0, ( damage - critter.get_armor_bash( bp_torso ) ) * 6 );
            // TODO: Pass the "flinger" here - it's not the flung critter that deals damage
            critter.apply_damage( c, bp_torso, zed_damage );
            critter.check_dead_state();
            if( !critter.is_dead() ) {
                thru = false;
            }
        } else if( m.impassable( pt ) ) {
            if( !m.veh_at( pt ).obstacle_at_part() ) {
                force = std::min<float>( m.bash_strength( pt ), flvel );
            } else {
                // No good way of limiting force here
                // Keep it 1 less than maximum to make the impact hurt
                // but to keep the target flying after it
                force = flvel - 1;
            }
            const int damage = rng( force, force * 2.0f ) / 9;
            c->impact( damage, pt );
            if( m.is_bashable( pt ) ) {
                // Only go through if we successfully make the tile passable
                m.bash( pt, flvel );
                thru = m.passable( pt );
            } else {
                thru = false;
            }
        }

        // If the critter dies during flinging, moving it around causes debugmsgs
        if( c->is_dead_state() ) {
            return;
        }

        flvel -= force;
        if( thru ) {
            if( p != nullptr ) {
                if( p->in_vehicle ) {
                    m.unboard_vehicle( p->pos() );
                }
                // If we're flinging the player around, make sure the map stays centered on them.
                if( is_u ) {
                    update_map( pt.x, pt.y );
                } else {
                    p->setpos( pt );
                }
            } else if( !critter_at( pt ) ) {
                // Dying monster doesn't always leave an empty tile (blob spawning etc.)
                // Just don't setpos if it happens - next iteration will do so
                // or the monster will stop a tile before the unpassable one
                c->setpos( pt );
            }
        } else {
            // Don't zero flvel - count this as slamming both the obstacle and the ground
            // although at lower velocity
            break;
        }
        range--;
        steps++;
        if( animate && ( seen || u.sees( *c ) ) ) {
            draw();
        }
    }

    // Fall down to the ground - always on the last reached tile
    if( !m.has_flag( "SWIMMABLE", c->pos() ) ) {
        const trap_id trap_under_creature = m.tr_at( c->pos() ).loadid;
        // Didn't smash into a wall or a floor so only take the fall damage
        if( thru && trap_under_creature == tr_ledge ) {
            m.creature_on_trap( *c, false );
        } else {
            // Fall on ground
            int force = rng( flvel, flvel * 2 ) / 9;
            if( controlled ) {
                force = std::max( force / 2 - 5, 0 );
            }
            if( force > 0 ) {
                int dmg = c->impact( force, c->pos() );
                // TODO: Make landing damage the floor
                m.bash( c->pos(), dmg / 4, false, false, false );
            }
            // Always apply traps to creature i.e. bear traps, tele traps etc.
            m.creature_on_trap( *c, false );
        }
    } else {
        c->underwater = true;
        if( is_u ) {
            if( controlled ) {
                add_msg( _( "You dive into water." ) );
            } else {
                add_msg( m_warning, _( "You fall into water." ) );
            }
        }
    }
}

static cata::optional<tripoint> point_selection_menu( const std::vector<tripoint> &pts )
{
    if( pts.empty() ) {
        debugmsg( "point_selection_menu called with empty point set" );
        return cata::nullopt;
    }

    if( pts.size() == 1 ) {
        return pts[0];
    }

    const tripoint &upos = g->u.pos();
    uilist pmenu;
    pmenu.title = _( "Climb where?" );
    int num = 0;
    for( const tripoint &pt : pts ) {
        // TODO: Sort the menu so that it can be used with numpad directions
        const std::string &direction = direction_name( direction_from( upos.xy(), pt.xy() ) );
        // TODO: Inform player what is on said tile
        // But don't just print terrain name (in many cases it will be "open air")
        pmenu.addentry( num++, true, MENU_AUTOASSIGN, _( "Climb %s" ), direction );
    }

    pmenu.query();
    const int ret = pmenu.ret;
    if( ret < 0 || ret >= num ) {
        return cata::nullopt;
    }

    return pts[ret];
}

void game::vertical_move( int movez, bool force )
{
    if( u.is_mounted() ) {
        auto mons = u.mounted_creature.get();
        if( mons->has_flag( MF_RIDEABLE_MECH ) ) {
            if( !mons->check_mech_powered() ) {
                add_msg( m_bad, _( "Your %s refuses to move as its batteries have been drained." ),
                         mons->get_name() );
                return;
            }
        }
    }

    if( !u.move_effects( false ) ) {
        return;
    }

    // Check if there are monsters are using the stairs.
    bool slippedpast = false;
    if( !m.has_zlevels() && !coming_to_stairs.empty() && !force ) {
        // TODO: Allow travel if zombie couldn't reach stairs, but spawn him when we go up.
        add_msg( m_warning, _( "You try to use the stairs.  Suddenly you are blocked by a %s!" ),
                 coming_to_stairs[0].name() );
        // Roll.
        ///\EFFECT_DEX increases chance of moving past monsters on stairs

        ///\EFFECT_DODGE increases chance of moving past monsters on stairs
        int dexroll = dice( 6, u.dex_cur + u.get_skill_level( skill_dodge ) * 2 );
        ///\EFFECT_STR increases chance of moving past monsters on stairs

        ///\EFFECT_MELEE increases chance of moving past monsters on stairs
        int strroll = dice( 3, u.str_cur + u.get_skill_level( skill_melee ) * 1.5 );
        if( coming_to_stairs.size() > 4 ) {
            add_msg( _( "The are a lot of them on the %s!" ), m.tername( u.pos() ) );
            dexroll /= 4;
            strroll /= 2;
        } else if( coming_to_stairs.size() > 1 ) {
            add_msg( m_warning, _( "There's something else behind it!" ) );
            dexroll /= 2;
        }

        if( dexroll < 14 || strroll < 12 ) {
            update_stair_monsters();
            u.moves -= 100;
            return;
        }

        if( dexroll >= 14 ) {
            add_msg( _( "You manage to slip past!" ) );
        } else if( strroll >= 12 ) {
            add_msg( _( "You manage to push past!" ) );
        }
        slippedpast = true;
        u.moves -= 100;
    }

    // > and < are used for diving underwater.
    if( m.has_flag( "SWIMMABLE", u.pos() ) && m.has_flag( TFLAG_DEEP_WATER, u.pos() ) ) {
        if( movez == -1 ) {
            if( u.is_underwater() ) {
                add_msg( m_info, _( "You are already underwater!" ) );
                return;
            }
            if( u.worn_with_flag( "FLOTATION" ) ) {
                add_msg( m_info, _( "You can't dive while wearing a flotation device." ) );
                return;
            }
            u.set_underwater( true );
            ///\EFFECT_STR increases breath-holding capacity while diving
            u.oxygen = 30 + 2 * u.str_cur;
            add_msg( _( "You dive underwater!" ) );
        } else {
            if( u.swim_speed() < 500 || u.shoe_type_count( "swim_fins" ) ) {
                u.set_underwater( false );
                add_msg( _( "You surface." ) );
            } else {
                add_msg( m_info, _( "You try to surface but can't!" ) );
            }
        }
        u.moves -= 100;
        return;
    }

    // Force means we're going down, even if there's no staircase, etc.
    bool climbing = false;
    int move_cost = 100;
    tripoint stairs( u.posx(), u.posy(), u.posz() + movez );
    if( m.has_zlevels() && !force && movez == 1 && !m.has_flag( "GOES_UP", u.pos() ) ) {
        // Climbing
        if( m.has_floor_or_support( stairs ) ) {
            add_msg( m_info, _( "You can't climb here - there's a ceiling above your head" ) );
            return;
        }

        const int cost = u.climbing_cost( u.pos(), stairs );
        if( cost == 0 ) {
            add_msg( m_info, _( "You can't climb here - you need walls and/or furniture to brace against" ) );
            return;
        }

        std::vector<tripoint> pts;
        for( const auto &pt : m.points_in_radius( stairs, 1 ) ) {
            if( m.passable( pt ) &&
                m.has_floor_or_support( pt ) ) {
                pts.push_back( pt );
            }
        }

        if( cost <= 0 || pts.empty() ) {
            add_msg( m_info,
                     _( "You can't climb here - there is no terrain above you that would support your weight" ) );
            return;
        } else {
            // TODO: Make it an extended action
            climbing = true;
            move_cost = cost;

            const cata::optional<tripoint> pnt = point_selection_menu( pts );
            if( !pnt ) {
                return;
            }
            stairs = *pnt;
        }
    }

    if( !force && movez == -1 && !m.has_flag( "GOES_DOWN", u.pos() ) ) {
        add_msg( m_info, _( "You can't go down here!" ) );
        return;
    } else if( !climbing && !force && movez == 1 && !m.has_flag( "GOES_UP", u.pos() ) ) {
        add_msg( m_info, _( "You can't go up here!" ) );
        return;
    }

    if( force ) {
        // Let go of a grabbed cart.
        u.grab( OBJECT_NONE );
    } else if( u.grab_point != tripoint_zero ) {
        add_msg( m_info, _( "You can't drag things up and down stairs." ) );
        return;
    }

    // Because get_levz takes z-value from the map, it will change when vertical_shift (m.has_zlevels() == true)
    // is called or when the map is loaded on new z-level (== false).
    // This caches the z-level we start the movement on (current) and the level we're want to end.
    const int z_before = get_levz();
    const int z_after = get_levz() + movez;
    if( z_after < -OVERMAP_DEPTH || z_after > OVERMAP_HEIGHT ) {
        debugmsg( "Tried to move outside allowed range of z-levels" );
        return;
    }

    // Shift the map up or down

    std::unique_ptr<map> tmp_map_ptr;
    if( !m.has_zlevels() ) {
        tmp_map_ptr = std::make_unique<map>();
    }

    map &maybetmp = m.has_zlevels() ? m : *( tmp_map_ptr.get() );
    if( m.has_zlevels() ) {
        // We no longer need to shift the map here! What joy
    } else {
        maybetmp.load( tripoint( get_levx(), get_levy(), z_after ), false );
    }

    // Find the corresponding staircase
    bool rope_ladder = false;
    // TODO: Remove the stairfinding, make the mapgen gen aligned maps
    if( !force && !climbing ) {
        const cata::optional<tripoint> pnt = find_or_make_stairs( maybetmp, z_after, rope_ladder );
        if( !pnt ) {
            return;
        }
        stairs = *pnt;
    }

    if( !force ) {
        monstairz = z_before;
    }
    // Save all monsters that can reach the stairs, remove them from the tracker,
    // then despawn the remaining monsters. Because it's a vertical shift, all
    // monsters are out of the bounds of the map and will despawn.
    shared_ptr_fast<monster> stored_mount;
    if( u.is_mounted() && !m.has_zlevels() ) {
        // Store a *copy* of the mount, so we can remove the original monster instance
        // from the tracker before the map shifts.
        // Map shifting would otherwise just despawn the mount and would later respawn it.
        stored_mount = make_shared_fast<monster>( *u.mounted_creature );
        critter_tracker->remove( *u.mounted_creature );
    }
    if( !m.has_zlevels() ) {
        const tripoint to = u.pos();
        for( monster &critter : all_monsters() ) {
            // if its a ladder instead of stairs - most zombies cant climb that.
            // unless that have a special flag to allow them to do so.
            if( ( m.has_flag( "DIFFICULT_Z", u.pos() ) && !critter.climbs() ) ||
                critter.has_effect( effect_ridden ) ||
                critter.has_effect( effect_tied ) ) {
                continue;
            }
            int turns = critter.turns_to_reach( to.xy() );
            if( turns < 10 && coming_to_stairs.size() < 8 && critter.will_reach( to.xy() )
                && !slippedpast ) {
                critter.staircount = 10 + turns;
                critter.on_unload();
                coming_to_stairs.push_back( critter );
                remove_zombie( critter );
            }
        }
        auto mons = critter_tracker->find( g->u.pos() );
        if( mons != nullptr ) {
            critter_tracker->remove( *mons );
        }
        shift_monsters( tripoint( 0, 0, movez ) );
    }

    std::vector<shared_ptr_fast<npc>> npcs_to_bring;
    std::vector<monster *> monsters_following;
    if( !m.has_zlevels() && abs( movez ) == 1 ) {
        std::copy_if( active_npc.begin(), active_npc.end(), back_inserter( npcs_to_bring ),
        [this]( const shared_ptr_fast<npc> &np ) {
            return np->is_walking_with() && !np->is_mounted() && !np->in_sleep_state() &&
                   rl_dist( np->pos(), u.pos() ) < 2;
        } );
    }

    if( m.has_zlevels() && abs( movez ) == 1 ) {
        bool ladder = m.has_flag( "DIFFICULT_Z", u.pos() );
        for( monster &critter : all_monsters() ) {
            if( ladder && !critter.climbs() ) {
                continue;
            }
            if( critter.attack_target() == &g->u || ( !critter.has_effect( effect_ridden ) &&
                    critter.has_effect( effect_pet ) && critter.friendly == -1 &&
                    !critter.has_effect( effect_tied ) ) ) {
                monsters_following.push_back( &critter );
            }
        }
    }

    if( u.is_mounted() ) {
        monster *crit = u.mounted_creature.get();
        if( crit->has_flag( MF_RIDEABLE_MECH ) ) {
            crit->use_mech_power( -1 );
            if( u.movement_mode_is( CMM_WALK ) ) {
                crit->use_mech_power( -2 );
            } else if( u.movement_mode_is( CMM_CROUCH ) ) {
                crit->use_mech_power( -1 );
            } else if( u.movement_mode_is( CMM_RUN ) ) {
                crit->use_mech_power( -3 );
            }
        }
    } else {
        u.moves -= move_cost;
    }
    for( const auto &np : npcs_to_bring ) {
        if( np->in_vehicle ) {
            g->m.unboard_vehicle( np->pos() );
        }
    }
    const tripoint old_pos = g->u.pos();
    point submap_shift;
    vertical_shift( z_after );
    if( !force ) {
        submap_shift = update_map( stairs.x, stairs.y );
    }
    if( u.is_mounted() ) {
        if( stored_mount ) {
            assert( !m.has_zlevels() );
            stored_mount->spawn( g->u.pos() );
            if( critter_tracker->add( stored_mount ) ) {
                u.mounted_creature = stored_mount;
            }
        } else {
            u.mounted_creature->setpos( g->u.pos() );
        }
    }

    if( !npcs_to_bring.empty() ) {
        // Would look nicer randomly scrambled
        auto candidates = closest_tripoints_first( 1, u.pos() );
        std::remove_if( candidates.begin(), candidates.end(), [this]( const tripoint & c ) {
            return !is_empty( c );
        } );

        for( const auto &np : npcs_to_bring ) {
            const auto found = std::find_if( candidates.begin(), candidates.end(),
            [this, np]( const tripoint & c ) {
                return !np->is_dangerous_fields( m.field_at( c ) ) && m.tr_at( c ).is_benign();
            } );
            if( found != candidates.end() ) {
                // TODO: De-uglify
                np->setpos( *found );
                np->place_on_map();
                np->setpos( *found );
                candidates.erase( found );
            }

            if( candidates.empty() ) {
                break;
            }
        }

        reload_npcs();
    }

    // This ugly check is here because of stair teleport bullshit
    // TODO: Remove stair teleport bullshit
    if( rl_dist( g->u.pos(), old_pos ) <= 1 ) {
        for( monster *m : monsters_following ) {
            m->set_dest( g->u.pos() );
        }
    }

    if( rope_ladder ) {
        m.ter_set( u.pos(), t_rope_up );
    }

    if( m.ter( stairs ) == t_manhole_cover ) {
        m.spawn_item( stairs + point( rng( -1, 1 ), rng( -1, 1 ) ), "manhole_cover" );
        m.ter_set( stairs, t_manhole );
    }

    // Wouldn't work and may do strange things
    if( u.is_hauling() && !m.has_zlevels() ) {
        add_msg( _( "You cannot haul items here." ) );
        u.stop_hauling();
    }

    if( u.is_hauling() ) {
        const tripoint adjusted_pos = old_pos - sm_to_ms_copy( submap_shift );
        start_hauling( adjusted_pos );
    }

    m.invalidate_map_cache( g->get_levz() );
    refresh_all();
    // Upon force movement, traps can not be avoided.
    m.creature_on_trap( u, !force );
}

void game::start_hauling( const tripoint &pos )
{
    u.assign_activity( activity_id( "ACT_MOVE_ITEMS" ) );
    // Whether the destination is inside a vehicle (not supported)
    u.activity.values.push_back( 0 );
    // Destination relative to the player
    u.activity.coords.push_back( tripoint_zero );
    map_stack items = m.i_at( pos );
    if( items.empty() ) {
        u.stop_hauling();
        return;
    }
    for( item &it : items ) {
        //liquid not allowed
        if( it.made_of_from_type( LIQUID ) ) {
            continue;
        }
        u.activity.targets.emplace_back( map_cursor( pos ), &it );
        // Quantity of 0 means move all
        u.activity.values.push_back( 0 );
    }
    if( u.activity.targets.empty() ) {
        u.stop_hauling();
    }
}

cata::optional<tripoint> game::find_or_make_stairs( map &mp, const int z_after, bool &rope_ladder )
{
    const int omtilesz = SEEX * 2;
    real_coords rc( m.getabs( point( u.posx(), u.posy() ) ) );
    tripoint omtile_align_start( m.getlocal( rc.begin_om_pos() ), z_after );
    tripoint omtile_align_end( omtile_align_start + point( -1 + omtilesz, -1 + omtilesz ) );

    // Try to find the stairs.
    cata::optional<tripoint> stairs;
    int best = INT_MAX;
    const int movez = z_after - get_levz();
    Creature *blocking_creature = nullptr;
    for( const tripoint &dest : m.points_in_rectangle( omtile_align_start, omtile_align_end ) ) {
        if( rl_dist( u.pos(), dest ) <= best &&
            ( ( movez == -1 && mp.has_flag( "GOES_UP", dest ) ) ||
              ( movez == 1 && ( mp.has_flag( "GOES_DOWN", dest ) ||
                                mp.ter( dest ) == t_manhole_cover ) ) ||
              ( ( movez == 2 || movez == -2 ) && mp.ter( dest ) == t_elevator ) ) ) {
            if( mp.has_zlevels() && critter_at( dest ) ) {
                blocking_creature = critter_at( dest );
                continue;
            }
            stairs.emplace( dest );
            best = rl_dist( u.pos(), dest );
        }
    }

    if( stairs ) {
        // Stairs found
        return stairs;
    }

    if( blocking_creature ) {
        add_msg( _( "There's a %s in the way!" ), blocking_creature->disp_name() );
        return cata::nullopt;
    }
    // No stairs found! Try to make some
    rope_ladder = false;
    stairs.emplace( u.pos() );
    stairs->z = z_after;
    // Check the destination area for lava.
    if( mp.ter( *stairs ) == t_lava ) {
        if( movez < 0 &&
            !query_yn(
                _( "There is a LOT of heat coming out of there, even the stairs have melted away.  Jump down?  You won't be able to get back up." ) ) ) {
            return cata::nullopt;
        } else if( movez > 0 &&
                   !query_yn(
                       _( "There is a LOT of heat coming out of there.  Push through the half-molten rocks and ascend?  You will not be able to get back down." ) ) ) {
            return cata::nullopt;
        }

        return stairs;
    }

    if( movez > 0 ) {
        if( !mp.has_flag( "GOES_DOWN", *stairs ) ) {
            if( !query_yn( _( "You may be unable to return back down these stairs.  Continue up?" ) ) ) {
                return cata::nullopt;
            }
        }
        // Manhole covers need this to work
        // Maybe require manhole cover here and fail otherwise?
        return stairs;
    }

    if( mp.impassable( *stairs ) ) {
        popup( _( "Halfway down, the way down becomes blocked off." ) );
        return cata::nullopt;
    }

    if( u.has_trait( trait_id( "WEB_RAPPEL" ) ) ) {
        if( query_yn( _( "There is a sheer drop halfway down.  Web-descend?" ) ) ) {
            rope_ladder = true;
            if( ( rng( 4, 8 ) ) < u.get_skill_level( skill_dodge ) ) {
                add_msg( _( "You attach a web and dive down headfirst, flipping upright and landing on your feet." ) );
            } else {
                add_msg( _( "You securely web up and work your way down, lowering yourself safely." ) );
            }
        } else {
            return cata::nullopt;
        }
    } else if( u.has_trait( trait_VINES2 ) || u.has_trait( trait_VINES3 ) ) {
        if( query_yn( _( "There is a sheer drop halfway down.  Use your vines to descend?" ) ) ) {
            if( u.has_trait( trait_VINES2 ) ) {
                if( query_yn( _( "Detach a vine?  It'll hurt, but you'll be able to climb back up…" ) ) ) {
                    rope_ladder = true;
                    add_msg( m_bad, _( "You descend on your vines, though leaving a part of you behind stings." ) );
                    u.mod_pain( 5 );
                    u.apply_damage( nullptr, bp_torso, 5 );
                    u.mod_stored_nutr( 10 );
                    u.mod_thirst( 10 );
                } else {
                    add_msg( _( "You gingerly descend using your vines." ) );
                }
            } else {
                add_msg( _( "You effortlessly lower yourself and leave a vine rooted for future use." ) );
                rope_ladder = true;
                u.mod_stored_nutr( 10 );
                u.mod_thirst( 10 );
            }
        } else {
            return cata::nullopt;
        }
    } else if( u.has_amount( "grapnel", 1 ) ) {
        if( query_yn( _( "There is a sheer drop halfway down.  Climb your grappling hook down?" ) ) ) {
            rope_ladder = true;
            u.use_amount( "grapnel", 1 );
        } else {
            return cata::nullopt;
        }
    } else if( u.has_amount( "rope_30", 1 ) ) {
        if( query_yn( _( "There is a sheer drop halfway down.  Climb your rope down?" ) ) ) {
            rope_ladder = true;
            u.use_amount( "rope_30", 1 );
        } else {
            return cata::nullopt;
        }
    } else if( !query_yn( _( "There is a sheer drop halfway down.  Jump?" ) ) ) {
        return cata::nullopt;
    }

    return stairs;
}

void game::vertical_shift( const int z_after )
{
    if( z_after < -OVERMAP_DEPTH || z_after > OVERMAP_HEIGHT ) {
        debugmsg( "Tried to get z-level %d outside allowed range of %d-%d",
                  z_after, -OVERMAP_DEPTH, OVERMAP_HEIGHT );
        return;
    }

    // TODO: Implement dragging stuff up/down
    u.grab( OBJECT_NONE );

    scent.reset();

    u.setz( z_after );
    const int z_before = get_levz();
    if( !m.has_zlevels() ) {
        m.clear_vehicle_cache( z_before );
        m.access_cache( z_before ).vehicle_list.clear();
        m.access_cache( z_before ).zone_vehicles.clear();
        m.set_transparency_cache_dirty( z_before );
        m.set_outside_cache_dirty( z_before );
        m.load( tripoint( get_levx(), get_levy(), z_after ), true );
        shift_monsters( tripoint( 0, 0, z_after - z_before ) );
        reload_npcs();
    } else {
        // Shift the map itself
        m.vertical_shift( z_after );
    }

    m.spawn_monsters( true );
    // this may be required after a vertical shift if z-levels are not enabled
    // the critter is unloaded/loaded, and it needs to reconstruct its rider data after being reloaded.
    validate_mounted_npcs();
    vertical_notes( z_before, z_after );
}

void game::vertical_notes( int z_before, int z_after )
{
    if( z_before == z_after || !get_option<bool>( "AUTO_NOTES" ) ||
        !get_option<bool>( "AUTO_NOTES_STAIRS" ) ) {
        return;
    }

    if( !m.inbounds_z( z_before ) || !m.inbounds_z( z_after ) ) {
        debugmsg( "game::vertical_notes invalid arguments: z_before == %d, z_after == %d",
                  z_before, z_after );
        return;
    }
    // Figure out where we know there are up/down connectors
    // Fill in all the tiles we know about (e.g. subway stations)
    static const int REVEAL_RADIUS = 40;
    for( const tripoint &p : points_in_radius( u.global_omt_location(), REVEAL_RADIUS ) ) {
        const tripoint cursp_before( p.xy(), z_before );
        const tripoint cursp_after( p.xy(), z_after );

        if( !overmap_buffer.seen( cursp_before ) ) {
            continue;
        }
        if( overmap_buffer.has_note( cursp_after ) ) {
            // Already has a note -> never add an AUTO-note
            continue;
        }
        const oter_id &ter = overmap_buffer.ter( cursp_before );
        const oter_id &ter2 = overmap_buffer.ter( cursp_after );
        if( z_after > z_before && ter->has_flag( known_up ) &&
            !ter2->has_flag( known_down ) ) {
            overmap_buffer.set_seen( cursp_after, true );
            overmap_buffer.add_note( cursp_after, string_format( ">:W;%s", _( "AUTO: goes down" ) ) );
        } else if( z_after < z_before && ter->has_flag( known_down ) &&
                   !ter2->has_flag( known_up ) ) {
            overmap_buffer.set_seen( cursp_after, true );
            overmap_buffer.add_note( cursp_after, string_format( "<:W;%s", _( "AUTO: goes up" ) ) );
        }
    }
}

point game::update_map( player &p )
{
    int x = p.posx();
    int y = p.posy();
    return update_map( x, y );
}

point game::update_map( int &x, int &y )
{
    point shift;

    while( x < HALF_MAPSIZE_X ) {
        x += SEEX;
        shift.x--;
    }
    while( x >= HALF_MAPSIZE_X + SEEX ) {
        x -= SEEX;
        shift.x++;
    }
    while( y < HALF_MAPSIZE_Y ) {
        y += SEEY;
        shift.y--;
    }
    while( y >= HALF_MAPSIZE_Y + SEEY ) {
        y -= SEEY;
        shift.y++;
    }

    if( shift == point_zero ) {
        // adjust player position
        u.setpos( tripoint( x, y, get_levz() ) );
        // Update what parts of the world map we can see
        // We need this call because even if the map hasn't shifted we may have changed z-level and can now see farther
        // TODO: only make this call if we changed z-level
        update_overmap_seen();
        // Not actually shifting the submaps, all the stuff below would do nothing
        return point_zero;
    }

    // this handles loading/unloading submaps that have scrolled on or off the viewport
    m.shift( shift );

    // Shift monsters
    shift_monsters( tripoint( shift, 0 ) );
    const point shift_ms = sm_to_ms_copy( shift );
    u.shift_destination( -shift_ms );

    // Shift NPCs
    for( auto it = active_npc.begin(); it != active_npc.end(); ) {
        ( *it )->shift( shift.x, shift.y );
        if( ( *it )->posx() < 0 - SEEX * 2 || ( *it )->posy() < 0 - SEEX * 2 ||
            ( *it )->posx() > SEEX * ( MAPSIZE + 2 ) || ( *it )->posy() > SEEY * ( MAPSIZE + 2 ) ) {
            //Remove the npc from the active list. It remains in the overmap list.
            ( *it )->on_unload();
            it = active_npc.erase( it );
        } else {
            it++;
        }
    }

    scent.shift( shift_ms.x, shift_ms.y );

    // Also ensure the player is on current z-level
    // get_levz() should later be removed, when there is no longer such a thing
    // as "current z-level"
    u.setpos( tripoint( x, y, get_levz() ) );

    // Only do the loading after all coordinates have been shifted.

    // Check for overmap saved npcs that should now come into view.
    // Put those in the active list.
    load_npcs();

    // Make sure map cache is consistent since it may have shifted.
    if( m.has_zlevels() ) {
        for( int zlev = -OVERMAP_DEPTH; zlev <= OVERMAP_HEIGHT; ++zlev ) {
            m.invalidate_map_cache( zlev );
        }
    } else {
        m.invalidate_map_cache( get_levz() );
    }
    m.build_map_cache( get_levz() );

    // Spawn monsters if appropriate
    // This call will generate new monsters in addition to loading, so it's placed after NPC loading
    m.spawn_monsters( false ); // Static monsters

    // Update what parts of the world map we can see
    update_overmap_seen();

    return shift;
}

void game::update_overmap_seen()
{
    const tripoint ompos = u.global_omt_location();
    const int dist = u.overmap_sight_range( light_level( u.posz() ) );
    const int dist_squared = dist * dist;
    // We can always see where we're standing
    overmap_buffer.set_seen( ompos, true );
    for( const tripoint &p : points_in_radius( ompos, dist ) ) {
        const point delta = p.xy() - ompos.xy();
        const int h_squared = delta.x * delta.x + delta.y * delta.y;
        if( trigdist && h_squared > dist_squared ) {
            continue;
        }
        // If circular distances are enabled, scale overmap distances by the diagonality of the sight line.
        const float multiplier = trigdist ? std::sqrt( h_squared ) / std::max( std::abs( delta.x ),
                                 std::abs( delta.y ) ) : 1;
        const std::vector<tripoint> line = line_to( ompos, p, 0 );
        float sight_points = dist;
        for( auto it = line.begin();
             it != line.end() && sight_points >= 0; ++it ) {
            const oter_id &ter = overmap_buffer.ter( *it );
            sight_points -= static_cast<int>( ter->get_see_cost() ) * multiplier;
        }
        if( sight_points >= 0 ) {
            tripoint seen( p );
            do {
                overmap_buffer.set_seen( seen, true );
                --seen.z;
            } while( seen.z >= 0 );
        }
    }
}

void game::replace_stair_monsters()
{
    for( auto &elem : coming_to_stairs ) {
        elem.staircount = 0;
        const tripoint pnt( elem.pos().xy(), get_levz() );
        place_critter_around( make_shared_fast<monster>( elem ), pnt, 10 );
    }

    coming_to_stairs.clear();
}

// TODO: abstract out the location checking code
// TODO: refactor so zombies can follow up and down stairs instead of this mess
void game::update_stair_monsters()
{
    // Search for the stairs closest to the player.
    std::vector<int> stairx;
    std::vector<int> stairy;
    std::vector<int> stairdist;

    const bool from_below = monstairz < get_levz();

    if( coming_to_stairs.empty() ) {
        return;
    }

    if( m.has_zlevels() ) {
        debugmsg( "%d monsters coming to stairs on a map with z-levels",
                  coming_to_stairs.size() );
        coming_to_stairs.clear();
    }

    for( const tripoint &dest : m.points_on_zlevel( u.posz() ) ) {
        if( ( from_below && m.has_flag( "GOES_DOWN", dest ) ) ||
            ( !from_below && m.has_flag( "GOES_UP", dest ) ) ) {
            stairx.push_back( dest.x );
            stairy.push_back( dest.y );
            stairdist.push_back( rl_dist( dest, u.pos() ) );
        }
    }
    if( stairdist.empty() ) {
        return;         // Found no stairs?
    }

    // Find closest stairs.
    size_t si = 0;
    for( size_t i = 0; i < stairdist.size(); i++ ) {
        if( stairdist[i] < stairdist[si] ) {
            si = i;
        }
    }

    // Find up to 4 stairs for distance stairdist[si] +1
    std::vector<int> nearest;
    nearest.push_back( si );
    for( size_t i = 0; i < stairdist.size() && nearest.size() < 4; i++ ) {
        if( ( i != si ) && ( stairdist[i] <= stairdist[si] + 1 ) ) {
            nearest.push_back( i );
        }
    }
    // Randomize the stair choice
    si = random_entry_ref( nearest );

    // Attempt to spawn zombies.
    for( size_t i = 0; i < coming_to_stairs.size(); i++ ) {
        int mposx = stairx[si];
        int mposy = stairy[si];
        monster &critter = coming_to_stairs[i];
        const tripoint dest {
            mposx, mposy, g->get_levz()
        };

        // We might be not be visible.
        if( ( critter.posx() < 0 - ( MAPSIZE_X ) / 6 ||
              critter.posy() < 0 - ( MAPSIZE_Y ) / 6 ||
              critter.posx() > ( MAPSIZE_X * 7 ) / 6 ||
              critter.posy() > ( MAPSIZE_Y * 7 ) / 6 ) ) {
            continue;
        }

        critter.staircount -= 4;
        // Let the player know zombies are trying to come.
        if( u.sees( dest ) ) {
            std::string dump;
            if( critter.staircount > 4 ) {
                dump += string_format( _( "You see a %s on the stairs" ), critter.name() );
            } else {
                if( critter.staircount > 0 ) {
                    dump += ( from_below ?
                              //~ The <monster> is almost at the <bottom/top> of the <terrain type>!
                              string_format( _( "The %1$s is almost at the top of the %2$s!" ),
                                             critter.name(),
                                             m.tername( dest ) ) :
                              string_format( _( "The %1$s is almost at the bottom of the %2$s!" ),
                                             critter.name(),
                                             m.tername( dest ) ) );
                }
            }

            add_msg( m_warning, dump );
        } else {
            sounds::sound( dest, 5, sounds::sound_t::movement,
                           _( "a sound nearby from the stairs!" ), true, "misc", "stairs_movement" );
        }

        if( critter.staircount > 0 ) {
            continue;
        }

        if( is_empty( dest ) ) {
            critter.spawn( dest );
            critter.staircount = 0;
            place_critter_at( make_shared_fast<monster>( critter ), dest );
            if( u.sees( dest ) ) {
                if( !from_below ) {
                    add_msg( m_warning, _( "The %1$s comes down the %2$s!" ),
                             critter.name(),
                             m.tername( dest ) );
                } else {
                    add_msg( m_warning, _( "The %1$s comes up the %2$s!" ),
                             critter.name(),
                             m.tername( dest ) );
                }
            }
            coming_to_stairs.erase( coming_to_stairs.begin() + i );
            continue;
        } else if( u.pos() == dest ) {
            // Monster attempts to push player of stairs
            int pushx = -1;
            int pushy = -1;
            int tries = 0;

            // the critter is now right on top of you and will attack unless
            // it can find a square to push you into with one of his tries.
            const int creature_push_attempts = 9;
            const int player_throw_resist_chance = 3;

            critter.spawn( dest );
            while( tries < creature_push_attempts ) {
                tries++;
                pushx = rng( -1, 1 );
                pushy = rng( -1, 1 );
                int iposx = mposx + pushx;
                int iposy = mposy + pushy;
                tripoint pos( iposx, iposy, get_levz() );
                if( ( pushx != 0 || pushy != 0 ) && !critter_at( pos ) &&
                    critter.can_move_to( pos ) ) {
                    bool resiststhrow = ( u.is_throw_immune() ) ||
                                        ( u.has_trait( trait_LEG_TENT_BRACE ) );
                    if( resiststhrow && one_in( player_throw_resist_chance ) ) {
                        u.moves -= 25; // small charge for avoiding the push altogether
                        add_msg( _( "The %s fails to push you back!" ),
                                 critter.name() );
                        return; //judo or leg brace prevent you from getting pushed at all
                    }
                    // Not accounting for tentacles latching on, so..
                    // Something is about to happen, lets charge half a move
                    u.moves -= 50;
                    if( resiststhrow && ( u.is_throw_immune() ) ) {
                        //we have a judoka who isn't getting pushed but counterattacking now.
                        mattack::thrown_by_judo( &critter );
                        return;
                    }
                    std::string msg;
                    ///\EFFECT_DODGE reduces chance of being downed when pushed off the stairs
                    if( !( resiststhrow ) && ( u.get_dodge() + rng( 0, 3 ) < 12 ) ) {
                        // dodge 12 - never get downed
                        // 11.. avoid 75%; 10.. avoid 50%; 9.. avoid 25%
                        u.add_effect( effect_downed, 2_turns );
                        msg = _( "The %s pushed you back hard!" );
                    } else {
                        msg = _( "The %s pushed you back!" );
                    }
                    add_msg( m_warning, msg.c_str(), critter.name() );
                    u.setx( u.posx() + pushx );
                    u.sety( u.posy() + pushy );
                    return;
                }
            }
            add_msg( m_warning,
                     _( "The %s tried to push you back but failed!  It attacks you!" ),
                     critter.name() );
            critter.melee_attack( u );
            u.moves -= 50;
            return;
        } else if( monster *const mon_ptr = critter_at<monster>( dest ) ) {
            // Monster attempts to displace a monster from the stairs
            monster &other = *mon_ptr;
            critter.spawn( dest );

            // the critter is now right on top of another and will push it
            // if it can find a square to push it into inside of his tries.
            const int creature_push_attempts = 9;
            const int creature_throw_resist = 4;

            int tries = 0;
            int pushx = 0;
            int pushy = 0;
            while( tries < creature_push_attempts ) {
                tries++;
                pushx = rng( -1, 1 );
                pushy = rng( -1, 1 );
                int iposx = mposx + pushx;
                int iposy = mposy + pushy;
                tripoint pos( iposx, iposy, get_levz() );
                if( ( pushx == 0 && pushy == 0 ) || ( ( iposx == u.posx() ) && ( iposy == u.posy() ) ) ) {
                    continue;
                }
                if( !critter_at( pos ) && other.can_move_to( pos ) ) {
                    other.setpos( tripoint( iposx, iposy, get_levz() ) );
                    other.moves -= 50;
                    std::string msg;
                    if( one_in( creature_throw_resist ) ) {
                        other.add_effect( effect_downed, 2_turns );
                        msg = _( "The %1$s pushed the %2$s hard." );
                    } else {
                        msg = _( "The %1$s pushed the %2$s." );
                    }
                    add_msg( m_neutral, msg, critter.name(), other.name() );
                    return;
                }
            }
            return;
        }
    }
}

void game::despawn_monster( monster &critter )
{
    if( !critter.is_hallucination() ) {
        // hallucinations aren't stored, they come and go as they like,
        overmap_buffer.despawn_monster( critter );
    }

    critter.on_unload();
    remove_zombie( critter );
    // simulate it being dead so further processing of it (e.g. in monmove) will yield
    critter.set_hp( 0 );
}

void game::shift_monsters( const tripoint &shift )
{
    // If either shift argument is non-zero, we're shifting.
    if( shift == tripoint_zero ) {
        return;
    }
    for( monster &critter : all_monsters() ) {
        if( shift.xy() != point_zero ) {
            critter.shift( shift.xy() );
        }

        if( m.inbounds( critter.pos() ) && ( shift.z == 0 || m.has_zlevels() ) ) {
            // We're inbounds, so don't despawn after all.
            // No need to shift Z-coordinates, they are absolute
            continue;
        }
        // Either a vertical shift or the critter is now outside of the reality bubble,
        // anyway: it must be saved and removed.
        despawn_monster( critter );
    }
    // The order in which zombies are shifted may cause zombies to briefly exist on
    // the same square. This messes up the mon_at cache, so we need to rebuild it.
    critter_tracker->rebuild_cache();
}

void game::perhaps_add_random_npc()
{
    if( !calendar::once_every( 1_hours ) ) {
        return;
    }
    // Create a new NPC?
    // Only allow NPCs on 0 z-level, otherwise they can bug out due to lack of spots
    if( !get_option<bool>( "RANDOM_NPC" ) || ( !m.has_zlevels() && get_levz() != 0 ) ) {
        return;
    }

    float density = get_option<float>( "NPC_DENSITY" );
    static constexpr int density_search_radius = 60;
    const int npc_num = overmap_buffer.get_npcs_near_player( density_search_radius ).size();
    if( npc_num > 0 ) {
        // 100%, 80%, 64%, 52%, 41%, 33%...
        density *= powf( 0.8f, npc_num );
    }

    if( !x_in_y( density, 100 ) ) {
        return;
    }
    bool spawn_allowed = false;
    tripoint spawn_point;
    int counter = 0;
    while( !spawn_allowed ) {
        if( counter >= 10 ) {
            return;
        }
        spawn_point = tripoint( rng( 0, OMAPX - 1 ), rng( 0, OMAPY - 1 ), 0 );
        spawn_point.z = 0;
        const oter_id oter = overmap_buffer.ter( spawn_point );
        // shouldnt spawn on lakes or rivers.
        if( !is_river_or_lake( oter ) ) {
            spawn_allowed = true;
        }
        counter += 1;
    }
    shared_ptr_fast<npc> tmp = make_shared_fast<npc>();
    tmp->normalize();
    tmp->randomize();
    std::string new_fac_id = "solo_";
    new_fac_id += tmp->name;
    // create a new "lone wolf" faction for this one NPC
    faction *new_solo_fac = faction_manager_ptr->add_new_faction( tmp->name, faction_id( new_fac_id ),
                            faction_id( "no_faction" ) );
    tmp->set_fac( new_solo_fac ? new_solo_fac->id : faction_id( "no_faction" ) );
    // adds the npc to the correct overmap.
    tripoint submap_spawn = omt_to_sm_copy( spawn_point );
    tmp->spawn_at_sm( submap_spawn.x, submap_spawn.y, 0 );
    overmap_buffer.insert_npc( tmp );
    tmp->form_opinion( u );
    tmp->mission = NPC_MISSION_NULL;
    tmp->long_term_goal_action();
    tmp->add_new_mission( mission::reserve_random( ORIGIN_ANY_NPC, tmp->global_omt_location(),
                          tmp->getID() ) );
    // This will make the new NPC active- if its nearby to the player
    load_npcs();
}

bool game::display_overlay_state( const action_id action )
{
    const auto it = displaying_overlays.find( action );
    if( it == displaying_overlays.end() ) {
        return false;
    }

    return displaying_overlays[action];
}

void game::display_toggle_overlay( const action_id action )
{
    const auto it = displaying_overlays.find( action );
    if( it == displaying_overlays.end() ) {
        return;
    }

    const bool action_flag = it->second;
    std::for_each( displaying_overlays.begin(), displaying_overlays.end(), []( auto & p ) {
        p.second = false;
    } );
    displaying_overlays[action] = !action_flag;
}

void game::display_scent()
{
    if( use_tiles ) {
        display_toggle_overlay( ACTION_DISPLAY_SCENT );
    } else {
        int div;
        bool got_value = query_int( div, _( "Set the Scent Map sensitivity to (0 to cancel)?" ) );
        if( !got_value || div < 1 ) {
            add_msg( _( "Never mind." ) );
            return;
        }
        draw_ter();
        scent.draw( w_terrain, div * 2, u.pos() + u.view_offset );
        wrefresh( w_terrain );
        draw_panels();
        inp_mngr.wait_for_any_key();
    }
}

void game::display_temperature()
{
    if( use_tiles ) {
        display_toggle_overlay( ACTION_DISPLAY_TEMPERATURE );
    }
}

void game::display_vehicle_ai()
{
    if( use_tiles ) {
        display_toggle_overlay( ACTION_DISPLAY_VEHICLE_AI );
    }
}

void game::display_visibility()
{
    if( use_tiles ) {
        display_toggle_overlay( ACTION_DISPLAY_VISIBILITY );
        if( display_overlay_state( ACTION_DISPLAY_VISIBILITY ) ) {
            std::vector< tripoint > locations;
            uilist creature_menu;
            int num_creatures = 0;
            creature_menu.addentry( num_creatures++, true, MENU_AUTOASSIGN, "%s", _( "You" ) );
            locations.emplace_back( g->u.pos() ); // add player first.
            for( const Creature &critter : g->all_creatures() ) {
                if( critter.is_player() ) {
                    continue;
                }
                creature_menu.addentry( num_creatures++, true, MENU_AUTOASSIGN, critter.disp_name() );
                locations.emplace_back( critter.pos() );
            }

            pointmenu_cb callback( locations );
            creature_menu.callback = &callback;
            creature_menu.w_y = 0;
            creature_menu.query();
            if( creature_menu.ret >= 0 && static_cast<size_t>( creature_menu.ret ) < locations.size() ) {
                Creature *creature = critter_at<Creature>( locations[creature_menu.ret] );
                displaying_visibility_creature = creature;
            }
        } else {
            displaying_visibility_creature = nullptr;
        }
    }
}

void game::display_lighting()
{
    if( use_tiles ) {
        display_toggle_overlay( ACTION_DISPLAY_LIGHTING );
        if( !g->display_overlay_state( ACTION_DISPLAY_LIGHTING ) ) {
            return;
        }
        uilist lighting_menu;
        std::vector<std::string> lighting_menu_strings{
            "Global lighting conditions"
        };

        int count = 0;
        for( const auto &menu_str : lighting_menu_strings ) {
            lighting_menu.addentry( count++, true, MENU_AUTOASSIGN, "%s", menu_str );
        }

        lighting_menu.w_y = 0;
        lighting_menu.query();
        if( ( lighting_menu.ret >= 0 ) &&
            ( static_cast<size_t>( lighting_menu.ret ) < lighting_menu_strings.size() ) ) {
            g->displaying_lighting_condition = lighting_menu.ret;
        }
    }
}

void game::display_radiation()
{
    if( use_tiles ) {
        display_toggle_overlay( ACTION_DISPLAY_RADIATION );
    }
}

void game::init_autosave()
{
    moves_since_last_save = 0;
    last_save_timestamp = time( nullptr );
}

void game::quicksave()
{
    //Don't autosave if the player hasn't done anything since the last autosave/quicksave,
    if( !moves_since_last_save ) {
        return;
    }
    add_msg( m_info, _( "Saving game, this may take a while" ) );
    popup_nowait( _( "Saving game, this may take a while" ) );

    time_t now = time( nullptr ); //timestamp for start of saving procedure

    //perform save
    save();
    //Now reset counters for autosaving, so we don't immediately autosave after a quicksave or autosave.
    moves_since_last_save = 0;
    last_save_timestamp = now;
}

void game::quickload()
{
    const WORLDPTR active_world = world_generator->active_world;
    if( active_world == nullptr ) {
        return;
    }

    if( active_world->save_exists( save_t::from_player_name( u.name ) ) ) {
        if( moves_since_last_save != 0 ) { // See if we need to reload anything
            MAPBUFFER.reset();
            overmap_buffer.clear();
            try {
                setup();
            } catch( const std::exception &err ) {
                debugmsg( "Error: %s", err.what() );
            }
            load( save_t::from_player_name( u.name ) );
        }
    } else {
        popup_getkey( _( "No saves for %s yet." ), u.name );
    }
}

void game::autosave()
{
    //Don't autosave if the min-autosave interval has not passed since the last autosave/quicksave.
    if( time( nullptr ) < last_save_timestamp + 60 * get_option<int>( "AUTOSAVE_MINUTES" ) ) {
        return;
    }
    quicksave();    //Driving checks are handled by quicksave()
}

void intro()
{
    int maxy = getmaxy( catacurses::stdscr );
    int maxx = getmaxx( catacurses::stdscr );
    const int minHeight = FULL_SCREEN_HEIGHT;
    const int minWidth = FULL_SCREEN_WIDTH;
    catacurses::window tmp = catacurses::newwin( minHeight, minWidth, point_zero );

    while( maxy < minHeight || maxx < minWidth ) {
        werase( tmp );
        if( maxy < minHeight && maxx < minWidth ) {
            fold_and_print( tmp, point_zero, maxx, c_white,
                            _( "Whoa!  Your terminal is tiny!  This game requires a minimum terminal size of "
                               "%dx%d to work properly.  %dx%d just won't do.  Maybe a smaller font would help?" ),
                            minWidth, minHeight, maxx, maxy );
        } else if( maxx < minWidth ) {
            fold_and_print( tmp, point_zero, maxx, c_white,
                            _( "Oh!  Hey, look at that.  Your terminal is just a little too narrow.  This game "
                               "requires a minimum terminal size of %dx%d to function.  It just won't work "
                               "with only %dx%d.  Can you stretch it out sideways a bit?" ),
                            minWidth, minHeight, maxx, maxy );
        } else {
            fold_and_print( tmp, point_zero, maxx, c_white,
                            _( "Woah, woah, we're just a little short on space here.  The game requires a "
                               "minimum terminal size of %dx%d to run.  %dx%d isn't quite enough!  Can you "
                               "make the terminal just a smidgen taller?" ),
                            minWidth, minHeight, maxx, maxy );
        }
        wrefresh( tmp );
        inp_mngr.wait_for_any_key();
        maxy = getmaxy( catacurses::stdscr );
        maxx = getmaxx( catacurses::stdscr );
    }
    werase( tmp );

#if !(defined(_WIN32) || defined(TILES))
    // Check whether LC_CTYPE supports the UTF-8 encoding
    // and show a warning if it doesn't
    if( std::strcmp( nl_langinfo( CODESET ), "UTF-8" ) != 0 ) {
        const char *unicode_error_msg =
            _( "You don't seem to have a valid Unicode locale. You may see some weird "
               "characters (e.g. empty boxes or question marks). You have been warned." );
        fold_and_print( tmp, point_zero, maxx, c_white, unicode_error_msg, minWidth, minHeight,
                        maxx, maxy );
        wrefresh( tmp );
        inp_mngr.wait_for_any_key();
        werase( tmp );
    }
#endif

    wrefresh( tmp );
    catacurses::erase();
}

void game::process_artifact( item &it, player &p )
{
    const bool worn = p.is_worn( it );
    const bool wielded = ( &it == &p.weapon );
    std::vector<art_effect_passive> effects = it.type->artifact->effects_carried;
    if( worn ) {
        const std::vector<art_effect_passive> &ew = it.type->artifact->effects_worn;
        effects.insert( effects.end(), ew.begin(), ew.end() );
    }
    if( wielded ) {
        const std::vector<art_effect_passive> &ew = it.type->artifact->effects_wielded;
        effects.insert( effects.end(), ew.begin(), ew.end() );
    }

    if( it.is_tool() ) {
        // Recharge it if necessary
        if( it.ammo_remaining() < it.ammo_capacity() && calendar::once_every( 1_minutes ) ) {
            //Before incrementing charge, check that any extra requirements are met
            if( check_art_charge_req( it ) ) {
                switch( it.type->artifact->charge_type ) {
                    case ARTC_NULL:
                    case NUM_ARTCS:
                        break; // dummy entries
                    case ARTC_TIME:
                        // Once per hour
                        if( calendar::once_every( 1_hours ) ) {
                            it.charges++;
                        }
                        break;
                    case ARTC_SOLAR:
                        if( calendar::once_every( 10_minutes ) &&
                            is_in_sunlight( p.pos() ) ) {
                            it.charges++;
                        }
                        break;
                    // Artifacts can inflict pain even on Deadened folks.
                    // Some weird Lovecraftian thing.  ;P
                    // (So DON'T route them through mod_pain!)
                    case ARTC_PAIN:
                        if( calendar::once_every( 1_minutes ) ) {
                            add_msg( m_bad, _( "You suddenly feel sharp pain for no reason." ) );
                            p.mod_pain_noresist( 3 * rng( 1, 3 ) );
                            it.charges++;
                        }
                        break;
                    case ARTC_HP:
                        if( calendar::once_every( 1_minutes ) ) {
                            add_msg( m_bad, _( "You feel your body decaying." ) );
                            p.hurtall( 1, nullptr );
                            it.charges++;
                        }
                        break;
                    case ARTC_FATIGUE:
                        if( calendar::once_every( 1_minutes ) ) {
                            add_msg( m_bad, _( "You feel fatigue seeping into your body." ) );
                            u.mod_fatigue( 3 * rng( 1, 3 ) );
                            u.mod_stamina( -90 * rng( 1, 3 ) * rng( 1, 3 ) * rng( 2, 3 ) );
                            it.charges++;
                        }
                        break;
                    // Portals are energetic enough to charge the item.
                    // Tears in reality are consumed too, but can't charge it.
                    case ARTC_PORTAL:
                        for( const tripoint &dest : m.points_in_radius( p.pos(), 1 ) ) {
                            m.remove_field( dest, fd_fatigue );
                            if( m.tr_at( dest ).loadid == tr_portal ) {
                                add_msg( m_good, _( "The portal collapses!" ) );
                                m.remove_trap( dest );
                                it.charges++;
                                break;
                            }
                        }
                        break;
                }
            }
        }
    }

    for( const art_effect_passive &i : effects ) {
        switch( i ) {
            case AEP_STR_UP:
                p.mod_str_bonus( +4 );
                break;
            case AEP_DEX_UP:
                p.mod_dex_bonus( +4 );
                break;
            case AEP_PER_UP:
                p.mod_per_bonus( +4 );
                break;
            case AEP_INT_UP:
                p.mod_int_bonus( +4 );
                break;
            case AEP_ALL_UP:
                p.mod_str_bonus( +2 );
                p.mod_dex_bonus( +2 );
                p.mod_per_bonus( +2 );
                p.mod_int_bonus( +2 );
                break;
            case AEP_SPEED_UP:
                // Handled in player::current_speed()
                break;

            case AEP_PBLUE:
                if( p.get_rad() > 0 ) {
                    p.mod_rad( -1 );
                }
                break;

            case AEP_SMOKE:
                if( one_in( 10 ) ) {
                    tripoint pt( p.posx() + rng( -1, 1 ),
                                 p.posy() + rng( -1, 1 ),
                                 p.posz() );
                    m.add_field( pt, fd_smoke, rng( 1, 3 ) );
                }
                break;

            case AEP_SNAKES:
                break; // Handled in player::hit()

            case AEP_EXTINGUISH:
                for( const tripoint &dest : m.points_in_radius( p.pos(), 1 ) ) {
                    m.mod_field_age( dest, fd_fire, -1_turns );
                }
                break;

            case AEP_FUN:
                //Bonus fluctuates, wavering between 0 and 30-ish - usually around 12
                p.add_morale( MORALE_FEELING_GOOD, rng( 1, 2 ) * rng( 2, 3 ), 0, 3_turns, 0_turns, false );
                break;

            case AEP_HUNGER:
                if( one_in( 100 ) ) {
                    p.mod_hunger( 1 );
                }
                break;

            case AEP_THIRST:
                if( one_in( 120 ) ) {
                    p.mod_thirst( 1 );
                }
                break;

            case AEP_EVIL:
                if( one_in( 150 ) ) { // Once every 15 minutes, on average
                    p.add_effect( effect_evil, 30_minutes );
                    if( it.is_armor() ) {
                        if( !worn ) {
                            add_msg( _( "You have an urge to wear the %s." ),
                                     it.tname() );
                        }
                    } else if( !wielded ) {
                        add_msg( _( "You have an urge to wield the %s." ),
                                 it.tname() );
                    }
                }
                break;

            case AEP_SCHIZO:
                break; // Handled in player::suffer()

            case AEP_RADIOACTIVE:
                if( one_in( 4 ) ) {
                    p.irradiate( 1.0f );
                }
                break;

            case AEP_STR_DOWN:
                p.mod_str_bonus( -3 );
                break;

            case AEP_DEX_DOWN:
                p.mod_dex_bonus( -3 );
                break;

            case AEP_PER_DOWN:
                p.mod_per_bonus( -3 );
                break;

            case AEP_INT_DOWN:
                p.mod_int_bonus( -3 );
                break;

            case AEP_ALL_DOWN:
                p.mod_str_bonus( -2 );
                p.mod_dex_bonus( -2 );
                p.mod_per_bonus( -2 );
                p.mod_int_bonus( -2 );
                break;

            case AEP_SPEED_DOWN:
                break; // Handled in player::current_speed()

            default:
                //Suppress warnings
                break;
        }
    }
    // Recalculate, as it might have changed (by mod_*_bonus above)
    p.str_cur = p.get_str();
    p.int_cur = p.get_int();
    p.dex_cur = p.get_dex();
    p.per_cur = p.get_per();
}
//Check if an artifact's extra charge requirements are currently met
bool check_art_charge_req( item &it )
{
    player &p = g->u;
    bool reqsmet = true;
    const bool worn = p.is_worn( it );
    const bool wielded = ( &it == &p.weapon );
    const bool heldweapon = ( wielded && !it.is_armor() ); //don't charge wielded clothes
    switch( it.type->artifact->charge_req ) {
        case( ACR_NULL ):
        case( NUM_ACRS ):
            break;
        case( ACR_EQUIP ):
            //Generated artifacts won't both be wearable and have charges, but nice for mods
            reqsmet = ( worn || heldweapon );
            break;
        case( ACR_SKIN ):
            //As ACR_EQUIP, but also requires nothing worn on bodypart wielding or wearing item
            if( !worn && !heldweapon ) {
                reqsmet = false;
                break;
            }
            for( const body_part bp : all_body_parts ) {
                if( it.covers( bp ) || ( heldweapon && ( bp == bp_hand_r || bp == bp_hand_l ) ) ) {
                    reqsmet = true;
                    for( auto &i : p.worn ) {
                        if( i.covers( bp ) && ( &it != &i ) && i.get_coverage() > 50 ) {
                            reqsmet = false;
                            break; //This one's no good, check the next body part
                        }
                    }
                    if( reqsmet ) {
                        break;    //Only need skin contact on one bodypart
                    }
                }
            }
            break;
        case( ACR_SLEEP ):
            reqsmet = p.has_effect( effect_sleep );
            break;
        case( ACR_RAD ):
            reqsmet = ( ( g->m.get_radiation( p.pos() ) > 0 ) || ( p.get_rad() > 0 ) );
            break;
        case( ACR_WET ):
            reqsmet = std::any_of( p.body_wetness.begin(), p.body_wetness.end(),
            []( const int w ) {
                return w != 0;
            } );
            if( !reqsmet && sum_conditions( calendar::turn - 1_turns, calendar::turn, p.pos() ).rain_amount > 0
                && !( p.in_vehicle && g->m.veh_at( p.pos() )->is_inside() ) ) {
                reqsmet = true;
            }
            break;
        case( ACR_SKY ):
            reqsmet = ( p.posz() > 0 );
            break;
    }
    return reqsmet;
}

void game::start_calendar()
{
    const bool scen_season = scen->has_flag( "SPR_START" ) || scen->has_flag( "SUM_START" ) ||
                             scen->has_flag( "AUT_START" ) || scen->has_flag( "WIN_START" ) ||
                             scen->has_flag( "SUM_ADV_START" );

    if( scen_season ) {
        // Configured starting date overridden by scenario, calendar::start is left as Spring 1
        calendar::start_of_cataclysm = calendar::turn_zero + 1_hours * get_option<int>( "INITIAL_TIME" );
        calendar::turn = calendar::turn_zero + 1_hours * get_option<int>( "INITIAL_TIME" );
        if( scen->has_flag( "SPR_START" ) ) {
            calendar::initial_season = SPRING;
        } else if( scen->has_flag( "SUM_START" ) ) {
            calendar::initial_season = SUMMER;
            calendar::turn += calendar::season_length();
        } else if( scen->has_flag( "AUT_START" ) ) {
            calendar::initial_season = AUTUMN;
            calendar::turn += calendar::season_length() * 2;
        } else if( scen->has_flag( "WIN_START" ) ) {
            calendar::initial_season = WINTER;
            calendar::turn += calendar::season_length() * 3;
        } else if( scen->has_flag( "SUM_ADV_START" ) ) {
            calendar::initial_season = SUMMER;
            calendar::turn += calendar::season_length() * 5;
        } else {
            debugmsg( "The Unicorn" );
        }
    } else {
        // No scenario, so use the starting date+time configured in world options
        const int initial_days = get_option<int>( "INITIAL_DAY" );
        calendar::start_of_cataclysm = calendar::turn_zero + 1_days * initial_days;

        // Determine the season based off how long the seasons are set to be
        // First take the number of season elapsed up to the starting date, then mod by 4 to get the season of the current year
        const int season_number = ( initial_days / get_option<int>( "SEASON_LENGTH" ) ) % 4;
        if( season_number == 0 ) {
            calendar::initial_season = SPRING;
        } else if( season_number == 1 ) {
            calendar::initial_season = SUMMER;
        } else if( season_number == 2 ) {
            calendar::initial_season = AUTUMN;
        } else {
            calendar::initial_season = WINTER;
        }

        calendar::turn = calendar::start_of_cataclysm
                         + 1_hours * get_option<int>( "INITIAL_TIME" )
                         + 1_days * get_option<int>( "SPAWN_DELAY" );
    }

}

void game::add_artifact_messages( const std::vector<art_effect_passive> &effects )
{
    int net_str = 0;
    int net_dex = 0;
    int net_per = 0;
    int net_int = 0;
    int net_speed = 0;

    for( auto &i : effects ) {
        switch( i ) {
            case AEP_STR_UP:
                net_str += 4;
                break;
            case AEP_DEX_UP:
                net_dex += 4;
                break;
            case AEP_PER_UP:
                net_per += 4;
                break;
            case AEP_INT_UP:
                net_int += 4;
                break;
            case AEP_ALL_UP:
                net_str += 2;
                net_dex += 2;
                net_per += 2;
                net_int += 2;
                break;
            case AEP_STR_DOWN:
                net_str -= 3;
                break;
            case AEP_DEX_DOWN:
                net_dex -= 3;
                break;
            case AEP_PER_DOWN:
                net_per -= 3;
                break;
            case AEP_INT_DOWN:
                net_int -= 3;
                break;
            case AEP_ALL_DOWN:
                net_str -= 2;
                net_dex -= 2;
                net_per -= 2;
                net_int -= 2;
                break;

            case AEP_SPEED_UP:
                net_speed += 20;
                break;
            case AEP_SPEED_DOWN:
                net_speed -= 20;
                break;

            case AEP_PBLUE:
                break; // No message

            case AEP_SNAKES:
                add_msg( m_warning, _( "Your skin feels slithery." ) );
                break;

            case AEP_INVISIBLE:
                add_msg( m_good, _( "You fade into invisibility!" ) );
                break;

            case AEP_CLAIRVOYANCE:
            case AEP_CLAIRVOYANCE_PLUS:
                add_msg( m_good, _( "You can see through walls!" ) );
                break;

            case AEP_SUPER_CLAIRVOYANCE:
                add_msg( m_good, _( "You can see through everything!" ) );
                break;

            case AEP_STEALTH:
                add_msg( m_good, _( "Your steps stop making noise." ) );
                break;

            case AEP_GLOW:
                add_msg( _( "A glow of light forms around you." ) );
                break;

            case AEP_PSYSHIELD:
                add_msg( m_good, _( "Your mental state feels protected." ) );
                break;

            case AEP_RESIST_ELECTRICITY:
                add_msg( m_good, _( "You feel insulated." ) );
                break;

            case AEP_CARRY_MORE:
                add_msg( m_good, _( "Your back feels strengthened." ) );
                break;

            case AEP_FUN:
                add_msg( m_good, _( "You feel a pleasant tingle." ) );
                break;

            case AEP_HUNGER:
                add_msg( m_warning, _( "You feel hungry." ) );
                break;

            case AEP_THIRST:
                add_msg( m_warning, _( "You feel thirsty." ) );
                break;

            case AEP_EVIL:
                add_msg( m_warning, _( "You feel an evil presence…" ) );
                break;

            case AEP_SCHIZO:
                add_msg( m_bad, _( "You feel a tickle of insanity." ) );
                break;

            case AEP_RADIOACTIVE:
                add_msg( m_warning, _( "Your skin prickles with radiation." ) );
                break;

            case AEP_MUTAGENIC:
                add_msg( m_bad, _( "You feel your genetic makeup degrading." ) );
                break;

            case AEP_ATTENTION:
                add_msg( m_warning, _( "You feel an otherworldly attention upon you…" ) );
                break;

            case AEP_FORCE_TELEPORT:
                add_msg( m_bad, _( "You feel a force pulling you inwards." ) );
                break;

            case AEP_MOVEMENT_NOISE:
                add_msg( m_warning, _( "You hear a rattling noise coming from inside yourself." ) );
                break;

            case AEP_BAD_WEATHER:
                add_msg( m_warning, _( "You feel storms coming." ) );
                break;

            case AEP_SICK:
                add_msg( m_bad, _( "You feel unwell." ) );
                break;

            case AEP_SMOKE:
                add_msg( m_warning, _( "A cloud of smoke appears." ) );
                break;
            default:
                //Suppress warnings
                break;
        }
    }

    std::string stat_info;
    if( net_str != 0 ) {
        stat_info += string_format( _( "Str %s%d! " ),
                                    ( net_str > 0 ? "+" : "" ), net_str );
    }
    if( net_dex != 0 ) {
        stat_info += string_format( _( "Dex %s%d! " ),
                                    ( net_dex > 0 ? "+" : "" ), net_dex );
    }
    if( net_int != 0 ) {
        stat_info += string_format( _( "Int %s%d! " ),
                                    ( net_int > 0 ? "+" : "" ), net_int );
    }
    if( net_per != 0 ) {
        stat_info += string_format( _( "Per %s%d! " ),
                                    ( net_per > 0 ? "+" : "" ), net_per );
    }

    if( !stat_info.empty() ) {
        add_msg( m_neutral, stat_info );
    }

    if( net_speed != 0 ) {
        add_msg( m_info, _( "Speed %s%d!" ), ( net_speed > 0 ? "+" : "" ), net_speed );
    }
}

void game::add_artifact_dreams( )
{
    //If player is sleeping, get a dream from a carried artifact
    //Don't need to check that player is sleeping here, that's done before calling
    std::list<item *> art_items = g->u.get_artifact_items();
    std::vector<item *>      valid_arts;
    std::vector<std::vector<std::string>>
                                       valid_dreams; // Tracking separately so we only need to check its req once
    //Pull the list of dreams
    add_msg( m_debug, "Checking %s carried artifacts", art_items.size() );
    for( auto &it : art_items ) {
        //Pick only the ones with an applicable dream
        const cata::value_ptr<islot_artifact> &art = it->type->artifact;
        if( art && art->charge_req != ACR_NULL &&
            ( it->ammo_remaining() < it->ammo_capacity() ||
              it->ammo_capacity() == 0 ) ) { //or max 0 in case of wacky mod shenanigans
            add_msg( m_debug, "Checking artifact %s", it->tname() );
            if( check_art_charge_req( *it ) ) {
                add_msg( m_debug, "   Has freq %s,%s", art->dream_freq_met, art->dream_freq_unmet );
                if( art->dream_freq_met   > 0 && x_in_y( art->dream_freq_met,   100 ) ) {
                    add_msg( m_debug, "Adding met dream from %s", it->tname() );
                    valid_arts.push_back( it );
                    valid_dreams.push_back( art->dream_msg_met );
                }
            } else {
                add_msg( m_debug, "   Has freq %s,%s", art->dream_freq_met, art->dream_freq_unmet );
                if( art->dream_freq_unmet > 0 && x_in_y( art->dream_freq_unmet, 100 ) ) {
                    add_msg( m_debug, "Adding unmet dream from %s", it->tname() );
                    valid_arts.push_back( it );
                    valid_dreams.push_back( art->dream_msg_unmet );
                }
            }
        }
    }
    if( !valid_dreams.empty() ) {
        add_msg( m_debug, "Found %s valid artifact dreams", valid_dreams.size() );
        const int selected = rng( 0, valid_arts.size() - 1 );
        auto it = valid_arts[selected];
        auto msg = random_entry( valid_dreams[selected] );
        const std::string &dream = string_format( _( msg ), it->tname() );
        add_msg( dream );
    } else {
        add_msg( m_debug, "Didn't have any dreams, sorry" );
    }
}

int game::get_levx() const
{
    return m.get_abs_sub().x;
}

int game::get_levy() const
{
    return m.get_abs_sub().y;
}

int game::get_levz() const
{
    return m.get_abs_sub().z;
}

overmap &game::get_cur_om() const
{
    // The player is located in the middle submap of the map.
    const tripoint sm = m.get_abs_sub() + tripoint( HALF_MAPSIZE, HALF_MAPSIZE, 0 );
    const tripoint pos_om = sm_to_om_copy( sm );
    return overmap_buffer.get( pos_om.xy() );
}

std::vector<npc *> game::allies()
{
    return get_npcs_if( [&]( const npc & guy ) {
        if( !guy.is_hallucination() ) {
            return guy.is_ally( g->u );
        } else {
            return false;
        }
    } );
}

std::vector<Creature *> game::get_creatures_if( const std::function<bool( const Creature & )>
        &pred )
{
    std::vector<Creature *> result;
    for( Creature &critter : all_creatures() ) {
        if( pred( critter ) ) {
            result.push_back( &critter );
        }
    }
    return result;
}

std::vector<npc *> game::get_npcs_if( const std::function<bool( const npc & )> &pred )
{
    std::vector<npc *> result;
    for( npc &guy : all_npcs() ) {
        if( pred( guy ) ) {
            result.push_back( &guy );
        }
    }
    return result;
}

template<>
bool game::non_dead_range<monster>::iterator::valid()
{
    current = iter->lock();
    return current && !current->is_dead();
}

template<>
bool game::non_dead_range<npc>::iterator::valid()
{
    current = iter->lock();
    return current && !current->is_dead();
}

template<>
bool game::non_dead_range<Creature>::iterator::valid()
{
    current = iter->lock();
    // There is no Creature::is_dead function, so we can't write
    // return current && !current->is_dead();
    if( !current ) {
        return false;
    }
    const Creature *const critter = current.get();
    if( critter->is_monster() ) {
        return !static_cast<const monster *>( critter )->is_dead();
    }
    if( critter->is_npc() ) {
        return !static_cast<const npc *>( critter )->is_dead();
    }
    return true; // must be g->u
}

game::monster_range::monster_range( game &g )
{
    const auto &monsters = g.critter_tracker->get_monsters_list();
    items.insert( items.end(), monsters.begin(), monsters.end() );
}

game::Creature_range::Creature_range( game &g ) : u( &g.u, []( player * ) { } )
{
    const auto &monsters = g.critter_tracker->get_monsters_list();
    items.insert( items.end(), monsters.begin(), monsters.end() );
    items.insert( items.end(), g.active_npc.begin(), g.active_npc.end() );
    items.push_back( u );
}

game::npc_range::npc_range( game &g )
{
    items.insert( items.end(), g.active_npc.begin(), g.active_npc.end() );
}

game::Creature_range game::all_creatures()
{
    return Creature_range( *this );
}

game::monster_range game::all_monsters()
{
    return monster_range( *this );
}

game::npc_range game::all_npcs()
{
    return npc_range( *this );
}

Creature *game::get_creature_if( const std::function<bool( const Creature & )> &pred )
{
    for( Creature &critter : all_creatures() ) {
        if( pred( critter ) ) {
            return &critter;
        }
    }
    return nullptr;
}

std::string game::get_player_base_save_path() const
{
    return get_world_base_save_path() + "/" + base64_encode( u.name );
}

std::string game::get_world_base_save_path() const
{
    if( world_generator->active_world == nullptr ) {
        return PATH_INFO::savedir();
    }
    return world_generator->active_world->folder_path();
}<|MERGE_RESOLUTION|>--- conflicted
+++ resolved
@@ -7182,8 +7182,7 @@
 {
     std::vector<map_item_stack> ground_items = item_list;
     int iInfoHeight = std::min( 25, TERMY / 2 );
-<<<<<<< HEAD
-    int width = 44;
+    int width = 45;
 
     //find max length of item name and resize window width
     for( const map_item_stack &cur_item : ground_items ) {
@@ -7193,10 +7192,7 @@
         }
     }
     width = clamp( width, 44, ( TERMX - VIEW_OFFSET_X ) / 3 );
-
-=======
-    const int width = 45;
->>>>>>> 44b584ec
+  
     const int offsetX = TERMX - VIEW_OFFSET_X - width;
 
     catacurses::window w_items = catacurses::newwin( TERMY - 2 - iInfoHeight - VIEW_OFFSET_Y * 2,
