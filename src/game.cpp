--- conflicted
+++ resolved
@@ -1594,18 +1594,10 @@
 
 void game::catch_a_monster(std::vector<monster*> &catchables, const tripoint &pos, player *p, int catch_duration) // catching function
 {
-<<<<<<< HEAD
-    int index = rng( 1, (int) catchables.size()) - 1; //get a random monster from the vector
-    //spawn the corpse, rotten by a part of the duration
-    m.add_item_or_charges( pos, item::make_corpse( catchables[index]->type->id, calendar::turn +
-            rng( 0, catch_duration ) ) );
-    u.add_msg_if_player(m_good, _("You caught a %s."), catchables[index]->type->nname().c_str());
-=======
     monster *const fish = random_entry_removed( catchables );
     //spawn the corpse, rotten by a part of the duration
     m.add_item_or_charges( pos, item::make_corpse( fish->type->id, calendar::turn + int( rng( 0, catch_duration ) ) ) );
     u.add_msg_if_player(m_good, _("You caught a %s."), fish->type->nname().c_str());
->>>>>>> a088cbc4
     //quietly kill the caught
     fish->no_corpse_quiet = true;
     fish->die( p );
