#include "game.h"

#include <functional>
#include <clocale>
#include <algorithm>
#include <bitset>
#include <chrono>
#include <climits>
#include <cmath>
#include <cstddef>
#include <cstdint>
#include <cstdio>
#include <cstdlib>
#include <ctime>
#include <cwctype>
#include <exception>
#include <iostream>
#include <iterator>
#include <limits>
#include <map>
#include <memory>
#include <numeric>
#include <queue>
#include <ratio>
#include <set>
#include <sstream>
#include <string>
#include <tuple>
#include <type_traits>
#include <unordered_map>
#include <unordered_set>
#include <utility>
#include <vector>

#include "achievement.h"
#include "action.h"
#include "activity_actor_definitions.h"
#include "activity_handlers.h"
#include "activity_type.h"
#include "auto_note.h"
#include "auto_pickup.h"
#include "avatar.h"
#include "avatar_action.h"
#include "basecamp.h"
#include "bionics.h"
#include "bodypart.h"
#include "butchery_requirements.h"
#include "cached_options.h"
#include "cata_assert.h"
#include "cata_utility.h"
#include "cata_variant.h"
#include "catacharset.h"
#include "character.h"
#include "character_martial_arts.h"
#include "clzones.h"
#include "colony.h"
#include "color.h"
#include "computer_session.h"
#include "construction.h"
#include "construction_group.h"
#include "coordinate_conversions.h"
#include "coordinates.h"
#include "creature_tracker.h"
#include "cuboid_rectangle.h"
#include "cursesport.h" // IWYU pragma: keep
#include "damage.h"
#include "debug.h"
#include "dependency_tree.h"
#include "dialogue_chatbin.h"
#include "editmap.h"
#include "enums.h"
#include "event.h"
#include "event_bus.h"
#include "explosion.h"
#include "faction.h"
#include "field.h"
#include "field_type.h"
#include "filesystem.h"
#include "flag.h"
#include "game_constants.h"
#include "game_inventory.h"
#include "game_ui.h"
#include "gamemode.h"
#include "gates.h"
#include "get_version.h"
#include "harvest.h"
#include "help.h"
#include "iexamine.h"
#include "init.h"
#include "input.h"
#include "inventory.h"
#include "item.h"
#include "item_category.h"
#include "item_contents.h"
#include "item_location.h"
#include "item_pocket.h"
#include "item_stack.h"
#include "itype.h"
#include "iuse.h"
#include "iuse_actor.h"
#include "json.h"
#include "kill_tracker.h"
#include "level_cache.h"
#include "lightmap.h"
#include "line.h"
#include "live_view.h"
#include "loading_ui.h"
#include "location.h"
#include "magic.h"
#include "make_static.h"
#include "map.h"
#include "map_item_stack.h"
#include "map_iterator.h"
#include "map_selector.h"
#include "mapbuffer.h"
#include "mapdata.h"
#include "mapsharing.h"
#include "memorial_logger.h"
#include "messages.h"
#include "mission.h"
#include "mod_manager.h"
#include "monattack.h"
#include "monexamine.h"
#include "monstergenerator.h"
#include "morale_types.h"
#include "move_mode.h"
#include "mtype.h"
#include "npc.h"
#include "npc_class.h"
#include "omdata.h"
#include "options.h"
#include "output.h"
#include "overmap.h"
#include "overmap_ui.h"
#include "overmapbuffer.h"
#include "panels.h"
#include "past_games_info.h"
#include "path_info.h"
#include "pathfinding.h"
#include "pickup.h"
#include "player.h"
#include "player_activity.h"
#include "popup.h"
#include "profession.h"
#include "recipe.h"
#include "recipe_dictionary.h"
#include "ret_val.h"
#include "rng.h"
#include "safemode_ui.h"
#include "scenario.h"
#include "scent_map.h"
#include "scores_ui.h"
#include "sdltiles.h" // IWYU pragma: keep
#include "sounds.h"
#include "start_location.h"
#include "stats_tracker.h"
#include "string_formatter.h"
#include "string_input_popup.h"
#include "submap.h"
#include "talker.h"
#include "tileray.h"
#include "timed_event.h"
#include "translations.h"
#include "trap.h"
#include "ui.h"
#include "ui_manager.h"
#include "uistate.h"
#include "units.h"
#include "value_ptr.h"
#include "veh_interact.h"
#include "veh_type.h"
#include "vehicle.h"
#include "viewer.h"
#include "vpart_position.h"
#include "vpart_range.h"
#include "wcwidth.h"
#include "weather.h"
#include "weather_type.h"
#include "worldfactory.h"

class computer;

#if defined(TILES)
#include "cata_tiles.h"
#endif // TILES

#if defined(_WIN32)
#if 1 // HACK: Hack to prevent reordering of #include "platform_win.h" by IWYU
#   include "platform_win.h"
#endif
#   include <tchar.h>
#endif

#define dbg(x) DebugLog((x),D_GAME) << __FILE__ << ":" << __LINE__ << ": "

static constexpr int DANGEROUS_PROXIMITY = 5;

static const activity_id ACT_OPERATION( "ACT_OPERATION" );

static const mtype_id mon_manhack( "mon_manhack" );

static const skill_id skill_melee( "melee" );
static const skill_id skill_dodge( "dodge" );
static const skill_id skill_gun( "gun" );
static const skill_id skill_firstaid( "firstaid" );
static const skill_id skill_survival( "survival" );

static const species_id species_PLANT( "PLANT" );

static const efftype_id effect_adrenaline_mycus( "adrenaline_mycus" );
static const efftype_id effect_blind( "blind" );
static const efftype_id effect_bouldering( "bouldering" );
static const efftype_id effect_contacts( "contacts" );
static const efftype_id effect_controlled( "controlled" );
static const efftype_id effect_docile( "docile" );
static const efftype_id effect_downed( "downed" );
static const efftype_id effect_drunk( "drunk" );
static const efftype_id effect_flu( "flu" );
static const efftype_id effect_infected( "infected" );
static const efftype_id effect_laserlocked( "laserlocked" );
static const efftype_id effect_no_sight( "no_sight" );
static const efftype_id effect_npc_suspend( "npc_suspend" );
static const efftype_id effect_onfire( "onfire" );
static const efftype_id effect_paid( "paid" );
static const efftype_id effect_pet( "pet" );
static const efftype_id effect_ridden( "ridden" );
static const efftype_id effect_riding( "riding" );
static const efftype_id effect_sleep( "sleep" );
static const efftype_id effect_stunned( "stunned" );
static const efftype_id effect_sensor_stun( "sensor_stun" );
static const efftype_id effect_tetanus( "tetanus" );
static const efftype_id effect_tied( "tied" );
static const efftype_id effect_winded( "winded" );
static const efftype_id effect_fungus( "fungus" );

static const bionic_id bio_remote( "bio_remote" );

static const itype_id itype_battery( "battery" );
static const itype_id itype_disassembly( "disassembly" );
static const itype_id itype_grapnel( "grapnel" );
static const itype_id itype_holybook_bible1( "holybook_bible1" );
static const itype_id itype_holybook_bible2( "holybook_bible2" );
static const itype_id itype_holybook_bible3( "holybook_bible3" );
static const itype_id itype_manhole_cover( "manhole_cover" );
static const itype_id itype_remotevehcontrol( "remotevehcontrol" );
static const itype_id itype_rm13_armor_on( "rm13_armor_on" );
static const itype_id itype_rope_30( "rope_30" );
static const itype_id itype_swim_fins( "swim_fins" );

static const trait_id trait_BADKNEES( "BADKNEES" );
static const trait_id trait_ILLITERATE( "ILLITERATE" );
static const trait_id trait_INFIMMUNE( "INFIMMUNE" );
static const trait_id trait_INFRESIST( "INFRESIST" );
static const trait_id trait_LEG_TENT_BRACE( "LEG_TENT_BRACE" );
static const trait_id trait_M_IMMUNE( "M_IMMUNE" );
static const trait_id trait_PARKOUR( "PARKOUR" );
static const trait_id trait_VINES2( "VINES2" );
static const trait_id trait_VINES3( "VINES3" );
static const trait_id trait_THICKSKIN( "THICKSKIN" );
static const trait_id trait_NPC_STATIC_NPC( "NPC_STATIC_NPC" );
static const trait_id trait_NPC_STARTING_NPC( "NPC_STARTING_NPC" );

static const trap_str_id tr_unfinished_construction( "tr_unfinished_construction" );

static const faction_id faction_your_followers( "your_followers" );

static const flag_id json_flag_SPLINT( "SPLINT" );

#if defined(__ANDROID__)
extern std::map<std::string, std::list<input_event>> quick_shortcuts_map;
extern bool add_best_key_for_action_to_quick_shortcuts( action_id action,
        const std::string &category, bool back );
extern bool add_key_to_quick_shortcuts( int key, const std::string &category, bool back );
#endif

//The one and only game instance
std::unique_ptr<game> g;

//The one and only uistate instance
uistatedata uistate;

bool is_valid_in_w_terrain( const point &p )
{
    return p.x >= 0 && p.x < TERRAIN_WINDOW_WIDTH && p.y >= 0 && p.y < TERRAIN_WINDOW_HEIGHT;
}

static void achievement_attained( const achievement *a, bool achievements_enabled )
{
    if( achievements_enabled ) {
        add_msg( m_good, _( "You completed the achievement \"%s\"." ),
                 a->name() );
        std::string popup_option = get_option<std::string>( "ACHIEVEMENT_COMPLETED_POPUP" );
        bool show_popup;
        if( test_mode || popup_option == "never" ) {
            show_popup = false;
        } else if( popup_option == "always" ) {
            show_popup = true;
        } else if( popup_option == "first" ) {
            const achievement_completion_info *past_info = get_past_games().achievement( a->id );
            show_popup = !past_info || past_info->games_completed.empty();
        } else {
            debugmsg( "Unexpected ACHIEVEMENT_COMPLETED_POPUP option value %s", popup_option );
            show_popup = false;
        }

        if( show_popup ) {
            std::string message = colorize( _( "Achievement completed!" ), c_light_green );
            message += "\n\n";
            message += get_achievements().ui_text_for( a );
            message += "\n";
            message += colorize( _( "Achievement completion popups can be\nconfigured via the "
                                    "Interface options" ), c_dark_gray );
            popup( message );
        }
    }
    get_event_bus().send<event_type::player_gets_achievement>( a->id, achievements_enabled );
}

static void achievement_failed( const achievement *a, bool achievements_enabled )
{
    if( !a->is_conduct() ) {
        return;
    }
    if( achievements_enabled ) {
        add_msg( m_bad, _( "You lost the conduct \"%s\"." ), a->name() );
    }
    get_event_bus().send<event_type::player_fails_conduct>( a->id, achievements_enabled );
}

// This is the main game set-up process.
game::game() :
    liveview( *liveview_ptr ),
    scent_ptr( *this ),
    achievements_tracker_ptr( *stats_tracker_ptr, achievement_attained, achievement_failed, true ),
    m( *map_ptr ),
    u( *u_ptr ),
    scent( *scent_ptr ),
    timed_events( *timed_event_manager_ptr ),
    uquit( QUIT_NO ),
    safe_mode( SAFE_MODE_ON ),
    u_shared_ptr( &u, null_deleter{} ),
    next_npc_id( 1 ),
    next_mission_id( 1 ),
    remoteveh_cache_time( calendar::before_time_starts ),
    tileset_zoom( DEFAULT_TILESET_ZOOM ),
    last_mouse_edge_scroll( std::chrono::steady_clock::now() )
{
    first_redraw_since_waiting_started = true;
    reset_light_level();
    events().subscribe( &*stats_tracker_ptr );
    events().subscribe( &*kill_tracker_ptr );
    events().subscribe( &*memorial_logger_ptr );
    events().subscribe( &*achievements_tracker_ptr );
    events().subscribe( &*spell_events_ptr );
    world_generator = std::make_unique<worldfactory>();
    // do nothing, everything that was in here is moved to init_data() which is called immediately after g = new game; in main.cpp
    // The reason for this move is so that g is not uninitialized when it gets to installing the parts into vehicles.
}

game::~game() = default;

// Load everything that will not depend on any mods
void game::load_static_data()
{
    // UI stuff, not mod-specific per definition
    inp_mngr.init();            // Load input config JSON
    // Init mappings for loading the json stuff
    DynamicDataLoader::get_instance();
    fullscreen = false;
    was_fullscreen = false;
    show_panel_adm = false;
    panel_manager::get_manager().init();

    // These functions do not load stuff from json.
    // The content they load/initialize is hardcoded into the program.
    // Therefore they can be loaded here.
    // If this changes (if they load data from json), they have to
    // be moved to game::load_mod or game::load_core_data

    get_auto_pickup().load_global();
    get_safemode().load_global();
}

bool game::check_mod_data( const std::vector<mod_id> &opts, loading_ui &ui )
{
    auto &tree = world_generator->get_mod_manager().get_tree();

    // deduplicated list of mods to check
    std::set<mod_id> check( opts.begin(), opts.end() );

    // if no specific mods specified check all non-obsolete mods
    if( check.empty() ) {
        for( const mod_id &e : world_generator->get_mod_manager().all_mods() ) {
            if( !e->obsolete ) {
                check.emplace( e );
            }
        }
    }

    if( check.empty() ) {
        world_generator->set_active_world( nullptr );
        world_generator->init();
        const std::vector<mod_id> mods_empty;
        WORLDPTR test_world = world_generator->make_new_world( mods_empty );
        world_generator->set_active_world( test_world );

        // if no loadable mods then test core data only
        try {
            load_core_data( ui );
            DynamicDataLoader::get_instance().finalize_loaded_data( ui );
        } catch( const std::exception &err ) {
            std::cerr << "Error loading data from json: " << err.what() << std::endl;
        }

        std::string world_name = world_generator->active_world->world_name;
        world_generator->delete_world( world_name, true );

        MAPBUFFER.clear();
        overmap_buffer.clear();
    }

    for( const auto &e : check ) {
        world_generator->set_active_world( nullptr );
        world_generator->init();
        const std::vector<mod_id> mods_empty;
        WORLDPTR test_world = world_generator->make_new_world( mods_empty );
        world_generator->set_active_world( test_world );

        if( !e.is_valid() ) {
            std::cerr << "Unknown mod: " << e.str() << std::endl;
            return false;
        }

        const MOD_INFORMATION &mod = *e;

        if( !tree.is_available( mod.ident ) ) {
            std::cerr << "Missing dependencies: " << mod.name() << "\n"
                      << tree.get_node( mod.ident )->s_errors() << std::endl;
            return false;
        }

        std::cout << "Checking mod " << mod.name() << " [" << mod.ident.str() << "]" << std::endl;

        try {
            load_core_data( ui );

            // Load any dependencies
            for( auto &dep : tree.get_dependencies_of_X_as_strings( mod.ident ) ) {
                load_data_from_dir( dep->path, dep->ident.str(), ui );
            }

            // Load mod itself
            load_data_from_dir( mod.path, mod.ident.str(), ui );
            DynamicDataLoader::get_instance().finalize_loaded_data( ui );
        } catch( const std::exception &err ) {
            std::cerr << "Error loading data: " << err.what() << std::endl;
        }

        std::string world_name = world_generator->active_world->world_name;
        world_generator->delete_world( world_name, true );

        MAPBUFFER.clear();
        overmap_buffer.clear();
    }
    return true;
}

bool game::is_core_data_loaded() const
{
    return DynamicDataLoader::get_instance().is_data_finalized();
}

void game::load_core_data( loading_ui &ui )
{
    // core data can be loaded only once and must be first
    // anyway.
    DynamicDataLoader::get_instance().unload_data();

    load_data_from_dir( PATH_INFO::jsondir(), "core", ui );
}

void game::load_data_from_dir( const std::string &path, const std::string &src, loading_ui &ui )
{
    DynamicDataLoader::get_instance().load_data_from_path( path, src, ui );
}

#if !(defined(_WIN32) || defined(TILES))
// in ncurses_def.cpp
void check_encoding();
void ensure_term_size();
#endif

void game_ui::init_ui()
{
    // clear the screen
    static bool first_init = true;

    if( first_init ) {
#if !(defined(_WIN32) || defined(TILES))
        check_encoding();
#endif

        first_init = false;

#if defined(TILES)
        //class variable to track the option being active
        //only set once, toggle action is used to change during game
        pixel_minimap_option = get_option<bool>( "PIXEL_MINIMAP" );
#endif // TILES
    }

    // First get TERMX, TERMY
#if defined(TILES) || defined(_WIN32)
    TERMX = get_terminal_width();
    TERMY = get_terminal_height();

    get_options().get_option( "TERMINAL_X" ).setValue( TERMX * get_scaling_factor() );
    get_options().get_option( "TERMINAL_Y" ).setValue( TERMY * get_scaling_factor() );
    get_options().save();
#else
    ensure_term_size();

    TERMY = getmaxy( catacurses::stdscr );
    TERMX = getmaxx( catacurses::stdscr );

    // try to make FULL_SCREEN_HEIGHT symmetric according to TERMY
    if( TERMY % 2 ) {
        FULL_SCREEN_HEIGHT = 25;
    } else {
        FULL_SCREEN_HEIGHT = 24;
    }
#endif
}

void game::toggle_fullscreen()
{
#if !defined(TILES)
    fullscreen = !fullscreen;
    mark_main_ui_adaptor_resize();
#else
    toggle_fullscreen_window();
#endif
}

void game::toggle_pixel_minimap()
{
#if defined(TILES)
    if( pixel_minimap_option ) {
        clear_window_area( w_pixel_minimap );
    }
    pixel_minimap_option = !pixel_minimap_option;
    mark_main_ui_adaptor_resize();
#endif // TILES
}

void game::reload_tileset()
{
#if defined(TILES)
    try {
        tilecontext->reinit();
        tilecontext->load_tileset( get_option<std::string>( "TILES" ), false, true );
        tilecontext->do_tile_loading_report();
    } catch( const std::exception &err ) {
        popup( _( "Loading the tileset failed: %s" ), err.what() );
    }
    g->reset_zoom();
#endif // TILES
}

// temporarily switch out of fullscreen for functions that rely
// on displaying some part of the sidebar
void game::temp_exit_fullscreen()
{
    if( fullscreen ) {
        was_fullscreen = true;
        toggle_fullscreen();
    } else {
        was_fullscreen = false;
    }
}

void game::reenter_fullscreen()
{
    if( was_fullscreen ) {
        if( !fullscreen ) {
            toggle_fullscreen();
        }
    }
}

/*
 * Initialize more stuff after mapbuffer is loaded.
 */
void game::setup()
{
    loading_ui ui( true );
    {
        background_pane background;
        static_popup popup;
        popup.message( "%s", _( "Please wait while the world data loads…\nLoading core data" ) );
        ui_manager::redraw();
        refresh_display();

        load_core_data( ui );
    }

    load_world_modfiles( ui );

    m = map( true );

    next_npc_id = character_id( 1 );
    next_mission_id = 1;
    new_game = true;
    uquit = QUIT_NO;   // We haven't quit the game
    bVMonsterLookFire = true;

    // invalidate calendar caches in case we were previously playing
    // a different world
    calendar::set_eternal_season( ::get_option<bool>( "ETERNAL_SEASON" ) );
    calendar::set_season_length( ::get_option<int>( "SEASON_LENGTH" ) );

    weather.weather_id = WEATHER_CLEAR;
    // Weather shift in 30
    weather.nextweather = calendar::start_of_cataclysm + time_duration::from_hours(
                              get_option<int>( "INITIAL_TIME" ) ) + 30_minutes;

    turnssincelastmon = 0_turns; //Auto safe mode init

    sounds::reset_sounds();
    clear_zombies();
    coming_to_stairs.clear();
    active_npc.clear();
    faction_manager_ptr->clear();
    mission::clear_all();
    Messages::clear_messages();
    timed_events = timed_event_manager();

    SCT.vSCT.clear(); //Delete pending messages

    stats().clear();
    // reset kill counts
    kill_tracker_ptr->clear();
    achievements_tracker_ptr->clear();
    // reset follower list
    follower_ids.clear();
    scent.reset();
    effect_on_conditions::clear();
    remoteveh_cache_time = calendar::before_time_starts;
    remoteveh_cache = nullptr;
    // back to menu for save loading, new game etc
}

bool game::has_gametype() const
{
    return gamemode && gamemode->id() != special_game_type::NONE;
}

special_game_type game::gametype() const
{
    return gamemode ? gamemode->id() : special_game_type::NONE;
}

void game::load_map( const tripoint_abs_sm &pos_sm )
{
    m.load( pos_sm, true );
}

// Set up all default values for a new game
bool game::start_game()
{
    if( !gamemode ) {
        gamemode = std::make_unique<special_game>();
    }

    seed = rng_bits();
    new_game = true;
    start_calendar();
    weather.nextweather = calendar::turn;
    safe_mode = ( get_option<bool>( "SAFEMODE" ) ? SAFE_MODE_ON : SAFE_MODE_OFF );
    mostseen = 0; // ...and mostseen is 0, we haven't seen any monsters yet.
    get_safemode().load_global();

    init_autosave();

    background_pane background;
    static_popup popup;
    popup.message( "%s", _( "Please wait as we build your world" ) );
    ui_manager::redraw();
    refresh_display();

    load_master();
    u.setID( assign_npc_id() ); // should be as soon as possible, but *after* load_master

    const start_location &start_loc = u.random_start_location ? scen->random_start_location().obj() :
                                      u.start_location.obj();
    const tripoint_abs_omt omtstart = start_loc.find_player_initial_location();
    if( omtstart == overmap::invalid_tripoint ) {
        return false;
    }
    start_loc.prepare_map( omtstart );

    if( scen->has_map_extra() ) {
        // Map extras can add monster spawn points and similar and should be done before the main
        // map is loaded.
        start_loc.add_map_extra( omtstart, scen->get_map_extra() );
    }

    tripoint_abs_sm lev = project_to<coords::sm>( omtstart );
    // The player is centered in the map, but lev[xyz] refers to the top left point of the map
    lev -= point( HALF_MAPSIZE, HALF_MAPSIZE );
    load_map( lev );

    int level = m.get_abs_sub().z;
    m.invalidate_map_cache( level );
    m.build_map_cache( level );
    // Do this after the map cache has been built!
    start_loc.place_player( u );
    // ...but then rebuild it, because we want visibility cache to avoid spawning monsters in sight
    m.invalidate_map_cache( level );
    m.build_map_cache( level );
    // Start the overmap with out immediate neighborhood visible, this needs to be after place_player
    overmap_buffer.reveal( u.global_omt_location().xy(),
                           get_option<int>( "DISTANCE_INITIAL_VISIBILITY" ), 0 );

    u.moves = 0;
    u.process_turn(); // process_turn adds the initial move points
    u.set_stamina( u.get_stamina_max() );
    weather.temperature = SPRING_TEMPERATURE;
    weather.update_weather();
    u.next_climate_control_check = calendar::before_time_starts; // Force recheck at startup
    u.last_climate_control_ret = false;

    //Reset character safe mode/pickup rules
    get_auto_pickup().clear_character_rules();
    get_safemode().clear_character_rules();
    get_auto_notes_settings().clear();
    get_auto_notes_settings().default_initialize();

    // spawn the starting NPC, assuming it's not disallowed by the scenario
    if( !get_scenario()->has_flag( "LONE_START" ) ) {
        create_starting_npcs();
    }
    //Load NPCs. Set nearby npcs to active.
    load_npcs();
    // Spawn the monsters
    const bool spawn_near =
        get_option<bool>( "BLACK_ROAD" ) || get_scenario()->has_flag( "SUR_START" );
    // Surrounded start ones
    if( spawn_near ) {
        start_loc.surround_with_monsters( omtstart, mongroup_id( "GROUP_ZOMBIE" ), 70 );
    }

    m.spawn_monsters( !spawn_near ); // Static monsters

    // Make sure that no monsters are near the player
    // This can happen in lab starts
    if( !spawn_near ) {
        for( monster &critter : all_monsters() ) {
            if( rl_dist( critter.pos(), u.pos() ) <= 5 ||
                m.clear_path( critter.pos(), u.pos(), 40, 1, 100 ) ) {
                remove_zombie( critter );
            }
        }
    }

    //Create mutation_category_level
    u.set_highest_cat_level();
    //Calculate mutation drench protection stats
    u.drench_mut_calc();
    if( scen->has_flag( "FIRE_START" ) ) {
        start_loc.burn( omtstart, 3, 3 );
    }
    if( scen->has_flag( "INFECTED" ) ) {
        u.add_effect( effect_infected, 1_turns, get_player_character().random_body_part(), true );
    }
    if( scen->has_flag( "FUNGAL_INFECTION" ) ) {
        u.add_effect( effect_fungus, 1_turns, get_player_character().random_body_part(), true );
    }
    if( scen->has_flag( "BAD_DAY" ) ) {
        u.add_effect( effect_flu, 1000_minutes );
        u.add_effect( effect_drunk, 270_minutes );
        u.add_morale( MORALE_FEELING_BAD, -100, -100, 50_minutes, 50_minutes );
    }
    if( scen->has_flag( "HELI_CRASH" ) ) {
        start_loc.handle_heli_crash( u );
        bool success = false;
        for( wrapped_vehicle v : m.get_vehicles() ) {
            std::string name = v.v->type.str();
            std::string search = std::string( "helicopter" );
            if( name.find( search ) != std::string::npos ) {
                for( const vpart_reference &vp : v.v->get_any_parts( VPFLAG_CONTROLS ) ) {
                    const tripoint pos = vp.pos();
                    u.setpos( pos );

                    // Delete the items that would have spawned here from a "corpse"
                    for( int sp : v.v->parts_at_relative( vp.mount(), true ) ) {
                        vehicle_stack here = v.v->get_items( sp );

                        for( auto iter = here.begin(); iter != here.end(); ) {
                            iter = here.erase( iter );
                        }
                    }

                    auto mons = critter_tracker->find( pos );
                    if( mons != nullptr ) {
                        critter_tracker->remove( *mons );
                    }

                    success = true;
                    break;
                }
                if( success ) {
                    v.v->name = "Bird Wreckage";
                    break;
                }
            }
        }
    }
    if( scen->has_flag( "BORDERED" ) ) {
        overmap &starting_om = get_cur_om();
        for( int z = -OVERMAP_DEPTH; z <= OVERMAP_HEIGHT; z++ ) {
            starting_om.place_special_forced( overmap_special_id( "world" ), { 0, 0, z },
                                              om_direction::type::north );
        }

    }
    for( auto &e : u.inv_dump() ) {
        e->set_owner( get_player_character() );
    }
    // Now that we're done handling coordinates, ensure the player's submap is in the center of the map
    update_map( u );
    // Profession pets
    for( const mtype_id &elem : u.starting_pets ) {
        if( monster *const mon = place_critter_around( elem, u.pos(), 5 ) ) {
            mon->friendly = -1;
            mon->add_effect( effect_pet, 1_turns, true );
        } else {
            add_msg_debug( debugmode::DF_GAME, "cannot place starting pet, no space!" );
        }
    }
    if( u.starting_vehicle &&
        !place_vehicle_nearby( u.starting_vehicle, u.global_omt_location().xy(), 1, 30,
                               std::vector<std::string> {} ) ) {
        debugmsg( "could not place starting vehicle" );
    }
    // Assign all of this scenario's missions to the player.
    for( const mission_type_id &m : scen->missions() ) {
        mission *new_mission = mission::reserve_new( m, character_id() );
        new_mission->assign( u );
    }

    get_event_bus().send<event_type::game_start>( u.getID(), u.name, u.male, u.prof->ident(),
            u.custom_profession, getVersionString() );
    time_played_at_last_load = std::chrono::seconds( 0 );
    time_of_last_load = std::chrono::steady_clock::now();
    tripoint_abs_omt abs_omt = u.global_omt_location();
    const oter_id &cur_ter = overmap_buffer.ter( abs_omt );
    get_event_bus().send<event_type::avatar_enters_omt>( abs_omt.raw(), cur_ter );

    effect_on_conditions::load_new_character();
    return true;
}

vehicle *game::place_vehicle_nearby(
    const vproto_id &id, const point_abs_omt &origin, int min_distance,
    int max_distance, const std::vector<std::string> &omt_search_types )
{
    std::vector<std::string> search_types = omt_search_types;
    if( search_types.empty() ) {
        vehicle veh( id );
        if( veh.max_ground_velocity() > 0 ) {
            search_types.emplace_back( "road" );
            search_types.emplace_back( "field" );
        } else if( veh.can_float() ) {
            search_types.emplace_back( "river" );
            search_types.emplace_back( "lake" );
        } else {
            // some default locations
            search_types.emplace_back( "road" );
            search_types.emplace_back( "field" );
        }
    }
    for( const std::string &search_type : search_types ) {
        omt_find_params find_params;
        find_params.types.emplace_back( search_type, ot_match_type::type );
        // find nearest road
        find_params.min_distance = min_distance;
        find_params.search_range = max_distance;
        // if player spawns underground, park their car on the surface.
        const tripoint_abs_omt omt_origin( origin, 0 );
        for( const tripoint_abs_omt &goal : overmap_buffer.find_all( omt_origin, find_params ) ) {
            // try place vehicle there.
            tinymap target_map;
            target_map.load( project_to<coords::sm>( goal ), false );
            const tripoint tinymap_center( SEEX, SEEY, goal.z() );
            static constexpr std::array<units::angle, 4> angles = {{
                    0_degrees, 90_degrees, 180_degrees, 270_degrees
                }
            };
            vehicle *veh = target_map.add_vehicle(
                               id, tinymap_center, random_entry( angles ), rng( 50, 80 ), 0, false );
            if( veh ) {
                tripoint abs_local = m.getlocal( target_map.getabs( tinymap_center ) );
                veh->sm_pos =  ms_to_sm_remain( abs_local );
                veh->pos = abs_local.xy();

                // Track the player's spawn vehicle.
                veh->tracking_on = true;
                overmap_buffer.add_vehicle( veh );

                target_map.save();
                return veh;
            }
        }
    }
    return nullptr;
}

//Make any nearby overmap npcs active, and put them in the right location.
void game::load_npcs()
{
    const int radius = HALF_MAPSIZE - 1;
    const tripoint abs_sub = get_map().get_abs_sub();
    // uses submap coordinates
    std::vector<shared_ptr_fast<npc>> just_added;
    for( const auto &temp : overmap_buffer.get_npcs_near_player( radius ) ) {
        const character_id &id = temp->getID();
        const auto found = std::find_if( active_npc.begin(), active_npc.end(),
        [id]( const shared_ptr_fast<npc> &n ) {
            return n->getID() == id;
        } );
        if( found != active_npc.end() ) {
            continue;
        }
        if( temp->is_active() ) {
            continue;
        }
        if( temp->has_companion_mission() ) {
            continue;
        }

        const tripoint sm_loc = temp->global_sm_location();
        // NPCs who are out of bounds before placement would be pushed into bounds
        // This can cause NPCs to teleport around, so we don't want that
        if( sm_loc.x < abs_sub.x || sm_loc.x >= abs_sub.x + MAPSIZE ||
            sm_loc.y < abs_sub.y || sm_loc.y >= abs_sub.y + MAPSIZE ||
            ( sm_loc.z != abs_sub.z && !m.has_zlevels() ) ) {
            continue;
        }

        add_msg_debug( debugmode::DF_NPC, "game::load_npcs: Spawning static NPC, %d:%d:%d (%d:%d:%d)",
                       abs_sub.x, abs_sub.y, abs_sub.z, sm_loc.x, sm_loc.y, sm_loc.z );
        temp->place_on_map();
        if( !m.inbounds( temp->pos() ) ) {
            continue;
        }
        // In the rare case the npc was marked for death while
        // it was on the overmap. Kill it.
        if( temp->marked_for_death ) {
            temp->die( nullptr );
        } else {
            active_npc.push_back( temp );
            just_added.push_back( temp );
        }
    }

    for( const auto &npc : just_added ) {
        npc->on_load();
    }

    npcs_dirty = false;
}

void game::unload_npcs()
{
    for( const auto &npc : active_npc ) {
        npc->on_unload();
    }

    active_npc.clear();
}

void game::reload_npcs()
{
    // TODO: Make it not invoke the "on_unload" command for the NPCs that will be loaded anyway
    // and not invoke "on_load" for those NPCs that avoided unloading this way.
    unload_npcs();
    load_npcs();
}

const kill_tracker &game::get_kill_tracker() const
{
    return *kill_tracker_ptr;
}

void game::create_starting_npcs()
{
    //We don't want more than one starting npc per starting location
    const int radius = 1;
    if( !overmap_buffer.get_npcs_near_player( radius ).empty() ) {
        return; //There is already an NPC in this starting location
    }

    shared_ptr_fast<npc> tmp = make_shared_fast<npc>();
    tmp->normalize();
    tmp->randomize( one_in( 2 ) ? NC_DOCTOR : NC_NONE );
    tmp->spawn_at_precise( get_map().get_abs_sub().xy(), u.pos() - point_south_east );
    overmap_buffer.insert_npc( tmp );
    tmp->form_opinion( u );
    tmp->set_attitude( NPCATT_NULL );
    //This sets the NPC mission. This NPC remains in the starting location.
    tmp->mission = NPC_MISSION_SHELTER;
    tmp->chatbin.first_topic = "TALK_SHELTER";
    tmp->toggle_trait( trait_id( "NPC_STARTING_NPC" ) );
    tmp->set_fac( faction_id( "no_faction" ) );
    //One random starting NPC mission
    tmp->add_new_mission( mission::reserve_random( ORIGIN_OPENER_NPC, tmp->global_omt_location(),
                          tmp->getID() ) );
}

bool game::cleanup_at_end()
{
    if( uquit == QUIT_DIED || uquit == QUIT_SUICIDE ) {
        // Put (non-hallucinations) into the overmap so they are not lost.
        for( monster &critter : all_monsters() ) {
            despawn_monster( critter );
        }
        // Reset NPC factions and disposition
        reset_npc_dispositions();
        // Save the factions', missions and set the NPC's overmap coordinates
        // Npcs are saved in the overmap.
        save_factions_missions_npcs(); //missions need to be saved as they are global for all saves.

        // and the overmap, and the local map.
        save_maps(); //Omap also contains the npcs who need to be saved.
    }

    if( uquit == QUIT_DIED || uquit == QUIT_SUICIDE ) {
        std::vector<std::string> vRip;

        int iMaxWidth = 0;
        int iNameLine = 0;
        int iInfoLine = 0;

        if( u.has_amount( itype_holybook_bible1, 1 ) || u.has_amount( itype_holybook_bible2, 1 ) ||
            u.has_amount( itype_holybook_bible3, 1 ) ) {
            if( !( u.has_trait( trait_id( "CANNIBAL" ) ) || u.has_trait( trait_id( "PSYCHOPATH" ) ) ) ) {
                vRip.emplace_back( "               _______  ___" );
                vRip.emplace_back( "              <       `/   |" );
                vRip.emplace_back( "               >  _     _ (" );
                vRip.emplace_back( "              |  |_) | |_) |" );
                vRip.emplace_back( "              |  | \\ | |   |" );
                vRip.emplace_back( "   ______.__%_|            |_________  __" );
                vRip.emplace_back( " _/                                  \\|  |" );
                iNameLine = vRip.size();
                vRip.emplace_back( "|                                        <" );
                vRip.emplace_back( "|                                        |" );
                iMaxWidth = utf8_width( vRip.back() );
                vRip.emplace_back( "|                                        |" );
                vRip.emplace_back( "|_____.-._____              __/|_________|" );
                vRip.emplace_back( "              |            |" );
                iInfoLine = vRip.size();
                vRip.emplace_back( "              |            |" );
                vRip.emplace_back( "              |           <" );
                vRip.emplace_back( "              |            |" );
                vRip.emplace_back( "              |   _        |" );
                vRip.emplace_back( "              |__/         |" );
                vRip.emplace_back( "             % / `--.      |%" );
                vRip.emplace_back( "         * .%%|          -< @%%%" ); // NOLINT(cata-text-style)
                vRip.emplace_back( "         `\\%`@|            |@@%@%%" );
                vRip.emplace_back( "       .%%%@@@|%     `   % @@@%%@%%%%" );
                vRip.emplace_back( "  _.%%%%%%@@@@@@%%%__/\\%@@%%@@@@@@@%%%%%%" );

            } else {
                vRip.emplace_back( "               _______  ___" );
                vRip.emplace_back( "              |       \\/   |" );
                vRip.emplace_back( "              |            |" );
                vRip.emplace_back( "              |            |" );
                iInfoLine = vRip.size();
                vRip.emplace_back( "              |            |" );
                vRip.emplace_back( "              |            |" );
                vRip.emplace_back( "              |            |" );
                vRip.emplace_back( "              |            |" );
                vRip.emplace_back( "              |           <" );
                vRip.emplace_back( "              |   _        |" );
                vRip.emplace_back( "              |__/         |" );
                vRip.emplace_back( "   ______.__%_|            |__________  _" );
                vRip.emplace_back( " _/                                   \\| \\" );
                iNameLine = vRip.size();
                vRip.emplace_back( "|                                         <" );
                vRip.emplace_back( "|                                         |" );
                iMaxWidth = utf8_width( vRip.back() );
                vRip.emplace_back( "|                                         |" );
                vRip.emplace_back( "|_____.-._______            __/|__________|" );
                vRip.emplace_back( "             % / `_-.   _  |%" );
                vRip.emplace_back( "         * .%%|  |_) | |_)< @%%%" ); // NOLINT(cata-text-style)
                vRip.emplace_back( "         `\\%`@|  | \\ | |   |@@%@%%" );
                vRip.emplace_back( "       .%%%@@@|%     `   % @@@%%@%%%%" );
                vRip.emplace_back( "  _.%%%%%%@@@@@@%%%__/\\%@@%%@@@@@@@%%%%%%" );
            }
        } else {
            vRip.emplace_back( R"(           _________  ____           )" );
            vRip.emplace_back( R"(         _/         `/    \_         )" );
            vRip.emplace_back( R"(       _/      _     _      \_.      )" );
            vRip.emplace_back( R"(     _%\      |_) | |_)       \_     )" );
            vRip.emplace_back( R"(   _/ \/      | \ | |           \_   )" );
            vRip.emplace_back( R"( _/                               \_ )" );
            vRip.emplace_back( R"(|                                   |)" );
            iNameLine = vRip.size();
            vRip.emplace_back( R"( )                                 < )" );
            vRip.emplace_back( R"(|                                   |)" );
            vRip.emplace_back( R"(|                                   |)" );
            vRip.emplace_back( R"(|   _                               |)" );
            vRip.emplace_back( R"(|__/                                |)" );
            iMaxWidth = utf8_width( vRip.back() );
            vRip.emplace_back( R"( / `--.                             |)" );
            vRip.emplace_back( R"(|                                  ( )" );
            iInfoLine = vRip.size();
            vRip.emplace_back( R"(|                                   |)" );
            vRip.emplace_back( R"(|                                   |)" );
            vRip.emplace_back( R"(|     %                         .   |)" );
            vRip.emplace_back( R"(|  @`                            %% |)" );
            vRip.emplace_back( R"(| %@%@%\                *      %`%@%|)" );
            vRip.emplace_back( R"(%%@@@.%@%\%%            `\  %%.%%@@%@)" );
            vRip.emplace_back( R"(@%@@%%%%%@@@@@@%%%%%%%%@@%%@@@%%%@%%@)" );
        }

        const point iOffset( TERMX > FULL_SCREEN_WIDTH ? ( TERMX - FULL_SCREEN_WIDTH ) / 2 : 0,
                             TERMY > FULL_SCREEN_HEIGHT ? ( TERMY - FULL_SCREEN_HEIGHT ) / 2 : 0 );

        catacurses::window w_rip = catacurses::newwin( FULL_SCREEN_HEIGHT, FULL_SCREEN_WIDTH,
                                   iOffset );
        draw_border( w_rip );

        sfx::do_player_death_hurt( get_player_character(), true );
        sfx::fade_audio_group( sfx::group::weather, 2000 );
        sfx::fade_audio_group( sfx::group::time_of_day, 2000 );
        sfx::fade_audio_group( sfx::group::context_themes, 2000 );
        sfx::fade_audio_group( sfx::group::fatigue, 2000 );

        for( size_t iY = 0; iY < vRip.size(); ++iY ) {
            size_t iX = 0;
            const char *str = vRip[iY].data();
            for( int slen = vRip[iY].size(); slen > 0; ) {
                const uint32_t cTemp = UTF8_getch( &str, &slen );
                if( cTemp != U' ' ) {
                    nc_color ncColor = c_light_gray;

                    if( cTemp == U'%' ) {
                        ncColor = c_green;

                    } else if( cTemp == U'_' || cTemp == U'|' ) {
                        ncColor = c_white;

                    } else if( cTemp == U'@' ) {
                        ncColor = c_brown;

                    } else if( cTemp == U'*' ) {
                        ncColor = c_red;
                    }

                    mvwputch( w_rip, point( iX + FULL_SCREEN_WIDTH / 2 - ( iMaxWidth / 2 ), iY + 1 ), ncColor,
                              cTemp );
                }
                iX += mk_wcwidth( cTemp );
            }
        }

        std::string sTemp;

        center_print( w_rip, iInfoLine++, c_white, _( "Survived:" ) );

        const time_duration survived = calendar::turn - calendar::start_of_game;
        const int minutes = to_minutes<int>( survived ) % 60;
        const int hours = to_hours<int>( survived ) % 24;
        const int days = to_days<int>( survived );

        if( days > 0 ) {
            sTemp = string_format( "%dd %dh %dm", days, hours, minutes );
        } else if( hours > 0 ) {
            sTemp = string_format( "%dh %dm", hours, minutes );
        } else {
            sTemp = string_format( "%dm", minutes );
        }

        center_print( w_rip, iInfoLine++, c_white, sTemp );

        const int iTotalKills = get_kill_tracker().monster_kill_count();

        sTemp = _( "Kills:" );
        mvwprintz( w_rip, point( FULL_SCREEN_WIDTH / 2 - 5, 1 + iInfoLine++ ), c_light_gray,
                   ( sTemp + " " ) );
        wprintz( w_rip, c_magenta, "%d", iTotalKills );

        sTemp = _( "In memory of:" );
        mvwprintz( w_rip, point( FULL_SCREEN_WIDTH / 2 - utf8_width( sTemp ) / 2, iNameLine++ ),
                   c_light_gray,
                   sTemp );

        sTemp = u.name;
        mvwprintz( w_rip, point( FULL_SCREEN_WIDTH / 2 - utf8_width( sTemp ) / 2, iNameLine++ ), c_white,
                   sTemp );

        sTemp = _( "Last Words:" );
        mvwprintz( w_rip, point( FULL_SCREEN_WIDTH / 2 - utf8_width( sTemp ) / 2, iNameLine++ ),
                   c_light_gray,
                   sTemp );

        int iStartX = FULL_SCREEN_WIDTH / 2 - ( ( iMaxWidth - 4 ) / 2 );
        std::string sLastWords = string_input_popup()
                                 .window( w_rip, point( iStartX, iNameLine ), iStartX + iMaxWidth - 4 - 1 )
                                 .max_length( iMaxWidth - 4 - 1 )
                                 .query_string();
        death_screen();
        const bool is_suicide = uquit == QUIT_SUICIDE;
        std::chrono::seconds time_since_load =
            std::chrono::duration_cast<std::chrono::seconds>(
                std::chrono::steady_clock::now() - time_of_last_load );
        std::chrono::seconds total_time_played = time_played_at_last_load + time_since_load;
        events().send<event_type::game_over>( is_suicide, sLastWords, total_time_played );
        // Struck the save_player_data here to forestall Weirdness
        move_save_to_graveyard();
        write_memorial_file( sLastWords );
        memorial().clear();
        std::vector<std::string> characters = list_active_characters();
        // remove current player from the active characters list, as they are dead
        std::vector<std::string>::iterator curchar = std::find( characters.begin(),
                characters.end(), u.name );
        if( curchar != characters.end() ) {
            characters.erase( curchar );
        }

        if( characters.empty() ) {
            bool queryDelete = false;
            bool queryReset = false;

            if( get_option<std::string>( "WORLD_END" ) == "query" ) {
                bool decided = false;
                std::string buffer = _( "Warning: NPC interactions and some other global flags "
                                        "will not all reset when starting a new character in an "
                                        "already-played world.  This can lead to some strange "
                                        "behavior.\n\n"
                                        "Are you sure you wish to keep this world?"
                                      );

                while( !decided ) {
                    uilist smenu;
                    smenu.allow_cancel = false;
                    smenu.addentry( 0, true, 'r', "%s", _( "Reset world" ) );
                    smenu.addentry( 1, true, 'd', "%s", _( "Delete world" ) );
                    smenu.addentry( 2, true, 'k', "%s", _( "Keep world" ) );
                    smenu.query();

                    switch( smenu.ret ) {
                        case 0:
                            queryReset = true;
                            decided = true;
                            break;
                        case 1:
                            queryDelete = true;
                            decided = true;
                            break;
                        case 2:
                            decided = query_yn( buffer );
                            break;
                    }
                }
            }

            if( queryDelete || get_option<std::string>( "WORLD_END" ) == "delete" ) {
                world_generator->delete_world( world_generator->active_world->world_name, true );

            } else if( queryReset || get_option<std::string>( "WORLD_END" ) == "reset" ) {
                world_generator->delete_world( world_generator->active_world->world_name, false );
            }
        } else if( get_option<std::string>( "WORLD_END" ) != "keep" ) {
            std::string tmpmessage;
            for( auto &character : characters ) {
                tmpmessage += "\n  ";
                tmpmessage += character;
            }
            popup( _( "World retained.  Characters remaining:%s" ), tmpmessage );
        }
        if( gamemode ) {
            gamemode = std::make_unique<special_game>(); // null gamemode or something..
        }
    }

    //Reset any offset due to driving
    set_driving_view_offset( point_zero );

    //clear all sound channels
    sfx::fade_audio_channel( sfx::channel::any, 300 );
    sfx::fade_audio_group( sfx::group::weather, 300 );
    sfx::fade_audio_group( sfx::group::time_of_day, 300 );
    sfx::fade_audio_group( sfx::group::context_themes, 300 );
    sfx::fade_audio_group( sfx::group::fatigue, 300 );

    zone_manager::get_manager().clear();

    MAPBUFFER.clear();
    overmap_buffer.clear();

#if defined(__ANDROID__)
    quick_shortcuts_map.clear();
#endif
    return true;
}

static int veh_lumi( vehicle &veh )
{
    float veh_luminance = 0.0f;
    float iteration = 1.0f;
    auto lights = veh.lights( true );

    for( const vehicle_part *pt : lights ) {
        const auto &vp = pt->info();
        if( vp.has_flag( VPFLAG_CONE_LIGHT ) ||
            vp.has_flag( VPFLAG_WIDE_CONE_LIGHT ) ) {
            veh_luminance += vp.bonus / iteration;
            iteration = iteration * 1.1f;
        }
    }
    // Calculation: see lightmap.cpp
    return LIGHT_RANGE( ( veh_luminance * 3 ) );
}

void game::calc_driving_offset( vehicle *veh )
{
    if( veh == nullptr || !get_option<bool>( "DRIVING_VIEW_OFFSET" ) ) {
        set_driving_view_offset( point_zero );
        return;
    }
    const int g_light_level = static_cast<int>( light_level( u.posz() ) );
    const int light_sight_range = u.sight_range( g_light_level );
    int sight = std::max( veh_lumi( *veh ), light_sight_range );

    // The maximal offset will leave at least this many tiles
    // between the PC and the edge of the main window.
    static const int border_range = 2;
    point max_offset( ( getmaxx( w_terrain ) + 1 ) / 2 - border_range - 1,
                      ( getmaxy( w_terrain ) + 1 ) / 2 - border_range - 1 );

    // velocity at or below this results in no offset at all
    static const float min_offset_vel = 1 * vehicles::vmiph_per_tile;
    // velocity at or above this results in maximal offset
    static const float max_offset_vel = std::min( max_offset.y, max_offset.x ) *
                                        vehicles::vmiph_per_tile;
    float velocity = veh->velocity;
    rl_vec2d offset = veh->move_vec();
    if( !veh->skidding && veh->player_in_control( u ) &&
        std::abs( veh->cruise_velocity - veh->velocity ) < 7 * vehicles::vmiph_per_tile ) {
        // Use the cruise controlled velocity, but only if
        // it is not too different from the actual velocity.
        // The actual velocity changes too often (see above slowdown).
        // Using it makes would make the offset change far too often.
        offset = veh->face_vec();
        velocity = veh->cruise_velocity;
    }
    float rel_offset;
    if( std::fabs( velocity ) < min_offset_vel ) {
        rel_offset = 0;
    } else if( std::fabs( velocity ) > max_offset_vel ) {
        rel_offset = ( velocity > 0 ) ? 1 : -1;
    } else {
        rel_offset = ( velocity - min_offset_vel ) / ( max_offset_vel - min_offset_vel );
    }
    // Squeeze into the corners, by making the offset vector longer,
    // the PC is still in view as long as both offset.x and
    // offset.y are <= 1
    if( std::fabs( offset.x ) > std::fabs( offset.y ) && std::fabs( offset.x ) > 0.2 ) {
        offset.y /= std::fabs( offset.x );
        offset.x = ( offset.x > 0 ) ? +1 : -1;
    } else if( std::fabs( offset.y ) > 0.2 ) {
        offset.x /= std::fabs( offset.y );
        offset.y = offset.y > 0 ? +1 : -1;
    }
    offset.x *= rel_offset;
    offset.y *= rel_offset;
    offset.x *= max_offset.x;
    offset.y *= max_offset.y;
    // [ ----@---- ] sight=6
    // [ --@------ ] offset=2
    // [ -@------# ] offset=3
    // can see sights square in every direction, total visible area is
    // (2*sight+1)x(2*sight+1), but the window is only
    // getmaxx(w_terrain) x getmaxy(w_terrain)
    // The area outside of the window is maxoff (sight-getmax/2).
    // If that value is <= 0, the whole visible area fits the window.
    // don't apply the view offset at all.
    // If the offset is > maxoff, only apply at most maxoff, everything
    // above leads to invisible area in front of the car.
    // It will display (getmax/2+offset) squares in one direction and
    // (getmax/2-offset) in the opposite direction (centered on the PC).
    const point maxoff( ( sight * 2 + 1 - getmaxx( w_terrain ) ) / 2,
                        ( sight * 2 + 1 - getmaxy( w_terrain ) ) / 2 );
    if( maxoff.x <= 0 ) {
        offset.x = 0;
    } else if( offset.x > 0 && offset.x > maxoff.x ) {
        offset.x = maxoff.x;
    } else if( offset.x < 0 && -offset.x > maxoff.x ) {
        offset.x = -maxoff.x;
    }
    if( maxoff.y <= 0 ) {
        offset.y = 0;
    } else if( offset.y > 0 && offset.y > maxoff.y ) {
        offset.y = maxoff.y;
    } else if( offset.y < 0 && -offset.y > maxoff.y ) {
        offset.y = -maxoff.y;
    }

    // Turn the offset into a vector that increments the offset toward the desired position
    // instead of setting it there instantly, should smooth out jerkiness.
    const point offset_difference( -driving_view_offset + point( offset.x, offset.y ) );

    const point offset_sign( ( offset_difference.x < 0 ) ? -1 : 1,
                             ( offset_difference.y < 0 ) ? -1 : 1 );
    // Shift the current offset in the direction of the calculated offset by one tile
    // per draw event, but snap to calculated offset if we're close enough to avoid jitter.
    offset.x = ( std::abs( offset_difference.x ) > 1 ) ?
               ( driving_view_offset.x + offset_sign.x ) : offset.x;
    offset.y = ( std::abs( offset_difference.y ) > 1 ) ?
               ( driving_view_offset.y + offset_sign.y ) : offset.y;

    set_driving_view_offset( point( offset.x, offset.y ) );
}

// MAIN GAME LOOP
// Returns true if game is over (death, saved, quit, etc)
bool game::do_turn()
{
    if( is_game_over() ) {
        return cleanup_at_end();
    }
    // Actual stuff
    if( new_game ) {
        new_game = false;
    } else {
        gamemode->per_turn();
        calendar::turn += 1_turns;
    }

    // starting a new turn, clear out temperature cache
    weather.temperature_cache.clear();

    if( npcs_dirty ) {
        load_npcs();
    }

    timed_events.process();
    mission::process_all();
    // If controlling a vehicle that is owned by someone else
    if( u.in_vehicle && u.controlling_vehicle ) {
        vehicle *veh = veh_pointer_or_null( m.veh_at( u.pos() ) );
        if( veh && !veh->handle_potential_theft( dynamic_cast<player &>( u ), true ) ) {
            veh->handle_potential_theft( dynamic_cast<player &>( u ), false, false );
        }
    }
    // If riding a horse - chance to spook
    if( u.is_mounted() ) {
        u.check_mount_is_spooked();
    }
    if( calendar::once_every( 1_days ) ) {
        overmap_buffer.process_mongroups();
    }

    // Move hordes every 2.5 min
    if( calendar::once_every( time_duration::from_minutes( 2.5 ) ) ) {
        overmap_buffer.move_hordes();
        // Hordes that reached the reality bubble need to spawn,
        // make them spawn in invisible areas only.
        m.spawn_monsters( false );
    }

    debug_hour_timer.print_time();

    u.update_body();

    // Auto-save if autosave is enabled
    if( get_option<bool>( "AUTOSAVE" ) &&
        calendar::once_every( 1_turns * get_option<int>( "AUTOSAVE_TURNS" ) ) &&
        !u.is_dead_state() ) {
        autosave();
    }

    weather.update_weather();
    reset_light_level();

    perhaps_add_random_npc();
    process_activity();
    // Process NPC sound events before they move or they hear themselves talking
    for( npc &guy : all_npcs() ) {
        if( rl_dist( guy.pos(), u.pos() ) < MAX_VIEW_DISTANCE ) {
            sounds::process_sound_markers( &guy );
        }
    }

    // Process sound events into sound markers for display to the player.
    sounds::process_sound_markers( &u );

    if( u.is_deaf() ) {
        sfx::do_hearing_loss();
    }

    if( !u.has_effect( efftype_id( "sleep" ) ) || uquit == QUIT_WATCH ) {
        if( u.moves > 0 || uquit == QUIT_WATCH ) {
            while( u.moves > 0 || uquit == QUIT_WATCH ) {
                cleanup_dead();
                mon_info_update();
                // Process any new sounds the player caused during their turn.
                for( npc &guy : all_npcs() ) {
                    if( rl_dist( guy.pos(), u.pos() ) < MAX_VIEW_DISTANCE ) {
                        sounds::process_sound_markers( &guy );
                    }
                }
                sounds::process_sound_markers( &u );
                if( !u.activity && !u.has_distant_destination() && uquit != QUIT_WATCH ) {
                    wait_popup.reset();
                    ui_manager::redraw();
                }

                if( handle_action() ) {
                    ++moves_since_last_save;
                    u.action_taken();
                }

                if( is_game_over() ) {
                    return cleanup_at_end();
                }

                if( uquit == QUIT_WATCH ) {
                    break;
                }
                if( u.activity ) {
                    process_activity();
                }
            }
            // Reset displayed sound markers now that the turn is over.
            // We only want this to happen if the player had a chance to examine the sounds.
            sounds::reset_markers();
        } else {
            // Rate limit key polling to 10 times a second.
            static auto start = std::chrono::time_point_cast<std::chrono::milliseconds>(
                                    std::chrono::system_clock::now() );
            const auto now = std::chrono::time_point_cast<std::chrono::milliseconds>(
                                 std::chrono::system_clock::now() );
            if( ( now - start ).count() > 100 ) {
                handle_key_blocking_activity();
                start = now;
            }

            mon_info_update();

            // If player is performing a task, a monster is dangerously close,
            // and monster can reach to the player or it has some sort of a ranged attack,
            // warn them regardless of previous safemode warnings
            if( u.activity && !u.has_activity( activity_id( "ACT_AIM" ) ) &&
                u.activity.moves_left > 0 &&
                !u.activity.is_distraction_ignored( distraction_type::hostile_spotted_near ) ) {
                Creature *hostile_critter = is_hostile_very_close( true );

                if( hostile_critter != nullptr ) {
                    cancel_activity_or_ignore_query( distraction_type::hostile_spotted_near,
                                                     string_format( _( "The %s is dangerously close!" ),
                                                             hostile_critter->get_name() ) );
                }
            }

        }
    }

    if( driving_view_offset.x != 0 || driving_view_offset.y != 0 ) {
        // Still have a view offset, but might not be driving anymore,
        // or the option has been deactivated,
        // might also happen when someone dives from a moving car.
        // or when using the handbrake.
        vehicle *veh = veh_pointer_or_null( m.veh_at( u.pos() ) );
        calc_driving_offset( veh );
    }

    // No-scent debug mutation has to be processed here or else it takes time to start working
    if( !u.has_flag( STATIC( json_character_flag( "NO_SCENT" ) ) ) ) {
        scent.set( u.pos(), u.scent, u.get_type_of_scent() );
        overmap_buffer.set_scent( u.global_omt_location(),  u.scent );
    }
    scent.update( u.pos(), m );

    // We need floor cache before checking falling 'n stuff
    m.build_floor_caches();

    m.process_falling();
    m.vehmove();
    m.process_fields();
    m.process_items();
    explosion_handler::process_explosions();
    m.creature_in_field( u );

    // Apply sounds from previous turn to monster and NPC AI.
    sounds::process_sounds();
    const int levz = m.get_abs_sub().z;
    // Update vision caches for monsters. If this turns out to be expensive,
    // consider a stripped down cache just for monsters.
    m.build_map_cache( levz, true );
    monmove();
    if( calendar::once_every( 5_minutes ) ) {
        overmap_npc_move();
    }
    if( calendar::once_every( 10_seconds ) ) {
        for( const tripoint &elem : m.get_furn_field_locations() ) {
            const furn_t &furn = *m.furn( elem );
            for( const emit_id &e : furn.emissions ) {
                m.emit_field( elem, e );
            }
        }
        for( const tripoint &elem : m.get_ter_field_locations() ) {
            const ter_t &ter = *m.ter( elem );
            for( const emit_id &e : ter.emissions ) {
                m.emit_field( elem, e );
            }
        }
    }
    update_stair_monsters();
    mon_info_update();
    u.process_turn();
    if( u.moves < 0 && get_option<bool>( "FORCE_REDRAW" ) ) {
        ui_manager::redraw();
        refresh_display();
    }
    effect_on_conditions::process_effect_on_conditions();

    if( levz >= 0 && !u.is_underwater() ) {
        handle_weather_effects( weather.weather_id );
    }

    const bool player_is_sleeping = u.has_effect( effect_sleep );
    bool wait_redraw = false;
    std::string wait_message;
    time_duration wait_refresh_rate;
    if( player_is_sleeping ) {
        wait_redraw = true;
        wait_message = _( "Wait till you wake up…" );
        wait_refresh_rate = 30_minutes;
    } else if( const cata::optional<std::string> progress = u.activity.get_progress_message( u ) ) {
        wait_redraw = true;
        wait_message = *progress;
        if( u.activity.is_interruptible() && u.activity.interruptable_with_kb ) {
            wait_message += string_format( _( "\n%s to interrupt" ), press_x( ACTION_PAUSE ) );
        }
        wait_refresh_rate = 5_minutes;
    }
    if( wait_redraw ) {
        if( first_redraw_since_waiting_started || calendar::once_every( 1_minutes ) ) {
            if( first_redraw_since_waiting_started || calendar::once_every( wait_refresh_rate ) ) {
                ui_manager::redraw();
            }

            // Avoid redrawing the main UI every time due to invalidation
            ui_adaptor dummy( ui_adaptor::disable_uis_below {} );
            wait_popup = std::make_unique<static_popup>();
            wait_popup->on_top( true ).wait_message( "%s", wait_message );
            ui_manager::redraw();
            refresh_display();
            first_redraw_since_waiting_started = false;
        }
    } else {
        // Nothing to wait for now
        wait_popup.reset();
        first_redraw_since_waiting_started = true;
    }

    u.update_bodytemp();
    u.update_body_wetness( *weather.weather_precise );
    u.apply_wetness_morale( weather.temperature );

    if( calendar::once_every( 1_minutes ) ) {
        u.update_morale();
    }

    if( calendar::once_every( 9_turns ) ) {
        u.check_and_recover_morale();
    }

    if( !u.is_deaf() ) {
        sfx::remove_hearing_loss();
    }
    sfx::do_danger_music();
    sfx::do_vehicle_engine_sfx();
    sfx::do_vehicle_exterior_engine_sfx();
    sfx::do_fatigue();

    // reset player noise
    u.volume = 0;

    return false;
}

void game::set_driving_view_offset( const point &p )
{
    // remove the previous driving offset,
    // store the new offset and apply the new offset.
    u.view_offset.x -= driving_view_offset.x;
    u.view_offset.y -= driving_view_offset.y;
    driving_view_offset.x = p.x;
    driving_view_offset.y = p.y;
    u.view_offset.x += driving_view_offset.x;
    u.view_offset.y += driving_view_offset.y;
}

void game::process_activity()
{
    if( !u.activity ) {
        return;
    }

    while( u.moves > 0 && u.activity ) {
        u.activity.do_turn( u );
    }
}

void game::catch_a_monster( monster *fish, const tripoint &pos, player *p,
                            const time_duration &catch_duration ) // catching function
{
    //spawn the corpse, rotten by a part of the duration
    m.add_item_or_charges( pos, item::make_corpse( fish->type->id, calendar::turn + rng( 0_turns,
                           catch_duration ) ) );
    if( u.sees( pos ) ) {
        u.add_msg_if_player( m_good, _( "You caught a %s." ), fish->type->nname() );
    }
    //quietly kill the caught
    fish->no_corpse_quiet = true;
    fish->die( p );
}

static bool cancel_auto_move( player &p, const std::string &text )
{
    if( p.has_destination() && query_yn( _( "%s, cancel Auto-move?" ), text ) )  {
        add_msg( m_warning, _( "%s. Auto-move canceled" ), text );
        if( !p.omt_path.empty() ) {
            p.omt_path.clear();
        }
        p.clear_destination();
        return true;
    }
    return false;
}

bool game::cancel_activity_or_ignore_query( const distraction_type type, const std::string &text )
{
    if( u.has_distant_destination() ) {
        if( cancel_auto_move( u, text ) ) {
            return true;
        } else {
            u.set_destination( u.get_auto_move_route(), player_activity( activity_id( "ACT_TRAVELLING" ) ) );
            return false;
        }
    }
    if( !u.activity || u.activity.is_distraction_ignored( type ) ) {
        return false;
    }
    const bool force_uc = get_option<bool>( "FORCE_CAPITAL_YN" );
    const auto &allow_key = force_uc ? input_context::disallow_lower_case_or_non_modified_letters
                            : input_context::allow_all_keys;

    const auto &action = query_popup()
                         .preferred_keyboard_mode( keyboard_mode::keycode )
                         .context( "CANCEL_ACTIVITY_OR_IGNORE_QUERY" )
                         .message( force_uc && !is_keycode_mode_supported() ?
                                   pgettext( "cancel_activity_or_ignore_query",
                                           "<color_light_red>%s %s (Case Sensitive)</color>" ) :
                                   pgettext( "cancel_activity_or_ignore_query",
                                           "<color_light_red>%s %s</color>" ),
                                   text, u.activity.get_stop_phrase() )
                         .option( "YES", allow_key )
                         .option( "NO", allow_key )
                         .option( "IGNORE", allow_key )
                         .query()
                         .action;

    if( action == "YES" ) {
        u.cancel_activity();
        return true;
    }
    if( action == "IGNORE" ) {
        u.activity.ignore_distraction( type );
        for( auto &activity : u.backlog ) {
            activity.ignore_distraction( type );
        }
    }

    ui_manager::redraw();
    refresh_display();

    return false;
}

bool game::cancel_activity_query( const std::string &text )
{
    if( u.has_distant_destination() ) {
        if( cancel_auto_move( u, text ) ) {
            return true;
        } else {
            u.set_destination( u.get_auto_move_route(), player_activity( activity_id( "ACT_TRAVELLING" ) ) );
            return false;
        }
    }
    if( !u.activity ) {
        return false;
    }
    if( query_yn( "%s %s", text, u.activity.get_stop_phrase() ) ) {
        u.cancel_activity();
        u.clear_destination();
        u.resume_backlog_activity();
        return true;
    }
    return false;
}

unsigned int game::get_seed() const
{
    return seed;
}

void game::set_npcs_dirty()
{
    npcs_dirty = true;
}

void game::set_critter_died()
{
    critter_died = true;
}

static int maptile_field_intensity( maptile &mt, field_type_id fld )
{
    const field_entry *field_ptr = mt.find_field( fld );

    return field_ptr == nullptr ? 0 : field_ptr->get_field_intensity();
}

int get_heat_radiation( const tripoint &location, bool direct )
{
    // Direct heat from fire sources
    // Cache fires to avoid scanning the map around us bp times
    // Stored as intensity-distance pairs
    int temp_mod = 0;
    int best_fire = 0;
    Character &player_character = get_player_character();
    map &here = get_map();
    for( const tripoint &dest : here.points_in_radius( location, 6 ) ) {
        int heat_intensity = 0;

        maptile mt = here.maptile_at( dest );

        int ffire = maptile_field_intensity( mt, fd_fire );
        if( ffire > 0 ) {
            heat_intensity = ffire;
        } else  {
            heat_intensity = here.ter( dest )->heat_radiation;
        }
        if( heat_intensity == 0 ) {
            // No heat source here
            continue;
        }
        if( player_character.pos() == location ) {
            if( !here.pl_line_of_sight( dest, -1 ) ) {
                continue;
            }
        } else if( !here.sees( location, dest, -1 ) ) {
            continue;
        }
        // Ensure fire_dist >= 1 to avoid divide-by-zero errors.
        const int fire_dist = std::max( 1, square_dist( dest, location ) );
        temp_mod += 6 * heat_intensity * heat_intensity / fire_dist;
        if( fire_dist <= 1 ) {
            // Extend limbs/lean over a single adjacent fire to warm up
            best_fire = std::max( best_fire, heat_intensity );
        }
    }
    if( direct ) {
        return best_fire;
    }
    return temp_mod;
}

int get_convection_temperature( const tripoint &location )
{
    static const flag_id trap_convects( "CONVECTS_TEMPERATURE" );
    int temp_mod = 0;
    map &here = get_map();
    // Directly on lava tiles
    int lava_mod = here.tr_at( location ).has_flag( trap_convects ) ?
                   fd_fire->get_intensity_level().convection_temperature_mod : 0;
    // Modifier from fields
    for( auto fd : here.field_at( location ) ) {
        // Nullify lava modifier when there is open fire
        if( fd.first.obj().has_fire ) {
            lava_mod = 0;
        }
        temp_mod += fd.second.get_intensity_level().convection_temperature_mod;
    }
    return temp_mod + lava_mod;
}

int game::assign_mission_id()
{
    int ret = next_mission_id;
    next_mission_id++;
    return ret;
}

npc *game::find_npc( character_id id )
{
    return overmap_buffer.find_npc( id ).get();
}

void game::add_npc_follower( const character_id &id )
{
    follower_ids.insert( id );
    u.follower_ids.insert( id );
}

void game::remove_npc_follower( const character_id &id )
{
    follower_ids.erase( id );
    u.follower_ids.erase( id );
}

static void update_faction_api( npc *guy )
{
    if( guy->get_faction_ver() < 2 ) {
        guy->set_fac( faction_your_followers );
        guy->set_faction_ver( 2 );
    }
}

void game::validate_linked_vehicles()
{
    for( auto &veh : m.get_vehicles() ) {
        vehicle *v = veh.v;
        if( v->tow_data.other_towing_point != tripoint_zero ) {
            vehicle *other_v = veh_pointer_or_null( m.veh_at( v->tow_data.other_towing_point ) );
            if( other_v ) {
                // the other vehicle is towing us.
                v->tow_data.set_towing( other_v, v );
                v->tow_data.other_towing_point = tripoint_zero;
            }
        }
    }
}

void game::validate_mounted_npcs()
{
    for( monster &m : all_monsters() ) {
        if( m.has_effect( effect_ridden ) && m.mounted_player_id.is_valid() ) {
            player *mounted_pl = g->critter_by_id<player>( m.mounted_player_id );
            if( !mounted_pl ) {
                // Target no longer valid.
                m.mounted_player_id = character_id();
                m.remove_effect( effect_ridden );
                continue;
            }
            mounted_pl->mounted_creature = shared_from( m );
            mounted_pl->setpos( m.pos() );
            mounted_pl->add_effect( effect_riding, 1_turns, true );
            m.mounted_player = mounted_pl;
        }
    }
}

void game::validate_npc_followers()
{
    // Make sure visible followers are in the list.
    const std::vector<npc *> visible_followers = get_npcs_if( [&]( const npc & guy ) {
        return guy.is_player_ally();
    } );
    for( npc *guy : visible_followers ) {
        update_faction_api( guy );
        add_npc_follower( guy->getID() );
    }
    // Make sure overmapbuffered NPC followers are in the list.
    for( const auto &temp_guy : overmap_buffer.get_npcs_near_player( 300 ) ) {
        npc *guy = temp_guy.get();
        if( guy->is_player_ally() ) {
            update_faction_api( guy );
            add_npc_follower( guy->getID() );
        }
    }
    // Make sure that serialized player followers sync up with game list
    for( const auto &temp_id : u.follower_ids ) {
        add_npc_follower( temp_id );
    }
}

void game::validate_camps()
{
    basecamp camp = m.hoist_submap_camp( u.pos() );
    if( camp.is_valid() ) {
        overmap_buffer.add_camp( camp );
        m.remove_submap_camp( u.pos() );
    } else if( camp.camp_omt_pos() != tripoint_abs_omt() ) {
        std::string camp_name = _( "Faction Camp" );
        camp.set_name( camp_name );
        overmap_buffer.add_camp( camp );
        m.remove_submap_camp( u.pos() );
    }
}

std::set<character_id> game::get_follower_list()
{
    return follower_ids;
}

void game::handle_key_blocking_activity()
{
    if( ( u.activity && u.activity.moves_left > 0 ) || ( u.has_destination() &&
            !u.omt_path.empty() ) ) {
        input_context ctxt = get_default_mode_input_context();
        const std::string action = ctxt.handle_input( 0 );
        bool refresh = true;
        if( action == "pause" ) {
            if( u.activity.interruptable_with_kb ) {
                cancel_activity_query( _( "Confirm:" ) );
            }
        } else if( action == "player_data" ) {
            u.disp_info();
        } else if( action == "messages" ) {
            Messages::display_messages();
        } else if( action == "help" ) {
            get_help().display_help();
        } else if( action != "HELP_KEYBINDINGS" ) {
            refresh = false;
        }
        if( refresh ) {
            ui_manager::redraw();
            refresh_display();
        }
    }
}

static hint_rating rate_action_change_side( const avatar &you, const item &it )
{
    if( !it.is_sided() ) {
        return hint_rating::cant;
    }

    return you.is_worn( it ) ? hint_rating::good : hint_rating::iffy;
}

static hint_rating rate_action_disassemble( avatar &you, const item &it )
{
    if( you.can_disassemble( it, you.crafting_inventory() ).success() ) {
        // Possible right now
        return hint_rating::good;
    } else if( it.is_disassemblable() ) {
        // Potentially possible, but we currently lack requirements
        return hint_rating::iffy;
    } else {
        // Never possible
        return hint_rating::cant;
    }
}

static hint_rating rate_action_eat( const avatar &you, const item &it )
{
    if( !you.can_consume( it ) ) {
        return hint_rating::cant;
    }

    const auto rating = you.will_eat( it );
    if( rating.success() ) {
        return hint_rating::good;
    } else if( rating.value() == INEDIBLE || rating.value() == INEDIBLE_MUTATION ) {
        return hint_rating::cant;
    }

    return hint_rating::iffy;
}

static hint_rating rate_action_mend( const avatar &, const item &it )
{
    // TODO: check also if item damage could be repaired via a tool
    if( !it.faults.empty() ) {
        return hint_rating::good;
    }
    return it.faults_potential().empty() ? hint_rating::cant : hint_rating::iffy;
}

static hint_rating rate_action_read( const avatar &you, const item &it )
{
    if( !it.is_book() ) {
        return hint_rating::cant;
    }

    std::vector<std::string> dummy;
    return you.get_book_reader( it, dummy ) ? hint_rating::good : hint_rating::iffy;
}

static hint_rating rate_action_take_off( const avatar &you, const item &it )
{
    if( !it.is_armor() || it.has_flag( flag_NO_TAKEOFF ) ) {
        return hint_rating::cant;
    }

    if( you.is_worn( it ) ) {
        return hint_rating::good;
    }

    return hint_rating::iffy;
}

static hint_rating rate_action_use( const avatar &you, const item &it )
{
    if( it.is_tool() ) {
        return it.ammo_sufficient() ? hint_rating::good : hint_rating::iffy;
    } else if( it.is_gunmod() ) {
        /** @EFFECT_GUN >0 allows rating estimates for gun modifications */
        if( you.get_skill_level( skill_gun ) == 0 ) {
            return hint_rating::iffy;
        } else {
            return hint_rating::good;
        }
    } else if( it.is_food() || it.is_medication() || it.is_book() || it.is_armor() ) {
        if( it.is_medication() && !you.can_use_heal_item( it ) ) {
            return hint_rating::cant;
        }
        // The rating is subjective, could be argued as hint_rating::cant or hint_rating::good as well
        return hint_rating::iffy;
    } else if( it.type->has_use() ) {
        return hint_rating::good;
    }

    return hint_rating::cant;
}

static hint_rating rate_action_wear( const avatar &you, const item &it )
{
    if( !it.is_armor() ) {
        return hint_rating::cant;
    }

    if( you.is_worn( it ) ) {
        return hint_rating::iffy;
    }

    return you.can_wear( it ).success() ? hint_rating::good : hint_rating::iffy;
}

static hint_rating rate_action_wield( const avatar &you, const item &it )
{
    return you.can_wield( it ).success() ? hint_rating::good : hint_rating::iffy;
}

static hint_rating rate_action_insert( const avatar &you, const item_location &loc )
{
    if( loc->will_spill_if_unsealed()
        && loc.where() != item_location::type::map
        && !you.is_wielding( *loc ) ) {

        return hint_rating::cant;
    }
    return hint_rating::good;
}

/* item submenu for 'i' and '/'
* It use draw_item_info to draw item info and action menu
*
* @param locThisItem the item
* @param iStartX Left coordinate of the item info window
* @param iWidth width of the item info window (height = height of terminal)
* @return getch
*/
int game::inventory_item_menu( item_location locThisItem,
                               const std::function<int()> &iStartX,
                               const std::function<int()> &iWidth,
                               const inventory_item_menu_position position )
{
    int cMenu = static_cast<int>( '+' );

    item &oThisItem = *locThisItem;
    if( u.has_item( oThisItem ) ) {
#if defined(__ANDROID__)
        if( get_option<bool>( "ANDROID_INVENTORY_AUTOADD" ) ) {
            add_key_to_quick_shortcuts( oThisItem.invlet, "INVENTORY", false );
        }
#endif

        std::vector<iteminfo> vThisItem;
        std::vector<iteminfo> vDummy;

        const bool bHPR = get_auto_pickup().has_rule( &oThisItem );
        const hint_rating rate_drop_item = u.weapon.has_flag( flag_NO_UNWIELD ) ? hint_rating::cant :
                                           hint_rating::good;

        uilist action_menu;
        action_menu.allow_anykey = true;
        const auto addentry = [&]( const char key, const std::string & text, const hint_rating hint ) {
            // The char is used as retval from the uilist *and* as hotkey.
            action_menu.addentry( key, true, key, text );
            auto &entry = action_menu.entries.back();
            switch( hint ) {
                case hint_rating::cant:
                    entry.text_color = c_light_gray;
                    break;
                case hint_rating::iffy:
                    entry.text_color = c_light_red;
                    break;
                case hint_rating::good:
                    entry.text_color = c_light_green;
                    break;
            }
        };
        addentry( 'a', pgettext( "action", "activate" ), rate_action_use( u, oThisItem ) );
        addentry( 'R', pgettext( "action", "read" ), rate_action_read( u, oThisItem ) );
        addentry( 'E', pgettext( "action", "eat" ), rate_action_eat( u, oThisItem ) );
        addentry( 'W', pgettext( "action", "wear" ), rate_action_wear( u, oThisItem ) );
        addentry( 'w', pgettext( "action", "wield" ), rate_action_wield( u, oThisItem ) );
        addentry( 't', pgettext( "action", "throw" ), rate_action_wield( u, oThisItem ) );
        addentry( 'c', pgettext( "action", "change side" ), rate_action_change_side( u, oThisItem ) );
        addentry( 'T', pgettext( "action", "take off" ), rate_action_take_off( u, oThisItem ) );
        addentry( 'd', pgettext( "action", "drop" ), rate_drop_item );
        addentry( 'U', pgettext( "action", "unload" ), u.rate_action_unload( oThisItem ) );
        addentry( 'r', pgettext( "action", "reload" ), u.rate_action_reload( oThisItem ) );
        addentry( 'p', pgettext( "action", "part reload" ), u.rate_action_reload( oThisItem ) );
        addentry( 'm', pgettext( "action", "mend" ), rate_action_mend( u, oThisItem ) );
        addentry( 'D', pgettext( "action", "disassemble" ), rate_action_disassemble( u, oThisItem ) );
        if( oThisItem.has_pockets() ) {
            addentry( 'i', pgettext( "action", "insert" ), rate_action_insert( u, locThisItem ) );
            if( oThisItem.contents.num_item_stacks() > 0 ) {
                addentry( 'o', pgettext( "action", "open" ), hint_rating::good );
            }
            addentry( 'v', pgettext( "action", "pocket autopickup settings" ), hint_rating::good );
        }

        if( oThisItem.is_favorite ) {
            addentry( 'f', pgettext( "action", "unfavorite" ), hint_rating::good );
        } else {
            addentry( 'f', pgettext( "action", "favorite" ), hint_rating::good );
        }

        addentry( '=', pgettext( "action", "reassign" ), hint_rating::good );

        if( bHPR ) {
            addentry( '-', _( "Autopickup" ), hint_rating::iffy );
        } else {
            addentry( '+', _( "Autopickup" ), hint_rating::good );
        }

        int iScrollPos = 0;
        oThisItem.info( true, vThisItem );

        action_menu.w_y_setup = 0;
        action_menu.w_x_setup = [&]( const int popup_width ) -> int {
            switch( position )
            {
                default:
                case RIGHT_TERMINAL_EDGE:
                    return 0;
                case LEFT_OF_INFO:
                    return iStartX() - popup_width;
                case RIGHT_OF_INFO:
                    return iStartX() + iWidth();
                case LEFT_TERMINAL_EDGE:
                    return TERMX - popup_width;
            }
        };
        // Filtering isn't needed, the number of entries is manageable.
        action_menu.filtering = false;
        // Default menu border color is different, this matches the border of the item info window.
        action_menu.border_color = BORDER_COLOR;

        item_info_data data( oThisItem.tname(), oThisItem.type_name(), vThisItem, vDummy, iScrollPos );
        data.without_getch = true;

        catacurses::window w_info;
        int iScrollHeight = 0;

        std::unique_ptr<ui_adaptor> ui = std::make_unique<ui_adaptor>();
        ui->on_screen_resize( [&]( ui_adaptor & ui ) {
            w_info = catacurses::newwin( TERMY, iWidth(), point( iStartX(), 0 ) );
            iScrollHeight = TERMY - 2;
            ui.position_from_window( w_info );
        } );
        ui->mark_resize();

        ui->on_redraw( [&]( const ui_adaptor & ) {
            draw_item_info( w_info, data );
        } );

        action_menu.additional_actions = {
            { "RIGHT", translation() }
        };

        bool exit = false;
        do {
            const int prev_selected = action_menu.selected;
            action_menu.query( false );
            if( action_menu.ret >= 0 ) {
                cMenu = action_menu.ret; /* Remember: hotkey == retval, see addentry above. */
            } else if( action_menu.ret == UILIST_UNBOUND && action_menu.ret_act == "RIGHT" ) {
                // Simulate KEY_RIGHT == '\n' (confirm currently selected entry) for compatibility with old version.
                // TODO: ideally this should be done in the uilist, maybe via a callback.
                cMenu = action_menu.ret = action_menu.entries[action_menu.selected].retval;
            } else if( action_menu.ret_act == "PAGE_UP" || action_menu.ret_act == "PAGE_DOWN" ) {
                cMenu = action_menu.ret_act == "PAGE_UP" ? KEY_PPAGE : KEY_NPAGE;
                // Prevent the menu from scrolling with this key. TODO: Ideally the menu
                // could be instructed to ignore these two keys instead of scrolling.
                action_menu.selected = prev_selected;
                action_menu.fselected = prev_selected;
                action_menu.vshift = 0;
            } else {
                cMenu = 0;
            }

            if( action_menu.ret != UILIST_WAIT_INPUT && action_menu.ret != UILIST_UNBOUND ) {
                exit = true;
                ui = nullptr;
            }

            switch( cMenu ) {
                case 'a': {
                    contents_change_handler handler;
                    handler.unseal_pocket_containing( locThisItem );
                    avatar_action::use_item( u, locThisItem );
                    handler.handle_by( u );
                    break;
                }
                case 'E':
                    avatar_action::eat( u, locThisItem );
                    break;
                case 'W': {
                    contents_change_handler handler;
                    handler.unseal_pocket_containing( locThisItem );
                    u.wear( locThisItem );
                    handler.handle_by( u );
                    break;
                }
                case 'w':
                    if( u.can_wield( *locThisItem ).success() ) {
                        contents_change_handler handler;
                        handler.unseal_pocket_containing( locThisItem );
                        wield( locThisItem );
                        handler.handle_by( u );
                    } else {
                        add_msg( m_info, "%s", u.can_wield( *locThisItem ).c_str() );
                    }
                    break;
                case 't': {
                    contents_change_handler handler;
                    handler.unseal_pocket_containing( locThisItem );
                    avatar_action::plthrow( u, locThisItem );
                    handler.handle_by( u );
                    break;
                }
                case 'c':
                    u.change_side( locThisItem );
                    break;
                case 'T':
                    u.takeoff( oThisItem );
                    break;
                case 'd':
                    u.drop( locThisItem, u.pos() );
                    break;
                case 'U':
                    u.unload( locThisItem );
                    break;
                case 'r':
                    reload( locThisItem );
                    break;
                case 'p':
                    reload( locThisItem, true );
                    break;
                case 'm':
                    avatar_action::mend( u, locThisItem );
                    break;
                case 'R':
                    u.read( oThisItem );
                    break;
                case 'D':
                    u.disassemble( locThisItem, false );
                    break;
                case 'f':
                    oThisItem.is_favorite = !oThisItem.is_favorite;
                    if( locThisItem.has_parent() ) {
                        item_location parent = locThisItem.parent_item();
                        item_pocket *const pocket = parent->contained_where( oThisItem );
                        if( pocket ) {
                            pocket->restack();
                        } else {
                            debugmsg( "parent container does not contain item" );
                        }
                    }
                    break;
                case 'v':
                    if( oThisItem.has_pockets() ) {
                        oThisItem.contents.favorite_settings_menu( oThisItem.tname( 1, false ) );
                    }
                    break;
                case 'i':
                    if( oThisItem.has_pockets() ) {
                        game_menus::inv::insert_items( u, locThisItem );
                    }
                    break;
                case 'o':
                    if( oThisItem.has_pockets() && oThisItem.contents.num_item_stacks() > 0 ) {
                        game_menus::inv::common( locThisItem, u );
                    }
                    break;
                case '=':
                    game_menus::inv::reassign_letter( u, oThisItem );
                    break;
                case KEY_PPAGE:
                    iScrollPos -= iScrollHeight;
                    if( ui ) {
                        ui->invalidate_ui();
                    }
                    break;
                case KEY_NPAGE:
                    iScrollPos += iScrollHeight;
                    if( ui ) {
                        ui->invalidate_ui();
                    }
                    break;
                case '+':
                    if( !bHPR ) {
                        get_auto_pickup().add_rule( &oThisItem );
                        add_msg( m_info, _( "'%s' added to character pickup rules." ), oThisItem.tname( 1,
                                 false ) );
                    }
                    break;
                case '-':
                    if( bHPR ) {
                        get_auto_pickup().remove_rule( &oThisItem );
                        add_msg( m_info, _( "'%s' removed from character pickup rules." ), oThisItem.tname( 1,
                                 false ) );
                    }
                    break;
                default:
                    break;
            }
        } while( !exit );
    }
    return cMenu;
}

// Checks input to see if mouse was moved and handles the mouse view box accordingly.
// Returns true if input requires breaking out into a game action.
bool game::handle_mouseview( input_context &ctxt, std::string &action )
{
    cata::optional<tripoint> liveview_pos;

    do {
        action = ctxt.handle_input();
        if( action == "MOUSE_MOVE" ) {
            const cata::optional<tripoint> mouse_pos = ctxt.get_coordinates( w_terrain );
            if( mouse_pos && ( !liveview_pos || *mouse_pos != *liveview_pos ) ) {
                liveview_pos = mouse_pos;
                liveview.show( *liveview_pos );
            } else if( !mouse_pos ) {
                liveview_pos.reset();
                liveview.hide();
            }
            ui_manager::redraw();
        }
    } while( action == "MOUSE_MOVE" ); // Freeze animation when moving the mouse

    if( action != "TIMEOUT" ) {
        // Keyboard event, break out of animation loop
        liveview.hide();
        return false;
    }

    // Mouse movement or un-handled key
    return true;
}

std::pair<tripoint, tripoint> game::mouse_edge_scrolling( input_context &ctxt, const int speed,
        const tripoint &last, bool iso )
{
    const int rate = get_option<int>( "EDGE_SCROLL" );
    auto ret = std::make_pair( tripoint_zero, last );
    if( rate == -1 ) {
        // Fast return when the option is disabled.
        return ret;
    }
    // Ensure the parameters are used even if the #if below is false
    ( void ) ctxt;
    ( void ) speed;
    ( void ) iso;
#if (defined TILES || defined _WIN32 || defined WINDOWS)
    auto now = std::chrono::steady_clock::now();
    if( now < last_mouse_edge_scroll + std::chrono::milliseconds( rate ) ) {
        return ret;
    } else {
        last_mouse_edge_scroll = now;
    }
    const input_event event = ctxt.get_raw_input();
    if( event.type == input_event_t::mouse ) {
        const point threshold( projected_window_width() / 100, projected_window_height() / 100 );
        if( event.mouse_pos.x <= threshold.x ) {
            ret.first.x -= speed;
            if( iso ) {
                ret.first.y -= speed;
            }
        } else if( event.mouse_pos.x >= projected_window_width() - threshold.x ) {
            ret.first.x += speed;
            if( iso ) {
                ret.first.y += speed;
            }
        }
        if( event.mouse_pos.y <= threshold.y ) {
            ret.first.y -= speed;
            if( iso ) {
                ret.first.x += speed;
            }
        } else if( event.mouse_pos.y >= projected_window_height() - threshold.y ) {
            ret.first.y += speed;
            if( iso ) {
                ret.first.x -= speed;
            }
        }
        ret.second = ret.first;
    } else if( event.type == input_event_t::timeout ) {
        ret.first = ret.second;
    }
#endif
    return ret;
}

tripoint game::mouse_edge_scrolling_terrain( input_context &ctxt )
{
    auto ret = mouse_edge_scrolling( ctxt, std::max( DEFAULT_TILESET_ZOOM / tileset_zoom, 1 ),
                                     last_mouse_edge_scroll_vector_terrain, tile_iso );
    last_mouse_edge_scroll_vector_terrain = ret.second;
    last_mouse_edge_scroll_vector_overmap = tripoint_zero;
    return ret.first;
}

tripoint game::mouse_edge_scrolling_overmap( input_context &ctxt )
{
    // overmap has no iso mode
    auto ret = mouse_edge_scrolling( ctxt, 2, last_mouse_edge_scroll_vector_overmap, false );
    last_mouse_edge_scroll_vector_overmap = ret.second;
    last_mouse_edge_scroll_vector_terrain = tripoint_zero;
    return ret.first;
}

input_context get_default_mode_input_context()
{
    input_context ctxt( "DEFAULTMODE", keyboard_mode::keycode );
    // Because those keys move the character, they don't pan, as their original name says
    ctxt.set_iso( true );
    ctxt.register_action( "UP", to_translation( "Move North" ) );
    ctxt.register_action( "RIGHTUP", to_translation( "Move Northeast" ) );
    ctxt.register_action( "RIGHT", to_translation( "Move East" ) );
    ctxt.register_action( "RIGHTDOWN", to_translation( "Move Southeast" ) );
    ctxt.register_action( "DOWN", to_translation( "Move South" ) );
    ctxt.register_action( "LEFTDOWN", to_translation( "Move Southwest" ) );
    ctxt.register_action( "LEFT", to_translation( "Move West" ) );
    ctxt.register_action( "LEFTUP", to_translation( "Move Northwest" ) );
    ctxt.register_action( "pause" );
    ctxt.register_action( "LEVEL_DOWN", to_translation( "Descend Stairs" ) );
    ctxt.register_action( "LEVEL_UP", to_translation( "Ascend Stairs" ) );
    ctxt.register_action( "toggle_map_memory" );
    ctxt.register_action( "center" );
    ctxt.register_action( "shift_n" );
    ctxt.register_action( "shift_ne" );
    ctxt.register_action( "shift_e" );
    ctxt.register_action( "shift_se" );
    ctxt.register_action( "shift_s" );
    ctxt.register_action( "shift_sw" );
    ctxt.register_action( "shift_w" );
    ctxt.register_action( "shift_nw" );
    ctxt.register_action( "cycle_move" );
    ctxt.register_action( "reset_move" );
    ctxt.register_action( "toggle_run" );
    ctxt.register_action( "toggle_crouch" );
    ctxt.register_action( "open_movement" );
    ctxt.register_action( "open" );
    ctxt.register_action( "close" );
    ctxt.register_action( "smash" );
    ctxt.register_action( "loot" );
    ctxt.register_action( "examine" );
    ctxt.register_action( "advinv" );
    ctxt.register_action( "pickup" );
    ctxt.register_action( "pickup_feet" );
    ctxt.register_action( "grab" );
    ctxt.register_action( "haul" );
    ctxt.register_action( "butcher" );
    ctxt.register_action( "chat" );
    ctxt.register_action( "look" );
    ctxt.register_action( "peek" );
    ctxt.register_action( "listitems" );
    ctxt.register_action( "zones" );
    ctxt.register_action( "inventory" );
    ctxt.register_action( "compare" );
    ctxt.register_action( "organize" );
    ctxt.register_action( "apply" );
    ctxt.register_action( "apply_wielded" );
    ctxt.register_action( "wear" );
    ctxt.register_action( "take_off" );
    ctxt.register_action( "eat" );
    ctxt.register_action( "open_consume" );
    ctxt.register_action( "read" );
    ctxt.register_action( "wield" );
    ctxt.register_action( "pick_style" );
    ctxt.register_action( "reload_item" );
    ctxt.register_action( "reload_weapon" );
    ctxt.register_action( "reload_wielded" );
    ctxt.register_action( "unload" );
    ctxt.register_action( "throw" );
    ctxt.register_action( "fire" );
    ctxt.register_action( "cast_spell" );
    ctxt.register_action( "fire_burst" );
    ctxt.register_action( "select_fire_mode" );
    ctxt.register_action( "drop" );
    ctxt.register_action( "drop_adj" );
    ctxt.register_action( "bionics" );
    ctxt.register_action( "mutations" );
    ctxt.register_action( "sort_armor" );
    ctxt.register_action( "wait" );
    ctxt.register_action( "craft" );
    ctxt.register_action( "recraft" );
    ctxt.register_action( "long_craft" );
    ctxt.register_action( "construct" );
    ctxt.register_action( "disassemble" );
    ctxt.register_action( "sleep" );
    ctxt.register_action( "control_vehicle" );
    ctxt.register_action( "auto_travel_mode" );
    ctxt.register_action( "safemode" );
    ctxt.register_action( "autosafe" );
    ctxt.register_action( "autoattack" );
    ctxt.register_action( "ignore_enemy" );
    ctxt.register_action( "whitelist_enemy" );
    ctxt.register_action( "workout" );
    ctxt.register_action( "save" );
    ctxt.register_action( "quicksave" );
#if !defined(RELEASE)
    ctxt.register_action( "quickload" );
#endif
    ctxt.register_action( "SUICIDE" );
    ctxt.register_action( "player_data" );
    ctxt.register_action( "map" );
    ctxt.register_action( "sky" );
    ctxt.register_action( "missions" );
    ctxt.register_action( "factions" );
    ctxt.register_action( "scores" );
    ctxt.register_action( "morale" );
    ctxt.register_action( "messages" );
    ctxt.register_action( "help" );
    ctxt.register_action( "HELP_KEYBINDINGS" );
    ctxt.register_action( "open_options" );
    ctxt.register_action( "open_autopickup" );
    ctxt.register_action( "open_autonotes" );
    ctxt.register_action( "open_safemode" );
    ctxt.register_action( "open_color" );
    ctxt.register_action( "open_world_mods" );
    ctxt.register_action( "debug" );
    ctxt.register_action( "debug_scent" );
    ctxt.register_action( "debug_scent_type" );
    ctxt.register_action( "debug_temp" );
    ctxt.register_action( "debug_visibility" );
    ctxt.register_action( "debug_lighting" );
    ctxt.register_action( "debug_radiation" );
    ctxt.register_action( "debug_hour_timer" );
    ctxt.register_action( "debug_mode" );
    ctxt.register_action( "zoom_out" );
    ctxt.register_action( "zoom_in" );
#if !defined(__ANDROID__)
    ctxt.register_action( "toggle_fullscreen" );
#endif
    ctxt.register_action( "toggle_pixel_minimap" );
    ctxt.register_action( "toggle_panel_adm" );
    ctxt.register_action( "reload_tileset" );
    ctxt.register_action( "toggle_auto_features" );
    ctxt.register_action( "toggle_auto_pulp_butcher" );
    ctxt.register_action( "toggle_auto_mining" );
    ctxt.register_action( "toggle_auto_foraging" );
    ctxt.register_action( "toggle_auto_pickup" );
    ctxt.register_action( "toggle_thief_mode" );
    ctxt.register_action( "action_menu" );
    ctxt.register_action( "main_menu" );
    ctxt.register_action( "item_action_menu" );
    ctxt.register_action( "ANY_INPUT" );
    ctxt.register_action( "COORDINATE" );
    ctxt.register_action( "MOUSE_MOVE" );
    ctxt.register_action( "SELECT" );
    ctxt.register_action( "SEC_SELECT" );
    return ctxt;
}

vehicle *game::remoteveh()
{
    if( calendar::turn == remoteveh_cache_time ) {
        return remoteveh_cache;
    }
    remoteveh_cache_time = calendar::turn;
    std::stringstream remote_veh_string( u.get_value( "remote_controlling_vehicle" ) );
    if( remote_veh_string.str().empty() ||
        ( !u.has_active_bionic( bio_remote ) && !u.has_active_item( itype_remotevehcontrol ) ) ) {
        remoteveh_cache = nullptr;
    } else {
        tripoint vp;
        remote_veh_string >> vp.x >> vp.y >> vp.z;
        vehicle *veh = veh_pointer_or_null( m.veh_at( vp ) );
        if( veh && veh->fuel_left( itype_battery, true ) > 0 ) {
            remoteveh_cache = veh;
        } else {
            remoteveh_cache = nullptr;
        }
    }
    return remoteveh_cache;
}

void game::setremoteveh( vehicle *veh )
{
    remoteveh_cache_time = calendar::turn;
    remoteveh_cache = veh;
    if( veh != nullptr && !u.has_active_bionic( bio_remote ) &&
        !u.has_active_item( itype_remotevehcontrol ) ) {
        debugmsg( "Tried to set remote vehicle without bio_remote or remotevehcontrol" );
        veh = nullptr;
    }

    if( veh == nullptr ) {
        u.remove_value( "remote_controlling_vehicle" );
        return;
    }

    std::stringstream remote_veh_string;
    const tripoint vehpos = veh->global_pos3();
    remote_veh_string << vehpos.x << ' ' << vehpos.y << ' ' << vehpos.z;
    u.set_value( "remote_controlling_vehicle", remote_veh_string.str() );
}

bool game::try_get_left_click_action( action_id &act, const tripoint &mouse_target )
{
    bool new_destination = true;
    if( !destination_preview.empty() ) {
        auto &final_destination = destination_preview.back();
        if( final_destination.x == mouse_target.x && final_destination.y == mouse_target.y ) {
            // Second click
            new_destination = false;
            u.set_destination( destination_preview );
            destination_preview.clear();
            act = u.get_next_auto_move_direction();
            if( act == ACTION_NULL ) {
                // Something went wrong
                u.clear_destination();
                return false;
            }
        }
    }

    if( new_destination ) {
        destination_preview = m.route( u.pos(), mouse_target, u.get_pathfinding_settings(),
                                       u.get_path_avoid() );
        return false;
    }

    return true;
}

bool game::try_get_right_click_action( action_id &act, const tripoint &mouse_target )
{
    const bool cleared_destination = !destination_preview.empty();
    u.clear_destination();
    destination_preview.clear();

    if( cleared_destination ) {
        // Produce no-op if auto-move had just been cleared on this action
        // e.g. from a previous single left mouse click. This has the effect
        // of right-click canceling an auto-move before it is initiated.
        return false;
    }

    const bool is_adjacent = square_dist( mouse_target.xy(), point( u.posx(), u.posy() ) ) <= 1;
    const bool is_self = square_dist( mouse_target.xy(), point( u.posx(), u.posy() ) ) <= 0;
    if( const monster *const mon = critter_at<monster>( mouse_target ) ) {
        if( !u.sees( *mon ) ) {
            add_msg( _( "Nothing relevant here." ) );
            return false;
        }

        if( !u.weapon.is_gun() ) {
            add_msg( m_info, _( "You are not wielding a ranged weapon." ) );
            return false;
        }

        // TODO: Add weapon range check. This requires weapon to be reloaded.

        act = ACTION_FIRE;
    } else if( is_adjacent &&
               m.close_door( tripoint( mouse_target.xy(), u.posz() ), !m.is_outside( u.pos() ),
                             true ) ) {
        act = ACTION_CLOSE;
    } else if( is_self ) {
        act = ACTION_PICKUP;
    } else if( is_adjacent ) {
        act = ACTION_EXAMINE;
    } else {
        add_msg( _( "Nothing relevant here." ) );
        return false;
    }

    return true;
}

bool game::is_game_over()
{
    if( uquit == QUIT_WATCH ) {
        // deny player movement and dodging
        u.moves = 0;
        // prevent pain from updating
        u.set_pain( 0 );
        // prevent dodging
        u.dodges_left = 0;
        return false;
    }
    if( uquit == QUIT_DIED ) {
        if( u.in_vehicle ) {
            m.unboard_vehicle( u.pos() );
        }
        u.place_corpse();
        return true;
    }
    if( uquit == QUIT_SUICIDE ) {
        if( u.in_vehicle ) {
            m.unboard_vehicle( u.pos() );
        }
        return true;
    }
    if( uquit != QUIT_NO ) {
        return true;
    }
    // is_dead_state() already checks hp_torso && hp_head, no need to for loop it
    if( u.is_dead_state() ) {
        Messages::deactivate();
        if( get_option<std::string>( "DEATHCAM" ) == "always" ) {
            uquit = QUIT_WATCH;
        } else if( get_option<std::string>( "DEATHCAM" ) == "ask" ) {
            uquit = query_yn( _( "Watch the last moments of your life…?" ) ) ?
                    QUIT_WATCH : QUIT_DIED;
        } else if( get_option<std::string>( "DEATHCAM" ) == "never" ) {
            uquit = QUIT_DIED;
        } else {
            // Something funky happened here, just die.
            dbg( D_ERROR ) << "no deathcam option given to options, defaulting to QUIT_DIED";
            uquit = QUIT_DIED;
        }
        return is_game_over();
    }
    return false;
}

void game::death_screen()
{
    gamemode->game_over();
    Messages::display_messages();
    show_scores_ui( *achievements_tracker_ptr, stats(), get_kill_tracker() );
    disp_NPC_epilogues();
    follower_ids.clear();
    display_faction_epilogues();
}

void game::move_save_to_graveyard()
{
    const std::string &save_dir      = PATH_INFO::world_base_save_path();
    const std::string &graveyard_dir = PATH_INFO::graveyarddir();
    const std::string &prefix        = base64_encode( u.name ) + ".";

    if( !assure_dir_exist( graveyard_dir ) ) {
        debugmsg( "could not create graveyard path '%s'", graveyard_dir );
    }

    const auto save_files = get_files_from_path( prefix, save_dir );
    if( save_files.empty() ) {
        debugmsg( "could not find save files in '%s'", save_dir );
    }

    for( const auto &src_path : save_files ) {
        const std::string dst_path = graveyard_dir +
                                     src_path.substr( src_path.rfind( '/' ), std::string::npos );

        if( rename_file( src_path, dst_path ) ) {
            continue;
        }

        debugmsg( "could not rename file '%s' to '%s'", src_path, dst_path );

        if( remove_file( src_path ) ) {
            continue;
        }

        debugmsg( "could not remove file '%s'", src_path );
    }
}

void game::load_master()
{
    using namespace std::placeholders;
    const auto datafile = PATH_INFO::world_base_save_path() + "/" + SAVE_MASTER;
    read_from_file_optional( datafile, std::bind( &game::unserialize_master, this, _1 ) );
}

bool game::load( const std::string &world )
{
    world_generator->init();
    const WORLDPTR wptr = world_generator->get_world( world );
    if( !wptr ) {
        return false;
    }
    if( wptr->world_saves.empty() ) {
        debugmsg( "world '%s' contains no saves", world );
        return false;
    }

    try {
        world_generator->set_active_world( wptr );
        g->setup();
        g->load( wptr->world_saves.front() );
    } catch( const std::exception &err ) {
        debugmsg( "cannot load world '%s': %s", world, err.what() );
        return false;
    }

    return true;
}

bool game::load( const save_t &name )
{
    background_pane background;
    static_popup popup;
    popup.message( "%s", _( "Please wait…\nLoading the save…" ) );
    ui_manager::redraw();
    refresh_display();

    using namespace std::placeholders;

    const std::string worldpath = PATH_INFO::world_base_save_path() + "/";
    const std::string playerpath = worldpath + name.base_path();

    // Now load up the master game data; factions (and more?)
    load_master();
    u = avatar();
    u.name = name.player_name();
    // This should be initialized more globally (in player/Character constructor)
    u.weapon = item();
    const std::string save_filename = playerpath + SAVE_EXTENSION;
    if( !read_from_file( save_filename, std::bind( &game::unserialize, this, _1, save_filename ) ) ) {
        return false;
    }

    read_from_file_optional_json( playerpath + SAVE_EXTENSION_MAP_MEMORY, [&]( JsonIn & jsin ) {
        u.deserialize_map_memory( jsin );
    } );

    const std::string log_filename = worldpath + name.base_path() + SAVE_EXTENSION_LOG;
    read_from_file_optional( log_filename,
                             std::bind( &memorial_logger::load, &memorial(), _1, log_filename ) );

#if defined(__ANDROID__)
    const std::string shortcuts_filename = worldpath + name.base_path() + SAVE_EXTENSION_SHORTCUTS;
    read_from_file_optional( shortcuts_filename,
                             std::bind( &game::load_shortcuts, this, _1, shortcuts_filename ) );
#endif

    // Now that the player's worn items are updated, their sight limits need to be
    // recalculated. (This would be cleaner if u.worn were private.)
    u.recalc_sight_limits();

    if( !gamemode ) {
        gamemode = std::make_unique<special_game>();
    }

    safe_mode = get_option<bool>( "SAFEMODE" ) ? SAFE_MODE_ON : SAFE_MODE_OFF;
    mostseen = 0; // ...and mostseen is 0, we haven't seen any monsters yet.

    init_autosave();
    get_auto_pickup().load_character(); // Load character auto pickup rules
    get_auto_notes_settings().load();   // Load character auto notes settings
    get_safemode().load_character(); // Load character safemode rules
    zone_manager::get_manager().load_zones(); // Load character world zones
    read_from_file_optional( PATH_INFO::world_base_save_path() + "/uistate.json", [](
    std::istream & stream ) {
        JsonIn jsin( stream );
        uistate.deserialize( jsin );
    } );
    reload_npcs();
    validate_npc_followers();
    validate_mounted_npcs();
    validate_camps();
    validate_linked_vehicles();
    update_map( u );
    for( auto &e : u.inv_dump() ) {
        e->set_owner( get_player_character() );
    }
    // legacy, needs to be here as we access the map.
    if( !u.getID().is_valid() ) {
        // player does not have a real id, so assign a new one,
        u.setID( assign_npc_id() );
        // The vehicle stores the IDs of the boarded players, so update it, too.
        if( u.in_vehicle ) {
            if( const cata::optional<vpart_reference> vp = m.veh_at(
                        u.pos() ).part_with_feature( "BOARDABLE", true ) ) {
                vp->part().passenger_id = u.getID();
            }
        }
    }

    // populate calendar caches now, after active world is set, but before we do
    // anything else, to ensure they pick up the correct value from the save's
    // worldoptions
    calendar::set_eternal_season( ::get_option<bool>( "ETERNAL_SEASON" ) );
    calendar::set_season_length( ::get_option<int>( "SEASON_LENGTH" ) );

    u.reset();

    events().send<event_type::game_load>( getVersionString() );
    time_of_last_load = std::chrono::steady_clock::now();
    time_played_at_last_load = std::chrono::seconds( 0 );
    cata::optional<event_multiset::summaries_type::value_type> last_save =
        stats().get_events( event_type::game_save ).last();
    if( last_save ) {
        auto time_played_it = last_save->first.find( "total_time_played" );
        if( time_played_it != last_save->first.end() &&
            time_played_it->second.type() == cata_variant_type::chrono_seconds ) {
            time_played_at_last_load = time_played_it->second.get<std::chrono::seconds>();
        }
    }

    return true;
}

void game::load_world_modfiles( loading_ui &ui )
{
    auto &mods = world_generator->active_world->active_mod_order;

    // remove any duplicates whilst preserving order (fixes #19385)
    std::set<mod_id> found;
    mods.erase( std::remove_if( mods.begin(), mods.end(), [&found]( const mod_id & e ) {
        if( found.count( e ) ) {
            return true;
        } else {
            found.insert( e );
            return false;
        }
    } ), mods.end() );

    // require at least one core mod (saves before version 6 may implicitly require dda pack)
    if( std::none_of( mods.begin(), mods.end(), []( const mod_id & e ) {
    return e->core;
} ) ) {
        mods.insert( mods.begin(), mod_id( "dda" ) );
    }

    // this code does not care about mod dependencies,
    // it assumes that those dependencies are static and
    // are resolved during the creation of the world.
    // That means world->active_mod_order contains a list
    // of mods in the correct order.
    load_packs( _( "Loading files" ), mods, ui );

    // Load additional mods from that world-specific folder
    load_data_from_dir( PATH_INFO::world_base_save_path() + "/mods", "custom", ui );

    DynamicDataLoader::get_instance().finalize_loaded_data( ui );
}

bool game::load_packs( const std::string &msg, const std::vector<mod_id> &packs, loading_ui &ui )
{
    ui.new_context( msg );
    std::vector<mod_id> missing;
    std::vector<mod_id> available;

    for( const mod_id &e : packs ) {
        if( e.is_valid() ) {
            available.emplace_back( e );
            ui.add_entry( e->name() );
        } else {
            missing.push_back( e );
        }
    }

    ui.show();
    for( const auto &e : available ) {
        const MOD_INFORMATION &mod = *e;
        load_data_from_dir( mod.path, mod.ident.str(), ui );

        ui.proceed();
    }

    for( const auto &e : missing ) {
        debugmsg( "unknown content %s", e.c_str() );
    }

    return missing.empty();
}

void game::reset_npc_dispositions()
{
    for( character_id elem : follower_ids ) {
        shared_ptr_fast<npc> npc_to_get = overmap_buffer.find_npc( elem );
        if( !npc_to_get )  {
            continue;
        }
        npc *npc_to_add = npc_to_get.get();
        npc_to_add->chatbin.clear_all();
        npc_to_add->mission = NPC_MISSION_NULL;
        npc_to_add->set_attitude( NPCATT_NULL );
        npc_to_add->op_of_u.anger = 0;
        npc_to_add->op_of_u.fear = 0;
        npc_to_add->op_of_u.trust = 0;
        npc_to_add->op_of_u.value = 0;
        npc_to_add->op_of_u.owed = 0;
        npc_to_add->set_fac( faction_id( "no_faction" ) );
        npc_to_add->add_new_mission( mission::reserve_random( ORIGIN_ANY_NPC,
                                     npc_to_add->global_omt_location(),
                                     npc_to_add->getID() ) );

    }

}

//Saves all factions and missions and npcs.
bool game::save_factions_missions_npcs()
{
    std::string masterfile = PATH_INFO::world_base_save_path() + "/" + SAVE_MASTER;
    return write_to_file( masterfile, [&]( std::ostream & fout ) {
        serialize_master( fout );
    }, _( "factions data" ) );
}

bool game::save_maps()
{
    try {
        m.save();
        overmap_buffer.save(); // can throw
        MAPBUFFER.save(); // can throw
        return true;
    } catch( const std::exception &err ) {
        popup( _( "Failed to save the maps: %s" ), err.what() );
        return false;
    }
}

bool game::save_player_data()
{
    const std::string playerfile = PATH_INFO::player_base_save_path();

    const bool saved_data = write_to_file( playerfile + SAVE_EXTENSION, [&]( std::ostream & fout ) {
        serialize( fout );
    }, _( "player data" ) );
    const bool saved_map_memory = write_to_file( playerfile + SAVE_EXTENSION_MAP_MEMORY, [&](
    std::ostream & fout ) {
        JsonOut jsout( fout );
        u.serialize_map_memory( jsout );
    }, _( "player map memory" ) );
    const bool saved_log = write_to_file( playerfile + SAVE_EXTENSION_LOG, [&](
    std::ostream & fout ) {
        memorial().save( fout );
    }, _( "player memorial" ) );
#if defined(__ANDROID__)
    const bool saved_shortcuts = write_to_file( playerfile + SAVE_EXTENSION_SHORTCUTS, [&](
    std::ostream & fout ) {
        save_shortcuts( fout );
    }, _( "quick shortcuts" ) );
#endif

    return saved_data && saved_map_memory && saved_log
#if defined(__ANDROID__)
           && saved_shortcuts
#endif
           ;
}

event_bus &game::events()
{
    return *event_bus_ptr;
}

stats_tracker &game::stats()
{
    return *stats_tracker_ptr;
}

achievements_tracker &game::achievements()
{
    return *achievements_tracker_ptr;
}

memorial_logger &game::memorial()
{
    return *memorial_logger_ptr;
}

spell_events &game::spell_events_subscriber()
{
    return *spell_events_ptr;
}

bool game::save()
{
    std::chrono::seconds time_since_load =
        std::chrono::duration_cast<std::chrono::seconds>(
            std::chrono::steady_clock::now() - time_of_last_load );
    std::chrono::seconds total_time_played = time_played_at_last_load + time_since_load;
    events().send<event_type::game_save>( time_since_load, total_time_played );
    try {
        if( !save_player_data() ||
            !save_factions_missions_npcs() ||
            !save_maps() ||
            !get_auto_pickup().save_character() ||
            !get_auto_notes_settings().save() ||
            !get_safemode().save_character() ||
        !write_to_file( PATH_INFO::world_base_save_path() + "/uistate.json", [&]( std::ostream & fout ) {
        JsonOut jsout( fout );
            uistate.serialize( jsout );
        }, _( "uistate data" ) ) ) {
            return false;
        } else {
            world_generator->active_world->add_save( save_t::from_player_name( u.name ) );
            return true;
        }
    } catch( std::ios::failure & ) {
        popup( _( "Failed to save game data" ) );
        return false;
    }
}

std::vector<std::string> game::list_active_characters()
{
    std::vector<std::string> saves;
    for( auto &worldsave : world_generator->active_world->world_saves ) {
        saves.push_back( worldsave.player_name() );
    }
    return saves;
}

/**
 * Writes information about the character out to a text file timestamped with
 * the time of the file was made. This serves as a record of the character's
 * state at the time the memorial was made (usually upon death) and
 * accomplishments in a human-readable format.
 */
void game::write_memorial_file( std::string sLastWords )
{
    const std::string &memorial_dir = PATH_INFO::memorialdir();
    const std::string &memorial_active_world_dir = memorial_dir + utf8_to_native(
                world_generator->active_world->world_name ) + "/";

    //Check if both dirs exist. Nested assure_dir_exist fails if the first dir of the nested dir does not exist.
    if( !assure_dir_exist( memorial_dir ) ) {
        dbg( D_ERROR ) << "game:write_memorial_file: Unable to make memorial directory.";
        debugmsg( "Could not make '%s' directory", memorial_dir );
        return;
    }

    if( !assure_dir_exist( memorial_active_world_dir ) ) {
        dbg( D_ERROR ) <<
                       "game:write_memorial_file: Unable to make active world directory in memorial directory.";
        debugmsg( "Could not make '%s' directory", memorial_active_world_dir );
        return;
    }

    // <name>-YYYY-MM-DD-HH-MM-SS.txt
    //       123456789012345678901234 ~> 24 chars + a null
    constexpr size_t suffix_len   = 24 + 1;
    constexpr size_t max_name_len = FILENAME_MAX - suffix_len;

    const size_t name_len = u.name.size();
    // Here -1 leaves space for the ~
    const size_t truncated_name_len = ( name_len >= max_name_len ) ? ( max_name_len - 1 ) : name_len;

    std::ostringstream memorial_file_path;
    memorial_file_path << memorial_active_world_dir;

    if( get_options().has_option( "ENCODING_CONV" ) && !get_option<bool>( "ENCODING_CONV" ) ) {
        // Use the default locale to replace non-printable characters with _ in the player name.
        std::locale locale {"C"};
        std::replace_copy_if( std::begin( u.name ), std::begin( u.name ) + truncated_name_len,
                              std::ostream_iterator<char>( memorial_file_path ),
        [&]( const char c ) {
            return !std::isgraph( c, locale );
        }, '_' );
    } else {
        memorial_file_path << utf8_to_native( u.name );
    }

    // Add a ~ if the player name was actually truncated.
    memorial_file_path << ( ( truncated_name_len != name_len ) ? "~-" : "-" );

    // Add a timestamp for uniqueness.

#if defined(_WIN32)
    SYSTEMTIME current_time;
    GetLocalTime( &current_time );
    memorial_file_path << string_format( "%d-%02d-%02d-%02d-%02d-%02d",
                                         current_time.wYear, current_time.wMonth, current_time.wDay,
                                         current_time.wHour, current_time.wMinute, current_time.wSecond );
#else
    char buffer[suffix_len] {};
    std::time_t t = std::time( nullptr );
    tm current_time;
    localtime_r( &t, &current_time );
    std::strftime( buffer, suffix_len, "%Y-%m-%d-%H-%M-%S", &current_time );
    memorial_file_path << buffer;
#endif

    const std::string text_path_string = memorial_file_path.str() + ".txt";
    const std::string json_path_string = memorial_file_path.str() + ".json";

    write_to_file( text_path_string, [&]( std::ostream & fout ) {
        memorial().write_text_memorial( fout, sLastWords );
    }, _( "player memorial" ) );

    write_to_file( json_path_string, [&]( std::ostream & fout ) {
        memorial().write_json_memorial( fout );
    }, _( "player memorial" ) );
}

void game::disp_NPC_epilogues()
{
    // TODO: This search needs to be expanded to all NPCs
    for( character_id elem : follower_ids ) {
        shared_ptr_fast<npc> guy = overmap_buffer.find_npc( elem );
        if( !guy ) {
            continue;
        }
        const auto new_win = []() {
            return catacurses::newwin( FULL_SCREEN_HEIGHT, FULL_SCREEN_WIDTH,
                                       point( std::max( 0, ( TERMX - FULL_SCREEN_WIDTH ) / 2 ),
                                              std::max( 0, ( TERMY - FULL_SCREEN_HEIGHT ) / 2 ) ) );
        };
        scrollable_text( new_win, guy->disp_name(), guy->get_epilogue() );
    }
}

void game::display_faction_epilogues()
{
    for( const auto &elem : faction_manager_ptr->all() ) {
        if( elem.second.known_by_u ) {
            const std::vector<std::string> epilogue = elem.second.epilogue();
            if( !epilogue.empty() ) {
                const auto new_win = []() {
                    return catacurses::newwin( FULL_SCREEN_HEIGHT, FULL_SCREEN_WIDTH,
                                               point( std::max( 0, ( TERMX - FULL_SCREEN_WIDTH ) / 2 ),
                                                      std::max( 0, ( TERMY - FULL_SCREEN_HEIGHT ) / 2 ) ) );
                };
                scrollable_text( new_win, elem.second.name,
                                 std::accumulate( epilogue.begin() + 1, epilogue.end(), epilogue.front(),
                []( std::string lhs, const std::string & rhs ) -> std::string {
                    return std::move( lhs ) + "\n" + rhs;
                } ) );
            }
        }
    }
}

struct npc_dist_to_player {
    const tripoint_abs_omt ppos{};
    npc_dist_to_player() : ppos( get_player_character().global_omt_location() ) { }
    // Operator overload required to leverage sort API.
    bool operator()( const shared_ptr_fast<npc> &a,
                     const shared_ptr_fast<npc> &b ) const {
        const tripoint_abs_omt apos = a->global_omt_location();
        const tripoint_abs_omt bpos = b->global_omt_location();
        return square_dist( ppos.xy(), apos.xy() ) <
               square_dist( ppos.xy(), bpos.xy() );
    }
};

void game::disp_NPCs()
{
    const tripoint_abs_omt ppos = u.global_omt_location();
    const tripoint &lpos = u.pos();
    const int scan_range = 120;
    std::vector<shared_ptr_fast<npc>> npcs = overmap_buffer.get_npcs_near_player( scan_range );
    std::sort( npcs.begin(), npcs.end(), npc_dist_to_player() );

    catacurses::window w;
    ui_adaptor ui;
    ui.on_screen_resize( [&]( ui_adaptor & ui ) {
        w = catacurses::newwin( FULL_SCREEN_HEIGHT, FULL_SCREEN_WIDTH,
                                point( TERMX > FULL_SCREEN_WIDTH ? ( TERMX - FULL_SCREEN_WIDTH ) / 2 : 0,
                                       TERMY > FULL_SCREEN_HEIGHT ? ( TERMY - FULL_SCREEN_HEIGHT ) / 2 : 0 ) );
        ui.position_from_window( w );
    } );
    ui.mark_resize();
    ui.on_redraw( [&]( const ui_adaptor & ) {
        werase( w );
        mvwprintz( w, point_zero, c_white, _( "Your overmap position: %s" ), ppos.to_string() );
        // NOLINTNEXTLINE(cata-use-named-point-constants)
        mvwprintz( w, point( 0, 1 ), c_white, _( "Your local position: %s" ), lpos.to_string() );
        size_t i;
        int static_npc_count = 0;
        for( i = 0; i < npcs.size(); i++ ) {
            if(
                npcs[i]->has_trait( trait_NPC_STARTING_NPC ) || npcs[i]->has_trait( trait_NPC_STATIC_NPC ) ) {
                static_npc_count++;
            }
        }
        mvwprintz( w, point( 0, 2 ), c_white, _( "Total NPCs within %d OMTs: %d.  %d are static NPCs." ),
                   scan_range, npcs.size(), static_npc_count );
        for( i = 0; i < 20 && i < npcs.size(); i++ ) {
            const tripoint_abs_omt apos = npcs[i]->global_omt_location();
            mvwprintz( w, point( 0, i + 4 ), c_white, "%s: %s", npcs[i]->name,
                       apos.to_string() );
        }
        for( const monster &m : all_monsters() ) {
            mvwprintz( w, point( 0, i + 4 ), c_white, "%s: %d, %d, %d", m.name(),
                       m.posx(), m.posy(), m.posz() );
            ++i;
        }
        wnoutrefresh( w );
    } );

    input_context ctxt( "DISP_NPCS" );
    ctxt.register_action( "CONFIRM" );
    ctxt.register_action( "QUIT" );
    ctxt.register_action( "HELP_KEYBINDINGS" );
    bool stop = false;
    while( !stop ) {
        ui_manager::redraw();
        const std::string action = ctxt.handle_input();
        if( action == "CONFIRM" || action == "QUIT" ) {
            stop = true;
        }
    }
}

// A little helper to draw footstep glyphs.
static void draw_footsteps( const catacurses::window &window, const tripoint &offset )
{
    for( const auto &footstep : sounds::get_footstep_markers() ) {
        char glyph = '?';
        if( footstep.z != offset.z ) { // Here z isn't an offset, but a coordinate
            glyph = footstep.z > offset.z ? '^' : 'v';
        }

        mvwputch( window, footstep.xy() + offset.xy(), c_yellow, glyph );
    }
}

shared_ptr_fast<ui_adaptor> game::create_or_get_main_ui_adaptor()
{
    shared_ptr_fast<ui_adaptor> ui = main_ui_adaptor.lock();
    if( !ui ) {
        main_ui_adaptor = ui = make_shared_fast<ui_adaptor>();
        ui->on_redraw( []( const ui_adaptor & ) {
            g->draw();
        } );
        ui->on_screen_resize( [this]( ui_adaptor & ui ) {
            // remove some space for the sidebar, this is the maximal space
            // (using standard font) that the terrain window can have
            const int sidebar_left = panel_manager::get_manager().get_width_left();
            const int sidebar_right = panel_manager::get_manager().get_width_right();

            TERRAIN_WINDOW_HEIGHT = TERMY;
            TERRAIN_WINDOW_WIDTH = TERMX - ( sidebar_left + sidebar_right );
            TERRAIN_WINDOW_TERM_WIDTH = TERRAIN_WINDOW_WIDTH;
            TERRAIN_WINDOW_TERM_HEIGHT = TERRAIN_WINDOW_HEIGHT;

            /**
             * In tiles mode w_terrain can have a different font (with a different
             * tile dimension) or can be drawn by cata_tiles which uses tiles that again
             * might have a different dimension then the normal font used everywhere else.
             *
             * TERRAIN_WINDOW_WIDTH/TERRAIN_WINDOW_HEIGHT defines how many squares can
             * be displayed in w_terrain (using it's specific tile dimension), not
             * including partially drawn squares at the right/bottom. You should
             * use it whenever you want to draw specific squares in that window or to
             * determine whether a specific square is draw on screen (or outside the screen
             * and needs scrolling).
             *
             * TERRAIN_WINDOW_TERM_WIDTH/TERRAIN_WINDOW_TERM_HEIGHT defines the size of
             * w_terrain in the standard font dimension (the font that everything else uses).
             * You usually don't have to use it, expect for positioning of windows,
             * because the window positions use the standard font dimension.
             *
             * The code here calculates size available for w_terrain, caps it at
             * max_view_size (the maximal view range than any character can have at
             * any time).
             * It is stored in TERRAIN_WINDOW_*.
             */
            to_map_font_dimension( TERRAIN_WINDOW_WIDTH, TERRAIN_WINDOW_HEIGHT );

            // Position of the player in the terrain window, it is always in the center
            POSX = TERRAIN_WINDOW_WIDTH / 2;
            POSY = TERRAIN_WINDOW_HEIGHT / 2;

            w_terrain = w_terrain_ptr = catacurses::newwin( TERRAIN_WINDOW_HEIGHT, TERRAIN_WINDOW_WIDTH,
                                        point( sidebar_left, 0 ) );

            // minimap is always MINIMAP_WIDTH x MINIMAP_HEIGHT in size
            w_minimap = w_minimap_ptr = catacurses::newwin( MINIMAP_HEIGHT, MINIMAP_WIDTH, point_zero );

            // need to init in order to avoid crash. gets updated by the panel code.
            w_pixel_minimap = catacurses::newwin( 1, 1, point_zero );

            ui.position_from_window( catacurses::stdscr );
        } );
        ui->mark_resize();
    }
    return ui;
}

void game::invalidate_main_ui_adaptor() const
{
    shared_ptr_fast<ui_adaptor> ui = main_ui_adaptor.lock();
    if( ui ) {
        ui->invalidate_ui();
    }
}

void game::mark_main_ui_adaptor_resize() const
{
    shared_ptr_fast<ui_adaptor> ui = main_ui_adaptor.lock();
    if( ui ) {
        ui->mark_resize();
    }
}

game::draw_callback_t::draw_callback_t( const std::function<void()> &cb )
    : cb( cb )
{
}

game::draw_callback_t::~draw_callback_t()
{
    if( added ) {
        g->invalidate_main_ui_adaptor();
    }
}

void game::draw_callback_t::operator()()
{
    if( cb ) {
        cb();
    }
}

void game::add_draw_callback( const shared_ptr_fast<draw_callback_t> &cb )
{
    draw_callbacks.erase(
        std::remove_if( draw_callbacks.begin(), draw_callbacks.end(),
    []( const weak_ptr_fast<draw_callback_t> &cbw ) {
        return cbw.expired();
    } ),
    draw_callbacks.end()
    );
    draw_callbacks.emplace_back( cb );
    cb->added = true;
    invalidate_main_ui_adaptor();
}

static void draw_trail( const tripoint &start, const tripoint &end, bool bDrawX );

static shared_ptr_fast<game::draw_callback_t> create_zone_callback(
    const cata::optional<tripoint> &zone_start,
    const cata::optional<tripoint> &zone_end,
    const bool &zone_blink,
    const bool &zone_cursor
)
{
    return make_shared_fast<game::draw_callback_t>(
    [&]() {
        if( zone_cursor ) {
            if( zone_end ) {
                g->draw_cursor( zone_end.value() );
            } else if( zone_start ) {
                g->draw_cursor( zone_start.value() );
            }
        }
        if( zone_blink && zone_start && zone_end ) {
            avatar &player_character = get_avatar();
            const point offset2( player_character.view_offset.xy() +
                                 point( player_character.posx() - getmaxx( g->w_terrain ) / 2,
                                        player_character.posy() - getmaxy( g->w_terrain ) / 2 ) );

            tripoint offset;
#if defined(TILES)
            if( use_tiles ) {
                offset = tripoint_zero; //TILES
            } else {
#endif
                offset = tripoint( offset2, 0 ); //CURSES
#if defined(TILES)
            }
#endif

            const tripoint start( std::min( zone_start->x, zone_end->x ),
                                  std::min( zone_start->y, zone_end->y ),
                                  zone_end->z );
            const tripoint end( std::max( zone_start->x, zone_end->x ),
                                std::max( zone_start->y, zone_end->y ),
                                zone_end->z );
            g->draw_zones( start, end, offset );
        }
    } );
}

static shared_ptr_fast<game::draw_callback_t> create_trail_callback(
    const cata::optional<tripoint> &trail_start,
    const cata::optional<tripoint> &trail_end,
    const bool &trail_end_x
)
{
    return make_shared_fast<game::draw_callback_t>(
    [&]() {
        if( trail_start && trail_end ) {
            draw_trail( trail_start.value(), trail_end.value(), trail_end_x );
        }
    } );
}

void game::draw()
{
    if( test_mode ) {
        return;
    }

    //temporary fix for updating visibility for minimap
    ter_view_p.z = ( u.pos() + u.view_offset ).z;
    m.build_map_cache( ter_view_p.z );
    m.update_visibility_cache( ter_view_p.z );

    werase( w_terrain );
    draw_ter();
    for( auto it = draw_callbacks.begin(); it != draw_callbacks.end(); ) {
        shared_ptr_fast<draw_callback_t> cb = it->lock();
        if( cb ) {
            ( *cb )();
            ++it;
        } else {
            it = draw_callbacks.erase( it );
        }
    }
    wnoutrefresh( w_terrain );

    draw_panels( true );

    // This breaks stuff in the SDL port, see
    // https://github.com/CleverRaven/Cataclysm-DDA/issues/45910
#if !defined(TILES)
    // Ensure that the cursor lands on the character when everything is drawn.
    // This allows screen readers to describe the area around the player, making it
    // much easier to play with them
    // (e.g. for blind players)
    wmove( w_terrain, -u.view_offset.xy() + point{POSX, POSY} );
    wnoutrefresh( w_terrain );
#endif
}

void game::draw_panels( bool force_draw )
{
    static int previous_turn = -1;
    const int current_turn = to_turns<int>( calendar::turn - calendar::turn_zero );
    const bool draw_this_turn = current_turn > previous_turn || force_draw;
    auto &mgr = panel_manager::get_manager();
    int y = 0;
    const bool sidebar_right = get_option<std::string>( "SIDEBAR_POSITION" ) == "right";
    int spacer = get_option<bool>( "SIDEBAR_SPACERS" ) ? 1 : 0;
    int log_height = 0;
    for( const window_panel &panel : mgr.get_current_layout().panels() ) {
        if( panel.get_height() != -2 && panel.toggle && panel.render() ) {
            log_height += panel.get_height() + spacer;
        }
    }
    log_height = std::max( TERMY - log_height, 3 );
    for( const window_panel &panel : mgr.get_current_layout().panels() ) {
        if( panel.render() ) {
            // height clamped to window height.
            int h = std::min( panel.get_height(), TERMY - y );
            if( h == -2 ) {
                h = log_height;
            }
            h += spacer;
            if( panel.toggle && panel.render() && h > 0 ) {
                if( panel.always_draw || draw_this_turn ) {
                    panel.draw( u, catacurses::newwin( h, panel.get_width(),
                                                       point( sidebar_right ? TERMX - panel.get_width() : 0, y ) ) );
                }
                if( show_panel_adm ) {
                    const std::string panel_name = panel.get_name();
                    const int panel_name_width = utf8_width( panel_name );
                    catacurses::window label = catacurses::newwin( 1, panel_name_width, point( sidebar_right ?
                                               TERMX - panel.get_width() - panel_name_width - 1 : panel.get_width() + 1, y ) );
                    werase( label );
                    mvwprintz( label, point_zero, c_light_red, panel_name );
                    wnoutrefresh( label );
                    label = catacurses::newwin( h, 1,
                                                point( sidebar_right ? TERMX - panel.get_width() - 1 : panel.get_width(), y ) );
                    werase( label );
                    if( h == 1 ) {
                        mvwputch( label, point_zero, c_light_red, LINE_OXOX );
                    } else {
                        mvwputch( label, point_zero, c_light_red, LINE_OXXX );
                        for( int i = 1; i < h - 1; i++ ) {
                            mvwputch( label, point( 0, i ), c_light_red, LINE_XOXO );
                        }
                        mvwputch( label, point( 0, h - 1 ), c_light_red, sidebar_right ? LINE_XXOO : LINE_XOOX );
                    }
                    wnoutrefresh( label );
                }
                y += h;
            }
        }
    }
    previous_turn = current_turn;
}

void game::draw_pixel_minimap( const catacurses::window &w )
{
    w_pixel_minimap = w;
}

void game::draw_critter( const Creature &critter, const tripoint &center )
{
    const int my = POSY + ( critter.posy() - center.y );
    const int mx = POSX + ( critter.posx() - center.x );
    if( !is_valid_in_w_terrain( point( mx, my ) ) ) {
        return;
    }
    if( critter.posz() != center.z && m.has_zlevels() ) {
        static constexpr tripoint up_tripoint( tripoint_above );
        if( critter.posz() == center.z - 1 &&
            ( debug_mode || u.sees( critter ) ) &&
            m.valid_move( critter.pos(), critter.pos() + up_tripoint, false, true ) ) {
            // Monster is below
            // TODO: Make this show something more informative than just green 'v'
            // TODO: Allow looking at this mon with look command
            // TODO: Redraw this after weather etc. animations
            mvwputch( w_terrain, point( mx, my ), c_green_cyan, 'v' );
        }
        return;
    }
    if( u.sees( critter ) || &critter == &u ) {
        critter.draw( w_terrain, center.xy(), false );
        return;
    }

    if( u.sees_with_infrared( critter ) || u.sees_with_specials( critter ) ) {
        mvwputch( w_terrain, point( mx, my ), c_red, '?' );
    }
}

bool game::is_in_viewport( const tripoint &p, int margin ) const
{
    const tripoint diff( u.pos() + u.view_offset - p );

    return ( std::abs( diff.x ) <= getmaxx( w_terrain ) / 2 - margin ) &&
           ( std::abs( diff.y ) <= getmaxy( w_terrain ) / 2 - margin );
}

void game::draw_ter( const bool draw_sounds )
{
    draw_ter( u.pos() + u.view_offset, is_looking,
              draw_sounds );
}

void game::draw_ter( const tripoint &center, const bool looking, const bool draw_sounds )
{
    ter_view_p = center;

    m.draw( w_terrain, center );

    if( draw_sounds ) {
        draw_footsteps( w_terrain, tripoint( -center.x, -center.y, center.z ) + point( POSX, POSY ) );
    }

    for( Creature &critter : all_creatures() ) {
        draw_critter( critter, center );
    }

    if( !destination_preview.empty() && u.view_offset.z == 0 ) {
        // Draw auto-move preview trail
        const tripoint &final_destination = destination_preview.back();
        tripoint line_center = u.pos() + u.view_offset;
        draw_line( final_destination, line_center, destination_preview, true );
        mvwputch( w_terrain, final_destination.xy() - u.view_offset.xy() + point( POSX - u.posx(),
                  POSY - u.posy() ), c_white, 'X' );
    }

    if( u.controlling_vehicle && !looking ) {
        draw_veh_dir_indicator( false );
        draw_veh_dir_indicator( true );
    }
}

cata::optional<tripoint> game::get_veh_dir_indicator_location( bool next ) const
{
    if( !get_option<bool>( "VEHICLE_DIR_INDICATOR" ) ) {
        return cata::nullopt;
    }
    const optional_vpart_position vp = m.veh_at( u.pos() );
    if( !vp ) {
        return cata::nullopt;
    }
    vehicle *const veh = &vp->vehicle();
    rl_vec2d face = next ? veh->dir_vec() : veh->face_vec();
    float r = 10.0f;
    return tripoint( static_cast<int>( r * face.x ), static_cast<int>( r * face.y ), u.pos().z );
}

void game::draw_veh_dir_indicator( bool next )
{
    if( const cata::optional<tripoint> indicator_offset = get_veh_dir_indicator_location( next ) ) {
        nc_color col = next ? c_white : c_dark_gray;
        mvwputch( w_terrain, indicator_offset->xy() - u.view_offset.xy() + point( POSX, POSY ), col, 'X' );
    }
}

void game::draw_minimap()
{

    // Draw the box
    werase( w_minimap );
    draw_border( w_minimap );

    const tripoint_abs_omt curs = u.global_omt_location();
    const point_abs_omt curs2( curs.xy() );
    const tripoint_abs_omt targ = u.get_active_mission_target();
    bool drew_mission = targ == overmap::invalid_tripoint;

    const int levz = m.get_abs_sub().z;
    for( int i = -2; i <= 2; i++ ) {
        for( int j = -2; j <= 2; j++ ) {
            const point_abs_omt om( curs2 + point( i, j ) );
            nc_color ter_color;
            tripoint_abs_omt omp( om, levz );
            std::string ter_sym;
            const bool seen = overmap_buffer.seen( omp );
            const bool vehicle_here = overmap_buffer.has_vehicle( omp );
            if( overmap_buffer.has_note( omp ) ) {

                const std::string &note_text = overmap_buffer.note( omp );

                ter_color = c_yellow;
                ter_sym = "N";

                int symbolIndex = note_text.find( ':' );
                int colorIndex = note_text.find( ';' );

                bool symbolFirst = symbolIndex < colorIndex;

                if( colorIndex > -1 && symbolIndex > -1 ) {
                    if( symbolFirst ) {
                        if( colorIndex > 4 ) {
                            colorIndex = -1;
                        }
                        if( symbolIndex > 1 ) {
                            symbolIndex = -1;
                            colorIndex = -1;
                        }
                    } else {
                        if( symbolIndex > 4 ) {
                            symbolIndex = -1;
                        }
                        if( colorIndex > 2 ) {
                            colorIndex = -1;
                        }
                    }
                } else if( colorIndex > 2 ) {
                    colorIndex = -1;
                } else if( symbolIndex > 1 ) {
                    symbolIndex = -1;
                }

                if( symbolIndex > -1 ) {
                    int symbolStart = 0;
                    if( colorIndex > -1 && !symbolFirst ) {
                        symbolStart = colorIndex + 1;
                    }
                    ter_sym = note_text.substr( symbolStart, symbolIndex - symbolStart ).c_str()[0];
                }

                if( colorIndex > -1 ) {

                    int colorStart = 0;

                    if( symbolIndex > -1 && symbolFirst ) {
                        colorStart = symbolIndex + 1;
                    }

                    std::string sym = note_text.substr( colorStart, colorIndex - colorStart );

                    if( sym.length() == 2 ) {
                        if( sym == "br" ) {
                            ter_color = c_brown;
                        } else if( sym == "lg" ) {
                            ter_color = c_light_gray;
                        } else if( sym == "dg" ) {
                            ter_color = c_dark_gray;
                        }
                    } else {
                        char colorID = sym.c_str()[0];
                        if( colorID == 'r' ) {
                            ter_color = c_light_red;
                        } else if( colorID == 'R' ) {
                            ter_color = c_red;
                        } else if( colorID == 'g' ) {
                            ter_color = c_light_green;
                        } else if( colorID == 'G' ) {
                            ter_color = c_green;
                        } else if( colorID == 'b' ) {
                            ter_color = c_light_blue;
                        } else if( colorID == 'B' ) {
                            ter_color = c_blue;
                        } else if( colorID == 'W' ) {
                            ter_color = c_white;
                        } else if( colorID == 'C' ) {
                            ter_color = c_cyan;
                        } else if( colorID == 'c' ) {
                            ter_color = c_light_cyan;
                        } else if( colorID == 'P' ) {
                            ter_color = c_pink;
                        } else if( colorID == 'm' ) {
                            ter_color = c_magenta;
                        }
                    }
                }
            } else if( !seen ) {
                ter_sym = " ";
                ter_color = c_black;
            } else if( vehicle_here ) {
                ter_color = c_cyan;
                ter_sym = "c";
            } else {
                const oter_id &cur_ter = overmap_buffer.ter( omp );
                ter_sym = cur_ter->get_symbol();
                if( overmap_buffer.is_explored( omp ) ) {
                    ter_color = c_dark_gray;
                } else {
                    ter_color = cur_ter->get_color();
                }
            }
            if( !drew_mission && targ.xy() == omp.xy() ) {
                // If there is a mission target, and it's not on the same
                // overmap terrain as the player character, mark it.
                // TODO: Inform player if the mission is above or below
                drew_mission = true;
                if( i != 0 || j != 0 ) {
                    ter_color = red_background( ter_color );
                }
            }
            if( i == 0 && j == 0 ) {
                mvwputch_hi( w_minimap, point( 3, 3 ), ter_color, ter_sym );
            } else {
                mvwputch( w_minimap, point( 3 + i, 3 + j ), ter_color, ter_sym );
            }
        }
    }

    // Print arrow to mission if we have one!
    if( !drew_mission ) {
        double slope = curs2.x() != targ.x() ?
                       static_cast<double>( targ.y() - curs2.y() ) / ( targ.x() - curs2.x() ) : 4;

        if( curs2.x() == targ.x() || std::fabs( slope ) > 3.5 ) { // Vertical slope
            if( targ.y() > curs2.y() ) {
                mvwputch( w_minimap, point( 3, 6 ), c_red, "*" );
            } else {
                mvwputch( w_minimap, point( 3, 0 ), c_red, "*" );
            }
        } else {
            point arrow( point_north_west );
            if( std::fabs( slope ) >= 1. ) { // y diff is bigger!
                arrow.y = targ.y() > curs2.y() ? 6 : 0;
                arrow.x =
                    static_cast<int>( 3 + 3 * ( targ.y() > curs2.y() ? slope : ( 0 - slope ) ) );
                if( arrow.x < 0 ) {
                    arrow.x = 0;
                }
                if( arrow.x > 6 ) {
                    arrow.x = 6;
                }
            } else {
                arrow.x = targ.x() > curs2.x() ? 6 : 0;
                arrow.y = static_cast<int>( 3 + 3 * ( targ.x() > curs2.x() ? slope : -slope ) );
                if( arrow.y < 0 ) {
                    arrow.y = 0;
                }
                if( arrow.y > 6 ) {
                    arrow.y = 6;
                }
            }
            char glyph = '*';
            if( targ.z() > u.posz() ) {
                glyph = '^';
            } else if( targ.z() < u.posz() ) {
                glyph = 'v';
            }

            mvwputch( w_minimap, arrow, c_red, glyph );
        }
    }

    Character &player_character = get_player_character();
    const int sight_points = player_character.overmap_sight_range( g->light_level(
                                 player_character.posz() ) );
    for( int i = -3; i <= 3; i++ ) {
        for( int j = -3; j <= 3; j++ ) {
            if( i > -3 && i < 3 && j > -3 && j < 3 ) {
                continue; // only do hordes on the border, skip inner map
            }
            const tripoint_abs_omt omp( curs2 + point( i, j ), levz );
            if( overmap_buffer.get_horde_size( omp ) >= HORDE_VISIBILITY_SIZE ) {
                if( overmap_buffer.seen( omp )
                    && player_character.overmap_los( omp, sight_points ) ) {
                    mvwputch( w_minimap, point( i + 3, j + 3 ), c_green,
                              overmap_buffer.get_horde_size( omp ) > HORDE_VISIBILITY_SIZE * 2 ? 'Z' : 'z' );
                }
            }
        }
    }

    wnoutrefresh( w_minimap );
}

float game::natural_light_level( const int zlev ) const
{
    // ignore while underground or above limits
    if( zlev > OVERMAP_HEIGHT || zlev < 0 ) {
        return LIGHT_AMBIENT_MINIMAL;
    }

    if( latest_lightlevels[zlev] > -std::numeric_limits<float>::max() ) {
        // Already found the light level for now?
        return latest_lightlevels[zlev];
    }

    float ret = LIGHT_AMBIENT_MINIMAL;

    // Sunlight/moonlight related stuff
    if( !weather.lightning_active ) {
        ret = sunlight( calendar::turn );
    } else {
        // Recent lightning strike has lit the area
        ret = default_daylight_level();
    }

    ret += get_weather().weather_id->light_modifier;

    // Artifact light level changes here. Even though some of these only have an effect
    // aboveground it is cheaper performance wise to simply iterate through the entire
    // list once instead of twice.
    float mod_ret = -1;
    // Each artifact change does std::max(mod_ret, new val) since a brighter end value
    // will trump a lower one.
    if( const timed_event *e = timed_events.get( timed_event_type::DIM ) ) {
        // timed_event_type::DIM slowly dims the natural sky level, then relights it.
        const time_duration left = e->when - calendar::turn;
        // timed_event_type::DIM has an occurrence date of turn + 50, so the first 25 dim it,
        if( left > 25_turns ) {
            mod_ret = std::max( static_cast<double>( mod_ret ), ( ret * ( left - 25_turns ) ) / 25_turns );
            // and the last 25 scale back towards normal.
        } else {
            mod_ret = std::max( static_cast<double>( mod_ret ), ( ret * ( 25_turns - left ) ) / 25_turns );
        }
    }
    if( timed_events.queued( timed_event_type::ARTIFACT_LIGHT ) ) {
        // timed_event_type::ARTIFACT_LIGHT causes everywhere to become as bright as day.
        mod_ret = std::max<float>( ret, default_daylight_level() );
    }
    // If we had a changed light level due to an artifact event then it overwrites
    // the natural light level.
    if( mod_ret > -1 ) {
        ret = mod_ret;
    }

    // Cap everything to our minimum light level
    ret = std::max<float>( LIGHT_AMBIENT_MINIMAL, ret );

    latest_lightlevels[zlev] = ret;

    return ret;
}

unsigned char game::light_level( const int zlev ) const
{
    const float light = natural_light_level( zlev );
    return LIGHT_RANGE( light );
}

void game::reset_light_level()
{
    for( float &lev : latest_lightlevels ) {
        lev = -std::numeric_limits<float>::max();
    }
}

//Gets the next free ID, also used for player ID's.
character_id game::assign_npc_id()
{
    character_id ret = next_npc_id;
    ++next_npc_id;
    return ret;
}

Creature *game::is_hostile_nearby()
{
    int distance = ( get_option<int>( "SAFEMODEPROXIMITY" ) <= 0 ) ? MAX_VIEW_DISTANCE :
                   get_option<int>( "SAFEMODEPROXIMITY" );
    return is_hostile_within( distance );
}

Creature *game::is_hostile_very_close( bool dangerous )
{
    return is_hostile_within( DANGEROUS_PROXIMITY, dangerous );
}

Creature *game::is_hostile_within( int distance, bool dangerous )
{
    for( auto &critter : u.get_visible_creatures( distance ) ) {
        if( u.attitude_to( *critter ) == Creature::Attitude::HOSTILE ) {
            if( dangerous ) {
                if( critter->is_ranged_attacker() ) {
                    return critter;
                }

                const pathfinding_settings pf_settings = pathfinding_settings { 8, distance, distance * 2, 4, true, false, true, false, false };
                static const std::set<tripoint> path_avoid = {};

                if( !get_map().route( u.pos(), critter->pos(), pf_settings, path_avoid ).empty() ) {
                    return critter;
                }
                continue;
            }
            return critter;
        }
    }

    return nullptr;
}

std::unordered_set<tripoint> game::get_fishable_locations( int distance, const tripoint &fish_pos )
{
    // We're going to get the contiguous fishable terrain starting at
    // the provided fishing location (e.g. where a line was cast or a fish
    // trap was set), and then check whether or not fishable monsters are
    // actually in those locations. This will help us ensure that we're
    // getting our fish from the location that we're ACTUALLY fishing,
    // rather than just somewhere in the vicinity.

    std::unordered_set<tripoint> visited;

    const tripoint fishing_boundary_min( fish_pos + point( -distance, -distance ) );
    const tripoint fishing_boundary_max( fish_pos + point( distance, distance ) );

    const inclusive_cuboid<tripoint> fishing_boundaries(
        fishing_boundary_min, fishing_boundary_max );

    const auto get_fishable_terrain = [&]( tripoint starting_point,
    std::unordered_set<tripoint> &fishable_terrain ) {
        std::queue<tripoint> to_check;
        to_check.push( starting_point );
        while( !to_check.empty() ) {
            const tripoint current_point = to_check.front();
            to_check.pop();

            // We've been here before, so bail.
            if( visited.find( current_point ) != visited.end() ) {
                continue;
            }

            // This point is out of bounds, so bail.
            if( !fishing_boundaries.contains( current_point ) ) {
                continue;
            }

            // Mark this point as visited.
            visited.emplace( current_point );

            if( m.has_flag( "FISHABLE", current_point ) ) {
                fishable_terrain.emplace( current_point );
                to_check.push( current_point + point_south );
                to_check.push( current_point + point_north );
                to_check.push( current_point + point_east );
                to_check.push( current_point + point_west );
            }
        }
    };

    // Starting at the provided location, get our fishable terrain
    // and populate a set with those locations which we'll then use
    // to determine if any fishable monsters are in those locations.
    std::unordered_set<tripoint> fishable_points;
    get_fishable_terrain( fish_pos, fishable_points );

    return fishable_points;
}

std::vector<monster *> game::get_fishable_monsters( std::unordered_set<tripoint>
        &fishable_locations )
{
    std::vector<monster *> unique_fish;
    for( monster &critter : all_monsters() ) {
        // If it is fishable...
        if( critter.has_flag( MF_FISHABLE ) ) {
            const tripoint critter_pos = critter.pos();
            // ...and it is in a fishable location.
            if( fishable_locations.find( critter_pos ) != fishable_locations.end() ) {
                unique_fish.push_back( &critter );
            }
        }
    }

    return unique_fish;
}

// Print monster info to the given window
void game::mon_info( const catacurses::window &w, int hor_padding )
{
    const monster_visible_info &mon_visible = u.get_mon_visible();
    const auto &unique_types = mon_visible.unique_types;
    const auto &unique_mons = mon_visible.unique_mons;
    const auto &dangerous = mon_visible.dangerous;

    const int width = getmaxx( w ) - 2 * hor_padding;
    const int maxheight = getmaxy( w );

    const int startrow = 0;

    // Print the direction headings
    // Reminder:
    // 7 0 1    unique_types uses these indices;
    // 6 8 2    0-7 are provide by direction_from()
    // 5 4 3    8 is used for local monsters (for when we explain them below)

    const std::array<std::string, 8> dir_labels = {{
            _( "North:" ), _( "NE:" ), _( "East:" ), _( "SE:" ),
            _( "South:" ), _( "SW:" ), _( "West:" ), _( "NW:" )
        }
    };
    std::array<int, 8> widths;
    for( int i = 0; i < 8; i++ ) {
        widths[i] = utf8_width( dir_labels[i] );
    }
    std::array<int, 8> xcoords;
    const std::array<int, 8> ycoords = {{ 0, 0, 1, 2, 2, 2, 1, 0 }};
    xcoords[0] = xcoords[4] = width / 3;
    xcoords[1] = xcoords[3] = xcoords[2] = ( width / 3 ) * 2;
    xcoords[5] = xcoords[6] = xcoords[7] = 0;
    //for the alignment of the 1,2,3 rows on the right edge (East - NE)
    xcoords[2] -= widths[2] - widths[1];
    for( int i = 0; i < 8; i++ ) {
        nc_color c = unique_types[i].empty() && unique_mons[i].empty() ? c_dark_gray
                     : ( dangerous[i] ? c_light_red : c_light_gray );
        mvwprintz( w, point( xcoords[i] + hor_padding, ycoords[i] + startrow ), c, dir_labels[i] );
    }

    // Print the symbols of all monsters in all directions.
    for( int i = 0; i < 8; i++ ) {
        point pr( xcoords[i] + widths[i] + 1, ycoords[i] + startrow );

        // The list of symbols needs a space on each end.
        int symroom = ( width / 3 ) - widths[i] - 2;
        const int typeshere_npc = unique_types[i].size();
        const int typeshere_mon = unique_mons[i].size();
        const int typeshere = typeshere_mon + typeshere_npc;
        for( int j = 0; j < typeshere && j < symroom; j++ ) {
            nc_color c;
            std::string sym;
            if( symroom < typeshere && j == symroom - 1 ) {
                // We've run out of room!
                c = c_white;
                sym = "+";
            } else if( j < typeshere_npc ) {
                switch( unique_types[i][j]->get_attitude() ) {
                    case NPCATT_KILL:
                        c = c_red;
                        break;
                    case NPCATT_FOLLOW:
                        c = c_light_green;
                        break;
                    default:
                        c = c_pink;
                        break;
                }
                sym = "@";
            } else {
                const mtype &mt = *unique_mons[i][j - typeshere_npc];
                c = mt.color;
                sym = mt.sym;
            }
            mvwprintz( w, pr, c, sym );

            pr.x++;
        }
    }

    // Now we print their full names!

    std::set<const mtype *> listed_mons;

    // Start printing monster names on row 4. Rows 0-2 are for labels, and row 3
    // is blank.
    point pr( hor_padding, 4 + startrow );

    // Print monster names, starting with those at location 8 (nearby).
    for( int j = 8; j >= 0 && pr.y < maxheight; j-- ) {
        // Separate names by some number of spaces (more for local monsters).
        int namesep = ( j == 8 ? 2 : 1 );
        for( const mtype *type : unique_mons[j] ) {
            if( pr.y >= maxheight ) {
                // no space to print to anyway
                break;
            }
            if( listed_mons.count( type ) > 0 ) {
                // this type is already printed.
                continue;
            }
            listed_mons.insert( type );

            const mtype &mt = *type;
            const std::string name = mt.nname();

            // Move to the next row if necessary. (The +2 is for the "Z ").
            if( pr.x + 2 + utf8_width( name ) >= width ) {
                pr.y++;
                pr.x = hor_padding;
            }

            if( pr.y < maxheight ) { // Don't print if we've overflowed
                mvwprintz( w, pr, mt.color, mt.sym );
                pr.x += 2; // symbol and space
                nc_color danger = c_dark_gray;
                if( mt.difficulty >= 30 ) {
                    danger = c_red;
                } else if( mt.difficulty >= 16 ) {
                    danger = c_light_red;
                } else if( mt.difficulty >= 8 ) {
                    danger = c_white;
                } else if( mt.agro > 0 ) {
                    danger = c_light_gray;
                }
                mvwprintz( w, pr, danger, name );
                pr.x += utf8_width( name ) + namesep;
            }
        }
    }
}

void game::mon_info_update( )
{
    int newseen = 0;
    const int safe_proxy_dist = get_option<int>( "SAFEMODEPROXIMITY" );
    const int iProxyDist = ( safe_proxy_dist <= 0 ) ? MAX_VIEW_DISTANCE :
                           safe_proxy_dist;

    monster_visible_info &mon_visible = u.get_mon_visible();
    auto &new_seen_mon = mon_visible.new_seen_mon;
    auto &unique_types = mon_visible.unique_types;
    auto &unique_mons = mon_visible.unique_mons;
    auto &dangerous = mon_visible.dangerous;

    // 7 0 1    unique_types uses these indices;
    // 6 8 2    0-7 are provide by direction_from()
    // 5 4 3    8 is used for local monsters (for when we explain them below)
    for( auto &t : unique_types ) {
        t.clear();
    }
    for( auto &m : unique_mons ) {
        m.clear();
    }
    std::fill_n( dangerous, 8, false );

    const tripoint view = u.pos() + u.view_offset;
    new_seen_mon.clear();

    static time_point previous_turn = calendar::turn_zero;
    const time_duration sm_ignored_turns =
        time_duration::from_turns( get_option<int>( "SAFEMODEIGNORETURNS" ) );

    for( Creature *c : u.get_visible_creatures( MAPSIZE_X ) ) {
        monster *m = dynamic_cast<monster *>( c );
        npc *p = dynamic_cast<npc *>( c );
        const direction dir_to_mon = direction_from( view.xy(), point( c->posx(), c->posy() ) );
        const point m2( -view.xy() + point( POSX + c->posx(), POSY + c->posy() ) );
        int index = 8;
        if( !is_valid_in_w_terrain( m2 ) ) {
            // for compatibility with old code, see diagram below, it explains the values for index,
            // also might need revisiting one z-levels are in.
            switch( dir_to_mon ) {
                case direction::ABOVENORTHWEST:
                case direction::NORTHWEST:
                case direction::BELOWNORTHWEST:
                    index = 7;
                    break;
                case direction::ABOVENORTH:
                case direction::NORTH:
                case direction::BELOWNORTH:
                    index = 0;
                    break;
                case direction::ABOVENORTHEAST:
                case direction::NORTHEAST:
                case direction::BELOWNORTHEAST:
                    index = 1;
                    break;
                case direction::ABOVEWEST:
                case direction::WEST:
                case direction::BELOWWEST:
                    index = 6;
                    break;
                case direction::ABOVECENTER:
                case direction::CENTER:
                case direction::BELOWCENTER:
                    index = 8;
                    break;
                case direction::ABOVEEAST:
                case direction::EAST:
                case direction::BELOWEAST:
                    index = 2;
                    break;
                case direction::ABOVESOUTHWEST:
                case direction::SOUTHWEST:
                case direction::BELOWSOUTHWEST:
                    index = 5;
                    break;
                case direction::ABOVESOUTH:
                case direction::SOUTH:
                case direction::BELOWSOUTH:
                    index = 4;
                    break;
                case direction::ABOVESOUTHEAST:
                case direction::SOUTHEAST:
                case direction::BELOWSOUTHEAST:
                    index = 3;
                    break;
            }
        }

        bool need_processing = false;
        const bool safemode_empty = get_safemode().empty();

        if( m != nullptr ) {
            //Safemode monster check
            monster &critter = *m;

            const monster_attitude matt = critter.attitude( &u );
            const int mon_dist = rl_dist( u.pos(), critter.pos() );
            if( !safemode_empty ) {
                need_processing = get_safemode().check_monster(
                                      critter.name(),
                                      critter.attitude_to( u ),
                                      mon_dist ) == rule_state::BLACKLISTED;
            } else {
                need_processing =  MATT_ATTACK == matt || MATT_FOLLOW == matt;
            }
            if( need_processing ) {
                if( index < 8 && critter.sees( get_player_character() ) ) {
                    dangerous[index] = true;
                }

                if( !safemode_empty || mon_dist <= iProxyDist ) {
                    bool passmon = false;
                    if( critter.ignoring > 0 ) {
                        if( safe_mode != SAFE_MODE_ON ) {
                            critter.ignoring = 0;
                        } else if( ( sm_ignored_turns == time_duration() ||
                                     ( critter.lastseen_turn &&
                                       *critter.lastseen_turn > calendar::turn - sm_ignored_turns ) ) &&
                                   ( mon_dist > critter.ignoring / 2 || mon_dist < 6 ) ) {
                            passmon = true;
                        }
                        critter.lastseen_turn = calendar::turn;
                    }

                    if( !passmon ) {
                        newseen++;
                        new_seen_mon.push_back( shared_from( critter ) );
                    }
                }
            }

            std::vector<const mtype *> &vec = unique_mons[index];
            if( std::find( vec.begin(), vec.end(), critter.type ) == vec.end() ) {
                vec.push_back( critter.type );
            }
        } else if( p != nullptr ) {
            //Safe mode NPC check

            const int npc_dist = rl_dist( u.pos(), p->pos() );
            if( !safemode_empty ) {
                need_processing = get_safemode().check_monster(
                                      get_safemode().npc_type_name(),
                                      p->attitude_to( u ),
                                      npc_dist ) == rule_state::BLACKLISTED ;
            } else {
                need_processing = npc_dist <= iProxyDist &&
                                  p->get_attitude() == NPCATT_KILL;
            }
            if( need_processing ) {
                newseen++;
            }
            unique_types[index].push_back( p );
        }
    }

    if( newseen > mostseen ) {
        if( newseen - mostseen == 1 ) {
            if( !new_seen_mon.empty() ) {
                monster &critter = *new_seen_mon.back();
                cancel_activity_or_ignore_query( distraction_type::hostile_spotted_far,
                                                 string_format( _( "%s spotted!" ), critter.name() ) );
                if( u.has_trait( trait_id( "M_DEFENDER" ) ) && critter.type->in_species( species_PLANT ) ) {
                    add_msg( m_warning, _( "We have detected a %s - an enemy of the Mycus!" ), critter.name() );
                    if( !u.has_effect( effect_adrenaline_mycus ) ) {
                        u.add_effect( effect_adrenaline_mycus, 30_minutes );
                    } else if( u.get_effect_int( effect_adrenaline_mycus ) == 1 ) {
                        // Triffids present.  We ain't got TIME to adrenaline comedown!
                        u.add_effect( effect_adrenaline_mycus, 15_minutes );
                        u.mod_pain( 3 ); // Does take it out of you, though
                        add_msg( m_info, _( "Our fibers strain with renewed wrath!" ) );
                    }
                }
            } else {
                //Hostile NPC
                cancel_activity_or_ignore_query( distraction_type::hostile_spotted_far,
                                                 _( "Hostile survivor spotted!" ) );
            }
        } else {
            cancel_activity_or_ignore_query( distraction_type::hostile_spotted_far, _( "Monsters spotted!" ) );
        }
        turnssincelastmon = 0_turns;
        if( safe_mode == SAFE_MODE_ON ) {
            set_safe_mode( SAFE_MODE_STOP );
        }
    } else if( calendar::turn > previous_turn && get_option<bool>( "AUTOSAFEMODE" ) &&
               newseen == 0 ) { // Auto-safe mode, but only if it's a new turn
        turnssincelastmon += calendar::turn - previous_turn;
        time_duration auto_safe_mode =
            time_duration::from_turns( get_option<int>( "AUTOSAFEMODETURNS" ) );
        if( turnssincelastmon >= auto_safe_mode && safe_mode == SAFE_MODE_OFF ) {
            set_safe_mode( SAFE_MODE_ON );
            add_msg( m_info, _( "Safe mode ON!" ) );
        }
    }

    if( newseen == 0 && safe_mode == SAFE_MODE_STOP ) {
        set_safe_mode( SAFE_MODE_ON );
    }

    previous_turn = calendar::turn;
    mostseen = newseen;
}

void game::cleanup_dead()
{
    // Dead monsters need to stay in the tracker until everything else that needs to die does so
    // This is because dying monsters can still interact with other dying monsters (@ref Creature::killer)
    bool monster_is_dead = critter_tracker->kill_marked_for_death();

    bool npc_is_dead = false;
    // can't use all_npcs as that does not include dead ones
    for( const auto &n : active_npc ) {
        if( n->is_dead() ) {
            n->die( nullptr ); // make sure this has been called to create corpses etc.
            npc_is_dead = true;
        }
    }

    if( monster_is_dead ) {
        // From here on, pointers to creatures get invalidated as dead creatures get removed.
        critter_tracker->remove_dead();
    }

    if( npc_is_dead ) {
        for( auto it = active_npc.begin(); it != active_npc.end(); ) {
            if( ( *it )->is_dead() ) {
                remove_npc_follower( ( *it )->getID() );
                overmap_buffer.remove_npc( ( *it )->getID() );
                it = active_npc.erase( it );
            } else {
                it++;
            }
        }
    }

    critter_died = false;
}

void game::monmove()
{
    cleanup_dead();

    for( monster &critter : all_monsters() ) {
        // Critters in impassable tiles get pushed away, unless it's not impassable for them
        if( !critter.is_dead() && m.impassable( critter.pos() ) && !critter.can_move_to( critter.pos() ) ) {
            dbg( D_ERROR ) << "game:monmove: " << critter.name()
                           << " can't move to its location!  (" << critter.posx()
                           << ":" << critter.posy() << ":" << critter.posz() << "), "
                           << m.tername( critter.pos() );
            add_msg_debug( debugmode::DF_MONSTER, "%s can't move to its location!  (%d,%d,%d), %s",
                           critter.name(),
                           critter.posx(), critter.posy(), critter.posz(), m.tername( critter.pos() ) );
            bool okay = false;
            for( const tripoint &dest : m.points_in_radius( critter.pos(), 3 ) ) {
                if( critter.can_move_to( dest ) && is_empty( dest ) ) {
                    critter.setpos( dest );
                    okay = true;
                    break;
                }
            }
            if( !okay ) {
                // die of "natural" cause (overpopulation is natural)
                critter.die( nullptr );
            }
        }

        if( !critter.is_dead() ) {
            critter.process_turn();
        }

        m.creature_in_field( critter );
        if( calendar::once_every( 1_days ) ) {
            if( critter.has_flag( MF_MILKABLE ) ) {
                critter.refill_udders();
            }
            critter.try_biosignature();
            critter.try_reproduce();
        }
        while( critter.moves > 0 && !critter.is_dead() && !critter.has_effect( effect_ridden ) ) {
            critter.made_footstep = false;
            // Controlled critters don't make their own plans
            if( !critter.has_effect( effect_controlled ) ) {
                // Formulate a path to follow
                critter.plan();
            } else {
                critter.moves = 0;
                break;
            }
            critter.move(); // Move one square, possibly hit u
            critter.process_triggers();
            m.creature_in_field( critter );
        }

        if( !critter.is_dead() &&
            u.has_active_bionic( bionic_id( "bio_alarm" ) ) &&
            u.get_power_level() >= 25_kJ &&
            rl_dist( u.pos(), critter.pos() ) <= 5 &&
            !critter.is_hallucination() ) {
            u.mod_power_level( -25_kJ );
            add_msg( m_warning, _( "Your motion alarm goes off!" ) );
            cancel_activity_or_ignore_query( distraction_type::motion_alarm,
                                             _( "Your motion alarm goes off!" ) );
            if( u.has_effect( efftype_id( "sleep" ) ) ) {
                u.wake_up();
            }
        }
    }

    cleanup_dead();

    // The remaining monsters are all alive, but may be outside of the reality bubble.
    // If so, despawn them. This is not the same as dying, they will be stored for later and the
    // monster::die function is not called.
    for( monster &critter : all_monsters() ) {
        if( critter.posx() < 0 - ( MAPSIZE_X ) / 6 ||
            critter.posy() < 0 - ( MAPSIZE_Y ) / 6 ||
            critter.posx() > ( MAPSIZE_X * 7 ) / 6 ||
            critter.posy() > ( MAPSIZE_Y * 7 ) / 6 ) {
            despawn_monster( critter );
        }
    }

    // Now, do active NPCs.
    for( npc &guy : g->all_npcs() ) {
        int turns = 0;
        if( guy.is_mounted() ) {
            guy.check_mount_is_spooked();
        }
        m.creature_in_field( guy );
        if( !guy.has_effect( effect_npc_suspend ) ) {
            guy.process_turn();
        }
        while( !guy.is_dead() && ( !guy.in_sleep_state() || guy.activity.id() == ACT_OPERATION ) &&
               guy.moves > 0 && turns < 10 ) {
            int moves = guy.moves;
            guy.move();
            if( moves == guy.moves ) {
                // Count every time we exit npc::move() without spending any moves.
                turns++;
            }

            // Turn on debug mode when in infinite loop
            // It has to be done before the last turn, otherwise
            // there will be no meaningful debug output.
            if( turns == 9 ) {
                debugmsg( "NPC %s entered infinite loop.  Turning on debug mode",
                          guy.name );
                debug_mode = true;
                // make sure the filter is active
                if( std::find(
                        debugmode::enabled_filters.begin(), debugmode::enabled_filters.end(),
                        debugmode::DF_NPC ) == debugmode::enabled_filters.end() ) {
                    debugmode::enabled_filters.emplace_back( debugmode::DF_NPC );
                }
            }
        }

        // If we spun too long trying to decide what to do (without spending moves),
        // Invoke cognitive suspension to prevent an infinite loop.
        if( turns == 10 ) {
            add_msg( _( "%s faints!" ), guy.name );
            guy.reboot();
        }

        if( !guy.is_dead() ) {
            guy.npc_update_body();
        }
    }
    cleanup_dead();
}

void game::overmap_npc_move()
{
    std::vector<npc *> travelling_npcs;
    static constexpr int move_search_radius = 600;
    for( auto &elem : overmap_buffer.get_npcs_near_player( move_search_radius ) ) {
        if( !elem ) {
            continue;
        }
        npc *npc_to_add = elem.get();
        if( ( !npc_to_add->is_active() || rl_dist( u.pos(), npc_to_add->pos() ) > SEEX * 2 ) &&
            npc_to_add->mission == NPC_MISSION_TRAVELLING ) {
            travelling_npcs.push_back( npc_to_add );
        }
    }
    bool npcs_need_reload = false;
    for( auto &elem : travelling_npcs ) {
        if( elem->has_omt_destination() ) {
            if( !elem->omt_path.empty() ) {
                if( rl_dist( elem->omt_path.back(), elem->global_omt_location() ) > 2 ) {
                    // recalculate path, we got distracted doing something else probably
                    elem->omt_path.clear();
                } else if( elem->omt_path.back() == elem->global_omt_location() ) {
                    elem->omt_path.pop_back();
                }
            }
            if( elem->omt_path.empty() ) {
                elem->omt_path = overmap_buffer.get_npc_path( elem->global_omt_location(), elem->goal );
                if( elem->omt_path.empty() ) { // goal is unreachable, or already reached goal, reset it
                    elem->goal = npc::no_goal_point;
                }
            } else {
                // TODO: fix point types
                elem->travel_overmap( project_to<coords::sm>( elem->omt_path.back() ).raw() );
                npcs_need_reload = true;
            }
        }
        if( !elem->has_omt_destination() && calendar::once_every( 1_hours ) && one_in( 3 ) ) {
            // travelling destination is reached/not set, try different one
            elem->set_omt_destination();
        }
    }
    if( npcs_need_reload ) {
        reload_npcs();
    }
}

/* Knockback target at t by force number of tiles in direction from s to t
   stun > 0 indicates base stun duration, and causes impact stun; stun == -1 indicates only impact stun
   dam_mult multiplies impact damage, bash effect on impact, and sound level on impact */

void game::knockback( const tripoint &s, const tripoint &t, int force, int stun, int dam_mult )
{
    std::vector<tripoint> traj;
    traj.clear();
    traj = line_to( s, t, 0, 0 );
    traj.insert( traj.begin(), s ); // how annoying, line_to() doesn't include the originating point!
    traj = continue_line( traj, force );
    traj.insert( traj.begin(), t ); // how annoying, continue_line() doesn't either!

    knockback( traj, stun, dam_mult );
}

/* Knockback target at traj.front() along line traj; traj should already have considered knockback distance.
   stun > 0 indicates base stun duration, and causes impact stun; stun == -1 indicates only impact stun
   dam_mult multiplies impact damage, bash effect on impact, and sound level on impact */

void game::knockback( std::vector<tripoint> &traj, int stun, int dam_mult )
{
    // TODO: make the force parameter actually do something.
    // the header file says higher force causes more damage.
    // perhaps that is what it should do?
    tripoint tp = traj.front();
    if( !critter_at( tp ) ) {
        debugmsg( _( "Nothing at (%d,%d,%d) to knockback!" ), tp.x, tp.y, tp.z );
        return;
    }
    std::size_t force_remaining = traj.size();
    if( monster *const targ = critter_at<monster>( tp, true ) ) {
        if( stun > 0 ) {
            targ->add_effect( effect_stunned, 1_turns * stun );
            add_msg( _( "%s was stunned!" ), targ->name() );
        }
        for( size_t i = 1; i < traj.size(); i++ ) {
            if( m.impassable( traj[i].xy() ) ) {
                targ->setpos( traj[i - 1] );
                force_remaining = traj.size() - i;
                if( stun != 0 ) {
                    targ->add_effect( effect_stunned, 1_turns * force_remaining );
                    add_msg( _( "%s was stunned!" ), targ->name() );
                    add_msg( _( "%s slammed into an obstacle!" ), targ->name() );
                    targ->apply_damage( nullptr, bodypart_id( "torso" ), dam_mult * force_remaining );
                    targ->check_dead_state();
                }
                m.bash( traj[i], 2 * dam_mult * force_remaining );
                break;
            } else if( critter_at( traj[i] ) ) {
                targ->setpos( traj[i - 1] );
                force_remaining = traj.size() - i;
                if( stun != 0 ) {
                    targ->add_effect( effect_stunned, 1_turns * force_remaining );
                    add_msg( _( "%s was stunned!" ), targ->name() );
                }
                traj.erase( traj.begin(), traj.begin() + i );
                if( critter_at<monster>( traj.front() ) ) {
                    add_msg( _( "%s collided with something else and sent it flying!" ),
                             targ->name() );
                } else if( npc *const guy = critter_at<npc>( traj.front() ) ) {
                    if( guy->male ) {
                        add_msg( _( "%s collided with someone else and sent him flying!" ),
                                 targ->name() );
                    } else {
                        add_msg( _( "%s collided with someone else and sent her flying!" ),
                                 targ->name() );
                    }
                } else if( u.pos() == traj.front() ) {
                    add_msg( m_bad, _( "%s collided with you and sent you flying!" ), targ->name() );
                }
                knockback( traj, stun, dam_mult );
                break;
            }
            targ->setpos( traj[i] );
            if( m.has_flag( "LIQUID", targ->pos() ) && !targ->can_drown() && !targ->is_dead() ) {
                targ->die( nullptr );
                if( u.sees( *targ ) ) {
                    add_msg( _( "The %s drowns!" ), targ->name() );
                }
            }
            if( !m.has_flag( "LIQUID", targ->pos() ) && targ->has_flag( MF_AQUATIC ) &&
                !targ->is_dead() ) {
                targ->die( nullptr );
                if( u.sees( *targ ) ) {
                    add_msg( _( "The %s flops around and dies!" ), targ->name() );
                }
            }
        }
    } else if( npc *const targ = critter_at<npc>( tp ) ) {
        if( stun > 0 ) {
            targ->add_effect( effect_stunned, 1_turns * stun );
            add_msg( _( "%s was stunned!" ), targ->name );
        }
        for( size_t i = 1; i < traj.size(); i++ ) {
            if( m.impassable( traj[i].xy() ) ) { // oops, we hit a wall!
                targ->setpos( traj[i - 1] );
                force_remaining = traj.size() - i;
                if( stun != 0 ) {
                    targ->add_effect( effect_stunned, 1_turns * force_remaining );
                    if( targ->has_effect( effect_stunned ) ) {
                        add_msg( _( "%s was stunned!" ), targ->name );
                    }

                    std::array<bodypart_id, 8> bps = {{
                            bodypart_id( "head" ),
                            bodypart_id( "arm_l" ), bodypart_id( "arm_r" ),
                            bodypart_id( "hand_l" ), bodypart_id( "hand_r" ),
                            bodypart_id( "torso" ),
                            bodypart_id( "leg_l" ), bodypart_id( "leg_r" )
                        }
                    };
                    for( const bodypart_id &bp : bps ) {
                        if( one_in( 2 ) ) {
                            targ->deal_damage( nullptr, bp, damage_instance( damage_type::BASH, force_remaining * dam_mult ) );
                        }
                    }
                    targ->check_dead_state();
                }
                m.bash( traj[i], 2 * dam_mult * force_remaining );
                break;
            } else if( critter_at( traj[i] ) ) {
                targ->setpos( traj[i - 1] );
                force_remaining = traj.size() - i;
                if( stun != 0 ) {
                    add_msg( _( "%s was stunned!" ), targ->name );
                    targ->add_effect( effect_stunned, 1_turns * force_remaining );
                }
                traj.erase( traj.begin(), traj.begin() + i );
                const tripoint &traj_front = traj.front();
                if( critter_at<monster>( traj_front ) ) {
                    add_msg( _( "%s collided with something else and sent it flying!" ),
                             targ->name );
                } else if( npc *const guy = critter_at<npc>( traj_front ) ) {
                    if( guy->male ) {
                        add_msg( _( "%s collided with someone else and sent him flying!" ),
                                 targ->name );
                    } else {
                        add_msg( _( "%s collided with someone else and sent her flying!" ),
                                 targ->name );
                    }
                } else if( u.posx() == traj_front.x && u.posy() == traj_front.y &&
                           ( u.has_trait( trait_LEG_TENT_BRACE ) && ( !u.footwear_factor() ||
                                   ( u.footwear_factor() == .5 && one_in( 2 ) ) ) ) ) {
                    add_msg( _( "%s collided with you, and barely dislodges your tentacles!" ), targ->name );
                } else if( u.posx() == traj_front.x && u.posy() == traj_front.y ) {
                    add_msg( m_bad, _( "%s collided with you and sent you flying!" ), targ->name );
                }
                knockback( traj, stun, dam_mult );
                break;
            }
            targ->setpos( traj[i] );
        }
    } else if( u.pos() == tp ) {
        if( stun > 0 ) {
            u.add_effect( effect_stunned, 1_turns * stun );
            add_msg( m_bad, ngettext( "You were stunned for %d turn!",
                                      "You were stunned for %d turns!",
                                      stun ),
                     stun );
        }
        for( size_t i = 1; i < traj.size(); i++ ) {
            if( m.impassable( traj[i] ) ) { // oops, we hit a wall!
                u.setpos( traj[i - 1] );
                force_remaining = traj.size() - i;
                if( stun != 0 ) {
                    if( u.has_effect( effect_stunned ) ) {
                        add_msg( m_bad, ngettext( "You were stunned AGAIN for %d turn!",
                                                  "You were stunned AGAIN for %d turns!",
                                                  force_remaining ),
                                 force_remaining );
                    } else {
                        add_msg( m_bad, ngettext( "You were stunned for %d turn!",
                                                  "You were stunned for %d turns!",
                                                  force_remaining ),
                                 force_remaining );
                    }
                    u.add_effect( effect_stunned, 1_turns * force_remaining );
                    std::array<bodypart_id, 8> bps = {{
                            bodypart_id( "head" ),
                            bodypart_id( "arm_l" ), bodypart_id( "arm_r" ),
                            bodypart_id( "hand_l" ), bodypart_id( "hand_r" ),
                            bodypart_id( "torso" ),
                            bodypart_id( "leg_l" ), bodypart_id( "leg_r" )
                        }
                    };
                    for( const bodypart_id &bp : bps ) {
                        if( one_in( 2 ) ) {
                            u.deal_damage( nullptr, bp, damage_instance( damage_type::BASH, force_remaining * dam_mult ) );
                        }
                    }
                    u.check_dead_state();
                }
                m.bash( traj[i], 2 * dam_mult * force_remaining );
                break;
            } else if( critter_at( traj[i] ) ) {
                u.setpos( traj[i - 1] );
                force_remaining = traj.size() - i;
                if( stun != 0 ) {
                    if( u.has_effect( effect_stunned ) ) {
                        add_msg( m_bad, ngettext( "You were stunned AGAIN for %d turn!",
                                                  "You were stunned AGAIN for %d turns!",
                                                  force_remaining ),
                                 force_remaining );
                    } else {
                        add_msg( m_bad, ngettext( "You were stunned for %d turn!",
                                                  "You were stunned for %d turns!",
                                                  force_remaining ),
                                 force_remaining );
                    }
                    u.add_effect( effect_stunned, 1_turns * force_remaining );
                }
                traj.erase( traj.begin(), traj.begin() + i );
                if( critter_at<monster>( traj.front() ) ) {
                    add_msg( _( "You collided with something and sent it flying!" ) );
                } else if( npc *const guy = critter_at<npc>( traj.front() ) ) {
                    if( guy->male ) {
                        add_msg( _( "You collided with someone and sent him flying!" ) );
                    } else {
                        add_msg( _( "You collided with someone and sent her flying!" ) );
                    }
                }
                knockback( traj, stun, dam_mult );
                break;
            }
            if( m.has_flag( "LIQUID", u.pos() ) && force_remaining == 0 ) {
                avatar_action::swim( m, u, u.pos() );
            } else {
                u.setpos( traj[i] );
            }
        }
    }
}

void game::use_computer( const tripoint &p )
{
    if( u.has_trait( trait_id( "ILLITERATE" ) ) ) {
        add_msg( m_info, _( "You can not read a computer screen!" ) );
        return;
    }
    if( u.is_blind() ) {
        // we don't have screen readers in game
        add_msg( m_info, _( "You can not see a computer screen!" ) );
        return;
    }
    if( u.has_trait( trait_id( "HYPEROPIC" ) ) && !u.worn_with_flag( flag_FIX_FARSIGHT ) &&
        !u.has_effect( effect_contacts ) &&
        !u.has_flag( STATIC( json_character_flag( "ENHANCED_VISION" ) ) ) ) {
        add_msg( m_info, _( "You'll need to put on reading glasses before you can see the screen." ) );
        return;
    }

    computer *used = m.computer_at( p );

    if( used == nullptr ) {
        if( m.has_flag( "CONSOLE", p ) ) { //Console without map data
            add_msg( m_bad, _( "The console doesn't display anything coherent." ) );
        } else {
            dbg( D_ERROR ) << "game:use_computer: Tried to use computer at (" <<
                           p.x << ", " << p.y << ", " << p.z << ") - none there";
            debugmsg( "Tried to use computer at (%d, %d, %d) - none there", p.x, p.y, p.z );
        }
        return;
    }

    computer_session( *used ).use();
}

template<typename T>
T *game::critter_at( const tripoint &p, bool allow_hallucination )
{
    if( const shared_ptr_fast<monster> mon_ptr = critter_tracker->find( p ) ) {
        if( !allow_hallucination && mon_ptr->is_hallucination() ) {
            return nullptr;
        }
        // if we wanted to check for an NPC / player / avatar,
        // there is sometimes a monster AND an NPC/player there at the same time.
        // because the NPC/player etc may be riding that monster.
        // so only return the monster if we were actually looking for a monster.
        // otherwise, keep looking for the rider.
        // critter_at<creature> or critter_at() with no template will still default to returning monster first,
        // which is ok for the occasions where that happens.
        if( !mon_ptr->has_effect( effect_ridden ) || ( std::is_same<T, monster>::value ||
                std::is_same<T, Creature>::value || std::is_same<T, const monster>::value ||
                std::is_same<T, const Creature>::value ) ) {
            return dynamic_cast<T *>( mon_ptr.get() );
        }
    }
    if( !std::is_same<T, npc>::value && !std::is_same<T, const npc>::value ) {
        if( p == u.pos() ) {
            return dynamic_cast<T *>( &u );
        }
    }
    for( auto &cur_npc : active_npc ) {
        if( cur_npc->pos() == p && !cur_npc->is_dead() ) {
            return dynamic_cast<T *>( cur_npc.get() );
        }
    }
    return nullptr;
}

template<typename T>
const T *game::critter_at( const tripoint &p, bool allow_hallucination ) const
{
    return const_cast<game *>( this )->critter_at<T>( p, allow_hallucination );
}

template const monster *game::critter_at<monster>( const tripoint &, bool ) const;
template const npc *game::critter_at<npc>( const tripoint &, bool ) const;
template const player *game::critter_at<player>( const tripoint &, bool ) const;
template const avatar *game::critter_at<avatar>( const tripoint &, bool ) const;
template avatar *game::critter_at<avatar>( const tripoint &, bool );
template const Character *game::critter_at<Character>( const tripoint &, bool ) const;
template Character *game::critter_at<Character>( const tripoint &, bool );
template const Creature *game::critter_at<Creature>( const tripoint &, bool ) const;

template<typename T>
shared_ptr_fast<T> game::shared_from( const T &critter )
{
    if( static_cast<const Creature *>( &critter ) == static_cast<const Creature *>( &u ) ) {
        // u is not stored in a shared_ptr, but it won't go out of scope anyway
        return std::dynamic_pointer_cast<T>( u_shared_ptr );
    }
    if( critter.is_monster() ) {
        if( const shared_ptr_fast<monster> mon_ptr = critter_tracker->find( critter.pos() ) ) {
            if( static_cast<const Creature *>( mon_ptr.get() ) == static_cast<const Creature *>( &critter ) ) {
                return std::dynamic_pointer_cast<T>( mon_ptr );
            }
        }
    }
    if( critter.is_npc() ) {
        for( auto &cur_npc : active_npc ) {
            if( static_cast<const Creature *>( cur_npc.get() ) == static_cast<const Creature *>( &critter ) ) {
                return std::dynamic_pointer_cast<T>( cur_npc );
            }
        }
    }
    return nullptr;
}

template shared_ptr_fast<Creature> game::shared_from<Creature>( const Creature & );
template shared_ptr_fast<Character> game::shared_from<Character>( const Character & );
template shared_ptr_fast<player> game::shared_from<player>( const player & );
template shared_ptr_fast<avatar> game::shared_from<avatar>( const avatar & );
template shared_ptr_fast<monster> game::shared_from<monster>( const monster & );
template shared_ptr_fast<npc> game::shared_from<npc>( const npc & );

template<typename T>
T *game::critter_by_id( const character_id &id )
{
    if( id == u.getID() ) {
        // player is always alive, therefore no is-dead check
        return dynamic_cast<T *>( &u );
    }
    return find_npc( id );
}

// monsters don't have ids
template Character *game::critter_by_id<Character>( const character_id & );
template player *game::critter_by_id<player>( const character_id & );
template npc *game::critter_by_id<npc>( const character_id & );
template Creature *game::critter_by_id<Creature>( const character_id & );

static bool can_place_monster( const monster &mon, const tripoint &p )
{
    if( const monster *const critter = g->critter_at<monster>( p ) ) {
        // Creature_tracker handles this. The hallucination monster will simply vanish
        if( !critter->is_hallucination() ) {
            return false;
        }
    }
    // Although monsters can sometimes exist on the same place as a Character (e.g. ridden horse),
    // it is usually wrong. So don't allow it.
    if( g->critter_at<Character>( p ) ) {
        return false;
    }
    return mon.will_move_to( p );
}

static cata::optional<tripoint> choose_where_to_place_monster( const monster &mon,
        const tripoint_range<tripoint> &range )
{
    return random_point( range, [&]( const tripoint & p ) {
        return can_place_monster( mon, p );
    } );
}

monster *game::place_critter_at( const mtype_id &id, const tripoint &p )
{
    return place_critter_around( id, p, 0 );
}

monster *game::place_critter_at( const shared_ptr_fast<monster> &mon, const tripoint &p )
{
    return place_critter_around( mon, p, 0 );
}

monster *game::place_critter_around( const mtype_id &id, const tripoint &center, const int radius )
{
    // TODO: change this into an assert, it must never happen.
    if( id.is_null() ) {
        return nullptr;
    }
    shared_ptr_fast<monster> mon = make_shared_fast<monster>( id );
    mon->ammo = mon->type->starting_ammo;
    return place_critter_around( mon, center, radius );
}

monster *game::place_critter_around( const shared_ptr_fast<monster> &mon,
                                     const tripoint &center,
                                     const int radius,
                                     bool forced )
{
    cata::optional<tripoint> where;
    if( forced || can_place_monster( *mon, center ) ) {
        where = center;
    }

    // This loop ensures the monster is placed as close to the center as possible,
    // but all places that equally far from the center have the same probability.
    for( int r = 1; r <= radius && !where; ++r ) {
        where = choose_where_to_place_monster( *mon, m.points_in_radius( center, r ) );
    }

    if( !where ) {
        return nullptr;
    }
    mon->spawn( *where );
    return critter_tracker->add( mon ) ? mon.get() : nullptr;
}

monster *game::place_critter_within( const mtype_id &id, const tripoint_range<tripoint> &range )
{
    // TODO: change this into an assert, it must never happen.
    if( id.is_null() ) {
        return nullptr;
    }
    return place_critter_within( make_shared_fast<monster>( id ), range );
}

monster *game::place_critter_within( const shared_ptr_fast<monster> &mon,
                                     const tripoint_range<tripoint> &range )
{
    const cata::optional<tripoint> where = choose_where_to_place_monster( *mon, range );
    if( !where ) {
        return nullptr;
    }
    mon->spawn( *where );
    return critter_tracker->add( mon ) ? mon.get() : nullptr;
}

size_t game::num_creatures() const
{
    // Plus one for the player.
    return critter_tracker->size() + active_npc.size() + 1;
}

bool game::update_zombie_pos( const monster &critter, const tripoint &pos )
{
    return critter_tracker->update_pos( critter, pos );
}

void game::remove_zombie( const monster &critter )
{
    critter_tracker->remove( critter );
}

void game::clear_zombies()
{
    critter_tracker->clear();
}

bool game::find_nearby_spawn_point( const Character &target, const mtype_id &mt, int min_radius,
                                    int max_radius, tripoint &point )
{
    tripoint target_point;
    //find a legal outdoor place to spawn based on the specified radius,
    //we just try a bunch of random points and use the first one that works, it none do then no spawn
    for( int attempts = 0; attempts < 15; attempts++ ) {
        target_point = target.pos() + tripoint( rng( -max_radius, max_radius ),
                                                rng( -max_radius, max_radius ), 0 );
        if( can_place_monster( monster( mt->id ), target_point ) &&
            get_map().is_outside( target_point ) &&
            rl_dist( target_point, get_player_character().pos() ) > min_radius ) {
            point = target_point;
            return true;
        }
    }
    return false;
}

/**
 * Attempts to spawn a hallucination at given location.
 * Returns false if the hallucination couldn't be spawned for whatever reason, such as
 * a monster already in the target square.
 * @return Whether or not a hallucination was successfully spawned.
 */
bool game::spawn_hallucination( const tripoint &p )
{
    if( one_in( 100 ) ) {
        shared_ptr_fast<npc> tmp = make_shared_fast<npc>();
        tmp->normalize();
        tmp->randomize( NC_HALLU );
        tmp->spawn_at_precise( get_map().get_abs_sub().xy(), p );
        if( !critter_at( p, true ) ) {
            overmap_buffer.insert_npc( tmp );
            load_npcs();
            return true;
        } else {
            return false;
        }
    }

    return spawn_hallucination( p, MonsterGenerator::generator().get_valid_hallucination() );
}
/**
 * Attempts to spawn a hallucination at given location.
 * Returns false if the hallucination couldn't be spawned for whatever reason, such as
 * a monster already in the target square.
 * @return Whether or not a hallucination was successfully spawned.
 */
bool game::spawn_hallucination( const tripoint &p, const mtype_id &mt )
{
    const shared_ptr_fast<monster> phantasm = make_shared_fast<monster>( mt );
    phantasm->hallucination = true;
    phantasm->spawn( p );

    //Don't attempt to place phantasms inside of other creatures
    if( !critter_at( phantasm->pos(), true ) ) {
        return critter_tracker->add( phantasm );
    } else {
        return false;
    }
}

bool game::swap_critters( Creature &a, Creature &b )
{
    if( &a == &b ) {
        // No need to do anything, but print a debugmsg anyway
        debugmsg( "Tried to swap %s with itself", a.disp_name() );
        return true;
    }
    if( critter_at( a.pos() ) != &a ) {
        debugmsg( "Tried to swap when it would cause a collision between %s and %s.",
                  b.disp_name(), critter_at( a.pos() )->disp_name() );
        return false;
    }
    if( critter_at( b.pos() ) != &b ) {
        debugmsg( "Tried to swap when it would cause a collision between %s and %s.",
                  a.disp_name(), critter_at( b.pos() )->disp_name() );
        return false;
    }
    // Simplify by "sorting" the arguments
    // Only the first argument can be u
    // If swapping player/npc with a monster, monster is second
    bool a_first = a.is_player() ||
                   ( a.is_npc() && !b.is_player() );
    Creature &first  = a_first ? a : b;
    Creature &second = a_first ? b : a;
    // Possible options:
    // both first and second are monsters
    // second is a monster, first is a player or an npc
    // first is a player, second is an npc
    // both first and second are npcs
    if( first.is_monster() ) {
        monster *m1 = dynamic_cast< monster * >( &first );
        monster *m2 = dynamic_cast< monster * >( &second );
        if( m1 == nullptr || m2 == nullptr || m1 == m2 ) {
            debugmsg( "Couldn't swap two monsters" );
            return false;
        }

        critter_tracker->swap_positions( *m1, *m2 );
        return true;
    }

    player *u_or_npc = dynamic_cast< player * >( &first );
    player *other_npc = dynamic_cast< player * >( &second );

    if( u_or_npc->in_vehicle ) {
        m.unboard_vehicle( u_or_npc->pos() );
    }

    if( other_npc && other_npc->in_vehicle ) {
        m.unboard_vehicle( other_npc->pos() );
    }

    tripoint temp = second.pos();
    second.setpos( first.pos() );

    if( first.is_player() ) {
        walk_move( temp );
    } else {
        first.setpos( temp );
        if( m.veh_at( u_or_npc->pos() ).part_with_feature( VPFLAG_BOARDABLE, true ) ) {
            m.board_vehicle( u_or_npc->pos(), u_or_npc );
        }
    }

    if( other_npc && m.veh_at( other_npc->pos() ).part_with_feature( VPFLAG_BOARDABLE, true ) ) {
        m.board_vehicle( other_npc->pos(), other_npc );
    }
    return true;
}

bool game::is_empty( const tripoint &p )
{
    return ( m.passable( p ) || m.has_flag( "LIQUID", p ) ) &&
           critter_at( p ) == nullptr;
}

bool game::is_in_sunlight( const tripoint &p )
{
    return ( m.is_outside( p ) && light_level( p.z ) >= 40 && !is_night( calendar::turn ) &&
             get_weather().weather_id->sun_intensity >= sun_intensity_type::normal );
}

bool game::is_sheltered( const tripoint &p )
{
    const optional_vpart_position vp = m.veh_at( p );

    return ( !m.is_outside( p ) ||
             p.z < 0 ||
             ( vp && vp->is_inside() ) );
}

bool game::revive_corpse( const tripoint &p, item &it )
{
    if( !it.is_corpse() ) {
        debugmsg( "Tried to revive a non-corpse." );
        return false;
    }
    // If this is not here, the game may attempt to spawn a monster before the map exists,
    // leading to it querying for furniture, and crashing.
    if( g->new_game ) {
        return false;
    }
    shared_ptr_fast<monster> newmon_ptr = make_shared_fast<monster>
                                          ( it.get_mtype()->id );
    if( it.has_var( "zombie_form" ) ) { // if the monster can reanimate has a zombie
        newmon_ptr = make_shared_fast<monster>( mtype_id( it.get_var( "zombie_form" ) ) );
    }
    monster &critter = *newmon_ptr;
    critter.init_from_item( it );
    if( critter.get_hp() < 1 ) {
        // Failed reanimation due to corpse being too burned
        return false;
    }
    if( it.has_flag( flag_FIELD_DRESS ) || it.has_flag( flag_FIELD_DRESS_FAILED ) ||
        it.has_flag( flag_QUARTERED ) ) {
        // Failed reanimation due to corpse being butchered
        return false;
    }

    critter.no_extra_death_drops = true;
    critter.add_effect( effect_downed, 5_turns, true );

    if( it.get_var( "no_ammo" ) == "no_ammo" ) {
        for( auto &ammo : critter.ammo ) {
            ammo.second = 0;
        }
    }

    return place_critter_at( newmon_ptr, p );
}

void game::save_cyborg( item *cyborg, const tripoint &couch_pos, player &installer )
{
    int damage = cyborg->damage();
    int dmg_lvl = cyborg->damage_level();
    int difficulty = 12;

    if( damage != 0 ) {

        popup( _( "WARNING: Patient's body is damaged.  Difficulty of the procedure is increased by %s." ),
               dmg_lvl );

        // Damage of the cyborg increases difficulty
        difficulty += dmg_lvl;
    }

    int chance_of_success = bionic_success_chance( true, -1, difficulty, installer );
    int success = chance_of_success - rng( 1, 100 );

    if( !get_avatar().query_yn(
            _( "WARNING: %i percent chance of SEVERE damage to all body parts!  Continue anyway?" ),
            100 - static_cast<int>( chance_of_success ) ) ) {
        return;
    }

    if( success > 0 ) {
        add_msg( m_good, _( "Successfully removed Personality override." ) );
        add_msg( m_bad, _( "Autodoc immediately destroys the CBM upon removal." ) );

        m.i_rem( couch_pos, cyborg );

        const string_id<npc_template> npc_cyborg( "cyborg_rescued" );
        shared_ptr_fast<npc> tmp = make_shared_fast<npc>();
        tmp->normalize();
        tmp->load_npc_template( npc_cyborg );
        tmp->spawn_at_precise( get_map().get_abs_sub().xy(), couch_pos );
        overmap_buffer.insert_npc( tmp );
        tmp->hurtall( dmg_lvl * 10, nullptr );
        tmp->add_effect( effect_downed, rng( 1_turns, 4_turns ), false, 0, true );
        load_npcs();

    } else {
        const int failure_level = static_cast<int>( std::sqrt( std::abs( success ) * 4.0 * difficulty /
                                  installer.bionics_adjusted_skill( true, 12 ) ) );
        const int fail_type = std::min( 5, failure_level );
        switch( fail_type ) {
            case 1:
            case 2:
                add_msg( m_info, _( "The removal fails." ) );
                add_msg( m_bad, _( "The body is damaged." ) );
                cyborg->set_damage( damage + 1000 );
                break;
            case 3:
            case 4:
                add_msg( m_info, _( "The removal fails badly." ) );
                add_msg( m_bad, _( "The body is badly damaged!" ) );
                cyborg->set_damage( damage + 2000 );
                break;
            case 5:
                add_msg( m_info, _( "The removal is a catastrophe." ) );
                add_msg( m_bad, _( "The body is destroyed!" ) );
                m.i_rem( couch_pos, cyborg );
                break;
            default:
                break;
        }

    }

}

void game::exam_vehicle( vehicle &veh, const point &c )
{
    if( veh.magic ) {
        add_msg( m_info, _( "This is your %s" ), veh.name );
        return;
    }
    player_activity act = veh_interact::run( veh, c );
    if( act ) {
        u.moves = 0;
        u.assign_activity( act );
    }
}

bool game::forced_door_closing( const tripoint &p, const ter_id &door_type, int bash_dmg )
{
    // TODO: Z
    const int &x = p.x;
    const int &y = p.y;
    const std::string &door_name = door_type.obj().name();
    point kb( x, y ); // and when moving items out of the way
    const auto valid_location = [&]( const tripoint & p ) {
        return g->is_empty( p );
    };
    if( const cata::optional<tripoint> pos = random_point( m.points_in_radius( p, 2 ),
            valid_location ) ) {
        kb.x = -pos->x + x + x;
        kb.y = -pos->y + y + y;
    }
    const tripoint kbp( kb, p.z );
    if( kbp == p ) {
        // can't pushback any creatures anywhere, that means the door can't close.
        return false;
    }
    const bool can_see = u.sees( tripoint( x, y, p.z ) );
    player *npc_or_player = critter_at<player>( tripoint( x, y, p.z ), false );
    if( npc_or_player != nullptr ) {
        if( bash_dmg <= 0 ) {
            return false;
        }
        if( npc_or_player->is_npc() && can_see ) {
            add_msg( _( "The %1$s hits the %2$s." ), door_name, npc_or_player->name );
        } else if( npc_or_player->is_player() ) {
            add_msg( m_bad, _( "The %s hits you." ), door_name );
        }
        if( npc_or_player->activity ) {
            npc_or_player->cancel_activity();
        }
        // TODO: make the npc angry?
        npc_or_player->hitall( bash_dmg, 0, nullptr );
        knockback( kbp, p, std::max( 1, bash_dmg / 10 ), -1, 1 );
        // TODO: perhaps damage/destroy the gate
        // if the npc was really big?
    }
    if( monster *const mon_ptr = critter_at<monster>( p ) ) {
        monster &critter = *mon_ptr;
        if( bash_dmg <= 0 ) {
            return false;
        }
        if( can_see ) {
            add_msg( _( "The %1$s hits the %2$s." ), door_name, critter.name() );
        }
        if( critter.type->size <= creature_size::small ) {
            critter.die_in_explosion( nullptr );
        } else {
            critter.apply_damage( nullptr, bodypart_id( "torso" ), bash_dmg );
            critter.check_dead_state();
        }
        if( !critter.is_dead() && critter.type->size >= creature_size::huge ) {
            // big critters simply prevent the gate from closing
            // TODO: perhaps damage/destroy the gate
            // if the critter was really big?
            return false;
        }
        if( !critter.is_dead() ) {
            // Still alive? Move the critter away so the door can close
            knockback( kbp, p, std::max( 1, bash_dmg / 10 ), -1, 1 );
            if( critter_at( p ) ) {
                return false;
            }
        }
    }
    if( const optional_vpart_position vp = m.veh_at( p ) ) {
        if( bash_dmg <= 0 ) {
            return false;
        }
        vp->vehicle().damage( vp->part_index(), bash_dmg );
        if( m.veh_at( p ) ) {
            // Check again in case all parts at the door tile
            // have been destroyed, if there is still a vehicle
            // there, the door can not be closed
            return false;
        }
    }
    if( bash_dmg < 0 && !m.i_at( point( x, y ) ).empty() ) {
        return false;
    }
    if( bash_dmg == 0 ) {
        for( item &elem : m.i_at( point( x, y ) ) ) {
            if( elem.made_of( phase_id::LIQUID ) ) {
                // Liquids are OK, will be destroyed later
                continue;
            } else if( elem.volume() < 250_ml ) {
                // Dito for small items, will be moved away
                continue;
            }
            // Everything else prevents the door from closing
            return false;
        }
    }

    m.ter_set( point( x, y ), door_type );
    if( m.has_flag( "NOITEM", point( x, y ) ) ) {
        map_stack items = m.i_at( point( x, y ) );
        for( map_stack::iterator it = items.begin(); it != items.end(); ) {
            if( it->made_of( phase_id::LIQUID ) ) {
                it = items.erase( it );
                continue;
            }
            if( it->made_of( material_id( "glass" ) ) && one_in( 2 ) ) {
                if( can_see ) {
                    add_msg( m_warning, _( "A %s shatters!" ), it->tname() );
                } else {
                    add_msg( m_warning, _( "Something shatters!" ) );
                }
                it = items.erase( it );
                continue;
            }
            m.add_item_or_charges( kbp, *it );
            it = items.erase( it );
        }
    }
    return true;
}

void game::open_gate( const tripoint &p )
{
    gates::open_gate( p, u );
}

void game::moving_vehicle_dismount( const tripoint &dest_loc )
{
    const optional_vpart_position vp = m.veh_at( u.pos() );
    if( !vp ) {
        debugmsg( "Tried to exit non-existent vehicle." );
        return;
    }
    vehicle *const veh = &vp->vehicle();
    if( u.pos() == dest_loc ) {
        debugmsg( "Need somewhere to dismount towards." );
        return;
    }
    tileray ray( dest_loc.xy() + point( -u.posx(), -u.posy() ) );
    // TODO:: make dir() const correct!
    const units::angle d = ray.dir();
    add_msg( _( "You dive from the %s." ), veh->name );
    m.unboard_vehicle( u.pos() );
    u.moves -= 200;
    // Dive three tiles in the direction of tox and toy
    fling_creature( &u, d, 30, true );
    // Hit the ground according to vehicle speed
    if( !m.has_flag( "SWIMMABLE", u.pos() ) ) {
        if( veh->velocity > 0 ) {
            fling_creature( &u, veh->face.dir(), veh->velocity / static_cast<float>( 100 ) );
        } else {
            fling_creature( &u, veh->face.dir() + 180_degrees,
                            -( veh->velocity ) / static_cast<float>( 100 ) );
        }
    }
}

void game::control_vehicle()
{
    static const itype_id fuel_type_animal( "animal" );
    int veh_part = -1;
    vehicle *veh = remoteveh();
    if( veh == nullptr ) {
        if( const optional_vpart_position vp = m.veh_at( u.pos() ) ) {
            veh = &vp->vehicle();
            veh_part = vp->part_index();
        }
    }
    if( veh != nullptr && veh->player_in_control( u ) &&
        veh->avail_part_with_feature( veh_part, "CONTROLS" ) >= 0 ) {
        veh->use_controls( u.pos() );
    } else if( veh && veh->player_in_control( u ) &&
               veh->avail_part_with_feature( veh_part, "CONTROL_ANIMAL" ) >= 0 ) {
        u.controlling_vehicle = false;
        add_msg( m_info, _( "You let go of the reins." ) );
    } else if( veh && ( veh->avail_part_with_feature( veh_part, "CONTROLS" ) >= 0 ||
                        ( veh->avail_part_with_feature( veh_part, "CONTROL_ANIMAL" ) >= 0 &&
                          veh->has_engine_type( fuel_type_animal, false ) && veh->has_harnessed_animal() ) ) &&
               u.in_vehicle ) {
        if( !veh->interact_vehicle_locked() ) {
            veh->handle_potential_theft( dynamic_cast<player &>( u ) );
            return;
        }
        if( veh->engine_on ) {
            if( !veh->handle_potential_theft( dynamic_cast<player &>( u ) ) ) {
                return;
            }
            u.controlling_vehicle = true;
            add_msg( _( "You take control of the %s." ), veh->name );
        } else {
            if( !veh->handle_potential_theft( dynamic_cast<player &>( u ) ) ) {
                return;
            }
            veh->start_engines( true );
        }
    } else {    // Start looking for nearby vehicle controls.
        int num_valid_controls = 0;
        cata::optional<tripoint> vehicle_position;
        cata::optional<vpart_reference> vehicle_controls;
        for( const tripoint &elem : m.points_in_radius( get_player_character().pos(), 1 ) ) {
            if( const optional_vpart_position vp = m.veh_at( elem ) ) {
                const cata::optional<vpart_reference> controls = vp.value().part_with_feature( "CONTROLS", true );
                if( controls ) {
                    num_valid_controls++;
                    vehicle_position = elem;
                    vehicle_controls = controls;
                }
            }
        }
        if( num_valid_controls < 1 ) {
            add_msg( _( "No vehicle controls found." ) );
            return;
        } else if( num_valid_controls > 1 ) {
            vehicle_position = choose_adjacent( _( "Control vehicle where?" ) );
            if( !vehicle_position ) {
                return;
            }
            const optional_vpart_position vp = m.veh_at( *vehicle_position );
            if( vp ) {
                vehicle_controls = vp.value().part_with_feature( "CONTROLS", true );
                if( !vehicle_controls ) {
                    add_msg( _( "The vehicle doesn't have controls there." ) );
                    return;
                }
            } else {
                add_msg( _( "No vehicle there." ) );
                return;
            }
        }
        // If we hit neither of those, there's only one set of vehicle controls, which should already have been found.
        if( vehicle_controls ) {
            veh = &vehicle_controls->vehicle();
            if( !veh->handle_potential_theft( dynamic_cast<player &>( u ) ) ) {
                return;
            }
            veh->use_controls( *vehicle_position );
            //May be folded up (destroyed), so need to re-get it
            veh = g->remoteveh();
        }
    }
    if( veh ) {
        // If we reached here, we gained control of a vehicle.
        // Clear the map memory for the area covered by the vehicle to eliminate ghost vehicles.
        // FIXME: change map memory to memorize all memorizable objects and only erase vehicle part memory.
        for( const tripoint &target : veh->get_points() ) {
            u.clear_memorized_tile( m.getabs( target ) );
            m.set_memory_seen_cache_dirty( target );
        }
        veh->is_following = false;
        veh->is_patrolling = false;
        veh->autopilot_on = false;
        veh->is_autodriving = false;
    }
}

bool game::npc_menu( npc &who )
{
    enum choices : int {
        talk = 0,
        swap_pos,
        push,
        examine_wounds,
        use_item,
        sort_armor,
        attack,
        disarm,
        steal
    };

    const bool obeys = debug_mode || ( who.is_player_ally() && !who.in_sleep_state() );

    uilist amenu;

    amenu.text = string_format( _( "What to do with %s?" ), who.disp_name() );
    amenu.addentry( talk, true, 't', _( "Talk" ) );
    amenu.addentry( swap_pos, obeys && !who.is_mounted() &&
                    !u.is_mounted(), 's', _( "Swap positions" ) );
    amenu.addentry( push, obeys && !who.is_mounted(), 'p', _( "Push away" ) );
    amenu.addentry( examine_wounds, true, 'w', _( "Examine wounds" ) );
    amenu.addentry( use_item, true, 'i', _( "Use item on" ) );
    amenu.addentry( sort_armor, true, 'r', _( "Sort armor" ) );
    amenu.addentry( attack, true, 'a', _( "Attack" ) );
    if( !who.is_player_ally() ) {
        amenu.addentry( disarm, who.is_armed(), 'd', _( "Disarm" ) );
        amenu.addentry( steal, !who.is_enemy(), 'S', _( "Steal" ) );
    }

    amenu.query();

    const int choice = amenu.ret;
    if( choice == talk ) {
        u.talk_to( get_talker_for( who ) );
    } else if( choice == swap_pos ) {
        if( !prompt_dangerous_tile( who.pos() ) ) {
            return true;
        }
        // TODO: Make NPCs protest when displaced onto dangerous crap
        add_msg( _( "You swap places with %s." ), who.name );
        swap_critters( u, who );
        // TODO: Make that depend on stuff
        u.mod_moves( -200 );
    } else if( choice == push ) {
        // TODO: Make NPCs protest when displaced onto dangerous crap
        tripoint oldpos = who.pos();
        who.move_away_from( u.pos(), true );
        u.mod_moves( -20 );
        if( oldpos != who.pos() ) {
            add_msg( _( "%s moves out of the way." ), who.name );
        } else {
            add_msg( m_warning, _( "%s has nowhere to go!" ), who.name );
        }
    } else if( choice == examine_wounds ) {
        ///\EFFECT_PER slightly increases precision when examining NPCs' wounds

        ///\EFFECT_FIRSTAID increases precision when examining NPCs' wounds
        const bool precise = u.get_skill_level( skill_firstaid ) * 4 + u.per_cur >= 20;
        who.body_window( _( "Limbs of: " ) + who.disp_name(), true, precise, 0, 0, 0, 0.0f, 0.0f, 0.0f,
                         0.0f, 0.0f );
    } else if( choice == use_item ) {
        static const std::string heal_string( "heal" );
        const auto will_accept = [&who]( const item & it ) {
            if( it.has_flag( json_flag_SPLINT ) && who.can_wear( it ).success() ) {
                return true;
            }
            const use_function *use_fun = it.get_use( heal_string );
            if( use_fun == nullptr ) {
                return false;
            }

            const auto *actor = dynamic_cast<const heal_actor *>( use_fun->get_actor_ptr() );

            return actor != nullptr &&
                   actor->limb_power >= 0 &&
                   actor->head_power >= 0 &&
                   actor->torso_power >= 0;
        };
        item_location loc = game_menus::inv::titled_filter_menu( will_accept, u, _( "Use which item?" ) );

        if( !loc ) {
            add_msg( _( "Never mind" ) );
            return false;
        }
        item &used = *loc;
        if( used.has_flag( json_flag_SPLINT ) ) {
            std::string reason = _( "Nope." );
            who.wear_if_wanted( used, reason );
        } else {
            bool did_use = u.invoke_item( &used, heal_string, who.pos() );
            if( did_use ) {
                // Note: exiting a body part selection menu counts as use here
                u.mod_moves( -300 );
            }
        }
    } else if( choice == sort_armor ) {
        who.sort_armor();
        u.mod_moves( -100 );
    } else if( choice == attack ) {
        if( who.is_enemy() || query_yn( _( "You may be attacked!  Proceed?" ) ) ) {
            u.melee_attack( who, true );
            who.on_attacked( u );
        }
    } else if( choice == disarm ) {
        if( who.is_enemy() || query_yn( _( "You may be attacked!  Proceed?" ) ) ) {
            u.disarm( who );
        }
    } else if( choice == steal && query_yn( _( "You may be attacked!  Proceed?" ) ) ) {
        u.steal( who );
    }

    return true;
}

void game::examine()
{
    // if we are driving a vehicle, examine the
    // current tile without asking.
    const optional_vpart_position vp = m.veh_at( u.pos() );
    if( vp && vp->vehicle().player_in_control( u ) ) {
        examine( u.pos() );
        return;
    }

    const cata::optional<tripoint> examp_ = choose_adjacent_highlight( _( "Examine where?" ),
                                            _( "There is nothing that can be examined nearby." ),
                                            ACTION_EXAMINE, false );
    if( !examp_ ) {
        return;
    }
    u.manual_examine = true;
    examine( *examp_ );
    u.manual_examine = false;
}

static std::string get_fire_fuel_string( const tripoint &examp )
{
    map &here = get_map();
    if( here.has_flag( TFLAG_FIRE_CONTAINER, examp ) ) {
        field_entry *fire = here.get_field( examp, fd_fire );
        if( fire ) {
            std::string ss;
            ss += _( "There is a fire here." );
            ss += " ";
            if( fire->get_field_intensity() > 1 ) {
                ss += _( "It's too big and unpredictable to evaluate how long it will last." );
                return ss;
            }
            time_duration fire_age = fire->get_field_age();
            // half-life inclusion
            int mod = 5 - get_player_character().get_skill_level( skill_survival );
            mod = std::max( mod, 0 );
            if( fire_age >= 0_turns ) {
                if( mod >= 4 ) { // = survival level 0-1
                    ss += _( "It's going to go out soon without extra fuel." );
                    return ss;
                } else {
                    fire_age = 30_minutes - fire_age;
                    if( to_string_approx( fire_age - fire_age * mod / 5 ) == to_string_approx(
                            fire_age + fire_age * mod / 5 ) ) {
                        ss += string_format(
                                  _( "Without extra fuel it might burn yet for maybe %s, but might also go out sooner." ),
                                  to_string_approx( fire_age - fire_age * mod / 5 ) );
                    } else {
                        ss += string_format(
                                  _( "Without extra fuel it might burn yet for between %s to %s, but might also go out sooner." ),
                                  to_string_approx( fire_age - fire_age * mod / 5 ),
                                  to_string_approx( fire_age + fire_age * mod / 5 ) );
                    }
                    return ss;
                }
            } else {
                fire_age = fire_age * -1 + 30_minutes;
                if( mod >= 4 ) { // = survival level 0-1
                    if( fire_age <= 1_hours ) {
                        ss += _( "It's quite decent and looks like it'll burn for a bit without extra fuel." );
                        return ss;
                    } else if( fire_age <= 3_hours ) {
                        ss += _( "It looks solid, and will burn for a few hours without extra fuel." );
                        return ss;
                    } else {
                        ss += _( "It's very well supplied and even without extra fuel might burn for at least a part of a day." );
                        return ss;
                    }
                } else {
                    if( to_string_approx( fire_age - fire_age * mod / 5 ) == to_string_approx(
                            fire_age + fire_age * mod / 5 ) ) {
                        ss += string_format( _( "Without extra fuel it will burn for about %s." ),
                                             to_string_approx( fire_age - fire_age * mod / 5 ) );
                    } else {
                        ss += string_format( _( "Without extra fuel it will burn for between %s to %s." ),
                                             to_string_approx( fire_age - fire_age * mod / 5 ),
                                             to_string_approx( fire_age + fire_age * mod / 5 ) );
                    }
                    return ss;
                }
            }
        }
    }
    return {};
}

void game::examine( const tripoint &examp )
{
    if( disable_robot( examp ) ) {
        return;
    }

    Creature *c = critter_at( examp );
    if( c != nullptr ) {
        monster *mon = dynamic_cast<monster *>( c );
        if( mon != nullptr ) {
            add_msg( _( "There is a %s." ), mon->get_name() );
            if( mon->has_effect( effect_pet ) && !u.is_mounted() ) {
                if( monexamine::pet_menu( *mon ) ) {
                    return;
                }
            } else if( mon->has_flag( MF_RIDEABLE_MECH ) && !mon->has_effect( effect_pet ) ) {
                if( monexamine::mech_hack( *mon ) ) {
                    return;
                }
            } else if( mon->has_flag( MF_PAY_BOT ) ) {
                if( monexamine::pay_bot( *mon ) ) {
                    return;
                }
            } else if( mon->attitude_to( u ) == Creature::Attitude::FRIENDLY && !u.is_mounted() ) {
                if( monexamine::mfriend_menu( *mon ) ) {
                    return;
                }
            }
        } else if( u.is_mounted() ) {
            add_msg( m_warning, _( "You cannot do that while mounted." ) );
        }
        npc *np = dynamic_cast<npc *>( c );
        if( np != nullptr && !u.is_mounted() ) {
            if( npc_menu( *np ) ) {
                return;
            }
        } else if( np != nullptr && u.is_mounted() ) {
            add_msg( m_warning, _( "You cannot do that while mounted." ) );
        }
    }

    const optional_vpart_position vp = m.veh_at( examp );
    if( vp ) {
        if( !u.is_mounted() || u.mounted_creature->has_flag( MF_RIDEABLE_MECH ) ) {
            vp->vehicle().interact_with( *vp );
            return;
        } else {
            add_msg( m_warning, _( "You cannot interact with a vehicle while mounted." ) );
        }
    }

    if( m.has_flag( "CONSOLE", examp ) && !u.is_mounted() ) {
        use_computer( examp );
        return;
    } else if( m.has_flag( "CONSOLE", examp ) && u.is_mounted() ) {
        add_msg( m_warning, _( "You cannot use a console while mounted." ) );
    }
    const furn_t &xfurn_t = m.furn( examp ).obj();
    const ter_t &xter_t = m.ter( examp ).obj();

    const tripoint player_pos = u.pos();

    if( m.has_furn( examp ) && !u.is_mounted() ) {
        xfurn_t.examine( u, examp );
    } else if( m.has_furn( examp ) && u.is_mounted() ) {
        add_msg( m_warning, _( "You cannot do that while mounted." ) );
    } else {
        if( !u.is_mounted() ) {
            xter_t.examine( u, examp );
        } else if( u.is_mounted() && !xter_t.can_examine() ) {
            xter_t.examine( u, examp );
        } else {
            add_msg( m_warning, _( "You cannot do that while mounted." ) );
        }
    }

    // Did the player get moved? Bail out if so; our examp probably
    // isn't valid anymore.
    if( player_pos != u.pos() ) {
        return;
    }

    bool none = true;
    if( xter_t.can_examine() || xfurn_t.can_examine() ) {
        none = false;
    }

    // trap::iexamine will handle the invisible traps.
    m.tr_at( examp ).examine( examp );

    // In case of teleport trap or somesuch
    if( player_pos != u.pos() ) {
        return;
    }

    // Feedback for fire lasting time, this can be judged while mounted
    const std::string fire_fuel = get_fire_fuel_string( examp );
    if( !fire_fuel.empty() ) {
        add_msg( fire_fuel );
    }

    if( m.has_flag( "SEALED", examp ) ) {
        if( none ) {
            if( m.has_flag( "UNSTABLE", examp ) ) {
                add_msg( _( "The %s is too unstable to remove anything." ), m.name( examp ) );
            } else {
                add_msg( _( "The %s is firmly sealed." ), m.name( examp ) );
            }
        }
    } else {
        //examp has no traps, is a container and doesn't have a special examination function
        if( m.tr_at( examp ).is_null() && m.i_at( examp ).empty() &&
            m.has_flag( "CONTAINER", examp ) && none ) {
            add_msg( _( "It is empty." ) );
        } else if( ( m.has_flag( TFLAG_FIRE_CONTAINER, examp ) &&
                     xfurn_t.has_examine( iexamine::fireplace ) ) ||
                   xfurn_t.has_examine( iexamine::workbench ) ) {
            return;
        } else {
            sounds::process_sound_markers( &u );
            if( !u.is_mounted() && !m.has_flag( "NO_PICKUP_ON_EXAMINE", examp ) ) {
                Pickup::pick_up( examp, 0 );
            }
        }
    }
}

void game::pickup()
{
    const cata::optional<tripoint> examp_ = choose_adjacent_highlight( _( "Pickup where?" ),
                                            _( "There is nothing to pick up nearby." ),
                                            ACTION_PICKUP, false );
    if( !examp_ ) {
        return;
    }
    pickup( *examp_ );
}

void game::pickup( const tripoint &p )
{
    // Highlight target
    shared_ptr_fast<game::draw_callback_t> hilite_cb = make_shared_fast<game::draw_callback_t>( [&]() {
        m.drawsq( w_terrain, u, p, true, true, u.pos() + u.view_offset );
    } );
    add_draw_callback( hilite_cb );

    Pickup::pick_up( p, 0 );
}

void game::pickup_feet()
{
    Pickup::pick_up( u.pos(), 1 );
}

//Shift player by one tile, look_around(), then restore previous position.
//represents carefully peeking around a corner, hence the large move cost.
void game::peek()
{
    const cata::optional<tripoint> p = choose_direction( _( "Peek where?" ), true );
    if( !p ) {
        return;
    }

    if( p->z != 0 ) {
        const tripoint old_pos = u.pos();
        vertical_move( p->z, false, true );

        if( old_pos != u.pos() ) {
            vertical_move( p->z * -1, false, true );
        } else {
            return;
        }
    }

    if( m.impassable( u.pos() + *p ) ) {
        return;
    }

    peek( u.pos() + *p );
}

void game::peek( const tripoint &p )
{
    u.moves -= 200;
    tripoint prev = u.pos();
    u.setpos( p );
    const bool is_same_pos = u.pos() == prev;
    const bool is_standup_peek = is_same_pos && u.is_crouching();
    tripoint center = p;

    look_around_result result;
    const look_around_params looka_params = { true, center, center, false, false, true };
    if( is_standup_peek ) {   // Non moving peek from crouch is a standup peek
        u.reset_move_mode();
        result = look_around( looka_params );
        u.activate_crouch_mode();
    } else {                // Else is normal peek
        result = look_around( looka_params );
        u.setpos( prev );
    }

    if( result.peek_action && *result.peek_action == PA_BLIND_THROW ) {
        item_location loc;
        avatar_action::plthrow( u, loc, p );
    }
    m.invalidate_map_cache( p.z );
}

////////////////////////////////////////////////////////////////////////////////////////////
cata::optional<tripoint> game::look_debug()
{
    editmap edit;
    return edit.edit();
}
////////////////////////////////////////////////////////////////////////////////////////////

void game::draw_look_around_cursor( const tripoint &lp, const visibility_variables &cache )
{
    if( !liveview.is_enabled() ) {
#if defined( TILES )
        if( is_draw_tiles_mode() ) {
            draw_cursor( lp );
            return;
        }
#endif
        const tripoint view_center = u.pos() + u.view_offset;
        visibility_type visibility = visibility_type::HIDDEN;
        const bool inbounds = m.inbounds( lp );
        if( inbounds ) {
            visibility = m.get_visibility( m.apparent_light_at( lp, cache ), cache );
        }
        if( visibility == visibility_type::CLEAR ) {
            const Creature *const creature = critter_at( lp, true );
            if( creature != nullptr && u.sees( *creature ) ) {
                creature->draw( w_terrain, view_center, true );
            } else {
                m.drawsq( w_terrain, u, lp, true, true, view_center );
            }
        } else {
            std::string visibility_indicator;
            nc_color visibility_indicator_color = c_white;
            switch( visibility ) {
                case visibility_type::CLEAR:
                    // Already handled by the outer if statement
                    break;
                case visibility_type::BOOMER:
                case visibility_type::BOOMER_DARK:
                    visibility_indicator = '#';
                    visibility_indicator_color = c_pink;
                    break;
                case visibility_type::DARK:
                    visibility_indicator = '#';
                    visibility_indicator_color = c_dark_gray;
                    break;
                case visibility_type::LIT:
                    visibility_indicator = '#';
                    visibility_indicator_color = c_light_gray;
                    break;
                case visibility_type::HIDDEN:
                    visibility_indicator = 'x';
                    visibility_indicator_color = c_white;
                    break;
            }

            const tripoint screen_pos = point( POSX, POSY ) + lp - view_center;
            mvwputch( w_terrain, screen_pos.xy(), visibility_indicator_color, visibility_indicator );
        }
    }
}

void game::print_all_tile_info( const tripoint &lp, const catacurses::window &w_look,
                                const std::string &area_name, int column,
                                int &line,
                                const int last_line,
                                const visibility_variables &cache )
{
    visibility_type visibility = visibility_type::HIDDEN;
    const bool inbounds = m.inbounds( lp );
    if( inbounds ) {
        visibility = m.get_visibility( m.apparent_light_at( lp, cache ), cache );
    }
    const Creature *creature = critter_at( lp, true );
    switch( visibility ) {
        case visibility_type::CLEAR: {
            const optional_vpart_position vp = m.veh_at( lp );
            print_terrain_info( lp, w_look, area_name, column, line );
            print_fields_info( lp, w_look, column, line );
            print_trap_info( lp, w_look, column, line );
            print_creature_info( creature, w_look, column, line, last_line );
            print_vehicle_info( veh_pointer_or_null( vp ), vp ? vp->part_index() : -1, w_look, column, line,
                                last_line );
            print_items_info( lp, w_look, column, line, last_line );
            print_graffiti_info( lp, w_look, column, line, last_line );
        }
        break;
        case visibility_type::BOOMER:
        case visibility_type::BOOMER_DARK:
        case visibility_type::DARK:
        case visibility_type::LIT:
        case visibility_type::HIDDEN:
            print_visibility_info( w_look, column, line, visibility );

            if( creature != nullptr ) {
                std::vector<std::string> buf;
                if( u.sees_with_infrared( *creature ) ) {
                    creature->describe_infrared( buf );
                } else if( u.sees_with_specials( *creature ) ) {
                    creature->describe_specials( buf );
                }
                for( const std::string &s : buf ) {
                    mvwprintw( w_look, point( 1, ++line ), s );
                }
            }
            break;
    }
    if( !inbounds ) {
        return;
    }
    const int max_width = getmaxx( w_look ) - column - 1;

    auto this_sound = sounds::sound_at( lp );
    if( !this_sound.empty() ) {
        const int lines = fold_and_print( w_look, point( 1, ++line ), max_width, c_light_gray,
                                          _( "From here you heard %s" ),
                                          this_sound );
        line += lines - 1;
    } else {
        // Check other z-levels
        tripoint tmp = lp;
        for( tmp.z = -OVERMAP_DEPTH; tmp.z <= OVERMAP_HEIGHT; tmp.z++ ) {
            if( tmp.z == lp.z ) {
                continue;
            }

            auto zlev_sound = sounds::sound_at( tmp );
            if( !zlev_sound.empty() ) {
                const int lines = fold_and_print( w_look, point( 1, ++line ), max_width, c_light_gray,
                                                  tmp.z > lp.z ?
                                                  _( "From above you heard %s" ) : _( "From below you heard %s" ), zlev_sound );
                line += lines - 1;
            }
        }
    }
}

void game::print_visibility_info( const catacurses::window &w_look, int column, int &line,
                                  visibility_type visibility )
{
    const char *visibility_message = nullptr;
    switch( visibility ) {
        case visibility_type::CLEAR:
            visibility_message = _( "Clearly visible." );
            break;
        case visibility_type::BOOMER:
            visibility_message = _( "A bright pink blur." );
            break;
        case visibility_type::BOOMER_DARK:
            visibility_message = _( "A pink blur." );
            break;
        case visibility_type::DARK:
            visibility_message = _( "Darkness." );
            break;
        case visibility_type::LIT:
            visibility_message = _( "Bright light." );
            break;
        case visibility_type::HIDDEN:
            visibility_message = _( "Unseen." );
            break;
    }

    mvwprintz( w_look, point( line, column ), c_light_gray, visibility_message );
    line += 2;
}

void game::print_terrain_info( const tripoint &lp, const catacurses::window &w_look,
                               const std::string &area_name, int column, int &line )
{
    const int max_width = getmaxx( w_look ) - column - 1;

    // Print OMT type and terrain type on first line, or first two lines if can't fit in one line.
    const std::string tile = m.tername( lp );
    if( utf8_width( tile ) + utf8_width( area_name ) + 1 > max_width ) {
        trim_and_print( w_look, point( column, line++ ), max_width, c_white, area_name );
        trim_and_print( w_look, point( column, line++ ), max_width, c_light_gray, tile );
    } else {
        mvwprintz( w_look, point( column, line ), c_white, area_name );
        mvwprintz( w_look, point( column + utf8_width( area_name ) + 1, line++ ), c_light_gray, tile );
    }

    // Furniture on second line if any.
    if( m.has_furn( lp ) ) {
        mvwprintz( w_look, point( column, ++line ), c_light_blue, m.furnname( lp ) );
    }

    // Cover percentage from terrain and furniture next.
    fold_and_print( w_look, point( column, ++line ), max_width, c_light_gray, _( "Cover: %d%%" ),
                    m.coverage( lp ) );
    // Terrain and furniture flags next. These can be several lines for some combinations of
    // furnitures and terrains.
    std::vector<std::string> lines = foldstring( m.features( lp ), max_width );
    int numlines = lines.size();
    for( int i = 0; i < numlines; i++ ) {
        mvwprintz( w_look, point( column, ++line ), c_light_gray, lines[i] );
    }

    // Move cost from terrain and furniture and vehicle parts.
    // Vehicle part information is printed in a different function.
    if( m.impassable( lp ) ) {
        mvwprintz( w_look, point( column, ++line ), c_light_red, _( "Impassable" ) );
    } else {
        mvwprintz( w_look, point( column, ++line ), c_light_gray, _( "Move cost: %d" ),
                   m.move_cost( lp ) * 50 );
    }

    // Next print the string on any SIGN flagged furniture if any.
    std::string signage = m.get_signage( lp );
    if( !signage.empty() ) {
        std::string sign_string = u.has_trait( trait_ILLITERATE ) ? "???" : signage;
        const int lines = fold_and_print( w_look, point( column, ++line ), max_width, c_light_gray,
                                          _( "Sign: %s" ), sign_string );
        line += lines - 1;
    }

    // Print light level on the selected tile.
    std::pair<std::string, nc_color> ll = get_light_level( std::max( 1.0,
                                          LIGHT_AMBIENT_LIT - m.ambient_light_at( lp ) + 1.0 ) );
    mvwprintz( w_look, point( column, ++line ), c_light_gray, _( "Lighting: " ) );
    mvwprintz( w_look, point( column + utf8_width( _( "Lighting: " ) ), line ), ll.second, ll.first );

    // Print the terrain and any furntiure on the tile below and whether it is walkable.
    if( m.has_zlevels() && lp.z > -OVERMAP_DEPTH && !m.has_floor( lp ) ) {
        tripoint below( lp.xy(), lp.z - 1 );
        std::string tile_below = m.tername( below );
        if( m.has_furn( below ) ) {
            tile_below += ", " + m.furnname( below );
        }

        if( !m.has_floor_or_support( lp ) ) {
            fold_and_print( w_look, point( column, ++line ), max_width, c_dark_gray,
                            _( "Below: %s; No support" ), tile_below );
        } else {
            fold_and_print( w_look, point( column, ++line ), max_width, c_dark_gray, _( "Below: %s; Walkable" ),
                            tile_below );
        }
    }

    ++line;
}

void game::print_fields_info( const tripoint &lp, const catacurses::window &w_look, int column,
                              int &line )
{
    const field &tmpfield = m.field_at( lp );
    for( const auto &fld : tmpfield ) {
        const field_entry &cur = fld.second;
        if( fld.first.obj().has_fire && ( m.has_flag( TFLAG_FIRE_CONTAINER, lp ) ||
                                          m.ter( lp ) == t_pit_shallow || m.ter( lp ) == t_pit ) ) {
            const int max_width = getmaxx( w_look ) - column - 2;
            int lines = fold_and_print( w_look, point( column, ++line ), max_width, cur.color(),
                                        get_fire_fuel_string( lp ) ) - 1;
            line += lines;
        } else {
            mvwprintz( w_look, point( column, ++line ), cur.color(), cur.name() );
        }
    }

    int size = std::distance( tmpfield.begin(), tmpfield.end() );
    if( size > 0 ) {
        mvwprintz( w_look, point( column, ++line ), c_white, "\n" );
    }
}

void game::print_trap_info( const tripoint &lp, const catacurses::window &w_look, const int column,
                            int &line )
{
    const trap &tr = m.tr_at( lp );
    if( tr.can_see( lp, u ) ) {
        partial_con *pc = m.partial_con_at( lp );
        std::string tr_name;
        if( pc && tr == tr_unfinished_construction ) {
            const construction &built = pc->id.obj();
            tr_name = string_format( _( "Unfinished task: %s, %d%% complete" ), built.group->name(),
                                     pc->counter / 100000 );
        } else {
            tr_name = tr.name();
        }

        mvwprintz( w_look, point( column, ++line ), tr.color, tr_name );
    }

    ++line;
}

void game::print_creature_info( const Creature *creature, const catacurses::window &w_look,
                                const int column, int &line, const int last_line )
{
    int vLines = last_line - line;
    if( creature != nullptr && ( u.sees( *creature ) || creature == &u ) ) {
        line = creature->print_info( w_look, ++line, vLines, column );
    }
}

void game::print_vehicle_info( const vehicle *veh, int veh_part, const catacurses::window &w_look,
                               const int column, int &line, const int last_line )
{
    if( veh ) {
        // Print the name of the vehicle.
        mvwprintz( w_look, point( column, ++line ), c_light_gray, _( "Vehicle: " ) );
        mvwprintz( w_look, point( column + utf8_width( _( "Vehicle: " ) ), line ), c_white, "%s",
                   veh->name );
        // Then the list of parts on that tile.
        line = veh->print_part_list( w_look, ++line, last_line, getmaxx( w_look ), veh_part );
    }
}

void game::print_items_info( const tripoint &lp, const catacurses::window &w_look, const int column,
                             int &line,
                             const int last_line )
{
    if( !m.sees_some_items( lp, u ) ) {
        return;
    } else if( m.has_flag( "CONTAINER", lp ) && !m.could_see_items( lp, u ) ) {
        mvwprintw( w_look, point( column, ++line ), _( "You cannot see what is inside of it." ) );
    } else if( u.has_effect( effect_blind ) || u.worn_with_flag( flag_BLIND ) ) {
        mvwprintz( w_look, point( column, ++line ), c_yellow,
                   _( "There's something there, but you can't see what it is." ) );
        return;
    } else {
        std::map<std::string, std::pair<int, nc_color>> item_names;
        for( item &item : m.i_at( lp ) ) {
            ++item_names[item.tname()].first;
            item_names[item.tname()].second = item.color_in_inventory();
        }

        const int max_width = getmaxx( w_look ) - column - 1;
        for( auto it = item_names.begin(); it != item_names.end(); ++it ) {
            // last line but not last item
            if( line + 1 >= last_line && std::next( it ) != item_names.end() ) {
                mvwprintz( w_look, point( column, ++line ), c_yellow, _( "More items here…" ) );
                break;
            }

            if( it->second.first > 1 ) {
                trim_and_print( w_look, point( column, ++line ), max_width, it->second.second,
                                pgettext( "%s is the name of the item.  %d is the quantity of that item.", "%s [%d]" ),
                                it->first.c_str(), it->second.first );
            } else {
                trim_and_print( w_look, point( column, ++line ), max_width, it->second.second, it->first );
            }
        }
    }
}

void game::print_graffiti_info( const tripoint &lp, const catacurses::window &w_look,
                                const int column, int &line,
                                const int last_line )
{
    if( line > last_line ) {
        return;
    }

    const int max_width = getmaxx( w_look ) - column - 2;
    if( m.has_graffiti_at( lp ) ) {
        const int lines = fold_and_print( w_look, point( column, ++line ), max_width, c_light_gray,
                                          m.ter( lp ) == t_grave_new ? _( "Graffiti: %s" ) : _( "Inscription: %s" ),
                                          m.graffiti_at( lp ) );
        line += lines - 1;
    }
}

bool game::check_zone( const zone_type_id &type, const tripoint &where ) const
{
    return zone_manager::get_manager().has( type, m.getabs( where ) );
}

bool game::check_near_zone( const zone_type_id &type, const tripoint &where ) const
{
    return zone_manager::get_manager().has_near( type, m.getabs( where ) );
}

bool game::is_zones_manager_open() const
{
    return zones_manager_open;
}

static void zones_manager_shortcuts( const catacurses::window &w_info )
{
    werase( w_info );

    int tmpx = 1;
    tmpx += shortcut_print( w_info, point( tmpx, 1 ), c_white, c_light_green, _( "<A>dd" ) ) + 2;
    tmpx += shortcut_print( w_info, point( tmpx, 1 ), c_white, c_light_green, _( "<R>emove" ) ) + 2;
    tmpx += shortcut_print( w_info, point( tmpx, 1 ), c_white, c_light_green, _( "<E>nable" ) ) + 2;
    shortcut_print( w_info, point( tmpx, 1 ), c_white, c_light_green, _( "<D>isable" ) );

    tmpx = 1;
    tmpx += shortcut_print( w_info, point( tmpx, 2 ), c_white, c_light_green,
                            _( "<+-> Move up/down" ) ) + 2;
    shortcut_print( w_info, point( tmpx, 2 ), c_white, c_light_green, _( "<Enter>-Edit" ) );

    tmpx = 1;
    tmpx += shortcut_print( w_info, point( tmpx, 3 ), c_white, c_light_green,
                            _( "<S>how all / hide distant" ) ) + 2;
    shortcut_print( w_info, point( tmpx, 3 ), c_white, c_light_green, _( "<M>ap" ) );

    wnoutrefresh( w_info );
}

static void zones_manager_draw_borders( const catacurses::window &w_border,
                                        const catacurses::window &w_info_border,
                                        const int iInfoHeight, const int width )
{
    for( int i = 1; i < TERMX; ++i ) {
        if( i < width ) {
            mvwputch( w_border, point( i, 0 ), c_light_gray, LINE_OXOX ); // -
            mvwputch( w_border, point( i, TERMY - iInfoHeight - 1 ), c_light_gray,
                      LINE_OXOX ); // -
        }

        if( i < TERMY - iInfoHeight ) {
            mvwputch( w_border, point( 0, i ), c_light_gray, LINE_XOXO ); // |
            mvwputch( w_border, point( width - 1, i ), c_light_gray, LINE_XOXO ); // |
        }
    }

    mvwputch( w_border, point_zero, c_light_gray, LINE_OXXO ); // |^
    mvwputch( w_border, point( width - 1, 0 ), c_light_gray, LINE_OOXX ); // ^|

    mvwputch( w_border, point( 0, TERMY - iInfoHeight - 1 ), c_light_gray,
              LINE_XXXO ); // |-
    mvwputch( w_border, point( width - 1, TERMY - iInfoHeight - 1 ), c_light_gray,
              LINE_XOXX ); // -|

    mvwprintz( w_border, point( 2, 0 ), c_white, _( "Zones manager" ) );
    wnoutrefresh( w_border );

    for( int j = 0; j < iInfoHeight - 1; ++j ) {
        mvwputch( w_info_border, point( 0, j ), c_light_gray, LINE_XOXO );
        mvwputch( w_info_border, point( width - 1, j ), c_light_gray, LINE_XOXO );
    }

    for( int j = 0; j < width - 1; ++j ) {
        mvwputch( w_info_border, point( j, iInfoHeight - 1 ), c_light_gray, LINE_OXOX );
    }

    mvwputch( w_info_border, point( 0, iInfoHeight - 1 ), c_light_gray, LINE_XXOO );
    mvwputch( w_info_border, point( width - 1, iInfoHeight - 1 ), c_light_gray, LINE_XOOX );
    wnoutrefresh( w_info_border );
}

void game::zones_manager()
{
    const tripoint stored_view_offset = u.view_offset;

    u.view_offset = tripoint_zero;

    const int zone_ui_height = 12;
    const int zone_options_height = 7;

    const int width = 45;

    int offsetX = 0;
    int max_rows = 0;

    catacurses::window w_zones;
    catacurses::window w_zones_border;
    catacurses::window w_zones_info;
    catacurses::window w_zones_info_border;
    catacurses::window w_zones_options;

    bool show = true;

    ui_adaptor ui;
    ui.on_screen_resize( [&]( ui_adaptor & ui ) {
        if( !show ) {
            ui.position( point_zero, point_zero );
            return;
        }
        offsetX = get_option<std::string>( "SIDEBAR_POSITION" ) != "left" ?
                  TERMX - width : 0;
        const int w_zone_height = TERMY - zone_ui_height;
        max_rows = w_zone_height - 2;
        w_zones = catacurses::newwin( w_zone_height - 2, width - 2,
                                      point( offsetX + 1, 1 ) );
        w_zones_border = catacurses::newwin( w_zone_height, width,
                                             point( offsetX, 0 ) );
        w_zones_info = catacurses::newwin( zone_ui_height - zone_options_height - 1,
                                           width - 2, point( offsetX + 1, w_zone_height ) );
        w_zones_info_border = catacurses::newwin( zone_ui_height, width,
                              point( offsetX, w_zone_height ) );
        w_zones_options = catacurses::newwin( zone_options_height - 1, width - 2,
                                              point( offsetX + 1, TERMY - zone_options_height ) );

        ui.position( point( offsetX, 0 ), point( width, TERMY ) );
    } );
    ui.mark_resize();

    std::string action;
    input_context ctxt( "ZONES_MANAGER" );
    ctxt.register_cardinal();
    ctxt.register_action( "PAGE_UP", to_translation( "Fast scroll up" ) );
    ctxt.register_action( "PAGE_DOWN", to_translation( "Fast scroll down" ) );
    ctxt.register_action( "CONFIRM" );
    ctxt.register_action( "QUIT" );
    ctxt.register_action( "ADD_ZONE" );
    ctxt.register_action( "REMOVE_ZONE" );
    ctxt.register_action( "MOVE_ZONE_UP" );
    ctxt.register_action( "MOVE_ZONE_DOWN" );
    ctxt.register_action( "SHOW_ZONE_ON_MAP" );
    ctxt.register_action( "ENABLE_ZONE" );
    ctxt.register_action( "DISABLE_ZONE" );
    ctxt.register_action( "SHOW_ALL_ZONES" );
    ctxt.register_action( "HELP_KEYBINDINGS" );

    auto &mgr = zone_manager::get_manager();
    int start_index = 0;
    int active_index = 0;
    bool blink = false;
    bool stuff_changed = false;
    bool show_all_zones = false;
    int zone_cnt = 0;

    // get zones on the same z-level, with distance between player and
    // zone center point <= 50 or all zones, if show_all_zones is true
    auto get_zones = [&]() {
        std::vector<zone_manager::ref_zone_data> zones;
        if( show_all_zones ) {
            zones = mgr.get_zones();
        } else {
            const tripoint &u_abs_pos = m.getabs( u.pos() );
            for( zone_manager::ref_zone_data &ref : mgr.get_zones() ) {
                const tripoint &zone_abs_pos = ref.get().get_center_point();
                if( u_abs_pos.z == zone_abs_pos.z && rl_dist( u_abs_pos, zone_abs_pos ) <= 50 ) {
                    zones.emplace_back( ref );
                }
            }
        }
        zone_cnt = static_cast<int>( zones.size() );
        return zones;
    };

    auto zones = get_zones();

    auto zones_manager_options = [&]() {
        werase( w_zones_options );

        if( zone_cnt > 0 ) {
            const auto &zone = zones[active_index].get();

            if( zone.has_options() ) {
                const auto &descriptions = zone.get_options().get_descriptions();

                // NOLINTNEXTLINE(cata-use-named-point-constants)
                mvwprintz( w_zones_options, point( 1, 0 ), c_white, _( "Options" ) );

                int y = 1;
                for( const auto &desc : descriptions ) {
                    mvwprintz( w_zones_options, point( 3, y ), c_white, desc.first );
                    mvwprintz( w_zones_options, point( 20, y ), c_white, desc.second );
                    y++;
                }
            }
        }

        wnoutrefresh( w_zones_options );
    };

    cata::optional<tripoint> zone_start;
    cata::optional<tripoint> zone_end;
    bool zone_blink = false;
    bool zone_cursor = false;
    shared_ptr_fast<draw_callback_t> zone_cb = create_zone_callback(
                zone_start, zone_end, zone_blink, zone_cursor );
    add_draw_callback( zone_cb );

    auto query_position =
    [&]() -> cata::optional<std::pair<tripoint, tripoint>> {
        on_out_of_scope invalidate_current_ui( [&]()
        {
            ui.mark_resize();
        } );
        restore_on_out_of_scope<bool> show_prev( show );
        restore_on_out_of_scope<cata::optional<tripoint>> zone_start_prev( zone_start );
        restore_on_out_of_scope<cata::optional<tripoint>> zone_end_prev( zone_end );
        show = false;
        zone_start = cata::nullopt;
        zone_end = cata::nullopt;
        ui.mark_resize();

        static_popup popup;
        popup.on_top( true );
        popup.message( "%s", _( "Select first point." ) );

        tripoint center = u.pos() + u.view_offset;

        const look_around_result first = look_around( /*show_window=*/false, center, center, false, true,
                false );
        if( first.position )
        {
            popup.message( "%s", _( "Select second point." ) );

            const look_around_result second = look_around( /*show_window=*/false, center, *first.position,
                    true, true, false );
            if( second.position ) {
                tripoint first_abs = m.getabs( tripoint( std::min( first.position->x,
                                               second.position->x ),
                                               std::min( first.position->y, second.position->y ),
                                               std::min( first.position->z,
                                                       second.position->z ) ) );
                tripoint second_abs = m.getabs( tripoint( std::max( first.position->x,
                                                second.position->x ),
                                                std::max( first.position->y, second.position->y ),
                                                std::max( first.position->z,
                                                        second.position->z ) ) );
                return std::pair<tripoint, tripoint>( first_abs, second_abs );
            }
        }

        return cata::nullopt;
    };

    ui.on_redraw( [&]( const ui_adaptor & ) {
        if( !show ) {
            return;
        }
        zones_manager_draw_borders( w_zones_border, w_zones_info_border, zone_ui_height, width );
        zones_manager_shortcuts( w_zones_info );

        if( zone_cnt == 0 ) {
            werase( w_zones );
            mvwprintz( w_zones, point( 2, 5 ), c_white, _( "No Zones defined." ) );

        } else {
            werase( w_zones );

            calcStartPos( start_index, active_index, max_rows, zone_cnt );

            draw_scrollbar( w_zones_border, active_index, max_rows, zone_cnt, point_south );
            wnoutrefresh( w_zones_border );

            int iNum = 0;

            tripoint player_absolute_pos = m.getabs( u.pos() );

            //Display saved zones
            for( auto &i : zones ) {
                if( iNum >= start_index &&
                    iNum < start_index + ( ( max_rows > zone_cnt ) ? zone_cnt : max_rows ) ) {
                    const auto &zone = i.get();

                    nc_color colorLine = ( zone.get_enabled() ) ? c_white : c_light_gray;

                    if( iNum == active_index ) {
                        mvwprintz( w_zones, point( 0, iNum - start_index ), c_yellow, "%s", ">>" );
                        colorLine = ( zone.get_enabled() ) ? c_light_green : c_green;
                    }

                    //Draw Zone name
                    mvwprintz( w_zones, point( 3, iNum - start_index ), colorLine,
                               trim_by_length( zone.get_name(), 15 ) );

                    //Draw Type name
                    mvwprintz( w_zones, point( 20, iNum - start_index ), colorLine,
                               mgr.get_name_from_type( zone.get_type() ) );

                    tripoint center = zone.get_center_point();

                    //Draw direction + distance
                    mvwprintz( w_zones, point( 32, iNum - start_index ), colorLine, "%*d %s",
                               5, static_cast<int>( trig_dist( player_absolute_pos, center ) ),
                               direction_name_short( direction_from( player_absolute_pos,
                                                     center ) ) );

                    //Draw Vehicle Indicator
                    mvwprintz( w_zones, point( 41, iNum - start_index ), colorLine,
                               zone.get_is_vehicle() ? "*" : "" );
                }
                iNum++;
            }

            // Display zone options
            zones_manager_options();
        }

        wnoutrefresh( w_zones );
    } );

    const int scroll_rate = zone_cnt > 20 ? 10 : 3;
    zones_manager_open = true;
    do {
        if( action == "ADD_ZONE" ) {
            do { // not a loop, just for quick bailing out if canceled
                const auto maybe_id = mgr.query_type();
                if( !maybe_id.has_value() ) {
                    break;
                }

                const zone_type_id &id = maybe_id.value();
                auto options = zone_options::create( id );

                if( !options->query_at_creation() ) {
                    break;
                }

                auto default_name = options->get_zone_name_suggestion();
                if( default_name.empty() ) {
                    default_name = mgr.get_name_from_type( id );
                }
                const auto maybe_name = mgr.query_name( default_name );
                if( !maybe_name.has_value() ) {
                    break;
                }
                const std::string &name = maybe_name.value();

                const auto position = query_position();
                if( !position ) {
                    break;
                }

                mgr.add( name, id, get_player_character().get_faction()->id, false, true,
                         position->first, position->second, options );

                zones = get_zones();
                active_index = zone_cnt - 1;

                stuff_changed = true;
            } while( false );

            blink = false;
        } else if( action == "SHOW_ALL_ZONES" ) {
            show_all_zones = !show_all_zones;
            zones = get_zones();
            active_index = 0;
        } else if( zone_cnt > 0 ) {
            if( action == "UP" ) {
                active_index--;
                if( active_index < 0 ) {
                    active_index = zone_cnt - 1;
                }
                blink = false;
            } else if( action == "DOWN" ) {
                active_index++;
                if( active_index >= zone_cnt ) {
                    active_index = 0;
                }
                blink = false;
            } else if( action == "PAGE_DOWN" ) {
                if( active_index == zone_cnt - 1 ) {
                    active_index = 0;
                } else if( active_index + scroll_rate >= zone_cnt ) {
                    active_index = zone_cnt - 1;
                } else {
                    active_index += +scroll_rate;
                }
                blink = false;
            } else if( action == "PAGE_UP" ) {
                if( active_index == 0 ) {
                    active_index = zone_cnt - 1;
                } else if( active_index <= scroll_rate ) {
                    active_index = 0;
                } else {
                    active_index += -scroll_rate;
                }
                blink = false;
            } else if( action == "REMOVE_ZONE" ) {
                if( active_index < zone_cnt ) {
                    mgr.remove( zones[active_index] );
                    zones = get_zones();
                    active_index--;

                    if( active_index < 0 ) {
                        active_index = 0;
                    }
                }
                blink = false;
                stuff_changed = true;

            } else if( action == "CONFIRM" ) {
                auto &zone = zones[active_index].get();

                uilist as_m;
                as_m.text = _( "What do you want to change:" );
                as_m.entries.emplace_back( 1, true, '1', _( "Edit name" ) );
                as_m.entries.emplace_back( 2, true, '2', _( "Edit type" ) );
                as_m.entries.emplace_back( 3, zone.get_options().has_options(), '3',
                                           zone.get_type() == zone_type_id( "LOOT_CUSTOM" ) ? _( "Edit filter" ) : _( "Edit options" ) );
                as_m.entries.emplace_back( 4, !zone.get_is_vehicle(), '4', _( "Edit position" ) );
                as_m.query();

                switch( as_m.ret ) {
                    case 1:
                        if( zone.set_name() ) {
                            stuff_changed = true;
                        }
                        break;
                    case 2:
                        if( zone.set_type() ) {
                            stuff_changed = true;
                        }
                        break;
                    case 3:
                        if( zone.get_options().query() ) {
                            stuff_changed = true;
                        }
                        break;
                    case 4: {
                        const auto pos = query_position();
                        if( pos && ( pos->first != zone.get_start_point() ||
                                     pos->second != zone.get_end_point() ) ) {
                            zone.set_position( *pos );
                            stuff_changed = true;
                        }
                    }
                    break;
                    default:
                        break;
                }

                blink = false;
            } else if( action == "MOVE_ZONE_UP" && zone_cnt > 1 ) {
                if( active_index < zone_cnt - 1 ) {
                    mgr.swap( zones[active_index], zones[active_index + 1] );
                    zones = get_zones();
                    active_index++;
                }
                blink = false;
                stuff_changed = true;

            } else if( action == "MOVE_ZONE_DOWN" && zone_cnt > 1 ) {
                if( active_index > 0 ) {
                    mgr.swap( zones[active_index], zones[active_index - 1] );
                    zones = get_zones();
                    active_index--;
                }
                blink = false;
                stuff_changed = true;

            } else if( action == "SHOW_ZONE_ON_MAP" ) {
                //show zone position on overmap;
                tripoint_abs_omt player_overmap_position = u.global_omt_location();
                // TODO: fix point types
                tripoint_abs_omt zone_overmap( ms_to_omt_copy( zones[active_index].get().get_center_point() ) );

                ui::omap::display_zones( player_overmap_position, zone_overmap, active_index );
            } else if( action == "ENABLE_ZONE" ) {
                zones[active_index].get().set_enabled( true );

                stuff_changed = true;

            } else if( action == "DISABLE_ZONE" ) {
                zones[active_index].get().set_enabled( false );

                stuff_changed = true;
            }
        }

        if( zone_cnt > 0 ) {
            blink = !blink;
            const auto &zone = zones[active_index].get();
            zone_start = m.getlocal( zone.get_start_point() );
            zone_end = m.getlocal( zone.get_end_point() );
            ctxt.set_timeout( BLINK_SPEED );
        } else {
            blink = false;
            zone_start = zone_end = cata::nullopt;
            ctxt.reset_timeout();
        }

        // Actually accessed from the terrain overlay callback `zone_cb` in the
        // call to `ui_manager::redraw`.
        //NOLINTNEXTLINE(clang-analyzer-deadcode.DeadStores)
        zone_blink = blink;
        invalidate_main_ui_adaptor();

        ui_manager::redraw();

        //Wait for input
        action = ctxt.handle_input();
    } while( action != "QUIT" );
    zones_manager_open = false;
    ctxt.reset_timeout();
    zone_cb = nullptr;

    if( stuff_changed ) {
        auto &zones = zone_manager::get_manager();
        if( query_yn( _( "Save changes?" ) ) ) {
            zones.save_zones();
        } else {
            zones.load_zones();
        }

        zones.cache_data();
    }

    u.view_offset = stored_view_offset;
}

void game::pre_print_all_tile_info( const tripoint &lp, const catacurses::window &w_info,
                                    int &first_line, const int last_line,
                                    const visibility_variables &cache )
{
    // get global area info according to look_around caret position
    // TODO: fix point types
    const oter_id &cur_ter_m = overmap_buffer.ter( tripoint_abs_omt( ms_to_omt_copy( m.getabs(
                                   lp ) ) ) );
    // we only need the area name and then pass it to print_all_tile_info() function below
    const std::string area_name = cur_ter_m->get_name();
    print_all_tile_info( lp, w_info, area_name, 1, first_line, last_line, cache );
}

cata::optional<tripoint> game::look_around()
{
    tripoint center = u.pos() + u.view_offset;
    look_around_result result = look_around( /*show_window=*/true, center, center, false, false,
                                false );
    return result.position;
}

//look_around_result game::look_around( const bool show_window, tripoint &center,
//                                      const tripoint &start_point, bool has_first_point, bool select_zone, bool peeking )
look_around_result game::look_around( const bool show_window, tripoint &center,
                                      const tripoint &start_point, bool has_first_point, bool select_zone, bool peeking )
{
    bVMonsterLookFire = false;
    // TODO: Make this `true`
    const bool allow_zlev_move = m.has_zlevels() && get_option<bool>( "FOV_3D" );

    temp_exit_fullscreen();

    tripoint lp = start_point; // cursor
    int &lx = lp.x;
    int &ly = lp.y;
    int &lz = lp.z;

    int soffset = get_option<int>( "FAST_SCROLL_OFFSET" );
    bool fast_scroll = false;

    std::unique_ptr<ui_adaptor> ui;
    catacurses::window w_info;
    if( show_window ) {
        ui = std::make_unique<ui_adaptor>();
        ui->on_screen_resize( [&]( ui_adaptor & ui ) {
            int panel_width = panel_manager::get_manager().get_current_layout().panels().begin()->get_width();
            int height = pixel_minimap_option ? TERMY - getmaxy( w_pixel_minimap ) : TERMY;

            // If particularly small, base height on panel width irrespective of other elements.
            // Value here is attempting to get a square-ish result assuming 1x2 proportioned font.
            if( height < panel_width / 2 ) {
                height = panel_width / 2;
            }

            int la_y = 0;
            int la_x = TERMX - panel_width;
            std::string position = get_option<std::string>( "LOOKAROUND_POSITION" );
            if( position == "left" ) {
                if( get_option<std::string>( "SIDEBAR_POSITION" ) == "right" ) {
                    la_x = panel_manager::get_manager().get_width_left();
                } else {
                    la_x = panel_manager::get_manager().get_width_left() - panel_width;
                }
            }
            int la_h = height;
            int la_w = panel_width;
            w_info = catacurses::newwin( la_h, la_w, point( la_x, la_y ) );

            ui.position_from_window( w_info );
        } );
        ui->mark_resize();
    }

    dbg( D_PEDANTIC_INFO ) << ": calling handle_input()";

    std::string action;
    input_context ctxt( "LOOK" );
    ctxt.set_iso( true );
    ctxt.register_directions();
    ctxt.register_action( "COORDINATE" );
    ctxt.register_action( "LEVEL_UP" );
    ctxt.register_action( "LEVEL_DOWN" );
    ctxt.register_action( "TOGGLE_FAST_SCROLL" );
    ctxt.register_action( "EXTENDED_DESCRIPTION" );
    ctxt.register_action( "SELECT" );
    if( peeking ) {
        ctxt.register_action( "throw_blind" );
    }
    if( !select_zone ) {
        ctxt.register_action( "TRAVEL_TO" );
        ctxt.register_action( "LIST_ITEMS" );
    }
    ctxt.register_action( "MOUSE_MOVE" );
    ctxt.register_action( "CENTER" );

    ctxt.register_action( "debug_scent" );
    ctxt.register_action( "debug_scent_type" );
    ctxt.register_action( "debug_temp" );
    ctxt.register_action( "debug_visibility" );
    ctxt.register_action( "debug_lighting" );
    ctxt.register_action( "debug_radiation" );
    ctxt.register_action( "debug_hour_timer" );
    ctxt.register_action( "CONFIRM" );
    ctxt.register_action( "QUIT" );
    ctxt.register_action( "HELP_KEYBINDINGS" );
    ctxt.register_action( "zoom_out" );
    ctxt.register_action( "zoom_in" );
    ctxt.register_action( "toggle_pixel_minimap" );

    const int old_levz = m.get_abs_sub().z;
    const int min_levz = std::max( old_levz - fov_3d_z_range, -OVERMAP_DEPTH );
    const int max_levz = std::min( old_levz + fov_3d_z_range, OVERMAP_HEIGHT );

    m.update_visibility_cache( old_levz );
    const visibility_variables &cache = m.get_visibility_variables_cache();

    bool blink = true;
    look_around_result result;

    shared_ptr_fast<draw_callback_t> ter_indicator_cb;

    if( show_window && ui ) {
        ui->on_redraw( [&]( const ui_adaptor & ) {
            werase( w_info );
            draw_border( w_info );

            center_print( w_info, 0, c_white, string_format( _( "< <color_green>Look Around</color> >" ) ) );

            std::string fast_scroll_text = string_format( _( "%s - %s" ),
                                           ctxt.get_desc( "TOGGLE_FAST_SCROLL" ),
                                           ctxt.get_action_name( "TOGGLE_FAST_SCROLL" ) );
            std::string pixel_minimap_text = string_format( _( "%s - %s" ),
                                             ctxt.get_desc( "toggle_pixel_minimap" ),
                                             ctxt.get_action_name( "toggle_pixel_minimap" ) );
            mvwprintz( w_info, point( 1, getmaxy( w_info ) - 1 ), fast_scroll ? c_light_green : c_green,
                       fast_scroll_text );
            right_print( w_info, getmaxy( w_info ) - 1, 1, pixel_minimap_option ? c_light_green : c_green,
                         pixel_minimap_text );

            int first_line = 1;
            const int last_line = getmaxy( w_info ) - 2;
            pre_print_all_tile_info( lp, w_info, first_line, last_line, cache );

            wnoutrefresh( w_info );
        } );
        ter_indicator_cb = make_shared_fast<draw_callback_t>( [&]() {
            draw_look_around_cursor( lp, cache );
        } );
        add_draw_callback( ter_indicator_cb );
    }

    cata::optional<tripoint> zone_start;
    cata::optional<tripoint> zone_end;
    bool zone_blink = false;
    bool zone_cursor = true;
    shared_ptr_fast<draw_callback_t> zone_cb = create_zone_callback( zone_start, zone_end, zone_blink,
            zone_cursor );
    add_draw_callback( zone_cb );

    is_looking = true;
    const tripoint prev_offset = u.view_offset;
    do {
        u.view_offset = center - u.pos();
        if( select_zone ) {
            if( has_first_point ) {
                zone_start = start_point;
                zone_end = lp;
            } else {
                zone_start = lp;
                zone_end = cata::nullopt;
            }
            // Actually accessed from the terrain overlay callback `zone_cb` in the
            // call to `ui_manager::redraw`.
            //NOLINTNEXTLINE(clang-analyzer-deadcode.DeadStores)
            zone_blink = blink;
        }
        invalidate_main_ui_adaptor();
        ui_manager::redraw();

        if( select_zone && has_first_point ) {
            ctxt.set_timeout( BLINK_SPEED );
        }

        //Wait for input
        // only specify a timeout here if "EDGE_SCROLL" is enabled
        // otherwise use the previously set timeout
        const tripoint edge_scroll = mouse_edge_scrolling_terrain( ctxt );
        const int scroll_timeout = get_option<int>( "EDGE_SCROLL" );
        const bool edge_scrolling = edge_scroll != tripoint_zero && scroll_timeout >= 0;
        if( edge_scrolling ) {
            action = ctxt.handle_input( scroll_timeout );
        } else {
            action = ctxt.handle_input();
        }
        if( action == "LIST_ITEMS" ) {
            list_items_monsters();
        } else if( action == "TOGGLE_FAST_SCROLL" ) {
            fast_scroll = !fast_scroll;
        } else if( action == "toggle_pixel_minimap" ) {
            toggle_pixel_minimap();

            if( show_window && ui ) {
                ui->mark_resize();
            }
        } else if( action == "LEVEL_UP" || action == "LEVEL_DOWN" ) {
            if( !allow_zlev_move ) {
                continue;
            }

            const int dz = ( action == "LEVEL_UP" ? 1 : -1 );
            lz = clamp( lz + dz, min_levz, max_levz );
            center.z = clamp( center.z + dz, min_levz, max_levz );

            add_msg_debug( debugmode::DF_GAME, "levx: %d, levy: %d, levz: %d",
                           get_map().get_abs_sub().x, get_map().get_abs_sub().y, center.z );
            u.view_offset.z = center.z - u.posz();
            m.invalidate_map_cache( center.z );
            if( select_zone && has_first_point ) { // is blinking
                blink = true; // Always draw blink symbols when moving cursor
            }
        } else if( action == "TRAVEL_TO" ) {
            if( !u.sees( lp ) ) {
                add_msg( _( "You can't see that destination." ) );
                continue;
            }

            auto route = m.route( u.pos(), lp, u.get_pathfinding_settings(), u.get_path_avoid() );
            if( route.size() > 1 ) {
                route.pop_back();
                u.set_destination( route );
            } else {
                add_msg( m_info, _( "You can't travel there." ) );
                continue;
            }
        } else if( action == "debug_scent" || action == "debug_scent_type" ) {
            if( !MAP_SHARING::isCompetitive() || MAP_SHARING::isDebugger() ) {
                display_scent();
            }
        } else if( action == "debug_temp" ) {
            if( !MAP_SHARING::isCompetitive() || MAP_SHARING::isDebugger() ) {
                display_temperature();
            }
        } else if( action == "debug_lighting" ) {
            if( !MAP_SHARING::isCompetitive() || MAP_SHARING::isDebugger() ) {
                display_lighting();
            }
        } else if( action == "debug_transparency" ) {
            if( !MAP_SHARING::isCompetitive() || MAP_SHARING::isDebugger() ) {
                display_transparency();
            }
        } else if( action == "display_reachability_zones" ) {
            if( !MAP_SHARING::isCompetitive() || MAP_SHARING::isDebugger() ) {
                display_reachability_zones();
            }
        } else if( action == "debug_radiation" ) {
            if( !MAP_SHARING::isCompetitive() || MAP_SHARING::isDebugger() ) {
                display_radiation();
            }
        } else if( action == "debug_hour_timer" ) {
            toggle_debug_hour_timer();
        } else if( action == "EXTENDED_DESCRIPTION" ) {
            extended_description( lp );
        } else if( action == "CENTER" ) {
            center = u.pos();
            lp = u.pos();
            u.view_offset.z = 0;
        } else if( action == "MOUSE_MOVE" || action == "TIMEOUT" ) {
            // This block is structured this way so that edge scroll can work
            // whether the mouse is moving at the edge or simply stationary
            // at the edge. But even if edge scroll isn't in play, there's
            // other things for us to do here.

            if( edge_scrolling ) {
                if( action == "MOUSE_MOVE" ) {
                    center += edge_scroll * 2;
                } else {
                    center += edge_scroll;
                }
                if( select_zone && has_first_point ) { // is blinking
                    blink = true; // Always draw blink symbols when moving cursor
                }
            } else if( action == "MOUSE_MOVE" ) {
                const cata::optional<tripoint> mouse_pos = ctxt.get_coordinates( w_terrain );
                if( mouse_pos ) {
                    lx = mouse_pos->x;
                    ly = mouse_pos->y;
                }
                if( select_zone && has_first_point ) { // is blinking
                    blink = true; // Always draw blink symbols when moving cursor
                }
            } else if( action == "TIMEOUT" ) {
                blink = !blink;
            }
        } else if( cata::optional<tripoint> vec = ctxt.get_direction( action ) ) {
            if( fast_scroll ) {
                vec->x *= soffset;
                vec->y *= soffset;
            }

            lx = lx + vec->x;
            ly = ly + vec->y;
            center.x = center.x + vec->x;
            center.y = center.y + vec->y;
            if( select_zone && has_first_point ) { // is blinking
                blink = true; // Always draw blink symbols when moving cursor
            }
        } else if( action == "throw_blind" ) {
            result.peek_action = PA_BLIND_THROW;
        } else if( action == "zoom_in" ) {
            center.x = lp.x;
            center.y = lp.y;
            zoom_in();
        } else if( action == "zoom_out" ) {
            center.x = lp.x;
            center.y = lp.y;
            zoom_out();
        }
    } while( action != "QUIT" && action != "CONFIRM" && action != "SELECT" && action != "TRAVEL_TO" &&
             action != "throw_blind" );

    if( m.has_zlevels() && center.z != old_levz ) {
        m.invalidate_map_cache( old_levz );
        m.build_map_cache( old_levz );
        u.view_offset.z = 0;
    }

    ctxt.reset_timeout();
    u.view_offset = prev_offset;
    zone_cb = nullptr;
    is_looking = false;

    reenter_fullscreen();
    bVMonsterLookFire = true;

    if( action == "CONFIRM" || action == "SELECT" ) {
        result.position = lp;
    }

    return result;
}

look_around_result game::look_around( look_around_params looka_params )
{
    return look_around( looka_params.show_window, looka_params.center, looka_params.start_point,
                        looka_params.has_first_point,
                        looka_params.select_zone, looka_params.peeking );
}

std::vector<map_item_stack> game::find_nearby_items( int iRadius )
{
    std::map<std::string, map_item_stack> temp_items;
    std::vector<map_item_stack> ret;
    std::vector<std::string> item_order;

    if( u.is_blind() ) {
        return ret;
    }

    for( auto &points_p_it : closest_points_first( u.pos(), iRadius ) ) {
        if( points_p_it.y >= u.posy() - iRadius && points_p_it.y <= u.posy() + iRadius &&
            u.sees( points_p_it ) &&
            m.sees_some_items( points_p_it, u ) ) {

            for( item &elem : m.i_at( points_p_it ) ) {
                const std::string name = elem.tname();
                const tripoint relative_pos = points_p_it - u.pos();

                if( std::find( item_order.begin(), item_order.end(), name ) == item_order.end() ) {
                    item_order.push_back( name );
                    temp_items[name] = map_item_stack( &elem, relative_pos );
                } else {
                    temp_items[name].add_at_pos( &elem, relative_pos );
                }
            }
        }
    }

    for( auto &elem : item_order ) {
        ret.push_back( temp_items[elem] );
    }

    return ret;
}

void draw_trail( const tripoint &start, const tripoint &end, const bool bDrawX )
{
    std::vector<tripoint> pts;
    avatar &player_character = get_avatar();
    tripoint center = player_character.pos() + player_character.view_offset;
    if( start != end ) {
        //Draw trail
        pts = line_to( start, end, 0, 0 );
    } else {
        //Draw point
        pts.emplace_back( start );
    }

    g->draw_line( end, center, pts );
    if( bDrawX ) {
        char sym = 'X';
        if( end.z > center.z ) {
            sym = '^';
        } else if( end.z < center.z ) {
            sym = 'v';
        }
        if( pts.empty() ) {
            mvwputch( g->w_terrain, point( POSX, POSY ), c_white, sym );
        } else {
            mvwputch( g->w_terrain, pts.back().xy() - player_character.view_offset.xy() +
                      point( POSX - player_character.posx(), POSY - player_character.posy() ),
                      c_white, sym );
        }
    }
}

void game::draw_trail_to_square( const tripoint &t, bool bDrawX )
{
    ::draw_trail( u.pos(), u.pos() + t, bDrawX );
}

static void centerlistview( const tripoint &active_item_position, int ui_width )
{
    player &u = get_avatar();
    if( get_option<std::string>( "SHIFT_LIST_ITEM_VIEW" ) != "false" ) {
        u.view_offset.z = active_item_position.z;
        if( get_option<std::string>( "SHIFT_LIST_ITEM_VIEW" ) == "centered" ) {
            u.view_offset.x = active_item_position.x;
            u.view_offset.y = active_item_position.y;
        } else {
            point pos( active_item_position.xy() + point( POSX, POSY ) );

            // item/monster list UI is on the right, so get the difference between its width
            // and the width of the sidebar on the right (if any)
            int sidebar_right_adjusted = ui_width - panel_manager::get_manager().get_width_right();
            // if and only if that difference is greater than zero, use that as offset
            int right_offset = sidebar_right_adjusted > 0 ? sidebar_right_adjusted : 0;

            // Convert offset to tile counts, calculate adjusted terrain window width
            // This lets us account for possible differences in terrain width between
            // the normal sidebar and the list-all-whatever display.
            to_map_font_dim_width( right_offset );
            int terrain_width = TERRAIN_WINDOW_WIDTH - right_offset;

            if( pos.x < 0 ) {
                u.view_offset.x = pos.x;
            } else if( pos.x >= terrain_width ) {
                u.view_offset.x = pos.x - ( terrain_width - 1 );
            } else {
                u.view_offset.x = 0;
            }

            if( pos.y < 0 ) {
                u.view_offset.y = pos.y;
            } else if( pos.y >= TERRAIN_WINDOW_HEIGHT ) {
                u.view_offset.y = pos.y - ( TERRAIN_WINDOW_HEIGHT - 1 );
            } else {
                u.view_offset.y = 0;
            }
        }
    }

}

#if defined(TILES)
static constexpr int MAXIMUM_ZOOM_LEVEL = 4;
#endif
void game::zoom_out()
{
#if defined(TILES)
    if( tileset_zoom > MAXIMUM_ZOOM_LEVEL ) {
        tileset_zoom = tileset_zoom / 2;
    } else {
        tileset_zoom = 64;
    }
    rescale_tileset( tileset_zoom );
#endif
}

void game::zoom_in()
{
#if defined(TILES)
    if( tileset_zoom == 64 ) {
        tileset_zoom = MAXIMUM_ZOOM_LEVEL;
    } else {
        tileset_zoom = tileset_zoom * 2;
    }
    rescale_tileset( tileset_zoom );
#endif
}

void game::reset_zoom()
{
#if defined(TILES)
    tileset_zoom = DEFAULT_TILESET_ZOOM;
    rescale_tileset( tileset_zoom );
#endif // TILES
}

int game::get_moves_since_last_save() const
{
    return moves_since_last_save;
}

int game::get_user_action_counter() const
{
    return user_action_counter;
}

#if defined(TILES)
bool game::take_screenshot( const std::string &path ) const
{
    return save_screenshot( path );
}
#else
bool game::take_screenshot( const std::string &/*path*/ ) const
{
    return false;
}
#endif

//helper method so we can keep list_items shorter
void game::reset_item_list_state( const catacurses::window &window, int height, bool bRadiusSort )
{
    const int width = getmaxx( window );
    for( int i = 1; i < TERMX; i++ ) {
        if( i < width ) {
            mvwputch( window, point( i, 0 ), c_light_gray, LINE_OXOX ); // -
            mvwputch( window, point( i, TERMY - height - 1 ), c_light_gray,
                      LINE_OXOX ); // -
        }

        if( i < TERMY - height ) {
            mvwputch( window, point( 0, i ), c_light_gray, LINE_XOXO ); // |
            mvwputch( window, point( width - 1, i ), c_light_gray, LINE_XOXO ); // |
        }
    }

    mvwputch( window, point_zero, c_light_gray, LINE_OXXO ); // |^
    mvwputch( window, point( width - 1, 0 ), c_light_gray, LINE_OOXX ); // ^|

    mvwputch( window, point( 0, TERMY - height - 1 ), c_light_gray,
              LINE_XXXO ); // |-
    mvwputch( window, point( width - 1, TERMY - height - 1 ), c_light_gray,
              LINE_XOXX ); // -|

    mvwprintz( window, point( 2, 0 ), c_light_green, "<Tab> " );
    wprintz( window, c_white, _( "Items" ) );

    std::string sSort;
    if( bRadiusSort ) {
        //~ Sort type: distance.
        sSort = _( "<s>ort: dist" );
    } else {
        //~ Sort type: category.
        sSort = _( "<s>ort: cat" );
    }

    int letters = utf8_width( sSort );

    shortcut_print( window, point( getmaxx( window ) - letters, 0 ), c_white, c_light_green, sSort );

    std::vector<std::string> tokens;
    if( !sFilter.empty() ) {
        tokens.emplace_back( _( "<R>eset" ) );
    }

    tokens.emplace_back( _( "<E>xamine" ) );
    tokens.emplace_back( _( "<C>ompare" ) );
    tokens.emplace_back( _( "<F>ilter" ) );
    tokens.emplace_back( _( "<+/->Priority" ) );

    int gaps = tokens.size() + 1;
    letters = 0;
    int n = tokens.size();
    for( int i = 0; i < n; i++ ) {
        letters += utf8_width( tokens[i] ) - 2; //length ignores < >
    }

    int usedwidth = letters;
    const int gap_spaces = ( width - usedwidth ) / gaps;
    usedwidth += gap_spaces * gaps;
    point pos( gap_spaces + ( width - usedwidth ) / 2, TERMY - height - 1 );

    for( int i = 0; i < n; i++ ) {
        pos.x += shortcut_print( window, pos, c_white, c_light_green,
                                 tokens[i] ) + gap_spaces;
    }
}

void game::list_items_monsters()
{
    std::vector<Creature *> mons = u.get_visible_creatures( current_daylight_level( calendar::turn ) );
    // whole reality bubble
    const std::vector<map_item_stack> items = find_nearby_items( 60 );

    if( mons.empty() && items.empty() ) {
        add_msg( m_info, _( "You don't see any items or monsters around you!" ) );
        return;
    }

    std::sort( mons.begin(), mons.end(), [&]( const Creature * lhs, const Creature * rhs ) {
        const Creature::Attitude att_lhs = lhs->attitude_to( u );
        const Creature::Attitude att_rhs = rhs->attitude_to( u );

        return att_lhs < att_rhs || ( att_lhs == att_rhs
                                      && rl_dist( u.pos(), lhs->pos() ) < rl_dist( u.pos(), rhs->pos() ) );
    } );

    // If the current list is empty, switch to the non-empty list
    if( uistate.vmenu_show_items ) {
        if( items.empty() ) {
            uistate.vmenu_show_items = false;
        }
    } else if( mons.empty() ) {
        uistate.vmenu_show_items = true;
    }

    temp_exit_fullscreen();
    game::vmenu_ret ret;
    while( true ) {
        ret = uistate.vmenu_show_items ? list_items( items ) : list_monsters( mons );
        if( ret == game::vmenu_ret::CHANGE_TAB ) {
            uistate.vmenu_show_items = !uistate.vmenu_show_items;
        } else {
            break;
        }
    }

    if( ret == game::vmenu_ret::FIRE ) {
        avatar_action::fire_wielded_weapon( u );
    }
    reenter_fullscreen();
}

game::vmenu_ret game::list_items( const std::vector<map_item_stack> &item_list )
{
    std::vector<map_item_stack> ground_items = item_list;
    int iInfoHeight = 0;
    int iMaxRows = 0;
    int width = 0;
    int max_name_width = 0;

    //find max length of item name and resize window width
    for( const map_item_stack &cur_item : ground_items ) {
        const int item_len = utf8_width( remove_color_tags( cur_item.example->display_name() ) ) + 15;
        if( item_len > max_name_width ) {
            max_name_width = item_len;
        }
    }

    tripoint active_pos;
    map_item_stack *activeItem = nullptr;

    catacurses::window w_items;
    catacurses::window w_items_border;
    catacurses::window w_item_info;

    ui_adaptor ui;
    ui.on_screen_resize( [&]( ui_adaptor & ui ) {
        iInfoHeight = std::min( 25, TERMY / 2 );
        iMaxRows = TERMY - iInfoHeight - 2;

        width = clamp( max_name_width, 45, TERMX / 3 );

        const int offsetX = TERMX - width;

        w_items = catacurses::newwin( TERMY - 2 - iInfoHeight,
                                      width - 2, point( offsetX + 1, 1 ) );
        w_items_border = catacurses::newwin( TERMY - iInfoHeight,
                                             width, point( offsetX, 0 ) );
        w_item_info = catacurses::newwin( iInfoHeight, width,
                                          point( offsetX, TERMY - iInfoHeight ) );

        if( activeItem ) {
            centerlistview( active_pos, width );
        }

        ui.position( point( offsetX, 0 ), point( width, TERMY ) );
    } );
    ui.mark_resize();

    // use previously selected sorting method
    bool sort_radius = uistate.list_item_sort != 2;
    bool addcategory = !sort_radius;

    // reload filter/priority settings on the first invocation, if they were active
    if( !uistate.list_item_init ) {
        if( uistate.list_item_filter_active ) {
            sFilter = uistate.list_item_filter;
        }
        if( uistate.list_item_downvote_active ) {
            list_item_downvote = uistate.list_item_downvote;
        }
        if( uistate.list_item_priority_active ) {
            list_item_upvote = uistate.list_item_priority;
        }
        uistate.list_item_init = true;
    }

    //this stores only those items that match our filter
    std::vector<map_item_stack> filtered_items =
        !sFilter.empty() ? filter_item_stacks( ground_items, sFilter ) : ground_items;
    int highPEnd = list_filter_high_priority( filtered_items, list_item_upvote );
    int lowPStart = list_filter_low_priority( filtered_items, highPEnd, list_item_downvote );
    int iItemNum = ground_items.size();

    const tripoint stored_view_offset = u.view_offset;

    u.view_offset = tripoint_zero;

    int iActive = 0; // Item index that we're looking at
    bool refilter = true;
    int page_num = 0;
    int iCatSortNum = 0;
    int iScrollPos = 0;
    std::map<int, std::string> mSortCategory;

    std::string action;
    input_context ctxt( "LIST_ITEMS" );
    ctxt.register_action( "UP", to_translation( "Move cursor up" ) );
    ctxt.register_action( "DOWN", to_translation( "Move cursor down" ) );
    ctxt.register_action( "LEFT", to_translation( "Previous item" ) );
    ctxt.register_action( "RIGHT", to_translation( "Next item" ) );
    ctxt.register_action( "PAGE_UP", to_translation( "Fast scroll up" ) );
    ctxt.register_action( "PAGE_DOWN", to_translation( "Fast scroll down" ) );
    ctxt.register_action( "SCROLL_ITEM_INFO_DOWN" );
    ctxt.register_action( "SCROLL_ITEM_INFO_UP" );
    ctxt.register_action( "NEXT_TAB" );
    ctxt.register_action( "PREV_TAB" );
    ctxt.register_action( "HELP_KEYBINDINGS" );
    ctxt.register_action( "QUIT" );
    ctxt.register_action( "FILTER" );
    ctxt.register_action( "RESET_FILTER" );
    ctxt.register_action( "EXAMINE" );
    ctxt.register_action( "COMPARE" );
    ctxt.register_action( "PRIORITY_INCREASE" );
    ctxt.register_action( "PRIORITY_DECREASE" );
    ctxt.register_action( "SORT" );
    ctxt.register_action( "TRAVEL_TO" );

    cata::optional<item_filter_type> filter_type;

    ui.on_redraw( [&]( const ui_adaptor & ) {
        reset_item_list_state( w_items_border, iInfoHeight, sort_radius );

        if( ground_items.empty() ) {
            wnoutrefresh( w_items_border );
            mvwprintz( w_items, point( 2, 10 ), c_white, _( "You don't see any items around you!" ) );
        } else {
            int iStartPos = 0;
            werase( w_items );
            calcStartPos( iStartPos, iActive, iMaxRows, iItemNum );
            int iNum = 0;
            bool high = false;
            bool low = false;
            int index = 0;
            int iCatSortOffset = 0;

            for( int i = 0; i < iStartPos; i++ ) {
                if( !mSortCategory[i].empty() ) {
                    iNum++;
                }
            }
            for( auto iter = filtered_items.begin(); iter != filtered_items.end(); ++index ) {
                if( highPEnd > 0 && index < highPEnd + iCatSortOffset ) {
                    high = true;
                    low = false;
                } else if( index >= lowPStart + iCatSortOffset ) {
                    high = false;
                    low = true;
                } else {
                    high = false;
                    low = false;
                }

                if( iNum >= iStartPos && iNum < iStartPos + ( iMaxRows > iItemNum ? iItemNum : iMaxRows ) ) {
                    int iThisPage = 0;
                    if( !mSortCategory[iNum].empty() ) {
                        iCatSortOffset++;
                        mvwprintz( w_items, point( 1, iNum - iStartPos ), c_magenta, mSortCategory[iNum] );
                    } else {
                        if( iNum == iActive ) {
                            iThisPage = page_num;
                        }
                        std::string sText;
                        if( iter->vIG.size() > 1 ) {
                            sText += string_format( "[%d/%d] (%d) ", iThisPage + 1, iter->vIG.size(), iter->totalcount );
                        }
                        sText += iter->example->tname();
                        if( iter->vIG[iThisPage].count > 1 ) {
                            sText += string_format( "[%d]", iter->vIG[iThisPage].count );
                        }

                        nc_color col = c_light_green;
                        if( iNum != iActive ) {
                            if( high ) {
                                col = c_yellow;
                            } else if( low ) {
                                col = c_red;
                            } else {
                                col = iter->example->color_in_inventory();
                            }
                        }
                        trim_and_print( w_items, point( 1, iNum - iStartPos ), width - 9, col, sText );
                        const int numw = iItemNum > 9 ? 2 : 1;
                        const point p( iter->vIG[iThisPage].pos.xy() );
                        mvwprintz( w_items, point( width - 6 - numw, iNum - iStartPos ),
                                   iNum == iActive ? c_light_green : c_light_gray,
                                   "%*d %s", numw, rl_dist( point_zero, p ),
                                   direction_name_short( direction_from( point_zero, p ) ) );
                        ++iter;
                    }
                } else {
                    ++iter;
                }
                iNum++;
            }
            iNum = 0;
            for( int i = 0; i < iActive; i++ ) {
                if( !mSortCategory[i].empty() ) {
                    iNum++;
                }
            }
            mvwprintz( w_items_border, point( ( width - 9 ) / 2 + ( iItemNum > 9 ? 0 : 1 ), 0 ),
                       c_light_green, " %*d", iItemNum > 9 ? 2 : 1, iItemNum > 0 ? iActive - iNum + 1 : 0 );
            wprintz( w_items_border, c_white, " / %*d ", iItemNum > 9 ? 2 : 1, iItemNum - iCatSortNum );
            werase( w_item_info );

            if( iItemNum > 0 && activeItem ) {
                std::vector<iteminfo> vThisItem;
                std::vector<iteminfo> vDummy;
                activeItem->vIG[page_num].it->info( true, vThisItem );

                item_info_data dummy( "", "", vThisItem, vDummy, iScrollPos );
                dummy.without_getch = true;
                dummy.without_border = true;

                draw_item_info( w_item_info, dummy );
            }
            draw_scrollbar( w_items_border, iActive, iMaxRows, iItemNum, point_south );
            wnoutrefresh( w_items_border );
        }

        const bool bDrawLeft = ground_items.empty() || filtered_items.empty() || !activeItem || filter_type;
        draw_custom_border( w_item_info, bDrawLeft, 1, 1, 1, LINE_XXXO, LINE_XOXX, 1, 1 );

        if( iItemNum > 0 && activeItem ) {
            // print info window title: < item name >
            mvwprintw( w_item_info, point( 2, 0 ), "< " );
            trim_and_print( w_item_info, point( 4, 0 ), width - 8,
                            activeItem->vIG[page_num].it->color_in_inventory(),
                            activeItem->vIG[page_num].it->display_name() );
            wprintw( w_item_info, " >" );
        }

        wnoutrefresh( w_items );
        wnoutrefresh( w_item_info );

        if( filter_type ) {
            draw_item_filter_rules( w_item_info, 0, iInfoHeight - 1, filter_type.value() );
        }
    } );

    cata::optional<tripoint> trail_start;
    cata::optional<tripoint> trail_end;
    bool trail_end_x = false;
    shared_ptr_fast<draw_callback_t> trail_cb = create_trail_callback( trail_start, trail_end,
            trail_end_x );
    add_draw_callback( trail_cb );

    do {
        if( action == "COMPARE" && activeItem ) {
            game_menus::inv::compare( u, active_pos );
        } else if( action == "FILTER" ) {
            filter_type = item_filter_type::FILTER;
            ui.invalidate_ui();
            string_input_popup()
            .title( _( "Filter:" ) )
            .width( 55 )
            .description( _( "UP: history, CTRL-U: clear line, ESC: abort, ENTER: save" ) )
            .identifier( "item_filter" )
            .max_length( 256 )
            .edit( sFilter );
            refilter = true;
            addcategory = !sort_radius;
            uistate.list_item_filter_active = !sFilter.empty();
            filter_type = cata::nullopt;
        } else if( action == "RESET_FILTER" ) {
            sFilter.clear();
            filtered_items = ground_items;
            refilter = true;
            uistate.list_item_filter_active = false;
            addcategory = !sort_radius;
        } else if( action == "EXAMINE" && !filtered_items.empty() && activeItem ) {
            std::vector<iteminfo> vThisItem;
            std::vector<iteminfo> vDummy;
            activeItem->vIG[page_num].it->info( true, vThisItem );

            item_info_data info_data( activeItem->vIG[page_num].it->tname(),
                                      activeItem->vIG[page_num].it->type_name(), vThisItem,
                                      vDummy );
            info_data.handle_scrolling = true;

            draw_item_info( [&]() -> catacurses::window {
                return catacurses::newwin( TERMY, width - 5, point_zero );
            }, info_data );
        } else if( action == "PRIORITY_INCREASE" ) {
            filter_type = item_filter_type::HIGH_PRIORITY;
            ui.invalidate_ui();
            list_item_upvote = string_input_popup()
                               .title( _( "High Priority:" ) )
                               .width( 55 )
                               .text( list_item_upvote )
                               .description( _( "UP: history, CTRL-U clear line, ESC: abort, ENTER: save" ) )
                               .identifier( "list_item_priority" )
                               .max_length( 256 )
                               .query_string();
            refilter = true;
            addcategory = !sort_radius;
            uistate.list_item_priority_active = !list_item_upvote.empty();
            filter_type = cata::nullopt;
        } else if( action == "PRIORITY_DECREASE" ) {
            filter_type = item_filter_type::LOW_PRIORITY;
            ui.invalidate_ui();
            list_item_downvote = string_input_popup()
                                 .title( _( "Low Priority:" ) )
                                 .width( 55 )
                                 .text( list_item_downvote )
                                 .description( _( "UP: history, CTRL-U clear line, ESC: abort, ENTER: save" ) )
                                 .identifier( "list_item_downvote" )
                                 .max_length( 256 )
                                 .query_string();
            refilter = true;
            addcategory = !sort_radius;
            uistate.list_item_downvote_active = !list_item_downvote.empty();
            filter_type = cata::nullopt;
        } else if( action == "SORT" ) {
            if( sort_radius ) {
                sort_radius = false;
                addcategory = true;
                uistate.list_item_sort = 2; // list is sorted by category
            } else {
                sort_radius = true;
                uistate.list_item_sort = 1; // list is sorted by distance
            }
            highPEnd = -1;
            lowPStart = -1;
            iCatSortNum = 0;

            mSortCategory.clear();
            refilter = true;
        } else if( action == "TRAVEL_TO" && activeItem ) {
            if( !u.sees( u.pos() + active_pos ) ) {
                add_msg( _( "You can't see that destination." ) );
            }
            auto route = m.route( u.pos(), u.pos() + active_pos, u.get_pathfinding_settings(),
                                  u.get_path_avoid() );
            if( route.size() > 1 ) {
                route.pop_back();
                u.set_destination( route );
                break;
            } else {
                add_msg( m_info, _( "You can't travel there." ) );
            }
        }
        if( uistate.list_item_sort == 1 ) {
            ground_items = item_list;
        } else if( uistate.list_item_sort == 2 ) {
            std::sort( ground_items.begin(), ground_items.end(), map_item_stack::map_item_stack_sort );
        }

        if( refilter ) {
            refilter = false;
            filtered_items = filter_item_stacks( ground_items, sFilter );
            highPEnd = list_filter_high_priority( filtered_items, list_item_upvote );
            lowPStart = list_filter_low_priority( filtered_items, highPEnd, list_item_downvote );
            iActive = 0;
            page_num = 0;
            iItemNum = filtered_items.size();
        }

        if( addcategory ) {
            addcategory = false;
            iCatSortNum = 0;
            mSortCategory.clear();
            if( highPEnd > 0 ) {
                mSortCategory[0] = _( "HIGH PRIORITY" );
                iCatSortNum++;
            }
            std::string last_cat_name;
            for( int i = std::max( 0, highPEnd );
                 i < std::min( lowPStart, static_cast<int>( filtered_items.size() ) ); i++ ) {
                const std::string &cat_name =
                    filtered_items[i].example->get_category_of_contents().name();
                if( cat_name != last_cat_name ) {
                    mSortCategory[i + iCatSortNum++] = cat_name;
                    last_cat_name = cat_name;
                }
            }
            if( lowPStart < static_cast<int>( filtered_items.size() ) ) {
                mSortCategory[lowPStart + iCatSortNum++] = _( "LOW PRIORITY" );
            }
            if( !mSortCategory[0].empty() ) {
                iActive++;
            }
            iItemNum = static_cast<int>( filtered_items.size() ) + iCatSortNum;
        }

        const int item_info_scroll_lines = catacurses::getmaxy( w_item_info ) - 4;
        const int scroll_rate = iItemNum > 20 ? 10 : 3;

        if( action == "UP" ) {
            do {
                iActive--;
            } while( !mSortCategory[iActive].empty() );
            iScrollPos = 0;
            page_num = 0;
            if( iActive < 0 ) {
                iActive = iItemNum - 1;
            }
        } else if( action == "DOWN" ) {
            do {
                iActive++;
            } while( !mSortCategory[iActive].empty() );
            iScrollPos = 0;
            page_num = 0;
            if( iActive >= iItemNum ) {
                iActive = mSortCategory[0].empty() ? 0 : 1;
            }
        } else if( action == "PAGE_DOWN" ) {
            iScrollPos = 0;
            page_num = 0;
            if( iActive == iItemNum - 1 ) {
                iActive = mSortCategory[0].empty() ? 0 : 1;
            } else if( iActive + scroll_rate >= iItemNum ) {
                iActive = iItemNum - 1;
            } else {
                iActive += +scroll_rate - 1;
                do {
                    iActive++;
                } while( !mSortCategory[iActive].empty() );
            }
        } else if( action == "PAGE_UP" ) {
            iScrollPos = 0;
            page_num = 0;
            if( mSortCategory[0].empty() ? iActive == 0 : iActive == 1 ) {
                iActive = iItemNum - 1;
            } else if( iActive <= scroll_rate ) {
                iActive = mSortCategory[0].empty() ? 0 : 1;
            } else {
                iActive += -scroll_rate + 1;
                do {
                    iActive--;
                } while( !mSortCategory[iActive].empty() );
            }
        } else if( action == "RIGHT" ) {
            if( !filtered_items.empty() && activeItem ) {
                if( ++page_num >= static_cast<int>( activeItem->vIG.size() ) ) {
                    page_num = activeItem->vIG.size() - 1;
                }
            }
        } else if( action == "LEFT" ) {
            page_num = std::max( 0, page_num - 1 );
        } else if( action == "SCROLL_ITEM_INFO_UP" ) {
            iScrollPos -= item_info_scroll_lines;
        } else if( action == "SCROLL_ITEM_INFO_DOWN" ) {
            iScrollPos += item_info_scroll_lines;
        } else if( action == "NEXT_TAB" || action == "PREV_TAB" ) {
            u.view_offset = stored_view_offset;
            return game::vmenu_ret::CHANGE_TAB;
        }

        active_pos = tripoint_zero;
        activeItem = nullptr;

        if( mSortCategory[iActive].empty() ) {
            auto iter = filtered_items.begin();
            for( int iNum = 0; iter != filtered_items.end() && iNum < iActive; iNum++ ) {
                if( mSortCategory[iNum].empty() ) {
                    ++iter;
                }
            }
            if( iter != filtered_items.end() ) {
                active_pos = iter->vIG[page_num].pos;
                activeItem = &( *iter );
            }
        }

        if( activeItem ) {
            centerlistview( active_pos, width );
            trail_start = u.pos();
            trail_end = u.pos() + active_pos;
            // Actually accessed from the terrain overlay callback `trail_cb` in the
            // call to `ui_manager::redraw`.
            //NOLINTNEXTLINE(clang-analyzer-deadcode.DeadStores)
            trail_end_x = true;
        } else {
            u.view_offset = stored_view_offset;
            trail_start = trail_end = cata::nullopt;
        }
        invalidate_main_ui_adaptor();

        ui_manager::redraw();

        action = ctxt.handle_input();
    } while( action != "QUIT" );

    u.view_offset = stored_view_offset;
    return game::vmenu_ret::QUIT;
}

game::vmenu_ret game::list_monsters( const std::vector<Creature *> &monster_list )
{
    const int iInfoHeight = 15;
    const int width = 45;
    int offsetX = 0;
    int iMaxRows = 0;

    catacurses::window w_monsters;
    catacurses::window w_monsters_border;
    catacurses::window w_monster_info;
    catacurses::window w_monster_info_border;

    Creature *cCurMon = nullptr;
    tripoint iActivePos;

    bool hide_ui = false;

    ui_adaptor ui;
    ui.on_screen_resize( [&]( ui_adaptor & ui ) {
        if( hide_ui ) {
            ui.position( point_zero, point_zero );
        } else {
            offsetX = TERMX - width;
            iMaxRows = TERMY - iInfoHeight - 1;

            w_monsters = catacurses::newwin( iMaxRows, width - 2, point( offsetX + 1,
                                             1 ) );
            w_monsters_border = catacurses::newwin( iMaxRows + 1, width, point( offsetX,
                                                    0 ) );
            w_monster_info = catacurses::newwin( iInfoHeight - 2, width - 2,
                                                 point( offsetX + 1, TERMY - iInfoHeight + 1 ) );
            w_monster_info_border = catacurses::newwin( iInfoHeight, width, point( offsetX,
                                    TERMY - iInfoHeight ) );

            if( cCurMon ) {
                centerlistview( iActivePos, width );
            }

            ui.position( point( offsetX, 0 ), point( width, TERMY ) );
        }
    } );
    ui.mark_resize();

    const int max_gun_range = u.weapon.gun_range( &u );

    const tripoint stored_view_offset = u.view_offset;
    u.view_offset = tripoint_zero;

    int iActive = 0; // monster index that we're looking at

    std::string action;
    input_context ctxt( "LIST_MONSTERS" );
    ctxt.register_action( "UP", to_translation( "Move cursor up" ) );
    ctxt.register_action( "DOWN", to_translation( "Move cursor down" ) );
    ctxt.register_action( "PAGE_UP", to_translation( "Fast scroll up" ) );
    ctxt.register_action( "PAGE_DOWN", to_translation( "Fast scroll down" ) );
    ctxt.register_action( "NEXT_TAB" );
    ctxt.register_action( "PREV_TAB" );
    ctxt.register_action( "SAFEMODE_BLACKLIST_ADD" );
    ctxt.register_action( "SAFEMODE_BLACKLIST_REMOVE" );
    ctxt.register_action( "QUIT" );
    if( bVMonsterLookFire ) {
        ctxt.register_action( "look" );
        ctxt.register_action( "fire" );
    }
    ctxt.register_action( "HELP_KEYBINDINGS" );

    // first integer is the row the attitude category string is printed in the menu
    std::map<int, Creature::Attitude> mSortCategory;

    for( int i = 0, last_attitude = -1; i < static_cast<int>( monster_list.size() ); i++ ) {
        const Creature::Attitude attitude = monster_list[i]->attitude_to( u );
        if( static_cast<int>( attitude ) != last_attitude ) {
            mSortCategory[i + mSortCategory.size()] = attitude;
            last_attitude = static_cast<int>( attitude );
        }
    }

    ui.on_redraw( [&]( const ui_adaptor & ) {
        if( !hide_ui ) {
            draw_custom_border( w_monsters_border, 1, 1, 1, 1, 1, 1, LINE_XOXO, LINE_XOXO );
            draw_custom_border( w_monster_info_border, 1, 1, 1, 1, LINE_XXXO, LINE_XOXX, 1, 1 );

            mvwprintz( w_monsters_border, point( 2, 0 ), c_light_green, "<Tab> " );
            wprintz( w_monsters_border, c_white, _( "Monsters" ) );

            if( monster_list.empty() ) {
                werase( w_monsters );
                mvwprintz( w_monsters, point( 2, iMaxRows / 3 ), c_white,
                           _( "You don't see any monsters around you!" ) );
            } else {
                werase( w_monsters );

                const int iNumMonster = monster_list.size();
                const int iMenuSize = monster_list.size() + mSortCategory.size();

                const int numw = iNumMonster > 999 ? 4 :
                                 iNumMonster > 99  ? 3 :
                                 iNumMonster > 9   ? 2 : 1;

                // given the currently selected monster iActive. get the selected row
                int iSelPos = iActive;
                for( auto &ia : mSortCategory ) {
                    int index = ia.first;
                    if( index <= iSelPos ) {
                        ++iSelPos;
                    } else {
                        break;
                    }
                }
                int iStartPos = 0;
                // use selected row get the start row
                calcStartPos( iStartPos, iSelPos, iMaxRows - 1, iMenuSize );

                // get first visible monster and category
                int iCurMon = iStartPos;
                auto CatSortIter = mSortCategory.cbegin();
                while( CatSortIter != mSortCategory.cend() && CatSortIter->first < iStartPos ) {
                    ++CatSortIter;
                    --iCurMon;
                }

                const int endY = std::min<int>( iMaxRows - 1, iMenuSize );
                for( int y = 0; y < endY; ++y ) {
                    if( CatSortIter != mSortCategory.cend() ) {
                        const int iCurPos = iStartPos + y;
                        const int iCatPos = CatSortIter->first;
                        if( iCurPos == iCatPos ) {
                            const std::string cat_name = Creature::get_attitude_ui_data(
                                                             CatSortIter->second ).first.translated();
                            mvwprintz( w_monsters, point( 1, y ), c_magenta, cat_name );
                            ++CatSortIter;
                            continue;
                        }
                    }
                    // select current monster
                    Creature *critter = monster_list[iCurMon];
                    const bool selected = iCurMon == iActive;
                    ++iCurMon;
                    if( critter->sees( u ) ) {
                        mvwprintz( w_monsters, point( 0, y ), c_yellow, "!" );
                    }
                    bool is_npc = false;
                    const monster *m = dynamic_cast<monster *>( critter );
                    const npc     *p = dynamic_cast<npc *>( critter );
                    nc_color name_color = critter->basic_symbol_color();

                    if( selected ) {
                        name_color = hilite( name_color );
                    }

                    if( m != nullptr ) {
                        trim_and_print( w_monsters, point( 1, y ), width - 26, name_color, m->name() );
                    } else {
                        trim_and_print( w_monsters, point( 1, y ), width - 26, name_color, critter->disp_name() );
                        is_npc = true;
                    }

                    if( selected && !get_safemode().empty() ) {
                        const std::string monName = is_npc ? get_safemode().npc_type_name() : m->name();

                        std::string sSafemode;
                        if( get_safemode().has_rule( monName, Creature::Attitude::ANY ) ) {
                            sSafemode = _( "<R>emove from safemode Blacklist" );
                        } else {
                            sSafemode = _( "<A>dd to safemode Blacklist" );
                        }

                        shortcut_print( w_monsters, point( 2, getmaxy( w_monsters ) - 1 ),
                                        c_white, c_light_green, sSafemode );
                    }

                    nc_color color = c_white;
                    std::string sText;

                    if( m != nullptr ) {
                        m->get_HP_Bar( color, sText );
                    } else {
                        std::tie( sText, color ) =
                            ::get_hp_bar( critter->get_hp(), critter->get_hp_max(), false );
                    }
                    mvwprintz( w_monsters, point( width - 25, y ), color, sText );
                    const int bar_max_width = 5;
                    const int bar_width = utf8_width( sText );
                    for( int i = 0; i < bar_max_width - bar_width; ++i ) {
                        mvwprintz( w_monsters, point( width - 21 - i, y ), c_white, "." );
                    }

                    if( m != nullptr ) {
                        const auto att = m->get_attitude();
                        sText = att.first;
                        color = att.second;
                    } else if( p != nullptr ) {
                        sText = npc_attitude_name( p->get_attitude() );
                        color = p->symbol_color();
                    }
                    mvwprintz( w_monsters, point( width - 19, y ), color, sText );

                    const int mon_dist = rl_dist( u.pos(), critter->pos() );
                    const int numd = mon_dist > 999 ? 4 :
                                     mon_dist > 99 ? 3 :
                                     mon_dist > 9 ? 2 : 1;

                    trim_and_print( w_monsters, point( width - ( 8 + numd ), y ), 6 + numd,
                                    selected ? c_light_green : c_light_gray,
                                    "%*d %s",
                                    numd, mon_dist,
                                    direction_name_short( direction_from( u.pos(), critter->pos() ) ) );
                }

                mvwprintz( w_monsters_border, point( ( width / 2 ) - numw - 2, 0 ), c_light_green, " %*d", numw,
                           iActive + 1 );
                wprintz( w_monsters_border, c_white, " / %*d ", numw, static_cast<int>( monster_list.size() ) );

                werase( w_monster_info );
                if( cCurMon ) {
                    cCurMon->print_info( w_monster_info, 1, iInfoHeight - 3, 1 );
                }

                draw_custom_border( w_monster_info_border, 1, 1, 1, 1, LINE_XXXO, LINE_XOXX, 1, 1 );

                if( bVMonsterLookFire ) {
                    mvwprintw( w_monster_info_border, point_east, "< " );
                    wprintz( w_monster_info_border, c_light_green, ctxt.press_x( "look" ) );
                    wprintz( w_monster_info_border, c_light_gray, " %s", _( "to look around" ) );

                    if( cCurMon && rl_dist( u.pos(), cCurMon->pos() ) <= max_gun_range ) {
                        wprintw( w_monster_info_border, " " );
                        wprintz( w_monster_info_border, c_light_green, ctxt.press_x( "fire" ) );
                        wprintz( w_monster_info_border, c_light_gray, " %s", _( "to shoot" ) );
                    }
                    wprintw( w_monster_info_border, " >" );
                }

                draw_scrollbar( w_monsters_border, iActive, iMaxRows, static_cast<int>( monster_list.size() ),
                                point_south );
            }

            wnoutrefresh( w_monsters_border );
            wnoutrefresh( w_monster_info_border );
            wnoutrefresh( w_monsters );
            wnoutrefresh( w_monster_info );
        }
    } );

    cata::optional<tripoint> trail_start;
    cata::optional<tripoint> trail_end;
    bool trail_end_x = false;
    shared_ptr_fast<draw_callback_t> trail_cb = create_trail_callback( trail_start, trail_end,
            trail_end_x );
    add_draw_callback( trail_cb );
    const int recmax = static_cast<int>( monster_list.size() );
    const int scroll_rate = recmax > 20 ? 10 : 3;

    do {
        if( action == "UP" ) {
            iActive--;
            if( iActive < 0 ) {
                if( monster_list.empty() ) {
                    iActive = 0;
                } else {
                    iActive = recmax - 1;
                }
            }
        } else if( action == "DOWN" ) {
            iActive++;
            if( iActive >= recmax ) {
                iActive = 0;
            }
        } else if( action == "PAGE_UP" ) {
            if( iActive == 0 ) {
                iActive = recmax - 1;
            } else if( iActive <= scroll_rate ) {
                iActive = 0;
            } else {
                iActive += -scroll_rate;
            }
        } else if( action == "PAGE_DOWN" ) {
            if( iActive == recmax - 1 ) {
                iActive = 0;
            } else if( iActive + scroll_rate >= recmax ) {
                iActive = recmax - 1;
            } else {
                iActive += +scroll_rate;
            }
        } else if( action == "NEXT_TAB" || action == "PREV_TAB" ) {
            u.view_offset = stored_view_offset;
            return game::vmenu_ret::CHANGE_TAB;
        } else if( action == "SAFEMODE_BLACKLIST_REMOVE" ) {
            const monster *m = dynamic_cast<monster *>( cCurMon );
            const std::string monName = ( m != nullptr ) ? m->name() : "human";

            if( get_safemode().has_rule( monName, Creature::Attitude::ANY ) ) {
                get_safemode().remove_rule( monName, Creature::Attitude::ANY );
            }
        } else if( action == "SAFEMODE_BLACKLIST_ADD" ) {
            if( !get_safemode().empty() ) {
                const monster *m = dynamic_cast<monster *>( cCurMon );
                const std::string monName = ( m != nullptr ) ? m->name() : "human";

                get_safemode().add_rule( monName, Creature::Attitude::ANY, get_option<int>( "SAFEMODEPROXIMITY" ),
                                         rule_state::BLACKLISTED );
            }
        } else if( action == "look" ) {
            hide_ui = true;
            ui.mark_resize();
            look_around();
            hide_ui = false;
            ui.mark_resize();
        } else if( action == "fire" ) {
            if( cCurMon != nullptr && rl_dist( u.pos(), cCurMon->pos() ) <= max_gun_range ) {
                u.last_target = shared_from( *cCurMon );
                u.recoil = MAX_RECOIL;
                u.view_offset = stored_view_offset;
                return game::vmenu_ret::FIRE;
            }
        }

        if( iActive >= 0 && static_cast<size_t>( iActive ) < monster_list.size() ) {
            cCurMon = monster_list[iActive];
            iActivePos = cCurMon->pos() - u.pos();
            centerlistview( iActivePos, width );
            trail_start = u.pos();
            trail_end = cCurMon->pos();
            // Actually accessed from the terrain overlay callback `trail_cb` in the
            // call to `ui_manager::redraw`.
            //NOLINTNEXTLINE(clang-analyzer-deadcode.DeadStores)
            trail_end_x = false;
        } else {
            cCurMon = nullptr;
            iActivePos = tripoint_zero;
            u.view_offset = stored_view_offset;
            trail_start = trail_end = cata::nullopt;
        }
        invalidate_main_ui_adaptor();

        ui_manager::redraw();

        action = ctxt.handle_input();
    } while( action != "QUIT" );

    u.view_offset = stored_view_offset;

    return game::vmenu_ret::QUIT;
}

void game::drop()
{
    u.drop( game_menus::inv::multidrop( u ), u.pos() );
}

void game::drop_in_direction()
{
    if( const cata::optional<tripoint> pnt = choose_adjacent( _( "Drop where?" ) ) ) {
        u.drop( game_menus::inv::multidrop( u ), *pnt );
    }
}

// Used to set up the first Hotkey in the display set
static cata::optional<input_event> get_initial_hotkey( const size_t menu_index )
{
    return menu_index == 0
           ? hotkey_for_action( ACTION_BUTCHER, /*maximum_modifier_count=*/1 )
           : cata::nullopt;
}

// Returns a vector of pairs.
//    Pair.first is the iterator to the first item with a unique tname.
//    Pair.second is the number of equivalent items per unique tname
// There are options for optimization here, but the function is hit infrequently
// enough that optimizing now is not a useful time expenditure.
static std::vector<std::pair<map_stack::iterator, int>> generate_butcher_stack_display(
            const std::vector<map_stack::iterator> &its )
{
    std::vector<std::pair<map_stack::iterator, int>> result;
    std::vector<std::string> result_strings;
    result.reserve( its.size() );
    result_strings.reserve( its.size() );

    for( const map_stack::iterator &it : its ) {
        const std::string tname = it->tname();
        size_t s = 0;
        // Search for the index with a string equivalent to tname
        for( ; s < result_strings.size(); ++s ) {
            if( result_strings[s] == tname ) {
                break;
            }
        }
        // If none is found, this is a unique tname so we need to add
        // the tname to string vector, and make an empty result pair.
        // Has the side effect of making 's' a valid index
        if( s == result_strings.size() ) {
            // make a new entry
            result.emplace_back( it, 0 );
            // Also push new entry string
            result_strings.push_back( tname );
        }
        // Increase count result pair at index s
        ++result[s].second;
    }

    return result;
}

// Corpses are always individual items
// Just add them individually to the menu
static void add_corpses( uilist &menu, const std::vector<map_stack::iterator> &its,
                         size_t &menu_index )
{
    cata::optional<input_event> hotkey = get_initial_hotkey( menu_index );

    for( const map_stack::iterator &it : its ) {
        menu.addentry( menu_index++, true, hotkey, it->get_mtype()->nname() );
        hotkey = cata::nullopt;
    }
}

// Salvagables stack so we need to pass in a stack vector rather than an item index vector
static void add_salvagables( uilist &menu,
                             const std::vector<std::pair<map_stack::iterator, int>> &stacks,
                             size_t &menu_index, const salvage_actor &salvage_iuse )
{
    if( !stacks.empty() ) {
        cata::optional<input_event> hotkey = get_initial_hotkey( menu_index );

        for( const auto &stack : stacks ) {
            const item &it = *stack.first;

            //~ Name and number of items listed for cutting up
            const auto &msg = string_format( pgettext( "butchery menu", "Cut up %s (%d)" ),
                                             it.tname(), stack.second );
            menu.addentry_col( menu_index++, true, hotkey, msg,
                               to_string_clipped( time_duration::from_turns( salvage_iuse.time_to_cut_up( it ) / 100 ) ) );
            hotkey = cata::nullopt;
        }
    }
}

// Disassemblables stack so we need to pass in a stack vector rather than an item index vector
static void add_disassemblables( uilist &menu,
                                 const std::vector<std::pair<map_stack::iterator, int>> &stacks, size_t &menu_index )
{
    if( !stacks.empty() ) {
        cata::optional<input_event> hotkey = get_initial_hotkey( menu_index );

        for( const auto &stack : stacks ) {
            const item &it = *stack.first;

            //~ Name, number of items and time to complete disassembling
            const auto &msg = string_format( pgettext( "butchery menu", "%s (%d)" ),
                                             it.tname(), stack.second );
            recipe uncraft_recipe;
            if( it.typeId() == itype_disassembly ) {
                uncraft_recipe = it.get_making();
            } else {
                uncraft_recipe = recipe_dictionary::get_uncraft( it.typeId() );
            }
            menu.addentry_col( menu_index++, true, hotkey, msg,
                               to_string_clipped( uncraft_recipe.time_to_craft( get_player_character(),
                                                  recipe_time_flag::ignore_proficiencies ) ) );
            hotkey = cata::nullopt;
        }
    }
}

// Butchery sub-menu and time calculation
static void butcher_submenu( const std::vector<map_stack::iterator> &corpses, int index = -1 )
{
    avatar &player_character = get_avatar();
    auto cut_time = [&]( butcher_type bt ) {
        int time_to_cut = 0;
        if( index != -1 ) {
            const mtype &corpse = *corpses[index]->get_mtype();
            const float factor = corpse.harvest->get_butchery_requirements().get_fastest_requirements(
                                     player_character.crafting_inventory(),
                                     corpse.size, bt ).first;
            time_to_cut = butcher_time_to_cut( player_character, *corpses[index], bt ) * factor;
        } else {
            for( const map_stack::iterator &it : corpses ) {
                const mtype &corpse = *it->get_mtype();
                const float factor = corpse.harvest->get_butchery_requirements().get_fastest_requirements(
                                         player_character.crafting_inventory(),
                                         corpse.size, bt ).first;
                time_to_cut += butcher_time_to_cut( player_character, *it, bt ) * factor;
            }
        }
        return to_string_clipped( time_duration::from_moves( time_to_cut ) );
    };
    const bool enough_light = player_character.fine_detail_vision_mod() <= 4;

    const int factor = player_character.max_quality( quality_id( "BUTCHER" ) );
    const std::string msgFactor = factor > INT_MIN
                                  ? string_format( _( "Your best tool has <color_cyan>%d butchering</color>." ), factor )
                                  :  _( "You have no butchering tool." );

    const int factorD = player_character.max_quality( quality_id( "CUT_FINE" ) );
    const std::string msgFactorD = factorD > INT_MIN
                                   ? string_format( _( "Your best tool has <color_cyan>%d fine cutting</color>." ), factorD )
                                   :  _( "You have no fine cutting tool." );

    bool has_blood = false;
    bool has_skin = false;
    bool has_organs = false;

    if( index != -1 ) {
        const mtype *dead_mon = corpses[index]->get_mtype();
        if( dead_mon ) {
            for( const harvest_entry &entry : dead_mon->harvest.obj() ) {
                if( entry.type == "skin" && !corpses[index]->has_flag( flag_SKINNED ) ) {
                    has_skin = true;
                }
                if( entry.type == "offal" && !( corpses[index]->has_flag( flag_QUARTERED ) ||
                                                corpses[index]->has_flag( flag_FIELD_DRESS ) ||
                                                corpses[index]->has_flag( flag_FIELD_DRESS_FAILED ) ) ) {
                    has_organs = true;
                }
                if( entry.type == "blood" && !( corpses[index]->has_flag( flag_QUARTERED ) ||
                                                corpses[index]->has_flag( flag_FIELD_DRESS ) ||
                                                corpses[index]->has_flag( flag_FIELD_DRESS_FAILED ) || corpses[index]->has_flag( flag_BLED ) ) ) {
                    has_blood = true;
                }
            }
        }
    }

    uilist smenu;
    smenu.desc_enabled = true;
    smenu.text = _( "Choose type of butchery:" );

    const std::string cannot_see = colorize( _( "can't see!" ), c_red );

    smenu.addentry_col( static_cast<int>( butcher_type::QUICK ), enough_light,
                        'B', _( "Quick butchery" ),
                        enough_light ? cut_time( butcher_type::QUICK ) : cannot_see,
                        string_format( "%s  %s",
                                       _( "This technique is used when you are in a hurry, "
                                          "but still want to harvest something from the corpse. "
                                          " Yields are lower as you don't try to be precise, "
                                          "but it's useful if you don't want to set up a workshop.  "
                                          "Prevents zombies from raising." ),
                                       msgFactor ) );
    smenu.addentry_col( static_cast<int>( butcher_type::FULL ), enough_light,
                        'b', _( "Full butchery" ),
                        enough_light ? cut_time( butcher_type::FULL ) : cannot_see,
                        string_format( "%s  %s",
                                       _( "This technique is used to properly butcher a corpse, "
                                          "and requires a rope & a tree or a butchering rack, "
                                          "a flat surface (for ex. a table, a leather tarp, etc.) "
                                          "and good tools.  Yields are plentiful and varied, "
                                          "but it is time consuming." ),
                                       msgFactor ) );
    smenu.addentry_col( static_cast<int>( butcher_type::FIELD_DRESS ), enough_light && has_organs,
                        'f', _( "Field dress corpse" ),
                        enough_light ? ( has_organs ? cut_time( butcher_type::FIELD_DRESS ) :
                                         colorize( _( "has no organs" ), c_red ) ) : cannot_see,
                        string_format( "%s  %s",
                                       _( "Technique that involves removing internal organs and "
                                          "viscera to protect the corpse from rotting from inside.  "
                                          "Yields internal organs.  Carcass will be lighter and will "
                                          "stay fresh longer.  Can be combined with other methods for "
                                          "better effects." ),
                                       msgFactor ) );
    smenu.addentry_col( static_cast<int>( butcher_type::SKIN ), enough_light && has_skin,
                        's', _( "Skin corpse" ),
                        enough_light ? ( has_skin ? cut_time( butcher_type::SKIN ) : colorize( _( "has no skin" ),
                                         c_red ) ) : cannot_see,
                        string_format( "%s  %s",
                                       _( "Skinning a corpse is an involved and careful process that "
                                          "usually takes some time.  You need skill and an appropriately "
                                          "sharp and precise knife to do a good job.  Some corpses are "
                                          "too small to yield a full-sized hide and will instead produce "
                                          "scraps that can be used in other ways." ),
                                       msgFactor ) );
    smenu.addentry_col( static_cast<int>( butcher_type::BLEED ), enough_light && has_blood,
                        'l', _( "Bleed corpse" ),
                        enough_light ? ( has_blood ? cut_time( butcher_type::BLEED ) : colorize( _( "has no blood" ),
                                         c_red ) ) : cannot_see,
                        string_format( "%s  %s",
                                       _( "Bleeding involves severing the carotid arteries and jugular "
                                          "veins, or the blood vessels from which they arise.  "
                                          "You need skill and an appropriately sharp and precise knife "
                                          "to do a good job." ),
                                       msgFactor ) );
    smenu.addentry_col( static_cast<int>( butcher_type::QUARTER ), enough_light,
                        'k', _( "Quarter corpse" ),
                        enough_light ? cut_time( butcher_type::QUARTER ) : cannot_see,
                        string_format( "%s  %s",
                                       _( "By quartering a previously field dressed corpse you will "
                                          "acquire four parts with reduced weight and volume.  It "
                                          "may help in transporting large game.  This action destroys "
                                          "skin, hide, pelt, etc., so don't use it if you want to "
                                          "harvest them later." ),
                                       msgFactor ) );
    smenu.addentry_col( static_cast<int>( butcher_type::DISMEMBER ), true,
                        'm', _( "Dismember corpse" ),
                        cut_time( butcher_type::DISMEMBER ),
                        string_format( "%s  %s",
                                       _( "If you're aiming to just destroy a body outright and don't "
                                          "care about harvesting it, dismembering it will hack it apart "
                                          "in a very short amount of time but yields little to no usable flesh." ),
                                       msgFactor ) );
    smenu.addentry_col( static_cast<int>( butcher_type::DISSECT ), enough_light,
                        'd', _( "Dissect corpse" ),
                        enough_light ? cut_time( butcher_type::DISSECT ) : cannot_see,
                        string_format( "%s  %s",
                                       _( "By careful dissection of the corpse, you will examine it for "
                                          "possible bionic implants, or discrete organs and harvest them "
                                          "if possible.  Requires scalpel-grade cutting tools, ruins "
                                          "corpse, and consumes a lot of time.  Your medical knowledge "
                                          "is most useful here." ),
                                       msgFactorD ) );
    smenu.query();
    switch( smenu.ret ) {
        case static_cast<int>( butcher_type::QUICK ):
            player_character.assign_activity( activity_id( "ACT_BUTCHER" ), 0, true );
            break;
        case static_cast<int>( butcher_type::FULL ):
            player_character.assign_activity( activity_id( "ACT_BUTCHER_FULL" ), 0, true );
            break;
        case static_cast<int>( butcher_type::FIELD_DRESS ):
            player_character.assign_activity( activity_id( "ACT_FIELD_DRESS" ), 0, true );
            break;
        case static_cast<int>( butcher_type::SKIN ):
            player_character.assign_activity( activity_id( "ACT_SKIN" ), 0, true );
            break;
        case static_cast<int>( butcher_type::BLEED ) :
            player_character.assign_activity( activity_id( "ACT_BLEED" ), 0, true );
            break;
        case static_cast<int>( butcher_type::QUARTER ):
            player_character.assign_activity( activity_id( "ACT_QUARTER" ), 0, true );
            break;
        case static_cast<int>( butcher_type::DISMEMBER ):
            player_character.assign_activity( activity_id( "ACT_DISMEMBER" ), 0, true );
            break;
        case static_cast<int>( butcher_type::DISSECT ):
            player_character.assign_activity( activity_id( "ACT_DISSECT" ), 0, true );
            break;
        default:
            return;
    }
}

void game::butcher()
{
    static const std::string salvage_string = "salvage";
    if( u.controlling_vehicle ) {
        add_msg( m_info, _( "You can't butcher while driving!" ) );
        return;
    }

    const int factor = u.max_quality( quality_id( "BUTCHER" ) );
    const int factorD = u.max_quality( quality_id( "CUT_FINE" ) );
    const std::string no_knife_msg = _( "You don't have a butchering tool." );
    const std::string no_corpse_msg = _( "There are no corpses here to butcher." );

    //You can't butcher on sealed terrain- you have to smash/shovel/etc it open first
    if( m.has_flag( "SEALED", u.pos() ) ) {
        if( m.sees_some_items( u.pos(), u ) ) {
            add_msg( m_info, _( "You can't access the items here." ) );
        } else if( factor > INT_MIN || factorD > INT_MIN ) {
            add_msg( m_info, no_corpse_msg );
        } else {
            add_msg( m_info, no_knife_msg );
        }
        return;
    }

    const item *first_item_without_tools = nullptr;
    // Indices of relevant items
    std::vector<map_stack::iterator> corpses;
    std::vector<map_stack::iterator> disassembles;
    std::vector<map_stack::iterator> salvageables;
    map_stack items = m.i_at( u.pos() );
    const inventory &crafting_inv = u.crafting_inventory();

    // TODO: Properly handle different material whitelists
    // TODO: Improve quality of this section
    auto salvage_filter = []( item it ) {
        const item *usable = it.get_usable_item( salvage_string );
        return usable != nullptr;
    };

    std::vector< item * > salvage_tools = u.items_with( salvage_filter );
    int salvage_tool_index = INT_MIN;
    item *salvage_tool = nullptr;
    const salvage_actor *salvage_iuse = nullptr;
    if( !salvage_tools.empty() ) {
        salvage_tool = salvage_tools.front();
        salvage_tool_index = u.get_item_position( salvage_tool );
        item *usable = salvage_tool->get_usable_item( salvage_string );
        salvage_iuse = dynamic_cast<const salvage_actor *>(
                           usable->get_use( salvage_string )->get_actor_ptr() );
    }

    // Reserve capacity for each to hold entire item set if necessary to prevent
    // reallocations later on
    corpses.reserve( items.size() );
    salvageables.reserve( items.size() );
    disassembles.reserve( items.size() );

    // Split into corpses, disassemble-able, and salvageable items
    // It's not much additional work to just generate a corpse list and
    // clear it later, but does make the splitting process nicer.
    for( map_stack::iterator it = items.begin(); it != items.end(); ++it ) {
        if( it->is_corpse() ) {
            corpses.push_back( it );
        } else {
            if( ( salvage_tool_index != INT_MIN ) && salvage_iuse->valid_to_cut_up( *it ) ) {
                salvageables.push_back( it );
            }
            if( u.can_disassemble( *it, crafting_inv ).success() ) {
                disassembles.push_back( it );
            } else if( !first_item_without_tools ) {
                first_item_without_tools = &*it;
            }
        }
    }

    // Clear corpses if butcher and dissect factors are INT_MIN
    if( factor == INT_MIN && factorD == INT_MIN ) {
        corpses.clear();
    }

    if( corpses.empty() && disassembles.empty() && salvageables.empty() ) {
        if( factor > INT_MIN || factorD > INT_MIN ) {
            add_msg( m_info, no_corpse_msg );
        } else {
            add_msg( m_info, no_knife_msg );
        }

        if( first_item_without_tools ) {
            add_msg( m_info, _( "You don't have the necessary tools to disassemble any items here." ) );
            // Just for the "You need x to disassemble y" messages
            const auto ret = u.can_disassemble( *first_item_without_tools, crafting_inv );
            if( !ret.success() ) {
                add_msg( m_info, "%s", ret.c_str() );
            }
        }
        return;
    }

    Creature *hostile_critter = is_hostile_very_close( true );
    if( hostile_critter != nullptr ) {
        if( !query_yn( _( "You see %s nearby!  Start butchering anyway?" ),
                       hostile_critter->disp_name() ) ) {
            return;
        }
    }

    // Magic indices for special butcher options
    enum : int {
        MULTISALVAGE = MAX_ITEM_IN_SQUARE + 1,
        MULTIBUTCHER,
        MULTIDISASSEMBLE_ONE,
        MULTIDISASSEMBLE_ALL,
        NUM_BUTCHER_ACTIONS
    };
    // What are we butchering (i.e.. which vector to pick indices from)
    enum {
        BUTCHER_CORPSE,
        BUTCHER_DISASSEMBLE,
        BUTCHER_SALVAGE,
        BUTCHER_OTHER // For multisalvage etc.
    } butcher_select = BUTCHER_CORPSE;
    // Index to std::vector of iterators...
    int indexer_index = 0;

    // Generate the indexed stacks so we can display them nicely
    const auto disassembly_stacks = generate_butcher_stack_display( disassembles );
    const auto salvage_stacks = generate_butcher_stack_display( salvageables );
    // Always ask before cutting up/disassembly, but not before butchery
    size_t ret = 0;
    if( !corpses.empty() || !disassembles.empty() || !salvageables.empty() ) {
        uilist kmenu;
        kmenu.text = _( "Choose corpse to butcher / item to disassemble" );

        size_t i = 0;
        // Add corpses, disassembleables, and salvagables to the UI
        add_corpses( kmenu, corpses, i );
        add_disassemblables( kmenu, disassembly_stacks, i );
        if( salvage_iuse && !salvageables.empty() ) {
            add_salvagables( kmenu, salvage_stacks, i, *salvage_iuse );
        }

        if( corpses.size() > 1 ) {
            kmenu.addentry( MULTIBUTCHER, true, 'b', _( "Butcher everything" ) );
        }
        if( disassembles.size() > 1 ) {
            int time_to_disassemble_once = 0;
            int time_to_disassemble_recursive = 0;
            for( const auto &stack : disassembly_stacks ) {
                recipe uncraft_recipe;
                if( stack.first->typeId() == itype_disassembly ) {
                    uncraft_recipe = stack.first->get_making();
                } else {
                    uncraft_recipe = recipe_dictionary::get_uncraft( stack.first->typeId() );
                }

                const int time = uncraft_recipe.time_to_craft_moves(
                                     get_player_character(), recipe_time_flag::ignore_proficiencies );
                time_to_disassemble_once += time * stack.second;
                if( stack.first->typeId() == itype_disassembly ) {
                    item test( uncraft_recipe.result(), calendar::turn, 1 );
                    time_to_disassemble_recursive += test.get_recursive_disassemble_moves(
                                                         get_player_character() ) * stack.second;
                } else {
                    time_to_disassemble_recursive += stack.first->get_recursive_disassemble_moves(
                                                         get_player_character() ) * stack.second;
                }

            }

            kmenu.addentry_col( MULTIDISASSEMBLE_ONE, true, 'D', _( "Disassemble everything once" ),
                                to_string_clipped( time_duration::from_moves( time_to_disassemble_once ) ) );
            kmenu.addentry_col( MULTIDISASSEMBLE_ALL, true, 'd', _( "Disassemble everything recursively" ),
                                to_string_clipped( time_duration::from_moves( time_to_disassemble_recursive ) ) );
        }
        if( salvage_iuse && salvageables.size() > 1 ) {
            int time_to_salvage = 0;
            for( const auto &stack : salvage_stacks ) {
                time_to_salvage += salvage_iuse->time_to_cut_up( *stack.first ) * stack.second;
            }

            kmenu.addentry_col( MULTISALVAGE, true, 'z', _( "Cut up everything" ),
                                to_string_clipped( time_duration::from_moves( time_to_salvage ) ) );
        }

        kmenu.query();

        if( kmenu.ret < 0 || kmenu.ret >= NUM_BUTCHER_ACTIONS ) {
            return;
        }

        ret = static_cast<size_t>( kmenu.ret );
        if( ret >= MULTISALVAGE && ret < NUM_BUTCHER_ACTIONS ) {
            butcher_select = BUTCHER_OTHER;
            indexer_index = ret;
        } else if( ret < corpses.size() ) {
            butcher_select = BUTCHER_CORPSE;
            indexer_index = ret;
        } else if( ret < corpses.size() + disassembly_stacks.size() ) {
            butcher_select = BUTCHER_DISASSEMBLE;
            indexer_index = ret - corpses.size();
        } else if( ret < corpses.size() + disassembly_stacks.size() + salvage_stacks.size() ) {
            butcher_select = BUTCHER_SALVAGE;
            indexer_index = ret - corpses.size() - disassembly_stacks.size();
        } else {
            debugmsg( "Invalid butchery index: %d", ret );
            return;
        }
    }

    if( !u.has_morale_to_craft() ) {
        if( butcher_select == BUTCHER_CORPSE || indexer_index == MULTIBUTCHER ) {
            add_msg( m_info,
                     _( "You are not in the mood and the prospect of guts and blood on your hands convinces you to turn away." ) );
        } else {
            add_msg( m_info,
                     _( "You are not in the mood and the prospect of work stops you before you begin." ) );
        }
        return;
    }
    const std::vector<npc *> helpers = u.get_crafting_helpers();
    for( std::size_t i = 0; i < helpers.size() && i < 3; i++ ) {
        add_msg( m_info, _( "%s helps with this task…" ), helpers[i]->name );
    }
    switch( butcher_select ) {
        case BUTCHER_OTHER:
            switch( indexer_index ) {
                case MULTISALVAGE:
                    u.assign_activity( activity_id( "ACT_LONGSALVAGE" ), 0, salvage_tool_index );
                    break;
                case MULTIBUTCHER:
                    butcher_submenu( corpses );
                    for( map_stack::iterator &it : corpses ) {
                        u.activity.targets.emplace_back( map_cursor( u.pos() ), &*it );
                    }
                    break;
                case MULTIDISASSEMBLE_ONE:
                    u.disassemble_all( true );
                    break;
                case MULTIDISASSEMBLE_ALL:
                    u.disassemble_all( false );
                    break;
                default:
                    debugmsg( "Invalid butchery type: %d", indexer_index );
                    return;
            }
            break;
        case BUTCHER_CORPSE: {
            butcher_submenu( corpses, indexer_index );
            u.activity.targets.emplace_back( map_cursor( u.pos() ), &*corpses[indexer_index] );
        }
        break;
        case BUTCHER_DISASSEMBLE: {
            // Pick index of first item in the disassembly stack
            item *const target = &*disassembly_stacks[indexer_index].first;
            u.disassemble( item_location( map_cursor( u.pos() ), target ), true );
        }
        break;
        case BUTCHER_SALVAGE: {
            if( !salvage_iuse || !salvage_tool ) {
                debugmsg( "null salve_iuse or salvage_tool" );
            } else {
                // Pick index of first item in the salvage stack
                item *const target = &*salvage_stacks[indexer_index].first;
                item_location item_loc( map_cursor( u.pos() ), target );
                salvage_iuse->cut_up( u, *salvage_tool, item_loc );
            }
        }
        break;
    }
}

void game::reload( item_location &loc, bool prompt, bool empty )
{
    item *it = loc.get_item();

    // bows etc. do not need to reload. select favorite ammo for them instead
    if( it->has_flag( flag_RELOAD_AND_SHOOT ) ) {
        item::reload_option opt = u.select_ammo( *it, prompt );
        if( !opt ) {
            return;
        } else if( u.ammo_location && opt.ammo == u.ammo_location ) {
            u.ammo_location = item_location();
        } else {
            u.ammo_location = opt.ammo;
        }
        return;
    }

    switch( u.rate_action_reload( *it ) ) {
        case hint_rating::iffy:
            if( ( it->is_ammo_container() || it->is_magazine() ) && it->ammo_remaining() > 0 &&
                it->remaining_ammo_capacity() == 0 ) {
                add_msg( m_info, _( "The %s is already fully loaded!" ), it->tname() );
                return;
            }
            if( it->is_ammo_belt() ) {
                const auto &linkage = it->type->magazine->linkage;
                if( linkage && !u.has_charges( *linkage, 1 ) ) {
                    add_msg( m_info, _( "You need at least one %s to reload the %s!" ),
                             item::nname( *linkage, 1 ), it->tname() );
                    return;
                }
            }
            if( it->is_watertight_container() && it->is_container_full() ) {
                add_msg( m_info, _( "The %s is already full!" ), it->tname() );
                return;
            }

        // intentional fall-through

        case hint_rating::cant:
            add_msg( m_info, _( "You can't reload a %s!" ), it->tname() );
            return;

        case hint_rating::good:
            break;
    }

    bool use_loc = true;
    if( !it->has_flag( flag_ALLOWS_REMOTE_USE ) ) {
        it = loc.obtain( u ).get_item();
        if( !it ) {
            add_msg( _( "Never mind." ) );
            return;
        }
        use_loc = false;
    }

    // for holsters and ammo pouches try to reload any contained item
    if( it->type->can_use( "holster" ) && it->contents.num_item_stacks() == 1 ) {
        it = &it->contents.only_item();
    }

    item::reload_option opt = u.ammo_location && it->can_reload_with( u.ammo_location->typeId() ) ?
                              item::reload_option( &u, it, it, u.ammo_location ) :
                              u.select_ammo( *it, prompt, empty );

    if( opt.ammo.get_item() == nullptr || ( opt.ammo.get_item()->is_frozen_liquid() &&
                                            !u.crush_frozen_liquid( opt.ammo ) ) ) {
        return;
    }

    if( opt ) {
        int moves = opt.moves();
        if( it->get_var( "dirt", 0 ) > 7800 ) {
            add_msg( m_warning, _( "You struggle to reload the fouled %s." ), it->tname() );
            moves += 2500;
        }

        std::vector<item_location> targets;
        if( use_loc ) {
            targets.emplace_back( loc );
        } else {
            targets.emplace_back( u, const_cast<item *>( opt.target ) );
        }
        targets.push_back( std::move( opt.ammo ) );

        u.assign_activity( player_activity( reload_activity_actor( moves, opt.qty(), targets ) ) );

    }
}

// Reload something.
void game::reload_item()
{
    item_location item_loc = inv_map_splice( [&]( const item & it ) {
        return u.rate_action_reload( it ) == hint_rating::good;
    }, _( "Reload item" ), 1, _( "You have nothing to reload." ) );

    if( !item_loc ) {
        add_msg( _( "Never mind." ) );
        return;
    }

    reload( item_loc );
}

void game::reload_wielded( bool prompt )
{
    if( u.weapon.is_null() || !u.weapon.is_reloadable() ) {
        add_msg( _( "You aren't holding something you can reload." ) );
        return;
    }
    item_location item_loc = item_location( u, &u.weapon );
    reload( item_loc, prompt );
}

void game::reload_weapon( bool try_everything )
{
    // As a special streamlined activity, hitting reload repeatedly should:
    // Reload wielded gun
    // First reload a magazine if necessary.
    // Then load said magazine into gun.
    // Reload magazines that are compatible with the current gun.
    // Reload other guns in inventory.
    // Reload misc magazines in inventory.
    std::vector<item_location> reloadables = u.find_reloadables();
    std::sort( reloadables.begin(), reloadables.end(),
    [this]( const item_location & a, const item_location & b ) {
        const item *ap = a.get_item();
        const item *bp = b.get_item();
        // Current wielded weapon comes first.
        if( this->u.is_wielding( *bp ) ) {
            return false;
        }
        if( this->u.is_wielding( *ap ) ) {
            return true;
        }
        // Second sort by affiliation with wielded gun
        const std::set<itype_id> compatible_magazines = this->u.weapon.magazine_compatible();
        const bool mag_ap = compatible_magazines.count( ap->typeId() ) > 0;
        const bool mag_bp = compatible_magazines.count( bp->typeId() ) > 0;
        if( mag_ap != mag_bp ) {
            return mag_ap;
        }
        // Third sort by gun vs magazine,
        if( ap->is_gun() != bp->is_gun() ) {
            return ap->is_gun();
        }
        // Finally sort by speed to reload.
        return ( ap->get_reload_time() * ( ap->remaining_ammo_capacity() ) ) <
               ( bp->get_reload_time() * ( bp->remaining_ammo_capacity() ) );
    } );
    for( item_location &candidate : reloadables ) {
        std::vector<item::reload_option> ammo_list;
        u.list_ammo( *candidate.get_item(), ammo_list, false );
        if( !ammo_list.empty() ) {
            reload( candidate, false, false );
            return;
        }
    }
    // Just for testing, bail out here to avoid unwanted side effects.
    if( !try_everything ) {
        return;
    }
    // If we make it here and haven't found anything to reload, start looking elsewhere.
    vehicle *veh = veh_pointer_or_null( m.veh_at( u.pos() ) );
    turret_data turret;
    if( veh && ( turret = veh->turret_query( u.pos() ) ) && turret.can_reload() ) {
        item::reload_option opt = u.select_ammo( *turret.base(), true );
        std::vector<item_location> targets;
        if( opt ) {
            const int moves = opt.moves();
            targets.emplace_back( turret.base() );
            targets.push_back( std::move( opt.ammo ) );
            u.assign_activity( player_activity( reload_activity_actor( moves, opt.qty(), targets ) ) );
        }
        return;
    }

    reload_item();
}

void game::wield( item_location loc )
{
    if( !loc ) {
        debugmsg( "ERROR: tried to wield null item" );
        return;
    }
    if( &u.weapon != &*loc && u.weapon.has_item( *loc ) ) {
        add_msg( m_info, _( "You need to put the bag away before trying to wield something from it." ) );
        return;
    }
    if( u.has_wield_conflicts( *loc ) ) {
        const bool is_unwielding = u.is_wielding( *loc );
        const auto ret = u.can_unwield( *loc );

        if( !ret.success() ) {
            add_msg( m_info, "%s", ret.c_str() );
        }

        if( !u.unwield() ) {
            return;
        }

        if( is_unwielding ) {
            if( !u.martial_arts_data->selected_is_none() ) {
                u.martial_arts_data->martialart_use_message( u );
            }
            return;
        }
    }
    const auto ret = u.can_wield( *loc );
    if( !ret.success() ) {
        add_msg( m_info, "%s", ret.c_str() );
    }
    // Need to do this here because holster_actor::use() checks if/where the item is worn
    item &target = *loc.get_item();
    if( target.get_use( "holster" ) && !target.contents.empty() ) {
        //~ %1$s: holster name
        if( query_yn( pgettext( "holster", "Draw from %1$s?" ),
                      target.tname() ) ) {
            u.invoke_item( &target );
            return;
        }
    }

    // Can't use loc.obtain() here because that would cause things to spill.
    item to_wield = *loc.get_item();
    item_location::type location_type = loc.where();
    tripoint pos = loc.position();
    const int obtain_cost = loc.obtain_cost( u );
    int worn_index = INT_MIN;
    if( u.is_worn( *loc.get_item() ) ) {
        auto ret = u.can_takeoff( *loc.get_item() );
        if( !ret.success() ) {
            add_msg( m_info, "%s", ret.c_str() );
            return;
        }
        int item_pos = u.get_item_position( loc.get_item() );
        if( item_pos != INT_MIN ) {
            worn_index = Character::worn_position_to_index( item_pos );
        }
    }
    loc.remove_item();
    if( !u.wield( to_wield, obtain_cost ) ) {
        switch( location_type ) {
            case item_location::type::container:
                // this will not cause things to spill, as it is inside another item
                loc = loc.obtain( u );
                wield( loc );
                break;
            case item_location::type::character:
                if( worn_index != INT_MIN ) {
                    auto it = u.worn.begin();
                    std::advance( it, worn_index );
                    u.worn.insert( it, to_wield );
                } else {
                    u.i_add( to_wield );
                }
                break;
            case item_location::type::map:
                m.add_item( pos, to_wield );
                break;
            case item_location::type::vehicle: {
                const cata::optional<vpart_reference> vp = m.veh_at( pos ).part_with_feature( "CARGO", false );
                // If we fail to return the item to the vehicle for some reason, add it to the map instead.
                if( !vp || !( vp->vehicle().add_item( vp->part_index(), to_wield ) ) ) {
                    m.add_item( pos, to_wield );
                }
                break;
            }
            case item_location::type::invalid:
                debugmsg( "Failed wield from invalid item location" );
                break;
        }
        return;
    }
}

void game::wield()
{
    item_location loc = game_menus::inv::wield( u );

    if( loc ) {
        wield( loc );
    } else {
        add_msg( _( "Never mind." ) );
    }
}

bool game::check_safe_mode_allowed( bool repeat_safe_mode_warnings )
{
    if( !repeat_safe_mode_warnings && safe_mode_warning_logged ) {
        // Already warned player since safe_mode_warning_logged is set.
        return false;
    }

    std::string msg_ignore = press_x( ACTION_IGNORE_ENEMY );
    if( !msg_ignore.empty() ) {
        std::wstring msg_ignore_wide = utf8_to_wstr( msg_ignore );
        // Operate on a wide-char basis to prevent corrupted multi-byte string
        msg_ignore_wide[0] = towlower( msg_ignore_wide[0] );
        msg_ignore = wstr_to_utf8( msg_ignore_wide );
    }

    if( u.has_effect( effect_laserlocked ) ) {
        // Automatic and mandatory safemode.  Make BLOODY sure the player notices!
        if( u.get_int_base() < 5 || u.has_trait( trait_id( "PROF_CHURL" ) ) ) {
            add_msg( game_message_params{ m_warning, gmf_bypass_cooldown },
                     _( "There's an angry red dot on your body, %s to brush it off." ), msg_ignore );
        } else {
            add_msg( game_message_params{ m_warning, gmf_bypass_cooldown },
                     _( "You are being laser-targeted, %s to ignore." ), msg_ignore );
        }
        safe_mode_warning_logged = true;
        return false;
    }
    if( safe_mode != SAFE_MODE_STOP ) {
        return true;
    }
    // Currently driving around, ignore the monster, they have no chance against a proper car anyway (-:
    if( u.controlling_vehicle && !get_option<bool>( "SAFEMODEVEH" ) ) {
        return true;
    }
    // Monsters around and we don't want to run
    std::string spotted_creature_name;
    const monster_visible_info &mon_visible = u.get_mon_visible();
    const auto &new_seen_mon = mon_visible.new_seen_mon;

    if( new_seen_mon.empty() ) {
        // naming consistent with code in game::mon_info
        spotted_creature_name = _( "a survivor" );
        get_safemode().lastmon_whitelist = get_safemode().npc_type_name();
    } else {
        spotted_creature_name = new_seen_mon.back()->name();
        get_safemode().lastmon_whitelist = spotted_creature_name;
    }

    std::string whitelist;
    if( !get_safemode().empty() ) {
        whitelist = string_format( _( " or %s to whitelist the monster" ),
                                   press_x( ACTION_WHITELIST_ENEMY ) );
    }

    const std::string msg_safe_mode = press_x( ACTION_TOGGLE_SAFEMODE );
    add_msg( game_message_params{ m_warning, gmf_bypass_cooldown },
             _( "Spotted %1$s--safe mode is on!  (%2$s to turn it off, %3$s to ignore monster%4$s)" ),
             spotted_creature_name, msg_safe_mode, msg_ignore, whitelist );
    safe_mode_warning_logged = true;
    return false;
}

void game::set_safe_mode( safe_mode_type mode )
{
    safe_mode = mode;
    safe_mode_warning_logged = false;
}

bool game::disable_robot( const tripoint &p )
{
    monster *const mon_ptr = critter_at<monster>( p );
    if( !mon_ptr ) {
        return false;
    }
    monster &critter = *mon_ptr;
<<<<<<< HEAD
    if( !disable_activity_actor::can_disable_or_reprogram( critter ) ) {
=======
    if( ( critter.friendly == 0 && !critter.has_effect( effect_sensor_stun ) ) ||
        critter.has_flag( MF_RIDEABLE_MECH ) ||
        ( critter.has_flag( MF_PAY_BOT ) && critter.has_effect( effect_paid ) ) ) {
        // Can only disable / reprogram friendly or stunned monsters
>>>>>>> 1d04305e
        return false;
    }

    const mtype_id mid = critter.type->id;
    const itype_id mon_item_id = critter.type->revert_to_itype;
    if( !mon_item_id.is_empty() &&
        query_yn( _( "Deactivate the %s?" ), critter.name() ) ) {

        u.assign_activity( player_activity( disable_activity_actor( p,
                                            disable_activity_actor::get_disable_turns(), false ) ) );
        return true;
    }
    // Manhacks are special, they have their own menu here.
    if( mid == mon_manhack ) {
        int choice = UILIST_CANCEL;
        if( critter.has_effect( effect_docile ) ) {
            choice = uilist( _( "Reprogram the manhack?" ), { _( "Engage targets." ) } );
        } else {
            choice = uilist( _( "Reprogram the manhack?" ), { _( "Follow me." ) } );
        }

        if( choice == 0 ) {
            u.assign_activity( player_activity( disable_activity_actor( p,
                                                disable_activity_actor::get_disable_turns(), true ) ) );
        }
    }
    return false;
}

bool game::is_dangerous_tile( const tripoint &dest_loc ) const
{
    return !( get_dangerous_tile( dest_loc ).empty() );
}

bool game::prompt_dangerous_tile( const tripoint &dest_loc ) const
{
    std::vector<std::string> harmful_stuff = get_dangerous_tile( dest_loc );

    if( !harmful_stuff.empty() &&
        !query_yn( _( "Really step into %s?" ), enumerate_as_string( harmful_stuff ) ) ) {
        return false;
    }
    if( !harmful_stuff.empty() && u.is_mounted() && m.tr_at( dest_loc ) == tr_ledge ) {
        add_msg( m_warning, _( "Your %s refuses to move over that ledge!" ),
                 u.mounted_creature->get_name() );
        return false;
    }
    return true;
}

std::vector<std::string> game::get_dangerous_tile( const tripoint &dest_loc ) const
{
    if( u.is_blind() ) {
        return {}; // blinded players don't see dangerous tiles
    }

    std::vector<std::string> harmful_stuff;
    const field fields_here = m.field_at( u.pos() );
    const auto veh_here = m.veh_at( u.pos() ).part_with_feature( "BOARDABLE", true );
    const auto veh_dest = m.veh_at( dest_loc ).part_with_feature( "BOARDABLE", true );
    const bool veh_here_inside = veh_here && veh_here->is_inside();
    const bool veh_dest_inside = veh_dest && veh_dest->is_inside();

    for( const std::pair<const field_type_id, field_entry> &e : m.field_at( dest_loc ) ) {
        if( !u.is_dangerous_field( e.second ) ) {
            continue;
        }

        const bool has_field_here = fields_here.find_field( e.first ) != nullptr;
        const bool empty_effects = e.second.field_effects().empty();

        // if the field is dangerous but has no effects apparently this
        // means effects are hardcoded in map_field.cpp so we should...
        bool danger_dest = empty_effects; // ... warn if effects are empty
        bool danger_here = has_field_here && empty_effects;
        for( const field_effect &fe : e.second.field_effects() ) {
            if( !danger_dest ) {
                danger_dest = true;
                if( fe.immune_in_vehicle && veh_dest ) {
                    danger_dest = false;
                } else if( fe.immune_inside_vehicle && veh_dest_inside ) {
                    danger_dest = false;
                } else if( fe.immune_outside_vehicle && !veh_dest_inside ) {
                    danger_dest = false;
                }
            }
            if( has_field_here && !danger_here ) {
                danger_here = true;
                if( fe.immune_in_vehicle && veh_here ) {
                    danger_here = false;
                } else if( fe.immune_inside_vehicle && veh_here_inside ) {
                    danger_here = false;
                } else if( fe.immune_outside_vehicle && !veh_here_inside ) {
                    danger_here = false;
                }
            }
        }

        // don't warn if already in a field of the same type
        if( !danger_dest || danger_here ) {
            continue;
        }

        harmful_stuff.push_back( e.second.name() );
    }

    const trap &tr = m.tr_at( dest_loc );
    // HACK: Hack for now, later ledge should stop being a trap
    // Note: in non-z-level mode, ledges obey different rules and so should be handled as regular traps
    if( tr == tr_ledge && m.has_zlevels() ) {
        if( !veh_dest ) {
            harmful_stuff.emplace_back( tr.name() );
        }
    } else if( tr.can_see( dest_loc, u ) && !tr.is_benign() && !veh_dest ) {
        harmful_stuff.emplace_back( tr.name() );
    }

    static const std::set< bodypart_str_id > sharp_bps = {
        body_part_eyes, body_part_mouth, body_part_head,
        body_part_leg_l, body_part_leg_r, body_part_foot_l,
        body_part_foot_r, body_part_arm_l, body_part_arm_r,
        body_part_hand_l, body_part_hand_r, body_part_torso
    };

    const auto sharp_bp_check = [this]( bodypart_id bp ) {
        return u.immune_to( bp, { damage_type::CUT, 10 } );
    };

    if( m.has_flag( "ROUGH", dest_loc ) && !m.has_flag( "ROUGH", u.pos() ) && !veh_dest &&
        ( u.get_armor_bash( bodypart_id( "foot_l" ) ) < 5 ||
          u.get_armor_bash( bodypart_id( "foot_r" ) ) < 5 ) ) {
        harmful_stuff.emplace_back( m.name( dest_loc ) );
    } else if( m.has_flag( "SHARP", dest_loc ) && !m.has_flag( "SHARP", u.pos() ) && !( u.in_vehicle ||
               m.veh_at( dest_loc ) ) &&
               u.dex_cur < 78 && !std::all_of( sharp_bps.begin(), sharp_bps.end(), sharp_bp_check ) ) {
        harmful_stuff.emplace_back( m.name( dest_loc ) );
    }

    return harmful_stuff;
}

bool game::walk_move( const tripoint &dest_loc, const bool via_ramp, const bool furniture_move )
{
    if( m.has_flag_ter( TFLAG_SMALL_PASSAGE, dest_loc ) ) {
        if( u.get_size() > creature_size::medium ) {
            add_msg( m_warning, _( "You can't fit there." ) );
            return false; // character too large to fit through a tight passage
        }
        if( u.is_mounted() ) {
            monster *mount = u.mounted_creature.get();
            if( mount->get_size() > creature_size::medium ) {
                add_msg( m_warning, _( "Your mount can't fit there." ) );
                return false; // char's mount is too large for tight passages
            }
        }
    }

    if( u.is_mounted() ) {
        monster *mons = u.mounted_creature.get();
        if( mons->has_flag( MF_RIDEABLE_MECH ) ) {
            if( !mons->check_mech_powered() ) {
                add_msg( m_bad, _( "Your %s refuses to move as its batteries have been drained." ),
                         mons->get_name() );
                return false;
            }
        }
        if( !mons->move_effects( false ) ) {
            add_msg( m_bad, _( "You cannot move as your %s isn't able to move." ), mons->get_name() );
            return false;
        }
    }
    const optional_vpart_position vp_here = m.veh_at( u.pos() );
    const optional_vpart_position vp_there = m.veh_at( dest_loc );

    bool pushing = false; // moving -into- grabbed tile; skip check for move_cost > 0
    bool pulling = false; // moving -away- from grabbed tile; check for move_cost > 0
    bool shifting_furniture = false; // moving furniture and staying still; skip check for move_cost > 0

    const tripoint furn_pos = u.pos() + u.grab_point;
    const tripoint furn_dest = dest_loc + u.grab_point;

    bool grabbed = u.get_grab_type() != object_type::NONE;
    if( grabbed ) {
        const tripoint dp = dest_loc - u.pos();
        pushing = dp ==  u.grab_point;
        pulling = dp == -u.grab_point;
    }
    if( grabbed && dest_loc.z != u.posz() ) {
        add_msg( m_warning, _( "You let go of the grabbed object." ) );
        grabbed = false;
        u.grab( object_type::NONE );
    }

    // Now make sure we're actually holding something
    const vehicle *grabbed_vehicle = nullptr;
    if( grabbed && u.get_grab_type() == object_type::FURNITURE ) {
        // We only care about shifting, because it's the only one that can change our destination
        if( m.has_furn( u.pos() + u.grab_point ) ) {
            shifting_furniture = !pushing && !pulling;
        } else {
            // We were grabbing a furniture that isn't there
            grabbed = false;
        }
    } else if( grabbed && u.get_grab_type() == object_type::VEHICLE ) {
        grabbed_vehicle = veh_pointer_or_null( m.veh_at( u.pos() + u.grab_point ) );
        if( grabbed_vehicle == nullptr ) {
            // We were grabbing a vehicle that isn't there anymore
            grabbed = false;
        }
    } else if( grabbed ) {
        // We were grabbing something WEIRD, let's pretend we weren't
        grabbed = false;
    }
    if( u.grab_point != tripoint_zero && !grabbed && !furniture_move ) {
        add_msg( m_warning, _( "Can't find grabbed object." ) );
        u.grab( object_type::NONE );
    }

    if( m.impassable( dest_loc ) && !pushing && !shifting_furniture ) {
        if( vp_there && u.mounted_creature && u.mounted_creature->has_flag( MF_RIDEABLE_MECH ) &&
            vp_there->vehicle().handle_potential_theft( dynamic_cast<player &>( u ) ) ) {
            tripoint diff = dest_loc - u.pos();
            if( diff.x < 0 ) {
                diff.x -= 2;
            } else if( diff.x > 0 ) {
                diff.x += 2;
            }
            if( diff.y < 0 ) {
                diff.y -= 2;
            } else if( diff.y > 0 ) {
                diff.y += 2;
            }
            u.mounted_creature->shove_vehicle( dest_loc + diff.xy(),
                                               dest_loc );
        }
        return false;
    }
    if( vp_there && !vp_there->vehicle().handle_potential_theft( dynamic_cast<player &>( u ) ) ) {
        return false;
    }
    if( u.is_mounted() && !pushing && vp_there ) {
        add_msg( m_warning, _( "You cannot board a vehicle whilst riding." ) );
        return false;
    }
    u.set_underwater( false );

    if( !shifting_furniture && !pushing && is_dangerous_tile( dest_loc ) ) {
        std::vector<std::string> harmful_stuff = get_dangerous_tile( dest_loc );
        if( get_option<std::string>( "DANGEROUS_TERRAIN_WARNING_PROMPT" ) == "ALWAYS" &&
            !prompt_dangerous_tile( dest_loc ) ) {
            return true;
        } else if( get_option<std::string>( "DANGEROUS_TERRAIN_WARNING_PROMPT" ) == "RUNNING" &&
                   ( !u.is_running() || !prompt_dangerous_tile( dest_loc ) ) ) {
            add_msg( m_warning,
                     _( "Stepping into that %1$s looks risky.  Run into it if you wish to enter anyway." ),
                     enumerate_as_string( harmful_stuff ) );
            return true;
        } else if( get_option<std::string>( "DANGEROUS_TERRAIN_WARNING_PROMPT" ) == "CROUCHING" &&
                   ( !u.is_crouching() || !prompt_dangerous_tile( dest_loc ) ) ) {
            add_msg( m_warning,
                     _( "Stepping into that %1$s looks risky.  Crouch and move into it if you wish to enter anyway." ),
                     enumerate_as_string( harmful_stuff ) );
            return true;
        } else if( get_option<std::string>( "DANGEROUS_TERRAIN_WARNING_PROMPT" ) == "NEVER" &&
                   !u.is_running() ) {
            add_msg( m_warning,
                     _( "Stepping into that %1$s looks risky.  Run into it if you wish to enter anyway." ),
                     enumerate_as_string( harmful_stuff ) );
            return true;
        }
    }
    // Used to decide whether to print a 'moving is slow message
    const int mcost_from = m.move_cost( u.pos() ); //calculate this _before_ calling grabbed_move

    int modifier = 0;
    if( grabbed && u.get_grab_type() == object_type::FURNITURE && u.pos() + u.grab_point == dest_loc ) {
        modifier = -m.furn( dest_loc ).obj().movecost;
    }

    int multiplier = 1;
    if( u.is_on_ground() ) {
        multiplier *= 3;
    }

    const int mcost = m.combined_movecost( u.pos(), dest_loc, grabbed_vehicle, modifier,
                                           via_ramp ) * multiplier;

    if( !furniture_move && grabbed_move( dest_loc - u.pos(), via_ramp ) ) {
        return true;
    } else if( mcost == 0 ) {
        return false;
    }
    bool diag = trigdist && u.posx() != dest_loc.x && u.posy() != dest_loc.y;
    const int previous_moves = u.moves;
    if( u.is_mounted() ) {
        auto *crit = u.mounted_creature.get();
        if( !crit->has_flag( MF_RIDEABLE_MECH ) &&
            ( m.has_flag_ter_or_furn( "MOUNTABLE", dest_loc ) ||
              m.has_flag_ter_or_furn( "BARRICADABLE_DOOR", dest_loc ) ||
              m.has_flag_ter_or_furn( "OPENCLOSE_INSIDE", dest_loc ) ||
              m.has_flag_ter_or_furn( "BARRICADABLE_DOOR_DAMAGED", dest_loc ) ||
              m.has_flag_ter_or_furn( "BARRICADABLE_DOOR_REINFORCED", dest_loc ) ) ) {
            add_msg( m_warning, _( "You cannot pass obstacles whilst mounted." ) );
            return false;
        }
        const double base_moves = u.run_cost( mcost, diag ) * 100.0 / crit->get_speed();
        const double encumb_moves = u.get_weight() / 4800.0_gram;
        u.moves -= static_cast<int>( std::ceil( base_moves + encumb_moves ) );
        crit->use_mech_power( -u.current_movement_mode()->mech_power_use() );
    } else {
        u.moves -= u.run_cost( mcost, diag );
        /**
        TODO:
        This should really use the mounted creatures stamina, if mounted.
        Monsters don't currently have stamina however.
        For the time being just don't burn players stamina when mounted.
        */
        if( grabbed_vehicle == nullptr || grabbed_vehicle->wheelcache.empty() ) {
            //Burn normal amount of stamina if no vehicle grabbed or vehicle lacks wheels
            u.burn_move_stamina( previous_moves - u.moves );
        } else {
            //Burn half as much stamina if vehicle has wheels, without changing move time
            u.burn_move_stamina( 0.50 * ( previous_moves - u.moves ) );
        }
    }
    // Max out recoil & reset aim point
    u.recoil = MAX_RECOIL;
    u.last_target_pos = cata::nullopt;

    // Print a message if movement is slow
    const int mcost_to = m.move_cost( dest_loc ); //calculate this _after_ calling grabbed_move
    const bool fungus = m.has_flag_ter_or_furn( "FUNGUS", u.pos() ) ||
                        m.has_flag_ter_or_furn( "FUNGUS",
                                dest_loc ); //fungal furniture has no slowing effect on mycus characters
    const bool slowed = ( ( !u.has_trait( trait_PARKOUR ) && ( mcost_to > 2 || mcost_from > 2 ) ) ||
                          mcost_to > 4 || mcost_from > 4 ) &&
                        !( u.has_trait( trait_M_IMMUNE ) && fungus );
    if( slowed && !u.is_mounted() ) {
        // Unless u.pos() has a higher movecost than dest_loc, state that dest_loc is the cause
        if( mcost_to >= mcost_from ) {
            if( auto displayed_part = vp_there.part_displayed() ) {
                add_msg( m_warning, _( "Moving onto this %s is slow!" ),
                         displayed_part->part().name() );
                sfx::do_obstacle( displayed_part->part().info().get_id().str() );
            } else {
                add_msg( m_warning, _( "Moving onto this %s is slow!" ), m.name( dest_loc ) );
                sfx::do_obstacle( m.ter( dest_loc ).id().str() );
            }
        } else {
            if( auto displayed_part = vp_here.part_displayed() ) {
                add_msg( m_warning, _( "Moving off of this %s is slow!" ),
                         displayed_part->part().name() );
                sfx::do_obstacle( displayed_part->part().info().get_id().str() );
            } else {
                add_msg( m_warning, _( "Moving off of this %s is slow!" ), m.name( u.pos() ) );
                sfx::do_obstacle( m.ter( u.pos() ).id().str() );
            }
        }
    }
    if( !u.is_mounted() && u.has_trait( trait_id( "LEG_TENT_BRACE" ) ) &&
        ( !u.footwear_factor() ||
          ( u.footwear_factor() == .5 && one_in( 2 ) ) ) ) {
        // DX and IN are long suits for Cephalopods,
        // so this shouldn't cause too much hardship
        // Presumed that if it's swimmable, they're
        // swimming and won't stick
        ///\EFFECT_DEX decreases chance of tentacles getting stuck to the ground

        ///\EFFECT_INT decreases chance of tentacles getting stuck to the ground
        if( !m.has_flag( "SWIMMABLE", dest_loc ) && one_in( 80 + u.dex_cur + u.int_cur ) ) {
            add_msg( _( "Your tentacles stick to the ground, but you pull them free." ) );
            u.mod_fatigue( 1 );
        }
    }

    if( !u.has_trait( trait_id( "DEBUG_SILENT" ) ) ) {
        int volume = u.is_stealthy() ? 3 : 6;
        volume *= u.mutation_value( "noise_modifier" );
        if( volume > 0 ) {
            if( u.is_wearing( itype_rm13_armor_on ) ) {
                volume = 2;
            } else if( u.has_bionic( bionic_id( "bio_ankles" ) ) ) {
                volume = 12;
            }

            volume *= u.current_movement_mode()->sound_mult();
            if( u.is_mounted() ) {
                monster *mons = u.mounted_creature.get();
                switch( mons->get_size() ) {
                    case creature_size::tiny:
                        volume = 0; // No sound for the tinies
                        break;
                    case creature_size::small:
                        volume /= 3;
                        break;
                    case creature_size::medium:
                        break;
                    case creature_size::large:
                        volume *= 1.5;
                        break;
                    case creature_size::huge:
                        volume *= 2;
                        break;
                    default:
                        break;
                }
                if( mons->has_flag( MF_LOUDMOVES ) ) {
                    volume += 6;
                }
                sounds::sound( dest_loc, volume, sounds::sound_t::movement, mons->type->get_footsteps(), false,
                               "none", "none" );
            } else {
                sounds::sound( dest_loc, volume, sounds::sound_t::movement, _( "footsteps" ), true,
                               "none", "none" );    // Sound of footsteps may awaken nearby monsters
            }
            sfx::do_footstep();
        }

    }

    if( m.has_flag_ter_or_furn( TFLAG_HIDE_PLACE, dest_loc ) ) {
        add_msg( m_good, _( "You are hiding in the %s." ), m.name( dest_loc ) );
    }

    tripoint oldpos = u.pos();
    tripoint old_abs_pos = m.getabs( oldpos );

    bool moving = dest_loc != oldpos;

    point submap_shift = place_player( dest_loc );
    point ms_shift = sm_to_ms_copy( submap_shift );
    oldpos = oldpos - ms_shift;

    if( moving ) {
        cata_event_dispatch::avatar_moves( old_abs_pos, u, m );
    }

    if( pulling ) {
        const tripoint shifted_furn_pos = furn_pos - ms_shift;
        const tripoint shifted_furn_dest = furn_dest - ms_shift;
        const time_duration fire_age = m.get_field_age( shifted_furn_pos, fd_fire );
        const int fire_intensity = m.get_field_intensity( shifted_furn_pos, fd_fire );
        m.remove_field( shifted_furn_pos, fd_fire );
        m.set_field_intensity( shifted_furn_dest, fd_fire, fire_intensity );
        m.set_field_age( shifted_furn_dest, fd_fire, fire_age );
    }

    if( u.is_hauling() ) {
        start_hauling( oldpos );
    }

    on_move_effects();

    return true;
}

point game::place_player( const tripoint &dest_loc )
{
    const optional_vpart_position vp1 = m.veh_at( dest_loc );
    if( const cata::optional<std::string> label = vp1.get_label() ) {
        add_msg( m_info, _( "Label here: %s" ), *label );
    }
    std::string signage = m.get_signage( dest_loc );
    if( !signage.empty() ) {
        if( !u.has_trait( trait_ILLITERATE ) ) {
            add_msg( m_info, _( "The sign says: %s" ), signage );
        } else {
            add_msg( m_info, _( "There is a sign here, but you are unable to read it." ) );
        }
    }
    if( m.has_graffiti_at( dest_loc ) ) {
        if( !u.has_trait( trait_ILLITERATE ) ) {
            add_msg( m_info, _( "Written here: %s" ), m.graffiti_at( dest_loc ) );
        } else {
            add_msg( m_info, _( "Something is written here, but you are unable to read it." ) );
        }
    }
    // TODO: Move the stuff below to a Character method so that NPCs can reuse it
    if( m.has_flag( "ROUGH", dest_loc ) && ( !u.in_vehicle ) && ( !u.is_mounted() ) ) {
        if( one_in( 5 ) && u.get_armor_bash( bodypart_id( "foot_l" ) ) < rng( 2, 5 ) ) {
            add_msg( m_bad, _( "You hurt your left foot on the %s!" ),
                     m.has_flag_ter( "ROUGH", dest_loc ) ? m.tername( dest_loc ) : m.furnname(
                         dest_loc ) );
            u.deal_damage( nullptr, bodypart_id( "foot_l" ), damage_instance( damage_type::CUT, 1 ) );
        }
        if( one_in( 5 ) && u.get_armor_bash( bodypart_id( "foot_r" ) ) < rng( 2, 5 ) ) {
            add_msg( m_bad, _( "You hurt your right foot on the %s!" ),
                     m.has_flag_ter( "ROUGH", dest_loc ) ? m.tername( dest_loc ) : m.furnname(
                         dest_loc ) );
            u.deal_damage( nullptr, bodypart_id( "foot_l" ), damage_instance( damage_type::CUT, 1 ) );
        }
    }
    ///\EFFECT_DEX increases chance of avoiding cuts on sharp terrain
    if( m.has_flag( "SHARP", dest_loc ) && !one_in( 3 ) && !x_in_y( 1 + u.dex_cur / 2.0, 40 ) &&
        ( !u.in_vehicle && !m.veh_at( dest_loc ) ) && ( !u.has_trait( trait_PARKOUR ) ||
                one_in( 4 ) ) && ( u.has_trait( trait_THICKSKIN ) ? !one_in( 8 ) : true ) ) {
        if( u.is_mounted() ) {
            add_msg( _( "Your %s gets cut!" ), u.mounted_creature->get_name() );
            u.mounted_creature->apply_damage( nullptr, bodypart_id( "torso" ), rng( 1, 10 ) );
        } else {
            const bodypart_id bp = u.get_random_body_part();
            if( u.deal_damage( nullptr, bp, damage_instance( damage_type::CUT, rng( 1,
                               10 ) ) ).total_damage() > 0 ) {
                //~ 1$s - bodypart name in accusative, 2$s is terrain name.
                add_msg( m_bad, _( "You cut your %1$s on the %2$s!" ),
                         body_part_name_accusative( bp ),
                         m.has_flag_ter( "SHARP", dest_loc ) ? m.tername( dest_loc ) : m.furnname(
                             dest_loc ) );
                if( ( u.has_trait( trait_INFRESIST ) ) && ( one_in( 1024 ) ) ) {
                    u.add_effect( effect_tetanus, 1_turns, true );
                } else if( ( !u.has_trait( trait_INFIMMUNE ) || !u.has_trait( trait_INFRESIST ) ) &&
                           ( one_in( 256 ) ) ) {
                    u.add_effect( effect_tetanus, 1_turns, true );
                }
            }
        }
    }
    if( m.has_flag( "UNSTABLE", dest_loc ) && !u.is_mounted() ) {
        u.add_effect( effect_bouldering, 1_turns, true );
    } else if( u.has_effect( effect_bouldering ) ) {
        u.remove_effect( effect_bouldering );
    }
    if( m.has_flag_ter_or_furn( TFLAG_NO_SIGHT, dest_loc ) ) {
        u.add_effect( effect_no_sight, 1_turns, true );
    } else if( u.has_effect( effect_no_sight ) ) {
        u.remove_effect( effect_no_sight );
    }

    // If we moved out of the nonant, we need update our map data
    if( m.has_flag( "SWIMMABLE", dest_loc ) && u.has_effect( effect_onfire ) ) {
        add_msg( _( "The water puts out the flames!" ) );
        u.remove_effect( effect_onfire );
        if( u.is_mounted() ) {
            monster *mon = u.mounted_creature.get();
            if( mon->has_effect( effect_onfire ) ) {
                mon->remove_effect( effect_onfire );
            }
        }
    }

    if( monster *const mon_ptr = critter_at<monster>( dest_loc ) ) {
        // We displaced a monster. It's probably a bug if it wasn't a friendly mon...
        // Immobile monsters can't be displaced.
        monster &critter = *mon_ptr;
        // TODO: handling for ridden creatures other than players mount.
        if( !critter.has_effect( effect_ridden ) ) {
            if( u.is_mounted() ) {
                std::vector<tripoint> maybe_valid;
                for( const tripoint &jk : m.points_in_radius( critter.pos(), 1 ) ) {
                    if( is_empty( jk ) ) {
                        maybe_valid.push_back( jk );
                    }
                }
                bool moved = false;
                while( !maybe_valid.empty() ) {
                    if( critter.move_to( random_entry_removed( maybe_valid ) ) ) {
                        add_msg( _( "You push the %s out of the way." ), critter.name() );
                        moved = true;
                    }
                }
                if( !moved ) {
                    add_msg( _( "There is no room to push the %s out of the way." ), critter.name() );
                    return u.pos().xy();
                }
            } else {
                // Force the movement even though the player is there right now.
                const bool moved = critter.move_to( u.pos(), /*force=*/false, /*step_on_critter=*/true );
                if( moved ) {
                    add_msg( _( "You displace the %s." ), critter.name() );
                } else {
                    add_msg( _( "You cannot move the %s out of the way." ), critter.name() );
                    return u.pos().xy();
                }
            }
        } else if( !u.has_effect( effect_riding ) ) {
            add_msg( _( "You cannot move the %s out of the way." ), critter.name() );
            return u.pos().xy();
        }
    }

    // If the player is in a vehicle, unboard them from the current part
    if( u.in_vehicle ) {
        m.unboard_vehicle( u.pos() );
    }
    // Move the player
    // Start with z-level, to make it less likely that old functions (2D ones) freak out
    if( m.has_zlevels() && dest_loc.z != m.get_abs_sub().z ) {
        vertical_shift( dest_loc.z );
    }

    if( u.is_hauling() && ( !m.can_put_items( dest_loc ) ||
                            m.has_flag( TFLAG_DEEP_WATER, dest_loc ) ||
                            vp1 ) ) {
        u.stop_hauling();
    }
    u.setpos( dest_loc );
    if( u.is_mounted() ) {
        monster *mon = u.mounted_creature.get();
        mon->setpos( dest_loc );
        mon->process_triggers();
        m.creature_in_field( *mon );
    }
    point submap_shift = update_map( u );
    // Important: don't use dest_loc after this line. `update_map` may have shifted the map
    // and dest_loc was not adjusted and therefore is still in the un-shifted system and probably wrong.
    // If you must use it you can calculate the position in the new, shifted system with
    // adjusted_pos = ( old_pos.x - submap_shift.x * SEEX, old_pos.y - submap_shift.y * SEEY, old_pos.z )

    //Auto pulp or butcher and Auto foraging
    if( get_option<bool>( "AUTO_FEATURES" ) && mostseen == 0  && !u.is_mounted() ) {
        static const direction adjacentDir[8] = { direction::NORTH, direction::NORTHEAST, direction::EAST, direction::SOUTHEAST, direction::SOUTH, direction::SOUTHWEST, direction::WEST, direction::NORTHWEST };

        const std::string forage_type = get_option<std::string>( "AUTO_FORAGING" );
        if( forage_type != "off" ) {
            const auto forage = [&]( const tripoint & pos ) {
                const ter_t &xter_t = *m.ter( pos );
                const furn_t &xfurn_t = *m.furn( pos );
                const bool forage_everything = forage_type == "both";
                const bool forage_bushes = forage_everything || forage_type == "bushes";
                const bool forage_trees = forage_everything || forage_type == "trees";
                if( !xter_t.can_examine() ) {
                    return;
                } else if( ( forage_bushes && xter_t.has_examine( iexamine::shrub_marloss ) ) ||
                           ( forage_bushes && xter_t.has_examine( iexamine::shrub_wildveggies ) ) ||
                           ( forage_bushes && xter_t.has_examine( iexamine::harvest_ter_nectar ) ) ||
                           ( forage_trees && xter_t.has_examine( iexamine::tree_marloss ) ) ||
                           ( forage_trees && xter_t.has_examine( iexamine::harvest_ter ) ) ||
                           ( forage_trees && xter_t.has_examine( iexamine::harvest_ter_nectar ) )
                         ) {
                    xter_t.examine( u, pos );
                } else if( ( forage_everything && xfurn_t.has_examine( iexamine::harvest_furn ) ) ||
                           ( forage_everything && xfurn_t.has_examine( iexamine::harvest_furn_nectar ) )
                         ) {
                    xfurn_t.examine( u, pos );
                }
            };

            for( const direction &elem : adjacentDir ) {
                forage( u.pos() + direction_XY( elem ) );
            }
        }

        const std::string pulp_butcher = get_option<std::string>( "AUTO_PULP_BUTCHER" );
        if( pulp_butcher == "butcher" && u.max_quality( quality_id( "BUTCHER" ) ) > INT_MIN ) {
            std::vector<item *> corpses;

            for( item &it : m.i_at( u.pos() ) ) {
                corpses.push_back( &it );
            }

            if( !corpses.empty() ) {
                u.assign_activity( activity_id( "ACT_BUTCHER" ), 0, true );
                for( item *it : corpses ) {
                    u.activity.targets.emplace_back( map_cursor( u.pos() ), it );
                }
            }
        } else if( pulp_butcher == "pulp" || pulp_butcher == "pulp_adjacent" ||
                   pulp_butcher == "pulp_zombie_only" || pulp_butcher == "pulp_adjacent_zombie_only" ) {
            const auto pulp = [&]( const tripoint & pos ) {
                for( const item &maybe_corpse : m.i_at( pos ) ) {
                    if( maybe_corpse.is_corpse() && maybe_corpse.can_revive() &&
                        !maybe_corpse.get_mtype()->bloodType().obj().has_acid ) {

                        if( pulp_butcher == "pulp_zombie_only" || pulp_butcher == "pulp_adjacent_zombie_only" ) {
                            if( !maybe_corpse.get_mtype()->has_flag( MF_REVIVES ) ) {
                                continue;
                            }
                        }

                        u.assign_activity( activity_id( "ACT_PULP" ), calendar::INDEFINITELY_LONG, 0 );
                        u.activity.placement = m.getabs( pos );
                        u.activity.auto_resume = true;
                        u.activity.str_values.emplace_back( "auto_pulp_no_acid" );
                        return;
                    }
                }
            };

            if( pulp_butcher == "pulp_adjacent" || pulp_butcher == "pulp_adjacent_zombie_only" ) {
                for( const direction &elem : adjacentDir ) {
                    pulp( u.pos() + direction_XY( elem ) );
                }
            } else {
                pulp( u.pos() );
            }
        }
    }

    //Autopickup
    if( !u.is_mounted() && get_option<bool>( "AUTO_PICKUP" ) && !u.is_hauling() &&
        ( !get_option<bool>( "AUTO_PICKUP_SAFEMODE" ) || mostseen == 0 ) &&
        ( m.has_items( u.pos() ) || get_option<bool>( "AUTO_PICKUP_ADJACENT" ) ) ) {
        Pickup::pick_up( u.pos(), -1 );
    }

    // If the new tile is a boardable part, board it
    if( vp1.part_with_feature( "BOARDABLE", true ) && !u.is_mounted() ) {
        m.board_vehicle( u.pos(), &u );
    }

    // Traps!
    // Try to detect.
    u.search_surroundings();
    if( u.is_mounted() ) {
        m.creature_on_trap( *u.mounted_creature );
    } else {
        m.creature_on_trap( u );
    }
    // Drench the player if swimmable
    if( m.has_flag( "SWIMMABLE", u.pos() ) &&
        !( u.is_mounted() || ( u.in_vehicle && vp1->vehicle().can_float() ) ) ) {
        u.drench( 80, { { body_part_foot_l, body_part_foot_r, body_part_leg_l, body_part_leg_r } },
        false );
    }

    // List items here
    if( !m.has_flag( "SEALED", u.pos() ) ) {
        if( get_option<bool>( "NO_AUTO_PICKUP_ZONES_LIST_ITEMS" ) ||
            !check_zone( zone_type_id( "NO_AUTO_PICKUP" ), u.pos() ) ) {
            if( u.is_blind() && !m.i_at( u.pos() ).empty() ) {
                add_msg( _( "There's something here, but you can't see what it is." ) );
            } else if( m.has_items( u.pos() ) ) {
                std::vector<std::string> names;
                std::vector<size_t> counts;
                std::vector<item> items;
                for( item &tmpitem : m.i_at( u.pos() ) ) {

                    std::string next_tname = tmpitem.tname();
                    std::string next_dname = tmpitem.display_name();
                    bool by_charges = tmpitem.count_by_charges();
                    bool got_it = false;
                    for( size_t i = 0; i < names.size(); ++i ) {
                        if( by_charges && next_tname == names[i] ) {
                            counts[i] += tmpitem.charges;
                            got_it = true;
                            break;
                        } else if( next_dname == names[i] ) {
                            counts[i] += 1;
                            got_it = true;
                            break;
                        }
                    }
                    if( !got_it ) {
                        if( by_charges ) {
                            names.push_back( tmpitem.tname( tmpitem.charges ) );
                            counts.push_back( tmpitem.charges );
                        } else {
                            names.push_back( tmpitem.display_name( 1 ) );
                            counts.push_back( 1 );
                        }
                        items.push_back( tmpitem );
                    }
                    if( names.size() > 10 ) {
                        break;
                    }
                }
                for( size_t i = 0; i < names.size(); ++i ) {
                    if( !items[i].count_by_charges() ) {
                        names[i] = items[i].display_name( counts[i] );
                    } else {
                        names[i] = items[i].tname( counts[i] );
                    }
                }
                int and_the_rest = 0;
                for( size_t i = 0; i < names.size(); ++i ) {
                    //~ number of items: "<number> <item>"
                    std::string fmt = ngettext( "%1$d %2$s", "%1$d %2$s", counts[i] );
                    names[i] = string_format( fmt, counts[i], names[i] );
                    // Skip the first two.
                    if( i > 1 ) {
                        and_the_rest += counts[i];
                    }
                }
                if( names.size() == 1 ) {
                    add_msg( _( "You see here %s." ), names[0] );
                } else if( names.size() == 2 ) {
                    add_msg( _( "You see here %s and %s." ), names[0], names[1] );
                } else if( names.size() == 3 ) {
                    add_msg( _( "You see here %s, %s, and %s." ), names[0], names[1], names[2] );
                } else if( and_the_rest < 7 ) {
                    add_msg( ngettext( "You see here %s, %s and %d more item.",
                                       "You see here %s, %s and %d more items.",
                                       and_the_rest ),
                             names[0], names[1], and_the_rest );
                } else {
                    add_msg( _( "You see here %s and many more items." ), names[0] );
                }
            }
        }
    }

    if( ( vp1.part_with_feature( "CONTROL_ANIMAL", true ) ||
          vp1.part_with_feature( "CONTROLS", true ) ) && u.in_vehicle && !u.is_mounted() ) {
        add_msg( _( "There are vehicle controls here." ) );
        if( !u.has_trait( trait_id( "WAYFARER" ) ) ) {
            add_msg( m_info, _( "%s to drive." ), press_x( ACTION_CONTROL_VEHICLE ) );
        }
    } else if( vp1.part_with_feature( "CONTROLS", true ) && u.in_vehicle &&
               u.is_mounted() ) {
        add_msg( _( "There are vehicle controls here but you cannot reach them whilst mounted." ) );
    }
    return submap_shift;
}

void game::place_player_overmap( const tripoint_abs_omt &om_dest )
{
    // if player is teleporting around, they don't bring their horse with them
    if( u.is_mounted() ) {
        u.remove_effect( effect_riding );
        u.mounted_creature->remove_effect( effect_ridden );
        u.mounted_creature = nullptr;
    }
    // offload the active npcs.
    unload_npcs();
    for( monster &critter : all_monsters() ) {
        despawn_monster( critter );
    }
    if( u.in_vehicle ) {
        m.unboard_vehicle( u.pos() );
    }
    const int minz = m.has_zlevels() ? -OVERMAP_DEPTH : m.get_abs_sub().z;
    const int maxz = m.has_zlevels() ? OVERMAP_HEIGHT : m.get_abs_sub().z;
    for( int z = minz; z <= maxz; z++ ) {
        m.clear_vehicle_list( z );
    }
    m.rebuild_vehicle_level_caches();
    m.access_cache( m.get_abs_sub().z ).map_memory_seen_cache.reset();
    // offset because load_map expects the coordinates of the top left corner, but the
    // player will be centered in the middle of the map.
    const tripoint_abs_sm map_sm_pos =
        project_to<coords::sm>( om_dest ) - point( HALF_MAPSIZE, HALF_MAPSIZE );
    const tripoint player_pos( u.pos().xy(), map_sm_pos.z() );
    load_map( map_sm_pos );
    load_npcs();
    m.spawn_monsters( true ); // Static monsters
    update_overmap_seen();
    // update weather now as it could be different on the new location
    weather.nextweather = calendar::turn;
    place_player( player_pos );
}

bool game::phasing_move( const tripoint &dest_loc, const bool via_ramp )
{
    if( !u.has_active_bionic( bionic_id( "bio_probability_travel" ) ) ||
        u.get_power_level() < 250_kJ ) {
        return false;
    }

    if( dest_loc.z != u.posz() && !via_ramp ) {
        // No vertical phasing yet
        return false;
    }

    //probability travel through walls but not water
    tripoint dest = dest_loc;
    // tile is impassable
    int tunneldist = 0;
    const point d( sgn( dest.x - u.posx() ), sgn( dest.y - u.posy() ) );
    while( m.impassable( dest ) ||
           ( critter_at( dest ) != nullptr && tunneldist > 0 ) ) {
        //add 1 to tunnel distance for each impassable tile in the line
        tunneldist += 1;
        //Being dimensionally anchored prevents quantum shenanigans.
        if( u.worn_with_flag( flag_DIMENSIONAL_ANCHOR ) ||
            u.has_flag( flag_DIMENSIONAL_ANCHOR ) ) {
            u.add_msg_if_player( m_info, _( "You are repelled by the barrier!" ) );
            u.mod_power_level( -250_kJ ); //cost of tunneling one tile.
            return false;
        }
        if( tunneldist * 250_kJ >
            u.get_power_level() ) { //oops, not enough energy! Tunneling costs 250 bionic power per impassable tile
            add_msg( _( "You try to quantum tunnel through the barrier but are reflected!  Try again with more energy!" ) );
            u.mod_power_level( -250_kJ );
            return false;
        }

        if( tunneldist > 24 ) {
            add_msg( m_info, _( "It's too dangerous to tunnel that far!" ) );
            u.mod_power_level( -250_kJ );
            return false;
        }

        dest.x += d.x;
        dest.y += d.y;
    }

    if( tunneldist != 0 ) {
        if( u.in_vehicle ) {
            m.unboard_vehicle( u.pos() );
        }

        add_msg( _( "You quantum tunnel through the %d-tile wide barrier!" ), tunneldist );
        //tunneling costs 250 bionic power per impassable tile
        u.mod_power_level( -( tunneldist * 250_kJ ) );
        u.moves -= 100; //tunneling costs 100 moves
        u.setpos( dest );

        if( m.veh_at( u.pos() ).part_with_feature( "BOARDABLE", true ) ) {
            m.board_vehicle( u.pos(), &u );
        }

        u.grab( object_type::NONE );
        on_move_effects();
        m.creature_on_trap( u );
        return true;
    }

    return false;
}

bool game::can_move_furniture( tripoint fdest, const tripoint &dp )
{
    const bool pulling_furniture = dp == -u.grab_point;
    const bool has_floor = m.has_floor( fdest );
    return  m.passable( fdest ) &&
            critter_at<npc>( fdest ) == nullptr &&
            critter_at<monster>( fdest ) == nullptr &&
            ( !pulling_furniture || is_empty( u.pos() + dp ) ) &&
            ( !has_floor || m.has_flag( "FLAT", fdest ) ) &&
            !m.has_furn( fdest ) &&
            !m.veh_at( fdest ) &&
            ( !has_floor || m.tr_at( fdest ).is_null() );
}

int game::grabbed_furn_move_time( const tripoint &dp )
{
    // Furniture: pull, push, or standing still and nudging object around.
    // Can push furniture out of reach.
    tripoint fpos = u.pos() + u.grab_point;
    // supposed position of grabbed furniture
    if( !m.has_furn( fpos ) ) {
        return 0;
    }

    tripoint fdest = fpos + dp; // intended destination of furniture.

    const bool canmove = can_move_furniture( fdest, dp );
    const furn_t &furntype = m.furn( fpos ).obj();
    const int dst_items = m.i_at( fdest ).size();

    const bool only_liquid_items = std::all_of( m.i_at( fdest ).begin(), m.i_at( fdest ).end(),
    [&]( item & liquid_item ) {
        return liquid_item.made_of_from_type( phase_id::LIQUID );
    } );

    const bool dst_item_ok = !m.has_flag( "NOITEM", fdest ) &&
                             !m.has_flag( "SWIMMABLE", fdest ) &&
                             !m.has_flag( "DESTROY_ITEM", fdest ) &&
                             only_liquid_items;
    const bool src_item_ok = m.furn( fpos ).obj().has_flag( "CONTAINER" ) ||
                             m.furn( fpos ).obj().has_flag( "FIRE_CONTAINER" ) ||
                             m.furn( fpos ).obj().has_flag( "SEALED" );

    int str_req = furntype.move_str_req;
    // Factor in weight of items contained in the furniture.
    units::mass furniture_contents_weight = 0_gram;
    for( item &contained_item : m.i_at( fpos ) ) {
        furniture_contents_weight += contained_item.weight();
    }
    str_req += furniture_contents_weight / 4_kilogram;

    const float weary_mult = 1.0f / u.exertion_adjusted_move_multiplier();
    if( !canmove ) {
        return 50 * weary_mult;
    } else if( str_req > u.get_str() &&
               one_in( std::max( 20 - str_req - u.get_str(), 2 ) ) ) {
        return 100 * weary_mult;
    } else if( !src_item_ok && !dst_item_ok && dst_items > 0 ) {
        return 50 * weary_mult;
    }
    int moves_total = 0;
    moves_total = str_req * 10;
    // Additional penalty if we can't comfortably move it.
    if( str_req > u.get_str() ) {
        int move_penalty = std::pow( str_req, 2.0 ) + 100.0;
        if( move_penalty <= 1000 ) {
            if( u.get_str() >= str_req - 3 ) {
                moves_total += std::max( 3000, move_penalty * 10 ) * weary_mult;
            } else {
                moves_total += 100 * weary_mult;
                return moves_total;
            }
        }
        moves_total += move_penalty;
    }
    return moves_total;
}

bool game::grabbed_furn_move( const tripoint &dp )
{
    // Furniture: pull, push, or standing still and nudging object around.
    // Can push furniture out of reach.
    tripoint fpos = u.pos() + u.grab_point;
    // supposed position of grabbed furniture
    if( !m.has_furn( fpos ) ) {
        // Where did it go? We're grabbing thin air so reset.
        add_msg( m_info, _( "No furniture at grabbed point." ) );
        u.grab( object_type::NONE );
        return false;
    }

    const bool pushing_furniture = dp ==  u.grab_point;
    const bool pulling_furniture = dp == -u.grab_point;
    const bool shifting_furniture = !pushing_furniture && !pulling_furniture;

    tripoint fdest = fpos + dp; // intended destination of furniture.

    // Unfortunately, game::is_empty fails for tiles we're standing on,
    // which will forbid pulling, so:
    const bool canmove = can_move_furniture( fdest, dp );
    // @TODO: it should be possible to move over invisible traps. This should probably
    // trigger the trap.
    // The current check (no move if trap) allows a player to detect invisible traps by
    // attempting to move stuff onto it.

    const furn_t furntype = m.furn( fpos ).obj();
    const int src_items = m.i_at( fpos ).size();
    const int dst_items = m.i_at( fdest ).size();

    const bool only_liquid_items = std::all_of( m.i_at( fdest ).begin(), m.i_at( fdest ).end(),
    [&]( item & liquid_item ) {
        return liquid_item.made_of_from_type( phase_id::LIQUID );
    } );

    const bool dst_item_ok = !m.has_flag( "NOITEM", fdest ) &&
                             !m.has_flag( "SWIMMABLE", fdest ) &&
                             !m.has_flag( "DESTROY_ITEM", fdest );

    const bool src_item_ok = m.furn( fpos ).obj().has_flag( "CONTAINER" ) ||
                             m.furn( fpos ).obj().has_flag( "FIRE_CONTAINER" ) ||
                             m.furn( fpos ).obj().has_flag( "SEALED" );

    const int fire_intensity = m.get_field_intensity( fpos, fd_fire );
    time_duration fire_age = m.get_field_age( fpos, fd_fire );

    int str_req = furntype.move_str_req;
    // Factor in weight of items contained in the furniture.
    units::mass furniture_contents_weight = 0_gram;
    for( item &contained_item : m.i_at( fpos ) ) {
        furniture_contents_weight += contained_item.weight();
    }
    str_req += furniture_contents_weight / 4_kilogram;

    if( !canmove ) {
        // TODO: What is something?
        add_msg( _( "The %s collides with something." ), furntype.name() );
        return true;
    } else if( str_req > u.get_str() && u.get_perceived_pain() > 40 &&
               !u.has_trait( trait_id( "CENOBITE" ) ) && !u.has_trait( trait_id( "MASOCHIST" ) ) &&
               !u.has_trait( trait_id( "MASOCHIST_MED" ) ) ) {
        add_msg( m_bad, _( "You are in too much pain to try moving the heavy %s!" ),
                 furntype.name() );
        return false;

    } else if( str_req > u.get_str() && u.get_perceived_pain() > 50 &&
               ( u.has_trait( trait_id( "MASOCHIST" ) ) || u.has_trait( trait_id( "MASOCHIST_MED" ) ) ) ) {
        add_msg( m_bad,
                 _( "Even with your appetite for pain, you are in too much pain to try moving the heavy %s!" ),
                 furntype.name() );
        return false;

        ///\EFFECT_STR determines ability to drag furniture
    } else if( str_req > u.get_str() &&
               one_in( std::max( 20 - str_req - u.get_str(), 2 ) ) ) {
        add_msg( m_bad, _( "You strain yourself trying to move the heavy %s!" ),
                 furntype.name() );
        u.mod_pain( 1 ); // Hurt ourselves.
        return true; // furniture and or obstacle wins.
    } else if( !src_item_ok && !only_liquid_items && dst_items > 0 ) {
        add_msg( _( "There's stuff in the way." ) );
        return true;
    }

    // Additional penalty if we can't comfortably move it.
    if( str_req > u.get_str() ) {
        int move_penalty = std::pow( str_req, 2.0 ) + 100.0;
        if( move_penalty <= 1000 ) {
            if( u.get_str() >= str_req - 3 ) {
                add_msg( m_bad, _( "The %s is really heavy!" ), furntype.name() );
                if( one_in( 3 ) ) {
                    add_msg( m_bad, _( "You fail to move the %s." ), furntype.name() );
                    return true;
                }
            } else {
                add_msg( m_bad, _( "The %s is too heavy for you to budge." ), furntype.name() );
                return true;
            }
        }
        if( move_penalty > 500 ) {
            add_msg( _( "Moving the heavy %s is taking a lot of time!" ),
                     furntype.name() );
        } else if( move_penalty > 200 ) {
            if( one_in( 3 ) ) { // Nag only occasionally.
                add_msg( _( "It takes some time to move the heavy %s." ),
                         furntype.name() );
            }
        }
    }
    sounds::sound( fdest, furntype.move_str_req * 2, sounds::sound_t::movement,
                   _( "a scraping noise." ), true, "misc", "scraping" );

    // Actually move the furniture.
    m.furn_set( fdest, m.furn( fpos ) );
    m.furn_set( fpos, f_null, true );

    if( fire_intensity == 1 && !pulling_furniture ) {
        m.remove_field( fpos, fd_fire );
        m.set_field_intensity( fdest, fd_fire, fire_intensity );
        m.set_field_age( fdest, fd_fire, fire_age );
    }

    // Is there is only liquids on the ground, remove them after moving furniture.
    if( dst_items > 0 && only_liquid_items ) {
        m.i_clear( fdest );
    }

    if( src_items > 0 ) { // Move the stuff inside.
        if( dst_item_ok && src_item_ok ) {
            // Assume contents of both cells are legal, so we can just swap contents.
            std::list<item> temp;
            std::move( m.i_at( fpos ).begin(), m.i_at( fpos ).end(),
                       std::back_inserter( temp ) );
            m.i_clear( fpos );
            for( auto item_iter = m.i_at( fdest ).begin();
                 item_iter != m.i_at( fdest ).end(); ++item_iter ) {
                m.i_at( fpos ).insert( *item_iter );
            }
            m.i_clear( fdest );
            for( auto &cur_item : temp ) {
                m.i_at( fdest ).insert( cur_item );
            }
        } else {
            add_msg( _( "Stuff spills from the %s!" ), furntype.name() );
        }
    }

    if( !m.has_floor( fdest ) && !m.has_flag( "FLAT", fdest ) ) {
        std::string danger_tile = enumerate_as_string( get_dangerous_tile( fdest ) );
        add_msg( _( "You let go of the %1$s as it falls down the %2$s." ), furntype.name(), danger_tile );
        u.grab( object_type::NONE );
        m.drop_furniture( fdest );
        return true;
    }

    if( shifting_furniture ) {
        // We didn't move
        tripoint d_sum = u.grab_point + dp;
        if( std::abs( d_sum.x ) < 2 && std::abs( d_sum.y ) < 2 ) {
            u.grab_point = d_sum; // furniture moved relative to us
        } else { // we pushed furniture out of reach
            add_msg( _( "You let go of the %s." ), furntype.name() );
            u.grab( object_type::NONE );
        }
        return true; // We moved furniture but stayed still.
    }

    if( pushing_furniture && m.impassable( fpos ) ) {
        // Not sure how that chair got into a wall, but don't let player follow.
        add_msg( _( "You let go of the %1$s as it slides past %2$s." ),
                 furntype.name(), m.tername( fdest ) );
        u.grab( object_type::NONE );
        return true;
    }

    return false;
}

bool game::grabbed_move( const tripoint &dp, const bool via_ramp )
{
    if( u.get_grab_type() == object_type::NONE ) {
        return false;
    }

    if( dp.z != 0 ) {
        // No dragging stuff up/down stairs yet!
        return false;
    }

    // vehicle: pulling, pushing, or moving around the grabbed object.
    if( u.get_grab_type() == object_type::VEHICLE ) {
        return grabbed_veh_move( dp );
    }

    if( u.get_grab_type() == object_type::FURNITURE ) {
        u.assign_activity( player_activity( move_furniture_activity_actor( dp, via_ramp ) ) );
        return true;
    }

    add_msg( m_info, _( "Nothing at grabbed point %d,%d,%d or bad grabbed object type." ),
             u.grab_point.x, u.grab_point.y, u.grab_point.z );
    u.grab( object_type::NONE );
    return false;
}

void game::on_move_effects()
{
    // TODO: Move this to a character method
    if( !u.is_mounted() ) {
        const item muscle( "muscle" );
        for( const bionic_id &bid : u.get_bionic_fueled_with( muscle ) ) {
            if( u.has_active_bionic( bid ) ) {// active power gen
                u.mod_power_level( units::from_kilojoule( muscle.fuel_energy() ) * bid->fuel_efficiency );
            } else if( u.has_bionic( bid ) ) {// passive power gen
                u.mod_power_level( units::from_kilojoule( muscle.fuel_energy() ) * bid->passive_fuel_efficiency );
            }
        }

        if( u.has_active_bionic( bionic_id( "bio_jointservo" ) ) ) {
            if( u.is_running() ) {
                u.mod_power_level( -55_J );
            } else {
                u.mod_power_level( -35_J );
            }
        }
    }

    if( u.is_running() ) {
        if( !u.can_run() ) {
            u.toggle_run_mode();
        }
        if( u.get_stamina() < u.get_stamina_max() / 5 && one_in( u.get_stamina() ) ) {
            u.add_effect( effect_winded, 10_turns );
        }
    }

    // apply martial art move bonuses
    u.martial_arts_data->ma_onmove_effects( u );

    sfx::do_ambient();
}

void game::on_options_changed()
{
#if defined(TILES)
    tilecontext->on_options_changed();
#endif
}

void game::fling_creature( Creature *c, const units::angle &dir, float flvel, bool controlled )
{
    if( c == nullptr ) {
        debugmsg( "game::fling_creature invoked on null target" );
        return;
    }

    if( c->is_dead_state() ) {
        // Flinging a corpse causes problems, don't enable without testing
        return;
    }

    if( c->is_hallucination() ) {
        // Don't fling hallucinations
        return;
    }

    int steps = 0;
    bool thru = true;
    const bool is_u = ( c == &u );
    // Don't animate critters getting bashed if animations are off
    const bool animate = is_u || get_option<bool>( "ANIMATIONS" );

    player *p = dynamic_cast<player *>( c );

    tileray tdir( dir );
    int range = flvel / 10;
    tripoint pt = c->pos();
    while( range > 0 ) {
        c->underwater = false;
        // TODO: Check whenever it is actually in the viewport
        // or maybe even just redraw the changed tiles
        bool seen = is_u || u.sees( *c ); // To avoid redrawing when not seen
        tdir.advance();
        pt.x = c->posx() + tdir.dx();
        pt.y = c->posy() + tdir.dy();
        float force = 0.0f;

        if( monster *const mon_ptr = critter_at<monster>( pt ) ) {
            monster &critter = *mon_ptr;
            // Approximate critter's "stopping power" with its max hp
            force = std::min<float>( 1.5f * critter.type->hp, flvel );
            const int damage = rng( force, force * 2.0f ) / 6;
            c->impact( damage, pt );
            // Multiply zed damage by 6 because no body parts
            const int zed_damage = std::max( 0,
                                             ( damage - critter.get_armor_bash( bodypart_id( "torso" ) ) ) * 6 );
            // TODO: Pass the "flinger" here - it's not the flung critter that deals damage
            critter.apply_damage( c, bodypart_id( "torso" ), zed_damage );
            critter.check_dead_state();
            if( !critter.is_dead() ) {
                thru = false;
            }
        } else if( m.impassable( pt ) ) {
            if( !m.veh_at( pt ).obstacle_at_part() ) {
                force = std::min<float>( m.bash_strength( pt ), flvel );
            } else {
                // No good way of limiting force here
                // Keep it 1 less than maximum to make the impact hurt
                // but to keep the target flying after it
                force = flvel - 1;
            }
            const int damage = rng( force, force * 2.0f ) / 9;
            c->impact( damage, pt );
            if( m.is_bashable( pt ) ) {
                // Only go through if we successfully make the tile passable
                m.bash( pt, flvel );
                thru = m.passable( pt );
            } else {
                thru = false;
            }
        }

        // If the critter dies during flinging, moving it around causes debugmsgs
        if( c->is_dead_state() ) {
            return;
        }

        flvel -= force;
        if( thru ) {
            if( p != nullptr ) {
                if( p->in_vehicle ) {
                    m.unboard_vehicle( p->pos() );
                }
                // If we're flinging the player around, make sure the map stays centered on them.
                if( is_u ) {
                    update_map( pt.x, pt.y );
                } else {
                    p->setpos( pt );
                }
            } else if( !critter_at( pt ) ) {
                // Dying monster doesn't always leave an empty tile (blob spawning etc.)
                // Just don't setpos if it happens - next iteration will do so
                // or the monster will stop a tile before the unpassable one
                c->setpos( pt );
            }
        } else {
            // Don't zero flvel - count this as slamming both the obstacle and the ground
            // although at lower velocity
            break;
        }
        range--;
        steps++;
        if( animate && ( seen || u.sees( *c ) ) ) {
            invalidate_main_ui_adaptor();
            ui_manager::redraw_invalidated();
            refresh_display();
        }
    }

    // Fall down to the ground - always on the last reached tile
    if( !m.has_flag( "SWIMMABLE", c->pos() ) ) {
        const trap &trap_under_creature = m.tr_at( c->pos() );
        // Didn't smash into a wall or a floor so only take the fall damage
        if( thru && trap_under_creature == tr_ledge ) {
            m.creature_on_trap( *c, false );
        } else {
            // Fall on ground
            int force = rng( flvel, flvel * 2 ) / 9;
            if( controlled ) {
                force = std::max( force / 2 - 5, 0 );
            }
            if( force > 0 ) {
                int dmg = c->impact( force, c->pos() );
                // TODO: Make landing damage the floor
                m.bash( c->pos(), dmg / 4, false, false, false );
            }
            // Always apply traps to creature i.e. bear traps, tele traps etc.
            m.creature_on_trap( *c, false );
        }
    } else {
        c->underwater = true;
        if( is_u ) {
            if( controlled ) {
                add_msg( _( "You dive into water." ) );
            } else {
                add_msg( m_warning, _( "You fall into water." ) );
            }
        }
    }
}

static cata::optional<tripoint> point_selection_menu( const std::vector<tripoint> &pts )
{
    if( pts.empty() ) {
        debugmsg( "point_selection_menu called with empty point set" );
        return cata::nullopt;
    }

    if( pts.size() == 1 ) {
        return pts[0];
    }

    const tripoint &upos = get_player_character().pos();
    uilist pmenu;
    pmenu.title = _( "Climb where?" );
    int num = 0;
    for( const tripoint &pt : pts ) {
        // TODO: Sort the menu so that it can be used with numpad directions
        const std::string &direction = direction_name( direction_from( upos.xy(), pt.xy() ) );
        // TODO: Inform player what is on said tile
        // But don't just print terrain name (in many cases it will be "open air")
        pmenu.addentry( num++, true, MENU_AUTOASSIGN, _( "Climb %s" ), direction );
    }

    pmenu.query();
    const int ret = pmenu.ret;
    if( ret < 0 || ret >= num ) {
        return cata::nullopt;
    }

    return pts[ret];
}

static cata::optional<tripoint> find_empty_spot_nearby( const tripoint &pos )
{
    map &here = get_map();
    for( const tripoint &p : here.points_in_radius( pos, 1 ) ) {
        if( p == pos ) {
            continue;
        }
        if( here.impassable( p ) ) {
            continue;
        }
        if( g->critter_at( p ) ) {
            continue;
        }
        return p;
    }
    return cata::nullopt;
}

void game::vertical_move( int movez, bool force, bool peeking )
{
    if( u.is_mounted() ) {
        monster *mons = u.mounted_creature.get();
        if( mons->has_flag( MF_RIDEABLE_MECH ) ) {
            if( !mons->check_mech_powered() ) {
                add_msg( m_bad, _( "Your %s refuses to move as its batteries have been drained." ),
                         mons->get_name() );
                return;
            }
        }
    }

    map &here = get_map();
    // > and < are used for diving underwater.
    if( here.has_flag( "SWIMMABLE", u.pos() ) && here.has_flag( TFLAG_DEEP_WATER, u.pos() ) ) {
        if( movez == -1 ) {
            if( u.is_underwater() ) {
                add_msg( m_info, _( "You are already underwater!" ) );
                return;
            }
            if( u.worn_with_flag( flag_FLOTATION ) ) {
                add_msg( m_info, _( "You can't dive while wearing a flotation device." ) );
                return;
            }
            u.set_underwater( true );
            ///\EFFECT_STR increases breath-holding capacity while diving
            u.oxygen = 30 + 2 * u.str_cur;
            add_msg( _( "You dive underwater!" ) );
        } else {
            if( u.swim_speed() < 500 || u.shoe_type_count( itype_swim_fins ) ) {
                u.set_underwater( false );
                add_msg( _( "You surface." ) );
            } else {
                add_msg( m_info, _( "You try to surface but can't!" ) );
            }
        }
        u.moves -= 100;
        return;
    }

    // Force means we're going down, even if there's no staircase, etc.
    bool climbing = false;
    int move_cost = 100;
    tripoint stairs( u.posx(), u.posy(), u.posz() + movez );
    if( here.has_zlevels() && !force && movez == 1 && !here.has_flag( "GOES_UP", u.pos() ) ) {
        // Climbing
        if( here.has_floor_or_support( stairs ) ) {
            add_msg( m_info, _( "You can't climb here - there's a ceiling above your head." ) );
            return;
        }

        const int cost = u.climbing_cost( u.pos(), stairs );
        const bool can_climb_here = cost > 0 ||
                                    u.has_trait_flag( STATIC( json_character_flag( "CLIMB_NO_LADDER" ) ) );
        if( !can_climb_here ) {
            add_msg( m_info, _( "You can't climb here - you need walls and/or furniture to brace against." ) );
            return;
        }

        std::vector<tripoint> pts;
        for( const auto &pt : here.points_in_radius( stairs, 1 ) ) {
            if( here.passable( pt ) &&
                here.has_floor_or_support( pt ) ) {
                pts.push_back( pt );
            }
        }

        if( pts.empty() ) {
            add_msg( m_info,
                     _( "You can't climb here - there is no terrain above you that would support your weight." ) );
            return;
        } else {
            // TODO: Make it an extended action
            climbing = true;
            move_cost = cost;

            const cata::optional<tripoint> pnt = point_selection_menu( pts );
            if( !pnt ) {
                return;
            }
            stairs = *pnt;
        }
    }

    if( !force && movez == -1 && !here.has_flag( "GOES_DOWN", u.pos() ) ) {
        add_msg( m_info, _( "You can't go down here!" ) );
        return;
    } else if( !climbing && !force && movez == 1 && !here.has_flag( "GOES_UP", u.pos() ) ) {
        add_msg( m_info, _( "You can't go up here!" ) );
        return;
    }

    if( force ) {
        // Let go of a grabbed cart.
        u.grab( object_type::NONE );
    } else if( u.grab_point != tripoint_zero ) {
        add_msg( m_info, _( "You can't drag things up and down stairs." ) );
        return;
    }

    // Because abs_sub will change when vertical_shift (here.has_zlevels() == true)
    // is called or when the map is loaded on new z-level (== false).
    // This caches the z-level we start the movement on (current) and the level we're want to end.
    const int z_before = m.get_abs_sub().z;
    const int z_after = m.get_abs_sub().z + movez;
    if( z_after < -OVERMAP_DEPTH || z_after > OVERMAP_HEIGHT ) {
        debugmsg( "Tried to move outside allowed range of z-levels" );
        return;
    }

    if( !u.move_effects( false ) ) {
        u.moves -= 100;
        return;
    }

    if( here.has_flag( "UNSTABLE", u.pos() ) ) {
        u.moves -= 500;
        if( movez == 1 && slip_down() ) {
            return;
        }
    }

    // Check if there are monsters are using the stairs.
    bool slippedpast = false;
    if( !here.has_zlevels() && !coming_to_stairs.empty() && !force ) {
        // TODO: Allow travel if zombie couldn't reach stairs, but spawn him when we go up.
        add_msg( m_warning, _( "You try to use the stairs.  Suddenly you are blocked by a %s!" ),
                 coming_to_stairs[0].name() );
        // Roll.
        ///\EFFECT_DEX increases chance of moving past monsters on stairs

        ///\EFFECT_DODGE increases chance of moving past monsters on stairs
        int dexroll = dice( 6, u.dex_cur + u.get_skill_level( skill_dodge ) * 2 );
        ///\EFFECT_STR increases chance of moving past monsters on stairs

        ///\EFFECT_MELEE increases chance of moving past monsters on stairs
        int strroll = dice( 3, u.str_cur + u.get_skill_level( skill_melee ) * 1.5 );
        if( coming_to_stairs.size() > 4 ) {
            add_msg( _( "The are a lot of them on the %s!" ), here.tername( u.pos() ) );
            dexroll /= 4;
            strroll /= 2;
        } else if( coming_to_stairs.size() > 1 ) {
            add_msg( m_warning, _( "There's something else behind it!" ) );
            dexroll /= 2;
        }

        if( dexroll < 14 || strroll < 12 ) {
            update_stair_monsters();
            u.moves -= 100;
            return;
        }

        add_msg( _( "You manage to slip past!" ) );
        slippedpast = true;
        u.moves -= 100;
    }

    // Shift the map up or down

    std::unique_ptr<map> tmp_map_ptr;
    if( !here.has_zlevels() ) {
        tmp_map_ptr = std::make_unique<map>();
    }

    map &maybetmp = here.has_zlevels() ? m : *( tmp_map_ptr.get() );
    if( here.has_zlevels() ) {
        // We no longer need to shift the map here! What joy
    } else {
        // TODO: fix point types
        maybetmp.load( tripoint_abs_sm( point_abs_sm( here.get_abs_sub().xy() ), z_after ), false );
    }

    // Find the corresponding staircase
    bool rope_ladder = false;
    // TODO: Remove the stairfinding, make the mapgen gen aligned maps
    if( !force && !climbing ) {
        const cata::optional<tripoint> pnt = find_or_make_stairs( maybetmp, z_after, rope_ladder, peeking );
        if( !pnt ) {
            return;
        }
        stairs = *pnt;
    }

    if( !force ) {
        monstairz = z_before;
    }
    // Save all monsters that can reach the stairs, remove them from the tracker,
    // then despawn the remaining monsters. Because it's a vertical shift, all
    // monsters are out of the bounds of the map and will despawn.
    shared_ptr_fast<monster> stored_mount;
    if( u.is_mounted() && !here.has_zlevels() ) {
        // Store a *copy* of the mount, so we can remove the original monster instance
        // from the tracker before the map shifts.
        // Map shifting would otherwise just despawn the mount and would later respawn it.
        stored_mount = make_shared_fast<monster>( *u.mounted_creature );
        critter_tracker->remove( *u.mounted_creature );
    }
    if( !here.has_zlevels() ) {
        const tripoint to = u.pos();
        for( monster &critter : all_monsters() ) {
            // if its a ladder instead of stairs - most zombies can't climb that.
            // unless that have a special flag to allow them to do so.
            if( ( here.has_flag( "DIFFICULT_Z", u.pos() ) && !critter.climbs() ) ||
                critter.has_effect( effect_ridden ) ||
                critter.has_effect( effect_tied ) ) {
                continue;
            }
            int turns = critter.turns_to_reach( to.xy() );
            if( turns < 10 && coming_to_stairs.size() < 8 && critter.will_reach( to.xy() )
                && !slippedpast ) {
                critter.staircount = 10 + turns;
                critter.on_unload();
                coming_to_stairs.push_back( critter );
                remove_zombie( critter );
            }
        }
        auto mons = critter_tracker->find( u.pos() );
        if( mons != nullptr ) {
            critter_tracker->remove( *mons );
        }
        shift_monsters( tripoint( 0, 0, movez ) );
    }

    std::vector<shared_ptr_fast<npc>> npcs_to_bring;
    std::vector<monster *> monsters_following;
    if( !here.has_zlevels() && std::abs( movez ) == 1 ) {
        std::copy_if( active_npc.begin(), active_npc.end(), back_inserter( npcs_to_bring ),
        [this]( const shared_ptr_fast<npc> &np ) {
            return np->is_walking_with() && !np->is_mounted() && !np->in_sleep_state() &&
                   rl_dist( np->pos(), u.pos() ) < 2;
        } );
    }

    if( here.has_zlevels() && std::abs( movez ) == 1 ) {
        bool ladder = here.has_flag( "DIFFICULT_Z", u.pos() );
        for( monster &critter : all_monsters() ) {
            if( ladder && !critter.climbs() ) {
                continue;
            }
            Creature *target = critter.attack_target();
            if( ( target && target->is_avatar() ) || ( !critter.has_effect( effect_ridden ) &&
                    critter.has_effect( effect_pet ) && critter.friendly == -1 &&
                    !critter.has_effect( effect_tied ) ) ) {
                monsters_following.push_back( &critter );
            }
        }
    }

    if( u.is_mounted() ) {
        monster *crit = u.mounted_creature.get();
        if( crit->has_flag( MF_RIDEABLE_MECH ) ) {
            crit->use_mech_power( -u.current_movement_mode()->mech_power_use() - 1 );
        }
    } else {
        u.moves -= move_cost;
    }
    for( const auto &np : npcs_to_bring ) {
        if( np->in_vehicle ) {
            here.unboard_vehicle( np->pos() );
        }
    }
    const tripoint old_pos = u.pos();
    const tripoint old_abs_pos = here.getabs( old_pos );
    point submap_shift;
    vertical_shift( z_after );
    if( !force ) {
        submap_shift = update_map( stairs.x, stairs.y );
    }

    // if an NPC or monster is on the stiars when player ascends/descends
    // they may end up merged on th esame tile, do some displacement to resolve that.
    // if, in the weird case of it not being possible to displace;
    // ( how did the player even manage to approach the stairs, if so? )
    // then nothing terrible happens, its just weird.
    if( critter_at<npc>( u.pos(), true ) || critter_at<monster>( u.pos(), true ) ) {
        std::string crit_name;
        bool player_displace = false;
        cata::optional<tripoint> displace = find_empty_spot_nearby( u.pos() );
        if( displace.has_value() ) {
            npc *guy = g->critter_at<npc>( u.pos(), true );
            if( guy ) {
                crit_name = guy->get_name();
                tripoint old_pos = guy->pos();
                if( !guy->is_enemy() ) {
                    guy->move_away_from( u.pos(), true );
                    if( old_pos != guy->pos() ) {
                        add_msg( _( "%s moves out of the way for you." ), guy->get_name() );
                    }
                } else {
                    player_displace = true;
                }
            }
            monster *mon = g->critter_at<monster>( u.pos(), true );
            // if the monster is ridden by the player or an NPC:
            // Dont displace them. If they are mounted by a friendly NPC,
            // then the NPC will already have been displaced just above.
            // if they are ridden by the player, we want them to coexist on same tile
            if( mon && !mon->mounted_player ) {
                crit_name = mon->get_name();
                if( mon->friendly == -1 ) {
                    mon->setpos( *displace );
                    add_msg( _( "Your %s moves out of the way for you." ), mon->get_name() );
                } else {
                    player_displace = true;
                }
            }
            if( player_displace ) {
                u.setpos( *displace );
                u.moves -= 20;
                add_msg( _( "You push past %s blocking the way." ), crit_name );
            }
        } else {
            debugmsg( "Failed to find a spot to displace into." );
        }
    }

    // Now that we know the player's destination position, we can move their mount as well
    if( u.is_mounted() ) {
        if( stored_mount ) {
            cata_assert( !here.has_zlevels() );
            stored_mount->spawn( u.pos() );
            if( critter_tracker->add( stored_mount ) ) {
                u.mounted_creature = stored_mount;
            }
        } else {
            u.mounted_creature->setpos( u.pos() );
        }
    }

    if( !npcs_to_bring.empty() ) {
        // Would look nicer randomly scrambled
        std::vector<tripoint> candidates = closest_points_first( u.pos(), 1 );
        candidates.erase( std::remove_if( candidates.begin(), candidates.end(),
        [this]( const tripoint & c ) {
            return !is_empty( c );
        } ), candidates.end() );

        for( const auto &np : npcs_to_bring ) {
            const auto found = std::find_if( candidates.begin(), candidates.end(),
            [np, &here]( const tripoint & c ) {
                // @TODO NPC should appear on top of invisible traps (and trigger them),
                // instead of magically choosing tiles without dangerous traps.
                return !np->is_dangerous_fields( here.field_at( c ) ) && here.tr_at( c ).is_benign();
            } );
            if( found != candidates.end() ) {
                // TODO: De-uglify
                np->setpos( *found );
                np->place_on_map();
                np->setpos( *found );
                candidates.erase( found );
            }

            if( candidates.empty() ) {
                break;
            }
        }

        reload_npcs();
    }

    // This ugly check is here because of stair teleport bullshit
    // TODO: Remove stair teleport bullshit
    if( rl_dist( u.pos(), old_pos ) <= 1 ) {
        for( monster *m : monsters_following ) {
            m->set_dest( u.pos() );
        }
    }

    if( rope_ladder ) {
        here.ter_set( u.pos(), t_rope_up );
    }

    if( here.ter( stairs ) == t_manhole_cover ) {
        here.spawn_item( stairs + point( rng( -1, 1 ), rng( -1, 1 ) ), itype_manhole_cover );
        here.ter_set( stairs, t_manhole );
    }

    // Wouldn't work and may do strange things
    if( u.is_hauling() && !here.has_zlevels() ) {
        add_msg( _( "You cannot haul items here." ) );
        u.stop_hauling();
    }

    if( u.is_hauling() ) {
        const tripoint adjusted_pos = old_pos - sm_to_ms_copy( submap_shift );
        start_hauling( adjusted_pos );
    }

    here.invalidate_map_cache( here.get_abs_sub().z );
    // Upon force movement, traps can not be avoided.
    here.creature_on_trap( u, !force );

    cata_event_dispatch::avatar_moves( old_abs_pos, u, m );
}

void game::start_hauling( const tripoint &pos )
{
    // Find target items and quantities thereof for the new activity
    const std::vector<item_location> target_items = m.get_haulable_items( pos );
    // Quantity of 0 means move all
    const std::vector<int> quantities( target_items.size(), 0 );

    if( target_items.empty() ) {
        // Nothing to haul
        u.stop_hauling();
        return;
    }

    // Whether the destination is inside a vehicle (not supported)
    const bool to_vehicle = false;
    // Destination relative to the player
    const tripoint relative_destination{};

    u.assign_activity( player_activity( move_items_activity_actor(
                                            target_items,
                                            quantities,
                                            to_vehicle,
                                            relative_destination
                                        ) ) );
}

cata::optional<tripoint> game::find_or_make_stairs( map &mp, const int z_after, bool &rope_ladder,
        bool peeking )
{
    const int omtilesz = SEEX * 2;
    real_coords rc( m.getabs( point( u.posx(), u.posy() ) ) );
    tripoint omtile_align_start( m.getlocal( rc.begin_om_pos() ), z_after );
    tripoint omtile_align_end( omtile_align_start + point( -1 + omtilesz, -1 + omtilesz ) );

    // Try to find the stairs.
    cata::optional<tripoint> stairs;
    int best = INT_MAX;
    const int movez = z_after - m.get_abs_sub().z;
    const bool going_down_1 = movez == -1;
    const bool going_up_1 = movez == 1;
    // If there are stairs on the same x and y as we currently are, use those
    if( going_down_1 && mp.has_flag( TFLAG_GOES_UP, u.pos() + tripoint_below ) ) {
        stairs.emplace( u.pos() + tripoint_below );
    }
    if( going_up_1 && mp.has_flag( TFLAG_GOES_DOWN, u.pos() + tripoint_above ) ) {
        stairs.emplace( u.pos() + tripoint_above );
    }
    // We did not find stairs directly above or below, so search the map for them
    if( !stairs.has_value() ) {
        for( const tripoint &dest : m.points_in_rectangle( omtile_align_start, omtile_align_end ) ) {
            if( rl_dist( u.pos(), dest ) <= best &&
                ( ( going_down_1 && mp.has_flag( TFLAG_GOES_UP, dest ) ) ||
                  ( going_up_1 && ( mp.has_flag( TFLAG_GOES_DOWN, dest ) ||
                                    mp.ter( dest ) == t_manhole_cover ) ) ||
                  ( ( movez == 2 || movez == -2 ) && mp.ter( dest ) == t_elevator ) ) ) {
                stairs.emplace( dest );
                best = rl_dist( u.pos(), dest );
            }
        }
    }

    if( stairs.has_value() ) {
        if( Creature *blocking_creature = critter_at( stairs.value() ) ) {
            npc *guy = dynamic_cast<npc *>( blocking_creature );
            monster *mon = dynamic_cast<monster *>( blocking_creature );
            bool would_move = ( guy && !guy->is_enemy() ) || ( mon && mon->friendly == -1 );
            bool can_displace = find_empty_spot_nearby( *stairs ).has_value();
            std::string cr_name = blocking_creature->get_name();
            std::string msg;
            if( guy ) {
                //~ %s is the name of hostile NPC
                msg = string_format( _( "%s is in the way!" ), cr_name );
            } else {
                //~ %s is some monster
                msg = string_format( _( "There's a %s in the way!" ), cr_name );
            }

            if( ( peeking && !would_move ) || !can_displace || ( !would_move && !query_yn(
                        //~ %s is a warning about monster/hostile NPC in the way, e.g. "There's a zombie in the way!"
                        _( "%s  Attempt to push past?  You may have to fight your way back up." ), msg ) ) ) {
                add_msg( msg );
                return cata::nullopt;
            }
        }
        return stairs;
    }

    // No stairs found! Try to make some
    rope_ladder = false;
    stairs.emplace( u.pos() );
    stairs->z = z_after;
    // Check the destination area for lava.
    if( mp.ter( *stairs ) == t_lava ) {
        if( movez < 0 &&
            !query_yn(
                _( "There is a LOT of heat coming out of there, even the stairs have melted away.  Jump down?  You won't be able to get back up." ) ) ) {
            return cata::nullopt;
        } else if( movez > 0 &&
                   !query_yn(
                       _( "There is a LOT of heat coming out of there.  Push through the half-molten rocks and ascend?  You will not be able to get back down." ) ) ) {
            return cata::nullopt;
        }

        return stairs;
    }

    if( movez > 0 ) {
        if( !mp.has_flag( "GOES_DOWN", *stairs ) ) {
            if( !query_yn( _( "You may be unable to return back down these stairs.  Continue up?" ) ) ) {
                return cata::nullopt;
            }
        }
        // Manhole covers need this to work
        // Maybe require manhole cover here and fail otherwise?
        return stairs;
    }

    if( mp.impassable( *stairs ) ) {
        popup( _( "Halfway down, the way down becomes blocked off." ) );
        return cata::nullopt;
    }

    if( u.has_trait( trait_id( "WEB_RAPPEL" ) ) ) {
        if( query_yn( _( "There is a sheer drop halfway down.  Web-descend?" ) ) ) {
            rope_ladder = true;
            if( ( rng( 4, 8 ) ) < u.get_skill_level( skill_dodge ) ) {
                add_msg( _( "You attach a web and dive down headfirst, flipping upright and landing on your feet." ) );
            } else {
                add_msg( _( "You securely web up and work your way down, lowering yourself safely." ) );
            }
        } else {
            return cata::nullopt;
        }
    } else if( u.has_trait( trait_VINES2 ) || u.has_trait( trait_VINES3 ) ) {
        if( query_yn( _( "There is a sheer drop halfway down.  Use your vines to descend?" ) ) ) {
            if( u.has_trait( trait_VINES2 ) ) {
                if( query_yn( _( "Detach a vine?  It'll hurt, but you'll be able to climb back up…" ) ) ) {
                    rope_ladder = true;
                    add_msg( m_bad, _( "You descend on your vines, though leaving a part of you behind stings." ) );
                    u.mod_pain( 5 );
                    u.apply_damage( nullptr, bodypart_id( "torso" ), 5 );
                    u.mod_stored_nutr( 10 );
                    u.mod_thirst( 10 );
                } else {
                    add_msg( _( "You gingerly descend using your vines." ) );
                }
            } else {
                add_msg( _( "You effortlessly lower yourself and leave a vine rooted for future use." ) );
                rope_ladder = true;
                u.mod_stored_nutr( 10 );
                u.mod_thirst( 10 );
            }
        } else {
            return cata::nullopt;
        }
    } else if( u.has_amount( itype_grapnel, 1 ) ) {
        if( query_yn( _( "There is a sheer drop halfway down.  Climb your grappling hook down?" ) ) ) {
            rope_ladder = true;
            u.use_amount( itype_grapnel, 1 );
        } else {
            return cata::nullopt;
        }
    } else if( u.has_amount( itype_rope_30, 1 ) ) {
        if( query_yn( _( "There is a sheer drop halfway down.  Climb your rope down?" ) ) ) {
            rope_ladder = true;
            u.use_amount( itype_rope_30, 1 );
        } else {
            return cata::nullopt;
        }
    } else if( !query_yn( _( "There is a sheer drop halfway down.  Jump?" ) ) ) {
        return cata::nullopt;
    }

    return stairs;
}

void game::vertical_shift( const int z_after )
{
    if( z_after < -OVERMAP_DEPTH || z_after > OVERMAP_HEIGHT ) {
        debugmsg( "Tried to get z-level %d outside allowed range of %d-%d",
                  z_after, -OVERMAP_DEPTH, OVERMAP_HEIGHT );
        return;
    }

    // TODO: Implement dragging stuff up/down
    u.grab( object_type::NONE );

    scent.reset();

    u.setz( z_after );
    const tripoint abs_sub = m.get_abs_sub();
    const int z_before = abs_sub.z;
    if( !m.has_zlevels() ) {
        m.access_cache( z_before ).vehicle_list.clear();
        m.access_cache( z_before ).zone_vehicles.clear();
        m.access_cache( z_before ).map_memory_seen_cache.reset();
        m.set_transparency_cache_dirty( z_before );
        m.set_outside_cache_dirty( z_before );
        // TODO: fix point types
        m.load( tripoint_abs_sm( point_abs_sm( abs_sub.xy() ), z_after ), true );
        shift_monsters( tripoint( 0, 0, z_after - z_before ) );
        reload_npcs();
        m.rebuild_vehicle_level_caches();
    } else {
        // Shift the map itself
        m.vertical_shift( z_after );
    }

    m.spawn_monsters( true );
    // this may be required after a vertical shift if z-levels are not enabled
    // the critter is unloaded/loaded, and it needs to reconstruct its rider data after being reloaded.
    validate_mounted_npcs();
    vertical_notes( z_before, z_after );
}

void game::vertical_notes( int z_before, int z_after )
{
    if( z_before == z_after || !get_option<bool>( "AUTO_NOTES" ) ||
        !get_option<bool>( "AUTO_NOTES_STAIRS" ) ) {
        return;
    }

    if( !m.inbounds_z( z_before ) || !m.inbounds_z( z_after ) ) {
        debugmsg( "game::vertical_notes invalid arguments: z_before == %d, z_after == %d",
                  z_before, z_after );
        return;
    }
    // Figure out where we know there are up/down connectors
    // Fill in all the tiles we know about (e.g. subway stations)
    static const int REVEAL_RADIUS = 40;
    for( const tripoint_abs_omt &p : points_in_radius( u.global_omt_location(), REVEAL_RADIUS ) ) {
        const tripoint_abs_omt cursp_before( p.xy(), z_before );
        const tripoint_abs_omt cursp_after( p.xy(), z_after );

        if( !overmap_buffer.seen( cursp_before ) ) {
            continue;
        }
        if( overmap_buffer.has_note( cursp_after ) ) {
            // Already has a note -> never add an AUTO-note
            continue;
        }
        const oter_id &ter = overmap_buffer.ter( cursp_before );
        const oter_id &ter2 = overmap_buffer.ter( cursp_after );
        if( z_after > z_before && ter->has_flag( oter_flags::known_up ) &&
            !ter2->has_flag( oter_flags::known_down ) ) {
            overmap_buffer.set_seen( cursp_after, true );
            overmap_buffer.add_note( cursp_after, string_format( ">:W;%s", _( "AUTO: goes down" ) ) );
        } else if( z_after < z_before && ter->has_flag( oter_flags::known_down ) &&
                   !ter2->has_flag( oter_flags::known_up ) ) {
            overmap_buffer.set_seen( cursp_after, true );
            overmap_buffer.add_note( cursp_after, string_format( "<:W;%s", _( "AUTO: goes up" ) ) );
        }
    }
}

point game::update_map( Character &p )
{
    point p2( p.posx(), p.posy() );
    return update_map( p2.x, p2.y );
}

point game::update_map( int &x, int &y )
{
    point shift;

    while( x < HALF_MAPSIZE_X ) {
        x += SEEX;
        shift.x--;
    }
    while( x >= HALF_MAPSIZE_X + SEEX ) {
        x -= SEEX;
        shift.x++;
    }
    while( y < HALF_MAPSIZE_Y ) {
        y += SEEY;
        shift.y--;
    }
    while( y >= HALF_MAPSIZE_Y + SEEY ) {
        y -= SEEY;
        shift.y++;
    }

    if( shift == point_zero ) {
        // adjust player position
        u.setpos( tripoint( x, y, m.get_abs_sub().z ) );
        // Update what parts of the world map we can see
        // We need this call because even if the map hasn't shifted we may have changed z-level and can now see farther
        // TODO: only make this call if we changed z-level
        update_overmap_seen();
        // Not actually shifting the submaps, all the stuff below would do nothing
        return point_zero;
    }

    // this handles loading/unloading submaps that have scrolled on or off the viewport
    // NOLINTNEXTLINE(cata-use-named-point-constants)
    inclusive_rectangle<point> size_1( point( -1, -1 ), point( 1, 1 ) );
    point remaining_shift = shift;
    while( remaining_shift != point_zero ) {
        point this_shift = clamp( remaining_shift, size_1 );
        m.shift( this_shift );
        remaining_shift -= this_shift;
    }

    // Shift monsters
    shift_monsters( tripoint( shift, 0 ) );
    const point shift_ms = sm_to_ms_copy( shift );
    u.shift_destination( -shift_ms );

    // Shift NPCs
    for( auto it = active_npc.begin(); it != active_npc.end(); ) {
        ( *it )->shift( shift );
        if( ( *it )->posx() < 0 || ( *it )->posx() >= MAPSIZE_X ||
            ( *it )->posy() < 0 || ( *it )->posy() >= MAPSIZE_Y ) {
            //Remove the npc from the active list. It remains in the overmap list.
            ( *it )->on_unload();
            it = active_npc.erase( it );
        } else {
            it++;
        }
    }

    scent.shift( shift_ms );

    // Also ensure the player is on current z-level
    // m.get_abs_sub().z should later be removed, when there is no longer such a thing
    // as "current z-level"
    u.setpos( tripoint( x, y, m.get_abs_sub().z ) );

    // Only do the loading after all coordinates have been shifted.

    // Check for overmap saved npcs that should now come into view.
    // Put those in the active list.
    load_npcs();

    // Make sure map cache is consistent since it may have shifted.
    if( m.has_zlevels() ) {
        for( int zlev = -OVERMAP_DEPTH; zlev <= OVERMAP_HEIGHT; ++zlev ) {
            m.invalidate_map_cache( zlev );
        }
    } else {
        m.invalidate_map_cache( m.get_abs_sub().z );
    }
    m.build_map_cache( m.get_abs_sub().z );

    // Spawn monsters if appropriate
    // This call will generate new monsters in addition to loading, so it's placed after NPC loading
    m.spawn_monsters( false ); // Static monsters

    // Update what parts of the world map we can see
    update_overmap_seen();

    return shift;
}

void game::update_overmap_seen()
{
    const tripoint_abs_omt ompos = u.global_omt_location();
    const int dist = u.overmap_sight_range( light_level( u.posz() ) );
    const int dist_squared = dist * dist;
    // We can always see where we're standing
    overmap_buffer.set_seen( ompos, true );
    for( const tripoint_abs_omt &p : points_in_radius( ompos, dist ) ) {
        const point_rel_omt delta = p.xy() - ompos.xy();
        const int h_squared = delta.x() * delta.x() + delta.y() * delta.y();
        if( trigdist && h_squared > dist_squared ) {
            continue;
        }
        if( delta == point_rel_omt() ) {
            // 1. This case is already handled outside of the loop
            // 2. Calculating multiplier would cause division by zero
            continue;
        }
        // If circular distances are enabled, scale overmap distances by the diagonality of the sight line.
        point abs_delta = delta.raw().abs();
        int max_delta = std::max( abs_delta.x, abs_delta.y );
        const float multiplier = trigdist ? std::sqrt( h_squared ) / max_delta : 1;
        const std::vector<tripoint_abs_omt> line = line_to( ompos, p );
        float sight_points = dist;
        for( auto it = line.begin();
             it != line.end() && sight_points >= 0; ++it ) {
            const oter_id &ter = overmap_buffer.ter( *it );
            sight_points -= static_cast<int>( ter->get_see_cost() ) * multiplier;
        }
        if( sight_points >= 0 ) {
            tripoint_abs_omt seen( p );
            do {
                overmap_buffer.set_seen( seen, true );
                --seen.z();
            } while( seen.z() >= 0 );
        }
    }
}

void game::replace_stair_monsters()
{
    for( auto &elem : coming_to_stairs ) {
        elem.staircount = 0;
        const tripoint pnt( elem.pos().xy(), m.get_abs_sub().z );
        place_critter_around( make_shared_fast<monster>( elem ), pnt, 10 );
    }

    coming_to_stairs.clear();
}

// TODO: abstract out the location checking code
// TODO: refactor so zombies can follow up and down stairs instead of this mess
void game::update_stair_monsters()
{
    // Search for the stairs closest to the player.
    std::vector<int> stairx;
    std::vector<int> stairy;
    std::vector<int> stairdist;

    const bool from_below = monstairz < m.get_abs_sub().z;

    if( coming_to_stairs.empty() ) {
        return;
    }

    if( m.has_zlevels() ) {
        debugmsg( "%d monsters coming to stairs on a map with z-levels",
                  coming_to_stairs.size() );
        coming_to_stairs.clear();
    }

    for( const tripoint &dest : m.points_on_zlevel( u.posz() ) ) {
        if( ( from_below && m.has_flag( "GOES_DOWN", dest ) ) ||
            ( !from_below && m.has_flag( "GOES_UP", dest ) ) ) {
            stairx.push_back( dest.x );
            stairy.push_back( dest.y );
            stairdist.push_back( rl_dist( dest, u.pos() ) );
        }
    }
    if( stairdist.empty() ) {
        return;         // Found no stairs?
    }

    // Find closest stairs.
    size_t si = 0;
    for( size_t i = 0; i < stairdist.size(); i++ ) {
        if( stairdist[i] < stairdist[si] ) {
            si = i;
        }
    }

    // Find up to 4 stairs for distance stairdist[si] +1
    std::vector<int> nearest;
    nearest.push_back( si );
    for( size_t i = 0; i < stairdist.size() && nearest.size() < 4; i++ ) {
        if( ( i != si ) && ( stairdist[i] <= stairdist[si] + 1 ) ) {
            nearest.push_back( i );
        }
    }
    // Randomize the stair choice
    si = random_entry_ref( nearest );

    // Attempt to spawn zombies.
    for( size_t i = 0; i < coming_to_stairs.size(); i++ ) {
        point mpos( stairx[si], stairy[si] );
        monster &critter = coming_to_stairs[i];
        const tripoint dest {
            mpos, get_map().get_abs_sub().z
        };

        // We might be not be visible.
        if( ( critter.posx() < 0 - ( MAPSIZE_X ) / 6 ||
              critter.posy() < 0 - ( MAPSIZE_Y ) / 6 ||
              critter.posx() > ( MAPSIZE_X * 7 ) / 6 ||
              critter.posy() > ( MAPSIZE_Y * 7 ) / 6 ) ) {
            continue;
        }

        critter.staircount -= 4;
        // Let the player know zombies are trying to come.
        if( u.sees( dest ) ) {
            std::string dump;
            if( critter.staircount > 4 ) {
                dump += string_format( _( "You see a %s on the stairs" ), critter.name() );
            } else {
                if( critter.staircount > 0 ) {
                    dump += ( from_below ?
                              //~ The <monster> is almost at the <bottom/top> of the <terrain type>!
                              string_format( _( "The %1$s is almost at the top of the %2$s!" ),
                                             critter.name(),
                                             m.tername( dest ) ) :
                              string_format( _( "The %1$s is almost at the bottom of the %2$s!" ),
                                             critter.name(),
                                             m.tername( dest ) ) );
                }
            }

            add_msg( m_warning, dump );
        } else {
            sounds::sound( dest, 5, sounds::sound_t::movement,
                           _( "a sound nearby from the stairs!" ), true, "misc", "stairs_movement" );
        }

        if( critter.staircount > 0 ) {
            continue;
        }

        if( is_empty( dest ) ) {
            critter.spawn( dest );
            critter.staircount = 0;
            place_critter_at( make_shared_fast<monster>( critter ), dest );
            if( u.sees( dest ) ) {
                if( !from_below ) {
                    add_msg( m_warning, _( "The %1$s comes down the %2$s!" ),
                             critter.name(),
                             m.tername( dest ) );
                } else {
                    add_msg( m_warning, _( "The %1$s comes up the %2$s!" ),
                             critter.name(),
                             m.tername( dest ) );
                }
            }
            coming_to_stairs.erase( coming_to_stairs.begin() + i );
            continue;
        } else if( u.pos() == dest ) {
            // Monster attempts to push player of stairs
            point push( point_north_west );
            int tries = 0;

            // the critter is now right on top of you and will attack unless
            // it can find a square to push you into with one of his tries.
            const int creature_push_attempts = 9;
            const int player_throw_resist_chance = 3;

            critter.spawn( dest );
            while( tries < creature_push_attempts ) {
                tries++;
                push.x = rng( -1, 1 );
                push.y = rng( -1, 1 );
                point ipos( mpos + push );
                tripoint pos( ipos, m.get_abs_sub().z );
                if( ( push.x != 0 || push.y != 0 ) && !critter_at( pos ) &&
                    critter.can_move_to( pos ) ) {
                    bool resiststhrow = ( u.is_throw_immune() ) ||
                                        ( u.has_trait( trait_LEG_TENT_BRACE ) );
                    if( resiststhrow && one_in( player_throw_resist_chance ) ) {
                        u.moves -= 25; // small charge for avoiding the push altogether
                        add_msg( _( "The %s fails to push you back!" ),
                                 critter.name() );
                        return; //judo or leg brace prevent you from getting pushed at all
                    }
                    // Not accounting for tentacles latching on, so..
                    // Something is about to happen, lets charge half a move
                    u.moves -= 50;
                    if( resiststhrow && ( u.is_throw_immune() ) ) {
                        //we have a judoka who isn't getting pushed but counterattacking now.
                        mattack::thrown_by_judo( &critter );
                        return;
                    }
                    std::string msg;
                    ///\EFFECT_DODGE reduces chance of being downed when pushed off the stairs
                    if( !( resiststhrow ) && ( u.get_dodge() + rng( 0, 3 ) < 12 ) ) {
                        // dodge 12 - never get downed
                        // 11.. avoid 75%; 10.. avoid 50%; 9.. avoid 25%
                        u.add_effect( effect_downed, 2_turns );
                        msg = _( "The %s pushed you back hard!" );
                    } else {
                        msg = _( "The %s pushed you back!" );
                    }
                    add_msg( m_warning, msg.c_str(), critter.name() );
                    u.setx( u.posx() + push.x );
                    u.sety( u.posy() + push.y );
                    return;
                }
            }
            add_msg( m_warning,
                     _( "The %s tried to push you back but failed!  It attacks you!" ),
                     critter.name() );
            critter.melee_attack( u );
            u.moves -= 50;
            return;
        } else if( monster *const mon_ptr = critter_at<monster>( dest ) ) {
            // Monster attempts to displace a monster from the stairs
            monster &other = *mon_ptr;
            critter.spawn( dest );

            // the critter is now right on top of another and will push it
            // if it can find a square to push it into inside of his tries.
            const int creature_push_attempts = 9;
            const int creature_throw_resist = 4;

            int tries = 0;
            point push2;
            while( tries < creature_push_attempts ) {
                tries++;
                push2.x = rng( -1, 1 );
                push2.y = rng( -1, 1 );
                point ipos2( mpos + push2 );
                tripoint pos( ipos2, m.get_abs_sub().z );
                if( ( push2.x == 0 && push2.y == 0 ) || ( ( ipos2.x == u.posx() ) && ( ipos2.y == u.posy() ) ) ) {
                    continue;
                }
                if( !critter_at( pos ) && other.can_move_to( pos ) ) {
                    other.setpos( tripoint( ipos2, m.get_abs_sub().z ) );
                    other.moves -= 50;
                    std::string msg;
                    if( one_in( creature_throw_resist ) ) {
                        other.add_effect( effect_downed, 2_turns );
                        msg = _( "The %1$s pushed the %2$s hard." );
                    } else {
                        msg = _( "The %1$s pushed the %2$s." );
                    }
                    add_msg( m_neutral, msg, critter.name(), other.name() );
                    return;
                }
            }
            return;
        }
    }
}

void game::despawn_monster( monster &critter )
{
    if( !critter.is_hallucination() ) {
        // hallucinations aren't stored, they come and go as they like,
        overmap_buffer.despawn_monster( critter );
    }

    critter.on_unload();
    remove_zombie( critter );
    // simulate it being dead so further processing of it (e.g. in monmove) will yield
    critter.set_hp( 0 );
}

void game::shift_monsters( const tripoint &shift )
{
    // If either shift argument is non-zero, we're shifting.
    if( shift == tripoint_zero ) {
        return;
    }
    for( monster &critter : all_monsters() ) {
        if( shift.xy() != point_zero ) {
            critter.shift( shift.xy() );
        }

        if( m.inbounds( critter.pos() ) && ( shift.z == 0 || m.has_zlevels() ) ) {
            // We're inbounds, so don't despawn after all.
            // No need to shift Z-coordinates, they are absolute
            continue;
        }
        // Either a vertical shift or the critter is now outside of the reality bubble,
        // anyway: it must be saved and removed.
        despawn_monster( critter );
    }
    // The order in which zombies are shifted may cause zombies to briefly exist on
    // the same square. This messes up the mon_at cache, so we need to rebuild it.
    critter_tracker->rebuild_cache();
}

void game::perhaps_add_random_npc()
{
    if( !calendar::once_every( 1_hours ) ) {
        return;
    }
    // Create a new NPC?

    double spawn_time = get_option<float>( "NPC_SPAWNTIME" );
    if( spawn_time == 0.0 ) {
        return;
    }

    // spawn algorithm is a chance per hour, but the config is specified in average days
    // actual chance per hour is (100 / 24 ) / days
    static constexpr double days_to_rate_factor = 100.0 / 24;
    double spawn_rate = days_to_rate_factor / spawn_time;
    static constexpr int radius_spawn_range = 90;
    std::vector<shared_ptr_fast<npc>> npcs = overmap_buffer.get_npcs_near_player( radius_spawn_range );
    size_t npc_num = npcs.size();
    for( auto &npc : npcs ) {
        if( npc->has_trait( trait_NPC_STATIC_NPC ) || npc->has_trait( trait_NPC_STARTING_NPC ) ) {
            npc_num--;
        }
    }

    if( npc_num > 0 ) {
        // 100%, 80%, 64%, 52%, 41%, 33%...
        spawn_rate *= std::pow( 0.8f, npc_num );
    }

    if( !x_in_y( spawn_rate, 100 ) ) {
        return;
    }
    bool spawn_allowed = false;
    tripoint_abs_omt spawn_point;
    int counter = 0;
    while( !spawn_allowed ) {
        if( counter >= 10 ) {
            return;
        }
        const tripoint_abs_omt u_omt = u.global_omt_location();
        spawn_point = u_omt + point( rng( -radius_spawn_range, radius_spawn_range ),
                                     rng( -radius_spawn_range, radius_spawn_range ) );
        spawn_point.z() = 0;
        const oter_id oter = overmap_buffer.ter( spawn_point );
        // shouldn't spawn on lakes or rivers.
        if( !is_river_or_lake( oter ) ) {
            spawn_allowed = true;
        }
        counter += 1;
    }
    shared_ptr_fast<npc> tmp = make_shared_fast<npc>();
    tmp->normalize();
    tmp->randomize();
    std::string new_fac_id = "solo_";
    new_fac_id += tmp->name;
    // create a new "lone wolf" faction for this one NPC
    faction *new_solo_fac = faction_manager_ptr->add_new_faction( tmp->name, faction_id( new_fac_id ),
                            faction_id( "no_faction" ) );
    tmp->set_fac( new_solo_fac ? new_solo_fac->id : faction_id( "no_faction" ) );
    // adds the npc to the correct overmap.
    // Only spawn random NPCs on z-level 0
    // TODO: fix point types
    tripoint submap_spawn = omt_to_sm_copy( spawn_point.raw() );
    tmp->spawn_at_sm( tripoint( submap_spawn.xy(), 0 ) );
    overmap_buffer.insert_npc( tmp );
    tmp->form_opinion( u );
    tmp->mission = NPC_MISSION_NULL;
    tmp->long_term_goal_action();
    tmp->add_new_mission( mission::reserve_random( ORIGIN_ANY_NPC, tmp->global_omt_location(),
                          tmp->getID() ) );
    // This will make the new NPC active- if its nearby to the player
    load_npcs();
}

bool game::display_overlay_state( const action_id action )
{
    return displaying_overlays && *displaying_overlays == action;
}

void game::display_toggle_overlay( const action_id action )
{
    if( display_overlay_state( action ) ) {
        displaying_overlays.reset();
    } else {
        displaying_overlays = action;
    }
}

void game::display_scent()
{
    if( use_tiles ) {
        display_toggle_overlay( ACTION_DISPLAY_SCENT );
    } else {
        int div;
        bool got_value = query_int( div, _( "Set the Scent Map sensitivity to (0 to cancel)?" ) );
        if( !got_value || div < 1 ) {
            add_msg( _( "Never mind." ) );
            return;
        }
        shared_ptr_fast<game::draw_callback_t> scent_cb = make_shared_fast<game::draw_callback_t>( [&]() {
            scent.draw( w_terrain, div * 2, u.pos() + u.view_offset );
        } );
        g->add_draw_callback( scent_cb );

        ui_manager::redraw();
        inp_mngr.wait_for_any_key();
    }
}

void game::display_temperature()
{
    if( use_tiles ) {
        display_toggle_overlay( ACTION_DISPLAY_TEMPERATURE );
    }
}

void game::display_vehicle_ai()
{
    if( use_tiles ) {
        display_toggle_overlay( ACTION_DISPLAY_VEHICLE_AI );
    }
}

void game::display_visibility()
{
    if( use_tiles ) {
        display_toggle_overlay( ACTION_DISPLAY_VISIBILITY );
        if( display_overlay_state( ACTION_DISPLAY_VISIBILITY ) ) {
            std::vector< tripoint > locations;
            uilist creature_menu;
            int num_creatures = 0;
            creature_menu.addentry( num_creatures++, true, MENU_AUTOASSIGN, "%s", _( "You" ) );
            locations.emplace_back( get_player_character().pos() ); // add player first.
            for( const Creature &critter : g->all_creatures() ) {
                if( critter.is_player() ) {
                    continue;
                }
                creature_menu.addentry( num_creatures++, true, MENU_AUTOASSIGN, critter.disp_name() );
                locations.emplace_back( critter.pos() );
            }

            pointmenu_cb callback( locations );
            creature_menu.callback = &callback;
            creature_menu.w_y_setup = 0;
            creature_menu.query();
            if( creature_menu.ret >= 0 && static_cast<size_t>( creature_menu.ret ) < locations.size() ) {
                Creature *creature = critter_at<Creature>( locations[creature_menu.ret] );
                displaying_visibility_creature = creature;
            }
        } else {
            displaying_visibility_creature = nullptr;
        }
    }
}

void game::toggle_debug_hour_timer()
{
    debug_hour_timer.toggle();
}

void game::debug_hour_timer::toggle()
{
    enabled = !enabled;
    start_time = cata::nullopt;
    add_msg( string_format( "debug timer %s", enabled ? "enabled" : "disabled" ) );
}

void game::debug_hour_timer::print_time()
{
    if( enabled ) {
        if( calendar::once_every( time_duration::from_hours( 1 ) ) ) {
            const IRLTimeMs now = std::chrono::time_point_cast<std::chrono::milliseconds>(
                                      std::chrono::system_clock::now() );
            if( start_time ) {
                add_msg( "in-game hour took: %d ms", ( now - *start_time ).count() );
            } else {
                add_msg( "starting debug timer" );
            }
            start_time = now;
        }
    }
}

void game::display_lighting()
{
    if( use_tiles ) {
        display_toggle_overlay( ACTION_DISPLAY_LIGHTING );
        if( !g->display_overlay_state( ACTION_DISPLAY_LIGHTING ) ) {
            return;
        }
        uilist lighting_menu;
        std::vector<std::string> lighting_menu_strings{
            "Global lighting conditions"
        };

        int count = 0;
        for( const auto &menu_str : lighting_menu_strings ) {
            lighting_menu.addentry( count++, true, MENU_AUTOASSIGN, "%s", menu_str );
        }

        lighting_menu.w_y_setup = 0;
        lighting_menu.query();
        if( ( lighting_menu.ret >= 0 ) &&
            ( static_cast<size_t>( lighting_menu.ret ) < lighting_menu_strings.size() ) ) {
            g->displaying_lighting_condition = lighting_menu.ret;
        }
    }
}

void game::display_radiation()
{
    if( use_tiles ) {
        display_toggle_overlay( ACTION_DISPLAY_RADIATION );
    }
}

void game::display_transparency()
{
    if( use_tiles ) {
        display_toggle_overlay( ACTION_DISPLAY_TRANSPARENCY );
    }
}

// Debug menu: asks which reachability cache to display
void game::display_reachability_zones()
{
    if( use_tiles ) {
        display_toggle_overlay( ACTION_DISPLAY_REACHABILITY_ZONES );
        if( display_overlay_state( ACTION_DISPLAY_REACHABILITY_ZONES ) ) {
            const auto &menu_popup = [&]( int prev_value,
            const std::vector<std::string> &items ) -> cata::optional<int> {
                uilist menu;
                int count = 0;
                for( const auto &menu_str : items )
                {
                    menu.addentry( count++, true, MENU_AUTOASSIGN, "%s", menu_str );
                }
                menu.selected = prev_value;
                menu.w_y_setup = 0;
                menu.query();
                if( menu.ret < 0 )
                {
                    return cata::nullopt;
                }
                return menu.ret;
            };
            static_assert(
                static_cast<int>( enum_traits<reachability_cache_quadrant >::last ) == 3,
                "Debug menu expects at least 4 elements in the `quadrant` enum."
            );
            cata::optional<int> cache =
                menu_popup( debug_rz_display.r_cache_vertical, { "Horizontal", "Vertical (upward)" } );
            cata::optional<int> quadrant;
            if( cache ) {
                quadrant =
                    menu_popup( static_cast<int>( debug_rz_display.quadrant ),
                                /**/{ "NE", "SE", "SW", "NW" } );
            }
            if( cache && quadrant ) {
                debug_rz_display.r_cache_vertical = *cache;
                debug_rz_display.quadrant = static_cast<reachability_cache_quadrant>( *quadrant );
            } else { // user cancelled selection, toggle overlay off
                display_toggle_overlay( ACTION_DISPLAY_REACHABILITY_ZONES );
            }
        }
    }
}

void game::init_autosave()
{
    moves_since_last_save = 0;
    last_save_timestamp = time( nullptr );
}

void game::quicksave()
{
    //Don't autosave if the player hasn't done anything since the last autosave/quicksave,
    if( !moves_since_last_save ) {
        return;
    }
    add_msg( m_info, _( "Saving game, this may take a while" ) );

    static_popup popup;
    popup.message( "%s", _( "Saving game, this may take a while" ) );
    ui_manager::redraw();
    refresh_display();

    time_t now = time( nullptr ); //timestamp for start of saving procedure

    //perform save
    save();
    //Now reset counters for autosaving, so we don't immediately autosave after a quicksave or autosave.
    moves_since_last_save = 0;
    last_save_timestamp = now;
}

void game::quickload()
{
    const WORLDPTR active_world = world_generator->active_world;
    if( active_world == nullptr ) {
        return;
    }

    if( active_world->save_exists( save_t::from_player_name( u.name ) ) ) {
        if( moves_since_last_save != 0 ) { // See if we need to reload anything
            MAPBUFFER.clear();
            overmap_buffer.clear();
            try {
                setup();
            } catch( const std::exception &err ) {
                debugmsg( "Error: %s", err.what() );
            }
            load( save_t::from_player_name( u.name ) );
        }
    } else {
        popup_getkey( _( "No saves for %s yet." ), u.name );
    }
}

void game::autosave()
{
    //Don't autosave if the min-autosave interval has not passed since the last autosave/quicksave.
    if( time( nullptr ) < last_save_timestamp + 60 * get_option<int>( "AUTOSAVE_MINUTES" ) ) {
        return;
    }
    quicksave();    //Driving checks are handled by quicksave()
}

void game::start_calendar()
{
    int initial_days = get_option<int>( "INITIAL_DAY" );
    if( initial_days == -1 ) {
        // 0 - 363 for a 91 day season
        initial_days = rng( 0, get_option<int>( "SEASON_LENGTH" ) * 4 - 1 );
    }
    calendar::start_of_cataclysm = calendar::turn_zero + 1_days * initial_days;
    // Configured starting date overridden by scenario, calendar::start is left as Spring 1
    calendar::start_of_game = calendar::turn_zero
                              + 1_hours * scen->initial_hour()
                              + 1_days * scen->initial_day()
                              + get_option<int>( "SEASON_LENGTH" ) * 1_days * scen->initial_season()
                              + 4 * get_option<int>( "SEASON_LENGTH" ) * 1_days * ( scen->initial_year() - 1 );
    if( calendar::start_of_game < calendar::start_of_cataclysm ) {
        // Hotfix to prevent game start  from occuring before the cataclysm.
        // Should be replaced with full refactor of the start date
        calendar::start_of_game = calendar::start_of_cataclysm
                                  + 1_hours * scen->initial_hour();
    }
    calendar::start_of_game += 1_days * get_option<int>( "SPAWN_DELAY" );
    calendar::turn = calendar::start_of_game;
    calendar::initial_season = static_cast<season_type>( ( to_days<int>( calendar::start_of_game -
                               calendar::turn_zero ) / get_option<int>( "SEASON_LENGTH" ) ) % 4 );
}

overmap &game::get_cur_om() const
{
    // The player is located in the middle submap of the map.
    const tripoint sm = m.get_abs_sub() + tripoint( HALF_MAPSIZE, HALF_MAPSIZE, 0 );
    const tripoint pos_om = sm_to_om_copy( sm );
    // TODO: fix point types
    return overmap_buffer.get( point_abs_om( pos_om.xy() ) );
}

std::vector<npc *> game::allies()
{
    return get_npcs_if( [&]( const npc & guy ) {
        if( !guy.is_hallucination() ) {
            return guy.is_ally( get_player_character() );
        } else {
            return false;
        }
    } );
}

std::vector<Creature *> game::get_creatures_if( const std::function<bool( const Creature & )>
        &pred )
{
    std::vector<Creature *> result;
    for( Creature &critter : all_creatures() ) {
        if( pred( critter ) ) {
            result.push_back( &critter );
        }
    }
    return result;
}

std::vector<npc *> game::get_npcs_if( const std::function<bool( const npc & )> &pred )
{
    std::vector<npc *> result;
    for( npc &guy : all_npcs() ) {
        if( pred( guy ) ) {
            result.push_back( &guy );
        }
    }
    return result;
}

template<>
bool game::non_dead_range<monster>::iterator::valid()
{
    current = iter->lock();
    return current && !current->is_dead();
}

template<>
bool game::non_dead_range<npc>::iterator::valid()
{
    current = iter->lock();
    return current && !current->is_dead();
}

template<>
bool game::non_dead_range<Creature>::iterator::valid()
{
    current = iter->lock();
    // There is no Creature::is_dead function, so we can't write
    // return current && !current->is_dead();
    if( !current ) {
        return false;
    }
    const Creature *const critter = current.get();
    if( critter->is_monster() ) {
        return !static_cast<const monster *>( critter )->is_dead();
    }
    if( critter->is_npc() ) {
        return !static_cast<const npc *>( critter )->is_dead();
    }
    return true; // must be the avatar
}

game::monster_range::monster_range( game &game_ref )
{
    const auto &monsters = game_ref.critter_tracker->get_monsters_list();
    items.insert( items.end(), monsters.begin(), monsters.end() );
}

game::Creature_range::Creature_range( game &game_ref ) : u( &game_ref.u, []( player * ) { } )
{
    const auto &monsters = game_ref.critter_tracker->get_monsters_list();
    items.insert( items.end(), monsters.begin(), monsters.end() );
    items.insert( items.end(), game_ref.active_npc.begin(), game_ref.active_npc.end() );
    items.emplace_back( u );
}

game::npc_range::npc_range( game &game_ref )
{
    items.insert( items.end(), game_ref.active_npc.begin(), game_ref.active_npc.end() );
}

game::Creature_range game::all_creatures()
{
    return Creature_range( *this );
}

game::monster_range game::all_monsters()
{
    return monster_range( *this );
}

game::npc_range game::all_npcs()
{
    return npc_range( *this );
}

Creature *game::get_creature_if( const std::function<bool( const Creature & )> &pred )
{
    for( Creature &critter : all_creatures() ) {
        if( pred( critter ) ) {
            return &critter;
        }
    }
    return nullptr;
}

std::string PATH_INFO::player_base_save_path()
{
    return PATH_INFO::world_base_save_path() + "/" + base64_encode( get_player_character().name );
}

std::string PATH_INFO::world_base_save_path()
{
    if( world_generator->active_world == nullptr ) {
        return PATH_INFO::savedir();
    }
    return world_generator->active_world->folder_path();
}

void game::shift_destination_preview( const point &delta )
{
    for( tripoint &p : destination_preview ) {
        p += delta;
    }
}

bool game::slip_down( bool check_for_traps )
{
    ///\EFFECT_DEX decreases chances of slipping while climbing
    ///\EFFECT_STR decreases chances of slipping while climbing
    int climb = u.dex_cur + u.str_cur;

    if( u.has_trait( trait_PARKOUR ) ) {
        climb *= 2;
        add_msg( m_info, _( "Your skill in parkour makes it easier to climb." ) );
    }
    if( u.has_trait( trait_BADKNEES ) ) {
        climb /= 2;
        add_msg( m_info, _( "Your bad knees make it difficult to climb." ) );
    }

    // Climbing is difficult with wet hands and feet.
    float wet_penalty = 1.0f;

    if( u.get_part_wetness( bodypart_id( "foot_l" ) ) > 0 ||
        u.get_part_wetness( bodypart_id( "foot_r" ) ) > 0 ) {
        wet_penalty += .5;
        add_msg( m_info, _( "Your wet feet make it harder to climb." ) );
    }

    if( u.get_part_wetness( bodypart_id( "hand_l" ) ) > 0 ||
        u.get_part_wetness( bodypart_id( "hand_r" ) ) > 0 ) {
        wet_penalty += .5;
        add_msg( m_info, _( "Your wet hands make it harder to climb." ) );
    }

    // Apply wetness penalty
    climb /= wet_penalty;

    // Being weighed down makes it easier for you to slip.
    const double weight_ratio = u.weight_carried() / u.weight_capacity();
    climb -= roll_remainder( 8.0 * weight_ratio );

    if( weight_ratio >= 1 ) {
        add_msg( m_info, _( "Your carried weight tries to drag you down." ) );
    } else if( weight_ratio > .75 ) {
        add_msg( m_info, _( "You strain to climb with the weight of your possessions." ) );
    } else if( weight_ratio > .5 ) {
        add_msg( m_info, _( "You feel the weight of your luggage makes it more difficult to climb." ) );
    } else if( weight_ratio > .25 ) {
        add_msg( m_info, _( "Your carried weight makes it a little harder to climb." ) );
    }

    if( one_in( climb ) ) {
        add_msg( m_bad, _( "You slip while climbing and fall down." ) );
        if( climb <= 1 ) {
            add_msg( m_bad, _( "Climbing is impossible in your current state." ) );
        }
        if( check_for_traps ) {
            m.creature_on_trap( u );
        }
        return true;
    }
    return false;
}

namespace cata_event_dispatch
{
void avatar_moves( const tripoint &old_abs_pos, const avatar &u, const map &m )
{
    const tripoint &new_pos = u.pos();
    const tripoint &new_abs_pos = m.getabs( new_pos );
    mtype_id mount_type;
    if( u.is_mounted() ) {
        mount_type = u.mounted_creature->type->id;
    }
    get_event_bus().send<event_type::avatar_moves>( mount_type, m.ter( new_pos ).id(),
            u.current_movement_mode(), u.is_underwater(), new_pos.z );

    // TODO: fix point types
    const tripoint_abs_omt old_abs_omt( ms_to_omt_copy( old_abs_pos ) );
    const tripoint_abs_omt new_abs_omt( ms_to_omt_copy( new_abs_pos ) );
    if( old_abs_omt != new_abs_omt ) {
        const oter_id &cur_ter = overmap_buffer.ter( new_abs_omt );
        get_event_bus().send<event_type::avatar_enters_omt>( new_abs_omt.raw(), cur_ter );
    }
}
} // namespace cata_event_dispatch

achievements_tracker &get_achievements()
{
    return g->achievements();
}

Character &get_player_character()
{
    return g->u;
}

location &get_player_location()
{
    return g->u;
}

viewer &get_player_view()
{
    return g->u;
}

avatar &get_avatar()
{
    return g->u;
}

map &get_map()
{
    return g->m;
}

event_bus &get_event_bus()
{
    return g->events();
}

memorial_logger &get_memorial()
{
    return g->memorial();
}

const scenario *get_scenario()
{
    return g->scen;
}
void set_scenario( const scenario *new_scenario )
{
    g->scen = new_scenario;
}

scent_map &get_scent()
{
    return g->scent;
}

stats_tracker &get_stats()
{
    return g->stats();
}

timed_event_manager &get_timed_events()
{
    return g->timed_events;
}

weather_manager &get_weather()
{
    return g->weather;
}<|MERGE_RESOLUTION|>--- conflicted
+++ resolved
@@ -9455,14 +9455,7 @@
         return false;
     }
     monster &critter = *mon_ptr;
-<<<<<<< HEAD
     if( !disable_activity_actor::can_disable_or_reprogram( critter ) ) {
-=======
-    if( ( critter.friendly == 0 && !critter.has_effect( effect_sensor_stun ) ) ||
-        critter.has_flag( MF_RIDEABLE_MECH ) ||
-        ( critter.has_flag( MF_PAY_BOT ) && critter.has_effect( effect_paid ) ) ) {
-        // Can only disable / reprogram friendly or stunned monsters
->>>>>>> 1d04305e
         return false;
     }
 
