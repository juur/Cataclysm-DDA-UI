#include "player.h" // IWYU pragma: associated

#include <algorithm> //std::min
#include <cstddef>
#include <memory>
#include <unordered_map>

#include "enums.h"
#include "game.h"
#include "input.h"
#include "inventory.h"
#include "mutation.h"
#include "output.h"
#include "string_formatter.h"
#include "string_id.h"
#include "translations.h"
#include "ui_manager.h"

// '!' and '=' are uses as default bindings in the menu
const invlet_wrapper
mutation_chars( "abcdefghijklmnopqrstuvwxyzABCDEFGHIJKLMNOPQRSTUVWXYZ\"#&()*+./:;@[\\]^_{|}" );

static void draw_exam_window( const catacurses::window &win, const int border_y )
{
    const int width = getmaxx( win );
    mvwputch( win, point( 0, border_y ), BORDER_COLOR, LINE_XXXO );
    mvwhline( win, point( 1, border_y ), LINE_OXOX, width - 2 );
    mvwputch( win, point( width - 1, border_y ), BORDER_COLOR, LINE_XOXX );
}

const auto shortcut_desc = []( const std::string &comment, const std::string &keys )
{
    return string_format( comment, string_format( "[<color_yellow>%s</color>]", keys ) );
};

static void show_mutations_titlebar( const catacurses::window &window,
                                     const std::string &menu_mode, const input_context &ctxt )
{
    werase( window );
    std::string desc;
    if( menu_mode == "reassigning" ) {
        desc += std::string( _( "Reassigning." ) ) + "  " +
                _( "Select a mutation to reassign or press [<color_yellow>SPACE</color>] to cancel. " );
    }
    if( menu_mode == "activating" ) {
        desc += colorize( _( "Activating" ),
                          c_green ) + "  " + shortcut_desc( _( "%s to examine mutation, " ),
                                  ctxt.get_desc( "TOGGLE_EXAMINE" ) );
    }
    if( menu_mode == "examining" ) {
        desc += colorize( _( "Examining" ),
                          c_light_blue ) + "  " + shortcut_desc( _( "%s to activate mutation, " ),
                                  ctxt.get_desc( "TOGGLE_EXAMINE" ) );
    }
    if( menu_mode != "reassigning" ) {
        desc += shortcut_desc( _( "%s to reassign invlet, " ), ctxt.get_desc( "REASSIGN" ) );
    }
    desc += shortcut_desc( _( "%s to change keybindings." ), ctxt.get_desc( "HELP_KEYBINDINGS" ) );
    // NOLINTNEXTLINE(cata-use-named-point-constants)
    fold_and_print( window, point( 1, 0 ), getmaxx( window ) - 1, c_white, desc );
    wrefresh( window );
}

void player::power_mutations()
{
    if( !is_player() ) {
        // TODO: Implement NPCs activating mutations
        return;
    }

    std::vector<trait_id> passive;
    std::vector<trait_id> active;
    for( std::pair<const trait_id, trait_data> &mut : my_mutations ) {
<<<<<<< HEAD
        if( !mut.first->activated && ! mut.first->transform ) {
=======
        if( !mut.first->activated ) {
>>>>>>> 5db5df09
            passive.push_back( mut.first );
        } else {
            active.push_back( mut.first );
        }
        // New mutations are initialized with no key at all, so we have to do this here.
        if( mut.second.key == ' ' ) {
            for( const auto &letter : mutation_chars ) {
                if( trait_by_invlet( letter ).is_null() ) {
                    mut.second.key = letter;
                    break;
                }
            }
        }
    }

    // maximal number of rows in both columns
    const int mutations_count = std::max( passive.size(), active.size() );

    int TITLE_HEIGHT = 2;
    int DESCRIPTION_HEIGHT = 5;

    // Main window
    /** Total required height is:
    * top frame line:                                         + 1
    * height of title window:                                 + TITLE_HEIGHT
    * line after the title:                                   + 1
    * line with active/passive mutation captions:               + 1
    * height of the biggest list of active/passive mutations:   + mutations_count
    * line before mutation description:                         + 1
    * height of description window:                           + DESCRIPTION_HEIGHT
    * bottom frame line:                                      + 1
    * TOTAL: TITLE_HEIGHT + mutations_count + DESCRIPTION_HEIGHT + 5
    */
    int HEIGHT = std::min( TERMY, std::max( FULL_SCREEN_HEIGHT,
                                            TITLE_HEIGHT + mutations_count + DESCRIPTION_HEIGHT + 5 ) );
    int WIDTH = FULL_SCREEN_WIDTH + ( TERMX - FULL_SCREEN_WIDTH ) / 2;
    int START_X = ( TERMX - WIDTH ) / 2;
    int START_Y = ( TERMY - HEIGHT ) / 2;
    catacurses::window wBio = catacurses::newwin( HEIGHT, WIDTH, point( START_X, START_Y ) );

    // Description window @ the bottom of the bionic window
    int DESCRIPTION_START_Y = START_Y + HEIGHT - DESCRIPTION_HEIGHT - 1;
    int DESCRIPTION_LINE_Y = DESCRIPTION_START_Y - START_Y - 1;
    catacurses::window w_description = catacurses::newwin( DESCRIPTION_HEIGHT, WIDTH - 2,
                                       point( START_X + 1, DESCRIPTION_START_Y ) );

    // Title window
    int TITLE_START_Y = START_Y + 1;
    int HEADER_LINE_Y = TITLE_HEIGHT + 1; // + lines with text in titlebar, local
    catacurses::window w_title = catacurses::newwin( TITLE_HEIGHT, WIDTH - 2, point( START_X + 1,
                                 TITLE_START_Y ) );

    int scroll_position = 0;
    int second_column = 32 + ( TERMX - FULL_SCREEN_WIDTH ) /
                        4; // X-coordinate of the list of active mutations

    input_context ctxt( "MUTATIONS" );
    ctxt.register_updown();
    ctxt.register_action( "ANY_INPUT" );
    ctxt.register_action( "TOGGLE_EXAMINE" );
    ctxt.register_action( "REASSIGN" );
    ctxt.register_action( "HELP_KEYBINDINGS" );
#if defined(__ANDROID__)
    for( const auto &p : passive ) {
        ctxt.register_manual_key( my_mutations[p].key, p.obj().name() );
    }
    for( const auto &a : active ) {
        ctxt.register_manual_key( my_mutations[a].key, a.obj().name() );
    }
#endif

    bool redraw = true;
    std::string menu_mode = "activating";

    // FIXME: temporarily disable redrawing of lower UIs before this UI is migrated to `ui_adaptor`
    ui_adaptor ui( ui_adaptor::disable_uis_below {} );

    while( true ) {
        // offset for display: mutation with index i is drawn at y=list_start_y+i
        // drawing the mutation starts with mutation[scroll_position]
        const int list_start_y = HEADER_LINE_Y + 2 - scroll_position;
        int max_scroll_position = HEADER_LINE_Y + 2 + mutations_count -
                                  ( menu_mode == "examining" ? DESCRIPTION_LINE_Y : HEIGHT - 1 );
        if( redraw ) {
            redraw = false;

            werase( wBio );
            draw_border( wBio, BORDER_COLOR, _( " MUTATIONS " ) );
            // Draw line under title
            mvwhline( wBio, point( 1, HEADER_LINE_Y ), LINE_OXOX, WIDTH - 2 );
            // Draw symbols to connect additional lines to border
            mvwputch( wBio, point( 0, HEADER_LINE_Y ), BORDER_COLOR, LINE_XXXO ); // |-
            mvwputch( wBio, point( WIDTH - 1, HEADER_LINE_Y ), BORDER_COLOR, LINE_XOXX ); // -|

            // Captions
            mvwprintz( wBio, point( 2, HEADER_LINE_Y + 1 ), c_light_blue, _( "Passive:" ) );
            mvwprintz( wBio, point( second_column, HEADER_LINE_Y + 1 ), c_light_blue, _( "Active:" ) );

            if( menu_mode == "examining" ) {
                draw_exam_window( wBio, DESCRIPTION_LINE_Y );
            }
            nc_color type;
            if( passive.empty() ) {
                mvwprintz( wBio, point( 2, list_start_y ), c_light_gray, _( "None" ) );
            } else {
                for( size_t i = scroll_position; i < passive.size(); i++ ) {
                    const mutation_branch &md = passive[i].obj();
                    const trait_data &td = my_mutations[passive[i]];
                    if( list_start_y + static_cast<int>( i ) ==
                        ( menu_mode == "examining" ? DESCRIPTION_LINE_Y : HEIGHT - 1 ) ) {
                        break;
                    }
                    type = has_base_trait( passive[i] ) ? c_cyan : c_light_cyan;
                    mvwprintz( wBio, point( 2, list_start_y + i ), type, "%c %s", td.key, md.name() );
                }
            }

            if( active.empty() ) {
                mvwprintz( wBio, point( second_column, list_start_y ), c_light_gray, _( "None" ) );
            } else {
                for( size_t i = scroll_position; i < active.size(); i++ ) {
                    const mutation_branch &md = active[i].obj();
                    const trait_data &td = my_mutations[active[i]];
                    if( list_start_y + static_cast<int>( i ) ==
                        ( menu_mode == "examining" ? DESCRIPTION_LINE_Y : HEIGHT - 1 ) ) {
                        break;
                    }
                    if( td.powered ) {
                        type = has_base_trait( active[i] ) ? c_green : c_light_green;
                    } else {
                        type = has_base_trait( active[i] ) ? c_red : c_light_red;
                    }
                    // TODO: track resource(s) used and specify
                    mvwputch( wBio, point( second_column, list_start_y + i ), type, td.key );
                    std::string mut_desc;
                    mut_desc += md.name();
                    if( md.cost > 0 && md.cooldown > 0 ) {
                        //~ RU means Resource Units
                        mut_desc += string_format( _( " - %d RU / %d turns" ),
                                                   md.cost, md.cooldown );
                    } else if( md.cost > 0 ) {
                        //~ RU means Resource Units
                        mut_desc += string_format( _( " - %d RU" ), md.cost );
                    } else if( md.cooldown > 0 ) {
                        mut_desc += string_format( _( " - %d turns" ), md.cooldown );
                    }
                    if( td.powered ) {
                        mut_desc += _( " - Active" );
                    }
                    mvwprintz( wBio, point( second_column + 2, list_start_y + i ), type, mut_desc );
                }
            }

            // Scrollbar
            if( scroll_position > 0 ) {
                mvwputch( wBio, point( 0, HEADER_LINE_Y + 2 ), c_light_green, '^' );
            }
            if( scroll_position < max_scroll_position && max_scroll_position > 0 ) {
                mvwputch( wBio, point( 0, ( menu_mode == "examining" ? DESCRIPTION_LINE_Y : HEIGHT - 1 ) - 1 ),
                          c_light_green, 'v' );
            }
        }
        wrefresh( wBio );
        show_mutations_titlebar( w_title, menu_mode, ctxt );
        const std::string action = ctxt.handle_input();
        const int ch = ctxt.get_raw_input().get_first_input();
        if( menu_mode == "reassigning" ) {
            menu_mode = "activating";
            const auto mut_id = trait_by_invlet( ch );
            if( mut_id.is_null() ) {
                // Selected an non-existing mutation (or escape, or ...)
                continue;
            }
            redraw = true;
            const int newch = popup_getkey( _( "%s; enter new letter." ),
                                            mutation_branch::get_name( mut_id ) );
            wrefresh( wBio );
            if( newch == ch || newch == ' ' || newch == KEY_ESCAPE ) {
                continue;
            }
            if( !mutation_chars.valid( newch ) ) {
                popup( _( "Invalid mutation letter.  Only those characters are valid:\n\n%s" ),
                       mutation_chars.get_allowed_chars() );
                continue;
            }
            const trait_id other_mut_id = trait_by_invlet( newch );
            if( !other_mut_id.is_null() ) {
                std::swap( my_mutations[mut_id].key, my_mutations[other_mut_id].key );
            } else {
                my_mutations[mut_id].key = newch;
            }
            // TODO: show a message like when reassigning a key to an item?
        } else if( action == "DOWN" ) {
            if( scroll_position < max_scroll_position ) {
                scroll_position++;
                redraw = true;
            }
        } else if( action == "UP" ) {
            if( scroll_position > 0 ) {
                scroll_position--;
                redraw = true;
            }
        } else if( action == "REASSIGN" ) {
            menu_mode = "reassigning";
        } else if( action == "TOGGLE_EXAMINE" ) { // switches between activation and examination
            menu_mode = menu_mode == "activating" ? "examining" : "activating";
            werase( w_description );
            redraw = true;
        } else if( action == "HELP_KEYBINDINGS" ) {
            redraw = true;
        } else {
            const auto mut_id = trait_by_invlet( ch );
            if( mut_id.is_null() ) {
                // entered a key that is not mapped to any mutation,
                // -> leave screen
                break;
            }
            const auto &mut_data = mut_id.obj();
            const cata::value_ptr<mut_transform> &trans = mut_data.transform;
            if( menu_mode == "activating" ) {
                if( mut_data.activated || trans ) {
                    if( my_mutations[mut_id].powered ) {
                        if( trans && !trans->msg_transform.empty() ) {
                            add_msg_if_player( m_neutral, trans->msg_transform );
                        } else {
                            add_msg_if_player( m_neutral, _( "You stop using your %s." ), mut_data.name() );
                        }

                        deactivate_mutation( mut_id );
                        // Action done, leave screen
                        break;
                    } else if( ( !mut_data.hunger || get_kcal_percent() >= 0.8f ) &&
                               ( !mut_data.thirst || get_thirst() <= 400 ) &&
                               ( !mut_data.fatigue || get_fatigue() <= 400 ) ) {

                        g->draw();
                        if( trans && !trans->msg_transform.empty() ) {
                            add_msg_if_player( m_neutral, trans->msg_transform );
                        } else {
                            add_msg_if_player( m_neutral, _( "You activate your %s." ), mut_data.name() );
                        }

                        activate_mutation( mut_id );
                        // Action done, leave screen
                        break;
                    } else {
                        popup( _( "You don't have enough in you to activate your %s!" ), mut_data.name() );
                        redraw = true;
                        continue;
                    }
                } else {
                    popup( _( "You cannot activate %s!  To read a description of "
                              "%s, press '!', then '%c'." ),
                           mut_data.name(), mut_data.name(), my_mutations[mut_id].key );
                    redraw = true;
                }
            }
            if( menu_mode == "examining" ) { // Describing mutations, not activating them!
                draw_exam_window( wBio, DESCRIPTION_LINE_Y );
                // Clear the lines first
                werase( w_description );
                fold_and_print( w_description, point_zero, WIDTH - 2, c_light_blue, mut_data.desc() );
                wrefresh( w_description );
            }
        }
    }
}<|MERGE_RESOLUTION|>--- conflicted
+++ resolved
@@ -71,11 +71,7 @@
     std::vector<trait_id> passive;
     std::vector<trait_id> active;
     for( std::pair<const trait_id, trait_data> &mut : my_mutations ) {
-<<<<<<< HEAD
         if( !mut.first->activated && ! mut.first->transform ) {
-=======
-        if( !mut.first->activated ) {
->>>>>>> 5db5df09
             passive.push_back( mut.first );
         } else {
             active.push_back( mut.first );
