#include "player.h"
#include "profession.h"
#include "scenario.h"
#include "start_location.h"
#include "input.h"
#include "output.h"
#include "rng.h"
#include "game.h"
#include "options.h"
#include "catacharset.h"
#include "debug.h"
#include "char_validity_check.h"
#include "path_info.h"
#include "mapsharing.h"
#ifndef _MSC_VER
#include <unistd.h>
#endif
#include <fstream>
#include <sstream>
#include <vector>
#include <cassert>

// Colors used in this file: (Most else defaults to c_ltgray)
#define COL_STAT_ACT        c_white   // Selected stat
#define COL_STAT_BONUS      c_ltgreen // Bonus
#define COL_STAT_NEUTRAL    c_white   // Neutral Property
#define COL_STAT_PENALTY    c_ltred   // Penalty
#define COL_TR_GOOD         c_green   // Good trait descriptive text
#define COL_TR_GOOD_OFF_ACT c_ltgray  // A toggled-off good trait
#define COL_TR_GOOD_ON_ACT  c_ltgreen // A toggled-on good trait
#define COL_TR_GOOD_OFF_PAS c_dkgray  // A toggled-off good trait
#define COL_TR_GOOD_ON_PAS  c_green   // A toggled-on good trait
#define COL_TR_BAD          c_red     // Bad trait descriptive text
#define COL_TR_BAD_OFF_ACT  c_ltgray  // A toggled-off bad trait
#define COL_TR_BAD_ON_ACT   c_ltred   // A toggled-on bad trait
#define COL_TR_BAD_OFF_PAS  c_dkgray  // A toggled-off bad trait
#define COL_TR_BAD_ON_PAS   c_red     // A toggled-on bad trait
#define COL_SKILL_USED      c_green   // A skill with at least one point
#define COL_HEADER          c_white   // Captions, like "Profession items"
#define COL_NOTE_MAJOR      c_green   // Important note
#define COL_NOTE_MINOR      c_ltgray  // Just regular note

#define HIGH_STAT 14 // The point after which stats cost double
#define MAX_STAT 20 // The point after which stats can not be increased further
#define MAX_SKILL 20 // The maximum selectable skill level

#define NEWCHAR_TAB_MAX 5 // The ID of the rightmost tab

void draw_tabs(WINDOW *w, std::string sTab);

int set_stats(WINDOW *w, player *u, int &points);
int set_traits(WINDOW *w, player *u, int &points, int max_trait_points);
int set_scenario(WINDOW *w, player *u, int &points);
int set_profession(WINDOW *w, player *u, int &points);
int set_skills(WINDOW *w, player *u, int &points);

int set_description(WINDOW *w, player *u, character_type type, int &points);

Skill *random_skill();

void save_template(player *u);

int player::create(character_type type, std::string tempname)
{
    weapon = item("null", 0);

    g->u.prof = profession::generic();
    g->scen = scenario::generic();

    WINDOW *w = newwin(FULL_SCREEN_HEIGHT, FULL_SCREEN_WIDTH,
                       (TERMY > FULL_SCREEN_HEIGHT) ? (TERMY - FULL_SCREEN_HEIGHT) / 2 : 0,
                       (TERMX > FULL_SCREEN_WIDTH) ? (TERMX - FULL_SCREEN_WIDTH) / 2 : 0);

    int tab = 0;
    int points = OPTIONS["INITIAL_POINTS"];
    int max_trait_points = OPTIONS["MAX_TRAIT_POINTS"];
    if (type != PLTYPE_CUSTOM) {
        points = points + 32;
        switch (type) {
        case PLTYPE_CUSTOM:
            break;
        case PLTYPE_MAX:
            break;
        case PLTYPE_NOW:
            g->u.male = (rng(1, 100) > 50);

            if(!MAP_SHARING::isSharing()) {
                g->u.pick_name();
            } else {
                g->u.name = MAP_SHARING::getUsername();
            }
        case PLTYPE_RANDOM_WITH_SCENARIO:
        case PLTYPE_RANDOM: {
            g->u.male = (rng(1, 100) > 50);
            if(!MAP_SHARING::isSharing()) {
                g->u.pick_name();
            } else {
                g->u.name = MAP_SHARING::getUsername();
            }
            if (type == PLTYPE_RANDOM_WITH_SCENARIO) {
                std::vector<scenario *> scenarios;
                for (scenmap::const_iterator iter = scenario::begin(); iter != scenario::end(); iter++) {
                    if (!(iter->second).has_flag("CHALLENGE")) {
                        scenarios.emplace_back(scenario::scen((iter->second).ident()));
                    }
                }
                g->scen = scenarios[rng(0,scenarios.size() - 1)];
                if (g->scen->profsize() > 0) {
                    g->u.prof = g->scen->random_profession();
                } else {
                    g->u.prof = profession::weighted_random();
                }
                g->u.start_location = g->scen->random_start_location();
            } else {
                g->u.prof = profession::weighted_random();
            }
            str_max = rng(6, 12);
            dex_max = rng(6, 12);
            int_max = rng(6, 12);
            per_max = rng(6, 12);
            points = points - str_max - dex_max - int_max - per_max - g->u.prof->point_cost() - g->scen->point_cost();
            if (str_max > HIGH_STAT) {
                points -= (str_max - HIGH_STAT);
            }
            if (dex_max > HIGH_STAT) {
                points -= (dex_max - HIGH_STAT);
            }
            if (int_max > HIGH_STAT) {
                points -= (int_max - HIGH_STAT);
            }
            if (per_max > HIGH_STAT) {
                points -= (per_max - HIGH_STAT);
            }

            int num_gtraits = 0, num_btraits = 0, tries = 0;
            std::string rn = "";

            while (points < 0 || rng(-3, 20) > points) {
                if (num_btraits < max_trait_points && one_in(3)) {
                    tries = 0;
                    do {
                        rn = random_bad_trait();
                        tries++;
                    } while ((has_trait(rn) || num_btraits - traits[rn].points > max_trait_points) &&
                             tries < 5);

                    if (tries < 5 && !has_conflicting_trait(rn)) {
                        toggle_trait(rn);
                        points -= traits[rn].points;
                        num_btraits -= traits[rn].points;
                    }
                } else {
                    switch (rng(1, 4)) {
                    case 1:
                        if (str_max > 5) {
                            str_max--;
                            points++;
                        }
                        break;
                    case 2:
                        if (dex_max > 5) {
                            dex_max--;
                            points++;
                        }
                        break;
                    case 3:
                        if (int_max > 5) {
                            int_max--;
                            points++;
                        }
                        break;
                    case 4:
                        if (per_max > 5) {
                            per_max--;
                            points++;
                        }
                        break;
                    }
                }
            }

            /* The loops variable is used to prevent the algorithm running in an infinite loop */
            unsigned int loops = 0;
            while (points > 0 && loops <= 30000) {
                switch (rng((num_gtraits < max_trait_points ? 1 : 5), 9)) {
                case 1:
                case 2:
                case 3:
                case 4:
                    rn = random_good_trait();
                    if (!has_trait(rn) && points >= traits[rn].points &&
                        num_gtraits + traits[rn].points <= max_trait_points &&
                        !has_conflicting_trait(rn)) {
                        toggle_trait(rn);
                        points -= traits[rn].points;
                        num_gtraits += traits[rn].points;
                    }
                    break;
                case 5:
                    switch (rng(1, 4)) {
                    case 1:
                        if (str_max < HIGH_STAT) {
                            str_max++;
                            points--;
                        } else if (points >= 2 && str_max < MAX_STAT) {
                            str_max++;
                            points = points - 2;
                        }
                        break;
                    case 2:
                        if (dex_max < HIGH_STAT) {
                            dex_max++;
                            points--;
                        } else if (points >= 2 && dex_max < MAX_STAT) {
                            dex_max++;
                            points = points - 2;
                        }
                        break;
                    case 3:
                        if (int_max < HIGH_STAT) {
                            int_max++;
                            points--;
                        } else if (points >= 2 && int_max < MAX_STAT) {
                            int_max++;
                            points = points - 2;
                        }
                        break;
                    case 4:
                        if (per_max < HIGH_STAT) {
                            per_max++;
                            points--;
                        } else if (points >= 2 && per_max < MAX_STAT) {
                            per_max++;
                            points = points - 2;
                        }
                        break;
                    }
                    break;
                case 6:
                case 7:
                case 8:
                case 9:
                    Skill *aSkill = random_skill();
                    int level = skillLevel(aSkill);

                    if (level < points && level < MAX_SKILL && (level <= 10 || loops > 10000)) {
                        points -= level + 1;
                        skillLevel(aSkill).level(level + 2);
                    }
                    break;
                }
                loops++;
            }
        }
        break;
        case PLTYPE_TEMPLATE: {
            std::ifstream fin;
            std::stringstream filename;
            filename << FILENAMES["templatedir"] << tempname << ".template";
            fin.open(filename.str().c_str());
            if (!fin.is_open()) {
                debugmsg("Couldn't open %s!", filename.str().c_str());
                return 0;
            }
            std::string(data);
            getline(fin, data);
            load_info(data);
            points = 0;

            if(MAP_SHARING::isSharing()) {
                name = MAP_SHARING::getUsername(); //just to make sure we have the right name
            }
        }
        break;
        }
        tab = NEWCHAR_TAB_MAX;
    }

    do {
        werase(w);
        wrefresh(w);
        switch (tab) {
        case 0:
            tab += set_scenario   (w, this, points);
            break;
        case 1:
            tab += set_stats      (w, this, points);
            break;
        case 2:
            tab += set_traits     (w, this, points, max_trait_points);
            break;
        case 3:
            tab += set_profession (w, this, points);
            break;
        case 4:
            tab += set_skills     (w, this, points);
            break;
        case 5:
            tab += set_description(w, this, type, points);
            break;
        }
    } while (tab >= 0 && tab <= NEWCHAR_TAB_MAX);
    delwin(w);

    if (tab < -1) {
        // Returned from set_description for reroll
        if (tab == -3) {
            return -2;
        }
        return -1;
    } else if (tab < 0) {
        return 0;
    }

    recalc_hp();
    for (int i = 0; i < num_hp_parts; i++) {
        hp_cur[i] = hp_max[i];
    }

    if (has_trait("SMELLY")) {
        scent = 800;
    }
    if (has_trait("WEAKSCENT")) {
        scent = 300;
    }

    if (has_trait("MARTIAL_ARTS")) {
        matype_id ma_type;
        do {
            int choice = (PLTYPE_NOW == type) ? rng(1, 5) :
                         menu(false, _("Pick your style:"), _("Karate"), _("Judo"), _("Aikido"),
                              _("Tai Chi"), _("Taekwondo"), NULL);
            if (choice == 1) {
                ma_type = "style_karate";
            } else if (choice == 2) {
                ma_type = "style_judo";
            } else if (choice == 3) {
                ma_type = "style_aikido";
            } else if (choice == 4) {
                ma_type = "style_tai_chi";
            } else { // choice == 5
                ma_type = "style_taekwondo";
            }
            if (PLTYPE_NOW != type) {
                popup(martialarts[ma_type].description, PF_NONE);
            }
        } while (PLTYPE_NOW != type && !query_yn(_("Use this style?")));
        ma_styles.push_back(ma_type);
        style_selected = ma_type;
    }
    if (has_trait("MARTIAL_ARTS2")) {
        matype_id ma_type;
        do {
            int choice = (PLTYPE_NOW == type) ? rng(1, 5) :
                         menu(false, _("Pick your style:"), _("Krav Maga"), _("Muay Thai"),
                              _("Ninjutsu"), _("Capoeira"), _("Zui Quan"), NULL);
            if (choice == 1) {
                ma_type = "style_krav_maga";
            } else if (choice == 2) {
                ma_type = "style_muay_thai";
            } else if (choice == 3) {
                ma_type = "style_ninjutsu";
            } else if (choice == 4) {
                ma_type = "style_capoeira";
            } else { // choice == 5
                ma_type = "style_zui_quan";
            }
            if (PLTYPE_NOW != type) {
                popup(martialarts[ma_type].description, PF_NONE);
            }
        } while (PLTYPE_NOW != type && !query_yn(_("Use this style?")));
        ma_styles.push_back(ma_type);
        style_selected = ma_type;
    }
    if (has_trait("MARTIAL_ARTS3")) {
        matype_id ma_type;
        do {
            int choice = (PLTYPE_NOW == type) ? rng(1, 5) :
                         menu(false, _("Pick your style:"), _("Tiger"), _("Crane"), _("Leopard"),
                              _("Snake"), _("Dragon"), NULL);
            if (choice == 1) {
                ma_type = "style_tiger";
            } else if (choice == 2) {
                ma_type = "style_crane";
            } else if (choice == 3) {
                ma_type = "style_leopard";
            } else if (choice == 4) {
                ma_type = "style_snake";
            } else { // choice == 5
                ma_type = "style_dragon";
            }
            if (PLTYPE_NOW != type) {
                popup(martialarts[ma_type].description, PF_NONE);
            }
        } while (PLTYPE_NOW != type && !query_yn(_("Use this style?")));
        ma_styles.push_back(ma_type);
        style_selected = ma_type;
    }
    if (has_trait("MARTIAL_ARTS4")) {
        matype_id ma_type;
        do {
            int choice = (PLTYPE_NOW == type) ? rng(1, 5) :
                         menu(false, _("Pick your style:"), _("Centipede"), _("Viper"),
                              _("Scorpion"), _("Lizard"), _("Toad"), NULL);
            if (choice == 1) {
                ma_type = "style_centipede";
            } else if (choice == 2) {
                ma_type = "style_venom_snake";
            } else if (choice == 3) {
                ma_type = "style_scorpion";
            } else if (choice == 4) {
                ma_type = "style_lizard";
            } else { // choice == 5
                ma_type = "style_toad";
            }
            if (PLTYPE_NOW != type) {
                popup(martialarts[ma_type].description, PF_NONE);
            }
        } while (PLTYPE_NOW != type && !query_yn(_("Use this style?")));
        ma_styles.push_back(ma_type);
        style_selected = ma_type;
    }
    if (has_trait("MARTIAL_ARTS5")) {
        matype_id ma_type;
        do {
            int choice = (PLTYPE_NOW == type) ? rng(1, 2) :
                         menu(false, _("Pick your style:"), _("Eskrima"), _("Fencing"), _("Pentjak Silat"),
                              NULL);
            if (choice == 1) {
                ma_type = "style_eskrima";
            } else if (choice == 2) {
                ma_type = "style_fencing";
            } else if (choice == 3) {
                ma_type = "style_silat";
            }
            if (PLTYPE_NOW != type) {
                popup(martialarts[ma_type].description, PF_NONE);
            }
        } while (PLTYPE_NOW != type && !query_yn(_("Use this style?")));
        ma_styles.push_back(ma_type);
        style_selected = ma_type;
    }


    ret_null = item("null", 0);
    weapon = ret_null;


    item tmp; //gets used several times
    item tmp2;

    auto prof_items = g->u.prof->items( g->u.male );

    // Those who are both near-sighted and far-sighted start with bifocal glasses.
    if (has_trait("HYPEROPIC") && has_trait("MYOPIC")) {
        prof_items.push_back("glasses_bifocal");
    }
    // The near-sighted start with eyeglasses.
    else if (has_trait("MYOPIC")) {
        prof_items.push_back("glasses_eye");
    }
    // The far-sighted start with reading glasses.
    else if (has_trait("HYPEROPIC")) {
        prof_items.push_back("glasses_reading");
    }
    for( auto &itd : prof_items ) {
        // Spawn left-handed items as a placeholder, shouldn't affect non-handed items
        tmp = item(itd.type_id, 0, false, LEFT);
        if( !itd.snippet_id.empty() ) {
            tmp.set_snippet( itd.snippet_id );
        }
        tmp = tmp.in_its_container();
        if(tmp.is_armor()) {
            if(tmp.has_flag("VARSIZE")) {
                tmp.item_tags.insert("FIT");
            }
            // If wearing an item fails we fail silently.
            wear_item(&tmp, false);

            // If item is part of a pair give a second one for the other side
            if (tmp.has_flag("PAIRED")) {
                tmp2 = item(itd.type_id, 0, false, RIGHT);
                if( !itd.snippet_id.empty() ) {
                    tmp2.set_snippet( itd.snippet_id );
                }
                if(tmp2.has_flag("VARSIZE")) {
                    tmp2.item_tags.insert("FIT");
                }
                // If wearing an item fails we fail silently.
                wear_item(&tmp2, false);
            }
            // if something is wet, start it as active with some time to dry off
        } else if(tmp.has_flag("WET")) {
            tmp.active = true;
            tmp.item_counter = 450;
            inv.push_back(tmp);
        } else {
            inv.push_back(tmp);
        }
    }

    std::vector<addiction> prof_addictions = g->u.prof->addictions();
    for (std::vector<addiction>::const_iterator iter = prof_addictions.begin();
         iter != prof_addictions.end(); ++iter) {
        g->u.addictions.push_back(*iter);
    }

    // Grab the skills from the profession, if there are any
    profession::StartingSkillList prof_skills = g->u.prof->skills();
    for (profession::StartingSkillList::const_iterator iter = prof_skills.begin();
         iter != prof_skills.end(); ++iter) {
        assert(Skill::skill(iter->first));
        if (Skill::skill(iter->first)) {
            g->u.boost_skill_level(iter->first, iter->second);
        }
    }

    // Get CBMs
    std::vector<std::string> prof_CBMs = g->u.prof->CBMs();
    for (std::vector<std::string>::const_iterator iter = prof_CBMs.begin();
         iter != prof_CBMs.end(); ++iter) {
        if (*iter == "bio_power_storage") {
            max_power_level += 100;
            power_level += 100;
        } else if (*iter == "bio_power_storage_mkII") {
            max_power_level += 250;
            power_level += 250;
        } else {
            add_bionic(*iter);
        }
    }

    // Get traits
    std::vector<std::string> prof_traits = g->u.prof->traits();
    for (std::vector<std::string>::const_iterator iter = prof_traits.begin();
         iter != prof_traits.end(); ++iter) {
         g->u.toggle_trait(*iter);
    }

    // Likewise, the asthmatic start with their medication.
    if (has_trait("ASTHMA")) {
        tmp = item("inhaler", 0, false);
        inv.push_back(tmp);
    }

    // And cannibals start with a special cookbook.
    if (has_trait("CANNIBAL")) {
        tmp = item("cookbook_human", 0);
        inv.push_back(tmp);
    }

    // Albinoes have their umbrella handy.
    // Since they have to wield it, I don't think it breaks things
    // too badly to issue one.
    if (has_trait("ALBINO")) {
        tmp = item("teleumbrella", 0);
        inv.push_back(tmp);
    }

    // Ensure that persistent morale effects (e.g. Optimist) are present at the start.
    apply_persistent_morale();
<<<<<<< HEAD

    //Set the starting stats.
    str_start = str_max;
    dex_start = dex_max;
    per_start = per_max;
    int_start = int_max;

    //Copy over the skills into the startSkills map.
    for (std::map<Skill *, SkillLevel>::iterator iter = _skills.begin(); iter != _skills.end(); ++iter)
        _startSkills.insert(std::pair<Skill *, SkillLevel>(iter->first, iter->second));
    return true;
=======
    return 1;
>>>>>>> 587e5ab5
}

void draw_tabs(WINDOW *w, std::string sTab)
{
    for (int i = 1; i < FULL_SCREEN_WIDTH - 1; i++) {
        mvwputch(w, 2, i, BORDER_COLOR, LINE_OXOX);
        mvwputch(w, 4, i, BORDER_COLOR, LINE_OXOX);
        mvwputch(w, FULL_SCREEN_HEIGHT - 1, i, BORDER_COLOR, LINE_OXOX);

        if (i > 2 && i < FULL_SCREEN_HEIGHT - 1) {
            mvwputch(w, i, 0, BORDER_COLOR, LINE_XOXO);
            mvwputch(w, i, FULL_SCREEN_WIDTH - 1, BORDER_COLOR, LINE_XOXO);
        }
    }

    std::vector<std::string> tab_captions;
    tab_captions.push_back(_("SCENARIO"));
    tab_captions.push_back(_("STATS"));
    tab_captions.push_back(_("TRAITS"));
    tab_captions.push_back(_("PROFESSION"));
    tab_captions.push_back(_("SKILLS"));
    tab_captions.push_back(_("DESCRIPTION"));

    size_t temp_len = 0;
    size_t tabs_length = 0;
    std::vector<int> tab_len;
    for (auto tab_name : tab_captions) {
        // String length + borders
        temp_len = utf8_width(tab_name.c_str()) + 2;
        tabs_length += temp_len;
        tab_len.push_back(temp_len);
    }

    int next_pos = 2;
    // Free space on tabs window. '<', '>' symbols is drawning on free space.
    // Initial value of next_pos is free space too.
    // '1' is used for SDL/curses screen column reference.
    int free_space = (FULL_SCREEN_WIDTH - tabs_length - 1 - next_pos);
    int spaces = free_space / ((int)tab_captions.size() - 1);
    if (spaces < 0) {
        spaces = 0;
    }
    for (size_t i = 0; i < tab_captions.size(); ++i) {
        draw_tab(w, next_pos, tab_captions[i].c_str(), (sTab == tab_captions[i]));
        next_pos += tab_len[i] + spaces;
    }

    mvwputch(w, 2,  0, BORDER_COLOR, LINE_OXXO); // |^
    mvwputch(w, 2, FULL_SCREEN_WIDTH - 1, BORDER_COLOR, LINE_OOXX); // ^|

    mvwputch(w, 4, 0, BORDER_COLOR, LINE_XXXO); // |-
    mvwputch(w, 4, FULL_SCREEN_WIDTH - 1, BORDER_COLOR, LINE_XOXX); // -|

    mvwputch(w, FULL_SCREEN_HEIGHT - 1, 0, BORDER_COLOR, LINE_XXOO); // |_
    mvwputch(w, FULL_SCREEN_HEIGHT - 1, FULL_SCREEN_WIDTH - 1, BORDER_COLOR, LINE_XOOX); // _|
}

int set_stats(WINDOW *w, player *u, int &points)
{
    unsigned char sel = 1;
    const int iSecondColumn = 27;
    input_context ctxt("NEW_CHAR_STATS");
    ctxt.register_cardinal();
    ctxt.register_action("PREV_TAB");
    ctxt.register_action("HELP_KEYBINDINGS");
    ctxt.register_action("NEXT_TAB");
    int read_spd;
    WINDOW *w_description = newwin(8, FULL_SCREEN_WIDTH - iSecondColumn - 1, 6 + getbegy(w),
                                   iSecondColumn + getbegx(w));
    // There is no map loaded currently, so any access to the map will
    // fail (player::suffer, called from player::reset_stats), might access
    // the map:
    // There are traits that check/change the radioactivity on the map,
    // that check if in sunlight...
    // Setting the position to -1 ensures that the INBOUNDS check in
    // map.cpp is triggered. This check prevents access to invalid position
    // on the map (like -1,0) and instead returns a dummy default value.
    u->posx = -1;
    u->reset();

    const char clear[] = "                                                ";

    do {
        werase(w);
        draw_tabs(w, _("STATS"));
        fold_and_print(w, 16, 2, getmaxx(w) - 4, COL_NOTE_MINOR, _("\
    <color_light_green>%s</color> / <color_light_green>%s</color> to select a statistic.\n\
    <color_light_green>%s</color> to increase the statistic.\n\
    <color_light_green>%s</color> to decrease the statistic."),
                       ctxt.get_desc("UP").c_str(), ctxt.get_desc("DOWN").c_str(),
                       ctxt.get_desc("RIGHT").c_str(), ctxt.get_desc("LEFT").c_str()
                      );

        mvwprintz(w, FULL_SCREEN_HEIGHT - 4, 2, COL_NOTE_MAJOR,
                  _("%s lets you view and alter keybindings."), ctxt.get_desc("HELP_KEYBINDINGS").c_str());
        mvwprintz(w, FULL_SCREEN_HEIGHT - 3, 2, COL_NOTE_MAJOR, _("%s takes you to the next tab."),
                  ctxt.get_desc("NEXT_TAB").c_str());
        mvwprintz(w, FULL_SCREEN_HEIGHT - 2, 2, COL_NOTE_MAJOR, _("%s returns you to the main menu."),
                  ctxt.get_desc("PREV_TAB").c_str());

        mvwprintz(w, 3, 2, c_ltgray, _("Points left:%4d "), points);
        mvwprintz(w, 3, iSecondColumn, c_black, clear);
        for (int i = 6; i < 13; i++) {
            mvwprintz(w, i, iSecondColumn, c_black, clear);
        }
        mvwprintz(w, 6,  2, c_ltgray, _("Strength:"));
        mvwprintz(w, 6, 16, c_ltgray, "%2d", u->str_max);
        mvwprintz(w, 7,  2, c_ltgray, _("Dexterity:"));
        mvwprintz(w, 7, 16, c_ltgray, "%2d", u->dex_max);
        mvwprintz(w, 8,  2, c_ltgray, _("Intelligence:"));
        mvwprintz(w, 8, 16, c_ltgray, "%2d", u->int_max);
        mvwprintz(w, 9,  2, c_ltgray, _("Perception:"));
        mvwprintz(w, 9, 16, c_ltgray, "%2d", u->per_max);

        werase(w_description);
        switch (sel) {
        case 1:
            mvwprintz(w, 6, 2, COL_STAT_ACT, _("Strength:"));
            mvwprintz(w, 6, 16, COL_STAT_ACT, "%2d", u->str_max);
            if (u->str_max >= HIGH_STAT) {
                mvwprintz(w, 3, iSecondColumn, c_ltred, _("Increasing Str further costs 2 points."));
            }
            u->recalc_hp();
            mvwprintz(w_description, 0, 0, COL_STAT_NEUTRAL, _("Base HP: %d"), u->hp_max[0]);
            mvwprintz(w_description, 1, 0, COL_STAT_NEUTRAL, _("Carry weight: %.1f %s"),
                      u->convert_weight(u->weight_capacity()),
                      OPTIONS["USE_METRIC_WEIGHTS"] == "kg" ? _("kg") : _("lbs"));
            mvwprintz(w_description, 2, 0, COL_STAT_NEUTRAL, _("Melee damage: %d"),
                      u->base_damage(false));
            fold_and_print(w_description, 4, 0, getmaxx(w_description) - 1, COL_STAT_NEUTRAL,
                           _("Strength also makes you more resistant to many diseases and poisons, and makes actions which require brute force more effective."));
            break;

        case 2:
            mvwprintz(w, 7,  2, COL_STAT_ACT, _("Dexterity:"));
            mvwprintz(w, 7,  16, COL_STAT_ACT, "%2d", u->dex_max);
            if (u->dex_max >= HIGH_STAT) {
                mvwprintz(w, 3, iSecondColumn, c_ltred, _("Increasing Dex further costs 2 points."));
            }
            mvwprintz(w_description, 0, 0, COL_STAT_BONUS, _("Melee to-hit bonus: +%d"),
                      u->base_to_hit(false));
            if (u->throw_dex_mod(false) <= 0) {
                mvwprintz(w_description, 1, 0, COL_STAT_BONUS, _("Throwing bonus: +%d"),
                          abs(u->throw_dex_mod(false)));
            } else {
                mvwprintz(w_description, 1, 0, COL_STAT_PENALTY, _("Throwing penalty: -%d"),
                          abs(u->throw_dex_mod(false)));
            }
            if (u->ranged_dex_mod() != 0) {
                mvwprintz(w_description, 2, 0, COL_STAT_PENALTY, _("Ranged penalty: -%d"),
                          abs(u->ranged_dex_mod()));
            }
            fold_and_print(w_description, 4, 0, getmaxx(w_description) - 1, COL_STAT_NEUTRAL,
                           _("Dexterity also enhances many actions which require finesse."));
            break;

        case 3:
            mvwprintz(w, 8,  2, COL_STAT_ACT, _("Intelligence:"));
            mvwprintz(w, 8,  16, COL_STAT_ACT, "%2d", u->int_max);
            if (u->int_max >= HIGH_STAT) {
                mvwprintz(w, 3, iSecondColumn, c_ltred, _("Increasing Int further costs 2 points."));
            }
            read_spd = u->read_speed(false);
            mvwprintz(w_description, 0, 0, (read_spd == 100 ? COL_STAT_NEUTRAL :
                                            (read_spd < 100 ? COL_STAT_BONUS : COL_STAT_PENALTY)),
                      _("Read times: %d%%"), read_spd);
            mvwprintz(w_description, 1, 0, COL_STAT_PENALTY, _("Skill rust: %d%%"),
                      u->rust_rate(false));
            fold_and_print(w_description, 3, 0, getmaxx(w_description) - 1, COL_STAT_NEUTRAL,
                           _("Intelligence is also used when crafting, installing bionics, and interacting with NPCs."));
            break;

        case 4:
            mvwprintz(w, 9,  2, COL_STAT_ACT, _("Perception:"));
            mvwprintz(w, 9,  16, COL_STAT_ACT, "%2d", u->per_max);
            if (u->per_max >= HIGH_STAT) {
                mvwprintz(w, 3, iSecondColumn, c_ltred, _("Increasing Per further costs 2 points."));
            }
            if (u->ranged_per_mod() != 0) {
                mvwprintz(w_description, 0, 0, COL_STAT_PENALTY, _("Ranged penalty: -%d"),
                          abs(u->ranged_per_mod()));
            }
            fold_and_print(w_description, 2, 0, getmaxx(w_description) - 1, COL_STAT_NEUTRAL,
                           _("Perception is also used for detecting traps and other things of interest."));
            break;
        }

        wrefresh(w);
        wrefresh(w_description);
        const std::string action = ctxt.handle_input();
        if (action == "DOWN") {
            if (sel < 4) {
                sel++;
            } else {
                sel = 1;
            }
        } else if (action == "UP") {
            if (sel > 1) {
                sel--;
            } else {
                sel = 4;
            }
        } else if (action == "LEFT") {
            if (sel == 1 && u->str_max > 4) {
                if (u->str_max > HIGH_STAT) {
                    points++;
                }
                u->str_max--;
                points++;
            } else if (sel == 2 && u->dex_max > 4) {
                if (u->dex_max > HIGH_STAT) {
                    points++;
                }
                u->dex_max--;
                points++;
            } else if (sel == 3 && u->int_max > 4) {
                if (u->int_max > HIGH_STAT) {
                    points++;
                }
                u->int_max--;
                points++;
            } else if (sel == 4 && u->per_max > 4) {
                if (u->per_max > HIGH_STAT) {
                    points++;
                }
                u->per_max--;
                points++;
            }
        } else if (action == "RIGHT") {
            if (sel == 1 && u->str_max < MAX_STAT) {
                points--;
                if (u->str_max >= HIGH_STAT) {
                    points--;
                }
                u->str_max++;
            } else if (sel == 2 && u->dex_max < MAX_STAT) {
                points--;
                if (u->dex_max >= HIGH_STAT) {
                    points--;
                }
                u->dex_max++;
            } else if (sel == 3 && u->int_max < MAX_STAT) {
                points--;
                if (u->int_max >= HIGH_STAT) {
                    points--;
                }
                u->int_max++;
            } else if (sel == 4 && u->per_max < MAX_STAT) {
                points--;
                if (u->per_max >= HIGH_STAT) {
                    points--;
                }
                u->per_max++;
            }
        } else if (action == "PREV_TAB") {
            delwin(w_description);
            return -1;
        } else if (action == "NEXT_TAB") {
            delwin(w_description);
            return 1;
        }
    } while (true);
}

int set_traits(WINDOW *w, player *u, int &points, int max_trait_points)
{
    draw_tabs(w, _("TRAITS"));

    WINDOW *w_description = newwin(3, FULL_SCREEN_WIDTH - 2, FULL_SCREEN_HEIGHT - 4 + getbegy(w),
                                   1 + getbegx(w));
    // Track how many good / bad POINTS we have; cap both at MAX_TRAIT_POINTS
    int num_good = 0, num_bad = 0;

    std::vector<std::string> vStartingTraits[2];

    for( auto &traits_iter : traits ) {
        if( traits_iter.second.startingtrait || g->scen->traitquery( traits_iter.first ) == true ) {
            if( traits_iter.second.points >= 0 ) {
                vStartingTraits[0].push_back( traits_iter.first );

                if( u->has_trait( traits_iter.first ) ) {
                    num_good += traits_iter.second.points;
                }
            } else {
                vStartingTraits[1].push_back( traits_iter.first );

                if( u->has_trait( traits_iter.first ) ) {
                    num_bad += traits_iter.second.points;
                }
            }
        }
    }

    for( auto &vStartingTrait : vStartingTraits ) {
        std::sort( vStartingTrait.begin(), vStartingTrait.end(), trait_display_sort );
    }

    nc_color col_on_act, col_off_act, col_on_pas, col_off_pas, hi_on, hi_off, col_tr;

    const size_t iContentHeight = FULL_SCREEN_HEIGHT - 9;
    int iCurWorkingPage = 0;

    int iStartPos[2];
    iStartPos[0] = 0;
    iStartPos[1] = 0;

    int iCurrentLine[2];
    iCurrentLine[0] = 0;
    iCurrentLine[1] = 0;

    size_t traits_size[2];
    traits_size[0] = vStartingTraits[0].size();
    traits_size[1] = vStartingTraits[1].size();

    input_context ctxt("NEW_CHAR_TRAITS");
    ctxt.register_cardinal();
    ctxt.register_action("CONFIRM");
    ctxt.register_action("PREV_TAB");
    ctxt.register_action("NEXT_TAB");
    ctxt.register_action("HELP_KEYBINDINGS");

    do {
        mvwprintz(w, 3, 2, c_ltgray, _("Points left:%4d "), points);
        mvwprintz(w, 3, 19, c_ltgreen, "%4d/%-4d", num_good, max_trait_points);
        mvwprintz(w, 3, 29, c_ltred, "%5d/-%-4d ", num_bad, max_trait_points);

        // Clear the bottom of the screen.
        werase(w_description);

        for (int iCurrentPage = 0; iCurrentPage < 2; iCurrentPage++) { //Good/Bad
            if (iCurrentPage == 0) {
                col_on_act  = COL_TR_GOOD_ON_ACT;
                col_off_act = COL_TR_GOOD_OFF_ACT;
                col_on_pas  = COL_TR_GOOD_ON_PAS;
                col_off_pas = COL_TR_GOOD_OFF_PAS;
                col_tr = COL_TR_GOOD;
                hi_on  = hilite(col_on_act);
                hi_off = hilite(col_off_act);
            } else {
                col_on_act  = COL_TR_BAD_ON_ACT;
                col_off_act = COL_TR_BAD_OFF_ACT;
                col_on_pas  = COL_TR_BAD_ON_PAS;
                col_off_pas = COL_TR_BAD_OFF_PAS;
                col_tr = COL_TR_BAD;
                hi_on  = hilite(col_on_act);
                hi_off = hilite(col_off_act);
            }

            calcStartPos(iStartPos[iCurrentPage], iCurrentLine[iCurrentPage], iContentHeight,
                         traits_size[iCurrentPage]);

            //Draw Traits
            for (int i = iStartPos[iCurrentPage]; i < (int)traits_size[iCurrentPage]; i++) {
                if (i >= iStartPos[iCurrentPage] && i < iStartPos[iCurrentPage] +
                    (int)((iContentHeight > traits_size[iCurrentPage]) ?
                          traits_size[iCurrentPage] : iContentHeight)) {
                    if (iCurrentLine[iCurrentPage] == i && iCurrentPage == iCurWorkingPage) {
                        mvwprintz(w,  3, 41, c_ltgray,
                                  "                                      ");
                        int points = traits[vStartingTraits[iCurrentPage][i]].points;
                        bool negativeTrait = points < 0;
                        if (negativeTrait) {
                            points *= -1;
                        }
                        mvwprintz(w,  3, 41, col_tr, ngettext("%s %s %d point", "%s %s %d points", points),
                                  traits[vStartingTraits[iCurrentPage][i]].name.c_str(),
                                  negativeTrait ? _("earns") : _("costs"),
                                  points);
                        fold_and_print(w_description, 0, 0,
                                       FULL_SCREEN_WIDTH - 2, col_tr,
                                       traits[vStartingTraits[iCurrentPage][i]].description);
                    }

                    nc_color cLine = col_off_pas;
                    if (iCurWorkingPage == iCurrentPage) {
                        cLine = col_off_act;
                        if (iCurrentLine[iCurrentPage] == (int)i) {
                            cLine = hi_off;
                            if (u->has_conflicting_trait(vStartingTraits[iCurrentPage][i])) {
                                cLine = hilite(c_dkgray);
                            } else if (u->has_trait(vStartingTraits[iCurrentPage][i])) {
                                cLine = hi_on;
                            }
                        } else {
                            if (u->has_conflicting_trait(vStartingTraits[iCurrentPage][i])) {
                                cLine = c_dkgray;

                            } else if (u->has_trait(vStartingTraits[iCurrentPage][i])) {
                                cLine = col_on_act;
                            }
                        }
                    } else if (u->has_trait(vStartingTraits[iCurrentPage][i])) {
                        cLine = col_on_pas;

                    } else if (u->has_conflicting_trait(vStartingTraits[iCurrentPage][i])) {
                        cLine = c_ltgray;
                    }

                    mvwprintz(w, 5 + i - iStartPos[iCurrentPage],
                              (iCurrentPage == 0) ? 2 : 40, c_ltgray, "\
                                  "); // Clear the line
                    mvwprintz(w, 5 + i - iStartPos[iCurrentPage], (iCurrentPage == 0) ? 2 : 40, cLine,
                              traits[vStartingTraits[iCurrentPage][i]].name.c_str());
                }
            }

            //Draw Scrollbar Good Traits
            draw_scrollbar(w, iCurrentLine[0], iContentHeight, traits_size[0], 5);

            //Draw Scrollbar Bad Traits
            draw_scrollbar(w, iCurrentLine[1], iContentHeight, traits_size[1], 5, getmaxx(w) - 1);
        }

        wrefresh(w);
        wrefresh(w_description);
        const std::string action = ctxt.handle_input();
        if (action == "LEFT") {
            iCurWorkingPage--;
            if (iCurWorkingPage < 0) {
                iCurWorkingPage = 1;
            }
        } else if (action == "RIGHT") {
            iCurWorkingPage++;
            if (iCurWorkingPage > 1) {
                iCurWorkingPage = 0;
            }
        } else if (action == "UP") {
            if (iCurrentLine[iCurWorkingPage] == 0) {
                iCurrentLine[iCurWorkingPage] = traits_size[iCurWorkingPage] - 1;
            } else {
                iCurrentLine[iCurWorkingPage]--;
            }
        } else if (action == "DOWN") {
            iCurrentLine[iCurWorkingPage]++;
            if ((size_t) iCurrentLine[iCurWorkingPage] >= traits_size[iCurWorkingPage]) {
                iCurrentLine[iCurWorkingPage] = 0;
            }
        } else if (action == "CONFIRM") {
            int inc_type = 0;
            std::string cur_trait = vStartingTraits[iCurWorkingPage][iCurrentLine[iCurWorkingPage]];
            if (u->has_trait(cur_trait)) {

                inc_type = -1;
                // If turning off the trait violates a profession condition,
                // turn it back on.
                if(!(u->prof->can_pick(u, 0))) {
                    inc_type = 0;
                    popup(_("Your profession of %s prevents you from removing this trait."),
                          u->prof->gender_appropriate_name(u->male).c_str());
                }
                if(g->scen->locked_traits(cur_trait)) {
                    inc_type = 0;
                    popup(_("The scenario you picked prevents you from removing this trait!"));
                }
            } else if(u->has_conflicting_trait(cur_trait)) {
                popup(_("You already picked a conflicting trait!"));
            } else if(g->scen->forbidden_traits(cur_trait)) {
                popup(_("The scenario you picked prevents you from taking this trait!"));
            } else if (iCurWorkingPage == 0 && num_good + traits[cur_trait].points >
                       max_trait_points) {
                popup(ngettext("Sorry, but you can only take %d point of advantages.",
                               "Sorry, but you can only take %d points of advantages.", max_trait_points),
                      max_trait_points);

            } else if (iCurWorkingPage != 0 && num_bad + traits[cur_trait].points <
                       -max_trait_points) {
                popup(ngettext("Sorry, but you can only take %d point of disadvantages.",
                               "Sorry, but you can only take %d points of disadvantages.", max_trait_points),
                      max_trait_points);

            } else {
                inc_type = 1;

                // If turning on the trait violates a profession condition,
                // turn it back off.
                if(!(u->prof->can_pick(u, 0))) {
                    inc_type = 0;
                    popup(_("Your profession of %s prevents you from taking this trait."),
                          u->prof->gender_appropriate_name(u->male).c_str());

                }
            }

            //inc_type is either -1 or 1, so we can just multiply by it to invert
            if(inc_type != 0) {
                u->toggle_trait(cur_trait);
                points -= traits[cur_trait].points * inc_type;
                if (iCurWorkingPage == 0) {
                    num_good += traits[cur_trait].points * inc_type;
                } else {
                    num_bad += traits[cur_trait].points * inc_type;
                }
            }
        } else if (action == "PREV_TAB") {
            delwin(w_description);
            return -1;
        } else if (action == "NEXT_TAB") {
            delwin(w_description);
            return 1;
        }
    } while (true);
}

inline bool profession_display_sort(const profession *a, const profession *b)
{
    // The generic ("Unemployed") profession should be listed first.
    const profession *gen = profession::generic();
    if (b == gen) {
        return false;
    } else if (a == gen) {
        return true;
    }

    return a->point_cost() < b->point_cost();
}

int set_profession(WINDOW *w, player *u, int &points)
{
    draw_tabs(w, _("PROFESSION"));
    int cur_id = 0;
    int retval = 0;
    int desc_offset = 0;
    const int iContentHeight = FULL_SCREEN_HEIGHT - 10;
    int iStartPos = 0;

    WINDOW *w_description = newwin(4, FULL_SCREEN_WIDTH - 2,
                                   FULL_SCREEN_HEIGHT - 5 + getbegy(w), 1 + getbegx(w));

    WINDOW *w_items =       newwin(iContentHeight - 1, 55,  6 + getbegy(w), 24 + getbegx(w));
    WINDOW *w_genderswap =  newwin(1,                  55,  5 + getbegy(w), 24 + getbegx(w));

    std::vector<const profession *> sorted_profs;
    for (profmap::const_iterator iter = profession::begin(); iter != profession::end(); ++iter) {
        if ((g->scen->profsize() == 0 && (iter->second).has_flag("SCEN_ONLY") == false) ||
            g->scen->profquery(&(iter->second)) == true) {
            sorted_profs.push_back(&(iter->second));
        }
    }

    // Sort professions by name.
    // profession_display_sort() keeps "unemployed" at the top.
    std::sort(sorted_profs.begin(), sorted_profs.end(), profession_display_sort);

    // Select the current profession, if possible.
    for (size_t i = 0; i < sorted_profs.size(); ++i) {
        if (sorted_profs[i]->ident() == u->prof->ident()) {
            cur_id = i;
            break;
        }
    }
    input_context ctxt("NEW_CHAR_PROFESSIONS");
    ctxt.register_cardinal();
    ctxt.register_action("CONFIRM");
    ctxt.register_action("CHANGE_GENDER");
    ctxt.register_action("PREV_TAB");
    ctxt.register_action("NEXT_TAB");
    ctxt.register_action("HELP_KEYBINDINGS");

    do {
        int netPointCost = sorted_profs[cur_id]->point_cost() - u->prof->point_cost();
        bool can_pick = sorted_profs[cur_id]->can_pick(u, points);
        // Magic number. Strongly related to window width (w_width - borders).
        const std::string empty_line(78, ' ');

        // Clear the bottom of the screen and header.
        werase(w_description);
        mvwprintz(w, 3, 1, c_ltgray, empty_line.c_str());

        int pointsForProf = sorted_profs[cur_id]->point_cost();
        bool negativeProf = pointsForProf < 0;
        if (negativeProf) {
            pointsForProf *= -1;
        }
        // Draw header.
        std::string points_msg = string_format(_("Points left: %2d"), points);
        int pMsg_length = utf8_width(_(points_msg.c_str()));
        if (netPointCost > 0) {
            mvwprintz(w, 3, 2, c_ltgray, _(points_msg.c_str()));
            mvwprintz(w, 3, pMsg_length + 2, c_red, "(-%d)", abs(netPointCost));
        } else if (netPointCost == 0) {
            mvwprintz(w, 3, 2, c_ltgray, _(points_msg.c_str()));
        } else {
            mvwprintz(w, 3, 2, c_ltgray, _(points_msg.c_str()));
            mvwprintz(w, 3, pMsg_length + 2, c_green, "(+%d)", abs(netPointCost));
        }

        std::string prof_msg_temp;
        if (negativeProf) {
            //~ 1s - profession name, 2d - current character points.
            prof_msg_temp = ngettext("Profession %1$s earns %2$d point",
                                     "Profession %1$s earns %2$d points",
                                     pointsForProf);
        } else {
            //~ 1s - profession name, 2d - current character points.
            prof_msg_temp = ngettext("Profession %1$s costs %2$d point",
                                     "Profession %1$s costs %2$d points",
                                     pointsForProf);
        }
        // This string has fixed start pos(7 = 2(start) + 5(length of "(+%d)" and space))
        mvwprintz(w, 3, pMsg_length + 7, can_pick ? c_green : c_ltred, prof_msg_temp.c_str(),
                  sorted_profs[cur_id]->gender_appropriate_name(u->male).c_str(),
                  pointsForProf);

        fold_and_print(w_description, 0, 0, FULL_SCREEN_WIDTH - 2, c_green,
                       sorted_profs[cur_id]->description(u->male));

        calcStartPos(iStartPos, cur_id, iContentHeight, sorted_profs.size());
        //Draw options
        for (int i = iStartPos; i < (int)iStartPos + ((iContentHeight > (int)sorted_profs.size()) ?
                (int)sorted_profs.size() : (int)iContentHeight); i++) {
            mvwprintz(w, 5 + i - iStartPos, 2, c_ltgray, "\
                                             "); // Clear the line
            nc_color col;
            if (u->prof != sorted_profs[i]) {
                col = (sorted_profs[i] == sorted_profs[cur_id] ? h_ltgray : c_ltgray);
            } else {
                col = (sorted_profs[i] == sorted_profs[cur_id] ? hilite(COL_SKILL_USED) : COL_SKILL_USED);
            }
            mvwprintz(w, 5 + i - iStartPos, 2, col,
                      sorted_profs[i]->gender_appropriate_name(u->male).c_str());
        }

        std::ostringstream buffer;

        // Profession addictions
        const auto prof_addictions = sorted_profs[cur_id]->addictions();
        if( !prof_addictions.empty() ) {
            buffer << "<color_ltblue>" << _( "Addictions:" ) << "</color>\n";
            for( const auto &a : prof_addictions ) {
                const auto format = pgettext( "set_profession_addictions", "%1$s (%2$d)" );
                buffer << string_format( format, addiction_name( a ).c_str(), a.intensity ) << "\n";
            }
        }

        // Profession traits
        const auto prof_traits = sorted_profs[cur_id]->traits();
        buffer << "<color_ltblue>" << _( "Profession traits:" ) << "</color>\n";
        if( prof_traits.empty() ) {
            buffer << pgettext( "set_profession_trait", "None" ) << "\n";
        } else {
            for( const auto &t : sorted_profs[cur_id]->traits() ) {
                buffer << traits[ t ].name << "\n";
            }
        }

        // Profession skills
        const auto prof_skills = sorted_profs[cur_id]->skills();
        buffer << "<color_ltblue>" << _( "Profession skills:" ) << "</color>\n";
        if( prof_skills.empty() ) {
            buffer << pgettext( "set_profession_skill", "None" ) << "\n";
        } else {
            for( const auto &sl : prof_skills ) {
                const auto skill = Skill::skill( sl.first );
                if( skill == nullptr ) {
                    continue;  // skip unrecognized skills.
                }
                const auto format = pgettext( "set_profession_skill", "%1$s (%2$d)" );
                buffer << string_format( format, skill->name().c_str(), sl.second ) << "\n";
            }
        }

        // Profession items
        const auto prof_items = sorted_profs[cur_id]->items( u->male );
        if( prof_items.empty() ) {
            buffer << pgettext( "set_profession_item", "None" ) << "\n";
        } else {
            buffer << "<color_ltblue>" << _( "Profession items:" ) << "</color>\n";
            for( const auto &i : prof_items ) {
                buffer << item::nname( i.type_id ) << "\n";
            }
        }

        // Profession bionics, active bionics shown first
        auto prof_CBMs = sorted_profs[cur_id]->CBMs();
        std::sort(prof_CBMs.begin(), prof_CBMs.end(),
            [=](std::string a, std::string b) {return bionics[a]->activated && !bionics[b]->activated;}
        );
        buffer << "<color_ltblue>" << _( "Profession bionics:" ) << "</color>\n";
        if( prof_CBMs.empty() ) {
            buffer << pgettext( "set_profession_bionic", "None" ) << "\n";
        } else {
            for( const auto &b : prof_CBMs ) {
                if (bionics[b]->activated && bionics[b]->toggled) {
                    buffer << bionics[b]->name << " (" << _("toggled") << ")\n";
                } else if (bionics[b]->activated) {
                    buffer << bionics[b]->name << " (" << _("activated") << ")\n";
                } else {
                    buffer << bionics[b]->name << "\n";
                }
            }
        }

        werase( w_items );
        const auto scroll_msg = string_format( _( "Press <color_light_green>%1$s</color> or <color_light_green>%2$s</color> to scroll." ),
                                               ctxt.get_desc("LEFT").c_str(),
                                               ctxt.get_desc("RIGHT").c_str() );
        const int iheight = print_scrollable( w_items, desc_offset, buffer.str(), c_ltgray, scroll_msg );

        werase(w_genderswap);
        //~ Gender switch message. 1s - change key name, 2s - profession name.
        std::string g_switch_msg = u->male ? _("Press %1$s to switch to %2$s(female).") :
                                   _("Press %1$s to switch to %2$s(male).");
        mvwprintz(w_genderswap, 0, 0, c_magenta, g_switch_msg.c_str(),
                  ctxt.get_desc("CHANGE_GENDER").c_str(),
                  sorted_profs[cur_id]->gender_appropriate_name(!u->male).c_str());

        //Draw Scrollbar
        draw_scrollbar(w, cur_id, iContentHeight, sorted_profs.size(), 5);

        wrefresh(w);
        wrefresh(w_description);
        wrefresh(w_items);
        wrefresh(w_genderswap);

        const std::string action = ctxt.handle_input();
        if (action == "DOWN") {
            cur_id++;
            if (cur_id > (int)sorted_profs.size() - 1) {
                cur_id = 0;
            }
            desc_offset = 0;
        } else if (action == "UP") {
            cur_id--;
            if (cur_id < 0) {
                cur_id = sorted_profs.size() - 1;
            }
            desc_offset = 0;
        } else if( action == "LEFT" ) {
            if( desc_offset > 0 ) {
                desc_offset--;
            }
        } else if( action == "RIGHT" ) {
            if( desc_offset < iheight ) {
                desc_offset++;
            }
        } else if (action == "CONFIRM") {
            u->prof = profession::prof(sorted_profs[cur_id]->ident()); // we've got a const*
            points -= netPointCost;
        } else if (action == "CHANGE_GENDER") {
            u->male = !u->male;
        } else if (action == "PREV_TAB") {
            retval = -1;
        } else if (action == "NEXT_TAB") {
            retval = 1;
        }
    } while (retval == 0);

    delwin(w_description);
    delwin(w_items);
    delwin(w_genderswap);
    return retval;
}

inline bool skill_display_sort(const Skill *a, const Skill *b)
{
    return a->name() < b->name();
}

int set_skills(WINDOW *w, player *u, int &points)
{
    draw_tabs(w, _("SKILLS"));
    const int iContentHeight = FULL_SCREEN_HEIGHT - 6;
    const int iHalf = iContentHeight / 2;
    WINDOW *w_description = newwin(iContentHeight, FULL_SCREEN_WIDTH - 35,
                                   5 + getbegy(w), 31 + getbegx(w));

    std::vector<Skill *> sorted_skills = Skill::skills;
    std::sort(sorted_skills.begin(), sorted_skills.end(), skill_display_sort);
    const int num_skills = Skill::skills.size();
    int cur_pos = 0;
    Skill *currentSkill = sorted_skills[cur_pos];

    input_context ctxt("NEW_CHAR_SKILLS");
    ctxt.register_cardinal();
    ctxt.register_action("PREV_TAB");
    ctxt.register_action("NEXT_TAB");
    ctxt.register_action("HELP_KEYBINDINGS");

    do {
        mvwprintz(w, 3, 2, c_ltgray, _("Points left:%4d "), points);
        // Clear the bottom of the screen.
        werase(w_description);
        mvwprintz(w, 3, 31, c_ltgray, "                                              ");
        int cost = std::max(1, (u->skillLevel(currentSkill) + 1) / 2);
        mvwprintz(w, 3, 31, points >= cost ? COL_SKILL_USED : c_ltred,
                  ngettext("Upgrading %s costs %d point", "Upgrading %s costs %d points", cost),
                  currentSkill->name().c_str(), cost);
        fold_and_print(w_description, 0, 0, getmaxx(w_description), COL_SKILL_USED,
                       currentSkill->description());

        int first_i, end_i, base_y;
        if (cur_pos < iHalf) {
            first_i = 0;
            end_i = iContentHeight;
            base_y = 5;
        } else if (cur_pos > num_skills - iContentHeight + iHalf) {
            first_i = num_skills - iContentHeight;
            end_i = num_skills;
            base_y = FULL_SCREEN_HEIGHT - 1 - num_skills;
        } else {
            first_i = cur_pos - iHalf;
            end_i = cur_pos + iContentHeight - iHalf;
            base_y = 5 + iHalf - cur_pos;
        }
        for (int i = first_i; i < end_i; ++i) {
            Skill *thisSkill = sorted_skills[i];
            // Clear the line
            mvwprintz(w, base_y + i, 2, c_ltgray, "                            ");
            if (u->skillLevel(thisSkill) == 0) {
                mvwprintz(w, base_y + i, 2,
                          (i == cur_pos ? h_ltgray : c_ltgray), thisSkill->name().c_str());
            } else {
                mvwprintz(w, base_y + i, 2,
                          (i == cur_pos ? hilite(COL_SKILL_USED) : COL_SKILL_USED), _("%s"),
                          thisSkill->name().c_str());
                wprintz(w, (i == cur_pos ? hilite(COL_SKILL_USED) : COL_SKILL_USED),
                        " (%d)", int(u->skillLevel(thisSkill)));
            }
            profession::StartingSkillList prof_skills = u->prof->skills();//profession skills
            for( auto &prof_skill : prof_skills ) {
                Skill *skill = Skill::skill( prof_skill.first );
                if (skill == NULL) {
                    continue;  // skip unrecognized skills.
                }
                if (skill->ident() == thisSkill->ident()) {
                    wprintz( w, ( i == cur_pos ? h_white : c_white ), " (+%d)",
                             int( prof_skill.second ) );
                    break;
                }
            }
        }

        //Draw Scrollbar
        draw_scrollbar(w, cur_pos, iContentHeight, num_skills, 5);

        wrefresh(w);
        wrefresh(w_description);
        const std::string action = ctxt.handle_input();
        if (action == "DOWN") {
            cur_pos++;
            if (cur_pos >= num_skills) {
                cur_pos = 0;
            }
            currentSkill = sorted_skills[cur_pos];
        } else if (action == "UP") {
            cur_pos--;
            if (cur_pos < 0) {
                cur_pos = num_skills - 1;
            }
            currentSkill = sorted_skills[cur_pos];
        } else if (action == "LEFT") {
            SkillLevel &level = u->skillLevel(currentSkill);
            if (level) {
                if (level == 2) {  // lower 2->0 for 1 point
                    level.level(0);
                    points += 1;
                } else {
                    level.level(level - 1);
                    points += (level + 1) / 2;
                }
            }
        } else if (action == "RIGHT") {
            SkillLevel &level = u->skillLevel(currentSkill);
            if (level <= 19) {
                if (level == 0) {  // raise 0->2 for 1 point
                    level.level(2);
                    points -= 1;
                } else {
                    points -= (level + 1) / 2;
                    level.level(level + 1);
                }
            }
        } else if (action == "PREV_TAB") {
            delwin(w_description);
            return -1;
        } else if (action == "NEXT_TAB") {
            delwin(w_description);
            return 1;
        }
    } while (true);
}

inline bool skill_description_sort(const std::pair<Skill *, int> &a,
                                   const std::pair<Skill *, int> &b)
{
    int levelA = a.second;
    int levelB = b.second;
    return levelA > levelB || (levelA == levelB && a.first->name() < b.first->name());
}

inline bool scenario_display_sort(const scenario *a, const scenario *b)
{
    // The generic ("Unemployed") profession should be listed first.
    const scenario *gen = scenario::generic();
    if (b == gen) {
        return false;
    } else if (a == gen) {
        return true;
    }

    return a->point_cost() < b->point_cost();
}

int set_scenario(WINDOW *w, player *u, int &points)
{
    draw_tabs(w, _("SCENARIO"));

    int cur_id = 0;
    int retval = 0;
    const int iContentHeight = FULL_SCREEN_HEIGHT - 10;
    int iStartPos = 0;

    WINDOW *w_description = newwin(4, FULL_SCREEN_WIDTH - 2,
                                   FULL_SCREEN_HEIGHT - 5 + getbegy(w), 1 + getbegx(w));
    WINDOW_PTR w_descriptionptr( w_description );

    WINDOW *w_profession = newwin(iContentHeight - 1, (FULL_SCREEN_WIDTH / 2) - 1,
                                  6 + getbegy(w),  (FULL_SCREEN_WIDTH / 2) + getbegx(w));
    WINDOW_PTR w_professionptr( w_profession );

    WINDOW *w_location =   newwin(iContentHeight - 8, (FULL_SCREEN_WIDTH / 2) - 1,
                                  10 + getbegy(w), (FULL_SCREEN_WIDTH / 2) + getbegx(w));
    WINDOW_PTR w_locationptr( w_location );

    std::vector<const scenario *> sorted_scens;
    for (scenmap::const_iterator iter = scenario::begin(); iter != scenario::end(); ++iter) {
        sorted_scens.push_back(&(iter->second));
    }

    // Sort scenarios by name.
    // scenario_display_sort() keeps "Evacuee" at the top.
    std::sort(sorted_scens.begin(), sorted_scens.end(), scenario_display_sort);

    // Select the current scenario, if possible.
    for (size_t i = 0; i < sorted_scens.size(); ++i) {
        if (sorted_scens[i]->ident() == g->scen->ident()) {
            cur_id = i;
            break;
        }
    }

    input_context ctxt("NEW_CHAR_SCENARIOS");
    ctxt.register_cardinal();
    ctxt.register_action("CONFIRM");
    ctxt.register_action("PREV_TAB");
    ctxt.register_action("NEXT_TAB");
    ctxt.register_action("HELP_KEYBINDINGS");

    do {
        int netPointCost = sorted_scens[cur_id]->point_cost() - g->scen->point_cost();
        bool can_pick = sorted_scens[cur_id]->can_pick(points);
        const std::string empty_line(getmaxx(w_description), ' ');

        // Clear the bottom of the screen and header.
        werase(w_description);
        mvwprintz(w, 3, 1, c_ltgray, empty_line.c_str());

        int pointsForScen = sorted_scens[cur_id]->point_cost();
        bool negativeScen = pointsForScen < 0;
        if (negativeScen) {
            pointsForScen *= -1;
        }

        // Draw header.
        std::string points_msg = string_format(_("Points left: %2d"), points);
        int pMsg_length = utf8_width(_(points_msg.c_str()));
        if (netPointCost > 0) {
            mvwprintz(w, 3, 2, c_ltgray, _(points_msg.c_str()));
            mvwprintz(w, 3, pMsg_length + 2, c_red, "(-%d)", abs(netPointCost));
        } else if (netPointCost == 0) {
            mvwprintz(w, 3, 2, c_ltgray, _(points_msg.c_str()));
        } else {
            mvwprintz(w, 3, 2, c_ltgray, _(points_msg.c_str()));
            mvwprintz(w, 3, pMsg_length + 2, c_green, "(+%d)", abs(netPointCost));
        }

        std::string scen_msg_temp;
        if (negativeScen) {
            //~ 1s - scenario name, 2d - current character points.
            scen_msg_temp = ngettext("Scenario %1$s earns %2$d point",
                                     "Scenario %1$s earns %2$d points",
                                     pointsForScen);
        } else {
            //~ 1s - scenario name, 2d - current character points.
            scen_msg_temp = ngettext("Scenario %1$s costs %2$d point",
                                     "Scenario %1$s cost %2$d points",
                                     pointsForScen);
        }
        ///* This string has fixed start pos(7 = 2(start) + 5(length of "(+%d)" and space))
        mvwprintz(w, 3, pMsg_length + 7, can_pick ? c_green : c_ltred, scen_msg_temp.c_str(),
                  _(sorted_scens[cur_id]->gender_appropriate_name(u->male).c_str()),
                  pointsForScen);

        fold_and_print(w_description, 0, 0, FULL_SCREEN_WIDTH - 2, c_green,
                       _(sorted_scens[cur_id]->description(u->male).c_str()));

        calcStartPos(iStartPos, cur_id, iContentHeight, scenario::count());
        //Draw options
        for (int i = iStartPos; i < iStartPos + ((iContentHeight > scenario::count()) ?
                scenario::count() : iContentHeight); i++) {
            mvwprintz(w, 5 + i - iStartPos, 2, c_ltgray, "\
                                             "); // Clear the line
            nc_color col;
            if (g->scen != sorted_scens[i]) {
                col = (sorted_scens[i] == sorted_scens[cur_id] ? h_ltgray : c_ltgray);
            } else {
                col = (sorted_scens[i] == sorted_scens[cur_id] ? hilite(COL_SKILL_USED) : COL_SKILL_USED);
            }
            mvwprintz(w, 5 + i - iStartPos, 2, col,
                      _(sorted_scens[i]->gender_appropriate_name(u->male).c_str()));

        }

        std::vector<std::string> scen_items = sorted_scens[cur_id]->items();
        std::vector<std::string> scen_gender_items;

        if (u->male) {
            scen_gender_items = sorted_scens[cur_id]->items_male();
        } else {
            scen_gender_items = sorted_scens[cur_id]->items_female();
        }
        scen_items.insert( scen_items.end(), scen_gender_items.begin(), scen_gender_items.end() );
        werase(w_profession);
        werase(w_location);
        mvwprintz(w_profession, 0, 0, COL_HEADER, _("Professions:"));

        wprintz(w_profession, c_ltgray, _("\n"));
        if (sorted_scens[cur_id]->profsize() > 0) {
            wprintz(w_profession, c_ltgray, _("Limited"));
        } else {
            wprintz(w_profession, c_ltgray, _("All"));
        }
        mvwprintz(w_location, 0, 0, COL_HEADER, _("Scenario Location:"));
        wprintz(w_location, c_ltgray, _("\n"));
        wprintz(w_location, c_ltgray, _(sorted_scens[cur_id]->start_name().c_str()));
        draw_scrollbar(w, cur_id, iContentHeight, scenario::count(), 5);
        wrefresh(w);
        wrefresh(w_description);
        wrefresh(w_profession);
        wrefresh(w_location);

        const std::string action = ctxt.handle_input();
        if (action == "DOWN") {
            cur_id++;
            if (cur_id > scenario::count() - 1) {
                cur_id = 0;
            }
        } else if (action == "UP") {
            cur_id--;
            if (cur_id < 0) {
                cur_id = scenario::count() - 1;
            }
        } else if (action == "CONFIRM") {
            u->start_location = sorted_scens[cur_id]->start_location();
            u->str_max = 8;
            u->dex_max = 8;
            u->int_max = 8;
            u->per_max = 8;
            g->scen = scenario::scen(sorted_scens[cur_id]->ident());
            u->prof = g->scen->get_profession();
            u->empty_traits();
            u->empty_skills();
            u->add_traits();
            points = OPTIONS["INITIAL_POINTS"] - sorted_scens[cur_id]->point_cost();


        } else if (action == "PREV_TAB" && query_yn(_("Return to main menu?"))) {
            return -1;
        } else if (action == "NEXT_TAB") {
            retval = 1;
        }
    } while (retval == 0);

    return retval;
}

int set_description(WINDOW *w, player *u, character_type type, int &points)
{
    if (PLTYPE_NOW == type) {
        return 1;
    }

    draw_tabs(w, _("DESCRIPTION"));

    WINDOW *w_name = newwin(2, 42, getbegy(w) + 6, getbegx(w) + 2);
    WINDOW_PTR w_nameptr( w_name );
    WINDOW *w_gender = newwin(2, 32, getbegy(w) + 6, getbegx(w) + 47);
    WINDOW_PTR w_genderptr( w_gender );
    WINDOW *w_location = newwin(1, 76, getbegy(w) + 8, getbegx(w) + 2);
    WINDOW_PTR w_locationptr( w_location );
    WINDOW *w_stats = newwin(6, 16, getbegy(w) + 10, getbegx(w) + 2);
    WINDOW_PTR w_statstptr( w_stats );
    WINDOW *w_traits = newwin(13, 24, getbegy(w) + 10, getbegx(w) + 24);
    WINDOW_PTR w_traitsptr( w_traits );
    WINDOW *w_scenario = newwin(1, 32, getbegy(w) + 10, getbegx(w) + 47);
    WINDOW_PTR w_scenarioptr( w_scenario );
    WINDOW *w_profession = newwin(1, 32, getbegy(w) + 11, getbegx(w) + 47);
    WINDOW_PTR w_professionptr( w_profession );
    WINDOW *w_skills = newwin(9, 24, getbegy(w) + 12, getbegx(w) + 47);
    WINDOW_PTR w_skillsptr( w_skills );
    WINDOW *w_guide = newwin(2, FULL_SCREEN_WIDTH - 4, getbegy(w) + 21, getbegx(w) + 2);
    WINDOW_PTR w_guideptr( w_guide );

    mvwprintz(w, 3, 2, c_ltgray, _("Points left:%4d "), points);

    const unsigned namebar_pos = 1 + utf8_width(_("Name:"));
    unsigned male_pos = 1 + utf8_width(_("Gender:"));
    unsigned female_pos = 2 + male_pos + utf8_width(_("Male"));
    bool redraw = true;

    input_context ctxt("NEW_CHAR_DESCRIPTION");
    ctxt.register_action("SAVE_TEMPLATE");
    ctxt.register_action("PICK_RANDOM_NAME");
    ctxt.register_action("CHANGE_GENDER");
    ctxt.register_action("PREV_TAB");
    ctxt.register_action("NEXT_TAB");
    ctxt.register_action("HELP_KEYBINDINGS");
    ctxt.register_action("CHOOSE_LOCATION");
    ctxt.register_action("REROLL_CHARACTER");
    ctxt.register_action("REROLL_CHARACTER_WITH_SCENARIO");
    ctxt.register_action("ANY_INPUT");

    uimenu select_location;
    select_location.text = _("Select a starting location.");
    int offset = 0;
    for( location_map::iterator loc = start_location::begin();
         loc != start_location::end(); ++loc) {
        if (g->scen->allowed_start(loc->second.ident()) || g->scen->has_flag("ALL_STARTS")) {
            select_location.entries.push_back( uimenu_entry( _( loc->second.name().c_str() ) ) );
            if( loc->second.ident() == u->start_location ) {
                select_location.selected = offset;
            }
            offset++;
        }
    }
    select_location.setup();
    if(MAP_SHARING::isSharing()) {
        u->name = MAP_SHARING::getUsername();  // set the current username as default character name
    }
    do {
        if (redraw) {
            //Draw the line between editable and non-editable stuff.
            for (int i = 0; i < getmaxx(w); ++i) {
                if (i == 0) {
                    mvwputch(w, 9, i, BORDER_COLOR, LINE_XXXO);
                } else if (i == getmaxx(w) - 1) {
                    wputch(w, BORDER_COLOR, LINE_XOXX);
                } else {
                    wputch(w, BORDER_COLOR, LINE_OXOX);
                }
            }
            wrefresh(w);

            std::vector<std::string> vStatNames;
            mvwprintz(w_stats, 0, 0, COL_HEADER, _("Stats:"));
            vStatNames.push_back(_("Strength:"));
            vStatNames.push_back(_("Dexterity:"));
            vStatNames.push_back(_("Intelligence:"));
            vStatNames.push_back(_("Perception:"));
            int pos = 0;
            for (size_t i = 0; i < vStatNames.size(); i++) {
                pos = (utf8_width(vStatNames[i].c_str()) > pos ?
                       utf8_width(vStatNames[i].c_str()) : pos);
                mvwprintz(w_stats, i + 1, 0, c_ltgray, vStatNames[i].c_str());
            }
            mvwprintz(w_stats, 1, pos + 1, c_ltgray, "%2d", u->str_max);
            mvwprintz(w_stats, 2, pos + 1, c_ltgray, "%2d", u->dex_max);
            mvwprintz(w_stats, 3, pos + 1, c_ltgray, "%2d", u->int_max);
            mvwprintz(w_stats, 4, pos + 1, c_ltgray, "%2d", u->per_max);
            wrefresh(w_stats);

            mvwprintz(w_traits, 0, 0, COL_HEADER, _("Traits: "));
            std::vector<std::string> current_traits = u->get_traits();
            if (current_traits.empty()) {
                wprintz(w_traits, c_ltred, _("None!"));
            } else {
                for( auto &current_trait : current_traits ) {
                    wprintz(w_traits, c_ltgray, "\n");
                    wprintz( w_traits, ( traits[current_trait].points > 0 ) ? c_ltgreen : c_ltred,
                             traits[current_trait].name.c_str() );
                }
            }
            wrefresh(w_traits);

            mvwprintz(w_skills, 0, 0, COL_HEADER, _("Skills:"));
            std::vector<Skill *> skillslist;

            std::vector<std::pair<Skill *, int> > sorted;
            int num_skills = Skill::skills.size();
            for (int i = 0; i < num_skills; i++) {
                Skill *s = Skill::skills[i];
                SkillLevel &sl = u->skillLevel(s);
                sorted.push_back(std::pair<Skill *, int>(s, sl.level() * 100 + sl.exercise()));
            }
            std::sort(sorted.begin(), sorted.end(), skill_description_sort);
            for( auto &elem : sorted ) {
                skillslist.push_back( ( elem ).first );
            }

            int line = 1;
            bool has_skills = false;
            profession::StartingSkillList list_skills = u->prof->skills();
            for( auto &elem : skillslist ) {
                int level = int( u->skillLevel( elem ) );
                profession::StartingSkillList::iterator i = list_skills.begin();
                while (i != list_skills.end()) {
                    if( i->first == ( elem )->ident() ) {
                        level += i->second;
                        break;
                    }
                    ++i;
                }

                if (level > 0) {
                    mvwprintz( w_skills, line, 0, c_ltgray, "%s",
                               ( ( elem )->name() + ":" ).c_str() );
                    mvwprintz(w_skills, line, 17, c_ltgray, "%-2d", (int)level);
                    line++;
                    has_skills = true;
                }
            }
            if (!has_skills) {
                mvwprintz(w_skills, 0, utf8_width(_("Skills:")) + 1, c_ltred, _("None!"));
            } else if (line > 10) {
                mvwprintz(w_skills, 0, utf8_width(_("Skills:")) + 1, c_ltgray, _("(Top 8)"));
            }
            wrefresh(w_skills);

            mvwprintz(w_guide, 0, 0, c_green,
                      _("Press %s to finish character creation or %s to go back."),
                      ctxt.get_desc("NEXT_TAB").c_str(),
                      ctxt.get_desc("PREV_TAB").c_str());
            if( type == PLTYPE_RANDOM || type == PLTYPE_RANDOM_WITH_SCENARIO ) {
                    mvwprintz( w_guide, 1, 0, c_green, _("Press %s to save character template, %s to re-roll or %s for random scenario."),
                               ctxt.get_desc("SAVE_TEMPLATE").c_str(), ctxt.get_desc("REROLL_CHARACTER").c_str(),
                               ctxt.get_desc("REROLL_CHARACTER_WITH_SCENARIO").c_str());
            }else {
                    mvwprintz(w_guide, 1, 0, c_green, _("Press %s to save a template of this character."),
                    ctxt.get_desc("SAVE_TEMPLATE").c_str());
            }
            wrefresh(w_guide);

            redraw = false;
        }

        //We draw this stuff every loop because this is user-editable
        mvwprintz(w_name, 0, 0, c_ltgray, _("Name:"));
        mvwprintz(w_name, 0, namebar_pos, c_ltgray, "_______________________________");
        mvwprintz(w_name, 0, namebar_pos, c_ltgray, "%s", u->name.c_str());
        wprintz(w_name, h_ltgray, "_");

        if(!MAP_SHARING::isSharing()) { // no random names when sharing maps
            mvwprintz(w_name, 1, 0, c_ltgray, _("Press %s to pick a random name."),
                      ctxt.get_desc("PICK_RANDOM_NAME").c_str());
        }
        wrefresh(w_name);

        mvwprintz(w_gender, 0, 0, c_ltgray, _("Gender:"));
        mvwprintz(w_gender, 0, male_pos, (u->male ? c_ltred : c_ltgray), _("Male"));
        mvwprintz(w_gender, 0, female_pos, (u->male ? c_ltgray : c_ltred), _("Female"));
        mvwprintz(w_gender, 1, 0, c_ltgray, _("Press %s to switch gender"),
                  ctxt.get_desc("CHANGE_GENDER").c_str());
        wrefresh(w_gender);

        const std::string location_prompt = string_format(_("Press %s to select location."),
                                            ctxt.get_desc("CHOOSE_LOCATION").c_str() );
        const int prompt_offset = utf8_width( location_prompt.c_str() );
        werase(w_location);
        mvwprintz( w_location, 0, 0, c_ltgray, location_prompt.c_str() );
        mvwprintz( w_location, 0, prompt_offset + 1, c_ltgray, _("Starting location:") );
        // ::find will return empty location if id was not found. Debug msg will be printed too.
        mvwprintz( w_location, 0, prompt_offset + utf8_width(_("Starting location:")) + 2,
                   c_ltgray, _(start_location::find(u->start_location)->name().c_str()));
        wrefresh(w_location);

        werase(w_scenario);
        mvwprintz(w_scenario, 0, 0, COL_HEADER, _("Scenario: "));
        wprintz(w_scenario, c_ltgray, g->scen->gender_appropriate_name(u->male).c_str());
        wrefresh(w_scenario);

        werase(w_profession);
        mvwprintz(w_profession, 0, 0, COL_HEADER, _("Profession: "));
        wprintz (w_profession, c_ltgray, u->prof->gender_appropriate_name(u->male).c_str());
        wrefresh(w_profession);

        const std::string action = ctxt.handle_input();

        if (action == "NEXT_TAB") {
            if (points < 0) {
                popup(_("Too many points allocated, change some features and try again."));
                redraw = true;
                continue;
            } else if (points > 0 &&
                       !query_yn(_("Remaining points will be discarded, are you sure you want to proceed?"))) {
                redraw = true;
                continue;
            } else if (u->name.empty()) {
                mvwprintz(w_name, 0, namebar_pos, h_ltgray, _("______NO NAME ENTERED!!!______"));
                wrefresh(w_name);
                if (!query_yn(_("Are you SURE you're finished? Your name will be randomly generated."))) {
                    redraw = true;
                    continue;
                } else {
                    u->pick_name();
                    return 1;
                }
            } else if (query_yn(_("Are you SURE you're finished?"))) {
                return 1;
            } else {
                redraw = true;
                continue;
            }
        } else if (action == "PREV_TAB") {
            return -1;
        } else if (action == "REROLL_CHARACTER" && (type == PLTYPE_RANDOM || type == PLTYPE_RANDOM_WITH_SCENARIO)) {
            return -7;
        } else if (action == "REROLL_CHARACTER_WITH_SCENARIO" && (type == PLTYPE_RANDOM || type == PLTYPE_RANDOM_WITH_SCENARIO)) {
            return -8;
        } else if (action == "SAVE_TEMPLATE") {
            if (points > 0) {
                if(query_yn(_("You are attempting to save a template with unused points. "
                              "Any unspent points will be lost, are you sure you want to proceed?"))) {
                    save_template(u);
                }
            } else if (points < 0) {
                popup(_("You cannot save a template with negative unused points"));
            } else {
                save_template(u);
            }
            redraw = true;
        } else if (action == "PICK_RANDOM_NAME") {
            if(!MAP_SHARING::isSharing()) { // Don't allow random names when sharing maps. We don't need to check at the top as you won't be able to edit the name
                u->pick_name();
            }
        } else if (action == "CHANGE_GENDER") {
            u->male = !u->male;
        } else if ( action == "CHOOSE_LOCATION" ) {
            select_location.redraw();
            select_location.query();
            for( location_map::iterator loc = start_location::begin();
                 loc != start_location::end(); ++loc ) {
                if( 0 == strcmp( _( loc->second.name().c_str() ),
                                 select_location.entries[ select_location.selected ].txt.c_str() ) ) {
                    u->start_location = loc->second.ident();
                }
            }
            werase(select_location.window);
            select_location.refresh();
            redraw = true;
        } else if (action == "ANY_INPUT" &&
                   !MAP_SHARING::isSharing()) {  // Don't edit names when sharing maps
            const long ch = ctxt.get_raw_input().get_first_input();
            utf8_wrapper wrap(u->name);
            if( ch == KEY_BACKSPACE ) {
                if( !wrap.empty() ) {
                    wrap.erase( wrap.length() - 1, 1 );
                    u->name = wrap.str();
                }
            } else if(ch == KEY_F(2)) {
                utf8_wrapper tmp(get_input_string_from_file());
                if(!tmp.empty() && tmp.length() + wrap.length() < 30) {
                    u->name.append(tmp.str());
                }
            } else if( ch == '\n' ) {
                // nope, we ignore this newline, don't want it in char names
            } else {
                wrap.append( ctxt.get_raw_input().text );
                u->name = wrap.str();
            }
        }
    } while (true);
}

std::vector<std::string> player::get_traits() const
{
    return std::vector<std::string>( my_traits.begin(), my_traits.end() );
}
void player::empty_traits()
{
    for( auto &traits_iter : traits ) {
        if( has_trait( traits_iter.first ) ) {
            toggle_trait( traits_iter.first );
        }
    }
}
void player::empty_skills()
{
    for( auto &skill : Skill::skills ) {
        SkillLevel &level = skillLevel( skill );
        level.level(0);
    }
}
void player::add_traits()
{
    for( auto &traits_iter : traits ) {
        if( g->scen->locked_traits( traits_iter.first ) ) {
            toggle_trait( traits_iter.first );
        }
    }
}
std::string player::random_good_trait()
{
    std::vector<std::string> vTraitsGood;

    for( auto &traits_iter : traits ) {
        if( traits_iter.second.startingtrait && traits_iter.second.points >= 0 ) {
            vTraitsGood.push_back( traits_iter.first );
        }
    }

    return vTraitsGood[rng(0, vTraitsGood.size() - 1)];
}

std::string player::random_bad_trait()
{
    std::vector<std::string> vTraitsBad;

    for( auto &traits_iter : traits ) {
        if( traits_iter.second.startingtrait && traits_iter.second.points < 0 ) {
            vTraitsBad.push_back( traits_iter.first );
        }
    }

    return vTraitsBad[rng(0, vTraitsBad.size() - 1)];
}

Skill *random_skill()
{
    return Skill::skill(rng(0, Skill::skill_count() - 1));
}

void save_template(player *u)
{
    std::string title = _("Name of template:");
    std::string name = string_input_popup(title, FULL_SCREEN_WIDTH - utf8_width(title.c_str()) - 8);
    if (name.length() == 0) {
        return;
    }
    std::string playerfile = FILENAMES["templatedir"] + name + ".template";

    std::ofstream fout;
    fout.open(playerfile.c_str());
    fout << u->save_info();
    fout.close();
    if (fout.fail()) {
        popup(_("Failed to write template to %s"), playerfile.c_str());
    }
}<|MERGE_RESOLUTION|>--- conflicted
+++ resolved
@@ -559,7 +559,6 @@
 
     // Ensure that persistent morale effects (e.g. Optimist) are present at the start.
     apply_persistent_morale();
-<<<<<<< HEAD
 
     //Set the starting stats.
     str_start = str_max;
@@ -571,9 +570,6 @@
     for (std::map<Skill *, SkillLevel>::iterator iter = _skills.begin(); iter != _skills.end(); ++iter)
         _startSkills.insert(std::pair<Skill *, SkillLevel>(iter->first, iter->second));
     return true;
-=======
-    return 1;
->>>>>>> 587e5ab5
 }
 
 void draw_tabs(WINDOW *w, std::string sTab)
