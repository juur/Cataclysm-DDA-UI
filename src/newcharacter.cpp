--- conflicted
+++ resolved
@@ -78,12 +78,10 @@
 
 static const json_character_flag json_flag_BIONIC_TOGGLED( "BIONIC_TOGGLED" );
 
-<<<<<<< HEAD
+
+static const string_id<scenario> scenario_wilderness( "wilderness" );
+
 static const trait_id trait_HUGE( "HUGE" );
-=======
-static const string_id<scenario> scenario_wilderness( "wilderness" );
-
->>>>>>> 307572ab
 static const trait_id trait_SMELLY( "SMELLY" );
 static const trait_id trait_WEAKSCENT( "WEAKSCENT" );
 static const trait_id trait_XS( "XS" );
