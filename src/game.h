#pragma once
#ifndef GAME_H
#define GAME_H

#include <array>
#include <chrono>
#include <ctime>
#include <functional>
#include <iosfwd>
#include <list>
#include <map>
#include <memory>
#include <set>
#include <string>
#include <unordered_set>
#include <utility>
#include <vector>

#include "action.h"
#include "calendar.h"
#include "character_id.h"
#include "creature.h"
#include "cursesdef.h"
#include "enums.h"
#include "game_constants.h"
#include "item_location.h"
#include "memory_fast.h"
#include "monster.h"
#include "optional.h"
#include "pimpl.h"
#include "point.h"
#include "type_id.h"
#include "weather.h"

class item;
class spell_events;

#define DEFAULT_TILESET_ZOOM 16

static const std::string SAVE_MASTER( "master.gsav" );
static const std::string SAVE_ARTIFACTS( "artifacts.gsav" );
static const std::string SAVE_EXTENSION( ".sav" );
static const std::string SAVE_EXTENSION_MAP_MEMORY( ".mm" );
static const std::string SAVE_EXTENSION_LOG( ".log" );
static const std::string SAVE_EXTENSION_WEATHER( ".weather" );
static const std::string SAVE_EXTENSION_SHORTCUTS( ".shortcuts" );

extern bool test_mode;

// The reference to the one and only game instance.
class game;

extern std::unique_ptr<game> g;

extern bool trigdist;
extern bool use_tiles;
extern bool fov_3d;
extern int fov_3d_z_range;
extern bool tile_iso;

extern const int core_version;

extern const int savegame_version;
extern int savegame_loading_version;

class input_context;

input_context get_default_mode_input_context();

enum class dump_mode {
    TSV,
    HTML
};

enum quit_status {
    QUIT_NO = 0,    // Still playing
    QUIT_SUICIDE,   // Quit with 'Q'
    QUIT_SAVED,     // Saved and quit
    QUIT_NOSAVED,   // Quit without saving
    QUIT_DIED,      // Actual death
    QUIT_WATCH,     // Died, and watching aftermath
};

enum safe_mode_type {
    SAFE_MODE_OFF = 0, // Moving always allowed
    SAFE_MODE_ON = 1, // Moving allowed, but if a new monsters spawns, go to SAFE_MODE_STOP
    SAFE_MODE_STOP = 2, // New monsters spotted, no movement allowed
};

enum body_part : int;
enum weather_type : int;
enum action_id : int;
enum target_mode : int;

struct special_game;

using itype_id = std::string;
<<<<<<< HEAD
class Creature_tracker;
=======
class achievements_tracker;
>>>>>>> 6ce62b32
class avatar;
class event_bus;
class faction_manager;
class kill_tracker;
class map;
class map_item_stack;
class memorial_logger;
class npc;
class player;
class save_t;
class scenario;
class stats_tracker;
class tripoint_range;
class vehicle;
struct WORLD;

using WORLDPTR = WORLD *;
class live_view;
class loading_ui;
class overmap;
class scent_map;
class timed_event_manager;
struct visibility_variables;

class ui_adaptor;

using item_filter = std::function<bool ( const item & )>;

enum peek_act : int {
    PA_BLIND_THROW
    // obvious future additional value is PA_BLIND_FIRE
};

struct look_around_result {
    cata::optional<tripoint> position;
    cata::optional<peek_act> peek_action;
};

struct w_map {
    int id;
    std::string name;
    bool toggle;
    catacurses::window win;
};

bool is_valid_in_w_terrain( const point &p );

// There is only one game instance, so losing a few bytes of memory
// due to padding is not much of a concern.
// NOLINTNEXTLINE(clang-analyzer-optin.performance.Padding)
class game
{
        friend class editmap;
        friend class advanced_inventory;
        friend class main_menu;
        friend class target_handler;
    public:
        game();
        ~game();

        /** Loads static data that does not depend on mods or similar. */
        void load_static_data();

        /** Loads core dynamic data. May throw. */
        void load_core_data( loading_ui &ui );

        /** Returns whether the core data is currently loaded. */
        bool is_core_data_loaded() const;

        /**
         *  Check if mods can be successfully loaded
         *  @param opts check specific mods (or all if unspecified)
         *  @return whether all mods were successfully loaded
         */
        bool check_mod_data( const std::vector<mod_id> &opts, loading_ui &ui );

        /** Loads core data and mods from the active world. May throw. */
        void load_world_modfiles( loading_ui &ui );
        /**
         * Base path for saving player data. Just add a suffix (unique for
         * the thing you want to save) and use the resulting path.
         * Example: `save_ui_data(get_player_base_save_path()+".ui")`
         */
        std::string get_player_base_save_path() const;
        /**
         * Base path for saving world data. This yields a path to a folder.
         */
        std::string get_world_base_save_path() const;
        /**
         *  Load content packs
         *  @param msg string to display whilst loading prompt
         *  @param packs content packs to load in correct dependent order
         *  @param ui structure for load progress display
         *  @return true if all packs were found, false if any were missing
         */
        bool load_packs( const std::string &msg, const std::vector<mod_id> &packs, loading_ui &ui );

        /**
         * @brief Should be invoked whenever options change.
         */
        void on_options_changed();

    protected:
        /** Loads dynamic data from the given directory. May throw. */
        void load_data_from_dir( const std::string &path, const std::string &src, loading_ui &ui );
    public:
        /** Initializes the UI. */
        void init_ui( bool resized = false );
        void setup();
        /** Saving and loading functions. */
        void serialize( std::ostream &fout ); // for save
        void unserialize( std::istream &fin ); // for load
        void unserialize_master( std::istream &fin ); // for load

        /** write statistics to stdout and @return true if successful */
        bool dump_stats( const std::string &what, dump_mode mode, const std::vector<std::string> &opts );

        /** Returns false if saving failed. */
        bool save();

        /** Returns a list of currently active character saves. */
        std::vector<std::string> list_active_characters();
        void write_memorial_file( std::string sLastWords );
        bool cleanup_at_end();
        void start_calendar();
        /** MAIN GAME LOOP. Returns true if game is over (death, saved, quit, etc.). */
        bool do_turn();
        shared_ptr_fast<ui_adaptor> create_or_get_main_ui_adaptor();
        void invalidate_main_ui_adaptor() const;
        void draw();
        void draw_ter( bool draw_sounds = true );
        void draw_ter( const tripoint &center, bool looking = false, bool draw_sounds = true );

        // when force_redraw is true, redraw all panel instead of just animated panels
        // mostly used after UI updates
        void draw_panels( bool force_draw = false );
        // when force_redraw is true, redraw all panel instead of just animated panels
        // mostly used after UI updates
        void draw_panels( size_t column, size_t index, bool force_draw = false );
        /**
         * Returns the location where the indicator should go relative to the reality bubble,
         * or nothing to indicate no indicator should be drawn.
         * Based on the vehicle the player is driving, if any.
         * @param next If true, bases it on the vehicle the vehicle will turn to next turn,
         * instead of the one it is currently facing.
         */
        cata::optional<tripoint> get_veh_dir_indicator_location( bool next ) const;
        void draw_veh_dir_indicator( bool next );

        /** Moves the player vertically. If force == true then they are falling. */
        void vertical_move( int z, bool force );
        void start_hauling( const tripoint &pos );
        /** Returns the other end of the stairs (if any). May query, affect u etc.  */
        cata::optional<tripoint> find_or_make_stairs( map &mp, int z_after, bool &rope_ladder );
        /** Actual z-level movement part of vertical_move. Doesn't include stair finding, traps etc. */
        void vertical_shift( int z_after );
        /** Add goes up/down auto_notes (if turned on) */
        void vertical_notes( int z_before, int z_after );
        /** Checks to see if a player can use a computer (not illiterate, etc.) and uses if able. */
        void use_computer( const tripoint &p );
        /**
         * @return The living creature with the given id. Returns null if no living
         * creature with such an id exists. Never returns a dead creature.
         * Currently only the player character and npcs have ids.
         */
        template<typename T = Creature>
        T * critter_by_id( const character_id &id );
        /**
         * Returns the Creature at the given location. Optionally casted to the given
         * type of creature: @ref npc, @ref player, @ref monster - if there is a creature,
         * but it's not of the requested type, returns nullptr.
         * @param allow_hallucination Whether to return monsters that are actually hallucinations.
         */
        template<typename T = Creature>
        T * critter_at( const tripoint &p, bool allow_hallucination = false );
        template<typename T = Creature>
        const T * critter_at( const tripoint &p, bool allow_hallucination = false ) const;
        /**
        * Returns a shared pointer to the given critter (which can be of any of the subclasses of
        * @ref Creature). The function may return an empty pointer if the given critter
        * is not stored anywhere (e.g. it was allocated on the stack, not stored in
        * the @ref critter_tracker nor in @ref active_npc nor is it @ref u).
        */
        template<typename T = Creature>
        shared_ptr_fast<T> shared_from( const T &critter );

        /**
         * Adds critters to the reality bubble, creating them if necessary.
         * Functions taking a @p id parameter will construct a monster based on that id,
         * (with default properties).
         * Functions taking a @p mon parameter will use the supplied monster instance instead
         * (which must not be null).
         * Note: the monster will not be upgraded by these functions, it is placed as is.
         *
         * @ref place_critter_at will place the creature exactly at the given point.
         *
         * @ref place_critter_around will place the creature around
         * the center @p p within the given @p radius (radius 0 means only the center point is used).
         * The chosen point will be as close to the center as possible.
         *
         * @ref place_critter_within will place the creature at a random point within
         * that given range. (All points within have equal probability.)
         *
         * @return All functions return null if the creature could not be placed (usually because
         * the target is not suitable for it: may be a solid wall, or air, or already occupied
         * by some creature).
         * If the creature has been placed, it returns a pointer to it (which is the same as
         * the one contained in @p mon).
         */
        /** @{ */
        monster *place_critter_at( const mtype_id &id, const tripoint &p );
        monster *place_critter_at( const shared_ptr_fast<monster> &mon, const tripoint &p );
        monster *place_critter_around( const mtype_id &id, const tripoint &center, int radius );
        monster *place_critter_around( const shared_ptr_fast<monster> &mon, const tripoint &center,
                                       int radius );
        monster *place_critter_within( const mtype_id &id, const tripoint_range &range );
        monster *place_critter_within( const shared_ptr_fast<monster> &mon,
                                       const tripoint_range &range );
        /** @} */
        /**
         * Returns the approximate number of creatures in the reality bubble.
         * Because of performance restrictions it may return a slightly incorrect
         * values (as it includes dead, but not yet cleaned up creatures).
         */
        size_t num_creatures() const;
        /** Redirects to the creature_tracker update_pos() function. */
        bool update_zombie_pos( const monster &critter, const tripoint &pos );
        void remove_zombie( const monster &critter );
        /** Redirects to the creature_tracker clear() function. */
        void clear_zombies();
        /** Spawns a hallucination at a determined position. */
        bool spawn_hallucination( const tripoint &p );
        /** Swaps positions of two creatures */
        bool swap_critters( Creature &, Creature & );

    private:
        friend class monster_range;
        friend class Creature_range;

        template<typename T>
        class non_dead_range
        {
            public:
                std::vector<weak_ptr_fast<T>> items;

                class iterator
                {
                    private:
                        bool valid();
                    public:
                        std::vector<weak_ptr_fast<T>> &items;
                        typename std::vector<weak_ptr_fast<T>>::iterator iter;
                        shared_ptr_fast<T> current;

                        iterator( std::vector<weak_ptr_fast<T>> &i,
                                  const typename std::vector<weak_ptr_fast<T>>::iterator t ) : items( i ), iter( t ) {
                            while( iter != items.end() && !valid() ) {
                                ++iter;
                            }
                        }
                        iterator( const iterator & ) = default;
                        iterator &operator=( const iterator & ) = default;

                        bool operator==( const iterator &rhs ) const {
                            return iter == rhs.iter;
                        }
                        bool operator!=( const iterator &rhs ) const {
                            return !operator==( rhs );
                        }
                        iterator &operator++() {
                            do {
                                ++iter;
                            } while( iter != items.end() && !valid() );
                            return *this;
                        }
                        T &operator*() const {
                            return *current;
                        }
                };
                iterator begin() {
                    return iterator( items, items.begin() );
                }
                iterator end() {
                    return iterator( items, items.end() );
                }
        };

        class monster_range : public non_dead_range<monster>
        {
            public:
                monster_range( game &game_ref );
        };

        class npc_range : public non_dead_range<npc>
        {
            public:
                npc_range( game &game_ref );
        };

        class Creature_range : public non_dead_range<Creature>
        {
            private:
                shared_ptr_fast<player> u;

            public:
                Creature_range( game &game_ref );
        };

    public:
        /**
         * Returns an anonymous range that contains all creatures. The range allows iteration
         * via a range-based for loop, e.g. `for( Creature &critter : all_creatures() ) { ... }`.
         * One shall not store the returned range nor the iterators.
         * One can freely remove and add creatures to the game during the iteration. Added
         * creatures will not be iterated over.
         */
        Creature_range all_creatures();
        /// Same as @ref all_creatures but iterators only over monsters.
        monster_range all_monsters();
        /// Same as @ref all_creatures but iterators only over npcs.
        npc_range all_npcs();

        /**
         * Returns all creatures matching a predicate. Only living ( not dead ) creatures
         * are checked ( and returned ). Returned pointers are never null.
         */
        std::vector<Creature *> get_creatures_if( const std::function<bool( const Creature & )> &pred );
        std::vector<npc *> get_npcs_if( const std::function<bool( const npc & )> &pred );
        /**
         * Returns a creature matching a predicate. Only living (not dead) creatures
         * are checked. Returns `nullptr` if no creature matches the predicate.
         * There is no guarantee which creature is returned when several creatures match.
         */
        Creature *get_creature_if( const std::function<bool( const Creature & )> &pred );

        /** Returns true if there is no player, NPC, or monster on the tile and move_cost > 0. */
        bool is_empty( const tripoint &p );
        /** Returns true if p is outdoors and it is sunny. */
        bool is_in_sunlight( const tripoint &p );
        /** Returns true if p is indoors, underground, or in a car. */
        bool is_sheltered( const tripoint &p );
        /**
         * Revives a corpse at given location. The monster type and some of its properties are
         * deducted from the corpse. If reviving succeeds, the location is guaranteed to have a
         * new monster there (see @ref critter_at).
         * @param p The place where to put the revived monster.
         * @param it The corpse item, it must be a valid corpse (see @ref item::is_corpse).
         * @return Whether the corpse has actually been redivided. Reviving may fail for many
         * reasons, including no space to put the monster, corpse being to much damaged etc.
         * If the monster was revived, the caller should remove the corpse item.
         * If reviving failed, the item is unchanged, as is the environment (no new monsters).
         */
        bool revive_corpse( const tripoint &p, item &it );
        /**Turns Broken Cyborg monster into Cyborg NPC via surgery*/
        void save_cyborg( item *cyborg, const tripoint &couch_pos, player &installer );
        /** Asks if the player wants to cancel their activity, and if so cancels it. */
        bool cancel_activity_query( const std::string &text );
        /** Asks if the player wants to cancel their activity and if so cancels it. Additionally checks
         *  if the player wants to ignore further distractions. */
        bool cancel_activity_or_ignore_query( distraction_type type, const std::string &text );
        /** Handles players exiting from moving vehicles. */
        void moving_vehicle_dismount( const tripoint &dest_loc );

        /** Returns the current remotely controlled vehicle. */
        vehicle *remoteveh();
        /** Sets the current remotely controlled vehicle. */
        void setremoteveh( vehicle *veh );

        /** Returns the next available mission id. */
        int assign_mission_id();
        /** Find the npc with the given ID. Returns NULL if the npc could not be found. Searches all loaded overmaps. */
        npc *find_npc( character_id id );
        /** Makes any nearby NPCs on the overmap active. */
        void load_npcs();
    private:
        /** Unloads all NPCs.
         *
         * If you call this you must later call load_npcs, lest caches get
         * rather confused.  The tests used to call this a lot when they
         * shouldn't. It is now private to reduce the chance of similar
         * problems in the future.
         */
        void unload_npcs();
    public:
        /** Unloads, then loads the NPCs */
        void reload_npcs();
        const kill_tracker &get_kill_tracker() const;
        /** Add follower id to set of followers. */
        void add_npc_follower( const character_id &id );
        /** Remove follower id from follower set. */
        void remove_npc_follower( const character_id &id );
        /** Get set of followers. */
        std::set<character_id> get_follower_list();
        /** validate list of followers to account for overmap buffers */
        void validate_npc_followers();
        void validate_mounted_npcs();
        /** validate towed vehicles so they get linked up again after a load */
        void validate_linked_vehicles();
        /** validate camps to ensure they are on the overmap list */
        void validate_camps();
        /** process vehicles that are following the player */
        void autopilot_vehicles();
        /** Picks and spawns a random fish from the remaining fish list when a fish is caught. */
        void catch_a_monster( monster *fish, const tripoint &pos, player *p,
                              const time_duration &catch_duration );
        /**
         * Get the contiguous fishable locations starting at fish_pos, out to the specificed distance.
         * @param distance Distance around the fish_pos to examine for contiguous fishable locations.
         * @param fish_pos The location being fished.
         * @return A set of locations representing the valid contiguous fishable locations.
         */
        std::unordered_set<tripoint> get_fishable_locations( int distance, const tripoint &fish_pos );
        /**
         * Get the fishable monsters within the provided fishable locations.
         * @param fishable_locations A set of locations which are valid fishable terrain. Any fishable monsters
         * are filtered by this collection to determine those which can actually be caught.
         * @return Fishable monsters within the specified fishable terrain.
         */
        std::vector<monster *> get_fishable_monsters( std::unordered_set<tripoint> &fishable_locations );

        /** Flings the input creature in the given direction. */
        void fling_creature( Creature *c, const int &dir, float flvel, bool controlled = false );

        float natural_light_level( int zlev ) const;
        /** Returns coarse number-of-squares of visibility at the current light level.
         * Used by monster and NPC AI.
         */
        unsigned char light_level( int zlev ) const;
        void reset_light_level();
        character_id assign_npc_id();
        Creature *is_hostile_nearby();
        Creature *is_hostile_very_close();
        void refresh_all();
        // Handles shifting coordinates transparently when moving between submaps.
        // Helper to make calling with a player pointer less verbose.
        point update_map( player &p );
        point update_map( int &x, int &y );
        void update_overmap_seen(); // Update which overmap tiles we can see

        void process_artifact( item &it, player &p );
        void add_artifact_messages( const std::vector<art_effect_passive> &effects );
        void add_artifact_dreams( );

        void peek();
        void peek( const tripoint &p );
        cata::optional<tripoint> look_debug();

        bool check_zone( const zone_type_id &type, const tripoint &where ) const;
        /** Checks whether or not there is a zone of particular type nearby */
        bool check_near_zone( const zone_type_id &type, const tripoint &where ) const;
        bool is_zones_manager_open() const;
        void zones_manager();

        // Look at nearby terrain ';', or select zone points
        cata::optional<tripoint> look_around();
        look_around_result look_around( catacurses::window w_info, tripoint &center,
                                        const tripoint &start_point, bool has_first_point, bool select_zone, bool peeking );

        // Shared method to print "look around" info
        void pre_print_all_tile_info( const tripoint &lp, const catacurses::window &w_info,
                                      int &line, int last_line, const visibility_variables &cache );

        // Shared method to print "look around" info
        void print_all_tile_info( const tripoint &lp, const catacurses::window &w_look,
                                  const std::string &area_name, int column,
                                  int &line, int last_line, bool draw_terrain_indicators, const visibility_variables &cache );

        /** Long description of (visible) things at tile. */
        void extended_description( const tripoint &p );

        void draw_trail_to_square( const tripoint &t, bool bDrawX );

        enum inventory_item_menu_positon {
            RIGHT_TERMINAL_EDGE,
            LEFT_OF_INFO,
            RIGHT_OF_INFO,
            LEFT_TERMINAL_EDGE,
        };
        int inventory_item_menu( item_location locThisItem, int startx = 0, int width = 50,
                                 inventory_item_menu_positon position = RIGHT_OF_INFO );

        /** Custom-filtered menu for inventory and nearby items and those that within specified radius */
        item_location inv_map_splice( item_filter filter, const std::string &title, int radius = 0,
                                      const std::string &none_message = "" );

        bool has_gametype() const;
        special_game_id gametype() const;

        void toggle_fullscreen();
        void toggle_pixel_minimap();
        void toggle_panel_adm();
        void reload_tileset();
        void temp_exit_fullscreen();
        void reenter_fullscreen();
        void zoom_in();
        void zoom_out();
        void reset_zoom();
        int get_moves_since_last_save() const;
        int get_user_action_counter() const;

        /** Saves a screenshot of the current viewport, as a PNG file, to the given location.
        * @param file_path: A full path to the file where the screenshot should be saved.
        * @note: Only works for SDL/TILES (otherwise the function returns `false`). A window (more precisely, a viewport) must already exist and the SDL renderer must be valid.
        * @returns `true` if the screenshot generation was successful, `false` otherwise.
        */
        bool take_screenshot( const std::string &file_path ) const;

        /**
         * The top left corner of the reality bubble (in submaps coordinates). This is the same
         * as @ref map::abs_sub of the @ref m map.
         */
        int get_levx() const;
        int get_levy() const;
        int get_levz() const;
        /**
         * Load the main map at given location, see @ref map::load, in global, absolute submap
         * coordinates.
         */
        void load_map( const tripoint &pos_sm );
        /**
         * The overmap which contains the center submap of the reality bubble.
         */
        overmap &get_cur_om() const;

        /** Get all living player allies */
        std::vector<npc *> allies();
        // Setter for driving_view_offset
        void set_driving_view_offset( const point &p );
        // Calculates the driving_view_offset for the given vehicle
        // and sets it (view set_driving_view_offset), if
        // the options for this feature is deactivated or if veh is NULL,
        // the function set the driving offset to (0,0)
        void calc_driving_offset( vehicle *veh = nullptr );

        /**@}*/

        void open_gate( const tripoint &p );

        // Knockback functions: knock target at t along a line, either calculated
        // from source position s using force parameter or passed as an argument;
        // force determines how far target is knocked, if trajectory is calculated
        // force also determines damage along with dam_mult;
        // stun determines base number of turns target is stunned regardless of impact
        // stun == 0 means no stun, stun == -1 indicates only impact stun (wall or npc/monster)
        void knockback( const tripoint &s, const tripoint &t, int force, int stun, int dam_mult );
        void knockback( std::vector<tripoint> &traj, int stun, int dam_mult );

        // Animation related functions
        void draw_bullet( const tripoint &t, int i, const std::vector<tripoint> &trajectory,
                          char bullet );
        void draw_hit_mon( const tripoint &p, const monster &m, bool dead = false );
        void draw_hit_player( const player &p, int dam );
        void draw_line( const tripoint &p, const tripoint &center_point,
                        const std::vector<tripoint> &points );
        void draw_line( const tripoint &p, const std::vector<tripoint> &points );
        void draw_weather( const weather_printable &wPrint );
        void draw_sct();
        void draw_zones( const tripoint &start, const tripoint &end, const tripoint &offset );
        // Draw critter (if visible!) on its current position into w_terrain.
        // @param center the center of view, same as when calling map::draw
        void draw_critter( const Creature &critter, const tripoint &center );
        void draw_cursor( const tripoint &p );
        // Draw a highlight graphic at p, for example when examining something.
        // TILES only, in curses this does nothing
        void draw_highlight( const tripoint &p );
        void draw_radiation_override( const tripoint &p, int rad );
        void draw_terrain_override( const tripoint &p, const ter_id &id );
        void draw_furniture_override( const tripoint &p, const furn_id &id );
        void draw_graffiti_override( const tripoint &p, bool has );
        void draw_trap_override( const tripoint &p, const trap_id &id );
        void draw_field_override( const tripoint &p, const field_type_id &id );
        void draw_item_override( const tripoint &p, const itype_id &id, const mtype_id &mid, bool hilite );
        void draw_vpart_override( const tripoint &p, const vpart_id &id, int part_mod, int veh_dir,
                                  bool hilite, const point &mount );
        void draw_below_override( const tripoint &p, bool draw );
        void draw_monster_override( const tripoint &p, const mtype_id &id, int count,
                                    bool more, Creature::Attitude att );

        bool is_in_viewport( const tripoint &p, int margin = 0 ) const;
        /**
         * Check whether movement is allowed according to safe mode settings.
         * @return true if the movement is allowed, otherwise false.
         */
        bool check_safe_mode_allowed( bool repeat_safe_mode_warnings = true );
        void set_safe_mode( safe_mode_type mode );

        /** open vehicle interaction screen */
        void exam_vehicle( vehicle &veh, const point &cp = point_zero );

        // Forcefully close a door at p.
        // The function checks for creatures/items/vehicles at that point and
        // might kill/harm/destroy them.
        // If there still remains something that prevents the door from closing
        // (e.g. a very big creatures, a vehicle) the door will not be closed and
        // the function returns false.
        // If the door gets closed the terrain at p is set to door_type and
        // true is returned.
        // bash_dmg controls how much damage the door does to the
        // creatures/items/vehicle.
        // If bash_dmg is 0 or smaller, creatures and vehicles are not damaged
        // at all and they will prevent the door from closing.
        // If bash_dmg is smaller than 0, _every_ item on the door tile will
        // prevent the door from closing. If bash_dmg is 0, only very small items
        // will do so, if bash_dmg is greater than 0, items won't stop the door
        // from closing at all.
        // If the door gets closed the items on the door tile get moved away or destroyed.
        bool forced_door_closing( const tripoint &p, const ter_id &door_type, int bash_dmg );

        /** Attempt to load first valid save (if any) in world */
        bool load( const std::string &world );

        /** Returns true if the menu handled stuff and player shouldn't do anything else */
        bool npc_menu( npc &who );

        // Handle phasing through walls, returns true if it handled the move
        bool phasing_move( const tripoint &dest );
        // Regular movement. Returns false if it failed for any reason
        bool walk_move( const tripoint &dest );
        void on_move_effects();
    private:
        // Game-start procedures
        void load( const save_t &name ); // Load a player-specific save file
        void load_master(); // Load the master data file, with factions &c
#if defined(__ANDROID__)
        void load_shortcuts( std::istream &fin );
#endif
        bool start_game(); // Starts a new game in the active world

        //private save functions.
        // returns false if saving failed for whatever reason
        bool save_factions_missions_npcs();
        void reset_npc_dispositions();
        void serialize_master( std::ostream &fout );
        // returns false if saving failed for whatever reason
        bool save_artifacts();
        // returns false if saving failed for whatever reason
        bool save_maps();
#if defined(__ANDROID__)
        void save_shortcuts( std::ostream &fout );
#endif
        // Data Initialization
        void init_autosave();     // Initializes autosave parameters
        void create_starting_npcs(); // Creates NPCs that start near you
        // create vehicle nearby, for example; for a profession vehicle.
        vehicle *place_vehicle_nearby( const vproto_id &id, const point &origin, int min_distance,
                                       int max_distance, const std::vector<std::string> &omt_search_types = {} );
        // V Menu Functions and helpers:
        void list_items_monsters(); // Called when you invoke the `V`-menu

        enum class vmenu_ret : int {
            CHANGE_TAB,
            QUIT,
            FIRE, // Who knew, apparently you can do that in list_monsters
        };

        game::vmenu_ret list_items( const std::vector<map_item_stack> &item_list );
        std::vector<map_item_stack> find_nearby_items( int iRadius );
        void reset_item_list_state( const catacurses::window &window, int height, bool bRadiusSort );

        game::vmenu_ret list_monsters( const std::vector<Creature *> &monster_list );

        /** Check for dangerous stuff at dest_loc, return false if the player decides
        not to step there */
        // Handle pushing during move, returns true if it handled the move
        bool grabbed_move( const tripoint &dp );
        bool grabbed_veh_move( const tripoint &dp );
        bool grabbed_furn_move( const tripoint &dp );

        void control_vehicle(); // Use vehicle controls  '^'
        void examine( const tripoint &p ); // Examine nearby terrain  'e'
        void examine();

        void pickup(); // Pickup nearby items 'g', min 0
        void pickup( const tripoint &p );
        void pickup_feet(); // Pick items at player position ',', min 1

        void drop(); // Drop an item  'd'
        void drop_in_direction(); // Drop w/ direction  'D'

        void butcher(); // Butcher a corpse  'B'

        void reload( item_location &loc, bool prompt = false, bool empty = true );
    public:
        void reload_item(); // Reload an item
        void reload_wielded();
        void reload_weapon( bool try_everything = true ); // Reload a wielded gun/tool  'r'
        // Places the player at the specified point; hurts feet, lists items etc.
        point place_player( const tripoint &dest );
        void place_player_overmap( const tripoint &om_dest );

        bool unload( item &it ); // Unload a gun/tool  'U'

        unsigned int get_seed() const;

        /** If invoked, NPCs will be reloaded before next turn. */
        void set_npcs_dirty();
        /** If invoked, dead will be cleaned this turn. */
        void set_critter_died();
        void mon_info( const catacurses::window &,
                       int hor_padding = 0 ); // Prints a list of nearby monsters
        void mon_info_update( );    //Update seen monsters information
        void cleanup_dead();     // Delete any dead NPCs/monsters
        bool is_dangerous_tile( const tripoint &dest_loc ) const;
        std::vector<std::string> get_dangerous_tile( const tripoint &dest_loc ) const;
        bool prompt_dangerous_tile( const tripoint &dest_loc ) const;
    private:
        void wield();
        void wield( item_location &loc );

        void chat(); // Talk to a nearby NPC  'C'

        // Internal methods to show "look around" info
        void print_fields_info( const tripoint &lp, const catacurses::window &w_look, int column,
                                int &line );
        void print_terrain_info( const tripoint &lp, const catacurses::window &w_look,
                                 const std::string &area_name, int column,
                                 int &line );
        void print_trap_info( const tripoint &lp, const catacurses::window &w_look, int column,
                              int &line );
        void print_creature_info( const Creature *creature, const catacurses::window &w_look, int column,
                                  int &line, int last_line );
        void print_vehicle_info( const vehicle *veh, int veh_part, const catacurses::window &w_look,
                                 int column, int &line, int last_line );
        void print_visibility_info( const catacurses::window &w_look, int column, int &line,
                                    visibility_type visibility );
        void print_visibility_indicator( visibility_type visibility );
        void print_items_info( const tripoint &lp, const catacurses::window &w_look, int column, int &line,
                               int last_line );
        void print_graffiti_info( const tripoint &lp, const catacurses::window &w_look, int column,
                                  int &line, int last_line );

        input_context get_player_input( std::string &action );

        // Map updating and monster spawning
        void replace_stair_monsters();
        void update_stair_monsters();
        /**
         * Shift all active monsters, the shift vector is the number of
         * shifted submaps. Monsters that are outside of the reality bubble after
         * shifting are despawned.
         * Note on z-levels: this works with vertical shifts, but currently all
         * monsters are despawned upon a vertical shift.
         */
        void shift_monsters( const tripoint &shift );
    public:
        /**
         * Despawn a specific monster, it's stored on the overmap. Also removes
         * it from the creature tracker. Keep in mind that any monster index may
         * point to a different monster after calling this (or to no monster at all).
         */
        void despawn_monster( monster &critter );

    private:
        void perhaps_add_random_npc();

        // Routine loop functions, approximately in order of execution
        void monmove();          // Monster movement
        void overmap_npc_move(); // NPC overmap movement
        void process_activity(); // Processes and enacts the player's activity
        void handle_key_blocking_activity(); // Abort reading etc.
        void open_consume_item_menu(); // Custom menu for consuming specific group of items
        bool handle_action();
        bool try_get_right_click_action( action_id &act, const tripoint &mouse_target );
        bool try_get_left_click_action( action_id &act, const tripoint &mouse_target );

        void item_action_menu(); // Displays item action menu

        bool is_game_over();     // Returns true if the player quit or died
        void death_screen();     // Display our stats, "GAME OVER BOO HOO"
        void draw_minimap();     // Draw the 5x5 minimap
    public:
        /**
         * If there is a robot (that can be disabled), query the player
         * and try to disable it.
         * @return true if the robot has been disabled or a similar action has
         * been done. false if the player did not choose any action and the function
         * has effectively done nothing.
         */
        bool disable_robot( const tripoint &p );
        // Draws the pixel minimap based on the player's current location
        void draw_pixel_minimap( const catacurses::window &w );
    private:

        //  int autosave_timeout();  // If autosave enabled, how long we should wait for user inaction before saving.
        void autosave();         // automatic quicksaves - Performs some checks before calling quicksave()
    public:
        void quicksave();        // Saves the game without quitting
        void disp_NPCs();        // Currently for debug use.  Lists global NPCs.

        void list_missions();       // Listed current, completed and failed missions (mission_ui.cpp)
    private:
        void quickload();        // Loads the previously saved game if it exists

        // Input related
        // Handles box showing items under mouse
        bool handle_mouseview( input_context &ctxt, std::string &action );

        // On-request draw functions
        void display_faction_epilogues();
        void disp_NPC_epilogues();  // Display NPC endings

        /* Debug functions */
        // overlays flags (on / off)
        std::map<action_id, bool> displaying_overlays{
            { ACTION_DISPLAY_SCENT, false },
            { ACTION_DISPLAY_SCENT_TYPE, false },
            { ACTION_DISPLAY_TEMPERATURE, false },
            { ACTION_DISPLAY_VEHICLE_AI, false },
            { ACTION_DISPLAY_VISIBILITY, false },
            { ACTION_DISPLAY_LIGHTING, false },
            { ACTION_DISPLAY_RADIATION, false },
        };
        void display_scent();   // Displays the scent map
        void display_temperature();    // Displays temperature map
        void display_vehicle_ai(); // Displays vehicle autopilot AI overlay
        void display_visibility(); // Displays visibility map
        void display_lighting(); // Displays lighting conditions heat map
        void display_radiation(); // Displays radiation map

        Creature *is_hostile_within( int distance );

        void move_save_to_graveyard();
        bool save_player_data();
        // ########################## DATA ################################
    private:
        // May be a bit hacky, but it's probably better than the header spaghetti
        pimpl<map> map_ptr;
        pimpl<avatar> u_ptr;
        pimpl<live_view> liveview_ptr;
        live_view &liveview;
        pimpl<scent_map> scent_ptr;
        pimpl<timed_event_manager> timed_event_manager_ptr;
        pimpl<event_bus> event_bus_ptr;
        pimpl<stats_tracker> stats_tracker_ptr;
        pimpl<achievements_tracker> achievements_tracker_ptr;
        pimpl<kill_tracker> kill_tracker_ptr;
        pimpl<memorial_logger> memorial_logger_ptr;
        pimpl<spell_events> spell_events_ptr;

    public:
        /** Make map a reference here, to avoid map.h in game.h */
        map &m;
        avatar &u;
        scent_map &scent;
        timed_event_manager &timed_events;

        event_bus &events();
        stats_tracker &stats();
        memorial_logger &memorial();
        spell_events &spell_events_subscriber();

        pimpl<Creature_tracker> critter_tracker;
        pimpl<faction_manager> faction_manager_ptr;

        /** Used in main.cpp to determine what type of quit is being performed. */
        quit_status uquit;
        /** True if the game has just started or loaded, else false. */
        bool new_game = false;

        const scenario *scen;
        std::vector<monster> coming_to_stairs;
        int monstairz = 0;

        tripoint ter_view_p;
        catacurses::window w_terrain;
        catacurses::window w_overmap;
        catacurses::window w_omlegend;
        catacurses::window w_minimap;
        catacurses::window w_pixel_minimap;
        //only a pointer, can refer to w_messages_short or w_messages_long

        catacurses::window w_panel_adm_ptr;
        catacurses::window w_panel_adm;

        catacurses::window w_blackspace;

        // View offset based on the driving speed (if any)
        // that has been added to u.view_offset,
        // Don't write to this directly, always use set_driving_view_offset
        point driving_view_offset;

        bool debug_pathfinding = false; // show NPC pathfinding on overmap ui

        /* tile overlays */
        // Toggle all other overlays off and flip the given overlay on/off.
        void display_toggle_overlay( action_id );
        // Get the state of an overlay (on/off).
        bool display_overlay_state( action_id );
        /** Creature for which to display the visibility map */
        Creature *displaying_visibility_creature;
        /** Type of lighting condition overlay to display */
        int displaying_lighting_condition = 0;

        bool show_panel_adm = false;
        bool right_sidebar = false;
        bool fullscreen = false;
        bool was_fullscreen = false;
        bool auto_travel_mode = false;
        safe_mode_type safe_mode;

        //pixel minimap management
        int pixel_minimap_option = 0;
        int turnssincelastmon = 0; // needed for auto run mode

        weather_manager weather;

        int mostseen = 0; // # of mons seen last turn; if this increases, set safe_mode to SAFE_MODE_STOP
    private:
        shared_ptr_fast<player> u_shared_ptr;

        catacurses::window w_terrain_ptr;
        catacurses::window w_minimap_ptr;

        std::string sFilter; // a member so that it's remembered over time
        std::string list_item_upvote;
        std::string list_item_downvote;

        bool safe_mode_warning_logged = false;
        bool bVMonsterLookFire = false;
        character_id next_npc_id;
        std::list<shared_ptr_fast<npc>> active_npc;
        int next_mission_id = 0;
        std::set<character_id> follower_ids; // Keep track of follower NPC IDs
        int moves_since_last_save = 0;
        time_t last_save_timestamp;
        mutable std::array<float, OVERMAP_LAYERS> latest_lightlevels;
        // remoteveh() cache
        time_point remoteveh_cache_time;
        vehicle *remoteveh_cache;
        /** Has a NPC been spawned since last load? */
        bool npcs_dirty = false;
        /** Has anything died in this turn and needs to be cleaned up? */
        bool critter_died = false;
        /** Was the player sleeping during this turn. */
        bool player_was_sleeping = false;
        /** Is Zone manager open or not - changes graphics of some zone tiles */
        bool zones_manager_open = false;

        std::unique_ptr<special_game> gamemode;

        int user_action_counter = 0; // Times the user has input an action

        /** How far the tileset should be zoomed out, 16 is default. 32 is zoomed in by x2, 8 is zoomed out by x0.5 */
        int tileset_zoom = 0;

        /** Seed for all the random numbers that should have consistent randomness (weather). */
        unsigned int seed = 0;

        // Preview for auto move route
        std::vector<tripoint> destination_preview;

        std::chrono::time_point<std::chrono::steady_clock> last_mouse_edge_scroll;
        tripoint last_mouse_edge_scroll_vector_terrain;
        tripoint last_mouse_edge_scroll_vector_overmap;
        std::pair<tripoint, tripoint> mouse_edge_scrolling( input_context &ctxt, int speed,
                const tripoint &last, bool iso );

        weak_ptr_fast<ui_adaptor> main_ui_adaptor;
    public:
        /** Used to implement mouse "edge scrolling". Returns a
         *  tripoint which is a vector of the resulting "move", i.e.
         *  (0, 0, 0) if the mouse is not at the edge of the screen,
         *  otherwise some (x, y, 0) depending on which edges are
         *  hit.
         *  This variant adjust scrolling speed according to zoom
         *  level, making it suitable when viewing the "terrain".
         */
        tripoint mouse_edge_scrolling_terrain( input_context &ctxt );
        /** This variant is suitable for the overmap. */
        tripoint mouse_edge_scrolling_overmap( input_context &ctxt );

        // called on map shifting
        void shift_destination_preview( const point &delta );
};

// Returns temperature modifier from direct heat radiation of nearby sources
// @param location Location affected by heat sources
// @param direct forces return of heat intensity (and not temperature modifier) of
// adjacent hottest heat source
int get_heat_radiation( const tripoint &location, bool direct );
// Returns temperature modifier from hot air fields of given location
int get_convection_temperature( const tripoint &location );

#endif<|MERGE_RESOLUTION|>--- conflicted
+++ resolved
@@ -95,11 +95,8 @@
 struct special_game;
 
 using itype_id = std::string;
-<<<<<<< HEAD
-class Creature_tracker;
-=======
+
 class achievements_tracker;
->>>>>>> 6ce62b32
 class avatar;
 class event_bus;
 class faction_manager;
