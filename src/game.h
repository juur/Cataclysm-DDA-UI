--- conflicted
+++ resolved
@@ -931,15 +931,6 @@
         /** True if the game has just started or loaded, else false. */
         bool new_game;
 
-<<<<<<< HEAD
-        int temperature;              // The air temperature
-        bool lightning_active;
-        weather_type weather;   // Weather pattern--SEE weather.h
-        int winddirection;
-        int windspeed;
-        pimpl<w_point> weather_precise; // Cached weather data
-=======
->>>>>>> 9565c64d
         const scenario *scen;
         std::vector<monster> coming_to_stairs;
         int monstairz;
