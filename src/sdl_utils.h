#pragma once
#ifndef SDL_UTILS_H
#define SDL_UTILS_H

#include <algorithm>
#include <cmath>
#include <unordered_map>

#include "color.h"
#include "sdl_wrappers.h"

using color_pixel_function_pointer = SDL_Color( * )( const SDL_Color &color );
using color_pixel_function_map = std::unordered_map<std::string, color_pixel_function_pointer>;

color_pixel_function_pointer get_color_pixel_function( const std::string &name );

inline SDL_Color adjust_color_brightness( const SDL_Color &color, int percent )
{
    if( percent <= 0 ) {
        return { 0x00, 0x00, 0x00, color.a };
    }

    if( percent == 100 ) {
        return color;
    }

    return SDL_Color{
        static_cast<Uint8>( std::min( color.r *percent / 100, 0xFF ) ),
        static_cast<Uint8>( std::min( color.g *percent / 100, 0xFF ) ),
        static_cast<Uint8>( std::min( color.b *percent / 100, 0xFF ) ),
        color.a
    };
}

inline SDL_Color mix_colors( const SDL_Color &first, const SDL_Color &second, int second_percent )
{
    if( second_percent <= 0 ) {
        return first;
    }

    if( second_percent >= 100 ) {
        return second;
    }

    const int first_percent = 100 - second_percent;

    return SDL_Color{
        static_cast<Uint8>( std::min( ( first.r * first_percent + second.r * second_percent ) / 100, 0xFF ) ),
        static_cast<Uint8>( std::min( ( first.g * first_percent + second.g * second_percent ) / 100, 0xFF ) ),
        static_cast<Uint8>( std::min( ( first.b * first_percent + second.b * second_percent ) / 100, 0xFF ) ),
        static_cast<Uint8>( std::min( ( first.a * first_percent + second.a * second_percent ) / 100, 0xFF ) )
    };
}

inline bool is_black( const SDL_Color &color )
{
    return
        color.r == 0x00 &&
        color.g == 0x00 &&
        color.b == 0x00;
}

inline Uint8 average_pixel_color( const SDL_Color &color )
{
    return 85 * ( color.r + color.g + color.b ) >> 8; // 85/256 ~ 1/3
}

inline SDL_Color color_pixel_grayscale( const SDL_Color &color )
{
    if( is_black( color ) ) {
        return color;
    }

    const Uint8 av = average_pixel_color( color );
    const Uint8 result = std::max( av * 5 >> 3, 0x01 );

    return { result, result, result, color.a };
}

inline SDL_Color color_pixel_nightvision( const SDL_Color &color )
{
    const Uint8 av = average_pixel_color( color );
    const Uint8 result = std::min( ( av * ( ( av * 3 >> 2 ) + 64 ) >> 8 ) + 16, 0xFF );

    return {
        static_cast<Uint8>( result >> 2 ),
        static_cast<Uint8>( result ),
        static_cast<Uint8>( result >> 3 ),
        color.a
    };
}

inline SDL_Color color_pixel_overexposed( const SDL_Color &color )
{
    const Uint8 av = average_pixel_color( color );
    const Uint8 result = std::min( 64 + ( av * ( ( av >> 2 ) + 0xC0 ) >> 8 ), 0xFF );

    return {
        static_cast<Uint8>( result >> 2 ),
        static_cast<Uint8>( result ),
        static_cast<Uint8>( result >> 3 ),
        color.a
    };
}

inline SDL_Color color_pixel_darken( const SDL_Color &color )
{
    if( is_black( color ) ) {
        return color;
    }

    // 85/256 ~ 1/3
    return {
        std::max<Uint8>( 85 * color.r >> 8, 0x01 ),
        std::max<Uint8>( 85 * color.g >> 8, 0x01 ),
        std::max<Uint8>( 85 * color.b >> 8, 0x01 ),
        color.a
    };

}

inline SDL_Color color_pixel_sepia( const SDL_Color &color )
{
    if( is_black( color ) ) {
        return color;
    }

    /*
     *  Objective is to provide a gradient between two color points
     *  (sepia_dark and sepia_light) based on the grayscale value.
     *  This presents an effect intended to mimic a faded sepia photograph.
     */

    const SDL_Color sepia_dark = { 39, 23, 19, color.a};
    const SDL_Color sepia_light = { 241, 220, 163, color.a};

    const Uint8 av = average_pixel_color( color );
    const float gammav = 1.6;
    const float pv = av / 255.0;
    const Uint8 finalv = std::min( int( round( pow( pv, gammav ) * 150 ) ), 100 );

    return mix_colors( sepia_dark, sepia_light, finalv );
}

SDL_Color curses_color_to_SDL( const nc_color &color );

///@throws std::exception upon errors.
///@returns Always a valid pointer.
SDL_Surface_Ptr create_surface_32( int w, int h );

// SDL_RenderFillRect replacement handler
void render_fill_rect( const SDL_Renderer_Ptr &renderer, const SDL_Rect &rect, Uint32 r, Uint32 g,
                       Uint32 b );

<<<<<<< HEAD
/** Linearly interpolate intermediate colors between two given colors.
 * @param start_color: The color to start with.
 * @param end_color: The color that ends the interpolation.
 * @param additional_steps: Number of steps between the start and stop colors.
 * @return A vector of colors containing: the start color, all intermediate colors and finally the end color.
 * @note start with white (r=255, g=255, b=255) and end with blue (r=0, g=0, b=255) and use 2 additional steps:
 *     - The first intermediate color is: (r=170, g=170, b=255)
 *     - The second intermediate color is: (r=85, g=85, b=255)
 * Obviously the more intermediate steps there are, the harder it is to differentiate the intermediate colors.
 */
std::vector<SDL_Color> color_linear_interpolate( const SDL_Color &start_color, SDL_Color &end_color,
        unsigned additional_steps );
=======
SDL_Rect fit_rect_inside( const SDL_Rect &inner, const SDL_Rect &outer );
>>>>>>> 67b8b4ff

#endif // SDL_UTILS_H<|MERGE_RESOLUTION|>--- conflicted
+++ resolved
@@ -152,7 +152,8 @@
 void render_fill_rect( const SDL_Renderer_Ptr &renderer, const SDL_Rect &rect, Uint32 r, Uint32 g,
                        Uint32 b );
 
-<<<<<<< HEAD
+SDL_Rect fit_rect_inside( const SDL_Rect &inner, const SDL_Rect &outer );
+
 /** Linearly interpolate intermediate colors between two given colors.
  * @param start_color: The color to start with.
  * @param end_color: The color that ends the interpolation.
@@ -165,8 +166,5 @@
  */
 std::vector<SDL_Color> color_linear_interpolate( const SDL_Color &start_color, SDL_Color &end_color,
         unsigned additional_steps );
-=======
-SDL_Rect fit_rect_inside( const SDL_Rect &inner, const SDL_Rect &outer );
->>>>>>> 67b8b4ff
 
 #endif // SDL_UTILS_H