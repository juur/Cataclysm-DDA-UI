--- conflicted
+++ resolved
@@ -147,13 +147,9 @@
     { "DRIPS_NAPALM", MF_DRIPS_NAPALM },
     { "DRIPS_GASOLINE", MF_DRIPS_GASOLINE },
     { "ELECTRIC_FIELD", MF_ELECTRIC_FIELD },
-<<<<<<< HEAD
+    { "STUN_IMMUNE", MF_STUN_IMMUNE },
     { "LOUDMOVES", MF_LOUDMOVES },
     { "DROPS_AMMO", MF_DROPS_AMMO }
-=======
-    { "STUN_IMMUNE", MF_STUN_IMMUNE },
-    { "LOUDMOVES", MF_LOUDMOVES }
->>>>>>> aa703810
 };
 
 } // namespace
