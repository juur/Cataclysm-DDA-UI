--- conflicted
+++ resolved
@@ -125,14 +125,10 @@
     const int c = std::abs( count ) * batch;
     const auto type_ptr = item::find_type( type );
     if( type_ptr->count_by_charges() ) {
-<<<<<<< HEAD
         if( avail == 2147483647/* int32 max */ ) {
-            return string_format( npgettext( "requirement", "%2$d %1$s of infinite", "%2$d %1$s of infinite",
-=======
-        if( avail == INT32_MAX ) {
             //~ %1$s: item name, %2$d: charge requirement
-            return string_format( npgettext( "requirement", "%1$s (%2$d of infinite)", "%1$s (%2$d of infinite)",
->>>>>>> 34e47cc5
+            return string_format( npgettext( "requirement", "%1$s (%2$d of infinite)",
+                                             "%1$s (%2$d of infinite)",
                                              c ),
                                   type_ptr->nname( 1 ), c );
         } else if( avail > 0 ) {
@@ -145,6 +141,7 @@
                                   type_ptr->nname( 1 ), c );
         }
     } else {
+        //~ %1$s: item name, %2$d: charge requirement
         if( avail == 2147483647/* int32 max */ ) {
             return string_format( npgettext( "requirement", "%2$d %1$s of infinite", "%2$d %1$s of infinite",
                                              c ),
