--- conflicted
+++ resolved
@@ -443,7 +443,6 @@
     return ( v * 1.8f - from_kelvin( 459.67f ) ).value();
 }
 
-<<<<<<< HEAD
 // Temperature delta
 // Absolute zero - possibly should just be INT_MIN
 const temperature_delta temperature_delta_min = units::temperature_delta( 0,
@@ -498,9 +497,6 @@
     return ( v * 1.8f ).value();
 }
 
-
-=======
->>>>>>> 53f91463
 // Energy
 
 const energy energy_min = units::energy( std::numeric_limits<units::energy::value_type>::min(),
