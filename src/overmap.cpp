--- conflicted
+++ resolved
@@ -626,75 +626,8 @@
     open();
 }
 
-<<<<<<< HEAD
-overmap::overmap(overmap const &o)
-    : zg(o.zg)
-    , radios(o.radios)
-    , npcs(o.npcs)
-    , vehicles(o.vehicles)
-    , cities(o.cities)
-    , roads_out(o.roads_out)
-    , zones(o.zones)
-    , loc(o.loc)
-    , prefix(o.prefix)
-    , name(o.name)
-    , layer(NULL)
-{
-    settings = o.settings;
-    layer = new map_layer[OVERMAP_LAYERS];
-    for(int z = 0; z < OVERMAP_LAYERS; ++z) {
-        for(int i = 0; i < OMAPX; ++i) {
-            for(int j = 0; j < OMAPY; ++j) {
-                layer[z].terrain[i][j] = o.layer[z].terrain[i][j];
-                layer[z].visible[i][j] = o.layer[z].visible[i][j];
-            }
-        }
-        layer[z].notes = o.layer[z].notes;
-    }
-}
-
 overmap::~overmap()
 {
-    if (layer) {
-        delete [] layer;
-        layer = NULL;
-    }
-}
-
-overmap &overmap::operator=(overmap const &o)
-{
-    zg = o.zg;
-    radios = o.radios;
-    npcs = o.npcs;
-    vehicles = o.vehicles;
-    cities = o.cities;
-    roads_out = o.roads_out;
-    loc = o.loc;
-    prefix = o.prefix;
-    name = o.name;
-    zones = o.zones;
-
-    if (layer) {
-        delete [] layer;
-        layer = NULL;
-    }
-    settings = o.settings;
-
-    layer = new map_layer[OVERMAP_LAYERS];
-    for(int z = 0; z < OVERMAP_LAYERS; ++z) {
-        for(int i = 0; i < OMAPX; ++i) {
-            for(int j = 0; j < OMAPY; ++j) {
-                layer[z].terrain[i][j] = o.layer[z].terrain[i][j];
-                layer[z].visible[i][j] = o.layer[z].visible[i][j];
-            }
-        }
-        layer[z].notes = o.layer[z].notes;
-    }
-    return *this;
-=======
-overmap::~overmap()
-{
->>>>>>> 0fc901ca
 }
 
 void overmap::init_layers()
@@ -1827,7 +1760,7 @@
         mvwprintz(w, 19, om_map_width + 1, c_magenta, (inp_ctxt->get_desc("DELETE_NOTE") +
                   _(" - Delete a note")).c_str());
         mvwprintz(w, 20, om_map_width + 1, c_magenta, (inp_ctxt->get_desc("LIST_NOTES") +
-                  _(" - List notes")).c_str());        
+                  _(" - List notes")).c_str());
         mvwprintz(w, 21, om_map_width + 1, c_magenta, (inp_ctxt->get_desc("TOGGLE_BLINKING") +
                   _(" - Toggle Blinking")).c_str());
         mvwprintz(w, 22, om_map_width + 1, c_magenta, (inp_ctxt->get_desc("TOGGLE_OVERLAYS") +
