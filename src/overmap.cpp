#include "overmap.h"

#include "coordinate_conversions.h"
#include "generic_factory.h"
#include "overmap_types.h"
#include "overmap_connection.h"
#include "overmap_location.h"
#include "rng.h"
#include "line.h"
#include "game.h"
#include "npc.h"
#include "debug.h"
#include "cursesdef.h"
#include "options.h"
#include "catacharset.h"
#include "overmapbuffer.h"
#include "action.h"
#include "input.h"
#include "json.h"
#include "mapdata.h"
#include "mapgen.h"
#include "cata_utility.h"
#include "uistate.h"
#include "mongroup.h"
#include "mtype.h"
#include "name.h"
#include "simple_pathfinding.h"
#include "translations.h"
#include "mapgen_functions.h"
#include "clzones.h"
#include "weather_gen.h"
#include "weather.h"
#include "ui.h"
#include "mapbuffer.h"
#include "map_iterator.h"
#include "messages.h"
#include "rotatable_symbols.h"
#include "string_input_popup.h"

#include <cassert>
#include <stdlib.h>
#include <time.h>
#include <math.h>
#include <vector>
#include <sstream>
#include <cstring>
#include <ostream>
#include <algorithm>
#include <numeric>

#define dbg(x) DebugLog((DebugLevel)(x),D_MAP_GEN) << __FILE__ << ":" << __LINE__ << ": "

#define STREETCHANCE 2
#define MIN_ANT_SIZE 8
#define MAX_ANT_SIZE 20
#define MIN_GOO_SIZE 1
#define MAX_GOO_SIZE 2
#define MIN_RIFT_SIZE 6
#define MAX_RIFT_SIZE 16

const efftype_id effect_pet( "pet" );

using oter_type_id = int_id<oter_type_t>;
using oter_type_str_id = string_id<oter_type_t>;

#include "omdata.h"
////////////////
oter_id  ot_null,
         ot_crater,
         ot_field,
         ot_forest,
         ot_forest_thick,
         ot_forest_water,
         ot_river_center;


const oter_type_t oter_type_t::null_type;

namespace om_lines
{

struct type {
    long sym;
    size_t mapgen;
    std::string suffix;
};

const std::array<std::string, 5> mapgen_suffixes = {{
    "_straight", "_curved", "_end", "_tee", "_four_way"
}};

const std::array<type, 1 + om_direction::bits> all = {{
    {         0, 4, "_isolated"  },   // 0  ----
    { LINE_XOXO, 2, "_end_south" },   // 1  ---n
    { LINE_OXOX, 2, "_end_west"  },   // 2  --e-
    { LINE_XXOO, 1, "_ne"        },   // 3  --en
    { LINE_XOXO, 2, "_end_north" },   // 4  -s--
    { LINE_XOXO, 0, "_ns"        },   // 5  -s-n
    { LINE_OXXO, 1, "_es"        },   // 6  -se-
    { LINE_XXXO, 3, "_nes"       },   // 7  -sen
    { LINE_OXOX, 2, "_end_east"  },   // 8  w---
    { LINE_XOOX, 1, "_wn"        },   // 9  w--n
    { LINE_OXOX, 0, "_ew"        },   // 10 w-e-
    { LINE_XXOX, 3, "_new"       },   // 11 w-en
    { LINE_OOXX, 1, "_sw"        },   // 12 ws--
    { LINE_XOXX, 3, "_nsw"       },   // 13 ws-n
    { LINE_OXXX, 3, "_esw"       },   // 14 wse-
    { LINE_XXXX, 4, "_nesw"      }    // 15 wsen
}};

const size_t size = all.size();
const size_t invalid = 0;

constexpr size_t rotate( size_t line, om_direction::type dir )
{
    // Bitwise rotation to the left.
    return ( ( ( line << static_cast<size_t>( dir ) ) |
               ( line >> ( om_direction::size - static_cast<size_t>( dir ) ) ) ) & om_direction::bits );
}

constexpr size_t set_segment( size_t line, om_direction::type dir )
{
    return line | 1 << static_cast<int>( dir );
}

constexpr bool has_segment( size_t line, om_direction::type dir )
{
    return static_cast<bool>( line & 1 << static_cast<int>( dir ) );
}

constexpr bool is_straight( size_t line )
{
    return line == 1
        || line == 2
        || line == 4
        || line == 5
        || line == 8
        || line == 10;
}

size_t from_dir( om_direction::type dir )
{
    switch( dir ) {
        case om_direction::type::north:
        case om_direction::type::south:
            return 5;  // ns;
        case om_direction::type::east:
        case om_direction::type::west:
            return 10; // ew
        case om_direction::type::invalid:
            debugmsg( "Can't retrieve a line from the invalid direction." );
    }

    return 0;
}

}

//const regional_settings default_region_settings;
t_regional_settings_map region_settings_map;

namespace
{

generic_factory<oter_type_t> terrain_types( "overmap terrain type" );
generic_factory<oter_t> terrains( "overmap terrain" );
generic_factory<overmap_special> specials( "overmap special" );

}

static const std::map<std::string, oter_flags> oter_flags_map = {
    { "KNOWN_DOWN",     known_down     },
    { "KNOWN_UP",       known_up       },
    { "RIVER",          river_tile     },
    { "SIDEWALK",       has_sidewalk   },
    { "NO_ROTATE",      no_rotate      },
    { "LINEAR",         line_drawing   }
};

/*
 * Temporary container id_or_id. Stores str for delayed lookup and conversion.
 */
struct sid_or_sid {
   std::string primary_str;   // 32
   std::string secondary_str; // 64
   int chance;                // 68
   sid_or_sid(const std::string & s1, const int i, const::std::string s2) : primary_str(s1), secondary_str(s2), chance(i) { }
};

template<>
const overmap_special &overmap_special_id::obj() const
{
    return specials.obj( *this );
}

template<>
bool overmap_special_id::is_valid() const
{
    return specials.is_valid( *this );
}

city::city( int const X, int const Y, int const S)
: x (X)
, y (Y)
, s (S)
, name( Name::get( nameIsTownName ) )
{
}

int city::get_distance_from( const tripoint &p ) const
{
    return std::max( int( trig_dist( p, { x, y, 0 } ) ) - s, 0 );
}

std::map<enum radio_type, std::string> radio_type_names =
{{ {MESSAGE_BROADCAST, "broadcast"}, {WEATHER_RADIO, "weather"} }};

/** @relates string_id */
template<>
bool string_id<oter_type_t>::is_valid() const
{
    return terrain_types.is_valid( *this );
}

/** @relates string_id */
template<>
int_id<oter_type_t> string_id<oter_type_t>::id() const
{
    return terrain_types.convert( *this, int_id<oter_type_t>( 0 ) );
}

/** @relates int_id */
template<>
int_id<oter_type_t>::int_id( const string_id<oter_type_t> &id ) : _id( id.id() ) {}

template<>
const oter_type_t &int_id<oter_type_t>::obj() const
{
    return terrain_types.obj( *this );
}

/** @relates string_id */
template<>
const oter_type_t &string_id<oter_type_t>::obj() const
{
    return terrain_types.obj( *this );
}

/** @relates string_id */
template<>
bool string_id<oter_t>::is_valid() const
{
    return terrains.is_valid( *this );
}

/** @relates string_id */
template<>
const oter_t &string_id<oter_t>::obj() const
{
    return terrains.obj( *this );
}

/** @relates string_id */
template<>
int_id<oter_t> string_id<oter_t>::id() const
{
    return terrains.convert( *this, ot_null );
}

/** @relates int_id */
template<>
int_id<oter_t>::int_id( const string_id<oter_t> &id ) : _id( id.id() ) {}

/** @relates int_id */
template<>
inline bool int_id<oter_t>::is_valid() const
{
    return terrains.is_valid( *this );
}

/** @relates int_id */
template<>
const oter_t &int_id<oter_t>::obj() const
{
    return terrains.obj( *this );
}

/** @relates int_id */
template<>
const string_id<oter_t> &int_id<oter_t>::id() const
{
    return terrains.convert( *this );
}

bool operator==( const int_id<oter_t> &lhs, const char *rhs )
{
    return lhs.id().str().compare( rhs ) == 0;
}

bool operator!=( const int_id<oter_t> &lhs, const char *rhs )
{
    return !( lhs == rhs );
}

void set_oter_ids()   // fixme constify
{
    ot_null         = oter_str_id::NULL_ID();
    // NOT required.
    ot_crater       = oter_id( "crater" );
    ot_field        = oter_id( "field" );
    ot_forest       = oter_id( "forest" );
    ot_forest_thick = oter_id( "forest_thick" );
    ot_forest_water = oter_id( "forest_water" );
    ot_river_center = oter_id( "river_center" );
}

void overmap_specials::load( JsonObject &jo, const std::string &src )
{
    specials.load( jo, src );
}

void overmap_specials::finalize()
{
    for( const auto &elem : specials.get_all() ) {
        const_cast<overmap_special &>( elem ).finalize(); // This cast is ugly, but safe.
    }
}

void overmap_specials::check_consistency()
{
    const size_t max_count = ( OMAPX / OMSPEC_FREQ ) * ( OMAPY / OMSPEC_FREQ ) / 2;
    const size_t actual_count = std::accumulate(  specials.get_all().begin(), specials.get_all().end(), static_cast< size_t >( 0 ),
    []( size_t sum, const overmap_special &elem ) {
        return sum + ( elem.flags.count( "UNIQUE" ) == ( size_t )0 ? ( size_t )std::max( elem.occurrences.min, 0 ) : ( size_t )1 );
    } );

    if( actual_count > max_count ) {
        debugmsg( "There are too many mandatory overmap specials (%d > %d). Some of them may not be placed.", actual_count, max_count );
    }

    specials.check();
}

void overmap_specials::reset()
{
    specials.reset();
}

overmap_special_batch overmap_specials::get_default_batch( point origin )
{
    const bool only_classic = get_option<bool>( "CLASSIC_ZOMBIES" );
    std::vector<const overmap_special *> res;

    res.reserve( specials.size() );
    for( const auto &elem : specials.get_all() ) {
        if( !elem.locations.empty() && ( !only_classic || elem.flags.count( "CLASSIC" ) > 0 ) ) {
            res.push_back( &elem );
        }
    }

    return overmap_special_batch( origin, res );
}

bool is_river(const oter_id &ter)
{
    return ter->is_river();
}

bool is_ot_type(const std::string &otype, const oter_id &oter)
{
    const size_t oter_size = oter.id().str().size();
    const size_t compare_size = otype.size();
    if (compare_size > oter_size) {
        return false;
    }

    const auto &oter_str = oter.id();
    if (oter_str.str().compare(0, compare_size, otype) != 0) {
        return false;
    }

    // check if it's a full match
    if (compare_size == oter_size) {
        return true;
    }

    // only ok for partial if next char is an underscore
    return oter_str.str()[compare_size] == '_';
}

<<<<<<< HEAD
bool road_allowed(const oter_id &ter)
{
    return ter->has_flag( allow_override );
=======
oter_id overmap::random_shop() const
{
    return settings.city_spec.pick_shop();
}

oter_id overmap::random_park() const
{
    return settings.city_spec.pick_park();
}

oter_id overmap::random_house() const
{
    const oter_id house( "house_north" );
    const oter_id house_base( "house_base_north" );

    return one_in( settings.house_basement_chance) ? house : house_base;
>>>>>>> 2cba5c9b
}

/*
 * load mapgen functions from an overmap_terrain json entry
 * suffix is for roads/subways/etc which have "_straight", "_curved", "_tee", "_four_way" function mappings
 */
void load_overmap_terrain_mapgens(JsonObject &jo, const std::string id_base,
                                  const std::string suffix = "")
{
    const std::string fmapkey(id_base + suffix);
    const std::string jsonkey("mapgen" + suffix);
    bool default_mapgen = jo.get_bool("default_mapgen", true);
    int default_idx = -1;
    if ( default_mapgen ) {
        auto const iter = mapgen_cfunction_map.find( fmapkey );
        if ( iter != mapgen_cfunction_map.end() ) {
            oter_mapgen[fmapkey].push_back( std::make_shared<mapgen_function_builtin>( iter->second ) );
            default_idx = oter_mapgen[fmapkey].size() - 1;
        }
    }
    if ( jo.has_array( jsonkey ) ) {
        JsonArray ja = jo.get_array( jsonkey );
        int c = 0;
        while ( ja.has_more() ) {
            if ( ja.has_object(c) ) {
                JsonObject jio = ja.next_object();
                load_mapgen_function( jio, fmapkey, default_idx );
            }
            c++;
        }
    }
}

void oter_type_t::load( JsonObject &jo, const std::string &src )
{
    const bool strict = src == "dda";

    assign( jo, "sym", sym, strict );
    assign( jo, "name", name, strict );
    assign( jo, "see_cost", see_cost, strict );
    assign( jo, "extras", extras, strict );
    assign( jo, "mondensity", mondensity, strict );
    assign( jo, "spawns", static_spawns, strict );

    optional( jo, was_loaded, "color", color, color_reader{} );

    const typed_flag_reader<decltype( oter_flags_map )> flag_reader{ oter_flags_map, "invalid overmap terrain flag" };
    optional( jo, was_loaded, "flags", flags, flag_reader );

    if( has_flag( line_drawing ) ) {
        if( has_flag( no_rotate ) ) {
            jo.throw_error( "Mutually exclusive flags: \"NO_ROTATE\" and \"LINEAR\"." );
        }

        for( const auto &elem : om_lines::mapgen_suffixes ) {
            load_overmap_terrain_mapgens( jo, id.str(), elem );
        }
    } else {
        load_overmap_terrain_mapgens( jo, id.str() );
    }
}

void oter_type_t::finalize()
{
    directional_peers.clear();  // In case of a second finalization.

    if( is_rotatable() ) {
        for( auto dir : om_direction::all ) {
            register_terrain( oter_t( *this, dir ), static_cast<size_t>( dir ), om_direction::size );
        }
    } else if( has_flag( line_drawing ) ) {
        for( size_t i = 0; i < om_lines::size; ++i ) {
            register_terrain( oter_t( *this, i ), i, om_lines::size );
        }
    } else {
        register_terrain( oter_t( *this ), 0, 1 );
    }
}

void oter_type_t::register_terrain( const oter_t &peer, size_t n, size_t max_n )
{
    assert( n < max_n );
    assert( peer.type_is( *this ) );

    directional_peers.resize( max_n );

    if( peer.id.is_valid() ) {
        directional_peers[n] = peer.id.id();
        debugmsg( "Can't register the new overmap terrain \"%s\". It already exists.", peer.id.c_str() );
    } else {
        directional_peers[n] = terrains.insert( peer ).id.id();
    }
}

oter_id oter_type_t::get_first() const
{
    assert( !directional_peers.empty() );
    return directional_peers.front();
}

oter_id oter_type_t::get_rotated( om_direction::type dir ) const
{
    if( dir == om_direction::type::invalid ) {
        debugmsg( "Invalid rotation was asked from overmap terrain \"%s\".", id.c_str() );
        return ot_null;
    } else if( dir == om_direction::type::none || !is_rotatable() ) {
        return directional_peers.front();
    }
    assert( directional_peers.size() == om_direction::size );
    return directional_peers[static_cast<size_t>( dir )];
}

oter_id oter_type_t::get_linear( size_t n ) const
{
    if( !has_flag( line_drawing ) ) {
        debugmsg( "Overmap terrain \"%s \" isn't drawn with lines.", id.c_str() );
        return ot_null;
    }
    if( n >= om_lines::size ) {
        debugmsg( "Invalid overmap line (%d) was asked from overmap terrain \"%s\".", n, id.c_str() );
        return ot_null;
    }
    assert( directional_peers.size() == om_lines::size );
    return directional_peers[n];
}

oter_t::oter_t() : oter_t( oter_type_t::null_type ) {}

oter_t::oter_t( const oter_type_t &type ) :
    type( &type ),
    id( type.id.str() ),
    sym( type.sym ) {}

oter_t::oter_t( const oter_type_t &type, om_direction::type dir ) :
    type( &type ),
    id( type.id.str() + "_" + om_direction::id( dir ) ),
    dir( dir ),
    sym( om_direction::rotate_symbol( type.sym, dir ) ),
    line( om_lines::from_dir( dir ) ) {}

oter_t::oter_t( const oter_type_t &type, size_t line ) :
    type( &type ),
    id( type.id.str() + om_lines::all[line].suffix ),
    sym( om_lines::all[line].sym ),
    line( line ) {}

std::string oter_t::get_mapgen_id() const
{
    return type->has_flag( line_drawing )
        ? type->id.str() + om_lines::mapgen_suffixes[om_lines::all[line].mapgen]
        : type->id.str();
}

oter_id oter_t::get_rotated( om_direction::type dir ) const
{
    return type->has_flag( line_drawing )
        ? type->get_linear( om_lines::rotate( this->line, dir ) )
        : type->get_rotated( om_direction::add( this->dir, dir ) );
}

bool oter_t::type_is( const int_id<oter_type_t> &type_id ) const
{
    return type->id.id() == type_id;
}

bool oter_t::type_is( const oter_type_t &type ) const
{
    return this->type == &type;
}

bool oter_t::has_connection( om_direction::type dir ) const
{
    // @todo It's a DAMN UGLY hack. Remove it as soon as possible.
    static const oter_str_id road_manhole( "road_nesw_manhole" );
    if( id == road_manhole ) {
        return true;
    }
    return om_lines::has_segment( line, dir );
}

bool oter_t::is_hardcoded() const
{
    // @todo This set only exists because so does the monstrous 'if-else' statement in @ref map::draw_map(). Get rid of both.
    static const std::set<std::string> hardcoded_mapgen = {
        "anthill",
        "fema",
        "fema_entrance",
        "haz_sar",
        "haz_sar_b1",
        "haz_sar_entrance",
        "haz_sar_entrance_b1",
        "hospital",
        "hospital_entrance",
        "ice_lab",
        "ice_lab_stairs",
        "ice_lab_core",
        "ice_lab_finale",
        "lab",
        "lab_core",
        "lab_stairs",
        "lab_finale",
        "looted_building",  // pseudo-terrain
        "mansion",
        "mansion_entrance",
        "megastore",
        "megastore_entrance",
        "mine",
        "mine_down",
        "mine_entrance",
        "mine_finale",
        "mine_shaft",
        "office_tower_1",
        "office_tower_1_entrance",
        "office_tower_b",
        "office_tower_b_entrance",
        "outpost",
        "prison_1",
        "prison_2",
        "prison_3",
        "prison_4",
        "prison_5",
        "prison_6",
        "prison_7",
        "prison_8",
        "prison_9",
        "prison_b",
        "prison_b_entrance",
        "radio_tower",
        "sewage_treatment",
        "sewage_treatment_hub",
        "sewage_treatment_under",
        "silo",
        "silo_finale",
        "slimepit",
        "slimepit_down",
        "spider_pit_under",
        "spiral",
        "spiral_hub",
        "station_radio",
        "temple",
        "temple_finale",
        "temple_stairs",
        "toxic_dump",
        "triffid_finale",
        "triffid_roots",
    };

    return hardcoded_mapgen.find( get_mapgen_id() ) != hardcoded_mapgen.end();
}

void overmap_terrains::load( JsonObject &jo, const std::string &src )
{
    terrain_types.load( jo, src );
}

void overmap_terrains::check_consistency()
{
    for( const auto &elem : terrain_types.get_all() ) {
        if( elem.static_spawns.group && !elem.static_spawns.group.is_valid() ) {
            debugmsg( "Invalid monster group \"%s\" in spawns of \"%s\".", elem.static_spawns.group.c_str(), elem.id.c_str() );
        }
    }

    for( const auto &elem : terrains.get_all() ) {
        const std::string mid = elem.get_mapgen_id();

        if( mid.empty() ) {
            continue;
        }

        const bool exists_hardcoded = elem.is_hardcoded();
        const bool exists_loaded = oter_mapgen.find( mid ) != oter_mapgen.end();

        if( exists_loaded ) {
            if( test_mode && exists_hardcoded ) {
                debugmsg( "Mapgen terrain \"%s\" exists in both JSON and a hardcoded function. Consider removing the latter.", mid.c_str() );
            }
        } else if( !exists_hardcoded ) {
            debugmsg( "No mapgen terrain exists for \"%s\".", mid.c_str() );
        }
    }
}

void overmap_terrains::finalize()
{

    for( const auto &elem : terrain_types.get_all() ) {
        const_cast<oter_type_t &>( elem ).finalize(); // This cast is ugly, but safe.
    }

    if ( region_settings_map.find("default") == region_settings_map.end() ) {
        debugmsg("ERROR: can't find default overmap settings (region_map_settings 'default'),"
                 " cataclysm pending. And not the fun kind.");
    }

    for( auto &elem : region_settings_map ) {
        elem.second.finalize();
    }

    set_oter_ids();
}

void overmap_terrains::reset()
{
    terrain_types.reset();
    terrains.reset();
}

size_t overmap_terrains::count()
{
    return terrains.size();
}

void load_region_settings( JsonObject &jo )
{
    regional_settings new_region;
    if ( ! jo.read("id", new_region.id) ) {
        jo.throw_error("No 'id' field.");
    }
    bool strict = ( new_region.id == "default" );
    if ( ! jo.read("default_oter", new_region.default_oter) && strict ) {
        jo.throw_error("default_oter required for default ( though it should probably remain 'field' )");
    }
    if ( jo.has_object("default_groundcover") ) {
        JsonObject jio = jo.get_object("default_groundcover");
        new_region.default_groundcover_str.reset( new sid_or_sid("t_grass", 4, "t_dirt") );
        if ( ! jio.read("primary", new_region.default_groundcover_str->primary_str) ||
             ! jio.read("secondary", new_region.default_groundcover_str->secondary_str) ||
             ! jio.read("ratio", new_region.default_groundcover.chance) ) {
            jo.throw_error("'default_groundcover' missing one of:\n   { \"primary\": \"ter_id\", \"secondary\": \"ter_id\", \"ratio\": (number) }\n");
        }
    } else if ( strict ) {
        jo.throw_error("'default_groundcover' required for 'default'");
    }
    if ( ! jo.read("num_forests", new_region.num_forests) && strict ) {
        jo.throw_error("num_forests required for default");
    }
    if ( ! jo.read("forest_size_min", new_region.forest_size_min) && strict ) {
        jo.throw_error("forest_size_min required for default");
    }
    if ( ! jo.read("forest_size_max", new_region.forest_size_max) && strict ) {
        jo.throw_error("forest_size_max required for default");
    }
    if ( ! jo.read("swamp_maxsize", new_region.swamp_maxsize) && strict ) {
        jo.throw_error("swamp_maxsize required for default");
    }
    if ( ! jo.read("swamp_river_influence", new_region.swamp_river_influence) && strict ) {
        jo.throw_error("swamp_river_influence required for default");
    }
    if ( ! jo.read("swamp_spread_chance", new_region.swamp_spread_chance) && strict ) {
        jo.throw_error("swamp_spread_chance required for default");
    }

    if ( ! jo.has_object("field_coverage") ) {
        if ( strict ) {
            jo.throw_error("\"field_coverage\": { ... } required for default");
        }
    } else {
        JsonObject pjo = jo.get_object("field_coverage");
        double tmpval = 0.0f;
        if ( ! pjo.read("percent_coverage", tmpval) ) {
            pjo.throw_error("field_coverage: percent_coverage required");
        }
        new_region.field_coverage.mpercent_coverage = (int)(tmpval * 10000.0);
        if ( ! pjo.read("default_ter", new_region.field_coverage.default_ter_str) ) {
            pjo.throw_error("field_coverage: default_ter required");
        }
        tmpval = 0.0f;
        if ( pjo.has_object("other") ) {
            JsonObject opjo = pjo.get_object("other");
            std::set<std::string> keys = opjo.get_member_names();
            for( const auto &key : keys ) {
                tmpval = 0.0f;
                if( key != "//" ) {
                    if( opjo.read( key, tmpval ) ) {
                        new_region.field_coverage.percent_str[key] = tmpval;
                    }
                }
            }
        }
        if ( pjo.read("boost_chance", tmpval) && tmpval != 0.0f ) {
            new_region.field_coverage.boost_chance = (int)(tmpval * 10000.0);
            if ( ! pjo.read("boosted_percent_coverage", tmpval) ) {
                pjo.throw_error("boost_chance > 0 requires boosted_percent_coverage");
            }
            new_region.field_coverage.boosted_mpercent_coverage = (int)(tmpval * 10000.0);
            if ( ! pjo.read("boosted_other_percent", tmpval) ) {
                pjo.throw_error("boost_chance > 0 requires boosted_other_percent");
            }
            new_region.field_coverage.boosted_other_mpercent = (int)(tmpval * 10000.0);
            if ( pjo.has_object("boosted_other") ) {
                JsonObject opjo = pjo.get_object("boosted_other");
                std::set<std::string> keys = opjo.get_member_names();
                for( const auto &key : keys ) {
                    tmpval = 0.0f;
                    if( key != "//" ) {
                        if( opjo.read( key, tmpval ) ) {
                            new_region.field_coverage.boosted_percent_str[key] = tmpval;
                        }
                    }
                }
            } else {
                pjo.throw_error("boost_chance > 0 requires boosted_other { ... }");
            }
        }
    }

    if ( ! jo.has_object("map_extras") ) {
        if ( strict ) {
            jo.throw_error("\"map_extras\": { ... } required for default");
        }
    } else {
        JsonObject pjo = jo.get_object("map_extras");

        std::set<std::string> zones = pjo.get_member_names();
        for( const auto &zone : zones ) {
            if( zone != "//" ) {
                JsonObject zjo = pjo.get_object(zone);
                map_extras extras(0);

                if ( ! zjo.read("chance", extras.chance) && strict ) {
                    zjo.throw_error("chance required for default");
                }

                if ( ! zjo.has_object("extras") ) {
                    if ( strict ) {
                        zjo.throw_error("\"extras\": { ... } required for default");
                    }
                } else {
                    JsonObject exjo = zjo.get_object("extras");

                    std::set<std::string> keys = exjo.get_member_names();
                    for( const auto &key : keys ) {
                        if(key != "//" ) {
                            if (get_option<bool>( "CLASSIC_ZOMBIES" )
                                && classic_extras.count(key) == 0) {
                                continue;
                            }
                            extras.values.add(key, exjo.get_int(key, 0));
                        }
                    }
                }

                new_region.region_extras[zone] = extras;
            }
        }
    }

    if ( ! jo.has_object("city") ) {
        if ( strict ) {
            jo.throw_error("\"city\": { ... } required for default");
        }
    } else {
        JsonObject cjo = jo.get_object("city");
        if ( ! cjo.read("shop_radius", new_region.city_spec.shop_radius) && strict ) {
            jo.throw_error("city: shop_radius required for default");
        }
        if ( ! cjo.read("park_radius", new_region.city_spec.park_radius) && strict ) {
            jo.throw_error("city: park_radius required for default");
        }
        const auto load_building_types = [&jo, &cjo, strict]( const std::string &type,
                                                         building_bin &dest ) {
            if ( !cjo.has_object( type ) && strict ) {
                if( strict ) {
                    jo.throw_error("city: \"" + type + "\": { ... } required for default");
                }
            } else {
                JsonObject wjo = cjo.get_object( type );
                std::set<std::string> keys = wjo.get_member_names();
                for( const auto &key : keys ) {
                    if( key != "//" ) {
                        if( wjo.has_int( key ) ) {
                            dest.add( overmap_special_id( key ), wjo.get_int( key ) );
                        }
                    }
                }
            }
        };
        load_building_types( "houses", new_region.city_spec.houses );
        load_building_types( "shops", new_region.city_spec.shops );
        load_building_types( "parks", new_region.city_spec.parks );
    }

    if ( ! jo.has_object("weather") ) {
        if ( strict ) {
            jo.throw_error("\"weather\": { ... } required for default");
        }
    } else {
        JsonObject wjo = jo.get_object( "weather" );
        new_region.weather = weather_generator::load( wjo );
    }

    region_settings_map[new_region.id] = new_region;
}

void reset_region_settings()
{
    region_settings_map.clear();
}

/*
    Entry point for parsing "region_overlay" json objects.
        Will loop through and apply the overlay to each of the overlay's regions.
*/
void load_region_overlay(JsonObject &jo)
{
    if (jo.has_array("regions")) {
        JsonArray regions = jo.get_array("regions");

        while (regions.has_more()) {
            std::string regionid = regions.next_string();

            if(regionid == "all") {
                if(regions.size() != 1) {
                    jo.throw_error("regions: More than one region is not allowed when \"all\" is used");
                }

                for(auto &itr : region_settings_map) {
                    apply_region_overlay(jo, itr.second);
                }
            }
            else {
                auto itr = region_settings_map.find(regionid);
                if(itr == region_settings_map.end()) {
                    jo.throw_error("region: " + regionid + " not found in region_settings_map");
                }
                else {
                    apply_region_overlay(jo, itr->second);
                }
            }
        }
    }
    else {
        jo.throw_error("\"regions\" is required and must be an array");
    }
}

void apply_region_overlay(JsonObject &jo, regional_settings &region)
{
    jo.read("default_oter", region.default_oter);

    if (jo.has_object("default_groundcover")) {
        JsonObject jio = jo.get_object("default_groundcover");

        jio.read("primary", region.default_groundcover_str->primary_str);
        jio.read("secondary", region.default_groundcover_str->secondary_str);
        jio.read("ratio", region.default_groundcover.chance);
    }

    jo.read("num_forests", region.num_forests);
    jo.read("forest_size_min", region.forest_size_min);
    jo.read("forest_size_max", region.forest_size_max);
    jo.read("swamp_maxsize", region.swamp_maxsize);
    jo.read("swamp_river_influence", region.swamp_river_influence);
    jo.read("swamp_spread_chance", region.swamp_spread_chance);

    JsonObject fieldjo = jo.get_object("field_coverage");
    double tmpval = 0.0f;
    if (fieldjo.read("percent_coverage", tmpval)) {
        region.field_coverage.mpercent_coverage = (int)(tmpval * 10000.0);
    }

    fieldjo.read("default_ter", region.field_coverage.default_ter_str);

    JsonObject otherjo = fieldjo.get_object("other");
    std::set<std::string> keys = otherjo.get_member_names();
    for( const auto &key : keys ) {
        if( key != "//" ) {
            if( otherjo.read( key, tmpval ) ) {
                region.field_coverage.percent_str[key] = tmpval;
            }
        }
    }

    if (fieldjo.read("boost_chance", tmpval)) {
        region.field_coverage.boost_chance = (int)(tmpval * 10000.0);
    }
    if (fieldjo.read("boosted_percent_coverage", tmpval)) {
        if(region.field_coverage.boost_chance > 0.0f && tmpval == 0.0f) {
            fieldjo.throw_error("boost_chance > 0 requires boosted_percent_coverage");
        }

        region.field_coverage.boosted_mpercent_coverage = (int)(tmpval * 10000.0);
    }

    if (fieldjo.read("boosted_other_percent", tmpval)) {
        if(region.field_coverage.boost_chance > 0.0f && tmpval == 0.0f) {
            fieldjo.throw_error("boost_chance > 0 requires boosted_other_percent");
        }

        region.field_coverage.boosted_other_mpercent = (int)(tmpval * 10000.0);
    }

    JsonObject boostedjo = fieldjo.get_object("boosted_other");
    std::set<std::string> boostedkeys = boostedjo.get_member_names();
    for( const auto &key : boostedkeys ) {
        if( key != "//" ) {
            if( boostedjo.read( key, tmpval ) ) {
                region.field_coverage.boosted_percent_str[key] = tmpval;
            }
        }
    }

    if(region.field_coverage.boost_chance > 0.0f && region.field_coverage.boosted_percent_str.size() == 0) {
        fieldjo.throw_error("boost_chance > 0 requires boosted_other { ... }");
    }

    JsonObject mapextrajo = jo.get_object("map_extras");
    std::set<std::string> extrazones = mapextrajo.get_member_names();
    for( const auto &zone : extrazones ) {
        if( zone != "//" ) {
            JsonObject zonejo = mapextrajo.get_object(zone);

            int tmpval = 0;
            if (zonejo.read("chance", tmpval)) {
                region.region_extras[zone].chance = tmpval;
            }

            JsonObject extrasjo = zonejo.get_object("extras");
            std::set<std::string> extrakeys = extrasjo.get_member_names();
            for( const auto &key : extrakeys ) {
                if( key != "//" ) {
                    if (get_option<bool>( "CLASSIC_ZOMBIES" )
                        && classic_extras.count(key) == 0) {
                        continue;
                    }
                    region.region_extras[zone].values.add_or_replace(key, extrasjo.get_int(key));
                }
            }
        }
    }

    JsonObject cityjo = jo.get_object("city");

    cityjo.read("shop_radius", region.city_spec.shop_radius);
    cityjo.read("park_radius", region.city_spec.park_radius);

    const auto load_building_types = [&cityjo]( const std::string &type, building_bin &dest ) {
        JsonObject typejo = cityjo.get_object( type );
        std::set<std::string> type_keys = typejo.get_member_names();
        for( const auto &key : type_keys ) {
            if( key != "//" && typejo.has_int( key ) ) {
                dest.add( overmap_special_id( key ), typejo.get_int( key ) );
            }
        }
    };
    load_building_types( "houses", region.city_spec.houses );
    load_building_types( "shops", region.city_spec.shops );
    load_building_types( "parks", region.city_spec.parks );
}

const overmap_special_terrain &overmap_special::get_terrain_at( const tripoint &p ) const
{
    const auto iter = std::find_if( terrains.begin(), terrains.end(), [ &p ]( const overmap_special_terrain &elem ) {
         return elem.p == p;
    } );
    if( iter == terrains.end() ) {
        static const overmap_special_terrain null_terrain;
        return null_terrain;
    }
    return *iter;
}

bool overmap_special::can_be_placed_on( const oter_id &oter ) const
{
    return std::any_of( locations.begin(), locations.end(),
    [ &oter ]( const string_id<overmap_location> &loc ) {
        return loc->test( oter );
    } );
}

bool overmap_special::requires_city() const
{
    return city_size.min > 0 || city_distance.max < std::max( OMAPX, OMAPY );
}

bool overmap_special::can_belong_to_city( const tripoint &p, const city &cit ) const
{
    if( !requires_city() ) {
        return true;
    }
    if( !cit || !city_size.contains( cit.s ) ) {
        return false;
    }
    return city_distance.contains( cit.get_distance_from( p ) );
}

void overmap_special::load( JsonObject &jo, const std::string &src )
{
    const bool strict = src == "dda";

    mandatory( jo, was_loaded, "overmaps", terrains );
    mandatory( jo, was_loaded, "locations", locations );
    mandatory( jo, was_loaded, "occurrences", occurrences );

    optional( jo, was_loaded, "connections", connections );

    assign( jo, "spawns", spawns, strict );

    assign( jo, "city_sizes", city_size, strict );
    assign( jo, "city_distance", city_distance, strict );
    assign( jo, "rotate", rotatable, strict );
    assign( jo, "flags", flags, strict );
}

void overmap_special::finalize()
{
    for( auto &elem : connections ) {
        const auto &oter = get_terrain_at( elem.p );
        if( !elem.terrain && oter.terrain ) {
            elem.terrain = oter.terrain->get_type_id();    // Defaulted.
        }
        elem.connection = overmap_connections::guess_for( elem.terrain );
    }
}

void overmap_special::check() const
{
    std::set<int> invalid_terrains;
    std::set<int> fixed_terrains;
    std::set<tripoint> points;

    for( const auto &element : locations ) {
        if( !element.is_valid() ) {
            debugmsg( "In overmap special \"%s\", location \"%s\" is invalid.",
                      id.c_str(), element.c_str() );
        }
    }

    for( const auto &elem : terrains ) {
        const auto &oter = elem.terrain;

        if( !oter.is_valid() ) {
            if( invalid_terrains.count( oter.id() ) == 0 ) {
                invalid_terrains.insert( oter.id() );
                debugmsg( "In overmap special \"%s\", terrain \"%s\" is invalid.",
                          id.c_str(), oter.c_str() );
            }
        }

        const auto &pos = elem.p;

        if( points.count( pos ) > 0 ) {
            debugmsg( "In overmap special \"%s\", point [%d,%d,%d] is duplicated.",
                      id.c_str(), pos.x, pos.y, pos.z );
        } else {
            points.insert( pos );
        }
    }

    for( const auto &elem : connections ) {
        const auto &oter = get_terrain_at( elem.p );
        if( !elem.terrain ) {
            debugmsg( "In overmap special \"%s\", connection [%d,%d,%d] doesn't have a terrain.",
                      id.c_str(), elem.p.x, elem.p.y, elem.p.z );
        } else if( !elem.existing && !elem.terrain->has_flag( line_drawing ) ) {
            debugmsg( "In overmap special \"%s\", connection [%d,%d,%d] \"%s\" isn't drawn with lines.",
                      id.c_str(), elem.p.x, elem.p.y, elem.p.z, elem.terrain.c_str() );
        } else if( oter.terrain && !oter.terrain->type_is( elem.terrain ) ) {
            debugmsg( "In overmap special \"%s\", connection [%d,%d,%d] overwrites \"%s\".",
                      id.c_str(), elem.p.x, elem.p.y, elem.p.z, oter.terrain.c_str() );
        }
    }
}

// *** BEGIN overmap FUNCTIONS ***
overmap::overmap( int const x, int const y ) : loc( x, y )
{
    const std::string rsettings_id = get_option<std::string>( "DEFAULT_REGION" );
    t_regional_settings_map_citr rsit = region_settings_map.find( rsettings_id );

    if ( rsit == region_settings_map.end() ) {
        debugmsg("overmap(%d,%d): can't find region '%s'", x, y, rsettings_id.c_str() ); // gonna die now =[
    }
    settings = rsit->second;

    init_layers();
}

overmap::~overmap()
{
    for( npc *npc_to_delete : npcs ) {
        delete npc_to_delete;
    }
}

void overmap::populate( overmap_special_batch &enabled_specials )
{
    try {
        open( enabled_specials );
    } catch( const std::exception &err ) {
        debugmsg( "overmap (%d,%d) failed to load: %s", loc.x, loc.y, err.what() );
    }
}

void overmap::populate()
{
    overmap_special_batch enabled_specials = overmap_specials::get_default_batch( loc );
    populate( enabled_specials );
}

void overmap::init_layers()
{
    for(int z = 0; z < OVERMAP_LAYERS; ++z) {
        oter_str_id default_type( (z < OVERMAP_DEPTH) ? oter_str_id( "empty_rock" ) : (z == OVERMAP_DEPTH) ? settings.default_oter :
                               oter_str_id( "open_air" ) );
        for(int i = 0; i < OMAPX; ++i) {
            for(int j = 0; j < OMAPY; ++j) {
                layer[z].terrain[i][j] = default_type.id();
                layer[z].visible[i][j] = false;
                layer[z].explored[i][j] = false;
            }
        }
    }
}

oter_id &overmap::ter(const int x, const int y, const int z)
{
    if( !inbounds( x, y, z ) ) {
        return ot_null;
    }

    return layer[z + OVERMAP_DEPTH].terrain[x][y];
}

oter_id &overmap::ter( const tripoint &p )
{
    return ter( p.x, p.y, p.z );
}

const oter_id overmap::get_ter(const int x, const int y, const int z) const
{
    if( !inbounds( x, y, z ) ) {
        return ot_null;
    }

    return layer[z + OVERMAP_DEPTH].terrain[x][y];
}

const oter_id overmap::get_ter( const tripoint &p ) const
{
    return get_ter( p.x, p.y, p.z );
}

bool &overmap::seen(int x, int y, int z)
{
    if( !inbounds( x, y, z ) ) {
        nullbool = false;
        return nullbool;
    }
    return layer[z + OVERMAP_DEPTH].visible[x][y];
}

bool &overmap::explored(int x, int y, int z)
{
    if( !inbounds( x, y, z ) ) {
        nullbool = false;
        return nullbool;
    }
    return layer[z + OVERMAP_DEPTH].explored[x][y];
}

bool overmap::is_explored(int const x, int const y, int const z) const
{
    if( !inbounds( x, y, z ) ) {
        return false;
    }
    return layer[z + OVERMAP_DEPTH].explored[x][y];
}

bool overmap::mongroup_check(const mongroup &candidate) const
{
    const auto matching_range = zg.equal_range(candidate.pos);
    return std::find_if( matching_range.first, matching_range.second,
        [candidate](std::pair<tripoint, mongroup> match) {
            // This is extra strict since we're using it to test serialization.
            return candidate.type == match.second.type && candidate.pos == match.second.pos &&
                candidate.radius == match.second.radius &&
                candidate.population == match.second.population &&
                candidate.target == match.second.target &&
                candidate.interest == match.second.interest &&
                candidate.dying == match.second.dying &&
                candidate.horde == match.second.horde &&
                candidate.diffuse == match.second.diffuse;
        } ) != matching_range.second;
}

bool overmap::monster_check(const std::pair<tripoint, monster> &candidate) const
{
    const auto matching_range = monster_map.equal_range(candidate.first);
    return std::find_if( matching_range.first, matching_range.second,
        [candidate](std::pair<tripoint, monster> match) {
            return candidate.second.pos() == match.second.pos() &&
                candidate.second.type == match.second.type;
        } ) != matching_range.second;
}

void overmap::insert_npc( npc *who )
{
    npcs.push_back( who );
    g->set_npcs_dirty();
}

void overmap::erase_npc( npc *who )
{
    const auto iter = std::find( npcs.begin(), npcs.end(), who );
    assert( iter != npcs.end() );
    npcs.erase( iter );
    delete who;
    g->set_npcs_dirty();
}

bool overmap::has_note(int const x, int const y, int const z) const
{
    if (z < -OVERMAP_DEPTH || z > OVERMAP_HEIGHT) {
        return false;
    }

    for( auto &i : layer[z + OVERMAP_DEPTH].notes ) {
        if( i.x == x && i.y == y ) {
            return true;
        }
    }
    return false;
}

std::string const& overmap::note(int const x, int const y, int const z) const
{
    static std::string const fallback {};

    if (z < -OVERMAP_DEPTH || z > OVERMAP_HEIGHT) {
        return fallback;
    }

    auto const &notes = layer[z + OVERMAP_DEPTH].notes;
    auto const it = std::find_if(begin(notes), end(notes), [&](om_note const& n) {
        return n.x == x && n.y == y;
    });

    return (it != std::end(notes)) ? it->text : fallback;
}

void overmap::add_note(int const x, int const y, int const z, std::string message)
{
    if (z < -OVERMAP_DEPTH || z > OVERMAP_HEIGHT) {
        debugmsg("Attempting to add not to overmap for blank layer %d", z);
        return;
    }

    auto &notes = layer[z + OVERMAP_DEPTH].notes;
    auto const it = std::find_if(begin(notes), end(notes), [&](om_note const& n) {
        return n.x == x && n.y == y;
    });

    if (it == std::end(notes)) {
        notes.emplace_back(om_note {std::move(message), x, y});
    } else if (!message.empty()) {
        it->text = std::move(message);
    } else {
        notes.erase(it);
    }
}

void overmap::delete_note(int const x, int const y, int const z)
{
    add_note(x, y, z, std::string {});
}

std::vector<point> overmap::find_notes(int const z, std::string const &text)
{
    std::vector<point> note_locations;
    map_layer &this_layer = layer[z + OVERMAP_DEPTH];
    for( auto note : this_layer.notes ) {
        if( lcmatch( note.text, text ) ) {
            note_locations.push_back( global_base_point() + point( note.x, note.y ) );
        }
    }
    return note_locations;
}

bool overmap::inbounds( const tripoint &loc, int clearance )
{
    return ( loc.x >= clearance && loc.x < OMAPX - clearance &&
             loc.y >= clearance && loc.y < OMAPY - clearance &&
             loc.z >= -OVERMAP_DEPTH && loc.z <= OVERMAP_HEIGHT );
}

bool overmap::inbounds( int x, int y, int z, int clearance )
{
    return inbounds( tripoint( x, y, z ), clearance );
}

point overmap::display_notes(int z)
{
    const overmapbuffer::t_notes_vector notes = overmap_buffer.get_all_notes(z);
    WINDOW *w_notes = newwin( FULL_SCREEN_HEIGHT, FULL_SCREEN_WIDTH,
                              (TERMY > FULL_SCREEN_HEIGHT) ? (TERMY - FULL_SCREEN_HEIGHT) / 2 : 0,
                              (TERMX > FULL_SCREEN_WIDTH) ? (TERMX - FULL_SCREEN_WIDTH) / 2 : 0);

    draw_border(w_notes);

    const std::string title = _("Notes:");
    const std::string back_msg = _("< Prev notes");
    const std::string forward_msg = _("Next notes >");

    // Number of items to show at one time, 2 rows for border, 2 for title & bottom text
    const unsigned maxitems = FULL_SCREEN_HEIGHT - 4;
    int ch = '.';
    unsigned start = 0;
    const int back_len = utf8_width( back_msg );
    bool redraw = true;
    point result(-1, -1);

    mvwprintz(w_notes, 1, 1, c_ltgray, title.c_str());
    do {
        if (redraw) {
            for (int i = 2; i < FULL_SCREEN_HEIGHT - 1; i++) {
                for (int j = 1; j < FULL_SCREEN_WIDTH - 1; j++) {
                    mvwputch(w_notes, i, j, c_black, ' ');
                }
            }
            for (unsigned i = 0; i < maxitems; i++) {
                const unsigned cur_it = start + i;
                if (cur_it >= notes.size()) {
                    continue;
                }
                // Print letter ('a' <=> cur_it == start)
                mvwputch (w_notes, i + 2, 1, c_white, 'a' + i);
                mvwprintz(w_notes, i + 2, 3, c_ltgray, "- %s", notes[cur_it].second.c_str());
            }
            if (start >= maxitems) {
                mvwprintw(w_notes, maxitems + 2, 1, back_msg.c_str());
            }
            if (start + maxitems < notes.size()) {
                mvwprintw(w_notes, maxitems + 2, 2 + back_len, forward_msg.c_str());
            }
            mvwprintz(w_notes, 1, 40, c_white, _("Press letter to center on note"));
            mvwprintz(w_notes, FULL_SCREEN_HEIGHT - 2, 40, c_white, _("Spacebar - Return to map  "));
            wrefresh(w_notes);
            redraw = false;
        }
        // TODO: use input context
        ch = inp_mngr.get_input_event().get_first_input();
        if (ch == '<' && start >= maxitems) {
            start -= maxitems;
            redraw = true;
        } else if (ch == '>' && start + maxitems < notes.size()) {
            start += maxitems;
            redraw = true;
        } else if(ch >= 'a' && ch <= 'z') {
            const unsigned chosen = ch - 'a' + start;
            if (chosen < notes.size()) {
                result = notes[chosen].first;
                break; // -> return result
            }
        }
    } while(ch != ' ' && ch != '\n' && ch != KEY_ESCAPE);
    delwin(w_notes);
    return result;
}

const scent_trace &overmap::scent_at( const tripoint &loc ) const
{
    const static scent_trace null_scent;
    const auto &scent_found = scents.find( loc );
    if( scent_found != scents.end() ) {
        return scent_found->second;
    }
    return null_scent;
}

void overmap::set_scent( const tripoint &loc, scent_trace &new_scent )
{
    // TODO: increase strength of scent trace when applied repeatedlu in a short timespan.
    scents[loc] = new_scent;
}

void overmap::generate( const overmap *north, const overmap *east,
                        const overmap *south, const overmap *west,
                        overmap_special_batch &enabled_specials )
{
    dbg(D_INFO) << "overmap::generate start...";
    std::vector<point> river_start;// West/North endpoints of rivers
    std::vector<point> river_end; // East/South endpoints of rivers

    // Determine points where rivers & roads should connect w/ adjacent maps
    const oter_id river_center("river_center"); // optimized comparison.

    if (north != NULL) {
        for (int i = 2; i < OMAPX - 2; i++) {
            if (is_river(north->get_ter(i, OMAPY - 1, 0))) {
                ter(i, 0, 0) = river_center;
            }
            if (is_river(north->get_ter(i, OMAPY - 1, 0)) &&
                is_river(north->get_ter(i - 1, OMAPY - 1, 0)) &&
                is_river(north->get_ter(i + 1, OMAPY - 1, 0))) {
                if (river_start.empty() ||
                    river_start[river_start.size() - 1].x < i - 6) {
                    river_start.push_back(point(i, 0));
                }
            }
        }
        for (auto &i : north->roads_out) {
            if (i.y == OMAPY - 1) {
                roads_out.push_back(city(i.x, 0, 0));
            }
        }
    }
    size_t rivers_from_north = river_start.size();
    if (west != NULL) {
        for (int i = 2; i < OMAPY - 2; i++) {
            if (is_river(west->get_ter(OMAPX - 1, i, 0))) {
                ter(0, i, 0) = river_center;
            }
            if (is_river(west->get_ter(OMAPX - 1, i, 0)) &&
                is_river(west->get_ter(OMAPX - 1, i - 1, 0)) &&
                is_river(west->get_ter(OMAPX - 1, i + 1, 0))) {
                if (river_start.size() == rivers_from_north ||
                    river_start[river_start.size() - 1].y < i - 6) {
                    river_start.push_back(point(0, i));
                }
            }
        }
        for (auto &i : west->roads_out) {
            if (i.x == OMAPX - 1) {
                roads_out.push_back(city(0, i.y, 0));
            }
        }
    }
    if (south != NULL) {
        for (int i = 2; i < OMAPX - 2; i++) {
            if (is_river(south->get_ter(i, 0, 0))) {
                ter(i, OMAPY - 1, 0) = river_center;
            }
            if (is_river(south->get_ter(i,     0, 0)) &&
                is_river(south->get_ter(i - 1, 0, 0)) &&
                is_river(south->get_ter(i + 1, 0, 0))) {
                if (river_end.empty() ||
                    river_end[river_end.size() - 1].x < i - 6) {
                    river_end.push_back(point(i, OMAPY - 1));
                }
            }
        }
        for (auto &i : south->roads_out) {
            if (i.y == 0) {
                roads_out.push_back(city(i.x, OMAPY - 1, 0));
            }
        }
    }
    size_t rivers_to_south = river_end.size();
    if (east != NULL) {
        for (int i = 2; i < OMAPY - 2; i++) {
            if (is_river(east->get_ter(0, i, 0))) {
                ter(OMAPX - 1, i, 0) = river_center;
            }
            if (is_river(east->get_ter(0, i, 0)) &&
                is_river(east->get_ter(0, i - 1, 0)) &&
                is_river(east->get_ter(0, i + 1, 0))) {
                if (river_end.size() == rivers_to_south ||
                    river_end[river_end.size() - 1].y < i - 6) {
                    river_end.push_back(point(OMAPX - 1, i));
                }
            }
        }
        for (auto &i : east->roads_out) {
            if (i.x == 0) {
                roads_out.push_back(city(OMAPX - 1, i.y, 0));
            }
        }
    }

    // Even up the start and end points of rivers. (difference of 1 is acceptable)
    // Also ensure there's at least one of each.
    std::vector<point> new_rivers;
    if (north == NULL || west == NULL) {
        while (river_start.empty() || river_start.size() + 1 < river_end.size()) {
            new_rivers.clear();
            if (north == NULL) {
                new_rivers.push_back( point(rng(10, OMAPX - 11), 0) );
            }
            if (west == NULL) {
                new_rivers.push_back( point(0, rng(10, OMAPY - 11)) );
            }
            river_start.push_back( random_entry( new_rivers ) );
        }
    }
    if (south == NULL || east == NULL) {
        while (river_end.empty() || river_end.size() + 1 < river_start.size()) {
            new_rivers.clear();
            if (south == NULL) {
                new_rivers.push_back( point(rng(10, OMAPX - 11), OMAPY - 1) );
            }
            if (east == NULL) {
                new_rivers.push_back( point(OMAPX - 1, rng(10, OMAPY - 11)) );
            }
            river_end.push_back( random_entry( new_rivers ) );
        }
    }

    // Now actually place those rivers.
    if (river_start.size() > river_end.size() && !river_end.empty()) {
        std::vector<point> river_end_copy = river_end;
        while (!river_start.empty()) {
            const point start = random_entry_removed( river_start );
            if (!river_end.empty()) {
                place_river(start, river_end[0]);
                river_end.erase(river_end.begin());
            } else {
                place_river( start, random_entry( river_end_copy ) );
            }
        }
    } else if (river_end.size() > river_start.size() && !river_start.empty()) {
        std::vector<point> river_start_copy = river_start;
        while (!river_end.empty()) {
            const point end = random_entry_removed( river_end );
            if (!river_start.empty()) {
                place_river(river_start[0], end);
                river_start.erase(river_start.begin());
            } else {
                place_river( random_entry( river_start_copy ), end );
            }
        }
    } else if (!river_end.empty()) {
        if (river_start.size() != river_end.size())
            river_start.push_back( point(rng(OMAPX / 4, (OMAPX * 3) / 4),
                                         rng(OMAPY / 4, (OMAPY * 3) / 4)));
        for (size_t i = 0; i < river_start.size(); i++) {
            place_river(river_start[i], river_end[i]);
        }
    }

    // Cities and forests come next.
    // These're agnostic of adjacent maps, so it's very simple.
    place_cities();
    place_forest();

    // Ideally we should have at least two exit points for roads, on different sides
    if (roads_out.size() < 2) {
        std::vector<city> viable_roads;
        int tmp;
        // Populate viable_roads with one point for each neighborless side.
        // Make sure these points don't conflict with rivers.
        // TODO: In theory this is a potential infinte loop...
        if (north == NULL) {
            do {
                tmp = rng(10, OMAPX - 11);
            } while (is_river(ter(tmp, 0, 0)) || is_river(ter(tmp - 1, 0, 0)) ||
                     is_river(ter(tmp + 1, 0, 0)) );
            viable_roads.push_back(city(tmp, 0, 0));
        }
        if (east == NULL) {
            do {
                tmp = rng(10, OMAPY - 11);
            } while (is_river(ter(OMAPX - 1, tmp, 0)) || is_river(ter(OMAPX - 1, tmp - 1, 0)) ||
                     is_river(ter(OMAPX - 1, tmp + 1, 0)));
            viable_roads.push_back(city(OMAPX - 1, tmp, 0));
        }
        if (south == NULL) {
            do {
                tmp = rng(10, OMAPX - 11);
            } while (is_river(ter(tmp, OMAPY - 1, 0)) || is_river(ter(tmp - 1, OMAPY - 1, 0)) ||
                     is_river(ter(tmp + 1, OMAPY - 1, 0)));
            viable_roads.push_back(city(tmp, OMAPY - 1, 0));
        }
        if (west == NULL) {
            do {
                tmp = rng(10, OMAPY - 11);
            } while (is_river(ter(0, tmp, 0)) || is_river(ter(0, tmp - 1, 0)) ||
                     is_river(ter(0, tmp + 1, 0)));
            viable_roads.push_back(city(0, tmp, 0));
        }
        while (roads_out.size() < 2 && !viable_roads.empty()) {
            roads_out.push_back( random_entry_removed( viable_roads ) );
        }
    }

    std::vector<point> road_points; // cities and roads_out together
    // Compile our master list of roads; it's less messy if roads_out is first
    road_points.reserve( roads_out.size() + cities.size() );
    for( const auto &elem : roads_out ) {
        road_points.emplace_back( elem.x, elem.y );
    }
    for( const auto &elem : cities ) {
        road_points.emplace_back( elem.x, elem.y );
    }

    // And finally connect them via roads.
    const string_id<overmap_connection> local_road( "local_road" );
    connect_closest_points( road_points, 0, *local_road );

    place_specials( enabled_specials );
    polish_river();

    // TODO: there is no reason we can't generate the sublevels in one pass
    //       for that matter there is no reason we can't as we add the entrance ways either

    // Always need at least one sublevel, but how many more
    int z = -1;
    bool requires_sub = false;
    do {
        requires_sub = generate_sub(z);
    } while(requires_sub && (--z >= -OVERMAP_DEPTH));

    // Place the monsters, now that the terrain is laid out
    place_mongroups();
    place_radios();
    dbg(D_INFO) << "overmap::generate done";
}


bool overmap::generate_sub(int const z)
{
    bool requires_sub = false;
    std::vector<point> subway_points;
    std::vector<point> sewer_points;

    std::vector<city> ant_points;
    std::vector<city> goo_points;
    std::vector<city> lab_points;
    std::vector<city> ice_lab_points;
    std::vector<point> shaft_points;
    std::vector<city> mine_points;
    // These are so common that it's worth checking first as int.
    const oter_id skip_above[5] = {
        oter_id("empty_rock"), oter_id("forest"), oter_id("field"),
        oter_id("forest_thick"), oter_id("forest_water")
    };

    for (int i = 0; i < OMAPX; i++) {
        for (int j = 0; j < OMAPY; j++) {
            oter_id oter_above = ter(i, j, z + 1);

            // implicitly skip skip_above oter_ids
            bool skipme = false;
            for( auto &elem : skip_above ) {
                if( oter_above == elem ) {
                    skipme = true;
                    break;
                }
            }
            if( skipme )
            {
                continue;
            }

            if (is_ot_type("sub_station", oter_above)) {
                ter(i, j, z) = oter_id( "subway_isolated" );
                subway_points.emplace_back( i, j );
            } else if (oter_above == "road_nesw_manhole") {
                ter(i, j, z) = oter_id( "sewer_isolated" );
                sewer_points.emplace_back( i, j );
            } else if (oter_above == "sewage_treatment") {
                sewer_points.emplace_back( i, j );
            } else if (oter_above == "cave" && z == -1) {
                if (one_in(3)) {
                    ter(i, j, z) = oter_id( "cave_rat" );
                    requires_sub = true; // rat caves are two level
                } else {
                    ter(i, j, z) = oter_id( "cave" );
                }
            } else if (oter_above == "cave_rat" && z == -2) {
                ter(i, j, z) = oter_id( "cave_rat" );
            } else if (oter_above == "anthill") {
                int size = rng(MIN_ANT_SIZE, MAX_ANT_SIZE);
                ant_points.push_back(city(i, j, size));
                add_mon_group(mongroup( mongroup_id( "GROUP_ANT" ), i * 2, j * 2, z, (size * 3) / 2, rng(6000, 8000)));
            } else if (oter_above == "slimepit_down") {
                int size = rng(MIN_GOO_SIZE, MAX_GOO_SIZE);
                goo_points.push_back(city(i, j, size));
            } else if (oter_above == "forest_water") {
                ter(i, j, z) = oter_id( "cavern" );
                chip_rock( i, j, z );
            } else if (oter_above == "lab_core" ||
                       (z == -1 && oter_above == "lab_stairs")) {
                lab_points.push_back(city(i, j, rng(1, 5 + z)));
            } else if (oter_above == "lab_stairs") {
                ter(i, j, z) = oter_id( "lab" );
            } else if (oter_above == "ice_lab_core" ||
                       (z == -1 && oter_above == "ice_lab_stairs")) {
                ice_lab_points.push_back(city(i, j, rng(1, 5 + z)));
            } else if (oter_above == "ice_lab_stairs") {
                ter(i, j, z) = oter_id( "ice_lab" );
            } else if (oter_above == "mine_entrance") {
                shaft_points.push_back( point(i, j) );
            } else if (oter_above == "mine_shaft" ||
                       oter_above == "mine_down"    ) {
                ter(i, j, z) = oter_id( "mine" );
                mine_points.push_back(city(i, j, rng(6 + z, 10 + z)));
                // technically not all finales need a sub level,
                // but at this point we don't know
                requires_sub = true;
            } else if( oter_above == "mine_finale" ) {
                for( auto &p : g->m.points_in_radius( tripoint( i, j, z ), 1, 0 ) ) {
                    ter( p.x, p.y, p.z ) = oter_id( "spiral" );
                }
                ter( i, j, z ) = oter_id( "spiral_hub" );
                add_mon_group( mongroup( mongroup_id( "GROUP_SPIRAL" ), i * 2, j * 2, z, 2, 200 ) );
            } else if ( oter_above == "silo" ) {
                if (rng(2, 7) < abs(z) || rng(2, 7) < abs(z)) {
                    ter(i, j, z) = oter_id( "silo_finale" );
                } else {
                    ter(i, j, z) = oter_id( "silo" );
                    requires_sub = true;
                }
            }
        }
    }

    for (auto &i : goo_points) {
        requires_sub |= build_slimepit(i.x, i.y, z, i.s);
    }
    const string_id<overmap_connection> sewer_tunnel( "sewer_tunnel" );
    connect_closest_points( sewer_points, z, *sewer_tunnel );

    const string_id<overmap_connection> subway_tunnel( "subway_tunnel" );
    connect_closest_points( subway_points, z, *subway_tunnel );

    for (auto &i : subway_points) {
        ter(i.x, i.y, z) = oter_id( "subway_station" );
    }
    for (auto &i : lab_points) {
        bool lab = build_lab(i.x, i.y, z, i.s);
        requires_sub |= lab;
        if (!lab && ter(i.x, i.y, z) == "lab_core") {
            ter(i.x, i.y, z) = oter_id( "lab" );
        }
    }
    for (auto &i : ice_lab_points) {
        bool ice_lab = build_lab(i.x, i.y, z, i.s, true);
        requires_sub |= ice_lab;
        if (!ice_lab && ter(i.x, i.y, z) == "ice_lab_core") {
            ter(i.x, i.y, z) = oter_id( "ice_lab" );
        }
    }
    for (auto &i : ant_points) {
        build_anthill(i.x, i.y, z, i.s);
    }

    for (auto &i : cities) {
        if (one_in(3)) {
            add_mon_group(mongroup( mongroup_id( "GROUP_CHUD" ), i.x * 2, i.y * 2, z, i.s, i.s * 20));
        }
        if (!one_in(8)) {
            add_mon_group(mongroup( mongroup_id( "GROUP_SEWER" ), i.x * 2, i.y * 2, z, (i.s * 7) / 2, i.s * 70));
        }
    }

    place_rifts(z);
    for (auto &i : mine_points) {
        build_mine(i.x, i.y, z, i.s);
    }

    for (auto &i : shaft_points) {
        ter(i.x, i.y, z) = oter_id( "mine_shaft" );
        requires_sub = true;
    }
    return requires_sub;
}

std::vector<point> overmap::find_terrain(const std::string &term, int zlevel)
{
    std::vector<point> found;
    for (int x = 0; x < OMAPX; x++) {
        for (int y = 0; y < OMAPY; y++) {
            if (seen(x, y, zlevel) &&
                lcmatch( ter(x, y, zlevel)->get_name(), term ) ) {
                found.push_back( global_base_point() + point( x, y ) );
            }
        }
    }
    return found;
}

const city &overmap::get_nearest_city( const tripoint &p ) const
{
    int distance = 999;
    const city *res = nullptr;
    for( const auto &elem : cities ) {
        const int dist = elem.get_distance_from( p );
        if (dist < distance) {
            distance = dist;
            res = &elem;
        }
    }
    if( res != nullptr ) {
        return *res;
    }
    static city invalid_city;
    return invalid_city;
}

// {note symbol, note color, offset to text}
std::tuple<char, nc_color, size_t> get_note_display_info(std::string const &note)
{
    std::tuple<char, nc_color, size_t> result {'N', c_yellow, 0};
    bool set_color  = false;
    bool set_symbol = false;

    size_t pos = 0;
    for (int i = 0; i < 2; ++i) {
        // find the first non-whitespace non-delimiter
        pos = note.find_first_not_of(" :;", pos, 3);
        if (pos == std::string::npos) {
            return result;
        }

        // find the first following delimiter
        auto const end = note.find_first_of(" :;", pos, 3);
        if (end == std::string::npos) {
            return result;
        }

        // set color or symbol
        if (!set_symbol && note[end] == ':') {
            std::get<0>(result) = note[end - 1];
            std::get<2>(result) = end + 1;
            set_symbol = true;
        } else if (!set_color && note[end] == ';') {
            std::get<1>(result) = get_note_color(note.substr(pos, end - pos));
            std::get<2>(result) = end + 1;
            set_color = true;
        }

        pos = end + 1;
    }

    return result;
}

static bool get_weather_glyph( tripoint const &pos, nc_color &ter_color, long &ter_sym )
{
    // Weather calculation is a bit expensive, so it's cached here.
    static std::map<tripoint, weather_type> weather_cache;
    static calendar last_weather_display = calendar::turn;
    if( last_weather_display != calendar::turn ) {
        last_weather_display = calendar::turn;
        weather_cache.clear();
    }
    auto iter = weather_cache.find( pos );
    if( iter == weather_cache.end() ) {
        auto const abs_ms_pos =  tripoint( pos.x * SEEX * 2, pos.y * SEEY * 2, pos.z );
        const auto &wgen = overmap_buffer.get_settings( pos.x, pos.y, pos.z ).weather;
        auto const weather = wgen.get_weather_conditions( abs_ms_pos, calendar::turn, g->get_seed() );
        iter = weather_cache.insert( std::make_pair( pos, weather ) ).first;
    }
    switch( iter->second ) {
        case WEATHER_SUNNY:
        case WEATHER_CLEAR:
        case WEATHER_NULL:
        case NUM_WEATHER_TYPES:
            // show the terrain as usual
            return false;
        case WEATHER_CLOUDY:
            ter_color = c_white;
            ter_sym = '8';
            break;
        case WEATHER_DRIZZLE:
        case WEATHER_FLURRIES:
            ter_color = c_ltblue;
            ter_sym = '8';
            break;
        case WEATHER_ACID_DRIZZLE:
            ter_color = c_ltgreen;
            ter_sym = '8';
            break;
        case WEATHER_RAINY:
        case WEATHER_SNOW:
            ter_color = c_blue;
            ter_sym = '8';
            break;
        case WEATHER_ACID_RAIN:
            ter_color = c_green;
            ter_sym = '8';
            break;
        case WEATHER_THUNDER:
        case WEATHER_LIGHTNING:
        case WEATHER_SNOWSTORM:
            ter_color = c_dkgray;
            ter_sym = '8';
            break;
    }
    return true;
}

static bool get_scent_glyph( const tripoint &pos, nc_color &ter_color, long &ter_sym )
{
    auto possible_scent = overmap_buffer.scent_at( pos );
    if( possible_scent.creation_turn >= 0 ) {
        color_manager &color_list = get_all_colors();
        int i = 0;
        int scent_age = calendar::turn - possible_scent.creation_turn;
        while( i < num_colors && scent_age > 0 ) {
            i++;
            scent_age /= 10;
        }
        ter_color = color_list.get( (color_id)i );
        int scent_strength = possible_scent.initial_strength;
        char c = '0';
        while( c <= '9' && scent_strength > 0 ) {
            c++;
            scent_strength /= 10;
        }
        ter_sym = c;
        return true;
    }
    // but it makes no scents!
    return false;
}

void overmap::draw(WINDOW *w, WINDOW *wbar, const tripoint &center,
                   const tripoint &orig, bool blink, bool show_explored,
                   input_context *inp_ctxt, const draw_data_t &data)
{
    const int z     = center.z;
    const int cursx = center.x;
    const int cursy = center.y;
    const int om_map_width  = OVERMAP_WINDOW_WIDTH;
    const int om_map_height = OVERMAP_WINDOW_HEIGHT;
    const int om_half_width = om_map_width / 2;
    const int om_half_height = om_map_height / 2;

    // Target of current mission
    const tripoint target = g->u.get_active_mission_target();
    const bool has_target = target != overmap::invalid_tripoint;
    // seen status & terrain of center position
    bool csee = false;
    oter_id ccur_ter = ot_null;
    // Debug vision allows seeing everything
    const bool has_debug_vision = g->u.has_trait( trait_id( "DEBUG_NIGHTVISION" ) );
    // sight_points is hoisted for speed reasons.
    const int sight_points = !has_debug_vision ?
                             g->u.overmap_sight_range( g->light_level( g->u.posz() ) ) :
                             100;

    std::string sZoneName;
    tripoint tripointZone = tripoint(-1, -1, -1);
    const auto &zones = zone_manager::get_manager();

    if( data.iZoneIndex != -1 ) {
        sZoneName = zones.zones[data.iZoneIndex].get_name();
        tripointZone = ms_to_omt_copy(zones.zones[data.iZoneIndex].get_center_point());
    }

    // If we're debugging monster groups, find the monster group we've selected
    const mongroup *mgroup = nullptr;
    std::vector<mongroup *> mgroups;
    if(data.debug_mongroup) {
        mgroups = overmap_buffer.monsters_at( center.x, center.y, center.z );
        for( const auto &mgp : mgroups ) {
            mgroup = mgp;
            if( mgp->horde ) {
                break;
            }
        }
    }

    // A small LRU cache: most oter_id's occur in clumps like forests of swamps.
    // This cache helps avoid much more costly lookups in the full hashmap.
    constexpr size_t cache_size = 8; // used below to calculate the next index
    std::array<std::pair<oter_id, oter_t const*>, cache_size> cache {{}};
    size_t cache_next = 0;

    int const offset_x = cursx - om_half_width;
    int const offset_y = cursy - om_half_height;

    // For use with place_special: cache the color and symbol of each submap
    // and record the bounds to optimize lookups below
    std::unordered_map<tripoint, std::pair<long, nc_color>> special_cache;
    point s_begin, s_end = point( 0, 0 );
    if( blink && uistate.place_special ) {
        for( const auto &s_ter : uistate.place_special->terrains ) {
            if( s_ter.p.z == 0 ) {
                const tripoint rp = om_direction::rotate( s_ter.p, uistate.omedit_rotation );
                const oter_id oter =  s_ter.terrain->get_rotated( uistate.omedit_rotation );

                special_cache.insert( std::make_pair(
                    rp, std::make_pair( oter->get_sym(), oter->get_color() ) ) );

                s_begin.x = std::min( s_begin.x, rp.x );
                s_begin.y = std::min( s_begin.y, rp.y );
                s_end.x = std::max( s_end.x, rp.x );
                s_end.y = std::max( s_end.y, rp.y );
            }
        }
    }

    // Cache NPCs since time to draw them is linear (per seen tile) with their count
    struct npc_coloring {
        nc_color color;
        size_t count;
    };
    std::unordered_map<tripoint, npc_coloring> npc_color;
    if( blink ) {
        const auto &npcs = overmap_buffer.get_npcs_near_player( sight_points );
        for( const npc *np : npcs ) {
            if( np->posz() != z ) {
                continue;
            }

            const tripoint pos = np->global_omt_location();
            if( has_debug_vision || overmap_buffer.seen( pos.x, pos.y, pos.z ) ) {
                auto iter = npc_color.find( pos );
                nc_color np_color = np->basic_symbol_color();
                if( iter == npc_color.end() ) {
                    npc_color[ pos ] = { np_color, 1 };
                } else {
                    iter->second.count++;
                    // Randomly change to new NPC's color
                    if( iter->second.color != np_color && one_in( iter->second.count ) ) {
                        iter->second.color = np_color;
                    }
                }
            }
        }
    }

    for (int i = 0; i < om_map_width; ++i) {
        for (int j = 0; j < om_map_height; ++j) {
            const int omx = i + offset_x;
            const int omy = j + offset_y;

            oter_id cur_ter = ot_null;
            nc_color ter_color = c_black;
            long ter_sym = ' ';

            const bool see = has_debug_vision || overmap_buffer.seen(omx, omy, z);
            if (see) {
                // Only load terrain if we can actually see it
                cur_ter = overmap_buffer.ter(omx, omy, z);
            }

            tripoint const cur_pos {omx, omy, z};
            // Check if location is within player line-of-sight
            const bool los = see && g->u.overmap_los( cur_pos, sight_points );

            if (blink && cur_pos == orig) {
                // Display player pos, should always be visible
                ter_color = g->u.symbol_color();
                ter_sym   = '@';
            } else if( data.debug_weather && get_weather_glyph( tripoint( omx, omy, z ), ter_color, ter_sym ) ) {
                // ter_color and ter_sym have been set by get_weather_glyph
            } else if( data.debug_scent && get_scent_glyph( cur_pos, ter_color, ter_sym ) ) {
            } else if( blink && has_target && omx == target.x && omy == target.y ) {
                // Mission target, display always, player should know where it is anyway.
                ter_color = c_red;
                ter_sym   = '*';
                if( target.z > z ) {
                    ter_sym = '^';
                } else if( target.z < z ) {
                    ter_sym = 'v';
                }
            } else if (blink && overmap_buffer.has_note(cur_pos)) {
                // Display notes in all situations, even when not seen
                std::tie(ter_sym, ter_color, std::ignore) =
                    get_note_display_info(overmap_buffer.note(cur_pos));
            } else if (!see) {
                // All cases above ignore the seen-status,
                ter_color = c_dkgray;
                ter_sym   = '#';
                // All cases below assume that see is true.
            } else if( blink && npc_color.count( cur_pos ) != 0 ) {
                // Visible NPCs are cached already
                ter_color = npc_color[ cur_pos ].color;
                ter_sym   = '@';
            } else if (blink && los && overmap_buffer.has_horde(omx, omy, z)) {
                // Display Hordes only when within player line-of-sight
                ter_color = c_green;
                ter_sym   = 'Z';
            } else if (blink && overmap_buffer.has_vehicle(omx, omy, z)) {
                // Display Vehicles only when player can see the location
                ter_color = c_cyan;
                ter_sym   = 'c';
            } else if (!sZoneName.empty() && tripointZone.x == omx && tripointZone.y == omy) {
                ter_color = c_yellow;
                ter_sym   = 'Z';
            } else {
                // Nothing special, but is visible to the player.
                // First see if we have the oter_t cached
                oter_t const* info = nullptr;
                for (auto const &c : cache) {
                    if (c.first == cur_ter) {
                        info = c.second;
                        break;
                    }
                }
                // Nope, look in the hash map next
                if (!info) {
                    info = &cur_ter.obj();
                    cache[cache_next] = std::make_pair( cur_ter, info );
                    cache_next = ( cache_next + 1 ) % cache_size;
                }
                // Ok, we found something
                if (info) {
                    // Map tile marked as explored
                    bool const explored = show_explored && overmap_buffer.is_explored(omx, omy, z);
                    ter_color = explored ? c_dkgray : info->get_color();
                    ter_sym   = info->get_sym();
                }
            }

            // Are we debugging monster groups?
            if(blink && data.debug_mongroup) {
                // Check if this tile is the target of the currently selected group

                // Convert to position within overmap
                int localx = omx * 2;
                int localy = omy * 2;
                sm_to_om_remain(localx, localy);

                if(mgroup && mgroup->target.x / 2 == localx / 2 && mgroup->target.y / 2 == localy / 2) {
                    ter_color = c_red;
                    ter_sym = 'x';
                } else {
                    const auto &groups = overmap_buffer.monsters_at( omx, omy, center.z );
                    for( auto &mgp : groups ) {
                        if( mgp->type == mongroup_id( "GROUP_FOREST" ) ) {
                            // Don't flood the map with forest creatures.
                            continue;
                        }
                        if( mgp->horde ) {
                            // Hordes show as +
                            ter_sym = '+';
                            break;
                        } else {
                            // Regular groups show as -
                            ter_sym = '-';
                        }
                    }
                    // Set the color only if we encountered an eligible group.
                    if( ter_sym == '+' || ter_sym == '-' ) {
                        if( los ) {
                            ter_color = c_ltblue;
                        } else {
                            ter_color = c_blue;
                        }
                    }
                }
            }

            // Preview for place_terrain or place_special
            if( uistate.place_terrain || uistate.place_special ) {
                if( blink && uistate.place_terrain && omx == cursx && omy == cursy ) {
                    ter_color = uistate.place_terrain->get_color();
                    ter_sym = uistate.place_terrain->get_sym();
                } else if( blink && uistate.place_special ) {
                    if( omx - cursx >= s_begin.x && omx - cursx <= s_end.x &&
                        omy - cursy >= s_begin.y && omy - cursy <= s_end.y ) {
                        auto sm = special_cache.find( tripoint( omx - cursx, omy - cursy, z ) );
                        if( sm != special_cache.end() ) {
                            ter_color = sm->second.second;
                            ter_sym = sm->second.first;
                        }
                    }
                }
                // Highlight areas that already have been generated
                if( MAPBUFFER.lookup_submap(
                        omt_to_sm_copy( tripoint( omx, omy, z ) ) ) ) {
                    ter_color = red_background( ter_color );
                }
            }

            if( omx == cursx && omy == cursy && !uistate.place_special ) {
                csee = see;
                ccur_ter = cur_ter;
                mvwputch_hi(w, j, i, ter_color, ter_sym);
            } else {
                mvwputch(w, j, i, ter_color, ter_sym);
            }
        }
    }
    if (has_target && blink &&
        (target.x < offset_x ||
         target.x >= offset_x + om_map_width ||
         target.y < offset_y ||
         target.y >= offset_y + om_map_height)) {
        int marker_x = std::max( 0, std::min( om_map_width  - 1, target.x - offset_x ) );
        int marker_y = std::max( 0, std::min( om_map_height - 1, target.y - offset_y ) );
        long marker_sym = ' ';
        switch (direction_from(cursx, cursy, target.x, target.y)) {
        case NORTH:
            marker_sym = '^';
            break;
        case NORTHEAST:
            marker_sym = LINE_OOXX;
            break;
        case EAST:
            marker_sym = '>';
            break;
        case SOUTHEAST:
            marker_sym = LINE_XOOX;
            break;
        case SOUTH:
            marker_sym = 'v';
            break;
        case SOUTHWEST:
            marker_sym = LINE_XXOO;
            break;
        case WEST:
            marker_sym = '<';
            break;
        case NORTHWEST:
            marker_sym = LINE_OXXO;
            break;
        default:
            break; //Do nothing
        }
        mvwputch(w, marker_y, marker_x, c_red, marker_sym);
    }

    std::vector<std::pair<nc_color, std::string>> corner_text;

    std::string const &note_text = overmap_buffer.note(cursx, cursy, z);
    if (!note_text.empty()) {
        size_t const pos = std::get<2>(get_note_display_info(note_text));
        if (pos != std::string::npos) {
            corner_text.emplace_back( c_yellow, note_text.substr(pos) );
        }
    }

    for( const auto &npc : overmap_buffer.get_npcs_near_omt(cursx, cursy, z, 0) ) {
        if( !npc->marked_for_death ) {
            corner_text.emplace_back( npc->basic_symbol_color(), npc->name );
        }
    }

    for( auto &v : overmap_buffer.get_vehicle(cursx, cursy, z) ) {
        corner_text.emplace_back( c_white, v.name );
    }

    if( !corner_text.empty() ) {
        int maxlen = 0;
        for (auto const &line : corner_text) {
            maxlen = std::max( maxlen, utf8_width( line.second ) );
        }

        const std::string spacer(maxlen, ' ');
        for( size_t i = 0; i < corner_text.size(); i++ ) {
            const auto &pr = corner_text[ i ];
            // clear line, print line, print vertical line at the right side.
            mvwprintz( w, i, 0, c_yellow, spacer.c_str() );
            mvwprintz( w, i, 0, pr.first, "%s", pr.second.c_str() );
            mvwputch( w, i, maxlen, c_white, LINE_XOXO );
        }
        for (int i = 0; i <= maxlen; i++) {
            mvwputch( w, corner_text.size(), i, c_white, LINE_OXOX );
        }
        mvwputch( w, corner_text.size(), maxlen, c_white, LINE_XOOX );
    }

    if (sZoneName != "" && tripointZone.x == cursx && tripointZone.y == cursy) {
        std::string sTemp = _("Zone:");
        sTemp += " " + sZoneName;

        const int length = utf8_width( sTemp );
        for (int i = 0; i <= length; i++) {
            mvwputch(w, om_map_height-2, i, c_white, LINE_OXOX);
        }

        mvwprintz(w, om_map_height-1, 0, c_yellow, "%s", sTemp.c_str());
        mvwputch(w, om_map_height-2, length, c_white, LINE_OOXX);
        mvwputch(w, om_map_height-1, length, c_white, LINE_XOXO);
    }

    // Draw the vertical line
    for (int j = 0; j < TERMY; j++) {
        mvwputch(wbar, j, 0, c_white, LINE_XOXO);
    }

    // Clear the legend
    for (int i = 1; i < 55; i++) {
        for (int j = 0; j < TERMY; j++) {
            mvwputch(wbar, j, i, c_black, ' ');
        }
    }

    // Draw text describing the overmap tile at the cursor position.
    if (csee) {
        if(!mgroups.empty()) {
            int line_number = 6;
            for( const auto &mgroup : mgroups ) {
                mvwprintz(wbar, line_number++, 3,
                          c_blue, "  Species: %s", mgroup->type.c_str());
                mvwprintz(wbar, line_number++, 3,
                          c_blue, "# monsters: %d", mgroup->population + mgroup->monsters.size());
                if( !mgroup->horde ) {
                    continue;
                }
                mvwprintz(wbar, line_number++, 3,
                          c_blue, "  Interest: %d", mgroup->interest);
                mvwprintz(wbar, line_number, 3,
                          c_blue, "  Target: %d, %d", mgroup->target.x, mgroup->target.y);
                mvwprintz(wbar, line_number++, 3,
                          c_red, "x");
            }
        } else {
            const auto &ter = ccur_ter.obj();

            mvwputch( wbar, 1, 1, ter.get_color(), ter.get_sym() );
            std::vector<std::string> name = foldstring(ter.get_name(), 25);
            for (size_t i = 0; i < name.size(); i++) {
                mvwprintz(wbar, i + 1, 3, ter.get_color(), "%s", name[i].c_str());
            }
        }
    } else {
        mvwprintz(wbar, 1, 1, c_dkgray, _("# Unexplored"));
    }

    if (has_target) {
        // TODO: Add a note that the target is above/below us
        int distance = rl_dist( orig, target );
        mvwprintz(wbar, 3, 1, c_white, _("Distance to target: %d"), distance);
    }
    mvwprintz(wbar, 14, 1, c_magenta, _("Use movement keys to pan."));
    if( inp_ctxt != nullptr ) {
        int y = 16;

        const auto print_hint = [&]( const std::string &action, nc_color color = c_magenta ) {
            y += fold_and_print( wbar, y, 1, 27, color, string_format( _( "%s - %s" ),
                                 inp_ctxt->get_desc( action ).c_str(),
                                 inp_ctxt->get_action_name( action ).c_str() ) );
        };

        if( data.debug_editor ) {
            print_hint( "PLACE_TERRAIN", c_ltblue );
            print_hint( "PLACE_SPECIAL", c_ltblue );
            ++y;
        }

        print_hint( "LEVEL_UP" );
        print_hint( "LEVEL_DOWN" );
        print_hint( "CENTER" );
        print_hint( "SEARCH" );
        print_hint( "CREATE_NOTE" );
        print_hint( "DELETE_NOTE" );
        print_hint( "LIST_NOTES" );
        print_hint( "TOGGLE_BLINKING" );
        print_hint( "TOGGLE_OVERLAYS" );
        print_hint( "TOGGLE_EXPLORED" );
        print_hint( "HELP_KEYBINDINGS" );
        print_hint( "QUIT" );
    }
    point omt(cursx, cursy);
    const point om = omt_to_om_remain(omt);
    mvwprintz(wbar, getmaxy(wbar) - 1, 1, c_red,
              _("LEVEL %i, %d'%d, %d'%d"), z, om.x, omt.x, om.y, omt.y);

    // draw nice crosshair around the cursor
    if( blink && !uistate.place_terrain && !uistate.place_special ) {
        mvwputch(w, om_half_height-1, om_half_width-1, c_ltgray, LINE_OXXO);
        mvwputch(w, om_half_height-1, om_half_width+1, c_ltgray, LINE_OOXX);
        mvwputch(w, om_half_height+1, om_half_width-1, c_ltgray, LINE_XXOO);
        mvwputch(w, om_half_height+1, om_half_width+1, c_ltgray, LINE_XOOX);
    }
    // Done with all drawing!
    wrefresh(wbar);
    wmove( w, om_half_height, om_half_width );
    wrefresh(w);
}

tripoint overmap::draw_overmap()
{
    return draw_overmap(g->u.global_omt_location(), draw_data_t());
}

tripoint overmap::draw_overmap(int z)
{
    tripoint loc = g->u.global_omt_location();
    loc.z = z;
    return draw_overmap(loc, draw_data_t());
}

tripoint overmap::draw_hordes()
{
    draw_data_t data;
    data.debug_mongroup = true;
    return draw_overmap( g->u.global_omt_location(), data );
}

tripoint overmap::draw_weather()
{
    draw_data_t data;
    data.debug_weather = true;
    return draw_overmap( g->u.global_omt_location(), data );
}

tripoint overmap::draw_scents()
{
    draw_data_t data;
    data.debug_scent = true;
    return draw_overmap( g->u.global_omt_location(), data );
}

tripoint overmap::draw_editor()
{
    draw_data_t data;
    data.debug_editor = true;
    return draw_overmap( g->u.global_omt_location(), data );
}

tripoint overmap::draw_zones( tripoint const &center, tripoint const &select, int const iZoneIndex )
{
    draw_data_t data;
    data.select = select;
    data.iZoneIndex = iZoneIndex;
    return overmap::draw_overmap( center, data );
}

//Start drawing the overmap on the screen using the (m)ap command.
tripoint overmap::draw_overmap(const tripoint &orig, const draw_data_t &data)
{
    delwin(g->w_omlegend);
    g->w_omlegend = newwin(TERMY, 28, 0, TERMX - 28);
    delwin(g->w_overmap);
    g->w_overmap = newwin(OVERMAP_WINDOW_HEIGHT, OVERMAP_WINDOW_WIDTH, 0, 0);

    // Draw black padding space to avoid gap between map and legend
    // also clears the pixel minimap in TILES
    delwin(g->w_blackspace);
    g->w_blackspace = newwin(TERMY, TERMX, 0, 0);
    mvwputch(g->w_blackspace, 0, 0, c_black, ' ');
    wrefresh(g->w_blackspace);

    tripoint ret = invalid_tripoint;
    tripoint curs(orig);

    if( data.select != tripoint( -1, -1, -1 ) ) {
        curs = tripoint(data.select);
    }

    // Configure input context for navigating the map.
    input_context ictxt("OVERMAP");
    ictxt.register_action("ANY_INPUT");
    ictxt.register_directions();
    ictxt.register_action("CONFIRM");
    ictxt.register_action("LEVEL_UP");
    ictxt.register_action("LEVEL_DOWN");
    ictxt.register_action("HELP_KEYBINDINGS");

    // Actions whose keys we want to display.
    ictxt.register_action("CENTER");
    ictxt.register_action("CREATE_NOTE");
    ictxt.register_action("DELETE_NOTE");
    ictxt.register_action("SEARCH");
    ictxt.register_action("LIST_NOTES");
    ictxt.register_action("TOGGLE_BLINKING");
    ictxt.register_action("TOGGLE_OVERLAYS");
    ictxt.register_action("TOGGLE_EXPLORED");
    if( data.debug_editor ) {
        ictxt.register_action( "PLACE_TERRAIN" );
        ictxt.register_action( "PLACE_SPECIAL" );
    }
    ictxt.register_action("QUIT");
    std::string action;
    bool show_explored = true;
    do {
        draw(g->w_overmap, g->w_omlegend, curs, orig, uistate.overmap_show_overlays, show_explored, &ictxt, data);
        action = ictxt.handle_input( BLINK_SPEED );

        int dirx, diry;
        if (ictxt.get_direction(dirx, diry, action)) {
            curs.x += dirx;
            curs.y += diry;
        } else if (action == "CENTER") {
            curs = orig;
        } else if (action == "LEVEL_DOWN" && curs.z > -OVERMAP_DEPTH) {
            curs.z -= 1;
        } else if (action == "LEVEL_UP" && curs.z < OVERMAP_HEIGHT) {
            curs.z += 1;
        } else if (action == "CONFIRM") {
            ret = tripoint(curs.x, curs.y, curs.z);
        } else if (action == "QUIT") {
            ret = invalid_tripoint;
        } else if (action == "CREATE_NOTE") {
            std::string color_notes = _("Color codes: ");
            for( auto color_pair : get_note_color_names() ) {
                // The color index is not translatable, but the name is.
                color_notes += string_format( "%s:%s, ", color_pair.first.c_str(),
                                              _(color_pair.second.c_str()) );
            }
            const std::string old_note = overmap_buffer.note(curs);
            const std::string new_note = string_input_popup()
                                         .title( _("Note (X:TEXT for custom symbol, G; for color):") )
                                         .width( 45 )
                                         .text( old_note )
                                         .description( color_notes )
                                         .query_string();
            if( new_note.empty() && !old_note.empty() ) {
                // do nothing, the player should be using [D]elete
            } else if( old_note != new_note ) {
                overmap_buffer.add_note( curs, new_note );
            }
        } else if( action == "DELETE_NOTE" ) {
            if( overmap_buffer.has_note( curs ) && query_yn( _( "Really delete note?" ) ) ) {
                overmap_buffer.delete_note( curs );
            }
        } else if (action == "LIST_NOTES") {
            const point p = display_notes(curs.z);
            if (p.x != -1 && p.y != -1) {
                curs.x = p.x;
                curs.y = p.y;
            }
        } else if (action == "TOGGLE_BLINKING") {
            uistate.overmap_blinking = !uistate.overmap_blinking;
            // if we turn off overmap blinking, show overlays and explored status
            if (!uistate.overmap_blinking) {
                uistate.overmap_show_overlays = true;
            } else {
                show_explored = true;
            }
        } else if (action == "TOGGLE_OVERLAYS") {
            // if we are currently blinking, turn blinking off.
            if (uistate.overmap_blinking) {
                uistate.overmap_blinking = false;
                uistate.overmap_show_overlays = false;
                show_explored = false;
            } else {
                uistate.overmap_show_overlays = !uistate.overmap_show_overlays;
                show_explored = !show_explored;
            }
        } else if( action == "TOGGLE_EXPLORED" ) {
            overmap_buffer.toggle_explored( curs.x, curs.y, curs.z );
        } else if( action == "SEARCH" ) {
            std::string term = string_input_popup().title( _( "Search term:" ) ).query_string();
            if( term.empty() ) {
                continue;
            }
            std::transform( term.begin(), term.end(), term.begin(), tolower );

            // This is on purpose only the current overmap, otherwise
            // it would contain way to many entries
            overmap &om = overmap_buffer.get_om_global(point(curs.x, curs.y));
            std::vector<point> locations = om.find_notes(curs.z, term);
            std::vector<point> terlist = om.find_terrain(term, curs.z);
            locations.insert( locations.end(), terlist.begin(), terlist.end() );
            if( locations.empty() ) {
                continue;
            }
            int i = 0;
            //Navigate through results
            tripoint tmp = curs;
            WINDOW *w_search = newwin(13, 27, 3, TERMX - 27);
            input_context ctxt("OVERMAP_SEARCH");
            ctxt.register_action("NEXT_TAB", _("Next target"));
            ctxt.register_action("PREV_TAB", _("Previous target"));
            ctxt.register_action("QUIT");
            ctxt.register_action("CONFIRM");
            ctxt.register_action("HELP_KEYBINDINGS");
            ctxt.register_action("ANY_INPUT");
            do {
                tmp.x = locations[i].x;
                tmp.y = locations[i].y;
                draw(g->w_overmap, g->w_omlegend, tmp, orig, uistate.overmap_show_overlays, show_explored, NULL, draw_data_t());
                //Draw search box
                draw_border(w_search);
                mvwprintz(w_search, 1, 1, c_red, _("Find place:"));
                mvwprintz(w_search, 2, 1, c_ltblue, "                         ");
                mvwprintz(w_search, 2, 1, c_ltblue, "%s", term.c_str());
                mvwprintz(w_search, 4, 1, c_white, _("'<' '>' Cycle targets."));
                mvwprintz(w_search, 10, 1, c_white, _("Enter/Spacebar to select."));
                mvwprintz(w_search, 11, 1, c_white, _("q or ESC to return."));
                wrefresh(w_search);
                action = ctxt.handle_input( BLINK_SPEED );
                if (uistate.overmap_blinking) {
                    uistate.overmap_show_overlays = !uistate.overmap_show_overlays;
                }
                if (action == "NEXT_TAB") {
                    i = (i + 1) % locations.size();
                } else if (action == "PREV_TAB") {
                    i = (i + locations.size() - 1) % locations.size();
                } else if (action == "CONFIRM") {
                    curs = tmp;
                }
            } while(action != "CONFIRM" && action != "QUIT");
            delwin(w_search);
            action = "";
        } else if( action == "PLACE_TERRAIN" || action == "PLACE_SPECIAL" ) {
            uimenu pmenu;
            // This simplifies overmap_special selection using uimenu
            std::vector<const overmap_special *> oslist;
            const bool terrain = action == "PLACE_TERRAIN";

            if( terrain ) {
                pmenu.title = "Select terrain to place:";
                for( const auto &oter : terrains.get_all() ) {
                    pmenu.addentry( oter.id.id(), true, 0, oter.id.str() );
                }
            } else {
                pmenu.title = "Select special to place:";
                for( const auto &elem : specials.get_all() ) {
                    oslist.push_back( &elem );
                    pmenu.addentry( oslist.size()-1, true, 0, elem.id.str() );
                }
            }
            pmenu.return_invalid = true;
            pmenu.query();

            if( pmenu.ret >= 0 ) {
                WINDOW *w_editor = newwin( 15, 27, 3, TERMX - 27 );
                input_context ctxt( "OVERMAP_EDITOR" );
                ctxt.register_directions();
                ctxt.register_action( "CONFIRM" );
                ctxt.register_action( "ROTATE" );
                ctxt.register_action( "QUIT" );
                ctxt.register_action( "ANY_INPUT" );

                if( terrain ) {
                    uistate.place_terrain = &oter_id( pmenu.ret ).obj();
                } else {
                    uistate.place_special = oslist[pmenu.ret];
                }
                // @todo Unify these things.
                const bool can_rotate = terrain ? uistate.place_terrain->is_rotatable() : uistate.place_special->rotatable;

                uistate.omedit_rotation = om_direction::type::none;
                // If user chose an already rotated submap, figure out its direction
                if( terrain && can_rotate ) {
                    for( auto r : om_direction::all ) {
                        if( uistate.place_terrain->id.id() == uistate.place_terrain->get_rotated( r ) ) {
                            uistate.omedit_rotation = r;
                            break;
                        }
                    }
                }

                do {
                    // overmap::draw will handle actually showing the preview
                    draw( g->w_overmap, g->w_omlegend, curs, orig, uistate.overmap_show_overlays,
                          show_explored, NULL, draw_data_t() );

                    draw_border( w_editor );
                    if( terrain ) {
                        mvwprintz( w_editor, 1, 1, c_white, _("Place overmap terrain:") );
                        mvwprintz( w_editor, 2, 1, c_ltblue, "                         " );
                        mvwprintz( w_editor, 2, 1, c_ltblue, uistate.place_terrain->id.c_str() );
                    } else {
                        mvwprintz( w_editor, 1, 1, c_white, _("Place overmap special:") );
                        mvwprintz( w_editor, 2, 1, c_ltblue, "                         " );
                        mvwprintz( w_editor, 2, 1, c_ltblue, uistate.place_special->id.c_str() );
                    }
                    const std::string rotation = om_direction::name( uistate.omedit_rotation );

                    mvwprintz( w_editor, 3, 1, c_ltgray, "                         " );
                    mvwprintz( w_editor, 3, 1, c_ltgray, _("Rotation: %s %s"), rotation.c_str(), can_rotate ? "" : _( "(fixed)" ) );
                    mvwprintz( w_editor, 5, 1, c_red, _("Areas highlighted in red") );
                    mvwprintz( w_editor, 6, 1, c_red, _("already have map content") );
                    mvwprintz( w_editor, 7, 1, c_red, _("generated. Their overmap") );
                    mvwprintz( w_editor, 8, 1, c_red, _("id will change, but not") );
                    mvwprintz( w_editor, 9, 1, c_red, _("their contents.") );
                    if( ( terrain && uistate.place_terrain->is_rotatable() ) ||
                        ( !terrain && uistate.place_special->rotatable ) ) {
                        mvwprintz( w_editor, 11, 1, c_white, _("[%s] Rotate"),
                                   ctxt.get_desc( "ROTATE" ).c_str() );
                    }
                    mvwprintz( w_editor, 12, 1, c_white, _("[%s] Apply"),
                               ctxt.get_desc( "CONFIRM" ).c_str() );
                    mvwprintz( w_editor, 13, 1, c_white, _("[ESCAPE/Q] Cancel") );
                    wrefresh( w_editor );

                    action = ctxt.handle_input( BLINK_SPEED );

                    if( ictxt.get_direction( dirx, diry, action ) ) {
                        curs.x += dirx;
                        curs.y += diry;
                    } else if( action == "CONFIRM" ) { // Actually modify the overmap
                        if( terrain ) {
                            overmap_buffer.ter( curs ) = uistate.place_terrain->id.id();
                            overmap_buffer.set_seen( curs.x, curs.y, curs.z, true );
                        } else {
                            for( const auto &s_ter : uistate.place_special->terrains ) {
                                const tripoint pos = curs + om_direction::rotate( s_ter.p, uistate.omedit_rotation );

                                overmap_buffer.ter( pos ) = s_ter.terrain->get_rotated( uistate.omedit_rotation );
                                overmap_buffer.set_seen( pos.x, pos.y, pos.z, true );
                            }
                        }
                        break;
                    } else if( action == "ROTATE" && can_rotate ) {
                        uistate.omedit_rotation = om_direction::turn_right( uistate.omedit_rotation );
                        if( terrain ) {
                            uistate.place_terrain = &uistate.place_terrain->get_rotated( uistate.omedit_rotation ).obj();
                        }
                    }
                    if( uistate.overmap_blinking ) {
                        uistate.overmap_show_overlays = !uistate.overmap_show_overlays;
                    }
                } while( action != "QUIT" );

                uistate.place_terrain = nullptr;
                uistate.place_special = nullptr;
                delwin( w_editor );
                action = "";
            }
        } else if (action == "TIMEOUT") {
            if (uistate.overmap_blinking) {
                uistate.overmap_show_overlays = !uistate.overmap_show_overlays;
            }
        } else if (action == "ANY_INPUT") {
            if (uistate.overmap_blinking) {
                uistate.overmap_show_overlays = !uistate.overmap_show_overlays;
            }
        }
    } while (action != "QUIT" && action != "CONFIRM");
    werase(g->w_overmap);
    werase(g->w_omlegend);
    erase();
    g->refresh_all();
    return ret;
}

tripoint overmap::find_random_omt( const std::string &omt_base_type ) const
{
    std::vector<tripoint> valid;
    for( int i = 0; i < OMAPX; i++ ) {
        for( int j = 0; j < OMAPY; j++ ) {
            for( int k = -OVERMAP_DEPTH; k <= OVERMAP_HEIGHT; k++ ) {
                if( get_ter( i, j, k )->get_type_id().str() == omt_base_type ) {
                    valid.push_back( tripoint( i, j, k ) );
                }
            }
        }
    }
    return random_entry( valid, invalid_tripoint );
}

void overmap::process_mongroups()
{
    for( auto it = zg.begin(); it != zg.end(); ) {
        mongroup &mg = it->second;
        if( mg.dying ) {
            mg.population = (mg.population * 4) / 5;
            mg.radius = (mg.radius * 9) / 10;
        }
        if( mg.empty() ) {
            zg.erase( it++ );
        } else {
            ++it;
        }
    }
}

void overmap::clear_mon_groups()
{
    zg.clear();
}

void mongroup::wander( overmap &om )
{
    const city *target_city = nullptr;
    int target_distance = 0;

    if( horde_behaviour == "city" ) {
        // Find a nearby city to return to..
        for(const city &check_city : om.cities ) {
            // Check if this is the nearest city so far.
            int distance = rl_dist( check_city.x * 2, check_city.y * 2, pos.x, pos.y );
            if( !target_city || distance < target_distance ) {
                target_distance = distance;
                target_city = &check_city;
            }
        }
    }

    if( target_city ) {
        // TODO: somehow use the same algorithm that distributes zombie
        // density at world gen to spread the hordes over the actual
        // city, rather than the center city tile
        target.x = target_city->x * 2 + rng( -5, 5 );
        target.y = target_city->y * 2 + rng( -5, 5 );
        interest = 100;
    } else {
        target.x = pos.x + rng( -10, 10 );
        target.y = pos.y + rng( -10, 10 );
        interest = 30;
    }
}

void overmap::move_hordes()
{
    // Prevent hordes to be moved twice by putting them in here after moving.
    decltype(zg) tmpzg;
    //MOVE ZOMBIE GROUPS
    for( auto it = zg.begin(); it != zg.end(); ) {
        mongroup &mg = it->second;
        if( !mg.horde ) {
            ++it;
            continue;
        }

        if(mg.horde_behaviour == "") {
            mg.horde_behaviour = one_in(2) ? "city" : "roam";
        }

        // Gradually decrease interest.
        mg.dec_interest( 1 );

        if( (mg.pos.x == mg.target.x && mg.pos.y == mg.target.y) || mg.interest <= 15 ) {
            mg.wander(*this);
        }

        // Decrease movement chance according to the terrain we're currently on.
        const oter_id& walked_into = ter(mg.pos.x, mg.pos.y, mg.pos.z);
        int movement_chance = 1;
        if(walked_into == ot_forest || walked_into == ot_forest_water) {
            movement_chance = 3;
        } else if(walked_into == ot_forest_thick) {
            movement_chance = 6;
        } else if(walked_into == ot_river_center) {
            movement_chance = 10;
        }

        if( one_in(movement_chance) && rng(0, 100) < mg.interest ) {
            // TODO: Adjust for monster speed.
            // TODO: Handle moving to adjacent overmaps.
            if( mg.pos.x > mg.target.x) {
                mg.pos.x--;
            }
            if( mg.pos.x < mg.target.x) {
                mg.pos.x++;
            }
            if( mg.pos.y > mg.target.y) {
                mg.pos.y--;
            }
            if( mg.pos.y < mg.target.y) {
                mg.pos.y++;
            }

            // Erase the group at it's old location, add the group with the new location
            tmpzg.insert( std::pair<tripoint, mongroup>( mg.pos, mg ) );
            zg.erase( it++ );
        } else {
            ++it;
        }
    }
    // and now back into the monster group map.
    zg.insert( tmpzg.begin(), tmpzg.end() );


    if(get_option<bool>( "WANDER_SPAWNS" ) ) {
        static const mongroup_id GROUP_ZOMBIE("GROUP_ZOMBIE");

        // Re-absorb zombies into hordes.
        // Scan over monsters outside the player's view and place them back into hordes.
        auto monster_map_it = monster_map.begin();
        while(monster_map_it != monster_map.end()) {
            const auto& p = monster_map_it->first;
            auto& this_monster = monster_map_it->second;

            // Only zombies on z-level 0 may join hordes.
            if( p.z != 0 ) {
                monster_map_it++;
                continue;
            }

            // Check if the monster is a zombie.
            auto& type = *(this_monster.type);
            if(
                !type.species.count(species_id("ZOMBIE")) || // Only add zombies to hordes.
                type.id == mtype_id("mon_jabberwock") || // Jabberwockies are an exception.
                this_monster.has_effect( effect_pet ) || // "Zombie pet" zlaves are, too.
                this_monster.mission_id != -1 // We mustn't delete monsters that are related to missions.
            ) {
                // Don't delete the monster, just increment the iterator.
                monster_map_it++;
                continue;
            }

            // Scan for compatible hordes in this area.
            mongroup *add_to_group = NULL;
            auto group_bucket = zg.equal_range(p);
            std::for_each( group_bucket.first, group_bucket.second,
                [&](std::pair<const tripoint, mongroup> &horde_entry ) {
                mongroup &horde = horde_entry.second;

                // We only absorb zombies into GROUP_ZOMBIE hordes
                if(horde.horde && !horde.monsters.empty() && horde.type == GROUP_ZOMBIE) {
                    add_to_group = &horde;
                }
            });

            // If there is no horde to add the monster to, create one.
            if(add_to_group == NULL) {
                mongroup m(GROUP_ZOMBIE, p.x, p.y, p.z, 1, 0);
                m.horde = true;
                m.monsters.push_back(this_monster);
                m.interest = 0; // Ensures that we will select a new target.
                add_mon_group( m );
            } else {
                add_to_group->monsters.push_back(this_monster);
            }

            // Delete the monster, continue iterating.
            monster_map_it = monster_map.erase(monster_map_it);
        }
    }
}

/**
* @param p location of signal
* @param sig_power - power of signal or max distantion for reaction of zombies
*/
void overmap::signal_hordes( const tripoint &p, const int sig_power)
{
    for( auto &elem : zg ) {
        mongroup &mg = elem.second;
        if( !mg.horde ) {
            continue;
        }
            const int dist = rl_dist( p, mg.pos );
            if( sig_power < dist ) {
                continue;
            }
            // TODO: base this in monster attributes, foremost GOODHEARING.
            const int inter_per_sig_power = 15; //Interest per signal value
            const int min_initial_inter = 30; //Min initial interest for horde
            const int calculated_inter = ( sig_power + 1 - dist ) * inter_per_sig_power; // Calculated interest
            const int roll = rng( 0, mg.interest );
            // Minimum capped calculated interest. Used to give horde enough interest to really investigate the target at start.
            const int min_capped_inter = std::max( min_initial_inter, calculated_inter );
            if( roll < min_capped_inter ) { //Rolling if horde interested in new signal
                // TODO: Z coord for mongroup targets
                const int targ_dist = rl_dist( p, mg.target );
                // TODO: Base this on targ_dist:dist ratio.
                if ( targ_dist < 5 ) { // If signal source already pursued by horde
                    mg.set_target( (mg.target.x + p.x) / 2, (mg.target.y + p.y) / 2 );
                    const int min_inc_inter = 3; // Min interest increase to already targeted source
                    const int inc_roll = rng( min_inc_inter, calculated_inter );
                    mg.inc_interest( inc_roll );
                    add_msg( m_debug, "horde inc interest %d dist %d", inc_roll, dist ) ;
                } else { // New signal source
                    mg.set_target( p.x, p.y );
                    mg.set_interest( min_capped_inter );
                    add_msg( m_debug, "horde set interest %d dist %d", min_capped_inter, dist );
                }
            }
    }
}

void grow_forest_oter_id(oter_id &oid, bool swampy)
{
    if (swampy && ( oid == ot_field || oid == ot_forest ) ) {
        oid = ot_forest_water;
    } else if ( oid == ot_forest ) {
        oid = ot_forest_thick;
    } else if ( oid == ot_field ) {
        oid = ot_forest;
    }
}

void overmap::place_forest()
{
    int forests_placed = 0;
    for (int i = 0; i < settings.num_forests; i++) {
        int forx, fory, fors;
        // try to place this forest
        int tries = 100;
        do {
            // forx and fory determine the epicenter of the forest
            forx = rng(0, OMAPX - 1);
            fory = rng(0, OMAPY - 1);
            // fors determinds its basic size
            fors = rng(settings.forest_size_min, settings.forest_size_max);
            const auto iter = std::find_if(
                cities.begin(),
                cities.end(),
                [&](const city &c) {
                    return
                        // is this city too close?
                        trig_dist(forx, fory, c.x, c.y) - fors / 2 < c.s &&
                        // occasionally accept near a city if we've been failing
                        tries > rng(-1000/(i-forests_placed+1),2);
                }
            );
            if(iter == cities.end()) { // every city was too close
                break;
            }
        } while( tries-- );

        // if we gave up, don't bother trying to place another forest
        if (tries == 0) {
            break;
        }

        forests_placed++;

        int swamps = settings.swamp_maxsize; // How big the swamp may be...
        int x = forx;
        int y = fory;

        // Depending on the size on the forest...
        for (int j = 0; j < fors; j++) {
            int swamp_chance = 0;
            for (int k = -2; k <= 2; k++) {
                for (int l = -2; l <= 2; l++) {
                    if (ter(x + k, y + l, 0) == "forest_water" ||
                        check_ot_type("river", x + k, y + l, 0)) {
                        swamp_chance += settings.swamp_river_influence;
                    }
                }
            }
            bool swampy = false;
            if (swamps > 0 && swamp_chance > 0 && !one_in(swamp_chance) &&
                (ter(x, y, 0) == "forest" || ter(x, y, 0) == "forest_thick" ||
                 ter(x, y, 0) == "field" || one_in( settings.swamp_spread_chance ))) {
                // ...and make a swamp.
                ter(x, y, 0) = oter_id( "forest_water" );
                swampy = true;
                swamps--;
            } else if (swamp_chance == 0) {
                swamps = settings.swamp_maxsize;
            }

            // Place or embiggen forest
            for ( int mx = -1; mx < 2; mx++ ) {
                for ( int my = -1; my < 2; my++ ) {
                    grow_forest_oter_id( ter(x + mx, y + my, 0),
                                         ( mx == 0 && my == 0 ? false : swampy ) );
                }
            }
            // Random walk our forest
            x += rng(-2, 2);
            if (x < 0    ) {
                x = 0;
            }
            if (x > OMAPX) {
                x = OMAPX;
            }
            y += rng(-2, 2);
            if (y < 0    ) {
                y = 0;
            }
            if (y > OMAPY) {
                y = OMAPY;
            }
        }
    }
}

void overmap::place_river(point pa, point pb)
{
    int x = pa.x, y = pa.y;
    do {
        x += rng(-1, 1);
        y += rng(-1, 1);
        if (x < 0) {
            x = 0;
        }
        if (x > OMAPX - 1) {
            x = OMAPX - 1;
        }
        if (y < 0) {
            y = 0;
        }
        if (y > OMAPY - 1) {
            y = OMAPY - 1;
        }
        for (int i = -1; i <= 1; i++) {
            for (int j = -1; j <= 1; j++) {
                if (y + i >= 0 && y + i < OMAPY && x + j >= 0 && x + j < OMAPX) {
                    ter(x + j, y + i, 0) = oter_id( "river_center" );
                }
            }
        }
        if (pb.x > x && (rng(0, int(OMAPX * 1.2) - 1) < pb.x - x ||
                         (rng(0, int(OMAPX * .2) - 1) > pb.x - x &&
                          rng(0, int(OMAPY * .2) - 1) > abs(pb.y - y)))) {
            x++;
        }
        if (pb.x < x && (rng(0, int(OMAPX * 1.2) - 1) < x - pb.x ||
                         (rng(0, int(OMAPX * .2) - 1) > x - pb.x &&
                          rng(0, int(OMAPY * .2) - 1) > abs(pb.y - y)))) {
            x--;
        }
        if (pb.y > y && (rng(0, int(OMAPY * 1.2) - 1) < pb.y - y ||
                         (rng(0, int(OMAPY * .2) - 1) > pb.y - y &&
                          rng(0, int(OMAPX * .2) - 1) > abs(x - pb.x)))) {
            y++;
        }
        if (pb.y < y && (rng(0, int(OMAPY * 1.2) - 1) < y - pb.y ||
                         (rng(0, int(OMAPY * .2) - 1) > y - pb.y &&
                          rng(0, int(OMAPX * .2) - 1) > abs(x - pb.x)))) {
            y--;
        }
        x += rng(-1, 1);
        y += rng(-1, 1);
        if (x < 0) {
            x = 0;
        }
        if (x > OMAPX - 1) {
            x = OMAPX - 2;
        }
        if (y < 0) {
            y = 0;
        }
        if (y > OMAPY - 1) {
            y = OMAPY - 1;
        }
        for (int i = -1; i <= 1; i++) {
            for (int j = -1; j <= 1; j++) {
                // We don't want our riverbanks touching the edge of the map for many reasons
                if( inbounds( x + j, y + i, 0, 1 ) ||
                    // UNLESS, of course, that's where the river is headed!
                    (abs(pb.y - (y + i)) < 4 && abs(pb.x - (x + j)) < 4)) {
                    ter(x + j, y + i, 0) = oter_id( "river_center" );
                }
            }
        }
    } while (pb.x != x || pb.y != y);
}

/*: the root is overmap::place_cities()
20:50 <kevingranade>: which is at overmap.cpp:1355 or so
20:51 <kevingranade>: the key is cs = rng(4, 17), setting the "size" of the city
20:51 <kevingranade>: which is roughly it's radius in overmap tiles
20:52 <kevingranade>: then later overmap::place_mongroups() is called
20:52 <kevingranade>: which creates a mongroup with radius city_size * 2.5 and population city_size * 80
20:53 <kevingranade>: tadaa

spawns happen at... <cue Clue music>
20:56 <kevingranade>: game:pawn_mon() in game.cpp:7380*/
void overmap::place_cities()
{
    int op_city_size = get_option<int>( "CITY_SIZE" );
    if( op_city_size <= 0 ) {
        return;
    }
    int op_city_spacing = get_option<int>( "CITY_SPACING" );

    // spacing dictates how much of the map is covered in cities
    //   city  |  cities  |   size N cities per overmap
    // spacing | % of map |  2  |  4  |  8  |  12 |  16
    //     0   |   ~99    |2025 | 506 | 126 |  56 |  31
    //     1   |    50    |1012 | 253 |  63 |  28 |  15
    //     2   |    25    | 506 | 126 |  31 |  14 |   7
    //     3   |    12    | 253 |  63 |  15 |   7 |   3
    //     4   |     6    | 126 |  31 |   7 |   3 |   1
    //     5   |     3    |  63 |  15 |   3 |   1 |   0
    //     6   |     1    |  31 |   7 |   1 |   0 |   0
    //     7   |     0    |  15 |   3 |   0 |   0 |   0
    //     8   |     0    |   7 |   1 |   0 |   0 |   0

    const double omts_per_overmap = OMAPX * OMAPY;
    const double city_map_coverage_ratio = 1.0/std::pow(2.0, op_city_spacing);
    const double omts_per_city = (op_city_size*2+1) * (op_city_size*2+1) * 3 / 4;

    // how many cities on this overmap?
    const int NUM_CITIES =
        roll_remainder(omts_per_overmap * city_map_coverage_ratio / omts_per_city);

    const string_id<overmap_connection> local_road_id( "local_road" );
    const overmap_connection &local_road( *local_road_id );

    // place a seed for NUM_CITIES cities, and maybe one more
    while ( cities.size() < size_t(NUM_CITIES) ) {
        // randomly make some cities smaller or larger
        int size = rng(op_city_size-1, op_city_size+1);
        if(one_in(3)) {          // 33% tiny
            size = 1;
        } else if (one_in(2)) {  // 33% small
            size = size * 2 / 3;
        } else if (one_in(2)) {  // 17% large
            size = size * 3 / 2;
        } else {                 // 17% huge
            size = size * 2;
        }
        size = std::max(size,1);

        // TODO put cities closer to the edge when they can span overmaps
        // don't draw cities across the edge of the map, they will get clipped
        int cx = rng(size - 1, OMAPX - size);
        int cy = rng(size - 1, OMAPY - size);
        if (ter(cx, cy, 0) == settings.default_oter ) {
            ter(cx, cy, 0) = oter_id( "road_nesw" ); // every city starts with an intersection
            city tmp;
            tmp.x = cx;
            tmp.y = cy;
            tmp.s = size;
            cities.push_back(tmp);

            const auto start_dir = om_direction::random();
            auto cur_dir = start_dir;

            do {
                build_city_street( local_road, point( cx, cy ), size, cur_dir, tmp );
            } while( ( cur_dir = om_direction::turn_right( cur_dir ) ) != start_dir );
        }
    }
}

building_size overmap::find_max_size( const tripoint &center, const building_size &limits ) const
{
    // Open air above and solid rock below is fine
    // Default terrain at the spot is fine
    // Nothing else is
    const auto &tid = get_ter( center );
    building_size ret;
    // @todo Should be a flag or a property, not id comparison
    if( tid != settings.default_oter ) {
        return ret;
    }

    tripoint current = center;
    ret.height = 0;
    static const oter_str_id open_air( "open_air" );
    while( ret.height < limits.height ) {
        current.z++;
        if( get_ter( current ) != open_air ) {
            break;
        }
        ret.height++;
    }
    current.z = center.z;
    ret.depth = 0;
    static const oter_str_id empty_rock( "empty_rock" );
    while( ret.depth < limits.depth ) {
        current.z--;
        if( get_ter( current ) != empty_rock ) {
            break;
        }
        ret.depth++;
    }
    return ret;
}

building_size find_special_size( const overmap_special &sp )
{
    building_size ret;
    for( const overmap_special_terrain &ter : sp.terrains ) {
        const tripoint &p = ter.p;
        if( p.x != 0 || p.y != 0 ) {
            debugmsg( "Tried to add city building %s, but it has a part with non-zero x or y coords (not supported yet)",
                      sp.id.c_str() );
            break;
        }
        ret.height = std::max( p.z, ret.height );
        ret.depth = std::max( -p.z, ret.depth );
    }
    return ret;
}

void overmap::put_building( const tripoint &p, om_direction::type dir, const city &town )
{
    const point offset = om_direction::displace( dir );
    const tripoint building_pos = p + offset;

    const int town_dist = trig_dist( p.x, p.y, town.x, town.y ) / ( town.s > 0 ? town.s : 1 );
    overmap_special_id building_tid = overmap_special_id::NULL_ID();
    for( size_t retries = 10; retries > 0; retries-- ) {
        if( rng( 0, 99 ) > settings.city_spec.shop_radius * town_dist ) {
            building_tid = settings.city_spec.pick_shop();
        } else if( rng( 0, 99 ) > settings.city_spec.park_radius * town_dist ) {
            building_tid = settings.city_spec.pick_park();
        } else {
            building_tid = settings.city_spec.pick_house();
        }
        building_size special_size = find_special_size( building_tid.obj() );
        if( find_max_size( p, special_size ) == special_size ) {
            break;
        }
    }

    if( !building_tid.is_null() ) {
        place_special( building_tid.obj(), building_pos, om_direction::opposite( dir ), town );
    }
}

void overmap::build_city_street( const overmap_connection &connection, const point &p, int cs, om_direction::type dir, const city &town )
{
    int c = cs;
    int croad = cs;

    if( dir == om_direction::type::invalid ) {
        debugmsg( "Invalid road direction." );
        return;
    }

    const auto street_path = lay_out_street( connection, p, dir, cs + 1 );

    if( street_path.nodes.size() <= 1 ) {
        return; // Don't bother.
    }
    // Build the actual street.
    build_connection( connection, street_path, 0 );
    // Grow in the stated direction, sprouting off sub-roads and placing buildings as we go.
    const auto from = std::next( street_path.nodes.begin() );
    const auto to = street_path.nodes.end();

    for( auto iter = from; iter != to; ++iter ) {
        if( !one_in( STREETCHANCE ) ) {
<<<<<<< HEAD
            put_building( { x, y, 0 }, om_direction::turn_left( dir ), town );
=======
            put_building( iter->x, iter->y, om_direction::turn_left( dir ), town );
>>>>>>> 2cba5c9b
        }

        if( !one_in( STREETCHANCE ) ) {
<<<<<<< HEAD
            put_building( { x, y, 0 }, om_direction::turn_right( dir ), town );
=======
            put_building( iter->x, iter->y, om_direction::turn_right( dir ), town );
>>>>>>> 2cba5c9b
        }

        --c;

        if( c >= 2 && c < croad - 1 ) {
            croad = c;
            build_city_street( connection, iter->pos(), cs - rng( 1, 3 ), om_direction::turn_left( dir ), town );
            build_city_street( connection, iter->pos(), cs - rng( 1, 3 ), om_direction::turn_right( dir ), town );

            auto &oter = ter( iter->x, iter->y, 0 );
            // TODO Get rid of the hardcoded terrain ids.
            if( one_in( 2 ) && oter->get_line() == 15 && oter->type_is( oter_type_id( "road" ) ) ) {
                oter = oter_id( "road_nesw_manhole" );
            }
        }
    }

    // If we're big, make a right turn at the edge of town.
    // Seems to make little neighborhoods.
    cs -= rng(1, 3);
    if (cs >= 2 && c == 0) {
        const auto &last_node = street_path.nodes.back();
        const auto rnd_dir = om_direction::turn_random( dir );
        build_city_street( connection, last_node.pos(), cs, rnd_dir, town );
        if(one_in(5)) {
            build_city_street( connection, last_node.pos(), cs, om_direction::opposite( rnd_dir ), town );
        }
    }
}

bool overmap::build_lab( int x, int y, int z, int s, bool ice )
{
    std::vector<point> generated_lab;
    const oter_id labt( ice ? "ice_lab" : "lab" );
    const oter_id labt_stairs( labt.id().str() + "_stairs" );
    const oter_id labt_core( labt.id().str() + "_core" );
    const oter_id labt_finale( labt.id().str() + "_finale" );

    ter( x, y, z ) = labt;
    generated_lab.push_back( point( x, y ) );

    // maintain a list of potential new lab maps
    // grows outwards from previously placed lab maps
    std::set<point> candidates;
    candidates.insert( {point( x - 1, y ), point( x + 1, y ), point( x, y - 1 ), point( x, y + 1 )} );
    while( candidates.size() ) {
        auto cand = candidates.begin();
        const int &cx = cand->x;
        const int &cy = cand->y;
        int dist = abs( x - cx ) + abs( y - cy );
        if( dist <= s * 2 ) { // increase radius to compensate for sparser new algorithm
            if( one_in( dist / 2 + 1 ) ) { // odds diminish farther away from the stairs
                ter( cx, cy, z ) = labt;
                generated_lab.push_back( *cand );
                // add new candidates, don't backtrack
                if( ter( cx - 1, cy, z ) != labt && abs( x - cx + 1 ) + abs( y - cy ) > dist ) {
                    candidates.insert( point( cx - 1, cy ) );
                }
                if( ter( cx + 1, cy, z ) != labt && abs( x - cx - 1 ) + abs( y - cy ) > dist ) {
                    candidates.insert( point( cx + 1, cy ) );
                }
                if( ter( cx, cy - 1, z ) != labt && abs( x - cx ) + abs( y - cy + 1 ) > dist ) {
                    candidates.insert( point( cx, cy - 1 ) );
                }
                if( ter( cx, cy + 1, z ) != labt && abs( x - cx ) + abs( y - cy - 1 ) > dist ) {
                    candidates.insert( point( cx, cy + 1 ) );
                }
            }
        }
        candidates.erase( cand );
    }

    bool generate_stairs = true;
    for( auto &elem : generated_lab ) {
        if( ter( elem.x, elem.y, z + 1 ) == labt_stairs ) {
            generate_stairs = false;
        }
    }
    if( generate_stairs && !generated_lab.empty() ) {
        const point p = random_entry( generated_lab );
        ter( p.x, p.y, z + 1 ) = labt_stairs;
    }

    ter( x, y, z ) = labt_core;
    int numstairs = 0;
    if( s > 0 ) { // Build stairs going down
        while( !one_in( 6 ) ) {
            int stairx, stairy;
            int tries = 0;
            do {
                stairx = rng( x - s, x + s );
                stairy = rng( y - s, y + s );
                tries++;
            } while( ter( stairx, stairy, z ) != labt && tries < 15 );
            if( tries < 15 ) {
                ter( stairx, stairy, z ) = labt_stairs;
                numstairs++;
            }
        }
    }
    if( numstairs == 0 ) { // This is the bottom of the lab;  We need a finale
        int finalex, finaley;
        int tries = 0;
        do {
            finalex = rng( x - s, x + s );
            finaley = rng( y - s, y + s );
            tries++;
        } while( tries < 15 && ter( finalex, finaley, z ) != labt
                  && ter( finalex, finaley, z ) != labt_core );
        ter( finalex, finaley, z ) = labt_finale;
    }

    return numstairs > 0;
}

void overmap::build_anthill(int x, int y, int z, int s)
{
    for( auto dir : om_direction::all ) {
        build_tunnel( x, y, z, s - rng(0, 3), dir );
    }

    std::vector<point> queenpoints;
    for (int i = x - s; i <= x + s; i++) {
        for (int j = y - s; j <= y + s; j++) {
            if (check_ot_type("ants", i, j, z)) {
                queenpoints.push_back(point(i, j));
            }
        }
    }
    const point target = random_entry( queenpoints );
    ter(target.x, target.y, z) = oter_id( "ants_queen" );

    // Connect the queen chamber, as it gets placed before polish()
    for( auto dir : om_direction::all ) {
        const point p = point( target.x, target.y ) + om_direction::displace( dir );
        if( check_ot_type( "ants", p.x, p.y, z ) ) {
            auto &neighbor = ter( p.x, p.y, z );
            if( neighbor->has_flag( line_drawing ) ) {
                size_t line = neighbor->get_line();
                line = om_lines::set_segment( line, om_direction::opposite( dir ) );
                if( line != neighbor->get_line() ) {
                    neighbor = neighbor->get_type_id()->get_linear( line );
                }
            }
        }
    }
}

void overmap::build_tunnel( int x, int y, int z, int s, om_direction::type dir )
{
    if (s <= 0) {
        return;
    }

    const oter_id root_id( "ants_isolated" );
    if( check_ot_type( "ants", x, y, z ) && root_id != get_ter( x, y, z )->id ) {
        return;
    }

    ter( x, y, z ) = oter_id( root_id );

    std::vector<om_direction::type> valid;
    valid.reserve( om_direction::size );
    for( auto r : om_direction::all ) {
        const point p = point( x, y ) + om_direction::displace( r );
        if( !check_ot_type( "ants", p.x, p.y, z ) ) {
            valid.push_back( r );
        }
    }

    const oter_id ants_food( "ants_food" );
    const oter_id ants_larvae( "ants_larvae" );
    const point next = s != 1 ? point( x, y ) + om_direction::displace( dir ) : point( -1, -1 );

    for( auto r : valid ) {
        const point p = point( x, y ) + om_direction::displace( r );

        if( p.x != next.x || p.y != next.y ) {
            if (one_in(s * 2)) {
                // Spawn a special chamber
                if (one_in(2)) {
                    ter( p.x, p.y, z ) = ants_food;
                } else {
                    ter( p.x, p.y, z ) = ants_larvae;
                }

                // Connect newly-spawned chamber to this tunnel segment
                auto &oter = ter( x, y, z );
                size_t line = oter->get_line();
                line = om_lines::set_segment( line, r );
                if( line != oter->get_line() ) {
                    oter = oter->get_type_id()->get_linear( line );
                }

            } else if (one_in(5)) {
                // Branch off a side tunnel
                build_tunnel( p.x, p.y, z, s - rng( 0, 3 ), r );
            }
        }
    }
    build_tunnel(next.x, next.y, z, s - 1, dir);
}

bool overmap::build_slimepit( int x, int y, int z, int s )
{
    const oter_id slimepit_down( "slimepit_down" );
    const oter_id slimepit( "slimepit" );

    bool requires_sub = false;
    tripoint origin( x, y, z );
    for( auto p : g->m.points_in_radius( origin, s + z + 1, 0 ) ) {
        int dist = square_dist( x, y, p.x, p.y );
        if( one_in( 2 * dist ) ) {
            chip_rock( p.x, p.y, p.z );
            if( one_in( 8 ) && z > -OVERMAP_DEPTH ) {
                ter( p.x, p.y, p.z ) = slimepit_down;
                requires_sub = true;
            } else {
                ter( p.x, p.y, p.z ) = slimepit;
            }
        }
    }

    return requires_sub;
}

void overmap::build_mine(int x, int y, int z, int s)
{
    bool finale = s <= rng(1, 3);
    const oter_id mine( "mine" );
    const oter_id mine_finale_or_down( finale ? "mine_finale" : "mine_down" );
    const oter_id empty_rock( "empty_rock" );

    int built = 0;
    if (s < 2) {
        s = 2;
    }
    while (built < s) {
        ter(x, y, z) = mine;
        std::vector<point> next;
        for (int i = -1; i <= 1; i += 2) {
            if( ter( x, y + i, z ) == empty_rock ) {
                next.push_back( point(x, y + i) );
            }
            if( ter( x + i, y, z ) == empty_rock ) {
                next.push_back( point(x + i, y) );
            }
        }
        if (next.empty()) { // Dead end!  Go down!
            ter(x, y, z) = mine_finale_or_down;
            return;
        }
        const point p = random_entry( next );
        x = p.x;
        y = p.y;
        built++;
    }
    ter(x, y, z) = mine_finale_or_down;
}

void overmap::place_rifts(int const z)
{
    int num_rifts = rng(0, 2) * rng(0, 2);
    std::vector<point> riftline;
    if (!one_in(4)) {
        num_rifts++;
    }
    const oter_id hellmouth( "hellmouth" );
    const oter_id rift( "rift" );

    for (int n = 0; n < num_rifts; n++) {
        int x = rng(MAX_RIFT_SIZE, OMAPX - MAX_RIFT_SIZE);
        int y = rng(MAX_RIFT_SIZE, OMAPY - MAX_RIFT_SIZE);
        int xdist = rng(MIN_RIFT_SIZE, MAX_RIFT_SIZE),
            ydist = rng(MIN_RIFT_SIZE, MAX_RIFT_SIZE);
        // We use rng(0, 10) as the t-value for this Bresenham Line, because by
        // repeating this twice, we can get a thick line, and a more interesting rift.
        for (int o = 0; o < 3; o++) {
            if (xdist > ydist) {
                riftline = line_to(x - xdist, y - ydist + o, x + xdist, y + ydist, rng(0, 10));
            } else {
                riftline = line_to(x - xdist + o, y - ydist, x + xdist, y + ydist, rng(0, 10));
            }
            for (size_t i = 0; i < riftline.size(); i++) {
                if (i == riftline.size() / 2 && !one_in(3)) {
                    ter(riftline[i].x, riftline[i].y, z) = hellmouth;
                } else {
                    ter(riftline[i].x, riftline[i].y, z) = rift;
                }
            }
        }
    }
}

pf::path overmap::lay_out_connection( const overmap_connection &connection, const point &source, const point &dest, int z ) const
{
    const auto estimate = [&]( const pf::node &cur, const pf::node *prev ) {
        const auto &id( get_ter( cur.x, cur.y, z ) );

        const overmap_connection::subtype *subtype = connection.pick_subtype_for( id );

        if( !subtype ) {
            return pf::rejected;  // No option for this terrain.
        }

        const bool existing = connection.has( id );
        if( existing && id->is_rotatable() && !om_direction::are_parallel( id->get_dir(), static_cast<om_direction::type>( cur.dir ) ) ) {
            return pf::rejected; // Can't intersect.
        }

        if( prev && prev->dir != cur.dir ) { // Direction has changed.
            const auto &prev_id( get_ter( prev->x, prev->y, z ) );
            const overmap_connection::subtype *prev_subtype = connection.pick_subtype_for( prev_id );

            if( !prev_subtype || !prev_subtype->allows_turns() ) {
                return pf::rejected;
            }
        }

        const int dx = dest.x - cur.x;
        const int dy = dest.y - cur.y;
        const int dist = subtype->is_orthogonal() ? std::abs( dx ) + std::abs( dy ) : std::sqrt( dx * dx + dy * dy );
        const int existency_mult = existing ? 1 : 5; // Prefer existing connections.

        return existency_mult * dist + subtype->basic_cost;
    };

    return pf::find_path( source, dest, OMAPX, OMAPY, estimate );
}

pf::path overmap::lay_out_street( const overmap_connection &connection, const point &source, om_direction::type dir, size_t len ) const
{
    const tripoint from( source, 0 );
    // See if we need to make another one "step" further.
    const tripoint en_pos = from + om_direction::displace( dir, len + 1 );
    if( inbounds( en_pos, 1 ) && connection.has( get_ter( en_pos ) ) ) {
        ++len;
    }

    size_t actual_len = 0;

    while( actual_len < len ) {
        const tripoint pos = from + om_direction::displace( dir, actual_len );

        if( !inbounds( pos, 1 ) ) {
            break;  // Don't approach overmap bounds.
        }

        const auto &ter_id( get_ter( pos ) );

        if( ter_id->is_river() || !connection.pick_subtype_for( ter_id ) ) {
            break;
        }

        ++actual_len;

        if( actual_len > 1 && connection.has( ter_id ) ) {
            break;  // Stop here.
        }
    }

    return pf::straight_path( source, static_cast<int>( dir ), actual_len );
}

void overmap::build_connection( const overmap_connection &connection, const pf::path &path, int z )
{
    om_direction::type prev_dir = om_direction::type::invalid;

    for( const auto &node : path.nodes ) {
        const tripoint pos( node.x, node.y, z );
        auto &ter_id( ter( pos ) );
        // @todo Make 'node' support 'om_direction'.
        const om_direction::type new_dir( static_cast<om_direction::type>( node.dir ) );
        const overmap_connection::subtype *subtype = connection.pick_subtype_for( ter_id );

        if( !subtype ) {
            debugmsg( "No suitable subtype of connection \"%s\" found for \"%s\".", connection.id.c_str(), ter_id.id().c_str() );
            return;
        }

        if( subtype->terrain->is_linear() ) {
            size_t new_line = connection.has( ter_id ) ? ter_id->get_line() : 0;

            if( new_dir != om_direction::type::invalid ) {
                new_line = om_lines::set_segment( new_line, new_dir );
            }

            if( prev_dir != om_direction::type::invalid ) {
                new_line = om_lines::set_segment( new_line, om_direction::opposite( prev_dir ) );
            }

            for( const auto dir : om_direction::all ) {
                const tripoint np( pos + om_direction::displace( dir ) );

                if( inbounds( np ) ) {
                    auto &near_id( ter( np ) );

                    if( connection.has( near_id ) ) {
                        if( near_id->is_linear() ) {
                            const size_t near_line = near_id->get_line();

                            if( om_lines::is_straight( near_line ) || om_lines::has_segment( near_line, new_dir ) ) {
                                // Mutual connection.
                                const size_t new_near_line = om_lines::set_segment( near_line, om_direction::opposite( dir ) );
                                near_id = near_id->get_type_id()->get_linear( new_near_line );
                                new_line = om_lines::set_segment( new_line, dir );
                            }
                        } else if( near_id->is_rotatable() && om_direction::are_parallel( dir, near_id->get_dir() ) ) {
                            new_line = om_lines::set_segment( new_line, dir );
                        }
                    }
                } else {
                    // Always connect to outbound tiles.
                    new_line = om_lines::set_segment( new_line, dir );
                }
            }

            if( new_line == om_lines::invalid ) {
                debugmsg( "Invalid path for connection \"%s\".", connection.id.c_str() );
                return;
            }

            ter_id = subtype->terrain->get_linear( new_line );
        } else if( new_dir != om_direction::type::invalid ) {
            ter_id = subtype->terrain->get_rotated( new_dir );
        }

        prev_dir = new_dir;
    }
}

void overmap::build_connection( const point &source, const point &dest, int z, const overmap_connection &connection )
{
    build_connection( connection, lay_out_connection( connection, source, dest, z ), z );
}

void overmap::connect_closest_points( const std::vector<point> &points, int z, const overmap_connection &connection )
{
    if( points.size() == 1 ) {
        return;
    }
    for( size_t i = 0; i < points.size(); ++i ) {
        int closest = -1;
        int k;
        for( size_t j = i + 1; j < points.size(); j++ ) {
            const int distance = trig_dist( points[i].x, points[i].y, points[j].x, points[j].y );
            if( distance < closest || closest < 0) {
                closest = distance;
                k = j;
            }
        }
        if( closest > 0 ) {
            build_connection( points[i], points[k], z, connection );
        }
    }
}

void overmap::polish_river()
{
    for (int x = 0; x < OMAPX; x++) {
        for (int y = 0; y < OMAPY; y++) {
            good_river( x, y, 0 );
        }
    }
}

// Changes neighboring empty rock to partial rock
void overmap::chip_rock(int x, int y, int z)
{
    const oter_id rock( "rock" );
    const oter_id empty_rock( "empty_rock" );

    if( ter( x - 1, y, z ) == empty_rock ) {
        ter( x - 1, y, z ) = rock;
    }

    if( ter( x + 1, y, z ) == empty_rock ) {
        ter( x + 1, y, z ) = rock;
    }

    if( ter( x, y - 1, z ) == empty_rock ) {
        ter( x, y - 1, z ) = rock;
    }

    if( ter( x, y + 1, z ) == empty_rock ) {
        ter( x, y + 1, z ) = rock;
    }
}

bool overmap::check_ot_type(const std::string &otype, int x, int y, int z) const
{
    const oter_id oter = get_ter(x, y, z);
    return is_ot_type(otype, oter);
}

void overmap::good_river(int x, int y, int z)
{
    if( !is_ot_type( "river", get_ter( x, y, z ) ) ) {
        return;
    }
    if((x == 0) || (x == OMAPX-1)) {
        if(!is_river(ter(x, y - 1, z))) {
            ter(x, y, z) = oter_id( "river_north" );
        } else if(!is_river(ter(x, y + 1, z))) {
            ter(x, y, z) = oter_id( "river_south" );
        } else {
            ter(x, y, z) = oter_id( "river_center" );
        }
        return;
    }
    if((y == 0) || (y == OMAPY-1)) {
        if(!is_river(ter(x - 1, y, z))) {
            ter(x, y, z) = oter_id( "river_west" );
        } else if(!is_river(ter(x + 1, y, z))) {
            ter(x, y, z) = oter_id( "river_east" );
        } else {
            ter(x, y, z) = oter_id( "river_center" );
        }
        return;
    }
    if (is_river(ter(x - 1, y, z))) {
        if (is_river(ter(x, y - 1, z))) {
            if (is_river(ter(x, y + 1, z))) {
                if (is_river(ter(x + 1, y, z))) {
                    // River on N, S, E, W;
                    // but we might need to take a "bite" out of the corner
                    if (!is_river(ter(x - 1, y - 1, z))) {
                        ter(x, y, z) = oter_id( "river_c_not_nw" );
                    } else if (!is_river(ter(x + 1, y - 1, z))) {
                        ter(x, y, z) = oter_id( "river_c_not_ne");
                    } else if (!is_river(ter(x - 1, y + 1, z))) {
                        ter(x, y, z) = oter_id( "river_c_not_sw" );
                    } else if (!is_river(ter(x + 1, y + 1, z))) {
                        ter(x, y, z) = oter_id( "river_c_not_se" );
                    } else {
                        ter(x, y, z) = oter_id( "river_center" );
                    }
                } else {
                    ter(x, y, z) = oter_id( "river_east" );
                }
            } else {
                if (is_river(ter(x + 1, y, z))) {
                    ter(x, y, z) = oter_id( "river_south" );
                } else {
                    ter(x, y, z) = oter_id( "river_se" );
                }
            }
        } else {
            if (is_river(ter(x, y + 1, z))) {
                if (is_river(ter(x + 1, y, z))) {
                    ter(x, y, z) = oter_id( "river_north" );
                } else {
                    ter(x, y, z) = oter_id( "river_ne" );
                }
            } else {
                if (is_river(ter(x + 1, y, z))) { // Means it's swampy
                    ter(x, y, z) = oter_id( "forest_water" );
                }
            }
        }
    } else {
        if (is_river(ter(x, y - 1, z))) {
            if (is_river(ter(x, y + 1, z))) {
                if (is_river(ter(x + 1, y, z))) {
                    ter(x, y, z) = oter_id( "river_west" );
                } else { // Should never happen
                    ter(x, y, z) = oter_id( "forest_water" );
                }
            } else {
                if (is_river(ter(x + 1, y, z))) {
                    ter(x, y, z) = oter_id( "river_sw" );
                } else { // Should never happen
                    ter(x, y, z) = oter_id( "forest_water" );
                }
            }
        } else {
            if (is_river(ter(x, y + 1, z))) {
                if (is_river(ter(x + 1, y, z))) {
                    ter(x, y, z) = oter_id( "river_nw" );
                } else { // Should never happen
                    ter(x, y, z) = oter_id( "forest_water" );
                }
            } else { // Should never happen
                ter(x, y, z) = oter_id( "forest_water" );
            }
        }
    }
}

const std::string &om_direction::id( type dir )
{
    static const std::array<std::string, size + 1> ids = {{
       "", "north", "east", "south", "west"
    }};
    if( dir == type::invalid ) {
        debugmsg( "Invalid direction cannot have an id." );
    }
    return ids[static_cast<size_t>( dir ) + 1];
}

const std::string &om_direction::name( type dir )
{
    static const std::array<std::string, size + 1> names = {{
       _( "invalid" ), _( "north" ), _( "east" ), _( "south" ), _( "west" )
    }};
    return names[static_cast<size_t>( dir ) + 1];
}

// new x = (x-c.x)*cos() - (y-c.y)*sin() + c.x
// new y = (x-c.x)*sin() + (y-c.y)*cos() + c.y
// r1x = 0*x - 1*y = -1*y, r1y = 1*x + y*0 = x
// r2x = -1*x - 0*y = -1*x , r2y = x*0 + y*-1 = -1*y
// r3x = x*0 - (-1*y) = y, r3y = x*-1 + y*0 = -1*x
// c=0,0, rot90 = (-y, x); rot180 = (-x, y); rot270 = (y, -x)
/*
    (0,0)(1,0)(2,0) 90 (0,0)(0,1)(0,2)       (-2,0)(-1,0)(0,0)
    (0,1)(1,1)(2,1) -> (-1,0)(-1,1)(-1,2) -> (-2,1)(-1,1)(0,1)
    (0,2)(1,2)(2,2)    (-2,0)(-2,1)(-2,2)    (-2,2)(-1,2)(0,2)
*/

point om_direction::rotate( const point &p, type dir )
{
    switch( dir ) {
        case type::invalid:
            debugmsg( "Invalid overmap rotation (%d).", dir );
            // Intentional fallthrough.
        case type::north:
            break;  // No need to do anything.
        case type::east:
            return point( -p.y, p.x );
        case type::south:
            return point( -p.x, -p.y );
        case type::west:
            return point( p.y, -p.x );
    }
    return p;
}

tripoint om_direction::rotate( const tripoint &p, type dir )
{
    return tripoint( rotate( { p.x, p.y }, dir ), p.z );
}

long om_direction::rotate_symbol( long sym, type dir )
{
    return rotatable_symbols::get( sym, static_cast<int>( dir ) );
}

point om_direction::displace( type dir, int dist )
{
    return rotate( { 0, -dist }, dir );
}

inline om_direction::type rotate_internal( om_direction::type dir, int step )
{
    using namespace om_direction;
    if( dir == type::invalid ) {
        debugmsg( "Can't rotate an invalid overmap rotation." );
        return dir;
    }
    step = step % size;
    if( step < 0 ) {
        step += size;
    }
    return static_cast<type>( ( static_cast<int>( dir ) + step ) % size );
}

om_direction::type om_direction::add( type dir1, type dir2 )
{
    return rotate_internal( dir1, static_cast<int>( dir2 ) );
}

om_direction::type om_direction::turn_left( type dir )
{
    return rotate_internal( dir, -int( size ) / 4 );
}

om_direction::type om_direction::turn_right( type dir )
{
    return rotate_internal( dir, int( size ) / 4 );
}

om_direction::type om_direction::turn_random( type dir )
{
    return rng( 0, 1 ) ? turn_left( dir ) : turn_right( dir );
}

om_direction::type om_direction::opposite( type dir )
{
    return rotate_internal( dir, int( size ) / 2 );
}

om_direction::type om_direction::random()
{
    return static_cast<type>( rng( 0, size - 1 ) );
}

bool om_direction::are_parallel( type dir1, type dir2 )
{
    return dir1 == dir2 || dir1 == opposite( dir2 );
}

om_direction::type overmap::random_special_rotation( const overmap_special &special, const tripoint &p ) const
{
    std::vector<om_direction::type> rotations( om_direction::size );
    const auto first = rotations.begin();
    auto last = first;

    int top_score = 0; // Maximal number of existing connections (roads).
    // Try to find the most suitable rotation: satisfy as many connections as possible with the existing terrain.
    for( auto r : om_direction::all ) {
        int score = 0; // Number of existing connections when rotated by 'r'.
        bool valid = true;

        for( const auto &con : special.connections ) {
            const tripoint rp = p + om_direction::rotate( con.p, r );
            const oter_id &oter = get_ter( rp );

            if( is_ot_type( con.terrain.str(), oter ) ) {
                ++score; // Found another one satisfied connection.
            } else if( !oter || con.existing || !con.connection->pick_subtype_for( oter ) ) {
                valid = false;
                break;
            }
        }

        if( valid && score >= top_score ) {
            if( score > top_score ) {
                top_score = score;
                last = first; // New top score. Forget previous rotations.
            }
            *last = r;
            ++last;
        }

        if( !special.rotatable ) {
            break;
        }
    }
    // Pick first valid rotation at random.
    std::random_shuffle( first, last );
    const auto rotation = find_if( first, last, [&]( om_direction::type r ) {
        for( const auto &elem : special.terrains ) {
            const tripoint rp = p + om_direction::rotate( elem.p, r );
            if( !inbounds( rp, 1 ) || ( rp.z == 0 && !special.can_be_placed_on( get_ter( rp ) ) ) ) {
                return false;
            }
        }
        return true;
    } );

    return rotation != last ? *rotation : om_direction::type::invalid;
}

// checks around the selected point to see if the special can be placed there
void overmap::place_special( const overmap_special &special, const tripoint &p, om_direction::type dir, const city &cit )
{
    assert( p != invalid_tripoint );
    assert( dir != om_direction::type::invalid );

    const bool blob = special.flags.count( "BLOB" ) > 0;

    for( const auto &elem : special.terrains ) {
        const tripoint location = p + om_direction::rotate( elem.p, dir );
        const oter_id tid = elem.terrain->get_rotated( dir );

        ter( location.x, location.y, location.z ) = tid;

        if( blob ) {
            for (int x = -2; x <= 2; x++) {
                for (int y = -2; y <= 2; y++) {
                    auto &cur_ter = ter( location.x + x, location.y + y, location.z );
                    if (one_in(1 + abs(x) + abs(y)) && special.can_be_placed_on(cur_ter)) {
                        cur_ter = tid;
                    }
                }
            }
        }
    }
    // Make connections.
    if( cit ) {
        for( const auto &elem : special.connections ) {
            const tripoint rp( p + om_direction::rotate( elem.p, dir ) );

            if( elem.connection ) {
                build_connection( point( cit.x, cit.y ), point( rp.x, rp.y ), elem.p.z, *elem.connection );
            }
        }
    }
    // Place spawns.
    if( special.spawns.group ) {
        const overmap_special_spawns& spawns = special.spawns;
        const int pop = rng( spawns.population.min, spawns.population.max );
        const int rad = rng( spawns.radius.min, spawns.radius.max );
        add_mon_group(mongroup(spawns.group, p.x * 2, p.y * 2, p.z, rad, pop));
    }
}

std::vector<point> overmap::get_sectors() const
{
    std::vector<point> res;

    res.reserve( ( OMAPX / OMSPEC_FREQ ) * ( OMAPY / OMSPEC_FREQ ) );
    for( int x = 0; x < OMAPX; x += OMSPEC_FREQ ) {
        for( int y = 0; y < OMAPY; y += OMSPEC_FREQ ) {
            res.emplace_back( x, y );
        }
    }
    std::random_shuffle( res.begin(), res.end() );
    return res;
}

bool overmap::place_special_attempt( overmap_special_batch &enabled_specials,
                                     const point &sector, const bool place_optional )
{
    const int x = sector.x;
    const int y = sector.y;

    const tripoint p( rng( x, x + OMSPEC_FREQ - 1 ), rng( y, y + OMSPEC_FREQ - 1 ), 0 );
    const city &nearest_city = get_nearest_city( p );

    std::random_shuffle( enabled_specials.begin(), enabled_specials.end() );
    for( auto iter = enabled_specials.begin(); iter != enabled_specials.end(); ++iter ) {
        const auto &special = *iter->special_details;
        // If we haven't finished placing minimum instances of all specials,
        // skip specials that are at their minimum count already.
        if( !place_optional && iter->instances_placed >= special.occurrences.min ) {
            continue;
        }
        // City check is the fastest => it goes first.
        if( !special.can_belong_to_city( p, nearest_city ) ) {
            continue;
        }
        // See if we can actually place the special there.
        const auto rotation = random_special_rotation( special, p );
        if( rotation == om_direction::type::invalid ) {
            continue;
        }

        place_special( special, p, rotation, nearest_city );

        if( ++iter->instances_placed >= special.occurrences.max ) {
            enabled_specials.erase( iter );
        }

        return true;
    }

    return false;
}

void overmap::place_specials_pass( overmap_special_batch &enabled_specials,
                                   std::vector<point> &sectors, const bool place_optional )
{
    // Walk over sectors in random order, to minimize "clumping".
    std::random_shuffle( sectors.begin(), sectors.end() );
    for( auto it = sectors.begin(); it != sectors.end(); ) {
        const size_t attempts = 10;
        bool placed = false;
        for( size_t i = 0; i < attempts; ++i ) {
            if( place_special_attempt( enabled_specials, *it, place_optional ) ) {
                placed = true;
                it = sectors.erase( it );
                if( enabled_specials.empty() ) {
                    return; // Job done. Bail out.
                }
                break;
            }
        }

        if( !placed ) {
            it++;
        }
    }
}

// Split map into sections, iterate through sections iterate through specials,
// check if special is valid  pick & place special.
// When a sector is populated it's removed from the list,
// and when a special reaches max instances it is also removed.
void overmap::place_specials( overmap_special_batch &enabled_specials )
{

    for( auto iter = enabled_specials.begin(); iter != enabled_specials.end(); ) {
        if( iter->special_details->flags.count( "UNIQUE" ) > 0 ) {
            const int min = iter->special_details->occurrences.min;
            const int max = iter->special_details->occurrences.max;

            if( x_in_y( min, max) ) {
                // Min and max are overloaded to be the chance of occurrence,
                // so reset intances placed to one short of max so we don't place several.
                iter->instances_placed = max - 1;
            } else {
                iter = enabled_specials.erase( iter );
                continue;
            }
        }
        ++iter;
    }
    // Bail out early if we have nothing to place.
    if( enabled_specials.empty() ) {
        return;
    }
    std::vector<point> sectors = get_sectors();

    // First insure that all minimum instance counts are met.
    place_specials_pass( enabled_specials, sectors, false );
    if( std::any_of( enabled_specials.begin(), enabled_specials.end(),
                     []( overmap_special_placement placement ) {
                         return placement.instances_placed <
                                placement.special_details->occurrences.min;
                     } ) ) {
        // Randomly select from among the nearest uninitialized overmap positions.
        int previous_distance = 0;
        std::vector<point> nearest_candidates;
        // Since this starts at enabled_specials::origin, it will only place new overmaps
        // in the 5x5 area surrounding the initial overmap, bounding the amount of work we will do.
        for( point candidate_addr : closest_points_first( 2, enabled_specials.get_origin() ) ) {
            if( !overmap_buffer.has( candidate_addr.x, candidate_addr.y ) ) {
                int current_distance = square_dist( pos().x, pos().y,
                                                    candidate_addr.x, candidate_addr.y );
                if( nearest_candidates.empty() || current_distance == previous_distance ) {
                    nearest_candidates.push_back( candidate_addr );
                    previous_distance = current_distance;
                } else {
                    break;
                }
            }
        }
        if( !nearest_candidates.empty() ) {
            std::random_shuffle( nearest_candidates.begin(), nearest_candidates.end() );
            point new_om_addr = nearest_candidates.front();
            overmap_buffer.create_custom_overmap( new_om_addr.x, new_om_addr.y, enabled_specials );
        } else {
            add_msg( _( "Unable to place all configured specials, some missions may fail to initialize." ) );
	}
    }
    // Then fill in non-mandatory specials.
    place_specials_pass( enabled_specials, sectors, true );
}

void overmap::place_mongroups()
{
    // Cities are full of zombies
    for( auto &elem : cities ) {
        if( get_option<bool>( "WANDER_SPAWNS" ) ) {
            if( !one_in( 16 ) || elem.s > 5 ) {
                mongroup m( mongroup_id( "GROUP_ZOMBIE" ), ( elem.x * 2 ), ( elem.y * 2 ), 0, int( elem.s * 2.5 ),
                            elem.s * 80 );
//                m.set_target( zg.back().posx, zg.back().posy );
                m.horde = true;
                m.wander(*this);
                add_mon_group( m );
            }
        }
    }

    if (!get_option<bool>( "CLASSIC_ZOMBIES" ) ) {
        // Figure out where swamps are, and place swamp monsters
        for (int x = 3; x < OMAPX - 3; x += 7) {
            for (int y = 3; y < OMAPY - 3; y += 7) {
                int swamp_count = 0;
                for (int sx = x - 3; sx <= x + 3; sx++) {
                    for (int sy = y - 3; sy <= y + 3; sy++) {
                        if (ter(sx, sy, 0) == "forest_water") {
                            swamp_count += 2;
                        }
                    }
                }
                if (swamp_count >= 25)
                    add_mon_group(mongroup( mongroup_id( "GROUP_SWAMP" ), x * 2, y * 2, 0, 3,
                                          rng(swamp_count * 8, swamp_count * 25)));
            }
        }
    }

    if (!get_option<bool>( "CLASSIC_ZOMBIES" ) ) {
        // Figure out where rivers are, and place swamp monsters
        for (int x = 3; x < OMAPX - 3; x += 7) {
            for (int y = 3; y < OMAPY - 3; y += 7) {
                int river_count = 0;
                for (int sx = x - 3; sx <= x + 3; sx++) {
                    for (int sy = y - 3; sy <= y + 3; sy++) {
                        if (is_river(ter(sx, sy, 0))) {
                            river_count++;
                        }
                    }
                }
                if (river_count >= 25)
                    add_mon_group(mongroup( mongroup_id( "GROUP_RIVER" ), x * 2, y * 2, 0, 3,
                                          rng(river_count * 8, river_count * 25)));
            }
        }
    }

    if (!get_option<bool>( "CLASSIC_ZOMBIES" ) ) {
        // Place the "put me anywhere" groups
        int numgroups = rng(0, 3);
        for (int i = 0; i < numgroups; i++) {
            add_mon_group(mongroup( mongroup_id( "GROUP_WORM" ), rng(0, OMAPX * 2 - 1), rng(0, OMAPY * 2 - 1), 0,
                         rng(20, 40), rng(30, 50)));
        }
    }
}

point overmap::global_base_point() const
{
    return point( loc.x * OMAPX, loc.y * OMAPY );
}

void overmap::place_radios()
{
    std::string message;
    for (int i = 0; i < OMAPX; i++) {
        for (int j = 0; j < OMAPY; j++) {
            if (ter(i, j, 0) == "radio_tower") {
                int choice = rng(0, 2);
                switch(choice) {
                case 0:
                    message = string_format(_("This is emergency broadcast station %d%d.\
  Please proceed quickly and calmly to your designated evacuation point."), i, j);
                    radios.push_back(radio_tower(i * 2, j * 2, rng(RADIO_MIN_STRENGTH, RADIO_MAX_STRENGTH), message));
                    break;
                case 1:
                    radios.push_back(radio_tower(i * 2, j * 2, rng(RADIO_MIN_STRENGTH, RADIO_MAX_STRENGTH),
                                                 _("Head West.  All survivors, head West.  Help is waiting.")));
                    break;
                case 2:
                    radios.push_back(radio_tower(i * 2, j * 2, rng(RADIO_MIN_STRENGTH, RADIO_MAX_STRENGTH), "",
                                                 WEATHER_RADIO));
                    break;
                }
            } else if (ter(i, j, 0) == "lmoe") {
                message = string_format(_("This is automated emergency shelter beacon %d%d.\
  Supplies, amenities and shelter are stocked."), i, j);
                radios.push_back(radio_tower(i * 2, j * 2, rng(RADIO_MIN_STRENGTH, RADIO_MAX_STRENGTH) / 2,
                                             message));
            } else if (ter(i, j, 0) == "fema_entrance") {
                message = string_format(_("This is FEMA camp %d%d.\
  Supplies are limited, please bring supplemental food, water, and bedding.\
  This is FEMA camp %d%d.  A designated long-term emergency shelter."), i, j, i, j);
                radios.push_back(radio_tower(i * 2, j * 2, rng(RADIO_MIN_STRENGTH, RADIO_MAX_STRENGTH), message));
            }
        }
    }
}

void overmap::open( overmap_special_batch &enabled_specials )
{
    std::string const plrfilename = overmapbuffer::player_filename(loc.x, loc.y);
    std::string const terfilename = overmapbuffer::terrain_filename(loc.x, loc.y);

    using namespace std::placeholders;
    if( read_from_file_optional( terfilename, std::bind( &overmap::unserialize, this, _1 ) ) ) {
        read_from_file_optional( plrfilename, std::bind( &overmap::unserialize_view, this, _1 ) );
    } else { // No map exists!  Prepare neighbors, and generate one.
        std::vector<const overmap*> pointers;
        // Fetch south and north
        for (int i = -1; i <= 1; i += 2) {
            pointers.push_back(overmap_buffer.get_existing(loc.x, loc.y+i));
        }
        // Fetch east and west
        for (int i = -1; i <= 1; i += 2) {
            pointers.push_back(overmap_buffer.get_existing(loc.x+i, loc.y));
        }

        // pointers looks like (north, south, west, east)
        generate( pointers[0], pointers[3], pointers[1], pointers[2], enabled_specials );
    }
}

// Note: this may throw io errors from std::ofstream
void overmap::save() const
{
    std::string const plrfilename = overmapbuffer::player_filename(loc.x, loc.y);
    std::string const terfilename = overmapbuffer::terrain_filename(loc.x, loc.y);

    ofstream_wrapper fout_player( plrfilename );
    serialize_view( fout_player );
    fout_player.close();

    ofstream_wrapper_exclusive fout_terrain( terfilename );
    serialize( fout_terrain );
    fout_terrain.close();
}


//////////////////////////

void groundcover_extra::finalize()   // fixme return bool for failure
{
    default_ter = ter_id( default_ter_str );

    ter_furn_id tf_id;
    int wtotal = 0;
    int btotal = 0;

    for ( std::map<std::string, double>::const_iterator it = percent_str.begin();
          it != percent_str.end(); ++it ) {
        tf_id.ter = t_null;
        tf_id.furn = f_null;
        if ( it->second < 0.0001 ) {
            continue;
        }
        const ter_str_id tid( it->first );
        const furn_str_id fid( it->first );
        if( tid.is_valid() ) {
            tf_id.ter = tid.id();
        } else if( fid.is_valid() ) {
            tf_id.furn = fid.id();
        } else {
            debugmsg("No clue what '%s' is! No such terrain or furniture", it->first.c_str() );
            continue;
        }
        wtotal += (int)(it->second * 10000.0);
        weightlist[ wtotal ] = tf_id;
    }

    for ( std::map<std::string, double>::const_iterator it = boosted_percent_str.begin();
          it != boosted_percent_str.end(); ++it ) {
        tf_id.ter = t_null;
        tf_id.furn = f_null;
        if ( it->second < 0.0001 ) {
            continue;
        }
        const ter_str_id tid( it->first );
        const furn_str_id fid( it->first );

        if( tid.is_valid() ) {
            tf_id.ter = tid.id();
        } else if( fid.is_valid() ) {
            tf_id.furn = fid.id();
        } else {
            debugmsg("No clue what '%s' is! No such terrain or furniture", it->first.c_str() );
            continue;
        }
        btotal += (int)(it->second * 10000.0);
        boosted_weightlist[ btotal ] = tf_id;
    }

    if ( wtotal > 1000000 ) {
        debugmsg("plant coverage total exceeds 100%%");
    }
    if ( btotal > 1000000 ) {
        debugmsg("boosted plant coverage total exceeds 100%%");
    }

    tf_id.furn = f_null;
    tf_id.ter = default_ter;
    weightlist[ 1000000 ] = tf_id;
    boosted_weightlist[ 1000000 ] = tf_id;

    percent_str.clear();
    boosted_percent_str.clear();
}

ter_furn_id groundcover_extra::pick( bool boosted ) const
{
    if ( boosted ) {
        return boosted_weightlist.lower_bound( rng( 0, 1000000 ) )->second;
    }
    return weightlist.lower_bound( rng( 0, 1000000 ) )->second;
}

void regional_settings::finalize()
{
    if ( default_groundcover_str ) {
        const ter_str_id primary( default_groundcover_str->primary_str );
        const ter_str_id secondary( default_groundcover_str->secondary_str );

        default_groundcover.primary = primary.id();
        default_groundcover.secondary = secondary.id();
        field_coverage.finalize();
        default_groundcover_str.reset();
        city_spec.finalize();
        get_options().add_value("DEFAULT_REGION", id );
    }
}

void overmap::add_mon_group(const mongroup &group)
{
    // Monster groups: the old system had large groups (radius > 1),
    // the new system transforms them into groups of radius 1, this also
    // makes the diffuse setting obsolete (as it only controls how the radius
    // is interpreted) - it's only used when adding monster groups with function.
    if( group.radius == 1 ) {
        zg.insert(std::pair<tripoint, mongroup>( group.pos, group ) );
        return;
    }
    // diffuse groups use a circular area, non-diffuse groups use a rectangular area
    const int rad = std::max<int>( 0, group.radius );
    const double total_area = group.diffuse ? std::pow( rad + 1, 2 ) : ( rad * rad * M_PI + 1 );
    const double pop = std::max<int>( 0, group.population );
    int xpop = 0;
    for( int x = -rad; x <= rad; x++ ) {
        for( int y = -rad; y <= rad; y++ ) {
            const int dist = group.diffuse ? square_dist( x, y, 0, 0 ) : trig_dist( x, y, 0, 0 );
            if( dist > rad ) {
                continue;
            }
            // Population on a single submap, *not* a integer
            double pop_here;
            if( rad == 0 ) {
                pop_here = pop;
            } else if( group.diffuse ) {
                pop_here = pop / total_area;
            } else {
                // non-diffuse groups are more dense towards the center.
                pop_here = ( 1.0 - static_cast<double>( dist ) / rad ) * pop / total_area;
            }
            if( pop_here > pop || pop_here < 0 ) {
                DebugLog( D_ERROR, D_GAME ) << group.type.str() << ": invalid population here: " << pop_here;
            }
            int p = std::max( 0, static_cast<int>(std::floor( pop_here )) );
            if( pop_here - p != 0 ) {
                // in case the population is something like 0.2, randomly add a
                // single population unit, this *should* on average give the correct
                // total population.
                const int mod = static_cast<int>(10000.0 * ( pop_here - p ));
                if( x_in_y( mod, 10000 ) ) {
                    p++;
                }
            }
            if( p == 0 ) {
                continue;
            }
            // Exact copy to keep all important values, only change what's needed
            // for a single-submap group.
            mongroup tmp( group );
            tmp.radius = 1;
            tmp.pos.x += x;
            tmp.pos.y += y;
            tmp.population = p;
            // This *can* create groups outside of the area of this overmap.
            // As this function is called during generating the overmap, the
            // neighboring overmaps might not have been generated and one can't access
            // them through the overmapbuffer as this would trigger generating them.
            // This would in turn to lead to a call to this function again.
            // To avoid this, the overmapbufer checks the monster groups when loading
            // an overmap and moves groups with out-of-bounds position to another overmap.
            add_mon_group( tmp );
            xpop += tmp.population;
        }
    }
    DebugLog( D_ERROR, D_GAME ) << group.type.str() << ": " << group.population << " => " << xpop;
}

void overmap::for_each_npc( const std::function<void( npc & )> callback )
{
    for( auto &guy : npcs ) {
        callback( *guy );
    }
}

void overmap::for_each_npc( const std::function<void( const npc & )> callback ) const
{
    for( auto &guy : npcs ) {
        callback( *guy );
    }
}

npc* overmap::find_npc( const int id )
{
    for( auto &guy : npcs ) {
        if( guy->getID() == id ) {
            return guy;
        }
    }
    return nullptr;
}

void city_settings::finalize()
{
    houses.finalize();
    shops.finalize();
    parks.finalize();
}

building_size building_size::max( const building_size &a, const building_size &b )
{
    return building_size{ std::max( a.height, b.height ), std::max( a.depth, b.depth ) };
}

void building_bin::add( const overmap_special_id &building, int weight )
{
    if( finalized ) {
        debugmsg( "Tried to add special %s to a finalized building bin", building.c_str() );
        return;
    }

    unfinalized_buildings[ building ] = weight;
}

overmap_special_id building_bin::pick() const
{
    overmap_special_id null_special( "null" );
    if( !finalized ) {
        debugmsg( "Tried to pick a special out of a non-finalized bin" );
        return null_special;
    }

    return *buildings.pick();
}

void building_bin::clear()
{
    finalized = false;
    buildings.clear();
    unfinalized_buildings.clear();
}

void building_bin::finalize()
{
    if( finalized ) {
        debugmsg( "Tried to finalize a finalized bin (that's a code-side error which can't be fixed with jsons)" );
        return;
    }
    if( unfinalized_buildings.empty() ) {
        debugmsg( "There must be at least one house, shop, and park for each regional map setting used." );
        return;
    }

    for( const std::pair<overmap_special_id, int> &pr : unfinalized_buildings ) {
        bool skip = false;
        overmap_special_id current_id = pr.first;
        if( !current_id.is_valid() ) {
            // First, try to convert oter to special
            string_id<oter_type_t> converted_id( pr.first.str() );
            if( !converted_id.is_valid() ) {
                debugmsg( "Tried to add city building %s, but it is neither a special nor a terrain type", pr.first.c_str() );
                continue;
            }
            current_id = overmap_specials::create_building_from( converted_id );
        }
        const overmap_special &cur_special = current_id.obj();
        for( const overmap_special_terrain &ter : cur_special.terrains ) {
            const tripoint &p = ter.p;
            if( p.x != 0 || p.y != 0 ) {
                debugmsg( "Tried to add city building %s, but it has a part with non-zero x or y coords (not supported yet)",
                          current_id.c_str() );
                skip = true;
                break;
            }
        }
        if( skip ) {
            continue;
        }
        buildings.add( current_id, pr.second );
    }

    finalized = true;
}

overmap_special_id overmap_specials::create_building_from( const string_id<oter_type_t> &base )
{
    overmap_special new_special;
    new_special.id = overmap_special_id( "FakeSpecial_" + base.str() );
    overmap_special_terrain ter;
    ter.terrain = base.obj().get_first().id();
    new_special.terrains.push_back( ter );
    return specials.insert( new_special ).id;
}

const tripoint overmap::invalid_tripoint = tripoint(INT_MIN, INT_MIN, INT_MIN);<|MERGE_RESOLUTION|>--- conflicted
+++ resolved
@@ -386,30 +386,6 @@
 
     // only ok for partial if next char is an underscore
     return oter_str.str()[compare_size] == '_';
-}
-
-<<<<<<< HEAD
-bool road_allowed(const oter_id &ter)
-{
-    return ter->has_flag( allow_override );
-=======
-oter_id overmap::random_shop() const
-{
-    return settings.city_spec.pick_shop();
-}
-
-oter_id overmap::random_park() const
-{
-    return settings.city_spec.pick_park();
-}
-
-oter_id overmap::random_house() const
-{
-    const oter_id house( "house_north" );
-    const oter_id house_base( "house_base_north" );
-
-    return one_in( settings.house_basement_chance) ? house : house_base;
->>>>>>> 2cba5c9b
 }
 
 /*
@@ -3398,19 +3374,11 @@
 
     for( auto iter = from; iter != to; ++iter ) {
         if( !one_in( STREETCHANCE ) ) {
-<<<<<<< HEAD
-            put_building( { x, y, 0 }, om_direction::turn_left( dir ), town );
-=======
-            put_building( iter->x, iter->y, om_direction::turn_left( dir ), town );
->>>>>>> 2cba5c9b
+            put_building( { iter->x, iter->y, 0 }, om_direction::turn_left( dir ), town );
         }
 
         if( !one_in( STREETCHANCE ) ) {
-<<<<<<< HEAD
-            put_building( { x, y, 0 }, om_direction::turn_right( dir ), town );
-=======
-            put_building( iter->x, iter->y, om_direction::turn_right( dir ), town );
->>>>>>> 2cba5c9b
+            put_building( { iter->x, iter->y, 0}, om_direction::turn_right( dir ), town );
         }
 
         --c;
