#include <stdlib.h>
#include <time.h>
#include <math.h>
#include <fstream>
#include <vector>
#include <sstream>
#include "overmap.h"
#include "rng.h"
#include "line.h"
#include "game.h"
#include "npc.h"
#include <cstring>
#include <ostream>
#include "debug.h"
#include "cursesdef.h"
#include "options.h"
#include "catacharset.h"
#include "overmapbuffer.h"
#include "action.h"
#include "input.h"
#include "json.h"
#include <queue>
#include "mapdata.h"
#include "mapgen.h"
#define dbg(x) dout((DebugLevel)(x),D_MAP_GEN) << __FILE__ << ":" << __LINE__ << ": "

#define STREETCHANCE 2
#define NUM_FOREST 250
#define TOP_HIWAY_DIST 999
#define MIN_ANT_SIZE 8
#define MAX_ANT_SIZE 20
#define MIN_GOO_SIZE 1
#define MAX_GOO_SIZE 2
#define MIN_RIFT_SIZE 6
#define MAX_RIFT_SIZE 16
#define SETTLE_DICE 2
#define SETTLE_SIDES 2
#define HIVECHANCE 180 //Chance that any given forest will be a hive
#define SWAMPINESS 4 //Affects the size of a swamp
#define SWAMPCHANCE 8500 // Chance that a swamp will spawn instead of forest
enum oter_dir {
    oter_dir_north, oter_dir_east, oter_dir_west, oter_dir_south
};

// Here are the global controls for map-extra spawning.
// The %%% line is chance that a given map square will have an extra
// (higher = less likely) and the individual numbers are the
// relative frequencies of each (higher = more likely).
// Adding or deleting map_extras will affect the amount
// of others, so be careful.
map_extras no_extras(0);
map_extras road_extras(
    // %%% HEL MIL SCI STA DRG SUP PRT MIN CRT FUM 1WY ART
    75, 40, 25, 60, 200, 30, 10,  5, 80, 10,  8,  2,  3);
map_extras field_extras(
    90, 40, 8, 20, 80, 10, 10,  3, 50, 10,  8,  1,  3);
map_extras subway_extras(
    // %%% HEL MIL SCI STA DRG SUP PRT MIN CRT FUM 1WY ART
    75,  0,  5, 12,  5,  5,  0,  7,  0,  0, 20,  1,  3);
map_extras build_extras(
    90,  0,  5, 12,  0, 10,  0,  5,  5, 60,  8,  1,  3);

std::map<std::string, oter_t> otermap;
std::vector<oter_t> oterlist;

std::map<std::string, oter_t> obasetermap;
//const regional_settings default_region_settings;
std::map<std::string, regional_settings> region_settings_map;

std::vector<overmap_special> overmap_specials;

void load_overmap_specials(JsonObject &jo)
{
    overmap_special spec;

    spec.id = jo.get_string("id");
    JsonArray om_array = jo.get_array("overmaps");
    while(om_array.has_more()) {
        JsonObject om = om_array.next_object();
        overmap_special_terrain terrain;
        JsonArray point = om.get_array("point");
        terrain.p = tripoint(point.get_int(0), point.get_int(1), point.get_int(2));
        terrain.terrain = om.get_string("overmap");
        terrain.connect = om.get_string("connect", "");
        JsonArray flagarray = om.get_array("flags");
        while(flagarray.has_more()) {
            terrain.flags.insert(flagarray.next_string());
        }
        spec.terrains.push_back(terrain);
    }
    JsonArray location_array = jo.get_array("locations");
    while(location_array.has_more()) {
        spec.locations.push_back(location_array.next_string());
    }
    JsonArray city_size_array = jo.get_array("city_sizes");
    if(city_size_array.has_more()) {
        spec.min_city_size = city_size_array.get_int(0);
        spec.max_city_size = city_size_array.get_int(1);
    }

    JsonArray occurrences_array = jo.get_array("occurrences");
    if(occurrences_array.has_more()) {
        spec.min_occurrences = occurrences_array.get_int(0);
        spec.max_occurrences = occurrences_array.get_int(1);
    }

    JsonArray city_distance_array = jo.get_array("city_distance");
    if(city_distance_array.has_more()) {
        spec.min_city_distance = city_distance_array.get_int(0);
        spec.max_city_distance = city_distance_array.get_int(1);
    }

    spec.rotatable = jo.get_bool("rotate", false);
    spec.unique = jo.get_bool("unique", false);
    spec.required = jo.get_bool("required", false);

    if(jo.has_object("spawns")) {
        JsonObject spawns = jo.get_object("spawns");
        spec.spawns.group = spawns.get_string("group");
        spec.spawns.min_population = spawns.get_array("population").get_int(0);
        spec.spawns.max_population = spawns.get_array("population").get_int(1);
        spec.spawns.min_radius = spawns.get_array("radius").get_int(0);
        spec.spawns.max_radius = spawns.get_array("radius").get_int(1);
    }

    JsonArray flag_array = jo.get_array("flags");
    while(flag_array.has_more()) {
        spec.flags.insert(flag_array.next_string());
    }

    overmap_specials.push_back(spec);
}

void clear_overmap_specials()
{
    overmap_specials.clear();
}

bool is_river(const oter_id &ter)
{
    // if the id starts with "river" or "bridge", count as a river, but this
    // is done in data init.
    // return (ter.compare(0,5,"river",5) == 0 || ter.compare(0,6,"bridge",6) == 0);
    return ter.t().is_river;
}

bool is_ot_type(const std::string &otype, const oter_id &oter)
{
    const size_t compare_size = otype.size();
    if (compare_size > oter.size()) {
        return false;
    } else {
        return std::string(oter).compare(0, compare_size, otype ) == 0;
    }

}

bool road_allowed(const oter_id &ter)
{
    return ter.t().allow_road;
}

/*
 * Pick an oter_baseid from weightlist and return rotated oter_id
 */
oter_id shop(int dir, oter_weight_list &weightlist )
  // todo: rename to something better than 'shop', make it an oter_weight_list method?
{
    if ( dir > 3 ) {
        debugmsg("Bad rotation of weightlist pick: %d.", dir);
        return "";
    }

    dir = dir % 4;
    if (dir < 0) {
        dir += 4;
    }
    const int ret = weightlist.pick();

    if ( oterlist[ ret ].rotates == false ) {
        return ret;
    }
    return oterlist[ ret ].directional_peers[dir];
}

oter_id house(int dir, int chance_of_basement)
{
    static const oter_id iid_house = oter_id("house_north");
    static const oter_id iid_house_base = oter_id("house_base_north");

    if (dir < 0) {
        dir += 4;
    } else if (dir > 3) {
        debugmsg("Bad rotation of house: %d.", dir);
        return "";
    }
    return ( one_in( chance_of_basement) ? iid_house : iid_house_base ).t().directional_peers[dir];
}

map_extras &get_extras(const std::string &name)
{
    if (name == "field") {
        return field_extras;
    } else if (name == "road") {
        return road_extras;
    } else if (name == "subway") {
        return subway_extras;
    } else if (name == "build") {
        return build_extras;
    } else {
        return no_extras;
    }
}

// oter_t specific affirmatives to is_road, set at startup (todo; jsonize)
bool isroad(std::string bstr)
{
    if (bstr == "road" || bstr == "bridge" ||
        bstr == "subway" || bstr == "sewer" ||
        bstr == "sewage_treatment_hub" ||
        bstr == "sewage_treatment_under" ||
        bstr == "rift" || bstr == "hellmouth") {
        return true;
    }
    return false;
}

void load_oter(oter_t &oter)
{
    oter.loadid = oterlist.size();
    otermap[oter.id] = oter;
    oterlist.push_back(oter);
}

void reset_overmap_terrain()
{
    otermap.clear();
    oterlist.clear();
}

/*
 * load mapgen functions from an overmap_terrain json entry
 * suffix is for roads/subways/etc which have "_straight", "_curved", "_tee", "_four_way" function mappings
 */
void load_overmap_terrain_mapgens(JsonObject &jo, const std::string id_base,
                                  const std::string suffix = "")
{
    const std::string fmapkey(id_base + suffix);
    const std::string jsonkey("mapgen" + suffix);
    bool default_mapgen = jo.get_bool("default_mapgen", true);
    int default_idx = -1;
    if ( default_mapgen ) {
        if ( mapgen_cfunction_map.find( fmapkey ) != mapgen_cfunction_map.end() ) {
            oter_mapgen[fmapkey].push_back( new mapgen_function_builtin( fmapkey ) );
            default_idx = oter_mapgen[fmapkey].size() - 1;
        }
    }
    if ( jo.has_array( jsonkey ) ) {
        JsonArray ja = jo.get_array( jsonkey );
        int c = 0;
        while ( ja.has_more() ) {
            if ( ja.has_object(c) ) {
                JsonObject jio = ja.next_object();
                load_mapgen_function( jio, fmapkey, default_idx );
            }
            c++;
        }
    }
}

void load_overmap_terrain(JsonObject &jo)
{
    oter_t oter;
    long syms[4];

    oter.id = jo.get_string("id");
    oter.name = _(jo.get_string("name").c_str());
    oter.rotates = jo.get_bool("rotate", false);
    oter.line_drawing = jo.get_bool("line_drawing", false);
    if (oter.line_drawing) {
        oter.sym = jo.get_int("sym", (int)'%');
    } else if (jo.has_array("sym")) {
        JsonArray ja = jo.get_array("sym");
        for (int i = 0; i < 4; ++i) {
            syms[i] = ja.next_int();
        }
        oter.sym = syms[0];
    } else if (oter.rotates) {
        oter.sym = jo.get_int("sym");
        for (int i = 0; i < 4; ++i) {
            syms[i] = oter.sym;
        }
    } else {
        oter.sym = jo.get_int("sym");
    }

    oter.color = color_from_string(jo.get_string("color"));
    oter.see_cost = jo.get_int("see_cost");

    oter.extras = jo.get_string("extras", "none");
    oter.known_down = jo.get_bool("known_down", false);
    oter.known_up = jo.get_bool("known_up", false);
    oter.mondensity = jo.get_int("mondensity", 0);
    oter.sidewalk = jo.get_bool("sidewalk", false);
    oter.allow_road = jo.get_bool("allow_road", false);

    std::string id_base = oter.id;
    int start_iid = oterlist.size();
    oter.id_base = id_base;
    oter.loadid_base = start_iid;
    oter.directional_peers.clear();

    oter.is_road = isroad(id_base);
    oter.is_river = (id_base.compare(0, 5, "river", 5) == 0 ||
                     id_base.compare(0, 6, "bridge", 6) == 0);

    oter.id_mapgen = id_base; // What, another identifier? Whyyy...
    if ( ! oter.line_drawing ) { // ...oh
        load_overmap_terrain_mapgens(jo, id_base);
    }

    if (oter.line_drawing) {
        // add variants for line drawing
        for( int i = start_iid; i < start_iid + 12; i++ ) {
            oter.directional_peers.push_back(i);
        }
        oter.id_mapgen = id_base + "_straight";
        load_overmap_terrain_mapgens(jo, id_base, "_straight");
        oter.id = id_base + "_ns";
        oter.sym = LINE_XOXO;
        load_oter(oter);

        oter.id = id_base + "_ew";
        oter.sym = LINE_OXOX;
        load_oter(oter);

        oter.id_mapgen = id_base + "_curved";
        load_overmap_terrain_mapgens(jo, id_base, "_curved");
        oter.id = id_base + "_ne";
        oter.sym = LINE_XXOO;
        load_oter(oter);

        oter.id = id_base + "_es";
        oter.sym = LINE_OXXO;
        load_oter(oter);

        oter.id = id_base + "_sw";
        oter.sym = LINE_OOXX;
        load_oter(oter);

        oter.id = id_base + "_wn";
        oter.sym = LINE_XOOX;
        load_oter(oter);

        oter.id_mapgen = id_base + "_tee";
        load_overmap_terrain_mapgens(jo, id_base, "_tee");
        oter.id = id_base + "_nes";
        oter.sym = LINE_XXXO;
        load_oter(oter);

        oter.id = id_base + "_new";
        oter.sym = LINE_XXOX;
        load_oter(oter);

        oter.id = id_base + "_nsw";
        oter.sym = LINE_XOXX;
        load_oter(oter);

        oter.id = id_base + "_esw";
        oter.sym = LINE_OXXX;
        load_oter(oter);


        oter.id_mapgen = id_base + "_four_way";
        load_overmap_terrain_mapgens(jo, id_base, "_four_way");
        oter.id = id_base + "_nesw";
        oter.sym = LINE_XXXX;
        load_oter(oter);

    } else if (oter.rotates) {
        // add north/east/south/west variants

        for( int i = start_iid; i < start_iid + 5; i++ ) {
            oter.directional_peers.push_back(i);
        }

        oter.id = id_base + "_north";
        oter.sym = syms[0];
        load_oter(oter);

        oter.id = id_base + "_east";
        oter.sym = syms[1];
        load_oter(oter);

        oter.id = id_base + "_south";
        oter.sym = syms[2];
        load_oter(oter);

        oter.id = id_base + "_west";
        oter.sym = syms[3];
        load_oter(oter);

    } else {
        oter.directional_peers.push_back(start_iid);
        load_oter(oter);
    }
}


/*
 * Assemble a map of overmap_terrain base ids pointing to first members of oter groups
 * We'll do this after json loading so references can be used
 */
void finalize_overmap_terrain( )
{
    int c = 0;
    for( std::vector<oter_t>::const_iterator it = oterlist.begin(); it != oterlist.end(); ++it ) {
        if ( (*it).loadid == (*it).loadid_base ) {
            if ( (*it).loadid != c ) { // might as well sanity check while we're here da? da.
                debugmsg("ERROR: oterlist[%d]: mismatch with loadid (%d). (id = %s, id_base = %s)",
                         c, (*it).loadid, (*it).id.c_str(), (*it).id_base.c_str()
                        );
                // aaaaaaaand continue to inevitable crash
            }
            obasetermap.insert( std::pair<std::string, oter_t>( (*it).id_base, oterlist[c] ) );;
        }
        c++;
    }
    // here's another sanity check, yay.
    if ( region_settings_map.find("default") == region_settings_map.end() ) {
        debugmsg("ERROR: can't find default overmap settings (region_map_settings 'default'),"
                 " cataclysm pending. And not the fun kind.");
    }

    for( std::map<std::string, regional_settings>::iterator rsit = region_settings_map.begin();
         rsit != region_settings_map.end(); ++rsit) {
        rsit->second.setup();
    }
};



void load_region_settings( JsonObject &jo )
{
    regional_settings new_region;
    if ( ! jo.read("id", new_region.id) ) {
        jo.throw_error("No 'id' field.");
    }
    bool strict = ( new_region.id == "default" );
    if ( ! jo.read("default_oter", new_region.default_oter) && strict ) {
        jo.throw_error("default_oter required for default ( though it should probably remain 'field' )");
    }
    if ( jo.has_object("default_groundcover") ) {
        JsonObject jio = jo.get_object("default_groundcover");
        new_region.default_groundcover_str = new sid_or_sid("t_grass", 4, "t_dirt");
        if ( ! jio.read("primary", new_region.default_groundcover_str->primary_str) ||
             ! jio.read("secondary", new_region.default_groundcover_str->secondary_str) ||
             ! jio.read("ratio", new_region.default_groundcover.chance) ) {
            jo.throw_error("'default_groundcover' missing one of:\n   { \"primary\": \"ter_id\", \"secondary\": \"ter_id\", \"ratio\": (number) }\n");
        }
    } else if ( strict ) {
        jo.throw_error("'default_groundcover' required for 'default'");
    }
    if ( ! jo.read("num_forests", new_region.num_forests) && strict ) {
        jo.throw_error("num_forests required for default");
    }
    if ( ! jo.read("forest_size_min", new_region.forest_size_min) && strict ) {
        jo.throw_error("forest_size_min required for default");
    }
    if ( ! jo.read("forest_size_max", new_region.forest_size_max) && strict ) {
        jo.throw_error("forest_size_max required for default");
    }
    if ( ! jo.read("house_basement_chance", new_region.house_basement_chance) && strict ) {
        jo.throw_error("house_basement_chance required for default");
    }
    if ( ! jo.read("swamp_maxsize", new_region.swamp_maxsize) && strict ) {
        jo.throw_error("swamp_maxsize required for default");
    }
    if ( ! jo.read("swamp_river_influence", new_region.swamp_river_influence) && strict ) {
        jo.throw_error("swamp_river_influence required for default");
    }
    if ( ! jo.read("swamp_spread_chance", new_region.swamp_spread_chance) && strict ) {
        jo.throw_error("swamp_spread_chance required for default");
    }

    if ( ! jo.has_object("field_coverage") ) {
        if ( strict ) {
            jo.throw_error("\"field_coverage\": { ... } required for default");
        }
    } else {
        JsonObject pjo = jo.get_object("field_coverage");
        double tmpval = 0.0f;
        if ( ! pjo.read("percent_coverage", tmpval) ) {
            pjo.throw_error("field_coverage: percent_coverage required");
        }
        new_region.field_coverage.mpercent_coverage = (int)(tmpval * 10000.0);
        if ( ! pjo.read("default_ter", new_region.field_coverage.default_ter_str) ) {
            pjo.throw_error("field_coverage: default_ter required");
        }
        tmpval = 0.0f;
        if ( pjo.has_object("other") ) {
            std::string tmpstr = "";
            JsonObject opjo = pjo.get_object("other");
            std::set<std::string> keys = opjo.get_member_names();
            for(std::set<std::string>::iterator it = keys.begin(); it != keys.end(); ++it) {
                tmpval = 0.0f;
                if ( *it != "//" ) {
                    if ( opjo.read(*it, tmpval) ) {
                        new_region.field_coverage.percent_str[ *it ] = tmpval;
                    }
                }
            }
        }
        if ( pjo.read("boost_chance", tmpval) && tmpval != 0.0f ) {
            new_region.field_coverage.boost_chance = (int)(tmpval * 10000.0);
            if ( ! pjo.read("boosted_percent_coverage", tmpval) ) {
                pjo.throw_error("boost_chance > 0 requires boosted_percent_coverage");
            }
            new_region.field_coverage.boosted_mpercent_coverage = (int)(tmpval * 10000.0);
            if ( ! pjo.read("boosted_other_percent", tmpval) ) {
                pjo.throw_error("boost_chance > 0 requires boosted_other_percent");
            }
            new_region.field_coverage.boosted_other_mpercent = (int)(tmpval * 10000.0);
            if ( pjo.has_object("boosted_other") ) {
                std::string tmpstr = "";
                JsonObject opjo = pjo.get_object("boosted_other");
                std::set<std::string> keys = opjo.get_member_names();
                for(std::set<std::string>::iterator it = keys.begin(); it != keys.end(); ++it) {
                    tmpval = 0.0f;
                    if ( *it != "//" ) {
                        if ( opjo.read(*it, tmpval) ) {
                            new_region.field_coverage.boosted_percent_str[ *it ] = tmpval;
                        }
                    }
                }
            } else {
                pjo.throw_error("boost_chance > 0 requires boosted_other { ... }");
            }
        }
    }

    if ( ! jo.has_object("city") ) {
        if ( strict ) {
            jo.throw_error("\"city\": { ... } required for default");
        }
    } else {
        JsonObject cjo = jo.get_object("city");
        if ( ! cjo.read("shop_radius", new_region.city_spec.shop_radius) && strict ) {
            jo.throw_error("city: shop_radius required for default");
        }
        if ( ! cjo.read("park_radius", new_region.city_spec.park_radius) && strict ) {
            jo.throw_error("city: park_radius required for default");
        }
        if ( ! cjo.has_object("shops") && strict ) {
            if ( strict ) {
                jo.throw_error("city: \"shops\": { ... } required for default");
            }
        } else {
            JsonObject wjo = cjo.get_object("shops");
            std::set<std::string> keys = wjo.get_member_names();
            for(std::set<std::string>::iterator it = keys.begin(); it != keys.end(); ++it) {
                if ( *it != "//" ) {
                    if ( wjo.has_int( *it ) ) {
                        new_region.city_spec.shops.add_item(*it, wjo.get_int(*it) );
                    }
                }
            }
        }
        if ( ! cjo.has_object("parks") && strict ) {
            if ( strict ) {
                jo.throw_error("city: \"parks\": { ... } required for default");
            }
        } else {
            JsonObject wjo = cjo.get_object("parks");
            std::set<std::string> keys = wjo.get_member_names();
            for(std::set<std::string>::iterator it = keys.begin(); it != keys.end(); ++it) {
                if ( *it != "//" ) {
                    if ( wjo.has_int( *it ) ) {
                        new_region.city_spec.parks.add_item(*it, wjo.get_int(*it) );
                    }
                }
            }
        }
    }
    region_settings_map[new_region.id] = new_region;
};

void reset_region_settings()
{
    region_settings_map.clear();
}


// *** BEGIN overmap FUNCTIONS ***

overmap::overmap()
    : loc(999, 999)
    , prefix()
    , name()
    , layer(NULL)
    , nullret("")
    , nullbool(false)
    , nullstr("")
{
    // debugmsg("Warning - null overmap!");
}

overmap::overmap(int x, int y)
    : loc(x, y)
    , prefix()
    , name(g->u.name)
    , layer(NULL)
    , nullret("")
    , nullbool(false)
    , nullstr("")
{
    if (name.empty()) {
        debugmsg("Attempting to load overmap for unknown player!  Saving won't work!");
    }

    if (g->has_gametype()) {
        prefix = special_game_name(g->gametype());
    }
    // STUB: need region map:
    // settings = regionmap->calculate_settings( loc );
    const std::string rsettings_id = ACTIVE_WORLD_OPTIONS["DEFAULT_REGION"].getValue();
    std::map<std::string, regional_settings>::const_iterator rsit = region_settings_map.find(
                rsettings_id );

    if ( rsit == region_settings_map.end() ) {
        debugmsg("overmap(%d,%d): can't find region '%s'", x, y, rsettings_id.c_str() ); // gonna die now =[
    }
    settings = rsit->second;

    init_layers();
    open();
}

overmap::overmap(overmap const &o)
    : zg(o.zg)
    , radios(o.radios)
    , npcs(o.npcs)
    , vehicles(o.vehicles)
    , cities(o.cities)
    , roads_out(o.roads_out)
    , loc(o.loc)
    , prefix(o.prefix)
    , name(o.name)
    , layer(NULL)
{
    settings = o.settings;
    layer = new map_layer[OVERMAP_LAYERS];
    for(int z = 0; z < OVERMAP_LAYERS; ++z) {
        for(int i = 0; i < OMAPX; ++i) {
            for(int j = 0; j < OMAPY; ++j) {
                layer[z].terrain[i][j] = o.layer[z].terrain[i][j];
                layer[z].visible[i][j] = o.layer[z].visible[i][j];
            }
        }
        layer[z].notes = o.layer[z].notes;
    }
}

overmap::~overmap()
{
    if (layer) {
        delete [] layer;
        layer = NULL;
    }
}

overmap &overmap::operator=(overmap const &o)
{
    zg = o.zg;
    radios = o.radios;
    npcs = o.npcs;
    vehicles = o.vehicles;
    cities = o.cities;
    roads_out = o.roads_out;
    loc = o.loc;
    prefix = o.prefix;
    name = o.name;

    if (layer) {
        delete [] layer;
        layer = NULL;
    }
    settings = o.settings;

    layer = new map_layer[OVERMAP_LAYERS];
    for(int z = 0; z < OVERMAP_LAYERS; ++z) {
        for(int i = 0; i < OMAPX; ++i) {
            for(int j = 0; j < OMAPY; ++j) {
                layer[z].terrain[i][j] = o.layer[z].terrain[i][j];
                layer[z].visible[i][j] = o.layer[z].visible[i][j];
            }
        }
        layer[z].notes = o.layer[z].notes;
    }
    return *this;
}

void overmap::init_layers()
{
    layer = new map_layer[OVERMAP_LAYERS];
    for(int z = 0; z < OVERMAP_LAYERS; ++z) {
        oter_id default_type = (z < OVERMAP_DEPTH) ? "rock" : (z == OVERMAP_DEPTH) ? settings.default_oter :
                               "";
        for(int i = 0; i < OMAPX; ++i) {
            for(int j = 0; j < OMAPY; ++j) {
                layer[z].terrain[i][j] = default_type;
                layer[z].visible[i][j] = false;
            }
        }
    }
}

oter_id &overmap::ter(const int x, const int y, const int z)
{
    if (x < 0 || x >= OMAPX || y < 0 || y >= OMAPY || z < -OVERMAP_DEPTH || z > OVERMAP_HEIGHT) {
        nullret = "";
        return nullret;
    }

    return layer[z + OVERMAP_DEPTH].terrain[x][y];
}

const oter_id overmap::get_ter(const int x, const int y, const int z) const
{

    if (x < 0 || x >= OMAPX || y < 0 || y >= OMAPY || z < -OVERMAP_DEPTH || z > OVERMAP_HEIGHT) {
        return nullret;
    }

    return layer[z + OVERMAP_DEPTH].terrain[x][y];
}

bool &overmap::seen(int x, int y, int z)
{
    if (x < 0 || x >= OMAPX || y < 0 || y >= OMAPY || z < -OVERMAP_DEPTH || z > OVERMAP_HEIGHT) {
        nullbool = false;
        return nullbool;
    }
    return layer[z + OVERMAP_DEPTH].visible[x][y];
}

// this uses om_sub (submap coordinates localized to overmap,
// aka levxy or om_pos * 2)
std::vector<mongroup *> overmap::monsters_at(int x, int y, int z)
{
    std::vector<mongroup *> ret;
    if (x < 0 || x >= OMAPX * 2 || y < 0 || y >= OMAPY * 2 ||
        z < -OVERMAP_DEPTH || z > OVERMAP_HEIGHT) {
        return ret;
    }
    for (int i = 0; i < zg.size(); i++) {
        if (zg[i].posz != z) {
            continue;
        }
        if ( ( zg[i].diffuse == true ? square_dist(x, y, zg[i].posx, zg[i].posy) :
               trig_dist(x, y, zg[i].posx, zg[i].posy) ) <= zg[i].radius ) {
            ret.push_back(&(zg[i]));
        }
    }
    return ret;
}

// this uses om_pos (overmap tiles, aka levxy / 2)
bool overmap::is_safe(int x, int y, int z)
{
    std::vector<mongroup *> mons = monsters_at(x * 2, y * 2, z);
    if (mons.empty()) {
        return true;
    }

    bool safe = true;
    for (int n = 0; n < mons.size() && safe; n++) {
        safe = mons[n]->is_safe();
    }

    return safe;
}

bool overmap::has_note(int const x, int const y, int const z) const
{
    if (z < -OVERMAP_DEPTH || z > OVERMAP_HEIGHT) {
        return false;
    }

    for (int i = 0; i < layer[z + OVERMAP_DEPTH].notes.size(); i++) {
        if (layer[z + OVERMAP_DEPTH].notes[i].x == x && layer[z + OVERMAP_DEPTH].notes[i].y == y) {
            return true;
        }
    }
    return false;
}

std::string const &overmap::note(int const x, int const y, int const z) const
{
    if (z < -OVERMAP_DEPTH || z > OVERMAP_HEIGHT) {
        return nullstr;
    }

    for (int i = 0; i < layer[z + OVERMAP_DEPTH].notes.size(); i++) {
        if (layer[z + OVERMAP_DEPTH].notes[i].x == x && layer[z + OVERMAP_DEPTH].notes[i].y == y) {
            return layer[z + OVERMAP_DEPTH].notes[i].text;
        }
    }

    return nullstr;
}

void overmap::add_note(int const x, int const y, int const z, std::string const &message)
{
    if (z < -OVERMAP_DEPTH || z > OVERMAP_HEIGHT) {
        debugmsg("Attempting to add not to overmap for blank layer %d", z);
        return;
    }

    for (int i = 0; i < layer[z + OVERMAP_DEPTH].notes.size(); i++) {
        if (layer[z + OVERMAP_DEPTH].notes[i].x == x && layer[z + OVERMAP_DEPTH].notes[i].y == y) {
            if (message.empty()) {
                layer[z + OVERMAP_DEPTH].notes.erase(layer[z + OVERMAP_DEPTH].notes.begin() + i);
            } else {
                layer[z + OVERMAP_DEPTH].notes[i].text = message;
            }
            return;
        }
    }
    if (message.length() > 0) {
        layer[z + OVERMAP_DEPTH].notes.push_back(om_note(x, y, layer[z + OVERMAP_DEPTH].notes.size(),
                message));
    }
}

point overmap::find_note(int const x, int const y, int const z, std::string const &text)
{
    const overmapbuffer::t_notes_vector notes = overmap_buffer.find_notes(z, text);
    int closest = INT_MAX;
    point ret = invalid_point;
    for (int i = 0; i < notes.size(); i++) {
        const int dist = rl_dist(x, y, notes[i].first.x, notes[i].first.y);
        if (dist < closest) {
            closest = dist;
            ret = notes[i].first;
        }
    }
    return ret;
}

void overmap::remove_vehicle(int id)
{
    std::map<int, om_vehicle>::iterator om_veh = vehicles.find(id);
    if (om_veh != vehicles.end()) {
        vehicles.erase(om_veh);
    }

}

int overmap::add_vehicle(vehicle *veh)
{
    int id = vehicles.size() + 1;
    // this *should* be unique but just in case
    while ( vehicles.count(id) > 0 ) {
        id++;
    }

    om_vehicle tracked_veh;
    tracked_veh.x = veh->omap_x() / 2;
    tracked_veh.y = veh->omap_y() / 2;
    tracked_veh.name = veh->name;
    vehicles[id] = tracked_veh;

    return id;
}

point overmap::display_notes(int z)
{
    const overmapbuffer::t_notes_vector notes = overmap_buffer.get_all_notes(z);
    WINDOW *w_notes = newwin( FULL_SCREEN_HEIGHT, FULL_SCREEN_WIDTH,
                              (TERMY > FULL_SCREEN_HEIGHT) ? (TERMY - FULL_SCREEN_HEIGHT) / 2 : 0,
                              (TERMX > FULL_SCREEN_WIDTH) ? (TERMX - FULL_SCREEN_WIDTH) / 2 : 0);

    draw_border(w_notes);

    const std::string title = _("Notes:");
    const std::string back_msg = _("< Prev notes");
    const std::string forward_msg = _("Next notes >");

    // Number of items to show at one time, 2 rows for border, 2 for title & bottom text
    const int maxitems = FULL_SCREEN_HEIGHT - 4;
    int ch = '.';
    int start = 0;
    const int back_len = utf8_width(back_msg.c_str());
    bool redraw = true;
    point result(-1, -1);

    mvwprintz(w_notes, 1, 1, c_ltgray, title.c_str());
    do {
        if (redraw) {
            for (int i = 2; i < FULL_SCREEN_HEIGHT - 1; i++) {
                for (int j = 1; j < FULL_SCREEN_WIDTH - 1; j++) {
                    mvwputch(w_notes, i, j, c_black, ' ');
                }
            }
            for (int i = 0; i < maxitems; i++) {
                const int cur_it = start + i;
                if (cur_it >= notes.size()) {
                    continue;
                }
                // Print letter ('a' <=> cur_it == start)
                mvwputch (w_notes, i + 2, 1, c_white, 'a' + i);
                mvwprintz(w_notes, i + 2, 3, c_ltgray, "- %s", notes[cur_it].second.c_str());
            }
            if (start >= maxitems) {
                mvwprintw(w_notes, maxitems + 2, 1, back_msg.c_str());
            }
            if (start + maxitems < notes.size()) {
                mvwprintw(w_notes, maxitems + 2, 2 + back_len, forward_msg.c_str());
            }
            mvwprintz(w_notes, 1, 40, c_white, _("Press letter to center on note"));
            mvwprintz(w_notes, FULL_SCREEN_HEIGHT - 2, 40, c_white, _("Spacebar - Return to map  "));
            wrefresh(w_notes);
            redraw = false;
        }
        ch = getch();
        if (ch == '<' && start >= maxitems) {
            start -= maxitems;
            redraw = true;
        } else if (ch == '>' && start + maxitems < notes.size()) {
            start += maxitems;
            redraw = true;
        } else if(ch >= 'a' && ch <= 'z') {
            const int chosen = ch - 'a' + start;
            if (chosen >= 0 && chosen < notes.size()) {
                result = notes[chosen].first;
                break; // -> return result
            }
        }
    } while(ch != ' ' && ch != '\n' && ch != KEY_ESCAPE);
    delwin(w_notes);
    return result;
}

bool overmap::has_vehicle(int const x, int const y, int const z, bool require_pda) const
{
    // vehicles only spawn at z level 0 (for now)
    if (!(z == 0)) {
        return false;
    }

    // if the player is not carrying a PDA then he cannot see the vehicle.
    if (require_pda && !g->u.has_pda()) {
        return false;
    }

    for (std::map<int, om_vehicle>::const_iterator it = vehicles.begin();
         it != vehicles.end(); it++) {
        om_vehicle om_veh = it->second;
        if ( om_veh.x == x && om_veh.y == y ) {
            return true;
        }
    }
    return false;
}

//Helper function for the overmap::draw function.
void overmap::print_npcs(WINDOW *w, int const x, int const y, int const z)
{
    std::vector<npc *> npcs = overmap_buffer.get_npcs_near_omt(x, y, z, 0);
    int i = 0, maxnamelength = 0;
    //Check the max namelength of the npcs in the target
    for (int n = 0; n < npcs.size(); n++) {
        if(!npcs[n]->marked_for_death) {
            maxnamelength = npcs[n]->name.length();
        }
    }
    //Check if the target has an npc in it.
    for (int n = 0; n < npcs.size(); n++) {
        if(!npcs[n]->marked_for_death) {
            mvwprintz(w, i, 0, c_yellow, npcs[n]->name.c_str());
            for (int j = npcs[n]->name.length(); j < maxnamelength; j++) {
                mvwputch(w, i, j, c_black, LINE_XXXX);
            }
            i++;
        }
    }
    for (int j = 0; j < i; j++) {
        mvwputch(w, j, maxnamelength, c_white, LINE_XOXO);
    }
    for (int j = 0; j < maxnamelength; j++) {
        mvwputch(w, i, j, c_white, LINE_OXOX);
    }
    mvwputch(w, i, maxnamelength, c_white, LINE_XOOX);
}

void overmap::print_vehicles(WINDOW *w, int const x, int const y, int const z) const
{
    if (!(z == 0)) { // vehicles only exist on zlevel 0
        return;
    }
    int i = 0, maxnamelength = 0;
    //Check the max namelength of the vehicles in the target
    for (std::map<int, om_vehicle>::const_iterator it = vehicles.begin();
         it != vehicles.end(); it++) {
        om_vehicle om_veh = it->second;
        if ( om_veh.x == x && om_veh.y == y ) {
            if (om_veh.name.length() > maxnamelength) {
                maxnamelength = om_veh.name.length();
            }
        }
    }
    //Check if the target has a vehicle in it.
    for (std::map<int, om_vehicle>::const_iterator it = vehicles.begin();
         it != vehicles.end(); it++) {
        om_vehicle om_veh = it->second;
        if (om_veh.x == x && om_veh.y == y) {
            mvwprintz(w, i, 0, c_cyan, om_veh.name.c_str());
            for (int j = om_veh.name.length(); j < maxnamelength; j++) {
                mvwputch(w, i, j, c_black, LINE_XXXX);
            }
            i++;
        }
    }
    for (int j = 0; j < i; j++) {
        mvwputch(w, j, maxnamelength, c_white, LINE_XOXO);
    }
    for (int j = 0; j < maxnamelength; j++) {
        mvwputch(w, i, j, c_white, LINE_OXOX);
    }
    mvwputch(w, i, maxnamelength, c_white, LINE_XOOX);
}

void overmap::generate(const overmap *north, const overmap *east,
                       const overmap *south, const overmap *west)
{
    dbg(D_INFO) << "overmap::generate start...";
    std::vector<city> road_points; // cities and roads_out together
    std::vector<point> river_start;// West/North endpoints of rivers
    std::vector<point> river_end; // East/South endpoints of rivers

    // Determine points where rivers & roads should connect w/ adjacent maps
    const oter_id river_center("river_center"); // optimized comparison.

    if (north != NULL) {
        for (int i = 2; i < OMAPX - 2; i++) {
            if (is_river(north->get_ter(i, OMAPY - 1, 0))) {
                ter(i, 0, 0) = river_center;
            }
            if (is_river(north->get_ter(i, OMAPY - 1, 0)) &&
                is_river(north->get_ter(i - 1, OMAPY - 1, 0)) &&
                is_river(north->get_ter(i + 1, OMAPY - 1, 0))) {
                if (river_start.empty() ||
                    river_start[river_start.size() - 1].x < i - 6) {
                    river_start.push_back(point(i, 0));
                }
            }
        }
        for (int i = 0; i < north->roads_out.size(); i++) {
            if (north->roads_out[i].y == OMAPY - 1) {
                roads_out.push_back(city(north->roads_out[i].x, 0, 0));
            }
        }
    }
    int rivers_from_north = river_start.size();
    if (west != NULL) {
        for (int i = 2; i < OMAPY - 2; i++) {
            if (is_river(west->get_ter(OMAPX - 1, i, 0))) {
                ter(0, i, 0) = river_center;
            }
            if (is_river(west->get_ter(OMAPX - 1, i, 0)) &&
                is_river(west->get_ter(OMAPX - 1, i - 1, 0)) &&
                is_river(west->get_ter(OMAPX - 1, i + 1, 0))) {
                if (river_start.size() == rivers_from_north ||
                    river_start[river_start.size() - 1].y < i - 6) {
                    river_start.push_back(point(0, i));
                }
            }
        }
        for (int i = 0; i < west->roads_out.size(); i++) {
            if (west->roads_out[i].x == OMAPX - 1) {
                roads_out.push_back(city(0, west->roads_out[i].y, 0));
            }
        }
    }
    if (south != NULL) {
        for (int i = 2; i < OMAPX - 2; i++) {
            if (is_river(south->get_ter(i, 0, 0))) {
                ter(i, OMAPY - 1, 0) = river_center;
            }
            if (is_river(south->get_ter(i,     0, 0)) &&
                is_river(south->get_ter(i - 1, 0, 0)) &&
                is_river(south->get_ter(i + 1, 0, 0))) {
                if (river_end.empty() ||
                    river_end[river_end.size() - 1].x < i - 6) {
                    river_end.push_back(point(i, OMAPY - 1));
                }
            }
            if (south->get_ter(i, 0, 0) == "road_nesw") {
                roads_out.push_back(city(i, OMAPY - 1, 0));
            }
        }
        for (int i = 0; i < south->roads_out.size(); i++) {
            if (south->roads_out[i].y == 0) {
                roads_out.push_back(city(south->roads_out[i].x, OMAPY - 1, 0));
            }
        }
    }
    int rivers_to_south = river_end.size();
    if (east != NULL) {
        for (int i = 2; i < OMAPY - 2; i++) {
            if (is_river(east->get_ter(0, i, 0))) {
                ter(OMAPX - 1, i, 0) = river_center;
            }
            if (is_river(east->get_ter(0, i, 0)) &&
                is_river(east->get_ter(0, i - 1, 0)) &&
                is_river(east->get_ter(0, i + 1, 0))) {
                if (river_end.size() == rivers_to_south ||
                    river_end[river_end.size() - 1].y < i - 6) {
                    river_end.push_back(point(OMAPX - 1, i));
                }
            }
            if (east->get_ter(0, i, 0) == "road_nesw") {
                roads_out.push_back(city(OMAPX - 1, i, 0));
            }
        }
        for (int i = 0; i < east->roads_out.size(); i++) {
            if (east->roads_out[i].x == 0) {
                roads_out.push_back(city(OMAPX - 1, east->roads_out[i].y, 0));
            }
        }
    }

    // Even up the start and end points of rivers. (difference of 1 is acceptable)
    // Also ensure there's at least one of each.
    std::vector<point> new_rivers;
    if (north == NULL || west == NULL) {
        while (river_start.empty() || river_start.size() + 1 < river_end.size()) {
            new_rivers.clear();
            if (north == NULL) {
                new_rivers.push_back( point(rng(10, OMAPX - 11), 0) );
            }
            if (west == NULL) {
                new_rivers.push_back( point(0, rng(10, OMAPY - 11)) );
            }
            river_start.push_back( new_rivers[rng(0, new_rivers.size() - 1)] );
        }
    }
    if (south == NULL || east == NULL) {
        while (river_end.empty() || river_end.size() + 1 < river_start.size()) {
            new_rivers.clear();
            if (south == NULL) {
                new_rivers.push_back( point(rng(10, OMAPX - 11), OMAPY - 1) );
            }
            if (east == NULL) {
                new_rivers.push_back( point(OMAPX - 1, rng(10, OMAPY - 11)) );
            }
            river_end.push_back( new_rivers[rng(0, new_rivers.size() - 1)] );
        }
    }

    // Now actually place those rivers.
    if (river_start.size() > river_end.size() && !river_end.empty()) {
        std::vector<point> river_end_copy = river_end;
        while (!river_start.empty()) {
            int index = rng(0, river_start.size() - 1);
            if (!river_end.empty()) {
                place_river(river_start[index], river_end[0]);
                river_end.erase(river_end.begin());
            } else
                place_river(river_start[index],
                            river_end_copy[rng(0, river_end_copy.size() - 1)]);
            river_start.erase(river_start.begin() + index);
        }
    } else if (river_end.size() > river_start.size() && !river_start.empty()) {
        std::vector<point> river_start_copy = river_start;
        while (!river_end.empty()) {
            int index = rng(0, river_end.size() - 1);
            if (!river_start.empty()) {
                place_river(river_start[0], river_end[index]);
                river_start.erase(river_start.begin());
            } else
                place_river(river_start_copy[rng(0, river_start_copy.size() - 1)],
                            river_end[index]);
            river_end.erase(river_end.begin() + index);
        }
    } else if (!river_end.empty()) {
        if (river_start.size() != river_end.size())
            river_start.push_back( point(rng(OMAPX * .25, OMAPX * .75),
                                         rng(OMAPY * .25, OMAPY * .75)));
        for (int i = 0; i < river_start.size(); i++) {
            place_river(river_start[i], river_end[i]);
        }
    }

    // Cities and forests come next.
    // These're agnostic of adjacent maps, so it's very simple.
    place_cities();
    place_forest();

    // Ideally we should have at least two exit points for roads, on different sides
    if (roads_out.size() < 2) {
        std::vector<city> viable_roads;
        int tmp;
        // Populate viable_roads with one point for each neighborless side.
        // Make sure these points don't conflict with rivers.
        // TODO: In theory this is a potential infinte loop...
        if (north == NULL) {
            do {
                tmp = rng(10, OMAPX - 11);
            } while (is_river(ter(tmp, 0, 0)) || is_river(ter(tmp - 1, 0, 0)) ||
                     is_river(ter(tmp + 1, 0, 0)) );
            viable_roads.push_back(city(tmp, 0, 0));
        }
        if (east == NULL) {
            do {
                tmp = rng(10, OMAPY - 11);
            } while (is_river(ter(OMAPX - 1, tmp, 0)) || is_river(ter(OMAPX - 1, tmp - 1, 0)) ||
                     is_river(ter(OMAPX - 1, tmp + 1, 0)));
            viable_roads.push_back(city(OMAPX - 1, tmp, 0));
        }
        if (south == NULL) {
            do {
                tmp = rng(10, OMAPX - 11);
            } while (is_river(ter(tmp, OMAPY - 1, 0)) || is_river(ter(tmp - 1, OMAPY - 1, 0)) ||
                     is_river(ter(tmp + 1, OMAPY - 1, 0)));
            viable_roads.push_back(city(tmp, OMAPY - 1, 0));
        }
        if (west == NULL) {
            do {
                tmp = rng(10, OMAPY - 11);
            } while (is_river(ter(0, tmp, 0)) || is_river(ter(0, tmp - 1, 0)) ||
                     is_river(ter(0, tmp + 1, 0)));
            viable_roads.push_back(city(0, tmp, 0));
        }
        while (roads_out.size() < 2 && !viable_roads.empty()) {
            tmp = rng(0, viable_roads.size() - 1);
            roads_out.push_back(viable_roads[tmp]);
            viable_roads.erase(viable_roads.begin() + tmp);
        }
    }

    // Compile our master list of roads; it's less messy if roads_out is first
    for (int i = 0; i < roads_out.size(); i++) {
        road_points.push_back(roads_out[i]);
    }
    for (int i = 0; i < cities.size(); i++) {
        road_points.push_back(cities[i]);
    }
    // And finally connect them via "highways"
    place_hiways(road_points, 0, "road");
    place_specials();
    // Clean up our roads and rivers
    polish(0);

    // TODO: there is no reason we can't generate the sublevels in one pass
    //       for that matter there is no reason we can't as we add the entrance ways either

    // Always need at least one sublevel, but how many more
    int z = -1;
    bool requires_sub = false;
    do {
        requires_sub = generate_sub(z);
    } while(requires_sub && (--z >= -OVERMAP_DEPTH));

    // Place the monsters, now that the terrain is laid out
    place_mongroups();
    place_radios();
    dbg(D_INFO) << "overmap::generate done";
}


bool overmap::generate_sub(int const z)
{
    bool requires_sub = false;
    std::vector<city> subway_points;
    std::vector<city> sewer_points;
    std::vector<city> ant_points;
    std::vector<city> goo_points;
    std::vector<city> lab_points;
    std::vector<city> ice_lab_points;
    std::vector<point> shaft_points;
    std::vector<city> mine_points;
    // These are so common that it's worth checking first as int.
    const oter_id skip_above[5] = {
        oter_id("rock"), oter_id("forest"), oter_id("field"),
        oter_id("forest_thick"), oter_id("forest_water")
    };

    for (int i = 0; i < OMAPX; i++) {
        for (int j = 0; j < OMAPY; j++) {
            oter_id oter_above = ter(i, j, z + 1);

            // implicitly skip skip_above oter_ids
            bool skipme = false;
            for (int si = 0; si < 5; si++) {
                if (oter_above == skip_above[si]) {
                    skipme = true;
                }
            }
            if (skipme) {
                continue;
            }

            if (is_ot_type("house_base", oter_above)) {
                ter(i, j, z) = "basement";
            } else if (is_ot_type("sub_station", oter_above)) {
                ter(i, j, z) = "subway_nesw";
                subway_points.push_back(city(i, j, 0));
            } else if (oter_above == "road_nesw_manhole") {
                ter(i, j, z) = "sewer_nesw";
                sewer_points.push_back(city(i, j, 0));
            } else if (oter_above == "sewage_treatment") {
                sewer_points.push_back(city(i, j, 0));
            } else if (oter_above == "cave" && z == -1) {
                if (one_in(3)) {
                    ter(i, j, z) = "cave_rat";
                    requires_sub = true; // rat caves are two level
                } else {
                    ter(i, j, z) = "cave";
                }
            } else if (oter_above == "cave_rat" && z == -2) {
                ter(i, j, z) = "cave_rat";
            } else if (oter_above == "anthill") {
                int size = rng(MIN_ANT_SIZE, MAX_ANT_SIZE);
                ant_points.push_back(city(i, j, size));
                zg.push_back(mongroup("GROUP_ANT", i * 2, j * 2, z, size * 1.5, rng(6000, 8000)));
            } else if (oter_above == "slimepit_down") {
                int size = rng(MIN_GOO_SIZE, MAX_GOO_SIZE);
                goo_points.push_back(city(i, j, size));
            } else if (oter_above == "forest_water") {
                ter(i, j, z) = "cavern";
            } else if (oter_above == "lab_core" ||
                       (z == -1 && oter_above == "lab_stairs")) {
                lab_points.push_back(city(i, j, rng(1, 5 + z)));
            } else if (oter_above == "lab_stairs") {
                ter(i, j, z) = "lab";
            } else if (oter_above == "ice_lab_core" ||
                       (z == -1 && oter_above == "ice_lab_stairs")) {
                ice_lab_points.push_back(city(i, j, rng(1, 5 + z)));
            } else if (oter_above == "ice_lab_stairs") {
                ter(i, j, z) = "ice_lab";
            } else if (oter_above == "mine_entrance") {
                shaft_points.push_back( point(i, j) );
            } else if (oter_above == "mine_shaft" ||
                       oter_above == "mine_down"    ) {
                ter(i, j, z) = "mine";
                mine_points.push_back(city(i, j, rng(6 + z, 10 + z)));
                // technically not all finales need a sub level,
                // but at this point we don't know
                requires_sub = true;
            } else if (oter_above == "mine_finale") {
                for (int x = i - 1; x <= i + 1; x++) {
                    for (int y = j - 1; y <= j + 1; y++) {
                        ter(x, y, z) = "spiral";
                    }
                }
                ter(i, j, z) = "spiral_hub";
                zg.push_back(mongroup("GROUP_SPIRAL", i * 2, j * 2, z, 2, 200));
            } else if (oter_above == "silo") {
                if (rng(2, 7) < abs(z) || rng(2, 7) < abs(z)) {
                    ter(i, j, z) = "silo_finale";
                } else {
                    ter(i, j, z) = "silo";
                    requires_sub = true;
                }
            }
        }
    }

    for (int i = 0; i < goo_points.size(); i++) {
        requires_sub |= build_slimepit(goo_points[i].x, goo_points[i].y, z, goo_points[i].s);
    }
    place_hiways(sewer_points, z, "sewer");
    polish(z, "sewer");
    place_hiways(subway_points, z, "subway");
    for (int i = 0; i < subway_points.size(); i++) {
        ter(subway_points[i].x, subway_points[i].y, z) = "subway_station";
    }
    for (int i = 0; i < lab_points.size(); i++) {
        bool lab = build_lab(lab_points[i].x, lab_points[i].y, z, lab_points[i].s);
        requires_sub |= lab;
        if (!lab && ter(lab_points[i].x, lab_points[i].y, z) == "lab_core") {
            ter(lab_points[i].x, lab_points[i].y, z) = "lab";
        }
    }
    for (int i = 0; i < ice_lab_points.size(); i++) {
        bool ice_lab = build_ice_lab(ice_lab_points[i].x, ice_lab_points[i].y, z, ice_lab_points[i].s);
        requires_sub |= ice_lab;
        if (!ice_lab && ter(ice_lab_points[i].x, ice_lab_points[i].y, z) == "ice_lab_core") {
            ter(ice_lab_points[i].x, ice_lab_points[i].y, z) = "ice_lab";
        }
    }
    for (int i = 0; i < ant_points.size(); i++) {
        build_anthill(ant_points[i].x, ant_points[i].y, z, ant_points[i].s);
    }
    polish(z, "subway");
    polish(z, "ants");

    for (int i = 0; i < cities.size(); i++) {
        if (one_in(3)) {
            zg.push_back(mongroup("GROUP_CHUD", cities[i].x * 2,
                                  cities[i].y * 2, z, cities[i].s,
                                  cities[i].s * 20));
        }
        if (!one_in(8)) {
            zg.push_back(mongroup("GROUP_SEWER",
                                  cities[i].x * 2, cities[i].y * 2, z,
                                  cities[i].s * 3.5, cities[i].s * 70));
        }
    }

    place_rifts(z);
    for (int i = 0; i < mine_points.size(); i++) {
        build_mine(mine_points[i].x, mine_points[i].y, z, mine_points[i].s);
    }

    for (int i = 0; i < shaft_points.size(); i++) {
        ter(shaft_points[i].x, shaft_points[i].y, z) = "mine_shaft";
        requires_sub = true;
    }
    return requires_sub;
}

void overmap::make_tutorial()
{
    for (int i = 0; i < OMAPX; i++) {
        for (int j = 0; j < OMAPY; j++) {
            ter(i, j, -1) = "rock";
        }
    }
    ter(50, 50, 0) = "tutorial";
    ter(50, 50, -1) = "tutorial";
    zg.clear();
}

std::vector<point> overmap::find_terrain(const std::string &term, int zlevel)
{
    std::vector<point> found;
    for (int x = 0; x < OMAPX; x++) {
        for (int y = 0; y < OMAPY; y++) {
            if (seen(x, y, zlevel) &&
                otermap[ter(x, y, zlevel)].name.find(term) != std::string::npos) {
                found.push_back( point(x, y) );
            }
        }
    }
    return found;
}

int overmap::closest_city(point p)
{
    int distance = 999, ret = -1;
    for (int i = 0; i < cities.size(); i++) {
        int dist = rl_dist(p.x, p.y, cities[i].x, cities[i].y);
        if (dist < distance || (dist == distance && cities[i].s < cities[ret].s)) {
            ret = i;
            distance = dist;
        }
    }

    return ret;
}

point overmap::random_house_in_city(int city_id)
{
    if (city_id < 0 || city_id >= cities.size()) {
        debugmsg("overmap::random_house_in_city(%d) (max %d)", city_id,
                 cities.size() - 1);
        return point(-1, -1);
    }

    std::vector<point> valid;
    int startx = cities[city_id].x - cities[city_id].s;
    int endx   = cities[city_id].x + cities[city_id].s;
    int starty = cities[city_id].y - cities[city_id].s;
    int endy   = cities[city_id].y + cities[city_id].s;
    for (int x = startx; x <= endx; x++) {
        for (int y = starty; y <= endy; y++) {
            if (check_ot_type("house", x, y, 0)) {
                valid.push_back( point(x, y) );
            }
        }
    }
    if (valid.empty()) {
        return point(-1, -1);
    }

    return valid[ rng(0, valid.size() - 1) ];
}

int overmap::dist_from_city(point p)
{
    int distance = 999;
    for (int i = 0; i < cities.size(); i++) {
        int dist = rl_dist(p.x, p.y, cities[i].x, cities[i].y);
        dist -= cities[i].s;
        if (dist < distance) {
            distance = dist;
        }
    }
    return distance;
}

void overmap::draw(WINDOW *w, const tripoint &center,
                   const tripoint &orig, bool blink,
                   input_context *inp_ctxt,
                   bool debug_monstergroups)
{
    const int z = center.z;
    const int cursx = center.x;
    const int cursy = center.y;
    static const int LEGEND_WIDTH = 28;
    const int om_map_width = TERMX - LEGEND_WIDTH;
    const int om_map_height = TERMY;
    // Target of current mission
    point target;
    bool has_target = false;
    if (g->u.active_mission >= 0 && g->u.active_mission < g->u.active_missions.size()) {
        target = g->find_mission(g->u.active_missions[g->u.active_mission])->target;
        has_target = target != overmap::invalid_point;
    }
    // seen status & terrain of center position
    bool csee = false;
    oter_id ccur_ter = "";
    // used inside the loop
    oter_id cur_ter = ot_null;
    nc_color ter_color;
    long ter_sym;
    // sight_points is hoisted for speed reasons.
    int sight_points = g->u.overmap_sight_range(g->light_level());

    // If we're debugging monster groups, find the monster group we've selected
    const mongroup *mgroup = NULL;
    if(debug_monstergroups) {
        // Get the monster group at the current cursor position
        const overmap *omap = overmap_buffer.get_existing_om_global(point(cursx, cursy));
        if(omap) {
            const std::vector<mongroup> &zg = omap->zg;
            for(int i = 0; i < zg.size(); i++) if(zg[i].horde && zg[i].posz == z) {
                    // we need to multiply coordinates by 2, because we're using overmap coordinates
                    // whereas mongroups are using submap coordinates(levx/levy)
                    int x = cursx;
                    int y = cursy;
                    overmap_buffer.omt_to_sm(x, y);

                    int distance = zg[i].diffuse ? square_dist(x, y, zg[i].posx, zg[i].posy) :
                        trig_dist(x, y, zg[i].posx, zg[i].posy);
                    if(distance <= zg[i].radius) {
                        mgroup = &zg[i];
                        break;
                    }
                }
        }
    }

    for (int i = 0; i < om_map_width; i++) {
        for (int j = 0; j < om_map_height; j++) {
            const int omx = cursx + i - (om_map_width / 2);
            const int omy = cursy + j - (om_map_height / 2);
            const bool see = overmap_buffer.seen(omx, omy, z);
            bool los = false;
            if (see) {
                // Only load terrain if we can actually see it
                cur_ter = overmap_buffer.ter(omx, omy, z);

                // Check if location is within player line-of-sight
                if (g->u.overmap_los(omx, omy, sight_points)) {
                    los = true;
                }
            }
            //Check if there is an npc.
            const bool npc_here = overmap_buffer.has_npc(omx, omy, z);
<<<<<<< HEAD
            //Check hordes

            bool horde_here=false;
            if (g->u.overmap_los(omx, omy))
            {
                std::vector<mongroup*> hordes = overmap_buffer.monsters_at(omx, omy, z);
                for (int ih = 0; ih < hordes.size(); ih++)
                  {
                    if (hordes[ih]->horde) {horde_here = true;}
                  }
=======
            // Check for hordes within player line-of-sight
            bool horde_here = false;
            if (los) {
                std::vector<mongroup *> hordes = overmap_buffer.monsters_at(omx, omy, z);
                for (int ih = 0; ih < hordes.size(); ih++) {
                    if (hordes[ih]->horde) {
                        horde_here = true;
                    }
                }
>>>>>>> dc261d0e
            }
            // and a vehicle
            const bool veh_here = overmap_buffer.has_vehicle(omx, omy, z);
            if (blink && omx == orig.x && omy == orig.y && z == orig.z) {
                // Display player pos, should always be visible
                ter_color = g->u.color();
                ter_sym = '@';
            } else if (blink && has_target && omx == target.x && omy == target.y && z == 0) {
                // TODO: mission targets currently have no z-component, are assumed to be on z=0
                // Mission target, display always, player should know where it is anyway.
                ter_color = c_red;
                ter_sym = '*';
            } else if (blink && overmap_buffer.has_note(omx, omy, z)) {
                // Display notes in all situations, even when not seen
                ter_color = c_yellow;
                const std::string &note_text = overmap_buffer.note(omx, omy, z);
                if (note_text.length() >= 2 && note_text[1] == ';') {
                    if (note_text[0] == 'r') {
                        ter_color = c_ltred;
                    }
                    if (note_text[0] == 'R') {
                        ter_color = c_red;
                    }
                    if (note_text[0] == 'g') {
                        ter_color = c_ltgreen;
                    }
                    if (note_text[0] == 'G') {
                        ter_color = c_green;
                    }
                    if (note_text[0] == 'b') {
                        ter_color = c_ltblue;
                    }
                    if (note_text[0] == 'B') {
                        ter_color = c_blue;
                    }
                    if (note_text[0] == 'W') {
                        ter_color = c_white;
                    }
                    if (note_text[0] == 'C') {
                        ter_color = c_cyan;
                    }
                    if (note_text[0] == 'P') {
                        ter_color = c_pink;
                    }
                } else if (note_text.length() >= 4 && note_text[3] == ';') {
                    if (note_text[2] == 'r') {
                        ter_color = c_ltred;
                    }
                    if (note_text[2] == 'R') {
                        ter_color = c_red;
                    }
                    if (note_text[2] == 'g') {
                        ter_color = c_ltgreen;
                    }
                    if (note_text[2] == 'G') {
                        ter_color = c_green;
                    }
                    if (note_text[2] == 'b') {
                        ter_color = c_ltblue;
                    }
                    if (note_text[2] == 'B') {
                        ter_color = c_blue;
                    }
                    if (note_text[2] == 'W') {
                        ter_color = c_white;
                    }
                    if (note_text[2] == 'C') {
                        ter_color = c_cyan;
                    }
                    if (note_text[2] == 'P') {
                        ter_color = c_pink;
                    }
                } else {
                    ter_color = c_yellow;
                }

                if (note_text.length() >= 2 && note_text[1] == ':') {
                    ter_sym = note_text[0];
                } else if (note_text.length() >= 4 && note_text[3] == ':') {
                    ter_sym = note_text[2];
                } else {
                    ter_sym = 'N';
                }
            } else if (!see) {
                // All cases above ignore the seen-status,
                ter_color = c_dkgray;
                ter_sym = '#';
                // All cases below assume that see is true.
            } else if (blink && npc_here) {
                // Display NPCs only when player can see the location
                ter_color = c_pink;
                ter_sym = '@';
            } else if (blink && horde_here) {
<<<<<<< HEAD
                // Display NPCs only when player can see the location
=======
                // Display Hordes only when within player line-of-sight
>>>>>>> dc261d0e
                ter_color = c_green;
                ter_sym = 'Z';
            } else if (blink && veh_here) {
                // Display Vehicles only when player can see the location
                ter_color = c_cyan;
                ter_sym = 'c';
            } else {
                // Nothing special, but is visible to the player.
                if (otermap.find(cur_ter) == otermap.end()) {
                    debugmsg("Bad ter %s (%d, %d)", cur_ter.c_str(), omx, omy);
                    ter_color = c_red;
                    ter_sym = '?';
                } else {
                    ter_color = otermap[cur_ter].color;
                    ter_sym = otermap[cur_ter].sym;
                }
            }

            // Are we debugging monster groups?
            if(blink && debug_monstergroups) {
                // Check if this tile is the target of the currently selected group
                if(mgroup && mgroup->tx / 2 == omx && mgroup->ty / 2 == omy) {
                    ter_color = c_red;
                    ter_sym = 'x';
                } else {
                    const overmap *omap = overmap_buffer.get_existing_om_global(point(omx, omy));
                    if(omap) {
                        const std::vector<mongroup> &zg = omap->zg;
                        for(int i = 0; i < zg.size(); i++) if(zg[i].horde && zg[i].posz == z) {
                                // we need to multiply coordinates by 2,
                                // because we're using overmap coordinates
                                // whereas mongroups are using submap coordinates(levx/levy)
                                int x = omx;
                                int y = omy;
                                overmap_buffer.omt_to_om_remain(x, y);
                                overmap_buffer.omt_to_sm(x, y);

                                int distance = zg[i].diffuse ?
                                    square_dist(x, y, zg[i].posx, zg[i].posy) :
                                    trig_dist(x, y, zg[i].posx, zg[i].posy);
                                if(distance == 0) {
                                    ter_color = c_red;
                                    ter_sym = '+';
                                } else if(distance <= zg[i].radius) {
                                    ter_color = c_blue;
                                    ter_sym = '-';
                                }
                            }
                    }
                }
            }

            if (omx == cursx && omy == cursy) {
                csee = see;
                ccur_ter = cur_ter;
                mvwputch_hi(w, j, i, ter_color, ter_sym);
            } else {
                mvwputch(w, j, i, ter_color, ter_sym);
            }
        }
    }
    if (has_target && blink &&
        (target.x < cursx - om_map_height / 2 ||
         target.x > cursx + om_map_height / 2  ||
         target.y < cursy - om_map_width / 2 ||
         target.y > cursy + om_map_width / 2)) {
        // TODO: mission targets currently have no z-component, are assumed to be on z=0
        switch (direction_from(cursx, cursy, target.x, target.y)) {
        case NORTH:
            mvwputch(w, 0, om_map_width / 2, c_red, '^');
            break;
        case NORTHEAST:
            mvwputch(w, 0, om_map_width - 1, c_red, LINE_OOXX);
            break;
        case EAST:
            mvwputch(w, om_map_height / 2, om_map_width - 1, c_red, '>');
            break;
        case SOUTHEAST:
            mvwputch(w, om_map_height, om_map_width - 1, c_red, LINE_XOOX);
            break;
        case SOUTH:
            mvwputch(w, om_map_height, om_map_height / 2, c_red, 'v');
            break;
        case SOUTHWEST:
            mvwputch(w, om_map_height, 0, c_red, LINE_XXOO);
            break;
        case WEST:
            mvwputch(w, om_map_height / 2,  0, c_red, '<');
            break;
        case NORTHWEST:
            mvwputch(w,  0,  0, c_red, LINE_OXXO);
            break;
        }
    }

    std::string note_text = overmap_buffer.note(cursx, cursy, z);
    if ((note_text.length() >= 4 && note_text[3] == ':') || (note_text.length() >= 4 &&
            note_text[3] == ';')) {
        note_text.erase(0, 4);
    } else if ((note_text.length() >= 2 && note_text[1] == ':') || (note_text.length() >= 2 &&
               note_text[1] == ';') ) {
        note_text.erase(0, 2);
    }
    if (!note_text.empty()) {
        const int length = utf8_width(note_text.c_str());
        for (int i = 0; i <= length; i++) {
            mvwputch(w, 1, i, c_white, LINE_OXOX);
        }
        mvwprintz(w, 0, 0, c_yellow, "%s", note_text.c_str());
        mvwputch(w, 1, length, c_white, LINE_XOOX);
        mvwputch(w, 0, length, c_white, LINE_XOXO);
    } else if (overmap_buffer.has_npc(cursx, cursy, z)) {
        print_npcs(w, cursx, cursy, z);
    } else if (overmap_buffer.has_vehicle(cursx, cursy, z)) {
        int x = cursx;
        int y = cursy;
        const overmap &om = overmap_buffer.get_om_global(x, y);
        om.print_vehicles(w, x, y, z);
    }

    // Draw the vertical line
    for (int j = 0; j < om_map_height; j++) {
        mvwputch(w, j, om_map_width, c_white, LINE_XOXO);
    }
    // Clear the legend
    for (int i = om_map_width + 1; i < om_map_width + 55; i++) {
        for (int j = 0; j < om_map_height; j++) {
            mvwputch(w, j, i, c_black, ' ');
        }
    }

    // Draw text describing the overmap tile at the cursor position.
    if (csee) {
        if(mgroup) {
            mvwprintz(w, 1, om_map_width + 3, c_blue, "# monsters: %d", mgroup->population);
            mvwprintz(w, 2, om_map_width + 3, c_blue, "  Interest: %d", mgroup->interest);
            mvwprintz(w, 3, om_map_width + 3, c_blue, "  Target: %d, %d", mgroup->tx, mgroup->ty);
            mvwprintz(w, 3, om_map_width + 3, c_red, "x");
        } else {
            mvwputch(w, 1, om_map_width + 1, otermap[ccur_ter].color, otermap[ccur_ter].sym);
            std::vector<std::string> name = foldstring(otermap[ccur_ter].name, 25);
            for (int i = 0; i < name.size(); i++) {
                mvwprintz(w, i + 1, om_map_width + 3, otermap[ccur_ter].color, "%s", name[i].c_str());
            }
        }
    } else {
        mvwprintz(w, 1, om_map_width + 1, c_dkgray, _("# Unexplored"));
    }

    if (has_target) {
        // TODO: mission targets currently have no z-component, are assumed to be on z=0
        int distance = rl_dist(orig.x, orig.y, target.x, target.y);
        mvwprintz(w, 3, om_map_width + 1, c_white, _("Distance to target: %d"), distance);
    }
    mvwprintz(w, 15, om_map_width + 1, c_magenta, _("Use movement keys to pan."));
    if (inp_ctxt != NULL) {
        mvwprintz(w, 16, om_map_width + 1, c_magenta, (inp_ctxt->get_desc("CENTER") +
                  _(" - Center map on character")).c_str());
        mvwprintz(w, 17, om_map_width + 1, c_magenta, (inp_ctxt->get_desc("SEARCH") +
                  _(" - Search")).c_str());
        mvwprintz(w, 18, om_map_width + 1, c_magenta, (inp_ctxt->get_desc("CREATE_NOTE") +
                  _(" - Add/Edit a note")).c_str());
        mvwprintz(w, 19, om_map_width + 1, c_magenta, (inp_ctxt->get_desc("DELETE_NOTE") +
                  _(" - Delete a note")).c_str());
        mvwprintz(w, 20, om_map_width + 1, c_magenta, (inp_ctxt->get_desc("LIST_NOTES") +
                  _(" - List notes")).c_str());
        fold_and_print(w, 21, om_map_width + 1, 27, c_magenta, ("m, " + inp_ctxt->get_desc("QUIT") +
                       _(" - Return to game")).c_str());
    }
    point omt(cursx, cursy);
    const point om = overmapbuffer::omt_to_om_remain(omt);
    mvwprintz(w, getmaxy(w) - 1, om_map_width + 1, c_red,
              _("LEVEL %i, %d'%d, %d'%d"), z, om.x, omt.x, om.y, omt.y);
    // Done with all drawing!
    wrefresh(w);
}

tripoint overmap::draw_overmap()
{
    return draw_overmap(g->om_global_location());
}

tripoint overmap::draw_overmap(int z)
{
    tripoint loc = g->om_global_location();
    loc.z = z;
    return draw_overmap(loc);
}

//Start drawing the overmap on the screen using the (m)ap command.
tripoint overmap::draw_overmap(const tripoint &orig, bool debug_mongroup)
{
    WINDOW *w_map = newwin(TERMY, TERMX, 0, 0);
    bool blink = true;

    tripoint ret = invalid_tripoint;
    tripoint curs(orig);

    // Configure input context for navigating the map.
    input_context ictxt("OVERMAP");
    ictxt.register_action("ANY_INPUT");
    ictxt.register_directions();
    ictxt.register_action("CONFIRM");
    ictxt.register_action("LEVEL_UP");
    ictxt.register_action("LEVEL_DOWN");
    ictxt.register_action("HELP_KEYBINDINGS");

    // Actions whose keys we want to display.
    ictxt.register_action("CENTER");
    ictxt.register_action("CREATE_NOTE");
    ictxt.register_action("DELETE_NOTE");
    ictxt.register_action("SEARCH");
    ictxt.register_action("LIST_NOTES");
    ictxt.register_action("QUIT");
    std::string action;
    do {
        timeout(BLINK_SPEED); // Enable blinking!
        draw(w_map, curs, orig, blink, &ictxt, debug_mongroup);
        action = ictxt.handle_input();
        timeout(-1);

        int dirx, diry;
        if (ictxt.get_direction(dirx, diry, action)) {
            curs.x += dirx;
            curs.y += diry;
        } else if (action == "CENTER") {
            curs = orig;
        } else if (action == "LEVEL_DOWN" && curs.z > -OVERMAP_DEPTH) {
            curs.z -= 1;
        } else if (action == "LEVEL_UP" && curs.z < OVERMAP_HEIGHT) {
            curs.z += 1;
        } else if (action == "CONFIRM") {
            ret = tripoint(curs.x, curs.y, curs.z);
        } else if (action == "QUIT") {
            ret = invalid_tripoint;
        } else if (action == "CREATE_NOTE") {
            const std::string old_note = overmap_buffer.note(curs);
            const std::string new_note = string_input_popup(_("Note (X:TEXT for custom symbol, G; for color):"),
                                         45, old_note); // 45 char max
            if(old_note != new_note) {
                overmap_buffer.add_note(curs, new_note);
            }
        } else if(action == "DELETE_NOTE") {
            if (overmap_buffer.has_note(curs) &&
                query_yn(_("Really delete note?"))) {
                overmap_buffer.delete_note(curs);
            }
        } else if (action == "LIST_NOTES") {
            const point p = display_notes(curs.z);
            if (p.x != -1 && p.y != -1) {
                curs.x = p.x;
                curs.y = p.y;
            }
        } else if (action == "SEARCH") {
            const std::string term = string_input_popup(_("Search term:"));
            if(term.empty()) {
                continue;
            }
            const point p = find_note(curs.x, curs.y, curs.z, term);
            if (p != invalid_point) {
                // found a note, center on it, re-display
                curs.x = p.x;
                curs.y = p.y;
                continue;
            }
            std::vector<point> terlist;
            // This is on purpose only the current overmap, otherwise
            // it would contain way to many entries
            overmap &om = overmap_buffer.get_om_global(point(curs.x, curs.y));
            terlist = om.find_terrain(term, curs.z);
            if (terlist.empty()) {
                continue;
            }
            int i = 0;
            //Navigate through results
            tripoint tmp = curs;
            WINDOW *w_search = newwin(13, 27, 3, TERMX - 27);
            input_context ctxt("OVERMAP_SEARCH");
            ctxt.register_action("NEXT_TAB", _("Next target"));
            ctxt.register_action("PREV_TAB", _("Previous target"));
            ctxt.register_action("QUIT");
            ctxt.register_action("CONFIRM");
            ctxt.register_action("HELP_KEYBINDINGS");
            ctxt.register_action("ANY_INPUT");
            do {
                tmp.x = om.pos().x * OMAPX + terlist[i].x;
                tmp.y = om.pos().y * OMAPY + terlist[i].y;
                draw(w_map, tmp, orig, blink, NULL);
                //Draw search box
                draw_border(w_search);
                mvwprintz(w_search, 1, 1, c_red, _("Find place:"));
                mvwprintz(w_search, 2, 1, c_ltblue, "                         ");
                mvwprintz(w_search, 2, 1, c_ltblue, "%s", term.c_str());
                mvwprintz(w_search, 4, 1, c_white, _("'<' '>' Cycle targets."));
                mvwprintz(w_search, 10, 1, c_white, _("Enter/Spacebar to select."));
                mvwprintz(w_search, 11, 1, c_white, _("q or ESC to return."));
                wrefresh(w_search);
                timeout(BLINK_SPEED); // Enable blinking!
                action = ctxt.handle_input();
                timeout(-1);
                blink = !blink;
                if (action == "NEXT_TAB") {
                    i = (i + 1) % terlist.size();
                } else if (action == "PREV_TAB") {
                    i = (i + terlist.size() - 1) % terlist.size();
                } else if (action == "CONFIRM") {
                    curs = tmp;
                }
            } while(action != "CONFIRM" && action != "QUIT");
            delwin(w_search);
            action = "";
        } else if (action == "TIMEOUT") {
            blink = !blink;
        } else if (action == "ANY_INPUT") {
            blink = !blink;
            input_event e = ictxt.get_raw_input();
            if(e.type == CATA_INPUT_KEYBOARD && e.get_first_input() == 'm') {
                action = "QUIT";
            }
        }
    } while (action != "QUIT" && action != "CONFIRM");
    delwin(w_map);
    erase();
    g->refresh_all();
    return ret;
}

void overmap::first_house(int &x, int &y, const std::string start_location)
{
    std::vector<point> valid;
    for (int i = 0; i < OMAPX; i++) {
        for (int j = 0; j < OMAPY; j++) {
            if (ter(i, j, 0).t().id_base == start_location) {
                valid.push_back( point(i, j) );
            }
        }
    }
    if (valid.empty()) {
        debugmsg("Couldn't find a shelter!");
        x = 1;
        y = 1;
        return;
    }
    int index = rng(0, valid.size() - 1);
    x = valid[index].x;
    y = valid[index].y;
}

void overmap::process_mongroups()
{
    for (int i = 0; i < zg.size(); i++) {
        if (zg[i].dying) {
            zg[i].population *= .8;
            zg[i].radius *= .9;
        }
    }
}

void mongroup::wander()
{
    // TODO: More interesting stuff possible, like looking for nearby shelter.
    // What a monster thinks of as shelter is another matter...
    tx += rng( -10, 10 );
    ty += rng( -10, 10 );
    interest = 30;
}

void overmap::move_hordes()
{
    //MOVE ZOMBIE GROUPS
    for( size_t i = 0; i < zg.size(); i++ ) {
        if( zg[i].horde && rng(0, 100) < zg[i].interest ) {
            // TODO: Adjust for monster speed.
            // TODO: Handle moving to adjacent overmaps.
            if( zg[i].posx > zg[i].tx) {
                zg[i].posx--;
            }
            if( zg[i].posx < zg[i].tx) {
                zg[i].posx++;
            }
            if( zg[i].posy > zg[i].ty) {
                zg[i].posy--;
            }
            if( zg[i].posy < zg[i].ty) {
                zg[i].posy++;
            }

            if( zg[i].posx == zg[i].tx && zg[i].posy == zg[i].ty ) {
                zg[i].wander();
            } else {
                zg[i].dec_interest( 1 );
                if (zg[i].interest<=15 && one_in(5) ) zg[i].wander();
            }
        }
    }
}

/**
* @param sig_power - power of signal or max distantion for reaction of zombies
*/
void overmap::signal_hordes(int x, int y, horde_signal_type sig_type, int sig_power)
{
<<<<<<< HEAD
  int d_inter,targ_dist;
  if (g->levz != 0) return;
  for (int i = 0; i < zg.size(); i++ )
  {
    d_inter=0;
    if ( zg[i].horde )
    {
      switch ( sig_type ) {
        case HSIG_NOICE: d_inter=signal_hordes_noice(x, y, sig_power,zg[i]); break;
        case HSIG_LIGHT: d_inter=signal_hordes_light(x, y, sig_power,zg[i]); break;
      }
    }
    if (d_inter != 0) {
      targ_dist = trig_dist(x, y, zg[i].tx, zg[i].ty);
      const int roll = rng( 0,zg[i].interest );
      if (roll < d_inter)
        {
          if (targ_dist < 5)
            {
              zg[i].set_target( (zg[i].tx + x) / 2, (zg[i].ty + y) / 2 ) ;
              zg[i].inc_interest(d_inter);
            }
            else
            {
              zg[i].set_target(x, y);
              zg[i].set_interest(d_inter);
=======
    // TODO: Signal adjacent overmaps too. (the 3 nearest ones)
    for( size_t i = 0; i < zg.size(); i++ ) {
        if( zg[i].horde ) {
            const int dist = rl_dist( x, y, zg[i].posx, zg[i].posy );
            if( sig_power <= dist ) {
                continue;
            }
            // TODO: base this in monster attributes, foremost GOODHEARING.
            const int d_inter = (sig_power - dist) * 5;
            const int roll = rng( 0, zg[i].interest );
            if( roll < d_inter ) {
                const int targ_dist = rl_dist( x, y, zg[i].tx, zg[i].ty );
                // TODO: Base this on targ_dist:dist ratio.
                if (targ_dist < 5) {
                    zg[i].set_target( (zg[i].tx + x) / 2, (zg[i].ty + y) / 2 );
                    zg[i].inc_interest( d_inter );
                } else {
                    zg[i].set_target( x, y );
                    zg[i].set_interest( d_inter );
                }
>>>>>>> dc261d0e
            }
        }
    }
  }


}

int overmap::signal_hordes_noice(int x, int y, int sig_power, mongroup zg)
{
    int dist, d_inter;
    dist = trig_dist(x, y, zg.posx, zg.posy);
    if (g->weather == WEATHER_LIGHTNING || g->weather == WEATHER_LIGHTNING) sig_power-= 10;
    if (sig_power <= dist) return 0; else return (sig_power - dist) * 5;
}

int overmap::signal_hordes_light(int x, int y, int sig_power, mongroup zg)
{
  if ( sig_power < 3 ) return 0;
  int dist,ret=0;
  dist = trig_dist(x, y, zg.posx, zg.posy);

  int near_dist = 5;
  int max_dist = ( 100 - (g->light_level() * 2) );

  if (g->weather == WEATHER_LIGHTNING) max_dist = ( (max_dist > 20) ? 20: max_dist );

  max_dist = max_dist<10 ? 10: max_dist;

  if (dist > max_dist) return 0;
  std::vector<point> line = line_to(x, y, zg.posx, zg.posy, 0);

  int see_range=0;
  point test;
  for (size_t i = 0; i < line.size() && max_dist >= see_range; i++) {
                test = to_big_overmap_coord( line[i] );
                const oter_id &ter = overmap_buffer.ter(test.x, test.y, 0);
                const int cost = otermap[ter].see_cost;
                see_range += cost;
            }
  if (max_dist >= see_range) ret = ( (dist < near_dist) ? 20 : 10 );

  return ret;
}

point overmap::to_big_overmap_coord(point p)
{
    int retx = (p.x + int(MAPSIZE / 2)) / 2 + g->cur_om->pos().x * OMAPX;
    int rety = (p.x + int(MAPSIZE / 2)) / 2 + g->cur_om->pos().y * OMAPY;

    return point(retx,rety);
}

void grow_forest_oter_id(oter_id &oid, bool swampy)
{
    if (swampy && ( oid == ot_field || oid == ot_forest ) ) {
        oid = ot_forest_water;
    } else if ( oid == ot_forest ) {
        oid = ot_forest_thick;
    } else if ( oid == ot_field ) {
        oid = ot_forest;
    }
}

void overmap::place_forest()
{

    for (int i = 0; i < settings.num_forests; i++) {
        // forx and fory determine the epicenter of the forest
        int forx = rng(0, OMAPX - 1);
        int fory = rng(0, OMAPY - 1);
        // fors determinds its basic size
        int fors = rng(settings.forest_size_min, settings.forest_size_max);
        int outer_tries = 1000;
        int inner_tries = 1000;
        for (int j = 0; j < cities.size(); j++) {
            inner_tries = 1000;
            while (trig_dist(forx, fory, cities[j].x, cities[j].y) - fors / 2 < cities[j].s ) {
                // Set forx and fory far enough from cities
                forx = rng(0, OMAPX - 1);
                fory = rng(0, OMAPY - 1);
                // Set fors to determine the size of the forest; usually won't overlap w/ cities
                fors = rng(settings.forest_size_min, settings.forest_size_max);
                j = 0;
                if( 0 == --inner_tries ) {
                    break;
                }
            }
            if( 0 == --outer_tries || 0 == inner_tries ) {
                break;
            }
        }

        if( 0 == outer_tries || 0 == inner_tries ) {
            break;
        }

        int swamps = settings.swamp_maxsize; // How big the swamp may be...
        int x = forx;
        int y = fory;

        // Depending on the size on the forest...
        for (int j = 0; j < fors; j++) {
            int swamp_chance = 0;
            for (int k = -2; k <= 2; k++) {
                for (int l = -2; l <= 2; l++) {
                    if (ter(x + k, y + l, 0) == "forest_water" ||
                        check_ot_type("river", x + k, y + l, 0)) {
                        swamp_chance += settings.swamp_river_influence;
                    }
                }
            }
            bool swampy = false;
            if (swamps > 0 && swamp_chance > 0 && !one_in(swamp_chance) &&
                (ter(x, y, 0) == "forest" || ter(x, y, 0) == "forest_thick" ||
                 ter(x, y, 0) == "field" || one_in( settings.swamp_spread_chance ))) {
                // ...and make a swamp.
                ter(x, y, 0) = "forest_water";
                swampy = true;
                swamps--;
            } else if (swamp_chance == 0) {
                swamps = settings.swamp_maxsize;
            }

            // Place or embiggen forest
            for ( int mx = -1; mx < 2; mx++ ) {
                for ( int my = -1; my < 2; my++ ) {
                    grow_forest_oter_id( ter(x + mx, y + my, 0),
                                         ( mx == 0 && my == 0 ? false : swampy ) );
                }
            }
            // Random walk our forest
            x += rng(-2, 2);
            if (x < 0    ) {
                x = 0;
            }
            if (x > OMAPX) {
                x = OMAPX;
            }
            y += rng(-2, 2);
            if (y < 0    ) {
                y = 0;
            }
            if (y > OMAPY) {
                y = OMAPY;
            }
        }
    }
}

void overmap::place_river(point pa, point pb)
{
    int x = pa.x, y = pa.y;
    do {
        x += rng(-1, 1);
        y += rng(-1, 1);
        if (x < 0) {
            x = 0;
        }
        if (x > OMAPX - 1) {
            x = OMAPX - 1;
        }
        if (y < 0) {
            y = 0;
        }
        if (y > OMAPY - 1) {
            y = OMAPY - 1;
        }
        for (int i = -1; i <= 1; i++) {
            for (int j = -1; j <= 1; j++) {
                if (y + i >= 0 && y + i < OMAPY && x + j >= 0 && x + j < OMAPX) {
                    ter(x + j, y + i, 0) = "river_center";
                }
            }
        }
        if (pb.x > x && (rng(0, int(OMAPX * 1.2) - 1) < pb.x - x ||
                         (rng(0, int(OMAPX * .2) - 1) > pb.x - x &&
                          rng(0, int(OMAPY * .2) - 1) > abs(pb.y - y)))) {
            x++;
        }
        if (pb.x < x && (rng(0, int(OMAPX * 1.2) - 1) < x - pb.x ||
                         (rng(0, int(OMAPX * .2) - 1) > x - pb.x &&
                          rng(0, int(OMAPY * .2) - 1) > abs(pb.y - y)))) {
            x--;
        }
        if (pb.y > y && (rng(0, int(OMAPY * 1.2) - 1) < pb.y - y ||
                         (rng(0, int(OMAPY * .2) - 1) > pb.y - y &&
                          rng(0, int(OMAPX * .2) - 1) > abs(x - pb.x)))) {
            y++;
        }
        if (pb.y < y && (rng(0, int(OMAPY * 1.2) - 1) < y - pb.y ||
                         (rng(0, int(OMAPY * .2) - 1) > y - pb.y &&
                          rng(0, int(OMAPX * .2) - 1) > abs(x - pb.x)))) {
            y--;
        }
        x += rng(-1, 1);
        y += rng(-1, 1);
        if (x < 0) {
            x = 0;
        }
        if (x > OMAPX - 1) {
            x = OMAPX - 2;
        }
        if (y < 0) {
            y = 0;
        }
        if (y > OMAPY - 1) {
            y = OMAPY - 1;
        }
        for (int i = -1; i <= 1; i++) {
            for (int j = -1; j <= 1; j++) {
                // We don't want our riverbanks touching the edge of the map for many reasons
                if ((y + i >= 1 && y + i < OMAPY - 1 && x + j >= 1 && x + j < OMAPX - 1) ||
                    // UNLESS, of course, that's where the river is headed!
                    (abs(pb.y - (y + i)) < 4 && abs(pb.x - (x + j)) < 4)) {
                    ter(x + j, y + i, 0) = "river_center";
                }
            }
        }
    } while (pb.x != x || pb.y != y);
}

/*: the root is overmap::place_cities()
20:50 <kevingranade>: which is at overmap.cpp:1355 or so
20:51 <kevingranade>: the key is cs = rng(4, 17), setting the "size" of the city
20:51 <kevingranade>: which is roughly it's radius in overmap tiles
20:52 <kevingranade>: then later overmap::place_mongroups() is called
20:52 <kevingranade>: which creates a mongroup with radius city_size * 2.5 and population city_size * 80
20:53 <kevingranade>: tadaa

spawns happen at... <cue Clue music>
20:56 <kevingranade>: game:pawn_mon() in game.cpp:7380*/
void overmap::place_cities()
{
    int NUM_CITIES = dice(4, 4);
    int start_dir;
    int op_city_size = int(ACTIVE_WORLD_OPTIONS["CITY_SIZE"]);
    // Limit number of cities based on average size.
    NUM_CITIES = std::min(NUM_CITIES, int(256 / op_city_size * op_city_size));

    // Generate a list of random cities in accordance with village/town/city rules.
    int village_size = std::max(op_city_size - 2, 1);
    int town_min = std::max(op_city_size - 1, 1);
    int town_max = op_city_size + 1;
    int city_size = op_city_size + 3;

    while (cities.size() < NUM_CITIES) {
        int cx = rng(12, OMAPX - 12);
        int cy = rng(12, OMAPY - 12);
        int size = dice(town_min, town_max);
        if (one_in(6)) {
            size = city_size;
        } else if (one_in(3)) {
            size = village_size;
        }
        if (ter(cx, cy, 0) == settings.default_oter ) {
            ter(cx, cy, 0) = "road_nesw";
            city tmp;
            tmp.x = cx;
            tmp.y = cy;
            tmp.s = size;
            cities.push_back(tmp);
            start_dir = rng(0, 3);
            for (int j = 0; j < 4; j++) {
                make_road(cx, cy, size, (start_dir + j) % 4, tmp);
            }
        }
    }
}

void overmap::put_buildings(int x, int y, int dir, city town)
{
    int ychange = dir % 2, xchange = (dir + 1) % 2;
    for (int i = -1; i <= 1; i += 2) {
        if ((ter(x + i * xchange, y + i * ychange, 0) == settings.default_oter ) &&
            !one_in(STREETCHANCE)) {
            if (rng(0, 99) > 80 * trig_dist(x, y, town.x, town.y) / town.s) {
                ter(x + i * xchange, y + i * ychange, 0) =
                    shop( ((dir % 2) - i) % 4, settings.city_spec.shops );
            } else {
                if (rng(0, 99) > 130 * trig_dist(x, y, town.x, town.y) / town.s) {
                    ter(x + i * xchange, y + i * ychange, 0) =
                        shop( ((dir % 2) - i) % 4, settings.city_spec.parks );
                } else {
                    ter(x + i * xchange, y + i * ychange, 0) =
                        house( ((dir % 2) - i) % 4, settings.house_basement_chance );
                }
            }
        }
    }
}

void overmap::make_road(int x, int y, int cs, int dir, city town)
{
    int c = cs;
    int croad = cs;
    int dirx = 0;
    int diry = 0;
    std::string road;
    std::string crossroad;
    switch( dir ) {
    case 0:
        dirx = 0;
        diry = -1;
        road = "road_ns";
        crossroad = "road_ew";
        break;
    case 1:
        dirx = 1;
        diry = 0;
        road = "road_ew";
        crossroad = "road_ns";
        break;
    case 2:
        dirx = 0;
        diry = 1;
        road = "road_ns";
        crossroad = "road_ew";
        break;
    case 3:
        dirx = -1;
        diry = 0;
        road = "road_ew";
        crossroad = "road_ns";
        break;
    default:
        // Out-of-range dir value, bail out.
        return;
    }

    // Grow in the stated direction, sprouting off sub-roads and placing buildings as we go.
    while( c > 0 && y > 0 && x > 0 && y < OMAPY - 1 && x < OMAPX - 1 &&
           (ter(x + dirx, y + diry, 0) == settings.default_oter || c == cs) ) {
        x += dirx;
        y += diry;
        c--;
        ter( x, y, 0 ) = road.c_str();
        // Look for a crossroad or a road ahead, if we find one,
        // set current tile to be road_null and c to -1 to prevent further branching.
        if( ter( x + dirx, y + diry, 0 ) == road.c_str() ||
            ter( x + dirx, y + diry, 0 ) == crossroad.c_str() ||
            // This looks left and right of the current motion of travel.
            ter( x + diry, y + dirx, 0 ) == road.c_str() ||
            ter( x + diry, y + dirx, 0 ) == crossroad.c_str() ||
            ter( x - diry, y - dirx, 0 ) == road.c_str() ||
            ter( x - diry, y - dirx, 0 ) == crossroad.c_str()) {
            ter(x, y, 0) = "road_null";
            c = -1;

        }
        put_buildings(x, y, dir, town);
        // Look to each side, and branch if the way is clear.
        if (c < croad - 1 && c >= 2 && ( ter(x + diry, y + dirx, 0) == settings.default_oter &&
                                         ter(x - diry, y - dirx, 0) == settings.default_oter ) ) {
            croad = c;
            make_road(x, y, cs - rng(1, 3), (dir + 1) % 4, town);
            make_road(x, y, cs - rng(1, 3), (dir + 3) % 4, town);
        }
    }
    // Now we're done growing, if there's a road ahead, add one more road segment to meet it.
    if (is_road(x + (2 * dirx) , y + (2 * diry), 0)) {
        ter(x + dirx, y + diry, 0) = "road_ns";
    }

    // If we're big, make a right turn at the edge of town.
    // Seems to make little neighborhoods.
    cs -= rng(1, 3);
    if (cs >= 2 && c == 0) {
        int dir2;
        if (dir % 2 == 0) {
            dir2 = rng(0, 1) * 2 + 1;
        } else {
            dir2 = rng(0, 1) * 2;
        }
        make_road(x, y, cs, dir2, town);
        if (one_in(5)) {
            make_road(x, y, cs, (dir2 + 2) % 4, town);
        }
    }
}

bool overmap::build_lab(int x, int y, int z, int s)
{
    std::vector<point> generated_lab;
    ter(x, y, z) = "lab";
    for (int n = 0; n <= 1; n++) { // Do it in two passes to allow diagonals
        for (int i = 1; i <= s; i++) {
            for (int lx = x - i; lx <= x + i; lx++) {
                for (int ly = y - i; ly <= y + i; ly++) {
                    if ((ter(lx - 1, ly, z) == "lab" ||
                         ter(lx + 1, ly, z) == "lab" ||
                         ter(lx, ly - 1, z) == "lab" ||
                         ter(lx, ly + 1, z) == "lab") && one_in(i)) {
                        ter(lx, ly, z) = "lab";
                        generated_lab.push_back(point(lx, ly));
                    }
                }
            }
        }
    }

    bool generate_stairs = true;
    for (std::vector<point>::iterator it = generated_lab.begin();
         it != generated_lab.end(); it++) {
        if (ter(it->x, it->y, z + 1) == "lab_stairs") {
            generate_stairs = false;
        }
    }
    if (generate_stairs && !generated_lab.empty()) {
        int v = rng(0, generated_lab.size() - 1);
        point p = generated_lab[v];
        ter(p.x, p.y, z + 1) = "lab_stairs";
    }

    ter(x, y, z) = "lab_core";
    int numstairs = 0;
    if (s > 0) { // Build stairs going down
        while (!one_in(6)) {
            int stairx, stairy;
            int tries = 0;
            do {
                stairx = rng(x - s, x + s);
                stairy = rng(y - s, y + s);
                tries++;
            } while (ter(stairx, stairy, z) != "lab" && tries < 15);
            if (tries < 15) {
                ter(stairx, stairy, z) = "lab_stairs";
                numstairs++;
            }
        }
    }
    if (numstairs == 0) { // This is the bottom of the lab;  We need a finale
        int finalex, finaley;
        int tries = 0;
        do {
            finalex = rng(x - s, x + s);
            finaley = rng(y - s, y + s);
            tries++;
        } while (tries < 15 && ter(finalex, finaley, z) != "lab"
                 && ter(finalex, finaley, z) != "lab_core");
        ter(finalex, finaley, z) = "lab_finale";
    }
    zg.push_back(mongroup("GROUP_LAB", (x * 2), (y * 2), z, s, 400));

    return numstairs > 0;
}

bool overmap::build_ice_lab(int x, int y, int z, int s)
{
    std::vector<point> generated_ice_lab;
    ter(x, y, z) = "ice_lab";
    for (int n = 0; n <= 1; n++) { // Do it in two passes to allow diagonals
        for (int i = 1; i <= s; i++) {
            for (int lx = x - i; lx <= x + i; lx++) {
                for (int ly = y - i; ly <= y + i; ly++) {
                    if ((ter(lx - 1, ly, z) == "ice_lab" ||
                         ter(lx + 1, ly, z) == "ice_lab" ||
                         ter(lx, ly - 1, z) == "ice_lab" ||
                         ter(lx, ly + 1, z) == "ice_lab") && one_in(i)) {
                        ter(lx, ly, z) = "ice_lab";
                        generated_ice_lab.push_back(point(lx, ly));
                    }
                }
            }
        }
    }

    bool generate_stairs = true;
    for (std::vector<point>::iterator it = generated_ice_lab.begin();
         it != generated_ice_lab.end(); ++it) {
        if (ter(it->x, it->y, z + 1) == "ice_lab_stairs") {
            generate_stairs = false;
        }
    }
    if (generate_stairs && !generated_ice_lab.empty()) {
        int v = rng(0, generated_ice_lab.size() - 1);
        point p = generated_ice_lab[v];
        ter(p.x, p.y, z + 1) = "ice_lab_stairs";
    }

    ter(x, y, z) = "ice_lab_core";
    int numstairs = 0;
    if (s > 0) { // Build stairs going down
        while (!one_in(6)) {
            int stairx, stairy;
            int tries = 0;
            do {
                stairx = rng(x - s, x + s);
                stairy = rng(y - s, y + s);
                tries++;
            } while (ter(stairx, stairy, z) != "ice_lab" && tries < 15);
            if (tries < 15) {
                ter(stairx, stairy, z) = "ice_lab_stairs";
                numstairs++;
            }
        }
    }
    if (numstairs == 0) { // This is the bottom of the ice_lab;  We need a finale
        int finalex, finaley;
        int tries = 0;
        do {
            finalex = rng(x - s, x + s);
            finaley = rng(y - s, y + s);
            tries++;
        } while (tries < 15 && ter(finalex, finaley, z) != "ice_lab"
                 && ter(finalex, finaley, z) != "ice_lab_core");
        ter(finalex, finaley, z) = "ice_lab_finale";
    }
    zg.push_back(mongroup("GROUP_ICE_LAB", (x * 2), (y * 2), z, s, 400));

    return numstairs > 0;
}

void overmap::build_anthill(int x, int y, int z, int s)
{
    build_tunnel(x, y, z, s - rng(0, 3), 0);
    build_tunnel(x, y, z, s - rng(0, 3), 1);
    build_tunnel(x, y, z, s - rng(0, 3), 2);
    build_tunnel(x, y, z, s - rng(0, 3), 3);
    std::vector<point> queenpoints;
    for (int i = x - s; i <= x + s; i++) {
        for (int j = y - s; j <= y + s; j++) {
            if (check_ot_type("ants", i, j, z)) {
                queenpoints.push_back(point(i, j));
            }
        }
    }
    int index = rng(0, queenpoints.size() - 1);
    ter(queenpoints[index].x, queenpoints[index].y, z) = "ants_queen";
}

void overmap::build_tunnel(int x, int y, int z, int s, int dir)
{
    if (s <= 0) {
        return;
    }
    if (!check_ot_type("ants", x, y, z)) {
        ter(x, y, z) = "ants_ns";
    }
    point next;
    switch (dir) {
    case 0:
        next = point(x    , y - 1);
    case 1:
        next = point(x + 1, y    );
    case 2:
        next = point(x    , y + 1);
    case 3:
        next = point(x - 1, y    );
    }
    if (s == 1) {
        next = point(-1, -1);
    }
    std::vector<point> valid;
    for (int i = x - 1; i <= x + 1; i++) {
        for (int j = y - 1; j <= y + 1; j++) {
            if (!check_ot_type("ants", i, j, z) && abs(i - x) + abs(j - y) == 1) {
                valid.push_back(point(i, j));
            }
        }
    }
    for (int i = 0; i < valid.size(); i++) {
        if (valid[i].x != next.x || valid[i].y != next.y) {
            if (one_in(s * 2)) {
                if (one_in(2)) {
                    ter(valid[i].x, valid[i].y, z) = "ants_food";
                } else {
                    ter(valid[i].x, valid[i].y, z) = "ants_larvae";
                }
            } else if (one_in(5)) {
                int dir2 = 0;
                if (valid[i].y == y - 1) {
                    dir2 = 0;
                }
                if (valid[i].x == x + 1) {
                    dir2 = 1;
                }
                if (valid[i].y == y + 1) {
                    dir2 = 2;
                }
                if (valid[i].x == x - 1) {
                    dir2 = 3;
                }
                build_tunnel(valid[i].x, valid[i].y, z, s - rng(0, 3), dir2);
            }
        }
    }
    build_tunnel(next.x, next.y, z, s - 1, dir);
}

bool overmap::build_slimepit(int x, int y, int z, int s)
{
    bool requires_sub = false;
    for (int n = 1; n <= s; n++) {
        for (int i = x - n; i <= x + n; i++) {
            for (int j = y - n; j <= y + n; j++) {
                if (rng(1, s * 2) >= n) {
                    if (one_in(8) && z > -OVERMAP_DEPTH) {
                        ter(i, j, z) = "slimepit_down";
                        requires_sub = true;
                    } else {
                        ter(i, j, z) = "slimepit";
                    }
                }
            }
        }
    }

    return requires_sub;
}

void overmap::build_mine(int x, int y, int z, int s)
{
    bool finale = (s <= rng(1, 3));
    int built = 0;
    if (s < 2) {
        s = 2;
    }
    while (built < s) {
        ter(x, y, z) = "mine";
        std::vector<point> next;
        for (int i = -1; i <= 1; i += 2) {
            if (ter(x, y + i, z) == "rock") {
                next.push_back( point(x, y + i) );
            }
            if (ter(x + i, y, z) == "rock") {
                next.push_back( point(x + i, y) );
            }
        }
        if (next.empty()) { // Dead end!  Go down!
            ter(x, y, z) = (finale ? "mine_finale" : "mine_down");
            return;
        }
        point p = next[ rng(0, next.size() - 1) ];
        x = p.x;
        y = p.y;
        built++;
    }
    ter(x, y, z) = (finale ? "mine_finale" : "mine_down");
}

void overmap::place_rifts(int const z)
{
    int num_rifts = rng(0, 2) * rng(0, 2);
    std::vector<point> riftline;
    if (!one_in(4)) {
        num_rifts++;
    }
    for (int n = 0; n < num_rifts; n++) {
        int x = rng(MAX_RIFT_SIZE, OMAPX - MAX_RIFT_SIZE);
        int y = rng(MAX_RIFT_SIZE, OMAPY - MAX_RIFT_SIZE);
        int xdist = rng(MIN_RIFT_SIZE, MAX_RIFT_SIZE),
            ydist = rng(MIN_RIFT_SIZE, MAX_RIFT_SIZE);
        // We use rng(0, 10) as the t-value for this Bresenham Line, because by
        // repeating this twice, we can get a thick line, and a more interesting rift.
        for (int o = 0; o < 3; o++) {
            if (xdist > ydist) {
                riftline = line_to(x - xdist, y - ydist + o, x + xdist, y + ydist, rng(0, 10));
            } else {
                riftline = line_to(x - xdist + o, y - ydist, x + xdist, y + ydist, rng(0, 10));
            }
            for (int i = 0; i < riftline.size(); i++) {
                if (i == riftline.size() / 2 && !one_in(3)) {
                    ter(riftline[i].x, riftline[i].y, z) = "hellmouth";
                } else {
                    ter(riftline[i].x, riftline[i].y, z) = "rift";
                }
            }
        }
    }
}

void overmap::make_hiway(int x1, int y1, int x2, int y2, int z, const std::string &base)
{
    if (x1 == x2 && y1 == y2) {
        return;
    }

    std::priority_queue<node> nodes[2];
    bool closed[OMAPX][OMAPY] = {{false}};
    int open[OMAPX][OMAPY] = {{0}};
    int dirs[OMAPX][OMAPY] = {{0}};
    int dx[4] = {1, 0, -1, 0};
    int dy[4] = {0, 1, 0, -1};
    int i = 0;
    int disp = (base == "road") ? 5 : 2;

    nodes[i].push(node(x1, y1, 5, 1000));
    open[x1][y1] = 1000;

    // use A* to find the shortest path from (x1,y1) to (x2,y2)
    while (!nodes[i].empty()) {
        // get the best-looking node
        node mn = nodes[i].top();
        nodes[i].pop();
        // make sure it's in bounds
        if (mn.x >= OMAPX || mn.x < 0 || mn.y >= OMAPY || mn.y < 0) {
            continue;
        }
        // mark it visited
        closed[mn.x][mn.y] = true;

        // if we've reached the end, draw the path and return
        if (mn.x == x2 && mn.y == y2) {
            int x = mn.x;
            int y = mn.y;
            while (x != x1 || y != y1) {
                int d = dirs[x][y];
                x += dx[d];
                y += dy[d];
                if (road_allowed(ter(x, y, z))) {
                    if (is_river(ter(x, y, z))) {
                        if (d == 1 || d == 3) {
                            ter(x, y, z) = "bridge_ns";
                        } else {
                            ter(x, y, z) = "bridge_ew";
                        }
                    } else {
                        ter(x, y, z) = base + "_nesw";
                    }
                }
            }
            return;
        }

        // otherwise, expand to
        for(int d = 0; d < 4; d++) {
            int x = mn.x + dx[d];
            int y = mn.y + dy[d];
            // don't allow:
            // * out of bounds
            // * already traversed tiles
            // * tiles that don't allow roads to cross them (e.g. buildings)
            // * corners on rivers
            if (x < 1 || x > OMAPX - 2 || y < 1 || y > OMAPY - 2 ||
                closed[x][y] || !road_allowed(ter(x, y, z)) ||
                (is_river(ter(mn.x, mn.y, z)) && mn.d != d) ||
                (is_river(ter(x,    y,    z)) && mn.d != d) ) {
                continue;
            }

            node cn = node(x, y, d, 0);
            // distance to target
            cn.p += ((abs(x2 - x) + abs(y2 - y)) / disp);
            // prefer existing roads.
            cn.p += check_ot_type(base, x, y, z) ? 0 : 3;
            // and flat land over bridges
            cn.p += !is_river(ter(x, y, z)) ? 0 : 2;
            // try not to turn too much
            //cn.p += (mn.d == d) ? 0 : 1;

            // record direction to shortest path
            if (open[x][y] == 0) {
                dirs[x][y] = (d + 2) % 4;
                open[x][y] = cn.p;
                nodes[i].push(cn);
            } else if (open[x][y] > cn.p) {
                dirs[x][y] = (d + 2) % 4;
                open[x][y] = cn.p;

                // wizardry
                while (nodes[i].top().x != x || nodes[i].top().y != y) {
                    nodes[1 - i].push(nodes[i].top());
                    nodes[i].pop();
                }
                nodes[i].pop();

                if (nodes[i].size() > nodes[1 - i].size()) {
                    i = 1 - i;
                }
                while (!nodes[i].empty()) {
                    nodes[1 - i].push(nodes[i].top());
                    nodes[i].pop();
                }
                i = 1 - i;
                nodes[i].push(cn);
            } else {
                // a shorter path has already been found
            }
        }
    }
}

void overmap::building_on_hiway(int x, int y, int dir)
{
    int xdif = dir * (1 - 2 * rng(0, 1));
    int ydif = (1 - dir) * (1 - 2 * rng(0, 1));
    int rot = 0;
    if (ydif ==  1) {
        rot = 0;
    } else if (xdif == -1) {
        rot = 1;
    } else if (ydif == -1) {
        rot = 2;
    } else if (xdif ==  1) {
        rot = 3;
    }

    switch (rng(1, 4)) {
    case 1:
        if (!is_river(ter(x + xdif, y + ydif, 0))) {
            ter(x + xdif, y + ydif, 0) = "lab_stairs";
        }
        break;
    case 2:
        if (!is_river(ter(x + xdif, y + ydif, 0))) {
            ter(x + xdif, y + ydif, 0) = "ice_lab_stairs";
        }
        break;
    case 3:
        if (!is_river(ter(x + xdif, y + ydif, 0))) {
            ter(x + xdif, y + ydif, 0) = house(rot, settings.house_basement_chance);
        }
        break;
    case 4:
        if (!is_river(ter(x + xdif, y + ydif, 0))) {
            ter(x + xdif, y + ydif, 0) = "radio_tower";
        }
        break;
    }
}

void overmap::place_hiways(std::vector<city> cities, int z, const std::string &base)
{
    if (cities.size() == 1) {
        return;
    }
    city best;
    for (int i = 0; i < cities.size(); i++) {
        int closest = -1;
        for (int j = i + 1; j < cities.size(); j++) {
            int distance = trig_dist(cities[i].x, cities[i].y, cities[j].x, cities[j].y);
            if (distance < closest || closest < 0) {
                closest = distance;
                best = cities[j];
            }
        }
        if( closest > 0 ) {
            make_hiway(cities[i].x, cities[i].y, best.x, best.y, z, base);
        }
    }
}

// Polish does both good_roads and good_rivers (and any future polishing) in
// a single loop; much more efficient
void overmap::polish(const int z, const std::string &terrain_type)
{
    const bool check_all = (terrain_type == "all");
    // Main loop--checks roads and rivers that aren't on the borders of the map
    for (int x = 0; x < OMAPX; x++) {
        for (int y = 0; y < OMAPY; y++) {
            if (check_all || check_ot_type(terrain_type, x, y, z)) {
                if (check_ot_type("bridge", x, y, z) &&
                    check_ot_type("bridge", x - 1, y, z) &&
                    check_ot_type("bridge", x + 1, y, z) &&
                    check_ot_type("bridge", x, y - 1, z) &&
                    check_ot_type("bridge", x, y + 1, z)) {
                    ter(x, y, z) = "road_nesw";
                } else if (check_ot_type("subway", x, y, z)) {
                    good_road("subway", x, y, z);
                } else if (check_ot_type("sewer", x, y, z)) {
                    good_road("sewer", x, y, z);
                } else if (check_ot_type("ants", x, y, z)
                           && !check_ot_type("ants_queen", x, y, z)
                           && !check_ot_type("ants_larvae", x, y, z)
                           && !check_ot_type("ants_food", x, y, z)) {
                    good_road("ants", x, y, z);
                } else if (check_ot_type("river", x, y, z)) {
                    good_river(x, y, z);
                    // Sometimes a bridge will start at the edge of a river,
                    // and this looks ugly.
                    // So, fix it by making that square normal road;
                    // also taking other road pieces that may be next
                    // to it into account. A bit of a kludge but it works.
                } else if (ter(x, y, z) == "bridge_ns" &&
                           (!is_river(ter(x - 1, y, z)) ||
                            !is_river(ter(x + 1, y, z)))) {
                    good_road("road", x, y, z);
                } else if (ter(x, y, z) == "bridge_ew" &&
                           (!is_river(ter(x, y - 1, z)) ||
                            !is_river(ter(x, y + 1, z)))) {
                    good_road("road", x, y, z);
                } else if (check_ot_type("road", x, y, z)) {
                    good_road("road", x, y, z);
                }
            }
        }
    }

    // Fixes stretches of parallel roads--turns them into two-lane highways
    // Note that this fixes 2x2 areas...
    // a "tail" of 1x2 parallel roads may be left.
    // This can actually be a good thing; it ensures nice connections
    // Also, this leaves, say, 3x3 areas of road.
    // TODO: fix this?  courtyards etc?
    for (int y = 0; y < OMAPY - 1; y++) {
        for (int x = 0; x < OMAPX - 1; x++) {
            if (check_ot_type(terrain_type, x, y, z)) {
                if (ter(x, y, z) == "road_nes"
                    && ter(x + 1, y, z) == "road_nsw"
                    && ter(x, y + 1, z) == "road_nes"
                    && ter(x + 1, y + 1, z) == "road_nsw") {
                    ter(x, y, z) = "hiway_ns";
                    ter(x + 1, y, z) = "hiway_ns";
                    ter(x, y + 1, z) = "hiway_ns";
                    ter(x + 1, y + 1, z) = "hiway_ns";
                } else if (ter(x, y, z) == "road_esw"
                           && ter(x + 1, y, z) == "road_esw"
                           && ter(x, y + 1, z) == "road_new"
                           && ter(x + 1, y + 1, z) == "road_new") {
                    ter(x, y, z) = "hiway_ew";
                    ter(x + 1, y, z) = "hiway_ew";
                    ter(x, y + 1, z) = "hiway_ew";
                    ter(x + 1, y + 1, z) = "hiway_ew";
                }
            }
        }
    }
}

bool overmap::check_ot_type(const std::string &otype, int x, int y, int z)
{
    const oter_id oter = ter(x, y, z);
    return is_ot_type(otype, oter);
}

bool overmap::check_ot_type_road(const std::string &otype, int x, int y, int z)
{
    const oter_id oter = ter(x, y, z);
    if(otype == "road" || otype == "bridge" || otype == "hiway") {
        if(is_ot_type("road", oter) || is_ot_type ("bridge", oter) || is_ot_type("hiway", oter)) {
            return true;
        } else {
            return false;
        }
    }
    return is_ot_type(otype, oter);
}



bool overmap::is_road(int x, int y, int z)
{
    if (x < 0 || x >= OMAPX || y < 0 || y >= OMAPY) {
        for (int i = 0; i < roads_out.size(); i++) {
            if (abs(roads_out[i].x - x) + abs(roads_out[i].y - y) <= 1) {
                return true;
            }
        }
    }
    return ter(x, y, z).t().is_road;
    //oter_t(ter(x, y, z)).is_road;
}

bool overmap::is_road_or_highway(int x, int y, int z)
{
    if (is_road(x, y, z) || check_ot_type("hiway", x, y, z)) {
        return true;
    }
    return false;
}

void overmap::good_road(const std::string &base, int x, int y, int z)
{
    if (check_ot_type_road(base, x, y - 1, z)) {
        if (check_ot_type_road(base, x + 1, y, z)) {
            if (check_ot_type_road(base, x, y + 1, z)) {
                if (check_ot_type_road(base, x - 1, y, z)) {
                    ter(x, y, z) = base + "_nesw";
                } else {
                    ter(x, y, z) = base + "_nes";
                }
            } else {
                if (check_ot_type_road(base, x - 1, y, z)) {
                    ter(x, y, z) = base + "_new";
                } else {
                    ter(x, y, z) = base + "_ne";
                }
            }
        } else {
            if (check_ot_type_road(base, x, y + 1, z)) {
                if (check_ot_type(base, x - 1, y, z)) {
                    ter(x, y, z) = base + "_nsw";
                } else {
                    ter(x, y, z) = base + "_ns";
                }
            } else {
                if (check_ot_type_road(base, x - 1, y, z)) {
                    ter(x, y, z) = base + "_wn";
                } else {
                    if(base == "road" && (y != OMAPY - 1)) {
                        ter(x, y, z) = base + "_end_south";
                    } else {
                        ter(x, y, z) = base + "_ns";
                    }
                }
            }
        }
    } else {
        if (check_ot_type_road(base, x + 1, y, z)) {
            if (check_ot_type_road(base, x, y + 1, z)) {
                if (check_ot_type_road(base, x - 1, y, z)) {
                    ter(x, y, z) = base + "_esw";
                } else {
                    ter(x, y, z) = base + "_es";
                }
            } else {
                if( check_ot_type_road(base, x - 1, y, z)) {
                    ter(x, y, z) = base + "_ew";
                } else {
                    if(base == "road" && (x != 0)) {
                        ter(x, y, z) = base + "_end_west";
                    } else {
                        ter(x, y, z) = base + "_ew";
                    }
                }
            }
        } else {
            if (check_ot_type_road(base, x, y + 1, z)) {
                if (check_ot_type_road(base, x - 1, y, z)) {
                    ter(x, y, z) = base + "_sw";
                } else {
                    if(base == "road" && (y != 0)) {
                        ter(x, y, z) = base + "_end_north";
                    } else {
                        ter(x, y, z) = base + "_ns";
                    }
                }
            } else {
                if (check_ot_type_road(base, x - 1, y, z)) {
                    if(base == "road" && (x != OMAPX-1)) {
                        ter(x, y, z) = base + "_end_east";
                    } else {
                        ter(x, y, z) = base + "_ew";
                    }
                } else {
                    // No adjoining roads/etc.
                    // Happens occasionally, esp. with sewers.
                    ter(x, y, z) = base + "_nesw";
                }
            }
        }
    }
    if (ter(x, y, z) == "road_nesw" && one_in(4)) {
        ter(x, y, z) = "road_nesw_manhole";
    }
}

void overmap::good_river(int x, int y, int z)
{
    if((x == 0) || (x == OMAPX-1)) {
        if(!is_river(ter(x, y - 1, z))) {
            ter(x, y, z) = "river_north";
        } else if(!is_river(ter(x, y + 1, z))) {
            ter(x, y, z) = "river_south";
        } else {
            ter(x, y, z) = "river_center";
        }
        return;
    }
    if((y == 0) || (y == OMAPY-1)) {
        if(!is_river(ter(x - 1, y, z))) {
            ter(x, y, z) = "river_west";
        } else if(!is_river(ter(x + 1, y, z))) {
            ter(x, y, z) = "river_east";
        } else {
            ter(x, y, z) = "river_center";
        }
        return;
    }
    if (is_river(ter(x - 1, y, z))) {
        if (is_river(ter(x, y - 1, z))) {
            if (is_river(ter(x, y + 1, z))) {
                if (is_river(ter(x + 1, y, z))) {
                    // River on N, S, E, W;
                    // but we might need to take a "bite" out of the corner
                    if (!is_river(ter(x - 1, y - 1, z))) {
                        ter(x, y, z) = "river_c_not_nw";
                    } else if (!is_river(ter(x + 1, y - 1, z))) {
                        ter(x, y, z) = "river_c_not_ne";
                    } else if (!is_river(ter(x - 1, y + 1, z))) {
                        ter(x, y, z) = "river_c_not_sw";
                    } else if (!is_river(ter(x + 1, y + 1, z))) {
                        ter(x, y, z) = "river_c_not_se";
                    } else {
                        ter(x, y, z) = "river_center";
                    }
                } else {
                    ter(x, y, z) = "river_east";
                }
            } else {
                if (is_river(ter(x + 1, y, z))) {
                    ter(x, y, z) = "river_south";
                } else {
                    ter(x, y, z) = "river_se";
                }
            }
        } else {
            if (is_river(ter(x, y + 1, z))) {
                if (is_river(ter(x + 1, y, z))) {
                    ter(x, y, z) = "river_north";
                } else {
                    ter(x, y, z) = "river_ne";
                }
            } else {
                if (is_river(ter(x + 1, y, z))) { // Means it's swampy
                    ter(x, y, z) = "forest_water";
                }
            }
        }
    } else {
        if (is_river(ter(x, y - 1, z))) {
            if (is_river(ter(x, y + 1, z))) {
                if (is_river(ter(x + 1, y, z))) {
                    ter(x, y, z) = "river_west";
                } else { // Should never happen
                    ter(x, y, z) = "forest_water";
                }
            } else {
                if (is_river(ter(x + 1, y, z))) {
                    ter(x, y, z) = "river_sw";
                } else { // Should never happen
                    ter(x, y, z) = "forest_water";
                }
            }
        } else {
            if (is_river(ter(x, y + 1, z))) {
                if (is_river(ter(x + 1, y, z))) {
                    ter(x, y, z) = "river_nw";
                } else { // Should never happen
                    ter(x, y, z) = "forest_water";
                }
            } else { // Should never happen
                ter(x, y, z) = "forest_water";
            }
        }
    }

}

bool overmap::allowed_terrain(tripoint p, int width, int height, std::list<std::string> allowed)
{
    for(int h = 0; h < height; ++h) {
        for(int w = 0; w < width; ++w) {
            for(std::list<std::string>::iterator it = allowed.begin();
                it != allowed.end(); ++it) {
                oter_id oter = this->ter(p.x + w, p.y + h, p.z);
                if (!is_ot_type(*it, oter)) {
                    return false;
                }
            }
        }
    }
    return true;
}

// checks the area around the selected point to ensure terrain is valid for special
bool overmap::allowed_terrain(tripoint p, std::list<tripoint> tocheck,
                              std::list<std::string> allowed, std::list<std::string> disallowed)
{
    for(std::list<tripoint>::iterator checkit = tocheck.begin();
        checkit != tocheck.end(); ++checkit) {
        tripoint t = *checkit;

        bool passed = false;
        for(std::list<std::string>::iterator allowedit = allowed.begin();
            allowedit != allowed.end(); ++allowedit) {
            oter_id oter = this->ter(p.x + t.x, p.y + t.y, p.z);
            if (is_ot_type(*allowedit, oter)) {
                passed = true;
            }
        }
        // if we are only checking against disallowed types, we don't want this to fail us
        if(!passed && allowed.size() > 0) {
            return false;
        }

        for(std::list<std::string>::iterator disallowedit = disallowed.begin();
            disallowedit != disallowed.end(); ++disallowedit) {
            oter_id oter = this->ter(p.x + t.x, p.y + t.y, p.z);
            if (is_ot_type(*disallowedit, oter)) {
                return false;
            }
        }
    }

    return true;
}

// new x = (x-c.x)*cos() - (y-c.y)*sin() + c.x
// new y = (x-c.x)*sin() + (y-c.y)*cos() + c.y
// r1x = 0*x - 1*y = -1*y, r1y = 1*x + y*0 = x
// r2x = -1*x - 0*y = -1*x , r2y = x*0 + y*-1 = -1*y
// r3x = x*0 - (-1*y) = y, r3y = x*-1 + y*0 = -1*x
// c=0,0, rot90 = (-y, x); rot180 = (-x, y); rot270 = (y, -x)
/*
    (0,0)(1,0)(2,0) 90 (0,0)(0,1)(0,2)       (-2,0)(-1,0)(0,0)
    (0,1)(1,1)(2,1) -> (-1,0)(-1,1)(-1,2) -> (-2,1)(-1,1)(0,1)
    (0,2)(1,2)(2,2)    (-2,0)(-2,1)(-2,2)    (-2,2)(-1,2)(0,2)
*/

inline tripoint rotate_tripoint(tripoint p, int rotations)
{
    if(rotations == 1) {
        return tripoint(-1 * p.y, p.x, p.z);
    } else if(rotations == 2) {
        return tripoint(-1 * p.x, -1 * p.y, p.z);
    } else if(rotations == 3) {
        return tripoint(p.y, -1 * p.x, p.z);
    }
    return p;
}

// checks around the selected point to see if the special can be placed there
bool overmap::allow_special(tripoint p, overmap_special special, int &rotate)
{
    // check if rotation is allowed, and if necessary
    rotate = 0;
    // check to see if road is nearby, if so, rotate to face road
    // if no road && special requires road, return false
    // if no road && special does not require it, pick a random rotation
    if(special.rotatable) {
        // if necessary:
        if(check_ot_type("road", p.x + 1, p.y, p.z)) {
            // road to right
            rotate = 1;
        } else if(check_ot_type("road", p.x - 1, p.y, p.z)) {
            // road to left
            rotate = 3;
        } else if(check_ot_type("road", p.x, p.y + 1, p.z)) {
            // road to south
            rotate = 2;
        } else if(check_ot_type("road", p.x, p.y - 1, p.z)) {
            // road to north
        } else {
            if(std::find(special.locations.begin(), special.locations.end(),
                 "by_hiway") != special.locations.end()) {
                return false;
            } else {
                rotate = rng(0, 3);
            }
        }
    }

    // do bounds & connection checking
    std::list<tripoint> rotated_points;
    for(std::list<overmap_special_terrain>::iterator points = special.terrains.begin();
        points != special.terrains.end(); ++points) {
        overmap_special_terrain t = *points;
        tripoint rotated_point = rotate_tripoint(t.p, rotate);
        rotated_points.push_back(rotated_point);

        tripoint testpoint = tripoint(rotated_point.x + p.x, rotated_point.y + p.y, p.z);
        if((testpoint.x >= OMAPX - 1) ||
           (testpoint.x < 0) || (testpoint.y < 0) ||
           (testpoint.y >= OMAPY - 1)) {
            return false;
        }
        if(t.connect == "road")
        {
            switch(rotate){
            case 0:
                testpoint = tripoint(testpoint.x, testpoint.y - 1, testpoint.z);
                break;
            case 1:
                testpoint = tripoint(testpoint.x + 1, testpoint.y, testpoint.z);
                break;
            case 2:
                testpoint = tripoint(testpoint.x, testpoint.y + 1, testpoint.z);
                break;
            case 3:
                testpoint = tripoint(testpoint.x - 1, testpoint.y, testpoint.z);
                break;
            default:
                break;
            }
            if(!road_allowed(get_ter(testpoint.x, testpoint.y, testpoint.z)))
            {
                return false;
            }
        }
    }

    // then do city range checking
    point citypt = point(p.x, p.y);
    if(!(special.min_city_distance == -1 || dist_from_city(citypt) >= special.min_city_distance) ||
       !(special.max_city_distance == -1 || dist_from_city(citypt) <= special.max_city_distance)) {
        return false;
    }
    // then check location flags
    bool passed = false;
    for(std::list<std::string>::iterator it = special.locations.begin();
        it != special.locations.end(); ++it) {
        // check each location, if one returns true, then return true, else return false
        // never, always, water, land, forest, wilderness, by_hiway
        // false, true,   river, !river, forest, forest/field, special
        std::list<std::string> allowed_terrains;
        std::list<std::string> disallowed_terrains;
        std::string location = *it;
        if(location == "never") {
            return false;
        } else if(location == "always") {
            return true;
        } else if(location == "water") {
            allowed_terrains.push_back("river");
        } else if(location == "land") {
            disallowed_terrains.push_back("river");
            disallowed_terrains.push_back("road");
        } else if(location == "forest") {
            allowed_terrains.push_back("forest");
        } else if(location == "wilderness") {
            allowed_terrains.push_back("forest");
            allowed_terrains.push_back("field");
        } else if(location == "by_hiway") {
            disallowed_terrains.push_back("road");
        }

        passed = allowed_terrain(p, rotated_points, allowed_terrains, disallowed_terrains);
        if(passed) {
            return true;
        }
    }
    return false;
}

// should work essentially the same as previously
// split map into sections, iterate through sections
// iterate through specials, check if special is valid
// pick & place special

void overmap::place_specials()
{
    std::map<overmap_special, int> num_placed;

    for(std::vector<overmap_special>::iterator it = overmap_specials.begin();
        it != overmap_specials.end(); ++it) {
        num_placed.insert(std::pair<overmap_special, int>(*it, 0));
    }

    std::vector<point> sectors;
    for (int x = 0; x < OMAPX; x += OMSPEC_FREQ) {
        for (int y = 0; y < OMAPY; y += OMSPEC_FREQ) {
            sectors.push_back(point(x, y));
        }
    }

    while(!sectors.empty()) {
        int pick = rng(0, sectors.size() - 1);
        int x = sectors.at(pick).x;
        int y = sectors.at(pick).y;

        sectors.erase(sectors.begin() + pick);

        //std::vector<overmap_special> valid_specials;
        // second parameter is rotation
        std::map<overmap_special, int> valid_specials;
        int tries = 0;
        tripoint p;
        int rotation = 0;

        do {
            p = tripoint(rng(x, x + OMSPEC_FREQ - 1), rng(y, y + OMSPEC_FREQ - 1), 0);
            // dont need to check for edges yet
            for(std::vector<overmap_special>::iterator it = overmap_specials.begin();
                it != overmap_specials.end(); ++it) {
                std::list<std::string> allowed_terrains;
                allowed_terrains.push_back("forest");
                overmap_special special = *it;

                if (ACTIVE_WORLD_OPTIONS["CLASSIC_ZOMBIES"] && (special.flags.count("CLASSIC") < 1)) {
                    continue;
                }
                if ((num_placed[special] < special.max_occurrences || special.max_occurrences <= 0) &&
                    allow_special(p, special, rotation)) {
                    valid_specials[special] = rotation;
                }
            }
            ++tries;
        } while(valid_specials.empty() && tries < 20);

        // selection & placement happens here
        std::pair<overmap_special, int> place;
        if(!valid_specials.empty()) {
            // Place the MUST HAVE ones first, to try and guarantee that they appear
            //std::vector<overmap_special> must_place;
            std::map<overmap_special, int> must_place;
            for(std::map<overmap_special, int>::iterator it = valid_specials.begin();
                it != valid_specials.end(); ++it) {
                place = *it;
                if(num_placed[place.first] < place.first.min_occurrences) {
                    must_place.insert(place);
                }
            }
            if (must_place.empty()) {
                int selection = rng(0, valid_specials.size() - 1);
                //overmap_special special = valid_specials.at(valid_specials.begin() + selection).first;
                std::map<overmap_special, int>::iterator it = valid_specials.begin();
                std::advance(it, selection);
                place = *it;
                overmap_special special = place.first;

                num_placed[special]++;
                place_special(special, p, place.second);
            } else {
                int selection = rng(0, must_place.size() - 1);
                //overmap_special special = must_place.at(must_place.begin() + selection).first;
                std::map<overmap_special, int>::iterator it = must_place.begin();
                std::advance(it, selection);
                place = *it;
                overmap_special special = place.first;

                num_placed[special]++;
                place_special(special, p, place.second);
            }
        }
    }
}

// does the actual placement.  should do rotation, but rotation validity should be checked before
// c = center point about rotation
// new x = (x-c.x)*cos() - (y-c.y)*sin() + c.x
// new y = (x-c.x)*sin() + (y-c.y)*cos() + c.y
// c=0,0, rot90 = (-y, x); rot180 = (-x, y); rot270 = (y, -x)
/*
    (0,0)(1,0)(2,0) 90 (0,0)(0,1)(0,2)       (-2,0)(-1,0)(0,0)
    (0,1)(1,1)(2,1) -> (-1,0)(-1,1)(-1,2) -> (-2,1)(-1,1)(0,1)
    (0,2)(1,2)(2,2)    (-2,0)(-2,1)(-2,2)    (-2,2)(-1,2)(0,2)
*/
void overmap::place_special(overmap_special special, tripoint p, int rotation)
{
    //std::map<std::string, tripoint> connections;
    std::vector<std::pair<std::string, tripoint> > connections;

    for(std::list<overmap_special_terrain>::iterator it = special.terrains.begin();
        it != special.terrains.end(); ++it) {
        overmap_special_terrain terrain = *it;

        oter_id id = (oter_id) terrain.terrain;
        oter_t t = (oter_t) id;

        tripoint rp = rotate_tripoint(terrain.p, rotation);
        tripoint location = tripoint(p.x + rp.x, p.y + rp.y, p.z + rp.z);

        if(!t.rotates) {
            this->ter(location.x, location.y, location.z) = terrain.terrain;
        } else {
            this->ter(location.x, location.y, location.z) = rotate(terrain.terrain, rotation);
        }

        if(terrain.connect.size() > 0) {
            //connections[terrain.connect] = location;
            std::pair<std::string, tripoint> connection;
            connection.first = terrain.connect;
            connection.second = location;
            connections.push_back(connection);
        }

        if(special.flags.count("BLOB") > 0) {
            for (int x = -2; x <= 2; x++) {
                for (int y = -2; y <= 2; y++) {
                    if (one_in(1 + abs(x) + abs(y))) {
                        ter(location.x + x, location.y + y, location.z) = terrain.terrain;
                    }
                }
            }
        }
    }

    for(std::vector<std::pair<std::string, tripoint> >::iterator connectit = connections.begin();
        connectit != connections.end(); ++connectit) {
        std::pair<std::string, tripoint> connection = *connectit;

        if(connection.first == "road") {
            city closest;
            int distance = 999;
            for(std::vector<city>::iterator cityit = cities.begin();
                cityit != cities.end(); ++cityit) {
                city c = *cityit;
                int dist = rl_dist(connection.second.x, connection.second.y, c.x, c.y);
                if (dist < distance) {
                    closest = c;
                    distance = dist;
                }
            }
            // generally entrances come out of the top,
            // so we want to rotate the road connection with the point.
            tripoint conn = connection.second;

            switch(rotation)
            {
            case 0:
                conn.y = conn.y - 1;
                break;
            case 1:
                conn.x = conn.x + 1;
                break;
            case 2:
                conn.y = conn.y + 1;
                break;
            case 3:
                conn.x = conn.x - 1;
                break;
            default:
                break;
            }
            if(ter(conn.x, conn.y, p.z).t().allow_road) {
                make_hiway(conn.x, conn.y, closest.x, closest.y, p.z, "road");
            } else { // in case the entrance does not come out the top, try wherever possible...
                conn = connection.second;
                make_hiway(conn.x, conn.y, closest.x, closest.y, p.z, "road");
            }
        }
    }

    // place spawns
    if(special.spawns.group != "GROUP_NULL") {
        overmap_special_spawns spawns = special.spawns;
        int pop = rng(spawns.min_population, spawns.max_population);
        int rad = rng(spawns.min_radius, spawns.max_radius);
        zg.push_back(mongroup(spawns.group, p.x * 2, p.y * 2, p.z, rad, pop));
    }
}

oter_id overmap::rotate(const oter_id &oter, int dir)
{
    const oter_t &otert = oter;
    if (! otert.rotates  && dir != 0) {
        debugmsg("%s does not rotate.", oter.c_str());
        return oter;
    }
    if (dir < 0) {
        dir += 4;
    } else if (dir > 3) {
        debugmsg("Bad rotation for %s: %d.", oter.c_str(), dir);
        return oter;
    }
    return otert.directional_peers[dir];
}

void overmap::place_mongroups()
{
    // Cities are full of zombies
    for( size_t i = 0; i < cities.size(); i++ ) {
        if( ACTIVE_WORLD_OPTIONS["WANDER_SPAWNS"] ) {
            if( !one_in(16) || cities[i].s > 5 ) {
                zg.push_back( mongroup("GROUP_ZOMBIE", (cities[i].x * 2), (cities[i].y * 2), 0,
                                       int(cities[i].s * 2.5), cities[i].s * 80) );
                zg.back().set_target( zg.back().posx, zg.back().posy );
                zg.back().horde = true;
                zg.back().wander();
            }
        }
        if( !ACTIVE_WORLD_OPTIONS["STATIC_SPAWN"] ) {
            zg.push_back( mongroup("GROUP_ZOMBIE", (cities[i].x * 2), (cities[i].y * 2), 0,
                                   int(cities[i].s * 2.5), cities[i].s * 80) );
        }
    }

    if (!ACTIVE_WORLD_OPTIONS["CLASSIC_ZOMBIES"]) {
        // Figure out where swamps are, and place swamp monsters
        for (int x = 3; x < OMAPX - 3; x += 7) {
            for (int y = 3; y < OMAPY - 3; y += 7) {
                int swamp_count = 0;
                for (int sx = x - 3; sx <= x + 3; sx++) {
                    for (int sy = y - 3; sy <= y + 3; sy++) {
                        if (ter(sx, sy, 0) == "forest_water") {
                            swamp_count += 2;
                        }
                    }
                }
                if (swamp_count >= 25)
                    zg.push_back(mongroup("GROUP_SWAMP", x * 2, y * 2, 0, 3,
                                          rng(swamp_count * 8, swamp_count * 25)));
            }
        }
    }

    if (!ACTIVE_WORLD_OPTIONS["CLASSIC_ZOMBIES"]) {
        // Figure out where rivers are, and place swamp monsters
        for (int x = 3; x < OMAPX - 3; x += 7) {
            for (int y = 3; y < OMAPY - 3; y += 7) {
                int river_count = 0;
                for (int sx = x - 3; sx <= x + 3; sx++) {
                    for (int sy = y - 3; sy <= y + 3; sy++) {
                        if (is_river(ter(sx, sy, 0))) {
                            river_count++;
                        }
                    }
                }
                if (river_count >= 25)
                    zg.push_back(mongroup("GROUP_RIVER", x * 2, y * 2, 0, 3,
                                          rng(river_count * 8, river_count * 25)));
            }
        }
    }

    if (!ACTIVE_WORLD_OPTIONS["CLASSIC_ZOMBIES"]) {
        // Place the "put me anywhere" groups
        int numgroups = rng(0, 3);
        for (int i = 0; i < numgroups; i++) {
            zg.push_back(
                mongroup("GROUP_WORM", rng(0, OMAPX * 2 - 1), rng(0, OMAPY * 2 - 1), 0,
                         rng(20, 40), rng(30, 50)));
        }
    }

    // Forest groups cover the entire map
    zg.push_back( mongroup("GROUP_FOREST", OMAPX / 2, OMAPY / 2, 0,
                           OMAPY, rng(2000, 12000)));
    zg.back().diffuse = true;
    zg.push_back( mongroup("GROUP_FOREST", OMAPX / 2, (OMAPY * 3) / 2, 0,
                           OMAPY, rng(2000, 12000)));
    zg.back().diffuse = true;
    zg.push_back( mongroup("GROUP_FOREST", (OMAPX * 3) / 2, OMAPY / 2, 0,
                           OMAPX, rng(2000, 12000)));
    zg.back().diffuse = true;
    zg.push_back( mongroup("GROUP_FOREST", (OMAPX * 3) / 2, (OMAPY * 3) / 2, 0,
                           OMAPX, rng(2000, 12000)));
    zg.back().diffuse = true;
}

int overmap::get_top_border()
{
    return loc.y * OMAPY;
}

int overmap::get_left_border()
{
    return loc.x * OMAPX;
}

int overmap::get_bottom_border()
{
    return get_top_border() + OMAPY;
}

int overmap::get_right_border()
{
    return get_left_border() + OMAPX;
}

void overmap::place_radios()
{
    std::string message;
    for (int i = 0; i < OMAPX; i++) {
        for (int j = 0; j < OMAPY; j++) {
            if (ter(i, j, 0) == "radio_tower") {
                int choice = rng(0, 2);
                switch(choice) {
                case 0:
                    message = string_format(_("This is emergency broadcast station %d%d.\
  Please proceed quickly and calmly to your designated evacuation point."), i, j);
                    radios.push_back(radio_tower(i * 2, j * 2, rng(RADIO_MIN_STRENGTH, RADIO_MAX_STRENGTH), message));
                    break;
                case 1:
                    radios.push_back(radio_tower(i * 2, j * 2, rng(RADIO_MIN_STRENGTH, RADIO_MAX_STRENGTH),
                                                 _("Head West.  All survivors, head West.  Help is waiting.")));
                    break;
                case 2:
                    radios.push_back(radio_tower(i * 2, j * 2, rng(RADIO_MIN_STRENGTH, RADIO_MAX_STRENGTH), "",
                                                 WEATHER_RADIO));
                    break;
                }
            } else if (ter(i, j, 0) == "lmoe") {
                message = string_format(_("This is automated emergency shelter beacon %d%d.\
  Supplies, amenities and shelter are stocked."), i, j);
                radios.push_back(radio_tower(i * 2, j * 2, rng(RADIO_MIN_STRENGTH, RADIO_MAX_STRENGTH) / 2,
                                             message));
            } else if (ter(i, j, 0) == "fema_entrance") {
                message = string_format(_("This is FEMA camp %d%d.\
  Supplies are limited, please bring supplemental food, water, and bedding.\
  This is FEMA camp %d%d.  A designated long-term emergency shelter."), i, j, i, j);
                radios.push_back(radio_tower(i * 2, j * 2, rng(RADIO_MIN_STRENGTH, RADIO_MAX_STRENGTH), message));
            }
        }
    }
}


void overmap::open()
{
    std::string const plrfilename = overmapbuffer::player_filename(loc.x, loc.y);
    std::string const terfilename = overmapbuffer::terrain_filename(loc.x, loc.y);
    std::ifstream fin;

    fin.open(terfilename.c_str());
    if (fin.is_open()) {
        unserialize(fin, plrfilename, terfilename);
        fin.close();
    } else { // No map exists!  Prepare neighbors, and generate one.
        std::vector<const overmap*> pointers;
        // Fetch south and north
        for (int i = -1; i <= 1; i += 2) {
            pointers.push_back(overmap_buffer.get_existing(loc.x, loc.y+i));
        }
        // Fetch east and west
        for (int i = -1; i <= 1; i += 2) {
            pointers.push_back(overmap_buffer.get_existing(loc.x+i, loc.y));
        }
        // pointers looks like (north, south, west, east)
        generate(pointers[0], pointers[3], pointers[1], pointers[2]);
    }
}

#include "omdata.h"
////////////////
oter_iid ot_null,
         ot_crater,
         ot_field,
         ot_forest,
         ot_forest_thick,
         ot_forest_water,
         ot_river_center;


oter_iid oterfind(const std::string id)
{
    if( otermap.find(id) == otermap.end() ) {
        debugmsg("Can't find %s", id.c_str());
        return 0;
    }
    return otermap[id].loadid;
};

void set_oter_ids()   // fixme constify
{
    ot_null = oterfind("");
    // NOT required.
    ot_crater = oterfind("crater");
    ot_field = oterfind("field");
    ot_forest = oterfind("forest");
    ot_forest_thick = oterfind("forest_thick");
    ot_forest_water = oterfind("forest_water");
    ot_river_center = oterfind("river_center");
};


//////////////////////////
//// sneaky

// ter(...) = 0;
const int &oter_id::operator=(const int &i)
{
    _val = i;
    return _val;
}
// ter(...) = "rock"
oter_id::operator std::string() const
{
    if ( _val < 0 || _val > oterlist.size() ) {
        debugmsg("oterlist[%d] > %d", _val, oterlist.size()); // remove me after testing (?)
        return 0;
    }
    return std::string(oterlist[_val].id);
}

// int index = ter(...);
oter_id::operator int() const
{
    return _val;
}

// ter(...) != "foobar"
bool oter_id::operator!=(const char *v) const
{
    return oterlist[_val].id.compare(v) != 0;
    /*    hellaciously slow string allocation frenzy -v
          std::map<std::string, oter_t>::const_iterator it=otermap.find(v);
          return ( it == otermap.end() || it->second.loadid != _val);
    */
}

// ter(...) == "foobar"
bool oter_id::operator==(const char *v) const
{
    return oterlist[_val].id.compare(v) == 0;
}
bool oter_id::operator<=(const char *v) const
{
    std::map<std::string, oter_t>::const_iterator it = otermap.find(v);
    return ( it == otermap.end() || it->second.loadid <= _val);
}
bool oter_id::operator>=(const char *v) const
{
    std::map<std::string, oter_t>::const_iterator it = otermap.find(v);
    return ( it != otermap.end() && it->second.loadid >= _val);
}

// o_id1 != o_id2
bool oter_id::operator!=(const oter_id &v) const
{
    return ( _val != v._val );
}
bool oter_id::operator==(const oter_id &v) const
{
    return ( _val == v._val );
}

// oter_t( ter(...) ).name // WARNING
oter_id::operator oter_t() const
{
    return oterlist[_val];
}

const oter_t &oter_id::t() const
{
    return oterlist[_val];
}
// ter(...).size()
int oter_id::size() const
{
    return oterlist[_val].id.size();
}

// ter(...).find("foo");
int oter_id::find(const std::string &v, const int start, const int end) const
{
    (void)start;
    (void)end; // TODO?
    return oterlist[_val].id.find(v);//, start, end);
}
// ter(...).compare(0, 3, "foo");
int oter_id::compare(size_t pos, size_t len, const char *s, size_t n) const
{
    if ( n != 0 ) {
        return oterlist[_val].id.compare(pos, len, s, n);
    } else {
        return oterlist[_val].id.compare(pos, len, s);
    }
}

// std::string("river_ne");  oter_id van_location(down_by);
oter_id::oter_id(const std::string &v)
{
    std::map<std::string, oter_t>::const_iterator it = otermap.find(v);
    if ( it == otermap.end() ) {
        debugmsg("not found: %s", v.c_str());
    } else {
        _val = it->second.loadid;
    }
}

// oter_id b("house_north");
oter_id::oter_id(const char *v)
{
    std::map<std::string, oter_t>::const_iterator it = otermap.find(v);
    if ( it == otermap.end() ) {
        debugmsg("not found: %s", v);
    } else {
        _val = it->second.loadid;
    }
}

// wprint("%s",ter(...).c_str() );
const char *oter_id::c_str() const
{
    return std::string(oterlist[_val].id).c_str();
}


void groundcover_extra::setup()   // fixme return bool for failure
{
    default_ter = terfind( default_ter_str );

    ter_furn_id tf_id;
    int wtotal = 0;
    int btotal = 0;

    for ( std::map<std::string, double>::const_iterator it = percent_str.begin();
          it != percent_str.end(); ++it ) {
        tf_id.ter = t_null;
        tf_id.furn = f_null;
        if ( it->second < 0.0001 ) {
            continue;
        }
        if ( termap.find( it->first ) != termap.end() ) {
            tf_id.ter = termap[ it->first ].loadid;
        } else if ( furnmap.find( it->first ) != furnmap.end() ) {
            tf_id.furn = furnmap[ it->first ].loadid;
        } else {
            debugmsg("No clue what '%s' is! No such terrain or furniture", it->first.c_str() );
            continue;
        }
        wtotal += (int)(it->second * 10000.0);
        weightlist[ wtotal ] = tf_id;
    }

    for ( std::map<std::string, double>::const_iterator it = boosted_percent_str.begin();
          it != boosted_percent_str.end(); ++it ) {
        tf_id.ter = t_null;
        tf_id.furn = f_null;
        if ( it->second < 0.0001 ) {
            continue;
        }
        if ( termap.find( it->first ) != termap.end() ) {
            tf_id.ter = termap[ it->first ].loadid;
        } else if ( furnmap.find( it->first ) != furnmap.end() ) {
            tf_id.furn = furnmap[ it->first ].loadid;
        } else {
            debugmsg("No clue what '%s' is! No such terrain or furniture", it->first.c_str() );
            continue;
        }
        btotal += (int)(it->second * 10000.0);
        boosted_weightlist[ btotal ] = tf_id;
    }

    if ( wtotal > 1000000 ) {
        debugmsg("plant coverage total exceeds 100%%");
    }
    if ( btotal > 1000000 ) {
        debugmsg("boosted plant coverage total exceeds 100%%");
    }

    tf_id.furn = f_null;
    tf_id.ter = default_ter;
    weightlist[ 1000000 ] = tf_id;
    boosted_weightlist[ 1000000 ] = tf_id;

    percent_str.clear();
    boosted_percent_str.clear();
}

ter_furn_id groundcover_extra::pick( bool boosted ) const
{
    if ( boosted ) {
        return boosted_weightlist.lower_bound( rng( 0, 1000000 ) )->second;
    }
    return weightlist.lower_bound( rng( 0, 1000000 ) )->second;
}

void regional_settings::setup()
{
    if ( default_groundcover_str != NULL ) {
        default_groundcover.primary = terfind(default_groundcover_str->primary_str);
        default_groundcover.secondary = terfind(default_groundcover_str->secondary_str);
        field_coverage.setup();
        city_spec.shops.setup();
        city_spec.parks.setup();
        default_groundcover_str = NULL;
        optionsdata.add_value("DEFAULT_REGION", id );
    }
}

const point overmap::invalid_point = point(INT_MIN, INT_MIN);
const tripoint overmap::invalid_tripoint = tripoint(INT_MIN, INT_MIN, INT_MIN);
//oter_id overmap::nulloter = "";<|MERGE_RESOLUTION|>--- conflicted
+++ resolved
@@ -1571,18 +1571,6 @@
             }
             //Check if there is an npc.
             const bool npc_here = overmap_buffer.has_npc(omx, omy, z);
-<<<<<<< HEAD
-            //Check hordes
-
-            bool horde_here=false;
-            if (g->u.overmap_los(omx, omy))
-            {
-                std::vector<mongroup*> hordes = overmap_buffer.monsters_at(omx, omy, z);
-                for (int ih = 0; ih < hordes.size(); ih++)
-                  {
-                    if (hordes[ih]->horde) {horde_here = true;}
-                  }
-=======
             // Check for hordes within player line-of-sight
             bool horde_here = false;
             if (los) {
@@ -1592,7 +1580,6 @@
                         horde_here = true;
                     }
                 }
->>>>>>> dc261d0e
             }
             // and a vehicle
             const bool veh_here = overmap_buffer.has_vehicle(omx, omy, z);
@@ -1686,11 +1673,7 @@
                 ter_color = c_pink;
                 ter_sym = '@';
             } else if (blink && horde_here) {
-<<<<<<< HEAD
-                // Display NPCs only when player can see the location
-=======
                 // Display Hordes only when within player line-of-sight
->>>>>>> dc261d0e
                 ter_color = c_green;
                 ter_sym = 'Z';
             } else if (blink && veh_here) {
@@ -2093,7 +2076,6 @@
 */
 void overmap::signal_hordes(int x, int y, horde_signal_type sig_type, int sig_power)
 {
-<<<<<<< HEAD
   int d_inter,targ_dist;
   if (g->levz != 0) return;
   for (int i = 0; i < zg.size(); i++ )
@@ -2120,28 +2102,6 @@
             {
               zg[i].set_target(x, y);
               zg[i].set_interest(d_inter);
-=======
-    // TODO: Signal adjacent overmaps too. (the 3 nearest ones)
-    for( size_t i = 0; i < zg.size(); i++ ) {
-        if( zg[i].horde ) {
-            const int dist = rl_dist( x, y, zg[i].posx, zg[i].posy );
-            if( sig_power <= dist ) {
-                continue;
-            }
-            // TODO: base this in monster attributes, foremost GOODHEARING.
-            const int d_inter = (sig_power - dist) * 5;
-            const int roll = rng( 0, zg[i].interest );
-            if( roll < d_inter ) {
-                const int targ_dist = rl_dist( x, y, zg[i].tx, zg[i].ty );
-                // TODO: Base this on targ_dist:dist ratio.
-                if (targ_dist < 5) {
-                    zg[i].set_target( (zg[i].tx + x) / 2, (zg[i].ty + y) / 2 );
-                    zg[i].inc_interest( d_inter );
-                } else {
-                    zg[i].set_target( x, y );
-                    zg[i].set_interest( d_inter );
-                }
->>>>>>> dc261d0e
             }
         }
     }
