--- conflicted
+++ resolved
@@ -864,11 +864,7 @@
     const bool is_special = jo.get_string( "type", "" ) == "overmap_special";
 
     mandatory( jo, was_loaded, "overmaps", terrains );
-<<<<<<< HEAD
-    mandatory( jo, was_loaded, "locations", locations );
-=======
     optional( jo, was_loaded, "locations", default_locations );
->>>>>>> c33633ca
 
     if( is_special ) {
         mandatory( jo, was_loaded, "occurrences", occurrences );
@@ -3866,18 +3862,6 @@
         }
     }
 
-<<<<<<< HEAD
-    if( !get_option<bool>( "CLASSIC_ZOMBIES" ) ) {
-        // Figure out where rivers are, and place swamp monsters
-        for( int x = 3; x < OMAPX - 3; x += 7 ) {
-            for( int y = 3; y < OMAPY - 3; y += 7 ) {
-                int river_count = 0;
-                for( int sx = x - 3; sx <= x + 3; sx++ ) {
-                    for( int sy = y - 3; sy <= y + 3; sy++ ) {
-                        if( is_river( ter( sx, sy, 0 ) ) ) {
-                            river_count++;
-                        }
-=======
     // Figure out where rivers and lakes are, and place appropriate critters
     for( int x = 3; x < OMAPX - 3; x += 7 ) {
         for( int y = 3; y < OMAPY - 3; y += 7 ) {
@@ -3886,7 +3870,6 @@
                 for( int sy = y - 3; sy <= y + 3; sy++ ) {
                     if( is_river_or_lake( ter( sx, sy, 0 ) ) ) {
                         river_count++;
->>>>>>> c33633ca
                     }
                 }
             }
