#include "overmap.h"

#include "coordinate_conversions.h"
#include "generic_factory.h"
#include "overmap_types.h"
#include "overmap_connection.h"
#include "overmap_location.h"
#include "rng.h"
#include "line.h"
#include "game.h"
#include "npc.h"
#include "map.h"
#include "output.h"
#include "debug.h"
#include "options.h"
#include "overmapbuffer.h"
#include "json.h"
#include "mapdata.h"
#include "mapgen.h"
#include "map_extras.h"
#include "cata_utility.h"
#include "mongroup.h"
#include "mtype.h"
#include "name.h"
#include "simple_pathfinding.h"
#include "translations.h"
#include "mapgen_functions.h"
#include "weather_gen.h"
#include "mapbuffer.h"
#include "map_iterator.h"
#include "messages.h"
#include "rotatable_symbols.h"

#include <cassert>
#include <stdlib.h>
#include <time.h>
#include <math.h>
#include <vector>
#include <sstream>
#include <cstring>
#include <ostream>
#include <algorithm>
#include <numeric>

#define dbg(x) DebugLog((DebugLevel)(x),D_MAP_GEN) << __FILE__ << ":" << __LINE__ << ": "

#define STREETCHANCE 2
#define MIN_ANT_SIZE 8
#define MAX_ANT_SIZE 20
#define MIN_GOO_SIZE 1
#define MAX_GOO_SIZE 2
#define MIN_RIFT_SIZE 6
#define MAX_RIFT_SIZE 16

const efftype_id effect_pet( "pet" );

using oter_type_id = int_id<oter_type_t>;
using oter_type_str_id = string_id<oter_type_t>;

ter_furn_id::ter_furn_id() : ter( t_null ), furn( f_null ) { }

//Classic Extras is for when you have special zombies turned off.
static const std::set<std::string> classic_extras = { "mx_helicopter", "mx_military", "mx_roadblock", "mx_drugdeal", "mx_supplydrop", "mx_minefield", "mx_crater", "mx_collegekids" };

#include "omdata.h"
////////////////
oter_id  ot_null,
         ot_crater,
         ot_field,
         ot_forest,
         ot_forest_thick,
         ot_forest_water,
         ot_river_center;


const oter_type_t oter_type_t::null_type;

namespace om_lines
{

struct type {
    long sym;
    size_t mapgen;
    std::string suffix;
};

const std::array<std::string, 5> mapgen_suffixes = {{
        "_straight", "_curved", "_end", "_tee", "_four_way"
    }
};

const std::array < type, 1 + om_direction::bits > all = {{
        { LINE_XXXX, 4, "_isolated"  },   // 0  ----
        { LINE_XOXO, 2, "_end_south" },   // 1  ---n
        { LINE_OXOX, 2, "_end_west"  },   // 2  --e-
        { LINE_XXOO, 1, "_ne"        },   // 3  --en
        { LINE_XOXO, 2, "_end_north" },   // 4  -s--
        { LINE_XOXO, 0, "_ns"        },   // 5  -s-n
        { LINE_OXXO, 1, "_es"        },   // 6  -se-
        { LINE_XXXO, 3, "_nes"       },   // 7  -sen
        { LINE_OXOX, 2, "_end_east"  },   // 8  w---
        { LINE_XOOX, 1, "_wn"        },   // 9  w--n
        { LINE_OXOX, 0, "_ew"        },   // 10 w-e-
        { LINE_XXOX, 3, "_new"       },   // 11 w-en
        { LINE_OOXX, 1, "_sw"        },   // 12 ws--
        { LINE_XOXX, 3, "_nsw"       },   // 13 ws-n
        { LINE_OXXX, 3, "_esw"       },   // 14 wse-
        { LINE_XXXX, 4, "_nesw"      }    // 15 wsen
    }
};

const size_t size = all.size();
const size_t invalid = 0;

constexpr size_t rotate( size_t line, om_direction::type dir )
{
    // Bitwise rotation to the left.
    return ( ( ( line << static_cast<size_t>( dir ) ) |
               ( line >> ( om_direction::size - static_cast<size_t>( dir ) ) ) ) & om_direction::bits );
}

constexpr size_t set_segment( size_t line, om_direction::type dir )
{
    return line | 1 << static_cast<int>( dir );
}

constexpr bool has_segment( size_t line, om_direction::type dir )
{
    return static_cast<bool>( line & 1 << static_cast<int>( dir ) );
}

constexpr bool is_straight( size_t line )
{
    return line == 1
           || line == 2
           || line == 4
           || line == 5
           || line == 8
           || line == 10;
}

size_t from_dir( om_direction::type dir )
{
    switch( dir ) {
        case om_direction::type::north:
        case om_direction::type::south:
            return 5;  // ns;
        case om_direction::type::east:
        case om_direction::type::west:
            return 10; // ew
        case om_direction::type::invalid:
            debugmsg( "Can't retrieve a line from the invalid direction." );
    }

    return 0;
}

}

//const regional_settings default_region_settings;
t_regional_settings_map region_settings_map;

namespace
{

generic_factory<oter_type_t> terrain_types( "overmap terrain type" );
generic_factory<oter_t> terrains( "overmap terrain" );
generic_factory<overmap_special> specials( "overmap special" );

}

static const std::map<std::string, oter_flags> oter_flags_map = {
    { "KNOWN_DOWN",     known_down     },
    { "KNOWN_UP",       known_up       },
    { "RIVER",          river_tile     },
    { "SIDEWALK",       has_sidewalk   },
    { "NO_ROTATE",      no_rotate      },
    { "LINEAR",         line_drawing   },
    { "SUBWAY",         subway_connection   }
};

template<>
const overmap_special &overmap_special_id::obj() const
{
    return specials.obj( *this );
}

template<>
bool overmap_special_id::is_valid() const
{
    return specials.is_valid( *this );
}

city::city( int const X, int const Y, int const S )
    : x( X )
    , y( Y )
    , s( S )
    , name( Name::get( nameIsTownName ) )
{
}

int city::get_distance_from( const tripoint &p ) const
{
    return std::max( int( trig_dist( p, { x, y, 0 } ) ) - s, 0 );
}

std::map<enum radio_type, std::string> radio_type_names =
{{ {MESSAGE_BROADCAST, "broadcast"}, {WEATHER_RADIO, "weather"} }};

/** @relates string_id */
template<>
bool string_id<oter_type_t>::is_valid() const
{
    return terrain_types.is_valid( *this );
}

/** @relates int_id */
template<>
const string_id<oter_type_t> &int_id<oter_type_t>::id() const
{
    return terrain_types.convert( *this );
}

/** @relates string_id */
template<>
int_id<oter_type_t> string_id<oter_type_t>::id() const
{
    return terrain_types.convert( *this, int_id<oter_type_t>( 0 ) );
}

/** @relates int_id */
template<>
int_id<oter_type_t>::int_id( const string_id<oter_type_t> &id ) : _id( id.id() ) {}

template<>
const oter_type_t &int_id<oter_type_t>::obj() const
{
    return terrain_types.obj( *this );
}

/** @relates string_id */
template<>
const oter_type_t &string_id<oter_type_t>::obj() const
{
    return terrain_types.obj( *this );
}

/** @relates string_id */
template<>
bool string_id<oter_t>::is_valid() const
{
    return terrains.is_valid( *this );
}

/** @relates string_id */
template<>
const oter_t &string_id<oter_t>::obj() const
{
    return terrains.obj( *this );
}

/** @relates string_id */
template<>
int_id<oter_t> string_id<oter_t>::id() const
{
    return terrains.convert( *this, ot_null );
}

/** @relates int_id */
template<>
int_id<oter_t>::int_id( const string_id<oter_t> &id ) : _id( id.id() ) {}

/** @relates int_id */
template<>
inline bool int_id<oter_t>::is_valid() const
{
    return terrains.is_valid( *this );
}

/** @relates int_id */
template<>
const oter_t &int_id<oter_t>::obj() const
{
    return terrains.obj( *this );
}

/** @relates int_id */
template<>
const string_id<oter_t> &int_id<oter_t>::id() const
{
    return terrains.convert( *this );
}

bool operator==( const int_id<oter_t> &lhs, const char *rhs )
{
    return lhs.id().str().compare( rhs ) == 0;
}

bool operator!=( const int_id<oter_t> &lhs, const char *rhs )
{
    return !( lhs == rhs );
}

void set_oter_ids()   // @todo: fixme constify
{
    ot_null         = oter_str_id::NULL_ID();
    // NOT required.
    ot_crater       = oter_id( "crater" );
    ot_field        = oter_id( "field" );
    ot_forest       = oter_id( "forest" );
    ot_forest_thick = oter_id( "forest_thick" );
    ot_forest_water = oter_id( "forest_water" );
    ot_river_center = oter_id( "river_center" );
}

void overmap_specials::load( JsonObject &jo, const std::string &src )
{
    specials.load( jo, src );
}

void city_buildings::load( JsonObject &jo, const std::string &src )
{
    // Just an alias
    overmap_specials::load( jo, src );
}

void overmap_specials::finalize()
{
    for( const auto &elem : specials.get_all() ) {
        const_cast<overmap_special &>( elem ).finalize(); // This cast is ugly, but safe.
    }
}

void overmap_specials::check_consistency()
{
    const size_t max_count = ( OMAPX / OMSPEC_FREQ ) * ( OMAPY / OMSPEC_FREQ ) / 2;
    const size_t actual_count = std::accumulate( specials.get_all().begin(), specials.get_all().end(),
                                static_cast< size_t >( 0 ),
    []( size_t sum, const overmap_special & elem ) {
        return sum + ( elem.flags.count( "UNIQUE" ) == ( size_t )0 ? ( size_t )std::max(
                           elem.occurrences.min, 0 ) : ( size_t )1 );
    } );

    if( actual_count > max_count ) {
        debugmsg( "There are too many mandatory overmap specials (%d > %d). Some of them may not be placed.",
                  actual_count, max_count );
    }

    specials.check();
}

void overmap_specials::reset()
{
    specials.reset();
}

const std::vector<overmap_special> &overmap_specials::get_all()
{
    return specials.get_all();
}

overmap_special_batch overmap_specials::get_default_batch( const point &origin )
{
    const bool only_classic = get_option<bool>( "CLASSIC_ZOMBIES" );
    const int city_size = get_option<int>( "CITY_SIZE" );
    std::vector<const overmap_special *> res;

    res.reserve( specials.size() );
    for( const overmap_special &elem : specials.get_all() ) {
        if( elem.locations.empty() || elem.occurrences.empty() ) {
            continue;
        }

        if( only_classic && elem.flags.count( "CLASSIC" ) == 0 ) {
            continue;
        }

        if( city_size == 0 && elem.city_size.min > city_size ) {
            continue;
        }

        res.push_back( &elem );
    }

    return overmap_special_batch( origin, res );
}

bool is_river( const oter_id &ter )
{
    return ter->is_river();
}

bool is_ot_type( const std::string &otype, const oter_id &oter )
{
    const size_t oter_size = oter.id().str().size();
    const size_t compare_size = otype.size();
    if( compare_size > oter_size ) {
        return false;
    }

    const auto &oter_str = oter.id();
    if( oter_str.str().compare( 0, compare_size, otype ) != 0 ) {
        return false;
    }

    // check if it's a full match
    if( compare_size == oter_size ) {
        return true;
    }

    // only okay for partial if next char is an underscore
    return oter_str.str()[compare_size] == '_';
}

bool is_ot_subtype( const char *otype, const oter_id &oter )
{
    // Checks for any partial match.
    return strstr( oter.id().c_str(), otype );
}

/*
 * load mapgen functions from an overmap_terrain json entry
 * suffix is for roads/subways/etc which have "_straight", "_curved", "_tee", "_four_way" function mappings
 */
void load_overmap_terrain_mapgens( JsonObject &jo, const std::string id_base,
                                   const std::string suffix = "" )
{
    const std::string fmapkey( id_base + suffix );
    const std::string jsonkey( "mapgen" + suffix );
    bool default_mapgen = jo.get_bool( "default_mapgen", true );
    int default_idx = -1;
    if( default_mapgen ) {
        if( const auto ptr = get_mapgen_cfunction( fmapkey ) ) {
            oter_mapgen[fmapkey].push_back( std::make_shared<mapgen_function_builtin>( ptr ) );
            default_idx = oter_mapgen[fmapkey].size() - 1;
        }
    }
    if( jo.has_array( jsonkey ) ) {
        JsonArray ja = jo.get_array( jsonkey );
        int c = 0;
        while( ja.has_more() ) {
            if( ja.has_object( c ) ) {
                JsonObject jio = ja.next_object();
                load_mapgen_function( jio, fmapkey, default_idx );
            }
            c++;
        }
    }
}

void oter_type_t::load( JsonObject &jo, const std::string &src )
{
    const bool strict = src == "dda";

    assign( jo, "sym", sym, strict );
    assign( jo, "name", name, strict );
    assign( jo, "see_cost", see_cost, strict );
    assign( jo, "extras", extras, strict );
    assign( jo, "mondensity", mondensity, strict );
    assign( jo, "spawns", static_spawns, strict );
    assign( jo, "color", color, strict );

    const typed_flag_reader<decltype( oter_flags_map )> flag_reader{ oter_flags_map, "invalid overmap terrain flag" };
    optional( jo, was_loaded, "flags", flags, flag_reader );

    if( has_flag( line_drawing ) ) {
        if( has_flag( no_rotate ) ) {
            jo.throw_error( "Mutually exclusive flags: \"NO_ROTATE\" and \"LINEAR\"." );
        }

        for( const auto &elem : om_lines::mapgen_suffixes ) {
            load_overmap_terrain_mapgens( jo, id.str(), elem );
        }
    } else {
        load_overmap_terrain_mapgens( jo, id.str() );
    }
}

void oter_type_t::finalize()
{
    directional_peers.clear();  // In case of a second finalization.

    if( is_rotatable() ) {
        for( auto dir : om_direction::all ) {
            register_terrain( oter_t( *this, dir ), static_cast<size_t>( dir ), om_direction::size );
        }
    } else if( has_flag( line_drawing ) ) {
        for( size_t i = 0; i < om_lines::size; ++i ) {
            register_terrain( oter_t( *this, i ), i, om_lines::size );
        }
    } else {
        register_terrain( oter_t( *this ), 0, 1 );
    }
}

void oter_type_t::register_terrain( const oter_t &peer, size_t n, size_t max_n )
{
    assert( n < max_n );
    assert( peer.type_is( *this ) );

    directional_peers.resize( max_n );

    if( peer.id.is_valid() ) {
        directional_peers[n] = peer.id.id();
        debugmsg( "Can't register the new overmap terrain \"%s\". It already exists.", peer.id.c_str() );
    } else {
        directional_peers[n] = terrains.insert( peer ).id.id();
    }
}

oter_id oter_type_t::get_first() const
{
    assert( !directional_peers.empty() );
    return directional_peers.front();
}

oter_id oter_type_t::get_rotated( om_direction::type dir ) const
{
    if( dir == om_direction::type::invalid ) {
        debugmsg( "Invalid rotation was asked from overmap terrain \"%s\".", id.c_str() );
        return ot_null;
    } else if( dir == om_direction::type::none || !is_rotatable() ) {
        return directional_peers.front();
    }
    assert( directional_peers.size() == om_direction::size );
    return directional_peers[static_cast<size_t>( dir )];
}

oter_id oter_type_t::get_linear( size_t n ) const
{
    if( !has_flag( line_drawing ) ) {
        debugmsg( "Overmap terrain \"%s \" isn't drawn with lines.", id.c_str() );
        return ot_null;
    }
    if( n >= om_lines::size ) {
        debugmsg( "Invalid overmap line (%d) was asked from overmap terrain \"%s\".", n, id.c_str() );
        return ot_null;
    }
    assert( directional_peers.size() == om_lines::size );
    return directional_peers[n];
}

oter_t::oter_t() : oter_t( oter_type_t::null_type ) {}

oter_t::oter_t( const oter_type_t &type ) :
    type( &type ),
    id( type.id.str() ),
    sym( type.sym ) {}

oter_t::oter_t( const oter_type_t &type, om_direction::type dir ) :
    type( &type ),
    id( type.id.str() + "_" + om_direction::id( dir ) ),
    dir( dir ),
    sym( om_direction::rotate_symbol( type.sym, dir ) ),
    line( om_lines::from_dir( dir ) ) {}

oter_t::oter_t( const oter_type_t &type, size_t line ) :
    type( &type ),
    id( type.id.str() + om_lines::all[line].suffix ),
    sym( om_lines::all[line].sym ),
    line( line ) {}

std::string oter_t::get_mapgen_id() const
{
    return type->has_flag( line_drawing )
           ? type->id.str() + om_lines::mapgen_suffixes[om_lines::all[line].mapgen]
           : type->id.str();
}

oter_id oter_t::get_rotated( om_direction::type dir ) const
{
    return type->has_flag( line_drawing )
           ? type->get_linear( om_lines::rotate( this->line, dir ) )
           : type->get_rotated( om_direction::add( this->dir, dir ) );
}

bool oter_t::type_is( const int_id<oter_type_t> &type_id ) const
{
    return type->id.id() == type_id;
}

bool oter_t::type_is( const oter_type_t &type ) const
{
    return this->type == &type;
}

bool oter_t::has_connection( om_direction::type dir ) const
{
    // @todo: It's a DAMN UGLY hack. Remove it as soon as possible.
    static const oter_str_id road_manhole( "road_nesw_manhole" );
    if( id == road_manhole ) {
        return true;
    }
    return om_lines::has_segment( line, dir );
}

bool oter_t::is_hardcoded() const
{
    // @todo: This set only exists because so does the monstrous 'if-else' statement in @ref map::draw_map(). Get rid of both.
    static const std::set<std::string> hardcoded_mapgen = {
        "acid_anthill",
        "anthill",
        "ants_lab",
        "ants_lab_stairs",
        "fema",
        "fema_entrance",
        "haz_sar",
        "haz_sar_b1",
        "haz_sar_entrance",
        "haz_sar_entrance_b1",
        "ice_lab",
        "ice_lab_stairs",
        "ice_lab_core",
        "ice_lab_finale",
        "central_lab",
        "central_lab_stairs",
        "central_lab_core",
        "central_lab_finale",
        "tower_lab",
        "tower_lab_stairs",
        "tower_lab_finale",
        "lab",
        "lab_core",
        "lab_stairs",
        "lab_finale",
        "looted_building",  // pseudo-terrain
        "megastore",
        "megastore_entrance",
        "mine",
        "mine_down",
        "mine_entrance",
        "mine_finale",
        "mine_shaft",
        "office_tower_1",
        "office_tower_1_entrance",
        "office_tower_b",
        "office_tower_b_entrance",
        "outpost",
        "sewage_treatment",
        "sewage_treatment_hub",
        "sewage_treatment_under",
        "silo",
        "silo_finale",
        "slimepit",
        "slimepit_down",
        "spider_pit_under",
        "spiral",
        "spiral_hub",
        "temple",
        "temple_finale",
        "temple_stairs",
        "toxic_dump",
        "triffid_finale",
        "triffid_roots"
    };

    return hardcoded_mapgen.find( get_mapgen_id() ) != hardcoded_mapgen.end();
}

void overmap_terrains::load( JsonObject &jo, const std::string &src )
{
    terrain_types.load( jo, src );
}

void overmap_terrains::check_consistency()
{
    for( const auto &elem : terrain_types.get_all() ) {
        if( elem.static_spawns.group && !elem.static_spawns.group.is_valid() ) {
            debugmsg( "Invalid monster group \"%s\" in spawns of \"%s\".", elem.static_spawns.group.c_str(),
                      elem.id.c_str() );
        }
    }

    for( const auto &elem : terrains.get_all() ) {
        const std::string mid = elem.get_mapgen_id();

        if( mid.empty() ) {
            continue;
        }

        const bool exists_hardcoded = elem.is_hardcoded();
        const bool exists_loaded = oter_mapgen.find( mid ) != oter_mapgen.end();

        if( exists_loaded ) {
            if( test_mode && exists_hardcoded ) {
                debugmsg( "Mapgen terrain \"%s\" exists in both JSON and a hardcoded function. Consider removing the latter.",
                          mid.c_str() );
            }
        } else if( !exists_hardcoded ) {
            debugmsg( "No mapgen terrain exists for \"%s\".", mid.c_str() );
        }
    }
}

void overmap_terrains::finalize()
{
    terrain_types.finalize();

    for( const auto &elem : terrain_types.get_all() ) {
        const_cast<oter_type_t &>( elem ).finalize(); // This cast is ugly, but safe.
    }

    if( region_settings_map.find( "default" ) == region_settings_map.end() ) {
        debugmsg( "ERROR: can't find default overmap settings (region_map_settings 'default'),"
                  " cataclysm pending. And not the fun kind." );
    }

    for( auto &elem : region_settings_map ) {
        elem.second.finalize();
    }

    set_oter_ids();
}

void overmap_terrains::reset()
{
    terrain_types.reset();
    terrains.reset();
}

const std::vector<oter_t> &overmap_terrains::get_all()
{
    return terrains.get_all();
}

void load_region_settings( JsonObject &jo )
{
    regional_settings new_region;
    if( ! jo.read( "id", new_region.id ) ) {
        jo.throw_error( "No 'id' field." );
    }
    bool strict = ( new_region.id == "default" );
    if( ! jo.read( "default_oter", new_region.default_oter ) && strict ) {
        jo.throw_error( "default_oter required for default ( though it should probably remain 'field' )" );
    }
    if( jo.has_array( "default_groundcover" ) ) {
        JsonArray jia = jo.get_array( "default_groundcover" );
        new_region.default_groundcover_str.reset( new weighted_int_list<ter_str_id> );
        while( jia.has_more() ) {
            JsonArray inner = jia.next_array();
            if( new_region.default_groundcover_str->add( ter_str_id( inner.get_string( 0 ) ),
                    inner.get_int( 1 ) ) == nullptr ) {
                jo.throw_error( "'default_groundcover' must be a weighted list: an array of pairs [ \"id\", weight ]" );
            }
        }
    } else if( strict ) {
        jo.throw_error( "Weighted list 'default_groundcover' required for 'default'" );
    }
    if( ! jo.read( "num_forests", new_region.num_forests ) && strict ) {
        jo.throw_error( "num_forests required for default" );
    }
    if( ! jo.read( "forest_size_min", new_region.forest_size_min ) && strict ) {
        jo.throw_error( "forest_size_min required for default" );
    }
    if( ! jo.read( "forest_size_max", new_region.forest_size_max ) && strict ) {
        jo.throw_error( "forest_size_max required for default" );
    }
    if( ! jo.read( "swamp_maxsize", new_region.swamp_maxsize ) && strict ) {
        jo.throw_error( "swamp_maxsize required for default" );
    }
    if( ! jo.read( "swamp_river_influence", new_region.swamp_river_influence ) && strict ) {
        jo.throw_error( "swamp_river_influence required for default" );
    }
    if( ! jo.read( "swamp_spread_chance", new_region.swamp_spread_chance ) && strict ) {
        jo.throw_error( "swamp_spread_chance required for default" );
    }

    if( ! jo.has_object( "field_coverage" ) ) {
        if( strict ) {
            jo.throw_error( "\"field_coverage\": { ... } required for default" );
        }
    } else {
        JsonObject pjo = jo.get_object( "field_coverage" );
        double tmpval = 0.0f;
        if( ! pjo.read( "percent_coverage", tmpval ) ) {
            pjo.throw_error( "field_coverage: percent_coverage required" );
        }
        new_region.field_coverage.mpercent_coverage = ( int )( tmpval * 10000.0 );
        if( ! pjo.read( "default_ter", new_region.field_coverage.default_ter_str ) ) {
            pjo.throw_error( "field_coverage: default_ter required" );
        }
        tmpval = 0.0f;
        if( pjo.has_object( "other" ) ) {
            JsonObject opjo = pjo.get_object( "other" );
            std::set<std::string> keys = opjo.get_member_names();
            for( const auto &key : keys ) {
                tmpval = 0.0f;
                if( key != "//" ) {
                    if( opjo.read( key, tmpval ) ) {
                        new_region.field_coverage.percent_str[key] = tmpval;
                    }
                }
            }
        }
        if( pjo.read( "boost_chance", tmpval ) && tmpval != 0.0f ) {
            new_region.field_coverage.boost_chance = ( int )( tmpval * 10000.0 );
            if( ! pjo.read( "boosted_percent_coverage", tmpval ) ) {
                pjo.throw_error( "boost_chance > 0 requires boosted_percent_coverage" );
            }
            new_region.field_coverage.boosted_mpercent_coverage = ( int )( tmpval * 10000.0 );
            if( ! pjo.read( "boosted_other_percent", tmpval ) ) {
                pjo.throw_error( "boost_chance > 0 requires boosted_other_percent" );
            }
            new_region.field_coverage.boosted_other_mpercent = ( int )( tmpval * 10000.0 );
            if( pjo.has_object( "boosted_other" ) ) {
                JsonObject opjo = pjo.get_object( "boosted_other" );
                std::set<std::string> keys = opjo.get_member_names();
                for( const auto &key : keys ) {
                    tmpval = 0.0f;
                    if( key != "//" ) {
                        if( opjo.read( key, tmpval ) ) {
                            new_region.field_coverage.boosted_percent_str[key] = tmpval;
                        }
                    }
                }
            } else {
                pjo.throw_error( "boost_chance > 0 requires boosted_other { ... }" );
            }
        }
    }

    if( ! jo.has_object( "map_extras" ) ) {
        if( strict ) {
            jo.throw_error( "\"map_extras\": { ... } required for default" );
        }
    } else {
        JsonObject pjo = jo.get_object( "map_extras" );

        std::set<std::string> zones = pjo.get_member_names();
        for( const auto &zone : zones ) {
            if( zone != "//" ) {
                JsonObject zjo = pjo.get_object( zone );
                map_extras extras( 0 );

                if( ! zjo.read( "chance", extras.chance ) && strict ) {
                    zjo.throw_error( "chance required for default" );
                }

                if( ! zjo.has_object( "extras" ) ) {
                    if( strict ) {
                        zjo.throw_error( "\"extras\": { ... } required for default" );
                    }
                } else {
                    JsonObject exjo = zjo.get_object( "extras" );

                    std::set<std::string> keys = exjo.get_member_names();
                    for( const auto &key : keys ) {
                        if( key != "//" ) {
                            if( get_option<bool>( "CLASSIC_ZOMBIES" )
                                && classic_extras.count( key ) == 0 ) {
                                continue;
                            }
                            extras.values.add( key, exjo.get_int( key, 0 ) );
                        }
                    }
                }

                new_region.region_extras[zone] = extras;
            }
        }
    }

    if( ! jo.has_object( "city" ) ) {
        if( strict ) {
            jo.throw_error( "\"city\": { ... } required for default" );
        }
    } else {
        JsonObject cjo = jo.get_object( "city" );
        if( ! cjo.read( "shop_radius", new_region.city_spec.shop_radius ) && strict ) {
            jo.throw_error( "city: shop_radius required for default" );
        }
        if( ! cjo.read( "park_radius", new_region.city_spec.park_radius ) && strict ) {
            jo.throw_error( "city: park_radius required for default" );
        }
        if( ! cjo.read( "house_basement_chance", new_region.city_spec.house_basement_chance ) && strict ) {
            jo.throw_error( "city: house_basement_chance required for default" );
        }
        const auto load_building_types = [&jo, &cjo, strict]( const std::string & type,
        building_bin & dest ) {
            if( !cjo.has_object( type ) && strict ) {
                jo.throw_error( "city: \"" + type + "\": { ... } required for default" );
            } else {
                JsonObject wjo = cjo.get_object( type );
                std::set<std::string> keys = wjo.get_member_names();
                for( const auto &key : keys ) {
                    if( key != "//" ) {
                        if( wjo.has_int( key ) ) {
                            dest.add( overmap_special_id( key ), wjo.get_int( key ) );
                        }
                    }
                }
            }
        };
        load_building_types( "houses", new_region.city_spec.houses );
        load_building_types( "basements", new_region.city_spec.basements );
        load_building_types( "shops", new_region.city_spec.shops );
        load_building_types( "parks", new_region.city_spec.parks );
    }

    if( ! jo.has_object( "weather" ) ) {
        if( strict ) {
            jo.throw_error( "\"weather\": { ... } required for default" );
        }
    } else {
        JsonObject wjo = jo.get_object( "weather" );
        new_region.weather = weather_generator::load( wjo );
    }

    region_settings_map[new_region.id] = new_region;
}

void reset_region_settings()
{
    region_settings_map.clear();
}

/*
    Entry point for parsing "region_overlay" json objects.
        Will loop through and apply the overlay to each of the overlay's regions.
*/
void load_region_overlay( JsonObject &jo )
{
    if( jo.has_array( "regions" ) ) {
        JsonArray regions = jo.get_array( "regions" );

        while( regions.has_more() ) {
            std::string regionid = regions.next_string();

            if( regionid == "all" ) {
                if( regions.size() != 1 ) {
                    jo.throw_error( "regions: More than one region is not allowed when \"all\" is used" );
                }

                for( auto &itr : region_settings_map ) {
                    apply_region_overlay( jo, itr.second );
                }
            } else {
                auto itr = region_settings_map.find( regionid );
                if( itr == region_settings_map.end() ) {
                    jo.throw_error( "region: " + regionid + " not found in region_settings_map" );
                } else {
                    apply_region_overlay( jo, itr->second );
                }
            }
        }
    } else {
        jo.throw_error( "\"regions\" is required and must be an array" );
    }
}

void apply_region_overlay( JsonObject &jo, regional_settings &region )
{
    jo.read( "default_oter", region.default_oter );

    if( jo.has_array( "default_groundcover" ) ) {
        JsonArray jia = jo.get_array( "default_groundcover" );
        region.default_groundcover_str.reset( new weighted_int_list<ter_str_id> );
        while( jia.has_more() ) {
            JsonArray inner = jia.next_array();
            if( region.default_groundcover_str->add( ter_str_id( inner.get_string( 0 ) ),
                    inner.get_int( 1 ) ) == nullptr ) {
                jo.throw_error( "'default_groundcover' must be a weighted list: an array of pairs [ \"id\", weight ]" );
            }
        }
    }

    jo.read( "num_forests", region.num_forests );
    jo.read( "forest_size_min", region.forest_size_min );
    jo.read( "forest_size_max", region.forest_size_max );
    jo.read( "swamp_maxsize", region.swamp_maxsize );
    jo.read( "swamp_river_influence", region.swamp_river_influence );
    jo.read( "swamp_spread_chance", region.swamp_spread_chance );

    JsonObject fieldjo = jo.get_object( "field_coverage" );
    double tmpval = 0.0f;
    if( fieldjo.read( "percent_coverage", tmpval ) ) {
        region.field_coverage.mpercent_coverage = ( int )( tmpval * 10000.0 );
    }

    fieldjo.read( "default_ter", region.field_coverage.default_ter_str );

    JsonObject otherjo = fieldjo.get_object( "other" );
    std::set<std::string> keys = otherjo.get_member_names();
    for( const auto &key : keys ) {
        if( key != "//" ) {
            if( otherjo.read( key, tmpval ) ) {
                region.field_coverage.percent_str[key] = tmpval;
            }
        }
    }

    if( fieldjo.read( "boost_chance", tmpval ) ) {
        region.field_coverage.boost_chance = ( int )( tmpval * 10000.0 );
    }
    if( fieldjo.read( "boosted_percent_coverage", tmpval ) ) {
        if( region.field_coverage.boost_chance > 0.0f && tmpval == 0.0f ) {
            fieldjo.throw_error( "boost_chance > 0 requires boosted_percent_coverage" );
        }

        region.field_coverage.boosted_mpercent_coverage = ( int )( tmpval * 10000.0 );
    }

    if( fieldjo.read( "boosted_other_percent", tmpval ) ) {
        if( region.field_coverage.boost_chance > 0.0f && tmpval == 0.0f ) {
            fieldjo.throw_error( "boost_chance > 0 requires boosted_other_percent" );
        }

        region.field_coverage.boosted_other_mpercent = ( int )( tmpval * 10000.0 );
    }

    JsonObject boostedjo = fieldjo.get_object( "boosted_other" );
    std::set<std::string> boostedkeys = boostedjo.get_member_names();
    for( const auto &key : boostedkeys ) {
        if( key != "//" ) {
            if( boostedjo.read( key, tmpval ) ) {
                region.field_coverage.boosted_percent_str[key] = tmpval;
            }
        }
    }

    if( region.field_coverage.boost_chance > 0.0f &&
        region.field_coverage.boosted_percent_str.empty() ) {
        fieldjo.throw_error( "boost_chance > 0 requires boosted_other { ... }" );
    }

    JsonObject mapextrajo = jo.get_object( "map_extras" );
    std::set<std::string> extrazones = mapextrajo.get_member_names();
    for( const auto &zone : extrazones ) {
        if( zone != "//" ) {
            JsonObject zonejo = mapextrajo.get_object( zone );

            int tmpval = 0;
            if( zonejo.read( "chance", tmpval ) ) {
                region.region_extras[zone].chance = tmpval;
            }

            JsonObject extrasjo = zonejo.get_object( "extras" );
            std::set<std::string> extrakeys = extrasjo.get_member_names();
            for( const auto &key : extrakeys ) {
                if( key != "//" ) {
                    if( get_option<bool>( "CLASSIC_ZOMBIES" )
                        && classic_extras.count( key ) == 0 ) {
                        continue;
                    }
                    region.region_extras[zone].values.add_or_replace( key, extrasjo.get_int( key ) );
                }
            }
        }
    }

    JsonObject cityjo = jo.get_object( "city" );

    cityjo.read( "shop_radius", region.city_spec.shop_radius );
    cityjo.read( "park_radius", region.city_spec.park_radius );
    cityjo.read( "house_basement_chance", region.city_spec.house_basement_chance );

    const auto load_building_types = [&cityjo]( const std::string & type, building_bin & dest ) {
        JsonObject typejo = cityjo.get_object( type );
        std::set<std::string> type_keys = typejo.get_member_names();
        for( const auto &key : type_keys ) {
            if( key != "//" && typejo.has_int( key ) ) {
                dest.add( overmap_special_id( key ), typejo.get_int( key ) );
            }
        }
    };
    load_building_types( "houses", region.city_spec.houses );
    load_building_types( "basements", region.city_spec.basements );
    load_building_types( "shops", region.city_spec.shops );
    load_building_types( "parks", region.city_spec.parks );
}

const overmap_special_terrain &overmap_special::get_terrain_at( const tripoint &p ) const
{
    const auto iter = std::find_if( terrains.begin(),
    terrains.end(), [ &p ]( const overmap_special_terrain & elem ) {
        return elem.p == p;
    } );
    if( iter == terrains.end() ) {
        static const overmap_special_terrain null_terrain;
        return null_terrain;
    }
    return *iter;
}

bool overmap_special::can_be_placed_on( const oter_id &oter ) const
{
    return std::any_of( locations.begin(), locations.end(),
    [ &oter ]( const string_id<overmap_location> &loc ) {
        return loc->test( oter );
    } );
}

bool overmap_special::requires_city() const
{
    return city_size.min > 0 || city_distance.max < std::max( OMAPX, OMAPY );
}

bool overmap_special::can_belong_to_city( const tripoint &p, const city &cit ) const
{
    if( !requires_city() ) {
        return true;
    }
    if( !cit || !city_size.contains( cit.s ) ) {
        return false;
    }
    return city_distance.contains( cit.get_distance_from( p ) );
}

void overmap_special::load( JsonObject &jo, const std::string &src )
{
    const bool strict = src == "dda";
    // city_building is just an alias of overmap_special
    // @todo: This comparison is a hack. Separate them properly.
    const bool is_special = jo.get_string( "type", "" ) == "overmap_special";

    mandatory( jo, was_loaded, "overmaps", terrains );
    mandatory( jo, was_loaded, "locations", locations );

    if( is_special ) {
        mandatory( jo, was_loaded, "occurrences", occurrences );

        optional( jo, was_loaded, "connections", connections );

        assign( jo, "city_sizes", city_size, strict );
        assign( jo, "city_distance", city_distance, strict );
    }

    assign( jo, "spawns", spawns, strict );

    assign( jo, "rotate", rotatable, strict );
    assign( jo, "flags", flags, strict );
}

void overmap_special::finalize()
{
    for( auto &elem : connections ) {
        const auto &oter = get_terrain_at( elem.p );
        if( !elem.terrain && oter.terrain ) {
            elem.terrain = oter.terrain->get_type_id();    // Defaulted.
        }
        elem.connection = overmap_connections::guess_for( elem.terrain );
    }
}

void overmap_special::check() const
{
    std::set<int> invalid_terrains;
    std::set<tripoint> points;

    for( const auto &element : locations ) {
        if( !element.is_valid() ) {
            debugmsg( "In overmap special \"%s\", location \"%s\" is invalid.",
                      id.c_str(), element.c_str() );
        }
    }

    for( const auto &elem : terrains ) {
        const auto &oter = elem.terrain;

        if( !oter.is_valid() ) {
            if( invalid_terrains.count( oter.id() ) == 0 ) {
                invalid_terrains.insert( oter.id() );
                debugmsg( "In overmap special \"%s\", terrain \"%s\" is invalid.",
                          id.c_str(), oter.c_str() );
            }
        }

        const auto &pos = elem.p;

        if( points.count( pos ) > 0 ) {
            debugmsg( "In overmap special \"%s\", point [%d,%d,%d] is duplicated.",
                      id.c_str(), pos.x, pos.y, pos.z );
        } else {
            points.insert( pos );
        }
    }

    for( const auto &elem : connections ) {
        const auto &oter = get_terrain_at( elem.p );
        if( !elem.terrain ) {
            debugmsg( "In overmap special \"%s\", connection [%d,%d,%d] doesn't have a terrain.",
                      id.c_str(), elem.p.x, elem.p.y, elem.p.z );
        } else if( !elem.existing && !elem.terrain->has_flag( line_drawing ) ) {
            debugmsg( "In overmap special \"%s\", connection [%d,%d,%d] \"%s\" isn't drawn with lines.",
                      id.c_str(), elem.p.x, elem.p.y, elem.p.z, elem.terrain.c_str() );
        } else if( oter.terrain && !oter.terrain->type_is( elem.terrain ) ) {
            debugmsg( "In overmap special \"%s\", connection [%d,%d,%d] overwrites \"%s\".",
                      id.c_str(), elem.p.x, elem.p.y, elem.p.z, oter.terrain.c_str() );
        }
    }
}

// *** BEGIN overmap FUNCTIONS ***
overmap::overmap( int const x, int const y ) : loc( x, y )
{
    const std::string rsettings_id = get_option<std::string>( "DEFAULT_REGION" );
    t_regional_settings_map_citr rsit = region_settings_map.find( rsettings_id );

    if( rsit == region_settings_map.end() ) {
        debugmsg( "overmap(%d,%d): can't find region '%s'", x, y,
                  rsettings_id.c_str() ); // gonna die now =[
    }
    settings = rsit->second;

    init_layers();
}

overmap::~overmap() = default;

void overmap::populate( overmap_special_batch &enabled_specials )
{
    try {
        open( enabled_specials );
    } catch( const std::exception &err ) {
        debugmsg( "overmap (%d,%d) failed to load: %s", loc.x, loc.y, err.what() );
    }
}

void overmap::populate()
{
    overmap_special_batch enabled_specials = overmap_specials::get_default_batch( loc );
    populate( enabled_specials );
}

oter_id overmap::get_default_terrain( int z ) const
{
    if( z == 0 ) {
        return settings.default_oter.id();
    } else {
        // // @todo: Get rid of the hard-coded ids.
        static const oter_str_id open_air( "open_air" );
        static const oter_str_id empty_rock( "empty_rock" );

        return z > 0 ? open_air.id() : empty_rock.id();
    }
}

void overmap::init_layers()
{
    for( int k = 0; k < OVERMAP_LAYERS; ++k ) {
        const oter_id tid = get_default_terrain( k - OVERMAP_DEPTH );

        for( int i = 0; i < OMAPX; ++i ) {
            for( int j = 0; j < OMAPY; ++j ) {
                layer[k].terrain[i][j] = tid;
                layer[k].visible[i][j] = false;
                layer[k].explored[i][j] = false;
            }
        }
    }
}

oter_id &overmap::ter( const int x, const int y, const int z )
{
    if( !inbounds( x, y, z ) ) {
        return ot_null;
    }

    return layer[z + OVERMAP_DEPTH].terrain[x][y];
}

oter_id &overmap::ter( const tripoint &p )
{
    return ter( p.x, p.y, p.z );
}

const oter_id overmap::get_ter( const int x, const int y, const int z ) const
{
    if( !inbounds( x, y, z ) ) {
        return ot_null;
    }

    return layer[z + OVERMAP_DEPTH].terrain[x][y];
}

const oter_id overmap::get_ter( const tripoint &p ) const
{
    return get_ter( p.x, p.y, p.z );
}

bool &overmap::seen( int x, int y, int z )
{
    if( !inbounds( x, y, z ) ) {
        nullbool = false;
        return nullbool;
    }
    return layer[z + OVERMAP_DEPTH].visible[x][y];
}

bool &overmap::explored( int x, int y, int z )
{
    if( !inbounds( x, y, z ) ) {
        nullbool = false;
        return nullbool;
    }
    return layer[z + OVERMAP_DEPTH].explored[x][y];
}

bool overmap::is_explored( int const x, int const y, int const z ) const
{
    if( !inbounds( x, y, z ) ) {
        return false;
    }
    return layer[z + OVERMAP_DEPTH].explored[x][y];
}

bool overmap::mongroup_check( const mongroup &candidate ) const
{
    const auto matching_range = zg.equal_range( candidate.pos );
    return std::find_if( matching_range.first, matching_range.second,
    [candidate]( std::pair<tripoint, mongroup> match ) {
        // This is extra strict since we're using it to test serialization.
        return candidate.type == match.second.type && candidate.pos == match.second.pos &&
               candidate.radius == match.second.radius &&
               candidate.population == match.second.population &&
               candidate.target == match.second.target &&
               candidate.interest == match.second.interest &&
               candidate.dying == match.second.dying &&
               candidate.horde == match.second.horde &&
               candidate.diffuse == match.second.diffuse;
    } ) != matching_range.second;
}

bool overmap::monster_check( const std::pair<tripoint, monster> &candidate ) const
{
    const auto matching_range = monster_map.equal_range( candidate.first );
    return std::find_if( matching_range.first, matching_range.second,
    [candidate]( std::pair<tripoint, monster> match ) {
        return candidate.second.pos() == match.second.pos() &&
               candidate.second.type == match.second.type;
    } ) != matching_range.second;
}

void overmap::insert_npc( std::shared_ptr<npc> who )
{
    npcs.push_back( who );
    g->set_npcs_dirty();
}

std::shared_ptr<npc> overmap::erase_npc( const int id )
{
    const auto iter = std::find_if( npcs.begin(), npcs.end(), [id]( const std::shared_ptr<npc> &n ) {
        return n->getID() == id;
    } );
    if( iter == npcs.end() ) {
        return nullptr;
    }
    auto ptr = *iter;
    npcs.erase( iter );
    g->set_npcs_dirty();
    return ptr;
}

std::vector<std::shared_ptr<npc>> overmap::get_npcs( const std::function<bool( const npc & )>
                               &predicate ) const
{
    std::vector<std::shared_ptr<npc>> result;
    for( const auto &g : npcs ) {
        if( predicate( *g ) ) {
            result.push_back( g );
        }
    }
    return result;
}

bool overmap::has_note( int const x, int const y, int const z ) const
{
    if( z < -OVERMAP_DEPTH || z > OVERMAP_HEIGHT ) {
        return false;
    }

    for( auto &i : layer[z + OVERMAP_DEPTH].notes ) {
        if( i.x == x && i.y == y ) {
            return true;
        }
    }
    return false;
}

std::string const &overmap::note( int const x, int const y, int const z ) const
{
    static std::string const fallback {};

    if( z < -OVERMAP_DEPTH || z > OVERMAP_HEIGHT ) {
        return fallback;
    }

    auto const &notes = layer[z + OVERMAP_DEPTH].notes;
    auto const it = std::find_if( begin( notes ), end( notes ), [&]( om_note const & n ) {
        return n.x == x && n.y == y;
    } );

    return ( it != std::end( notes ) ) ? it->text : fallback;
}

void overmap::add_note( int const x, int const y, int const z, std::string message )
{
    if( z < -OVERMAP_DEPTH || z > OVERMAP_HEIGHT ) {
        debugmsg( "Attempting to add not to overmap for blank layer %d", z );
        return;
    }

    auto &notes = layer[z + OVERMAP_DEPTH].notes;
    auto const it = std::find_if( begin( notes ), end( notes ), [&]( om_note const & n ) {
        return n.x == x && n.y == y;
    } );

    if( it == std::end( notes ) ) {
        notes.emplace_back( om_note {std::move( message ), x, y} );
    } else if( !message.empty() ) {
        it->text = std::move( message );
    } else {
        notes.erase( it );
    }
}

void overmap::delete_note( int const x, int const y, int const z )
{
    add_note( x, y, z, std::string {} );
}

std::vector<point> overmap::find_notes( int const z, std::string const &text )
{
    std::vector<point> note_locations;
    map_layer &this_layer = layer[z + OVERMAP_DEPTH];
    for( auto note : this_layer.notes ) {
        if( match_include_exclude( note.text, text ) ) {
            note_locations.push_back( global_base_point() + point( note.x, note.y ) );
        }
    }
    return note_locations;
}

bool overmap::inbounds( const tripoint &loc, int clearance )
{
    return ( loc.x >= clearance && loc.x < OMAPX - clearance &&
             loc.y >= clearance && loc.y < OMAPY - clearance &&
             loc.z >= -OVERMAP_DEPTH && loc.z <= OVERMAP_HEIGHT );
}

bool overmap::inbounds( int x, int y, int z, int clearance )
{
    return inbounds( tripoint( x, y, z ), clearance );
}

const scent_trace &overmap::scent_at( const tripoint &loc ) const
{
    const static scent_trace null_scent;
    const auto &scent_found = scents.find( loc );
    if( scent_found != scents.end() ) {
        return scent_found->second;
    }
    return null_scent;
}

void overmap::set_scent( const tripoint &loc, scent_trace &new_scent )
{
    // @todo: increase strength of scent trace when applied repeatedly in a short timespan.
    scents[loc] = new_scent;
}

void overmap::generate( const overmap *north, const overmap *east,
                        const overmap *south, const overmap *west,
                        overmap_special_batch &enabled_specials )
{
    dbg( D_INFO ) << "overmap::generate start...";
    std::vector<point> river_start;// West/North endpoints of rivers
    std::vector<point> river_end; // East/South endpoints of rivers

    // Determine points where rivers & roads should connect w/ adjacent maps
    const oter_id river_center( "river_center" ); // optimized comparison.

    if( north != NULL ) {
        for( int i = 2; i < OMAPX - 2; i++ ) {
            if( is_river( north->get_ter( i, OMAPY - 1, 0 ) ) ) {
                ter( i, 0, 0 ) = river_center;
            }
            if( is_river( north->get_ter( i, OMAPY - 1, 0 ) ) &&
                is_river( north->get_ter( i - 1, OMAPY - 1, 0 ) ) &&
                is_river( north->get_ter( i + 1, OMAPY - 1, 0 ) ) ) {
                if( river_start.empty() ||
                    river_start[river_start.size() - 1].x < i - 6 ) {
                    river_start.push_back( point( i, 0 ) );
                }
            }
        }
        for( auto &i : north->roads_out ) {
            if( i.y == OMAPY - 1 ) {
                roads_out.push_back( city( i.x, 0, 0 ) );
            }
        }
    }
    size_t rivers_from_north = river_start.size();
    if( west != NULL ) {
        for( int i = 2; i < OMAPY - 2; i++ ) {
            if( is_river( west->get_ter( OMAPX - 1, i, 0 ) ) ) {
                ter( 0, i, 0 ) = river_center;
            }
            if( is_river( west->get_ter( OMAPX - 1, i, 0 ) ) &&
                is_river( west->get_ter( OMAPX - 1, i - 1, 0 ) ) &&
                is_river( west->get_ter( OMAPX - 1, i + 1, 0 ) ) ) {
                if( river_start.size() == rivers_from_north ||
                    river_start[river_start.size() - 1].y < i - 6 ) {
                    river_start.push_back( point( 0, i ) );
                }
            }
        }
        for( auto &i : west->roads_out ) {
            if( i.x == OMAPX - 1 ) {
                roads_out.push_back( city( 0, i.y, 0 ) );
            }
        }
    }
    if( south != NULL ) {
        for( int i = 2; i < OMAPX - 2; i++ ) {
            if( is_river( south->get_ter( i, 0, 0 ) ) ) {
                ter( i, OMAPY - 1, 0 ) = river_center;
            }
            if( is_river( south->get_ter( i,     0, 0 ) ) &&
                is_river( south->get_ter( i - 1, 0, 0 ) ) &&
                is_river( south->get_ter( i + 1, 0, 0 ) ) ) {
                if( river_end.empty() ||
                    river_end[river_end.size() - 1].x < i - 6 ) {
                    river_end.push_back( point( i, OMAPY - 1 ) );
                }
            }
        }
        for( auto &i : south->roads_out ) {
            if( i.y == 0 ) {
                roads_out.push_back( city( i.x, OMAPY - 1, 0 ) );
            }
        }
    }
    size_t rivers_to_south = river_end.size();
    if( east != NULL ) {
        for( int i = 2; i < OMAPY - 2; i++ ) {
            if( is_river( east->get_ter( 0, i, 0 ) ) ) {
                ter( OMAPX - 1, i, 0 ) = river_center;
            }
            if( is_river( east->get_ter( 0, i, 0 ) ) &&
                is_river( east->get_ter( 0, i - 1, 0 ) ) &&
                is_river( east->get_ter( 0, i + 1, 0 ) ) ) {
                if( river_end.size() == rivers_to_south ||
                    river_end[river_end.size() - 1].y < i - 6 ) {
                    river_end.push_back( point( OMAPX - 1, i ) );
                }
            }
        }
        for( auto &i : east->roads_out ) {
            if( i.x == 0 ) {
                roads_out.push_back( city( OMAPX - 1, i.y, 0 ) );
            }
        }
    }

    // Even up the start and end points of rivers. (difference of 1 is acceptable)
    // Also ensure there's at least one of each.
    std::vector<point> new_rivers;
    if( north == NULL || west == NULL ) {
        while( river_start.empty() || river_start.size() + 1 < river_end.size() ) {
            new_rivers.clear();
            if( north == NULL ) {
                new_rivers.push_back( point( rng( 10, OMAPX - 11 ), 0 ) );
            }
            if( west == NULL ) {
                new_rivers.push_back( point( 0, rng( 10, OMAPY - 11 ) ) );
            }
            river_start.push_back( random_entry( new_rivers ) );
        }
    }
    if( south == NULL || east == NULL ) {
        while( river_end.empty() || river_end.size() + 1 < river_start.size() ) {
            new_rivers.clear();
            if( south == NULL ) {
                new_rivers.push_back( point( rng( 10, OMAPX - 11 ), OMAPY - 1 ) );
            }
            if( east == NULL ) {
                new_rivers.push_back( point( OMAPX - 1, rng( 10, OMAPY - 11 ) ) );
            }
            river_end.push_back( random_entry( new_rivers ) );
        }
    }

    // Now actually place those rivers.
    if( river_start.size() > river_end.size() && !river_end.empty() ) {
        std::vector<point> river_end_copy = river_end;
        while( !river_start.empty() ) {
            const point start = random_entry_removed( river_start );
            if( !river_end.empty() ) {
                place_river( start, river_end[0] );
                river_end.erase( river_end.begin() );
            } else {
                place_river( start, random_entry( river_end_copy ) );
            }
        }
    } else if( river_end.size() > river_start.size() && !river_start.empty() ) {
        std::vector<point> river_start_copy = river_start;
        while( !river_end.empty() ) {
            const point end = random_entry_removed( river_end );
            if( !river_start.empty() ) {
                place_river( river_start[0], end );
                river_start.erase( river_start.begin() );
            } else {
                place_river( random_entry( river_start_copy ), end );
            }
        }
    } else if( !river_end.empty() ) {
        if( river_start.size() != river_end.size() )
            river_start.push_back( point( rng( OMAPX / 4, ( OMAPX * 3 ) / 4 ),
                                          rng( OMAPY / 4, ( OMAPY * 3 ) / 4 ) ) );
        for( size_t i = 0; i < river_start.size(); i++ ) {
            place_river( river_start[i], river_end[i] );
        }
    }

    // Cities and forests come next.
    // These are agnostic of adjacent maps, so it's very simple.
    place_cities();
    place_forest();

    // Ideally we should have at least two exit points for roads, on different sides
    if( roads_out.size() < 2 ) {
        std::vector<city> viable_roads;
        int tmp;
        // Populate viable_roads with one point for each neighborless side.
        // Make sure these points don't conflict with rivers.
        // @todo: In theory this is a potential infinite loop...
        if( north == NULL ) {
            do {
                tmp = rng( 10, OMAPX - 11 );
            } while( is_river( ter( tmp, 0, 0 ) ) || is_river( ter( tmp - 1, 0, 0 ) ) ||
                     is_river( ter( tmp + 1, 0, 0 ) ) );
            viable_roads.push_back( city( tmp, 0, 0 ) );
        }
        if( east == NULL ) {
            do {
                tmp = rng( 10, OMAPY - 11 );
            } while( is_river( ter( OMAPX - 1, tmp, 0 ) ) || is_river( ter( OMAPX - 1, tmp - 1, 0 ) ) ||
                     is_river( ter( OMAPX - 1, tmp + 1, 0 ) ) );
            viable_roads.push_back( city( OMAPX - 1, tmp, 0 ) );
        }
        if( south == NULL ) {
            do {
                tmp = rng( 10, OMAPX - 11 );
            } while( is_river( ter( tmp, OMAPY - 1, 0 ) ) || is_river( ter( tmp - 1, OMAPY - 1, 0 ) ) ||
                     is_river( ter( tmp + 1, OMAPY - 1, 0 ) ) );
            viable_roads.push_back( city( tmp, OMAPY - 1, 0 ) );
        }
        if( west == NULL ) {
            do {
                tmp = rng( 10, OMAPY - 11 );
            } while( is_river( ter( 0, tmp, 0 ) ) || is_river( ter( 0, tmp - 1, 0 ) ) ||
                     is_river( ter( 0, tmp + 1, 0 ) ) );
            viable_roads.push_back( city( 0, tmp, 0 ) );
        }
        while( roads_out.size() < 2 && !viable_roads.empty() ) {
            roads_out.push_back( random_entry_removed( viable_roads ) );
        }
    }

    std::vector<point> road_points; // cities and roads_out together
    // Compile our master list of roads; it's less messy if roads_out is first
    road_points.reserve( roads_out.size() + cities.size() );
    for( const auto &elem : roads_out ) {
        road_points.emplace_back( elem.x, elem.y );
    }
    for( const auto &elem : cities ) {
        road_points.emplace_back( elem.x, elem.y );
    }

    // And finally connect them via roads.
    const string_id<overmap_connection> local_road( "local_road" );
    connect_closest_points( road_points, 0, *local_road );

    place_specials( enabled_specials );
    polish_river();

    // @todo: there is no reason we can't generate the sublevels in one pass
    //       for that matter there is no reason we can't as we add the entrance ways either

    // Always need at least one sublevel, but how many more
    int z = -1;
    bool requires_sub = false;
    do {
        requires_sub = generate_sub( z );
    } while( requires_sub && ( --z >= -OVERMAP_DEPTH ) );

    // Place the monsters, now that the terrain is laid out
    place_mongroups();
    place_radios();
    dbg( D_INFO ) << "overmap::generate done";
}


bool overmap::generate_sub( int const z )
{
    bool requires_sub = false;
    std::vector<point> subway_points;
    std::vector<point> sewer_points;

    std::vector<city> ant_points;
    std::vector<city> goo_points;
    std::vector<city> lab_points;
    std::vector<city> ice_lab_points;
    std::vector<city> central_lab_points;
    std::vector<point> lab_train_points;
    std::vector<point> central_lab_train_points;
    std::vector<point> shaft_points;
    std::vector<city> mine_points;
    // These are so common that it's worth checking first as int.
    const oter_id skip_above[5] = {
        oter_id( "empty_rock" ), oter_id( "forest" ), oter_id( "field" ),
        oter_id( "forest_thick" ), oter_id( "forest_water" )
    };

    for( int i = 0; i < OMAPX; i++ ) {
        for( int j = 0; j < OMAPY; j++ ) {
            oter_id oter_above = ter( i, j, z + 1 );
            oter_id oter_ground = ter( i, j, 0 );
            //oter_id oter_sewer = ter(i, j, -1);
            //oter_id oter_underground = ter(i, j, -2);

            // implicitly skip skip_above oter_ids
            bool skipme = false;
            for( auto &elem : skip_above ) {
                if( oter_above == elem ) {
                    skipme = true;
                    break;
                }
            }
            if( skipme ) {
                continue;
            }

            if( is_ot_type( "sub_station", oter_ground ) && z == -1 ) {
                ter( i, j, z ) = oter_id( "sewer_sub_station" );
                requires_sub = true;
            } else if( is_ot_type( "sub_station", oter_ground ) && z == -2 ) {
                ter( i, j, z ) = oter_id( "subway_isolated" );
                subway_points.emplace_back( i, j - 1 );
                subway_points.emplace_back( i, j );
                subway_points.emplace_back( i, j + 1 );
            } else if( oter_above == "road_nesw_manhole" ) {
                ter( i, j, z ) = oter_id( "sewer_isolated" );
                sewer_points.emplace_back( i, j );
            } else if( oter_above == "sewage_treatment" ) {
                sewer_points.emplace_back( i, j );
            } else if( oter_above == "cave" && z == -1 ) {
                if( one_in( 3 ) ) {
                    ter( i, j, z ) = oter_id( "cave_rat" );
                    requires_sub = true; // rat caves are two level
                } else {
                    ter( i, j, z ) = oter_id( "cave" );
                }
            } else if( oter_above == "cave_rat" && z == -2 ) {
                ter( i, j, z ) = oter_id( "cave_rat" );
            } else if( oter_above == "anthill" || oter_above == "acid_anthill" ) {
                mongroup_id ant_group( oter_above == "anthill" ? "GROUP_ANT" : "GROUP_ANT_ACID" );
                int size = rng( MIN_ANT_SIZE, MAX_ANT_SIZE );
                ant_points.push_back( city( i, j, size ) );
                add_mon_group( mongroup( ant_group, i * 2, j * 2, z,
                                         ( size * 3 ) / 2, rng( 6000, 8000 ) ) );
            } else if( oter_above == "slimepit_down" ) {
                int size = rng( MIN_GOO_SIZE, MAX_GOO_SIZE );
                goo_points.push_back( city( i, j, size ) );
            } else if( oter_above == "forest_water" ) {
                ter( i, j, z ) = oter_id( "cavern" );
                chip_rock( i, j, z );
            } else if( oter_above == "lab_core" ||
                       ( z == -1 && oter_above == "lab_stairs" ) ) {
                lab_points.push_back( city( i, j, rng( 1, 5 + z ) ) );
            } else if( oter_above == "lab_stairs" ) {
                ter( i, j, z ) = oter_id( "lab" );
            } else if( oter_above == "ice_lab_core" ||
                       ( z == -1 && oter_above == "ice_lab_stairs" ) ) {
                ice_lab_points.push_back( city( i, j, rng( 1, 5 + z ) ) );
            } else if( oter_above == "ice_lab_stairs" ) {
                ter( i, j, z ) = oter_id( "ice_lab" );
            } else if( oter_above == "central_lab_core" ) {
                central_lab_points.push_back( city( i, j, rng( std::max( 1, 7 + z ), 9 + z ) ) );
            } else if( oter_above == "central_lab_stairs" ) {
                ter( i, j, z ) = oter_id( "central_lab" );
            } else if( is_ot_subtype( "hidden_lab_stairs", oter_above ) ) {
                ( one_in( 10 ) ? ice_lab_points : lab_points ).push_back( city( i, j, rng( 1, 5 + z ) ) );
            } else if( oter_above == "mine_entrance" ) {
                shaft_points.push_back( point( i, j ) );
            } else if( oter_above == "mine_shaft" ||
                       oter_above == "mine_down" ) {
                ter( i, j, z ) = oter_id( "mine" );
                mine_points.push_back( city( i, j, rng( 6 + z, 10 + z ) ) );
                // technically not all finales need a sub level,
                // but at this point we don't know
                requires_sub = true;
            } else if( oter_above == "mine_finale" ) {
                for( auto &p : g->m.points_in_radius( tripoint( i, j, z ), 1, 0 ) ) {
                    ter( p.x, p.y, p.z ) = oter_id( "spiral" );
                }
                ter( i, j, z ) = oter_id( "spiral_hub" );
                add_mon_group( mongroup( mongroup_id( "GROUP_SPIRAL" ), i * 2, j * 2, z, 2, 200 ) );
            } else if( oter_above == "silo" ) {
                if( rng( 2, 7 ) < abs( z ) || rng( 2, 7 ) < abs( z ) ) {
                    ter( i, j, z ) = oter_id( "silo_finale" );
                } else {
                    ter( i, j, z ) = oter_id( "silo" );
                    requires_sub = true;
                }
            }
        }
    }

    for( auto &i : goo_points ) {
        requires_sub |= build_slimepit( i.x, i.y, z, i.s );
    }
    const string_id<overmap_connection> sewer_tunnel( "sewer_tunnel" );
    connect_closest_points( sewer_points, z, *sewer_tunnel );

    for( auto &i : ant_points ) {
        build_anthill( i.x, i.y, z, i.s );
    }

    // A third of overmaps have labs with a 1-in-2 chance of being subway connected.
    // If the central lab exists, all labs which go down to z=4 will have a subway to central.
    int lab_train_odds = 0;
    if( z == -2 && one_in( 3 ) ) {
        lab_train_odds = 2;
    }
    if( z == -4 && !central_lab_points.empty() ) {
        lab_train_odds = 1;
    }

    for( auto &i : lab_points ) {
        bool lab = build_lab( i.x, i.y, z, i.s, &lab_train_points, "", lab_train_odds );
        requires_sub |= lab;
        if( !lab && ter( i.x, i.y, z ) == "lab_core" ) {
            ter( i.x, i.y, z ) = oter_id( "lab" );
        }
    }
    for( auto &i : ice_lab_points ) {
        bool ice_lab = build_lab( i.x, i.y, z, i.s, &lab_train_points, "ice_", lab_train_odds );
        requires_sub |= ice_lab;
        if( !ice_lab && ter( i.x, i.y, z ) == "ice_lab_core" ) {
            ter( i.x, i.y, z ) = oter_id( "ice_lab" );
        }
    }
<<<<<<< HEAD
    for (auto &i : central_lab_points) {
        bool central_lab = build_lab(i.x, i.y, z, i.s, &central_lab_train_points, "central_", lab_train_odds);
=======
    for( auto &i : central_lab_points ) {
        bool central_lab = build_lab( i.x, i.y, z, i.s, &lab_train_points, "central_", lab_train_odds );
>>>>>>> 47298ed1
        requires_sub |= central_lab;
        if( !central_lab && ter( i.x, i.y, z ) == "central_lab_core" ) {
            ter( i.x, i.y, z ) = oter_id( "central_lab" );
        }
    }

    const string_id<overmap_connection> subway_tunnel( "subway_tunnel" );

    subway_points.insert( subway_points.end(), lab_train_points.begin(), lab_train_points.end() );
    subway_points.insert( subway_points.end(), central_lab_train_points.begin(), central_lab_train_points.end() );
    connect_closest_points( subway_points, z, *subway_tunnel );
<<<<<<< HEAD

    // If on z = 4 and central lab is present, be sure to connect normal labs and central labs (just in case).
    if (z == -4 && !central_lab_train_points.empty() && !lab_train_points.empty()) {
        std::vector<point> extra_route;
        extra_route.push_back(central_lab_train_points.back());
        extra_route.push_back(lab_train_points.back());
        connect_closest_points(extra_route, z, *subway_tunnel);
=======
    // If on z = 4 and central lab is present, also connect the first and last points to ensure
    // that the central lab (last point) can reach other labs (first point).
    if( z == -4 && !central_lab_points.empty() && !lab_train_points.empty() ) {
        std::vector<point> extra_route;
        extra_route.push_back( lab_train_points.front() );
        extra_route.push_back( lab_train_points.back() );
        connect_closest_points( extra_route, z, *subway_tunnel );
>>>>>>> 47298ed1
    }


    for( auto &i : subway_points ) {
        if( is_ot_type( "sub_station", ter( i.x, i.y, z + 2 ) ) ) {
            ter( i.x, i.y, z ) = oter_id( "underground_sub_station" );
        }
    }

    // The first lab point is adjacent to a lab, set it a depot (as long as track was actually laid).
<<<<<<< HEAD
    const auto create_train_depots = [this, z]( const oter_id &train_type,  const std::vector<point> &train_points ) {
        bool is_first_in_pair = true;
        for( auto &i : train_points ) {
            if (is_first_in_pair) {
                if (is_ot_subtype("subway", ter( i.x + 1, i.y, z)) ||
                    is_ot_subtype("subway", ter( i.x - 1, i.y, z)) ||
                    is_ot_subtype("subway", ter( i.x, i.y + 1, z)) ||
                    is_ot_subtype("subway", ter( i.x, i.y - 1, z))) {
                    ter( i.x, i.y, z ) = train_type;
                } else {
                    ter( i.x, i.y, z ) = oter_id ( "empty_rock");
                }
=======
    bool is_first_in_pair = true;
    for( auto &i : lab_train_points ) {
        if( is_first_in_pair ) {
            if( is_ot_subtype( "subway", ter( i.x + 1, i.y, z ) ) ||
                is_ot_subtype( "subway", ter( i.x - 1, i.y, z ) ) ||
                is_ot_subtype( "subway", ter( i.x, i.y + 1, z ) ) ||
                is_ot_subtype( "subway", ter( i.x, i.y - 1, z ) ) ) {
                ter( i.x, i.y, z ) = oter_id( "lab_train_depot" );
            } else {
                ter( i.x, i.y, z ) = oter_id( "empty_rock" );
>>>>>>> 47298ed1
            }
            is_first_in_pair = !is_first_in_pair;
        }
    };
    create_train_depots( oter_id( "lab_train_depot" ), lab_train_points );
    create_train_depots( oter_id( "central_lab_train_depot" ), central_lab_train_points );

    for( auto &i : cities ) {
        if( one_in( 3 ) ) {
            add_mon_group( mongroup( mongroup_id( "GROUP_CHUD" ),
                                     i.x * 2, i.y * 2, z, i.s, i.s * 20 ) );
        }
        if( !one_in( 8 ) ) {
            add_mon_group( mongroup( mongroup_id( "GROUP_SEWER" ),
                                     i.x * 2, i.y * 2, z, ( i.s * 7 ) / 2, i.s * 70 ) );
        }
    }

    // Disable rifts when they can interfere with subways and sewers.
    if( z < -4 ) {
        place_rifts( z );
    }
    for( auto &i : mine_points ) {
        build_mine( i.x, i.y, z, i.s );
    }

    for( auto &i : shaft_points ) {
        ter( i.x, i.y, z ) = oter_id( "mine_shaft" );
        requires_sub = true;
    }
    return requires_sub;
}

std::vector<point> overmap::find_terrain( const std::string &term, int zlevel )
{
    std::vector<point> found;
    for( int x = 0; x < OMAPX; x++ ) {
        for( int y = 0; y < OMAPY; y++ ) {
            if( seen( x, y, zlevel ) &&
                lcmatch( ter( x, y, zlevel )->get_name(), term ) ) {
                found.push_back( global_base_point() + point( x, y ) );
            }
        }
    }
    return found;
}

const city &overmap::get_nearest_city( const tripoint &p ) const
{
    int distance = 999;
    const city *res = nullptr;
    for( const auto &elem : cities ) {
        const int dist = elem.get_distance_from( p );
        if( dist < distance ) {
            distance = dist;
            res = &elem;
        }
    }
    if( res != nullptr ) {
        return *res;
    }
    static city invalid_city;
    return invalid_city;
}

tripoint overmap::find_random_omt( const std::string &omt_base_type ) const
{
    std::vector<tripoint> valid;
    for( int i = 0; i < OMAPX; i++ ) {
        for( int j = 0; j < OMAPY; j++ ) {
            for( int k = -OVERMAP_DEPTH; k <= OVERMAP_HEIGHT; k++ ) {
                if( get_ter( i, j, k )->get_type_id().str() == omt_base_type ) {
                    valid.push_back( tripoint( i, j, k ) );
                }
            }
        }
    }
    return random_entry( valid, invalid_tripoint );
}

void overmap::process_mongroups()
{
    for( auto it = zg.begin(); it != zg.end(); ) {
        mongroup &mg = it->second;
        if( mg.dying ) {
            mg.population = ( mg.population * 4 ) / 5;
            mg.radius = ( mg.radius * 9 ) / 10;
        }
        if( mg.empty() ) {
            zg.erase( it++ );
        } else {
            ++it;
        }
    }
}

void overmap::clear_mon_groups()
{
    zg.clear();
}

void mongroup::wander( overmap &om )
{
    const city *target_city = nullptr;
    int target_distance = 0;

    if( horde_behaviour == "city" ) {
        // Find a nearby city to return to..
        for( const city &check_city : om.cities ) {
            // Check if this is the nearest city so far.
            int distance = rl_dist( check_city.x * 2, check_city.y * 2, pos.x, pos.y );
            if( !target_city || distance < target_distance ) {
                target_distance = distance;
                target_city = &check_city;
            }
        }
    }

    if( target_city ) {
        // @todo: somehow use the same algorithm that distributes zombie
        // density at world gen to spread the hordes over the actual
        // city, rather than the center city tile
        target.x = target_city->x * 2 + rng( -5, 5 );
        target.y = target_city->y * 2 + rng( -5, 5 );
        interest = 100;
    } else {
        target.x = pos.x + rng( -10, 10 );
        target.y = pos.y + rng( -10, 10 );
        interest = 30;
    }
}

void overmap::move_hordes()
{
    // Prevent hordes to be moved twice by putting them in here after moving.
    decltype( zg ) tmpzg;
    //MOVE ZOMBIE GROUPS
    for( auto it = zg.begin(); it != zg.end(); ) {
        mongroup &mg = it->second;
        if( !mg.horde ) {
            ++it;
            continue;
        }

        if( mg.horde_behaviour.empty() ) {
            mg.horde_behaviour = one_in( 2 ) ? "city" : "roam";
        }

        // Gradually decrease interest.
        mg.dec_interest( 1 );

        if( ( mg.pos.x == mg.target.x && mg.pos.y == mg.target.y ) || mg.interest <= 15 ) {
            mg.wander( *this );
        }

        // Decrease movement chance according to the terrain we're currently on.
        const oter_id &walked_into = ter( mg.pos.x, mg.pos.y, mg.pos.z );
        int movement_chance = 1;
        if( walked_into == ot_forest || walked_into == ot_forest_water ) {
            movement_chance = 3;
        } else if( walked_into == ot_forest_thick ) {
            movement_chance = 6;
        } else if( walked_into == ot_river_center ) {
            movement_chance = 10;
        }

        // If the average horde speed is 50% that of normal, then the chance to
        // move should be 1/2 what it would be if the speed was 100%.
        // Since the max speed for a horde is one map space per 2.5 minutes,
        // choose that to be the speed of the fastest horde monster, which is
        // roughly 200 at the time of writing. So a horde with average speed
        // 200 or over will move at max speed, and slower hordes will move less
        // frequently. The average horde speed for regular Z's is around 100,
        // or one space per 5 minutes.
        if( one_in( movement_chance ) && rng( 0, 100 ) < mg.interest && rng( 0, 200 ) < mg.avg_speed() ) {
            // @todo: Handle moving to adjacent overmaps.
            if( mg.pos.x > mg.target.x ) {
                mg.pos.x--;
            }
            if( mg.pos.x < mg.target.x ) {
                mg.pos.x++;
            }
            if( mg.pos.y > mg.target.y ) {
                mg.pos.y--;
            }
            if( mg.pos.y < mg.target.y ) {
                mg.pos.y++;
            }

            // Erase the group at it's old location, add the group with the new location
            tmpzg.insert( std::pair<tripoint, mongroup>( mg.pos, mg ) );
            zg.erase( it++ );
        } else {
            ++it;
        }
    }
    // and now back into the monster group map.
    zg.insert( tmpzg.begin(), tmpzg.end() );


    if( get_option<bool>( "WANDER_SPAWNS" ) ) {
        static const mongroup_id GROUP_ZOMBIE( "GROUP_ZOMBIE" );

        // Re-absorb zombies into hordes.
        // Scan over monsters outside the player's view and place them back into hordes.
        auto monster_map_it = monster_map.begin();
        while( monster_map_it != monster_map.end() ) {
            const auto &p = monster_map_it->first;
            auto &this_monster = monster_map_it->second;

            // Only zombies on z-level 0 may join hordes.
            if( p.z != 0 ) {
                monster_map_it++;
                continue;
            }

            // Check if the monster is a zombie.
            auto &type = *( this_monster.type );
            if(
                !type.species.count( species_id( "ZOMBIE" ) ) || // Only add zombies to hordes.
                type.id == mtype_id( "mon_jabberwock" ) || // Jabberwockies are an exception.
                this_monster.get_speed() <= 30 || // So are very slow zombies, like crawling zombies.
                this_monster.has_effect( effect_pet ) || // "Zombie pet" zlaves are, too.
                !this_monster.will_join_horde( INT_MAX ) || // So are zombies who won't join a horde of any size.
                this_monster.mission_id != -1 // We mustn't delete monsters that are related to missions.
            ) {
                // Don't delete the monster, just increment the iterator.
                monster_map_it++;
                continue;
            }

            // Scan for compatible hordes in this area, selecting the largest.
            mongroup *add_to_group = NULL;
            auto group_bucket = zg.equal_range( p );
            std::vector<monster>::size_type add_to_horde_size = 0;
            std::for_each( group_bucket.first, group_bucket.second,
            [&]( std::pair<const tripoint, mongroup> &horde_entry ) {
                mongroup &horde = horde_entry.second;

                // We only absorb zombies into GROUP_ZOMBIE hordes
                if( horde.horde && !horde.monsters.empty() && horde.type == GROUP_ZOMBIE &&
                    horde.monsters.size() > add_to_horde_size ) {
                    add_to_group = &horde;
                    add_to_horde_size = horde.monsters.size();
                }
            } );

            // Check again if the zombie will join the largest horde, now that we know the accurate size.
            if( this_monster.will_join_horde( add_to_horde_size ) ) {
                // If there is no horde to add the monster to, create one.
                if( add_to_group == NULL ) {
                    mongroup m( GROUP_ZOMBIE, p.x, p.y, p.z, 1, 0 );
                    m.horde = true;
                    m.monsters.push_back( this_monster );
                    m.interest = 0; // Ensures that we will select a new target.
                    add_mon_group( m );
                } else {
                    add_to_group->monsters.push_back( this_monster );
                }
            } else { // Bad luck--the zombie would have joined a larger horde, but not this one.  Skip.
                // Don't delete the monster, just increment the iterator.
                monster_map_it++;
                continue;
            }

            // Delete the monster, continue iterating.
            monster_map_it = monster_map.erase( monster_map_it );
        }
    }
}

/**
* @param p location of signal
* @param sig_power - power of signal or max distance for reaction of zombies
*/
void overmap::signal_hordes( const tripoint &p, const int sig_power )
{
    for( auto &elem : zg ) {
        mongroup &mg = elem.second;
        if( !mg.horde ) {
            continue;
        }
        const int dist = rl_dist( p, mg.pos );
        if( sig_power < dist ) {
            continue;
        }
        // @todo: base this in monster attributes, foremost GOODHEARING.
        const int inter_per_sig_power = 15; //Interest per signal value
        const int min_initial_inter = 30; //Min initial interest for horde
        const int calculated_inter = ( sig_power + 1 - dist ) * inter_per_sig_power; // Calculated interest
        const int roll = rng( 0, mg.interest );
        // Minimum capped calculated interest. Used to give horde enough interest to really investigate the target at start.
        const int min_capped_inter = std::max( min_initial_inter, calculated_inter );
        if( roll < min_capped_inter ) { //Rolling if horde interested in new signal
            // TODO: Z-coordinate for mongroup targets
            const int targ_dist = rl_dist( p, mg.target );
            // @todo: Base this on targ_dist:dist ratio.
            if( targ_dist < 5 ) {  // If signal source already pursued by horde
                mg.set_target( ( mg.target.x + p.x ) / 2, ( mg.target.y + p.y ) / 2 );
                const int min_inc_inter = 3; // Min interest increase to already targeted source
                const int inc_roll = rng( min_inc_inter, calculated_inter );
                mg.inc_interest( inc_roll );
                add_msg( m_debug, "horde inc interest %d dist %d", inc_roll, dist ) ;
            } else { // New signal source
                mg.set_target( p.x, p.y );
                mg.set_interest( min_capped_inter );
                add_msg( m_debug, "horde set interest %d dist %d", min_capped_inter, dist );
            }
        }
    }
}

void grow_forest_oter_id( oter_id &oid, bool swampy )
{
    if( swampy && ( oid == ot_field || oid == ot_forest ) ) {
        oid = ot_forest_water;
    } else if( oid == ot_forest ) {
        oid = ot_forest_thick;
    } else if( oid == ot_field ) {
        oid = ot_forest;
    }
}

void overmap::place_forest()
{
    int forests_placed = 0;
    for( int i = 0; i < settings.num_forests; i++ ) {
        int forx = 0;
        int fory = 0;
        int fors = 0;
        // try to place this forest
        int tries = 100;
        do {
            // forx and fory determine the epicenter of the forest
            forx = rng( 0, OMAPX - 1 );
            fory = rng( 0, OMAPY - 1 );
            // fors determines its basic size
            fors = rng( settings.forest_size_min, settings.forest_size_max );
            const auto iter = std::find_if(
                                  cities.begin(),
                                  cities.end(),
            [&]( const city & c ) {
                return
                    // is this city too close?
                    trig_dist( forx, fory, c.x, c.y ) - fors / 2 < c.s &&
                    // occasionally accept near a city if we've been failing
                    tries > rng( -1000 / ( i - forests_placed + 1 ), 2 );
            }
                              );
            if( iter == cities.end() ) { // every city was too close
                break;
            }
        } while( tries-- );

        // if we gave up, don't bother trying to place another forest
        if( tries == 0 ) {
            break;
        }

        forests_placed++;

        int swamps = settings.swamp_maxsize; // How big the swamp may be...
        int x = forx;
        int y = fory;

        // Depending on the size on the forest...
        for( int j = 0; j < fors; j++ ) {
            int swamp_chance = 0;
            for( int k = -2; k <= 2; k++ ) {
                for( int l = -2; l <= 2; l++ ) {
                    if( ter( x + k, y + l, 0 ) == "forest_water" ||
                        check_ot_type( "river", x + k, y + l, 0 ) ) {
                        swamp_chance += settings.swamp_river_influence;
                    }
                }
            }
            bool swampy = false;
            if( swamps > 0 && swamp_chance > 0 && !one_in( swamp_chance ) &&
                ( ter( x, y, 0 ) == "forest" || ter( x, y, 0 ) == "forest_thick" ||
                  ter( x, y, 0 ) == "field" || one_in( settings.swamp_spread_chance ) ) ) {
                // ...and make a swamp.
                ter( x, y, 0 ) = oter_id( "forest_water" );
                swampy = true;
                swamps--;
            } else if( swamp_chance == 0 ) {
                swamps = settings.swamp_maxsize;
            }

            // Place or enlarge forest
            for( int mx = -1; mx < 2; mx++ ) {
                for( int my = -1; my < 2; my++ ) {
                    grow_forest_oter_id( ter( x + mx, y + my, 0 ),
                                         ( mx == 0 && my == 0 ? false : swampy ) );
                }
            }
            // Random walk our forest
            x += rng( -2, 2 );
            if( x < 0 ) {
                x = 0;
            }
            if( x > OMAPX ) {
                x = OMAPX;
            }
            y += rng( -2, 2 );
            if( y < 0 ) {
                y = 0;
            }
            if( y > OMAPY ) {
                y = OMAPY;
            }
        }
    }
}

void overmap::place_river( point pa, point pb )
{
    int x = pa.x;
    int y = pa.y;
    do {
        x += rng( -1, 1 );
        y += rng( -1, 1 );
        if( x < 0 ) {
            x = 0;
        }
        if( x > OMAPX - 1 ) {
            x = OMAPX - 1;
        }
        if( y < 0 ) {
            y = 0;
        }
        if( y > OMAPY - 1 ) {
            y = OMAPY - 1;
        }
        for( int i = -1; i <= 1; i++ ) {
            for( int j = -1; j <= 1; j++ ) {
                if( y + i >= 0 && y + i < OMAPY && x + j >= 0 && x + j < OMAPX ) {
                    ter( x + j, y + i, 0 ) = oter_id( "river_center" );
                }
            }
        }
        if( pb.x > x && ( rng( 0, int( OMAPX * 1.2 ) - 1 ) < pb.x - x ||
                          ( rng( 0, int( OMAPX * .2 ) - 1 ) > pb.x - x &&
                            rng( 0, int( OMAPY * .2 ) - 1 ) > abs( pb.y - y ) ) ) ) {
            x++;
        }
        if( pb.x < x && ( rng( 0, int( OMAPX * 1.2 ) - 1 ) < x - pb.x ||
                          ( rng( 0, int( OMAPX * .2 ) - 1 ) > x - pb.x &&
                            rng( 0, int( OMAPY * .2 ) - 1 ) > abs( pb.y - y ) ) ) ) {
            x--;
        }
        if( pb.y > y && ( rng( 0, int( OMAPY * 1.2 ) - 1 ) < pb.y - y ||
                          ( rng( 0, int( OMAPY * .2 ) - 1 ) > pb.y - y &&
                            rng( 0, int( OMAPX * .2 ) - 1 ) > abs( x - pb.x ) ) ) ) {
            y++;
        }
        if( pb.y < y && ( rng( 0, int( OMAPY * 1.2 ) - 1 ) < y - pb.y ||
                          ( rng( 0, int( OMAPY * .2 ) - 1 ) > y - pb.y &&
                            rng( 0, int( OMAPX * .2 ) - 1 ) > abs( x - pb.x ) ) ) ) {
            y--;
        }
        x += rng( -1, 1 );
        y += rng( -1, 1 );
        if( x < 0 ) {
            x = 0;
        }
        if( x > OMAPX - 1 ) {
            x = OMAPX - 2;
        }
        if( y < 0 ) {
            y = 0;
        }
        if( y > OMAPY - 1 ) {
            y = OMAPY - 1;
        }
        for( int i = -1; i <= 1; i++ ) {
            for( int j = -1; j <= 1; j++ ) {
                // We don't want our riverbanks touching the edge of the map for many reasons
                if( inbounds( x + j, y + i, 0, 1 ) ||
                    // UNLESS, of course, that's where the river is headed!
                    ( abs( pb.y - ( y + i ) ) < 4 && abs( pb.x - ( x + j ) ) < 4 ) ) {
                    ter( x + j, y + i, 0 ) = oter_id( "river_center" );
                }
            }
        }
    } while( pb.x != x || pb.y != y );
}

/*: the root is overmap::place_cities()
20:50 <kevingranade>: which is at overmap.cpp:1355 or so
20:51 <kevingranade>: the key is cs = rng(4, 17), setting the "size" of the city
20:51 <kevingranade>: which is roughly it's radius in overmap tiles
20:52 <kevingranade>: then later overmap::place_mongroups() is called
20:52 <kevingranade>: which creates a mongroup with radius city_size * 2.5 and population city_size * 80
20:53 <kevingranade>: tadaa

spawns happen at... <cue Clue music>
20:56 <kevingranade>: game:pawn_mon() in game.cpp:7380*/
void overmap::place_cities()
{
    int op_city_size = get_option<int>( "CITY_SIZE" );
    if( op_city_size <= 0 ) {
        return;
    }
    int op_city_spacing = get_option<int>( "CITY_SPACING" );

    // spacing dictates how much of the map is covered in cities
    //   city  |  cities  |   size N cities per overmap
    // spacing | % of map |  2  |  4  |  8  |  12 |  16
    //     0   |   ~99    |2025 | 506 | 126 |  56 |  31
    //     1   |    50    |1012 | 253 |  63 |  28 |  15
    //     2   |    25    | 506 | 126 |  31 |  14 |   7
    //     3   |    12    | 253 |  63 |  15 |   7 |   3
    //     4   |     6    | 126 |  31 |   7 |   3 |   1
    //     5   |     3    |  63 |  15 |   3 |   1 |   0
    //     6   |     1    |  31 |   7 |   1 |   0 |   0
    //     7   |     0    |  15 |   3 |   0 |   0 |   0
    //     8   |     0    |   7 |   1 |   0 |   0 |   0

    const double omts_per_overmap = OMAPX * OMAPY;
    const double city_map_coverage_ratio = 1.0 / std::pow( 2.0, op_city_spacing );
    const double omts_per_city = ( op_city_size * 2 + 1 ) * ( op_city_size * 2 + 1 ) * 3 / 4;

    // how many cities on this overmap?
    const int NUM_CITIES =
        roll_remainder( omts_per_overmap * city_map_coverage_ratio / omts_per_city );

    const string_id<overmap_connection> local_road_id( "local_road" );
    const overmap_connection &local_road( *local_road_id );

    // place a seed for NUM_CITIES cities, and maybe one more
    while( cities.size() < size_t( NUM_CITIES ) ) {
        // randomly make some cities smaller or larger
        int size = rng( op_city_size - 1, op_city_size + 1 );
        if( one_in( 3 ) ) {      // 33% tiny
            size = 1;
        } else if( one_in( 2 ) ) { // 33% small
            size = size * 2 / 3;
        } else if( one_in( 2 ) ) { // 17% large
            size = size * 3 / 2;
        } else {                 // 17% huge
            size = size * 2;
        }
        size = std::max( size, 1 );

        // @todo put cities closer to the edge when they can span overmaps
        // don't draw cities across the edge of the map, they will get clipped
        int cx = rng( size - 1, OMAPX - size );
        int cy = rng( size - 1, OMAPY - size );
        if( ter( cx, cy, 0 ) == settings.default_oter ) {
            ter( cx, cy, 0 ) = oter_id( "road_nesw" ); // every city starts with an intersection
            city tmp;
            tmp.x = cx;
            tmp.y = cy;
            tmp.s = size;
            cities.push_back( tmp );

            const auto start_dir = om_direction::random();
            auto cur_dir = start_dir;

            do {
                build_city_street( local_road, point( cx, cy ), size, cur_dir, tmp );
            } while( ( cur_dir = om_direction::turn_right( cur_dir ) ) != start_dir );
        }
    }
}

overmap_special_id overmap::pick_random_building_to_place( int town_dist ) const
{
    if( rng( 0, 99 ) > settings.city_spec.shop_radius * town_dist ) {
        return settings.city_spec.pick_shop();
    } else if( rng( 0, 99 ) > settings.city_spec.park_radius * town_dist ) {
        return settings.city_spec.pick_park();
    } else {
        return settings.city_spec.pick_house();
    }
}

void overmap::place_building( const tripoint &p, om_direction::type dir, const city &town )
{
    const tripoint building_pos = p + om_direction::displace( dir );
    const om_direction::type building_dir = om_direction::opposite( dir );

    const int town_dist = trig_dist( building_pos.x, building_pos.y, town.x,
                                     town.y ) / std::max( town.s, 1 );

    for( size_t retries = 10; retries > 0; --retries ) {
        const overmap_special_id building_tid = pick_random_building_to_place( town_dist );

        if( can_place_special( *building_tid, building_pos, building_dir ) ) {
            place_special( *building_tid, building_pos, building_dir, town );
            break;
        }
    }
}

void overmap::build_city_street( const overmap_connection &connection, const point &p, int cs,
                                 om_direction::type dir, const city &town )
{
    int c = cs;
    int croad = cs;

    if( dir == om_direction::type::invalid ) {
        debugmsg( "Invalid road direction." );
        return;
    }

    const auto street_path = lay_out_street( connection, p, dir, cs + 1 );

    if( street_path.nodes.size() <= 1 ) {
        return; // Don't bother.
    }
    // Build the actual street.
    build_connection( connection, street_path, 0 );
    // Grow in the stated direction, sprouting off sub-roads and placing buildings as we go.
    const auto from = std::next( street_path.nodes.begin() );
    const auto to = street_path.nodes.end();

    for( auto iter = from; iter != to; ++iter ) {
        const tripoint rp( iter->x, iter->y, 0 );

        if( !one_in( STREETCHANCE ) ) {
            place_building( rp, om_direction::turn_left( dir ), town );
        }
        if( !one_in( STREETCHANCE ) ) {
            place_building( rp, om_direction::turn_right( dir ), town );
        }

        --c;

        if( c >= 2 && c < croad - 1 ) {
            croad = c;
            build_city_street( connection, iter->pos(), cs - rng( 1, 3 ), om_direction::turn_left( dir ),
                               town );
            build_city_street( connection, iter->pos(), cs - rng( 1, 3 ), om_direction::turn_right( dir ),
                               town );

            auto &oter = ter( iter->x, iter->y, 0 );
            // @todo Get rid of the hardcoded terrain ids.
            if( one_in( 2 ) && oter->get_line() == 15 && oter->type_is( oter_type_id( "road" ) ) ) {
                oter = oter_id( "road_nesw_manhole" );
            }
        }
    }

    // If we're big, make a right turn at the edge of town.
    // Seems to make little neighborhoods.
    cs -= rng( 1, 3 );
    if( cs >= 2 && c == 0 ) {
        const auto &last_node = street_path.nodes.back();
        const auto rnd_dir = om_direction::turn_random( dir );
        build_city_street( connection, last_node.pos(), cs, rnd_dir, town );
        if( one_in( 5 ) ) {
            build_city_street( connection, last_node.pos(), cs, om_direction::opposite( rnd_dir ), town );
        }
    }
}

bool overmap::build_lab( int x, int y, int z, int s, std::vector<point> *lab_train_points,
                         const std::string prefix, int train_odds )
{
    std::vector<point> generated_lab;
    const oter_id labt( prefix + "lab" );
    const oter_id labt_stairs( labt.id().str() + "_stairs" );
    const oter_id labt_core( labt.id().str() + "_core" );
    const oter_id labt_finale( labt.id().str() + "_finale" );
    const oter_id labt_ants( "ants_lab" );
    const oter_id labt_ants_stairs( "ants_lab_stairs" );

    ter( x, y, z ) = labt;
    generated_lab.push_back( point( x, y ) );

    // maintain a list of potential new lab maps
    // grows outwards from previously placed lab maps
    std::set<point> candidates;
    candidates.insert( {point( x - 1, y ), point( x + 1, y ), point( x, y - 1 ), point( x, y + 1 )} );
    while( candidates.size() ) {
        auto cand = candidates.begin();
        const int &cx = cand->x;
        const int &cy = cand->y;
        int dist = abs( x - cx ) + abs( y - cy );
        if( dist <= s * 2 ) { // increase radius to compensate for sparser new algorithm
            int dist_increment = s > 3 ? 3 : 2; // Determines at what distance the odds of placement decreases
            if( one_in( dist / dist_increment + 1 ) ) { // odds diminish farther away from the stairs
                // make an ants lab if it's a basic lab and ants were there before.
                if( prefix.empty() && check_ot_type( "ants", cx, cy, z ) ) {
                    if( ter( cx, cy, z ) != "ants_queen" ) { // skip over a queen's chamber.
                        ter( cx, cy, z ) = labt_ants;
                    }
                } else {
                    ter( cx, cy, z ) = labt;
                }
                generated_lab.push_back( *cand );
                // add new candidates, don't backtrack
                if( ter( cx - 1, cy, z ) != labt && abs( x - cx + 1 ) + abs( y - cy ) > dist ) {
                    candidates.insert( point( cx - 1, cy ) );
                }
                if( ter( cx + 1, cy, z ) != labt && abs( x - cx - 1 ) + abs( y - cy ) > dist ) {
                    candidates.insert( point( cx + 1, cy ) );
                }
                if( ter( cx, cy - 1, z ) != labt && abs( x - cx ) + abs( y - cy + 1 ) > dist ) {
                    candidates.insert( point( cx, cy - 1 ) );
                }
                if( ter( cx, cy + 1, z ) != labt && abs( x - cx ) + abs( y - cy - 1 ) > dist ) {
                    candidates.insert( point( cx, cy + 1 ) );
                }
            }
        }
        candidates.erase( cand );
    }

    bool generate_stairs = true;
    for( auto &elem : generated_lab ) {
        // Use a check for "_stairs" to catch the hidden_lab_stairs tiles.
        if( is_ot_subtype( "_stairs", ter( elem.x, elem.y, z + 1 ) ) ) {
            generate_stairs = false;
        }
    }
    if( generate_stairs && !generated_lab.empty() ) {
        std::random_shuffle( generated_lab.begin(), generated_lab.end() );

        // we want a spot where labs are above, but we'll settle for the last element if necessary.
        point p;
        for( auto elem : generated_lab ) {
            p = elem;
            if( ter( p.x, p.y, z + 1 ) == labt ) {
                break;
            }
        }
        ter( p.x, p.y, z + 1 ) = labt_stairs;
    }

    ter( x, y, z ) = labt_core;
    int numstairs = 0;
    if( s > 0 ) { // Build stairs going down
        while( !one_in( 6 ) ) {
            int stairx = 0;
            int stairy = 0;
            int tries = 0;
            do {
                stairx = rng( x - s, x + s );
                stairy = rng( y - s, y + s );
                tries++;
            } while( ( ter( stairx, stairy, z ) != labt && ter( stairx, stairy, z ) != labt_ants ) &&
                     tries < 15 );
            if( tries < 15 ) {
                if( ter( stairx, stairy, z ) == labt_ants ) {
                    ter( stairx, stairy, z ) = labt_ants_stairs;
                } else {
                    ter( stairx, stairy, z ) = labt_stairs;
                }
                numstairs++;
            }
        }
    }

    // We need a finale on the bottom of labs.  Central labs have a chance of additional finales.
    if( numstairs == 0 || ( prefix == "central_" && one_in( -z - 1 ) ) ) {
        int finalex = 0;
        int finaley = 0;
        int tries = 0;
        do {
            finalex = rng( x - s, x + s );
            finaley = rng( y - s, y + s );
            tries++;
        } while( tries < 15 && ter( finalex, finaley, z ) != labt
                 && ter( finalex, finaley, z ) != labt_core );
        ter( finalex, finaley, z ) = labt_finale;
    }

    if( train_odds > 0 && one_in( train_odds ) ) {
        int trainx = 0;
        int trainy = 0;
        int tries = 0;
        int adjacent_labs = 0;

        do {
            trainx = rng( x - s * 1.5 - 1, x + s * 1.5 + 1 );
            trainy = rng( y - s * 1.5 - 1, y + s * 1.5 + 1 );
            tries++;

            adjacent_labs = ( is_ot_subtype( "lab", ter( trainx, trainy - 1, z ) ) ? 1 : 0 ) +
                            ( is_ot_subtype( "lab", ter( trainx - 1, trainy, z ) ) ? 1 : 0 ) +
                            ( is_ot_subtype( "lab", ter( trainx, trainy + 1, z ) ) ? 1 : 0 ) +
                            ( is_ot_subtype( "lab", ter( trainx + 1, trainy, z ) ) ? 1 : 0 );
        } while( tries < 50 && (
                     ter( trainx, trainy, z ) == labt ||
                     ter( trainx, trainy, z ) == labt_stairs ||
                     ter( trainx, trainy, z ) == labt_finale ||
                     adjacent_labs != 1 ) );
        if( tries < 50 ) {
            lab_train_points->push_back( point( trainx, trainy ) );
            if( is_ot_subtype( "lab", ter( trainx, trainy - 1, z ) ) ) {
                lab_train_points->push_back( point( trainx, trainy + 1 ) );
            } else if( is_ot_subtype( "lab", ter( trainx, trainy + 1, z ) ) ) {
                lab_train_points->push_back( point( trainx, trainy - 1 ) );
            } else if( is_ot_subtype( "lab", ter( trainx + 1, trainy, z ) ) ) {
                lab_train_points->push_back( point( trainx - 1, trainy ) );
            } else if( is_ot_subtype( "lab", ter( trainx - 1, trainy, z ) ) ) {
                lab_train_points->push_back( point( trainx + 1, trainy ) );
            }
        }
    }

    return numstairs > 0;
}

void overmap::build_anthill( int x, int y, int z, int s )
{
    for( auto dir : om_direction::all ) {
        build_tunnel( x, y, z, s - rng( 0, 3 ), dir );
    }

    std::vector<point> queenpoints;
    for( int i = x - s; i <= x + s; i++ ) {
        for( int j = y - s; j <= y + s; j++ ) {
            if( check_ot_type( "ants", i, j, z ) ) {
                queenpoints.push_back( point( i, j ) );
            }
        }
    }
    const point target = random_entry( queenpoints );
    ter( target.x, target.y, z ) = oter_id( "ants_queen" );

    const oter_id root_id( "ants_isolated" );

    for( int i = x - s; i <= x + s; i++ ) {
        for( int j = y - s; j <= y + s; j++ ) {
            if( root_id == get_ter( i, j, z )->id ) {
                auto &oter = ter( i, j, z );
                for( auto dir : om_direction::all ) {
                    const point p = point( i, j ) + om_direction::displace( dir );
                    if( check_ot_type( "ants", p.x, p.y, z ) ) {
                        size_t line = oter->get_line();
                        line = om_lines::set_segment( line, dir );
                        if( line != oter->get_line() ) {
                            oter = oter->get_type_id()->get_linear( line );
                        }
                    }
                }
            }
        }
    }
}

void overmap::build_tunnel( int x, int y, int z, int s, om_direction::type dir )
{
    if( s <= 0 ) {
        return;
    }

    const oter_id root_id( "ants_isolated" );
    if( check_ot_type( "ants", x, y, z ) && root_id != get_ter( x, y, z )->id ) {
        return;
    }

    ter( x, y, z ) = oter_id( root_id );

    std::vector<om_direction::type> valid;
    valid.reserve( om_direction::size );
    for( auto r : om_direction::all ) {
        const point p = point( x, y ) + om_direction::displace( r );
        if( !check_ot_type( "ants", p.x, p.y, z ) ) {
            valid.push_back( r );
        }
    }

    const oter_id ants_food( "ants_food" );
    const oter_id ants_larvae( "ants_larvae" );
    const point next = s != 1 ? point( x, y ) + om_direction::displace( dir ) : point( -1, -1 );

    for( auto r : valid ) {
        const point p = point( x, y ) + om_direction::displace( r );

        if( p.x != next.x || p.y != next.y ) {
            if( one_in( s * 2 ) ) {
                // Spawn a special chamber
                if( one_in( 2 ) ) {
                    ter( p.x, p.y, z ) = ants_food;
                } else {
                    ter( p.x, p.y, z ) = ants_larvae;
                }
            } else if( one_in( 5 ) ) {
                // Branch off a side tunnel
                build_tunnel( p.x, p.y, z, s - rng( 1, 3 ), r );
            }
        }
    }
    build_tunnel( next.x, next.y, z, s - 1, dir );
}

bool overmap::build_slimepit( int x, int y, int z, int s )
{
    const oter_id slimepit_down( "slimepit_down" );
    const oter_id slimepit( "slimepit" );

    bool requires_sub = false;
    tripoint origin( x, y, z );
    for( auto p : g->m.points_in_radius( origin, s + z + 1, 0 ) ) {
        int dist = square_dist( x, y, p.x, p.y );
        if( one_in( 2 * dist ) ) {
            chip_rock( p.x, p.y, p.z );
            if( one_in( 8 ) && z > -OVERMAP_DEPTH ) {
                ter( p.x, p.y, p.z ) = slimepit_down;
                requires_sub = true;
            } else {
                ter( p.x, p.y, p.z ) = slimepit;
            }
        }
    }

    return requires_sub;
}

void overmap::build_mine( int x, int y, int z, int s )
{
    bool finale = s <= rng( 1, 3 );
    const oter_id mine( "mine" );
    const oter_id mine_finale_or_down( finale ? "mine_finale" : "mine_down" );
    const oter_id empty_rock( "empty_rock" );

    int built = 0;
    if( s < 2 ) {
        s = 2;
    }
    while( built < s ) {
        ter( x, y, z ) = mine;
        std::vector<point> next;
        for( int i = -1; i <= 1; i += 2 ) {
            if( ter( x, y + i, z ) == empty_rock ) {
                next.push_back( point( x, y + i ) );
            }
            if( ter( x + i, y, z ) == empty_rock ) {
                next.push_back( point( x + i, y ) );
            }
        }
        if( next.empty() ) { // Dead end!  Go down!
            ter( x, y, z ) = mine_finale_or_down;
            return;
        }
        const point p = random_entry( next );
        x = p.x;
        y = p.y;
        built++;
    }
    ter( x, y, z ) = mine_finale_or_down;
}

void overmap::place_rifts( int const z )
{
    int num_rifts = rng( 0, 2 ) * rng( 0, 2 );
    std::vector<point> riftline;
    if( !one_in( 4 ) ) {
        num_rifts++;
    }
    const oter_id hellmouth( "hellmouth" );
    const oter_id rift( "rift" );

    for( int n = 0; n < num_rifts; n++ ) {
        int x = rng( MAX_RIFT_SIZE, OMAPX - MAX_RIFT_SIZE );
        int y = rng( MAX_RIFT_SIZE, OMAPY - MAX_RIFT_SIZE );
        int xdist = rng( MIN_RIFT_SIZE, MAX_RIFT_SIZE ),
            ydist = rng( MIN_RIFT_SIZE, MAX_RIFT_SIZE );
        // We use rng(0, 10) as the t-value for this Bresenham Line, because by
        // repeating this twice, we can get a thick line, and a more interesting rift.
        for( int o = 0; o < 3; o++ ) {
            if( xdist > ydist ) {
                riftline = line_to( x - xdist, y - ydist + o, x + xdist, y + ydist, rng( 0, 10 ) );
            } else {
                riftline = line_to( x - xdist + o, y - ydist, x + xdist, y + ydist, rng( 0, 10 ) );
            }
            for( size_t i = 0; i < riftline.size(); i++ ) {
                if( i == riftline.size() / 2 && !one_in( 3 ) ) {
                    ter( riftline[i].x, riftline[i].y, z ) = hellmouth;
                } else {
                    ter( riftline[i].x, riftline[i].y, z ) = rift;
                }
            }
        }
    }
}

pf::path overmap::lay_out_connection( const overmap_connection &connection, const point &source,
                                      const point &dest, int z ) const
{
    const auto estimate = [&]( const pf::node & cur, const pf::node * prev ) {
        const auto &id( get_ter( cur.x, cur.y, z ) );

        const overmap_connection::subtype *subtype = connection.pick_subtype_for( id );

        if( !subtype ) {
            return pf::rejected;  // No option for this terrain.
        }

        const bool existing = connection.has( id );
        if( existing && id->is_rotatable() &&
            !om_direction::are_parallel( id->get_dir(), static_cast<om_direction::type>( cur.dir ) ) ) {
            return pf::rejected; // Can't intersect.
        }

        if( prev && prev->dir != cur.dir ) { // Direction has changed.
            const auto &prev_id( get_ter( prev->x, prev->y, z ) );
            const overmap_connection::subtype *prev_subtype = connection.pick_subtype_for( prev_id );

            if( !prev_subtype || !prev_subtype->allows_turns() ) {
                return pf::rejected;
            }
        }

        const int dx = dest.x - cur.x;
        const int dy = dest.y - cur.y;
        const int dist = subtype->is_orthogonal() ? std::abs( dx ) + std::abs( dy ) : std::sqrt(
                             dx * dx + dy * dy );
        const int existency_mult = existing ? 1 : 5; // Prefer existing connections.

        return existency_mult * dist + subtype->basic_cost;
    };

    return pf::find_path( source, dest, OMAPX, OMAPY, estimate );
}

pf::path overmap::lay_out_street( const overmap_connection &connection, const point &source,
                                  om_direction::type dir, size_t len ) const
{
    const tripoint from( source, 0 );
    // See if we need to make another one "step" further.
    const tripoint en_pos = from + om_direction::displace( dir, len + 1 );
    if( inbounds( en_pos, 1 ) && connection.has( get_ter( en_pos ) ) ) {
        ++len;
    }

    size_t actual_len = 0;

    while( actual_len < len ) {
        const tripoint pos = from + om_direction::displace( dir, actual_len );

        if( !inbounds( pos, 1 ) ) {
            break;  // Don't approach overmap bounds.
        }

        const auto &ter_id( get_ter( pos ) );

        if( ter_id->is_river() || !connection.pick_subtype_for( ter_id ) ) {
            break;
        }

        ++actual_len;

        if( actual_len > 1 && connection.has( ter_id ) ) {
            break;  // Stop here.
        }
    }

    return pf::straight_path( source, static_cast<int>( dir ), actual_len );
}

void overmap::build_connection( const overmap_connection &connection, const pf::path &path, int z )
{
    om_direction::type prev_dir = om_direction::type::invalid;

    for( const auto &node : path.nodes ) {
        const tripoint pos( node.x, node.y, z );
        auto &ter_id( ter( pos ) );
        // @todo: Make 'node' support 'om_direction'.
        const om_direction::type new_dir( static_cast<om_direction::type>( node.dir ) );
        const overmap_connection::subtype *subtype = connection.pick_subtype_for( ter_id );

        if( !subtype ) {
            debugmsg( "No suitable subtype of connection \"%s\" found for \"%s\".", connection.id.c_str(),
                      ter_id.id().c_str() );
            return;
        }

        if( subtype->terrain->is_linear() ) {
            size_t new_line = connection.has( ter_id ) ? ter_id->get_line() : 0;

            if( new_dir != om_direction::type::invalid ) {
                new_line = om_lines::set_segment( new_line, new_dir );
            }

            if( prev_dir != om_direction::type::invalid ) {
                new_line = om_lines::set_segment( new_line, om_direction::opposite( prev_dir ) );
            }

            for( const auto dir : om_direction::all ) {
                const tripoint np( pos + om_direction::displace( dir ) );

                if( inbounds( np ) ) {
                    auto &near_id( ter( np ) );

                    if( connection.has( near_id ) ) {
                        if( near_id->is_linear() ) {
                            const size_t near_line = near_id->get_line();

                            if( om_lines::is_straight( near_line ) || om_lines::has_segment( near_line, new_dir ) ) {
                                // Mutual connection.
                                const size_t new_near_line = om_lines::set_segment( near_line, om_direction::opposite( dir ) );
                                near_id = near_id->get_type_id()->get_linear( new_near_line );
                                new_line = om_lines::set_segment( new_line, dir );
                            }
                        } else if( near_id->is_rotatable() && om_direction::are_parallel( dir, near_id->get_dir() ) ) {
                            new_line = om_lines::set_segment( new_line, dir );
                        }
                    }
                } else {
                    // Always connect to outbound tiles.
                    new_line = om_lines::set_segment( new_line, dir );
                }
            }

            if( new_line == om_lines::invalid ) {
                debugmsg( "Invalid path for connection \"%s\".", connection.id.c_str() );
                return;
            }

            ter_id = subtype->terrain->get_linear( new_line );
        } else if( new_dir != om_direction::type::invalid ) {
            ter_id = subtype->terrain->get_rotated( new_dir );
        }

        prev_dir = new_dir;
    }
}

void overmap::build_connection( const point &source, const point &dest, int z,
                                const overmap_connection &connection )
{
    build_connection( connection, lay_out_connection( connection, source, dest, z ), z );
}

void overmap::connect_closest_points( const std::vector<point> &points, int z,
                                      const overmap_connection &connection )
{
    if( points.size() == 1 ) {
        return;
    }
    for( size_t i = 0; i < points.size(); ++i ) {
        int closest = -1;
        int k = 0;
        for( size_t j = i + 1; j < points.size(); j++ ) {
            const int distance = trig_dist( points[i].x, points[i].y, points[j].x, points[j].y );
            if( distance < closest || closest < 0 ) {
                closest = distance;
                k = j;
            }
        }
        if( closest > 0 ) {
            build_connection( points[i], points[k], z, connection );
        }
    }
}

void overmap::polish_river()
{
    for( int x = 0; x < OMAPX; x++ ) {
        for( int y = 0; y < OMAPY; y++ ) {
            good_river( x, y, 0 );
        }
    }
}

// Changes neighboring empty rock to partial rock
void overmap::chip_rock( int x, int y, int z )
{
    const oter_id rock( "rock" );
    const oter_id empty_rock( "empty_rock" );

    if( ter( x - 1, y, z ) == empty_rock ) {
        ter( x - 1, y, z ) = rock;
    }

    if( ter( x + 1, y, z ) == empty_rock ) {
        ter( x + 1, y, z ) = rock;
    }

    if( ter( x, y - 1, z ) == empty_rock ) {
        ter( x, y - 1, z ) = rock;
    }

    if( ter( x, y + 1, z ) == empty_rock ) {
        ter( x, y + 1, z ) = rock;
    }
}

bool overmap::check_ot_type( const std::string &otype, int x, int y, int z ) const
{
    const oter_id oter = get_ter( x, y, z );
    return is_ot_type( otype, oter );
}

<<<<<<< HEAD
bool overmap::check_ot_subtype(const std::string &otype, int x, int y, int z) const
{
    const oter_id oter = get_ter(x, y, z);
    return is_ot_subtype(otype.c_str(), oter);
}

void overmap::good_river(int x, int y, int z)
=======
void overmap::good_river( int x, int y, int z )
>>>>>>> 47298ed1
{
    if( !is_ot_type( "river", get_ter( x, y, z ) ) ) {
        return;
    }
    if( ( x == 0 ) || ( x == OMAPX - 1 ) ) {
        if( !is_river( ter( x, y - 1, z ) ) ) {
            ter( x, y, z ) = oter_id( "river_north" );
        } else if( !is_river( ter( x, y + 1, z ) ) ) {
            ter( x, y, z ) = oter_id( "river_south" );
        } else {
            ter( x, y, z ) = oter_id( "river_center" );
        }
        return;
    }
    if( ( y == 0 ) || ( y == OMAPY - 1 ) ) {
        if( !is_river( ter( x - 1, y, z ) ) ) {
            ter( x, y, z ) = oter_id( "river_west" );
        } else if( !is_river( ter( x + 1, y, z ) ) ) {
            ter( x, y, z ) = oter_id( "river_east" );
        } else {
            ter( x, y, z ) = oter_id( "river_center" );
        }
        return;
    }
    if( is_river( ter( x - 1, y, z ) ) ) {
        if( is_river( ter( x, y - 1, z ) ) ) {
            if( is_river( ter( x, y + 1, z ) ) ) {
                if( is_river( ter( x + 1, y, z ) ) ) {
                    // River on N, S, E, W;
                    // but we might need to take a "bite" out of the corner
                    if( !is_river( ter( x - 1, y - 1, z ) ) ) {
                        ter( x, y, z ) = oter_id( "river_c_not_nw" );
                    } else if( !is_river( ter( x + 1, y - 1, z ) ) ) {
                        ter( x, y, z ) = oter_id( "river_c_not_ne" );
                    } else if( !is_river( ter( x - 1, y + 1, z ) ) ) {
                        ter( x, y, z ) = oter_id( "river_c_not_sw" );
                    } else if( !is_river( ter( x + 1, y + 1, z ) ) ) {
                        ter( x, y, z ) = oter_id( "river_c_not_se" );
                    } else {
                        ter( x, y, z ) = oter_id( "river_center" );
                    }
                } else {
                    ter( x, y, z ) = oter_id( "river_east" );
                }
            } else {
                if( is_river( ter( x + 1, y, z ) ) ) {
                    ter( x, y, z ) = oter_id( "river_south" );
                } else {
                    ter( x, y, z ) = oter_id( "river_se" );
                }
            }
        } else {
            if( is_river( ter( x, y + 1, z ) ) ) {
                if( is_river( ter( x + 1, y, z ) ) ) {
                    ter( x, y, z ) = oter_id( "river_north" );
                } else {
                    ter( x, y, z ) = oter_id( "river_ne" );
                }
            } else {
                if( is_river( ter( x + 1, y, z ) ) ) { // Means it's swampy
                    ter( x, y, z ) = oter_id( "forest_water" );
                }
            }
        }
    } else {
        if( is_river( ter( x, y - 1, z ) ) ) {
            if( is_river( ter( x, y + 1, z ) ) ) {
                if( is_river( ter( x + 1, y, z ) ) ) {
                    ter( x, y, z ) = oter_id( "river_west" );
                } else { // Should never happen
                    ter( x, y, z ) = oter_id( "forest_water" );
                }
            } else {
                if( is_river( ter( x + 1, y, z ) ) ) {
                    ter( x, y, z ) = oter_id( "river_sw" );
                } else { // Should never happen
                    ter( x, y, z ) = oter_id( "forest_water" );
                }
            }
        } else {
            if( is_river( ter( x, y + 1, z ) ) ) {
                if( is_river( ter( x + 1, y, z ) ) ) {
                    ter( x, y, z ) = oter_id( "river_nw" );
                } else { // Should never happen
                    ter( x, y, z ) = oter_id( "forest_water" );
                }
            } else { // Should never happen
                ter( x, y, z ) = oter_id( "forest_water" );
            }
        }
    }
}

const std::string &om_direction::id( type dir )
{
    static const std::array < std::string, size + 1 > ids = {{
            "", "north", "east", "south", "west"
        }
    };
    if( dir == type::invalid ) {
        debugmsg( "Invalid direction cannot have an id." );
    }
    return ids[static_cast<size_t>( dir ) + 1];
}

const std::string &om_direction::name( type dir )
{
    static const std::array < std::string, size + 1 > names = {{
            _( "invalid" ), _( "north" ), _( "east" ), _( "south" ), _( "west" )
        }
    };
    return names[static_cast<size_t>( dir ) + 1];
}

// new x = (x-c.x)*cos() - (y-c.y)*sin() + c.x
// new y = (x-c.x)*sin() + (y-c.y)*cos() + c.y
// r1x = 0*x - 1*y = -1*y, r1y = 1*x + y*0 = x
// r2x = -1*x - 0*y = -1*x , r2y = x*0 + y*-1 = -1*y
// r3x = x*0 - (-1*y) = y, r3y = x*-1 + y*0 = -1*x
// c=0,0, rot90 = (-y, x); rot180 = (-x, y); rot270 = (y, -x)
/*
    (0,0)(1,0)(2,0) 90 (0,0)(0,1)(0,2)       (-2,0)(-1,0)(0,0)
    (0,1)(1,1)(2,1) -> (-1,0)(-1,1)(-1,2) -> (-2,1)(-1,1)(0,1)
    (0,2)(1,2)(2,2)    (-2,0)(-2,1)(-2,2)    (-2,2)(-1,2)(0,2)
*/

point om_direction::rotate( const point &p, type dir )
{
    switch( dir ) {
        case type::invalid:
            debugmsg( "Invalid overmap rotation (%d).", static_cast<int>( dir ) );
        // Intentional fallthrough.
        case type::north:
            break;  // No need to do anything.
        case type::east:
            return point( -p.y, p.x );
        case type::south:
            return point( -p.x, -p.y );
        case type::west:
            return point( p.y, -p.x );
    }
    return p;
}

tripoint om_direction::rotate( const tripoint &p, type dir )
{
    return tripoint( rotate( { p.x, p.y }, dir ), p.z );
}

long om_direction::rotate_symbol( long sym, type dir )
{
    return rotatable_symbols::get( sym, static_cast<int>( dir ) );
}

point om_direction::displace( type dir, int dist )
{
    return rotate( { 0, -dist }, dir );
}

inline om_direction::type rotate_internal( om_direction::type dir, int step )
{
    using namespace om_direction;
    if( dir == type::invalid ) {
        debugmsg( "Can't rotate an invalid overmap rotation." );
        return dir;
    }
    step = step % size;
    if( step < 0 ) {
        step += size;
    }
    return static_cast<type>( ( static_cast<int>( dir ) + step ) % size );
}

om_direction::type om_direction::add( type dir1, type dir2 )
{
    return rotate_internal( dir1, static_cast<int>( dir2 ) );
}

om_direction::type om_direction::turn_left( type dir )
{
    return rotate_internal( dir, -int( size ) / 4 );
}

om_direction::type om_direction::turn_right( type dir )
{
    return rotate_internal( dir, int( size ) / 4 );
}

om_direction::type om_direction::turn_random( type dir )
{
    return rng( 0, 1 ) ? turn_left( dir ) : turn_right( dir );
}

om_direction::type om_direction::opposite( type dir )
{
    return rotate_internal( dir, int( size ) / 2 );
}

om_direction::type om_direction::random()
{
    return static_cast<type>( rng( 0, size - 1 ) );
}

bool om_direction::are_parallel( type dir1, type dir2 )
{
    return dir1 == dir2 || dir1 == opposite( dir2 );
}

om_direction::type overmap::random_special_rotation( const overmap_special &special,
        const tripoint &p ) const
{
    std::vector<om_direction::type> rotations( om_direction::size );
    const auto first = rotations.begin();
    auto last = first;

    int top_score = 0; // Maximal number of existing connections (roads).
    // Try to find the most suitable rotation: satisfy as many connections as possible with the existing terrain.
    for( auto r : om_direction::all ) {
        int score = 0; // Number of existing connections when rotated by 'r'.
        bool valid = true;

        for( const auto &con : special.connections ) {
            const tripoint rp = p + om_direction::rotate( con.p, r );
            const oter_id &oter = get_ter( rp );

            if( is_ot_type( con.terrain.str(), oter ) ) {
                ++score; // Found another one satisfied connection.
            } else if( !oter || con.existing || !con.connection->pick_subtype_for( oter ) ) {
                valid = false;
                break;
            }
        }

        if( valid && score >= top_score ) {
            if( score > top_score ) {
                top_score = score;
                last = first; // New top score. Forget previous rotations.
            }
            *last = r;
            ++last;
        }

        if( !special.rotatable ) {
            break;
        }
    }
    // Pick first valid rotation at random.
    std::random_shuffle( first, last );
    const auto rotation = std::find_if( first, last, [&]( om_direction::type elem ) {
        return can_place_special( special, p, elem );
    } );

    return rotation != last ? *rotation : om_direction::type::invalid;
}

bool overmap::can_place_special( const overmap_special &special, const tripoint &p,
                                 om_direction::type dir ) const
{
    assert( p != invalid_tripoint );
    assert( dir != om_direction::type::invalid );

    if( !special.id ) {
        return false;
    }

    return std::all_of( special.terrains.begin(),
    special.terrains.end(), [&]( const overmap_special_terrain & elem ) {
        const tripoint rp = p + om_direction::rotate( elem.p, dir );

        if( !inbounds( rp, 1 ) ) {
            return false;
        }

        const oter_id tid = get_ter( rp );

        if( rp.z == 0 ) {
            return special.can_be_placed_on( tid );
        } else {
            return tid == get_default_terrain( rp.z );
        }
    } );
}

// checks around the selected point to see if the special can be placed there
void overmap::place_special( const overmap_special &special, const tripoint &p,
                             om_direction::type dir, const city &cit )
{
    assert( p != invalid_tripoint );
    assert( dir != om_direction::type::invalid );
    assert( can_place_special( special, p, dir ) );

    const bool blob = special.flags.count( "BLOB" ) > 0;

    for( const auto &elem : special.terrains ) {
        const tripoint location = p + om_direction::rotate( elem.p, dir );
        const oter_id tid = elem.terrain->get_rotated( dir );

        ter( location.x, location.y, location.z ) = tid;

        if( blob ) {
            for( int x = -2; x <= 2; x++ ) {
                for( int y = -2; y <= 2; y++ ) {
                    auto &cur_ter = ter( location.x + x, location.y + y, location.z );
                    if( one_in( 1 + abs( x ) + abs( y ) ) && special.can_be_placed_on( cur_ter ) ) {
                        cur_ter = tid;
                    }
                }
            }
        }
    }
    // Make connections.
    if( cit ) {
        for( const auto &elem : special.connections ) {
            if( elem.connection ) {
                const tripoint rp( p + om_direction::rotate( elem.p, dir ) );
                build_connection( point( cit.x, cit.y ), point( rp.x, rp.y ), elem.p.z, *elem.connection );
            }
        }
    }
    // Place spawns.
    if( special.spawns.group ) {
        const overmap_special_spawns &spawns = special.spawns;
        const int pop = rng( spawns.population.min, spawns.population.max );
        const int rad = rng( spawns.radius.min, spawns.radius.max );
        add_mon_group( mongroup( spawns.group, p.x * 2, p.y * 2, p.z, rad, pop ) );
    }
    // Place basement for houses.
    if( special.id == "FakeSpecial_house" && one_in( settings.city_spec.house_basement_chance ) ) {
        const overmap_special_id basement_tid = settings.city_spec.pick_basement();
        const tripoint basement_p = tripoint( p.x, p.y, p.z - 1 );
        place_special( *basement_tid, basement_p, dir, cit );
    }
}

std::vector<point> overmap::get_sectors() const
{
    std::vector<point> res;

    res.reserve( ( OMAPX / OMSPEC_FREQ ) * ( OMAPY / OMSPEC_FREQ ) );
    for( int x = 0; x < OMAPX; x += OMSPEC_FREQ ) {
        for( int y = 0; y < OMAPY; y += OMSPEC_FREQ ) {
            res.emplace_back( x, y );
        }
    }
    std::random_shuffle( res.begin(), res.end() );
    return res;
}

bool overmap::place_special_attempt( overmap_special_batch &enabled_specials,
                                     const point &sector, const bool place_optional )
{
    const int x = sector.x;
    const int y = sector.y;

    const tripoint p( rng( x, x + OMSPEC_FREQ - 1 ), rng( y, y + OMSPEC_FREQ - 1 ), 0 );
    const city &nearest_city = get_nearest_city( p );

    std::random_shuffle( enabled_specials.begin(), enabled_specials.end() );
    for( auto iter = enabled_specials.begin(); iter != enabled_specials.end(); ++iter ) {
        const auto &special = *iter->special_details;
        // If we haven't finished placing minimum instances of all specials,
        // skip specials that are at their minimum count already.
        if( !place_optional && iter->instances_placed >= special.occurrences.min ) {
            continue;
        }
        // City check is the fastest => it goes first.
        if( !special.can_belong_to_city( p, nearest_city ) ) {
            continue;
        }
        // See if we can actually place the special there.
        const auto rotation = random_special_rotation( special, p );
        if( rotation == om_direction::type::invalid ) {
            continue;
        }

        place_special( special, p, rotation, nearest_city );

        if( ++iter->instances_placed >= special.occurrences.max ) {
            enabled_specials.erase( iter );
        }

        return true;
    }

    return false;
}

void overmap::place_specials_pass( overmap_special_batch &enabled_specials,
                                   std::vector<point> &sectors, const bool place_optional )
{
    // Walk over sectors in random order, to minimize "clumping".
    std::random_shuffle( sectors.begin(), sectors.end() );
    for( auto it = sectors.begin(); it != sectors.end(); ) {
        const size_t attempts = 10;
        bool placed = false;
        for( size_t i = 0; i < attempts; ++i ) {
            if( place_special_attempt( enabled_specials, *it, place_optional ) ) {
                placed = true;
                it = sectors.erase( it );
                if( enabled_specials.empty() ) {
                    return; // Job done. Bail out.
                }
                break;
            }
        }

        if( !placed ) {
            it++;
        }
    }
}

// Split map into sections, iterate through sections iterate through specials,
// check if special is valid  pick & place special.
// When a sector is populated it's removed from the list,
// and when a special reaches max instances it is also removed.
void overmap::place_specials( overmap_special_batch &enabled_specials )
{
    for( auto iter = enabled_specials.begin(); iter != enabled_specials.end(); ) {
        if( iter->special_details->flags.count( "UNIQUE" ) > 0 ) {
            const int min = iter->special_details->occurrences.min;
            const int max = iter->special_details->occurrences.max;

            if( x_in_y( min, max ) ) {
                // Min and max are overloaded to be the chance of occurrence,
                // so reset instances placed to one short of max so we don't place several.
                iter->instances_placed = max - 1;
            } else {
                iter = enabled_specials.erase( iter );
                continue;
            }
        }
        ++iter;
    }
    // Bail out early if we have nothing to place.
    if( enabled_specials.empty() ) {
        return;
    }
    std::vector<point> sectors = get_sectors();

    // First, place the mandatory specials to ensure that all minimum instance
    // counts are met.
    place_specials_pass( enabled_specials, sectors, false );

    // Snapshot remaining specials, which will be the optional specials and
    // any unplaced mandatory specials. By passing a copy into the creation of
    // the adjacent overmaps, we ensure that when we unwind the overmap creation
    // back to filling in our non-mandatory specials for this overmap, we won't
    // count the placement of the specials in those maps when looking for optional
    // specials to place here.
    overmap_special_batch custom_overmap_specials = overmap_special_batch( enabled_specials );

    // Check for any unplaced mandatory specials, and if there are any, attempt to
    // place them on adajacent uncreated overmaps.
    if( std::any_of( custom_overmap_specials.begin(), custom_overmap_specials.end(),
    []( overmap_special_placement placement ) {
    return placement.instances_placed <
           placement.special_details->occurrences.min;
} ) ) {
        // Randomly select from among the nearest uninitialized overmap positions.
        int previous_distance = 0;
        std::vector<point> nearest_candidates;
        // Since this starts at enabled_specials::origin, it will only place new overmaps
        // in the 5x5 area surrounding the initial overmap, bounding the amount of work we will do.
        for( point candidate_addr : closest_points_first( 2, custom_overmap_specials.get_origin() ) ) {
            if( !overmap_buffer.has( candidate_addr.x, candidate_addr.y ) ) {
                int current_distance = square_dist( pos().x, pos().y,
                                                    candidate_addr.x, candidate_addr.y );
                if( nearest_candidates.empty() || current_distance == previous_distance ) {
                    nearest_candidates.push_back( candidate_addr );
                    previous_distance = current_distance;
                } else {
                    break;
                }
            }
        }
        if( !nearest_candidates.empty() ) {
            std::random_shuffle( nearest_candidates.begin(), nearest_candidates.end() );
            point new_om_addr = nearest_candidates.front();
            overmap_buffer.create_custom_overmap( new_om_addr.x, new_om_addr.y, custom_overmap_specials );
        } else {
            add_msg( _( "Unable to place all configured specials, some missions may fail to initialize." ) );
        }
    }
    // Then fill in non-mandatory specials.
    place_specials_pass( enabled_specials, sectors, true );

    // Clean up...
    // Because we passed a copy of the specials for placement in adjacent overmaps rather than
    // the original, but our caller is concerned with whether or not they were placed at all,
    // regardless of whether we placed them or our callee did, we need to reconcile the placement
    // that we did of the optional specials with the placement our callee did of optional
    // and mandatory.

    // Make a lookup of our callee's specials after processing.
    // Because specials are removed from the list once they meet their maximum
    // occurrences, this will only contain those which have not yet met their
    // maximum.
    std::map<overmap_special_id, int> processed_specials;
    std::map<overmap_special_id, int>::iterator iter;
    for( auto &elem : custom_overmap_specials ) {
        processed_specials[elem.special_details->id] = elem.instances_placed;
    }

    // Loop through the specials we started with.
    for( auto it = enabled_specials.begin(); it != enabled_specials.end(); ) {
        // Determine if this special is still in our callee's list of specials...
        iter = processed_specials.find( it->special_details->id );
        if( iter != processed_specials.end() ) {
            // ... and if so, increment the placement count to reflect the callee's.
            it->instances_placed += ( iter->second - it->instances_placed );

            // If, after incrementing the placement count, we're at our max, remove
            // this special from our list.
            if( it->instances_placed >= it->special_details->occurrences.max ) {
                it = enabled_specials.erase( it );
            } else {
                it++;
            }
        } else {
            // This special is no longer in our callee's list, which means it was completely
            // placed, and we can remove it from our list.
            it = enabled_specials.erase( it );
        }
    }
}

void overmap::place_mongroups()
{
    // Cities are full of zombies
    for( auto &elem : cities ) {
        if( get_option<bool>( "WANDER_SPAWNS" ) ) {
            if( !one_in( 16 ) || elem.s > 5 ) {
                mongroup m( mongroup_id( "GROUP_ZOMBIE" ), ( elem.x * 2 ), ( elem.y * 2 ), 0, int( elem.s * 2.5 ),
                            elem.s * 80 );
                //                m.set_target( zg.back().posx, zg.back().posy );
                m.horde = true;
                m.wander( *this );
                add_mon_group( m );
            }
        }
    }

    if( !get_option<bool>( "CLASSIC_ZOMBIES" ) ) {
        // Figure out where swamps are, and place swamp monsters
        for( int x = 3; x < OMAPX - 3; x += 7 ) {
            for( int y = 3; y < OMAPY - 3; y += 7 ) {
                int swamp_count = 0;
                for( int sx = x - 3; sx <= x + 3; sx++ ) {
                    for( int sy = y - 3; sy <= y + 3; sy++ ) {
                        if( ter( sx, sy, 0 ) == "forest_water" ) {
                            swamp_count += 2;
                        }
                    }
                }
                if( swamp_count >= 25 )
                    add_mon_group( mongroup( mongroup_id( "GROUP_SWAMP" ), x * 2, y * 2, 0, 3,
                                             rng( swamp_count * 8, swamp_count * 25 ) ) );
            }
        }
    }

    if( !get_option<bool>( "CLASSIC_ZOMBIES" ) ) {
        // Figure out where rivers are, and place swamp monsters
        for( int x = 3; x < OMAPX - 3; x += 7 ) {
            for( int y = 3; y < OMAPY - 3; y += 7 ) {
                int river_count = 0;
                for( int sx = x - 3; sx <= x + 3; sx++ ) {
                    for( int sy = y - 3; sy <= y + 3; sy++ ) {
                        if( is_river( ter( sx, sy, 0 ) ) ) {
                            river_count++;
                        }
                    }
                }
                if( river_count >= 25 )
                    add_mon_group( mongroup( mongroup_id( "GROUP_RIVER" ), x * 2, y * 2, 0, 3,
                                             rng( river_count * 8, river_count * 25 ) ) );
            }
        }
    }

    if( !get_option<bool>( "CLASSIC_ZOMBIES" ) ) {
        // Place the "put me anywhere" groups
        int numgroups = rng( 0, 3 );
        for( int i = 0; i < numgroups; i++ ) {
            add_mon_group( mongroup( mongroup_id( "GROUP_WORM" ), rng( 0, OMAPX * 2 - 1 ), rng( 0,
                                     OMAPY * 2 - 1 ), 0,
                                     rng( 20, 40 ), rng( 30, 50 ) ) );
        }
    }
}

point overmap::global_base_point() const
{
    return point( loc.x * OMAPX, loc.y * OMAPY );
}

void overmap::place_radios()
{
    std::string message;
    for( int i = 0; i < OMAPX; i++ ) {
        for( int j = 0; j < OMAPY; j++ ) {
            if( ter( i, j, 0 ) == "radio_tower" ) {
                int choice = rng( 0, 2 );
                switch( choice ) {
                    case 0:
                        message = string_format( _( "This is emergency broadcast station %d%d.\
  Please proceed quickly and calmly to your designated evacuation point." ), i, j );
                        radios.push_back( radio_tower( i * 2, j * 2, rng( RADIO_MIN_STRENGTH, RADIO_MAX_STRENGTH ),
                                                       message ) );
                        break;
                    case 1:
                        radios.push_back( radio_tower( i * 2, j * 2, rng( RADIO_MIN_STRENGTH, RADIO_MAX_STRENGTH ),
                                                       _( "Head West.  All survivors, head West.  Help is waiting." ) ) );
                        break;
                    case 2:
                        radios.push_back( radio_tower( i * 2, j * 2, rng( RADIO_MIN_STRENGTH, RADIO_MAX_STRENGTH ), "",
                                                       WEATHER_RADIO ) );
                        break;
                }
            } else if( ter( i, j, 0 ) == "lmoe" ) {
                message = string_format( _( "This is automated emergency shelter beacon %d%d.\
  Supplies, amenities and shelter are stocked." ), i, j );
                radios.push_back( radio_tower( i * 2, j * 2, rng( RADIO_MIN_STRENGTH, RADIO_MAX_STRENGTH ) / 2,
                                               message ) );
            } else if( ter( i, j, 0 ) == "fema_entrance" ) {
                message = string_format( _( "This is FEMA camp %d%d.\
  Supplies are limited, please bring supplemental food, water, and bedding.\
  This is FEMA camp %d%d.  A designated long-term emergency shelter." ), i, j, i, j );
                radios.push_back( radio_tower( i * 2, j * 2, rng( RADIO_MIN_STRENGTH, RADIO_MAX_STRENGTH ),
                                               message ) );
            }
        }
    }
}

void overmap::open( overmap_special_batch &enabled_specials )
{
    std::string const plrfilename = overmapbuffer::player_filename( loc.x, loc.y );
    std::string const terfilename = overmapbuffer::terrain_filename( loc.x, loc.y );

    using namespace std::placeholders;
    if( read_from_file_optional( terfilename, std::bind( &overmap::unserialize, this, _1 ) ) ) {
        read_from_file_optional( plrfilename, std::bind( &overmap::unserialize_view, this, _1 ) );
    } else { // No map exists!  Prepare neighbors, and generate one.
        std::vector<const overmap *> pointers;
        // Fetch south and north
        for( int i = -1; i <= 1; i += 2 ) {
            pointers.push_back( overmap_buffer.get_existing( loc.x, loc.y + i ) );
        }
        // Fetch east and west
        for( int i = -1; i <= 1; i += 2 ) {
            pointers.push_back( overmap_buffer.get_existing( loc.x + i, loc.y ) );
        }

        // pointers looks like (north, south, west, east)
        generate( pointers[0], pointers[3], pointers[1], pointers[2], enabled_specials );
    }
}

// Note: this may throw io errors from std::ofstream
void overmap::save() const
{
    std::string const plrfilename = overmapbuffer::player_filename( loc.x, loc.y );
    std::string const terfilename = overmapbuffer::terrain_filename( loc.x, loc.y );

    ofstream_wrapper fout_player( plrfilename );
    serialize_view( fout_player );
    fout_player.close();

    ofstream_wrapper_exclusive fout_terrain( terfilename );
    serialize( fout_terrain );
    fout_terrain.close();
}


//////////////////////////

void groundcover_extra::finalize()   // @todo: fixme return bool for failure
{
    default_ter = ter_id( default_ter_str );

    ter_furn_id tf_id;
    int wtotal = 0;
    int btotal = 0;

    for( std::map<std::string, double>::const_iterator it = percent_str.begin();
         it != percent_str.end(); ++it ) {
        tf_id.ter = t_null;
        tf_id.furn = f_null;
        if( it->second < 0.0001 ) {
            continue;
        }
        const ter_str_id tid( it->first );
        const furn_str_id fid( it->first );
        if( tid.is_valid() ) {
            tf_id.ter = tid.id();
        } else if( fid.is_valid() ) {
            tf_id.furn = fid.id();
        } else {
            debugmsg( "No clue what '%s' is! No such terrain or furniture", it->first.c_str() );
            continue;
        }
        wtotal += ( int )( it->second * 10000.0 );
        weightlist[ wtotal ] = tf_id;
    }

    for( std::map<std::string, double>::const_iterator it = boosted_percent_str.begin();
         it != boosted_percent_str.end(); ++it ) {
        tf_id.ter = t_null;
        tf_id.furn = f_null;
        if( it->second < 0.0001 ) {
            continue;
        }
        const ter_str_id tid( it->first );
        const furn_str_id fid( it->first );

        if( tid.is_valid() ) {
            tf_id.ter = tid.id();
        } else if( fid.is_valid() ) {
            tf_id.furn = fid.id();
        } else {
            debugmsg( "No clue what '%s' is! No such terrain or furniture", it->first.c_str() );
            continue;
        }
        btotal += ( int )( it->second * 10000.0 );
        boosted_weightlist[ btotal ] = tf_id;
    }

    if( wtotal > 1000000 ) {
        debugmsg( "plant coverage total exceeds 100%%" );
    }
    if( btotal > 1000000 ) {
        debugmsg( "boosted plant coverage total exceeds 100%%" );
    }

    tf_id.furn = f_null;
    tf_id.ter = default_ter;
    weightlist[ 1000000 ] = tf_id;
    boosted_weightlist[ 1000000 ] = tf_id;

    percent_str.clear();
    boosted_percent_str.clear();
}

ter_furn_id groundcover_extra::pick( bool boosted ) const
{
    if( boosted ) {
        return boosted_weightlist.lower_bound( rng( 0, 1000000 ) )->second;
    }
    return weightlist.lower_bound( rng( 0, 1000000 ) )->second;
}

void regional_settings::finalize()
{
    if( default_groundcover_str != nullptr ) {
        for( const auto &pr : *default_groundcover_str ) {
            default_groundcover.add( pr.obj.id(), pr.weight );
        }

        field_coverage.finalize();
        default_groundcover_str.reset();
        city_spec.finalize();
        get_options().add_value( "DEFAULT_REGION", id );
    }
}

void overmap::add_mon_group( const mongroup &group )
{
    // Monster groups: the old system had large groups (radius > 1),
    // the new system transforms them into groups of radius 1, this also
    // makes the diffuse setting obsolete (as it only controls how the radius
    // is interpreted) - it's only used when adding monster groups with function.
    if( group.radius == 1 ) {
        zg.insert( std::pair<tripoint, mongroup>( group.pos, group ) );
        return;
    }
    // diffuse groups use a circular area, non-diffuse groups use a rectangular area
    const int rad = std::max<int>( 0, group.radius );
    const double total_area = group.diffuse ? std::pow( rad + 1, 2 ) : ( rad * rad * M_PI + 1 );
    const double pop = std::max<int>( 0, group.population );
    int xpop = 0;
    for( int x = -rad; x <= rad; x++ ) {
        for( int y = -rad; y <= rad; y++ ) {
            const int dist = group.diffuse ? square_dist( x, y, 0, 0 ) : trig_dist( x, y, 0, 0 );
            if( dist > rad ) {
                continue;
            }
            // Population on a single submap, *not* a integer
            double pop_here;
            if( rad == 0 ) {
                pop_here = pop;
            } else if( group.diffuse ) {
                pop_here = pop / total_area;
            } else {
                // non-diffuse groups are more dense towards the center.
                pop_here = ( 1.0 - static_cast<double>( dist ) / rad ) * pop / total_area;
            }
            if( pop_here > pop || pop_here < 0 ) {
                DebugLog( D_ERROR, D_GAME ) << group.type.str() << ": invalid population here: " << pop_here;
            }
            int p = std::max( 0, static_cast<int>( std::floor( pop_here ) ) );
            if( pop_here - p != 0 ) {
                // in case the population is something like 0.2, randomly add a
                // single population unit, this *should* on average give the correct
                // total population.
                const int mod = static_cast<int>( 10000.0 * ( pop_here - p ) );
                if( x_in_y( mod, 10000 ) ) {
                    p++;
                }
            }
            if( p == 0 ) {
                continue;
            }
            // Exact copy to keep all important values, only change what's needed
            // for a single-submap group.
            mongroup tmp( group );
            tmp.radius = 1;
            tmp.pos.x += x;
            tmp.pos.y += y;
            tmp.population = p;
            // This *can* create groups outside of the area of this overmap.
            // As this function is called during generating the overmap, the
            // neighboring overmaps might not have been generated and one can't access
            // them through the overmapbuffer as this would trigger generating them.
            // This would in turn to lead to a call to this function again.
            // To avoid this, the overmapbuffer checks the monster groups when loading
            // an overmap and moves groups with out-of-bounds position to another overmap.
            add_mon_group( tmp );
            xpop += tmp.population;
        }
    }
}

void overmap::for_each_npc( const std::function<void( npc & )> callback )
{
    for( auto &guy : npcs ) {
        callback( *guy );
    }
}

void overmap::for_each_npc( const std::function<void( const npc & )> callback ) const
{
    for( auto &guy : npcs ) {
        callback( *guy );
    }
}

std::shared_ptr<npc> overmap::find_npc( const int id ) const
{
    for( const auto &guy : npcs ) {
        if( guy->getID() == id ) {
            return guy;
        }
    }
    return nullptr;
}

void city_settings::finalize()
{
    houses.finalize();
    basements.finalize();
    shops.finalize();
    parks.finalize();
}

void building_bin::add( const overmap_special_id &building, int weight )
{
    if( finalized ) {
        debugmsg( "Tried to add special %s to a finalized building bin", building.c_str() );
        return;
    }

    unfinalized_buildings[ building ] = weight;
}

overmap_special_id building_bin::pick() const
{
    if( !finalized ) {
        debugmsg( "Tried to pick a special out of a non-finalized bin" );
        overmap_special_id null_special( "null" );
        return null_special;
    }

    return *buildings.pick();
}

void building_bin::clear()
{
    finalized = false;
    buildings.clear();
    unfinalized_buildings.clear();
    all.clear();
}

void building_bin::finalize()
{
    if( finalized ) {
        debugmsg( "Tried to finalize a finalized bin (that's a code-side error which can't be fixed with jsons)" );
        return;
    }
    if( unfinalized_buildings.empty() ) {
        debugmsg( "There must be at least one house, shop, and park for each regional map setting used." );
        return;
    }

    for( const std::pair<overmap_special_id, int> &pr : unfinalized_buildings ) {
        bool skip = false;
        overmap_special_id current_id = pr.first;
        if( !current_id.is_valid() ) {
            // First, try to convert oter to special
            string_id<oter_type_t> converted_id( pr.first.str() );
            if( !converted_id.is_valid() ) {
                debugmsg( "Tried to add city building %s, but it is neither a special nor a terrain type",
                          pr.first.c_str() );
                continue;
            } else {
                all.emplace_back( pr.first.str() );
            }
            current_id = overmap_specials::create_building_from( converted_id );
        }
        const overmap_special &cur_special = current_id.obj();
        for( const overmap_special_terrain &ter : cur_special.terrains ) {
            const tripoint &p = ter.p;
            if( p.x != 0 || p.y != 0 ) {
                debugmsg( "Tried to add city building %s, but it has a part with non-zero X or Y coordinates (not supported yet)",
                          current_id.c_str() );
                skip = true;
                break;
            }
        }
        if( skip ) {
            continue;
        }
        buildings.add( current_id, pr.second );
    }

    finalized = true;
}

overmap_special_id overmap_specials::create_building_from( const string_id<oter_type_t> &base )
{
    // @todo: Get rid of the hard-coded ids.
    static const string_id<overmap_location> land( "land" );
    static const string_id<overmap_location> swamp( "swamp" );

    overmap_special new_special;

    new_special.id = overmap_special_id( "FakeSpecial_" + base.str() );
    new_special.locations.insert( land );
    new_special.locations.insert( swamp );

    overmap_special_terrain ter;
    ter.terrain = base.obj().get_first().id();
    new_special.terrains.push_back( ter );

    return specials.insert( new_special ).id;
}

const tripoint overmap::invalid_tripoint = tripoint( INT_MIN, INT_MIN, INT_MIN );<|MERGE_RESOLUTION|>--- conflicted
+++ resolved
@@ -1842,13 +1842,8 @@
             ter( i.x, i.y, z ) = oter_id( "ice_lab" );
         }
     }
-<<<<<<< HEAD
-    for (auto &i : central_lab_points) {
-        bool central_lab = build_lab(i.x, i.y, z, i.s, &central_lab_train_points, "central_", lab_train_odds);
-=======
     for( auto &i : central_lab_points ) {
-        bool central_lab = build_lab( i.x, i.y, z, i.s, &lab_train_points, "central_", lab_train_odds );
->>>>>>> 47298ed1
+        bool central_lab = build_lab( i.x, i.y, z, i.s, &central_lab_train_points, "central_", lab_train_odds );
         requires_sub |= central_lab;
         if( !central_lab && ter( i.x, i.y, z ) == "central_lab_core" ) {
             ter( i.x, i.y, z ) = oter_id( "central_lab" );
@@ -1860,23 +1855,12 @@
     subway_points.insert( subway_points.end(), lab_train_points.begin(), lab_train_points.end() );
     subway_points.insert( subway_points.end(), central_lab_train_points.begin(), central_lab_train_points.end() );
     connect_closest_points( subway_points, z, *subway_tunnel );
-<<<<<<< HEAD
-
     // If on z = 4 and central lab is present, be sure to connect normal labs and central labs (just in case).
-    if (z == -4 && !central_lab_train_points.empty() && !lab_train_points.empty()) {
-        std::vector<point> extra_route;
-        extra_route.push_back(central_lab_train_points.back());
-        extra_route.push_back(lab_train_points.back());
-        connect_closest_points(extra_route, z, *subway_tunnel);
-=======
-    // If on z = 4 and central lab is present, also connect the first and last points to ensure
-    // that the central lab (last point) can reach other labs (first point).
     if( z == -4 && !central_lab_points.empty() && !lab_train_points.empty() ) {
         std::vector<point> extra_route;
-        extra_route.push_back( lab_train_points.front() );
+        extra_route.push_back( central_lab_train_points.back() );
         extra_route.push_back( lab_train_points.back() );
         connect_closest_points( extra_route, z, *subway_tunnel );
->>>>>>> 47298ed1
     }
 
 
@@ -1887,31 +1871,18 @@
     }
 
     // The first lab point is adjacent to a lab, set it a depot (as long as track was actually laid).
-<<<<<<< HEAD
     const auto create_train_depots = [this, z]( const oter_id &train_type,  const std::vector<point> &train_points ) {
         bool is_first_in_pair = true;
         for( auto &i : train_points ) {
             if (is_first_in_pair) {
-                if (is_ot_subtype("subway", ter( i.x + 1, i.y, z)) ||
-                    is_ot_subtype("subway", ter( i.x - 1, i.y, z)) ||
-                    is_ot_subtype("subway", ter( i.x, i.y + 1, z)) ||
-                    is_ot_subtype("subway", ter( i.x, i.y - 1, z))) {
+                if( is_ot_subtype( "subway", ter( i.x + 1, i.y, z ) ) ||
+                    is_ot_subtype( "subway", ter( i.x - 1, i.y, z ) ) ||
+                    is_ot_subtype( "subway", ter( i.x, i.y + 1, z ) ) ||
+                    is_ot_subtype( "subway", ter( i.x, i.y - 1, z ) ) ) {
                     ter( i.x, i.y, z ) = train_type;
                 } else {
-                    ter( i.x, i.y, z ) = oter_id ( "empty_rock");
-                }
-=======
-    bool is_first_in_pair = true;
-    for( auto &i : lab_train_points ) {
-        if( is_first_in_pair ) {
-            if( is_ot_subtype( "subway", ter( i.x + 1, i.y, z ) ) ||
-                is_ot_subtype( "subway", ter( i.x - 1, i.y, z ) ) ||
-                is_ot_subtype( "subway", ter( i.x, i.y + 1, z ) ) ||
-                is_ot_subtype( "subway", ter( i.x, i.y - 1, z ) ) ) {
-                ter( i.x, i.y, z ) = oter_id( "lab_train_depot" );
-            } else {
-                ter( i.x, i.y, z ) = oter_id( "empty_rock" );
->>>>>>> 47298ed1
+                    ter( i.x, i.y, z ) = oter_id ( "empty_rock" );
+                }
             }
             is_first_in_pair = !is_first_in_pair;
         }
@@ -3101,17 +3072,13 @@
     return is_ot_type( otype, oter );
 }
 
-<<<<<<< HEAD
-bool overmap::check_ot_subtype(const std::string &otype, int x, int y, int z) const
+bool overmap::check_ot_subtype( const std::string &otype, int x, int y, int z ) const
 {
     const oter_id oter = get_ter(x, y, z);
     return is_ot_subtype(otype.c_str(), oter);
 }
 
-void overmap::good_river(int x, int y, int z)
-=======
 void overmap::good_river( int x, int y, int z )
->>>>>>> 47298ed1
 {
     if( !is_ot_type( "river", get_ter( x, y, z ) ) ) {
         return;
