--- conflicted
+++ resolved
@@ -44,11 +44,7 @@
 static const itype_id itype_codeine( "codeine" );
 static const itype_id itype_fire( "fire" );
 static const itype_id itype_heroin( "heroin" );
-<<<<<<< HEAD
-static const itype_id itype_ibuprofen( " ibuprofen" );
-=======
 static const itype_id itype_ibuprofen( "ibuprofen" );
->>>>>>> eb4ec40e
 static const itype_id itype_oxycodone( "oxycodone" );
 static const itype_id itype_salt_water( "salt_water" );
 static const itype_id itype_tramadol( "tramadol" );
