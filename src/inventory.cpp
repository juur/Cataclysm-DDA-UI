--- conflicted
+++ resolved
@@ -1710,7 +1710,6 @@
 
 void inventory::assign_empty_invlet(item &it, bool force)
 {
-<<<<<<< HEAD
     player *p = &(g->u);
     for (std::string::const_iterator newinvlet = inv_chars.begin();
         newinvlet != inv_chars.end(); newinvlet++) {
@@ -1734,18 +1733,6 @@
     }
     debugmsg("could not find a hotkey for %s", it.tname().c_str());
 }
-=======
-  player *p = &(g->u);
-  for (std::string::const_iterator newinvlet = inv_chars.begin();
-       newinvlet != inv_chars.end();
-       newinvlet++) {
-   if (!p->has_item(*newinvlet) && (!p || !p->has_weapon_or_armor(*newinvlet))) {
-    it.invlet = *newinvlet;
-    return;
-   }
-  }
-  it.invlet = force ? '`' : 0;
-}
 
 void inventory::update_char_index(std::list<item> *stack, char ch)
 {
@@ -1757,4 +1744,3 @@
         char_index[ch] = stack;
     }
 }
->>>>>>> fcc62881
