--- conflicted
+++ resolved
@@ -847,7 +847,6 @@
     }
 }
 
-<<<<<<< HEAD
 void vehicle::autodrive( int x, int y )
 {
     // for now, autodriving is only possible when pulled by an animal
@@ -901,10 +900,7 @@
     }
 }
 
-void vehicle::pldrive( int x, int y )
-=======
 void vehicle::pldrive( const point &p )
->>>>>>> 75995bc0
 {
     player &u = g->u;
     int turn_delta = 15 * p.x;
