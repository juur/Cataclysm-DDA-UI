#include "vehicle.h" // IWYU pragma: associated

#include <algorithm>
#include <array>
#include <cmath>
#include <cstdlib>
#include <memory>
#include <ostream>
#include <set>
#include <tuple>

#include "avatar.h"
#include "bodypart.h"
#include "cata_assert.h"
#include "cata_utility.h"
#include "character.h"
#include "creature.h"
#include "creature_tracker.h"
#include "debug.h"
#include "enums.h"
#include "explosion.h"
#include "game.h"
#include "item.h"
#include "itype.h"
#include "map.h"
#include "map_iterator.h"
#include "mapdata.h"
#include "material.h"
#include "messages.h"
#include "monster.h"
#include "optional.h"
#include "options.h"
#include "rng.h"
#include "sounds.h"
#include "translations.h"
#include "trap.h"
#include "units.h"
#include "units_utility.h"
#include "veh_type.h"
#include "vpart_position.h"
#include "vpart_range.h"

#define dbg(x) DebugLog((x),D_MAP) << __FILE__ << ":" << __LINE__ << ": "

static const efftype_id effect_harnessed( "harnessed" );
static const efftype_id effect_pet( "pet" );
static const efftype_id effect_stunned( "stunned" );

static const itype_id fuel_type_animal( "animal" );
static const itype_id fuel_type_battery( "battery" );
static const itype_id fuel_type_muscle( "muscle" );

static const skill_id skill_driving( "driving" );

static const std::string part_location_structure( "structure" );

// tile height in meters
static const float tile_height = 4.0f;
// miles per hour to vehicle 100ths of miles per hour
static const int mi_to_vmi = 100;
// meters per second to miles per hour
static const float mps_to_miph = 2.23694f;

// convert m/s to vehicle 100ths of a mile per hour
int mps_to_vmiph( double mps )
{
    return mps * mps_to_miph * mi_to_vmi;
}

// convert vehicle 100ths of a mile per hour to m/s
double vmiph_to_mps( int vmiph )
{
    return vmiph / mps_to_miph / mi_to_vmi;
}

int cmps_to_vmiph( int cmps )
{
    return cmps * mps_to_miph;
}

int vmiph_to_cmps( int vmiph )
{
    return vmiph / mps_to_miph;
}

int vehicle::slowdown( int at_velocity ) const
{
    double mps = vmiph_to_mps( std::abs( at_velocity ) );

    // slowdown due to air resistance is proportional to square of speed
    double f_total_drag = coeff_air_drag() * mps * mps;
    if( is_watercraft() ) {
        // same with water resistance
        f_total_drag += coeff_water_drag() * mps * mps;
    } else if( !is_falling && !is_flying ) {
        double f_rolling_drag = coeff_rolling_drag() * ( vehicles::rolling_constant_to_variable + mps );
        // increase rolling resistance by up to 25x if the vehicle is skidding at right angle to facing
        const double skid_factor = 1 + 24 * std::abs( units::sin( face.dir() - move.dir() ) );
        f_total_drag += f_rolling_drag * skid_factor;
    }
    // check mass to make sure it's not 0 which happens for some reason
    double accel_slowdown = total_mass().value() > 0 ? f_total_drag / to_kilogram( total_mass() ) : 0;
    // converting m/s^2 to vmiph/s
    int slowdown = mps_to_vmiph( accel_slowdown );
    if( is_towing() ) {
        vehicle *other_veh = tow_data.get_towed();
        if( other_veh ) {
            slowdown += other_veh->slowdown( at_velocity );
        }
    }
    if( slowdown < 0 ) {
        debugmsg( "vehicle %s has negative drag slowdown %d\n", name, slowdown );
    }
    add_msg_debug( debugmode::DF_VEHICLE_MOVE,
                   "%s at %d vimph, f_drag %3.2f, drag accel %d vmiph - extra drag %d",
                   name, at_velocity, f_total_drag, slowdown, units::to_watt( static_drag() ) );
    // plows slow rolling vehicles, but not falling or floating vehicles
    if( !( is_falling || is_floating || is_flying ) ) {
        slowdown -= units::to_watt( static_drag() );
    }

    return std::max( 1, slowdown );
}

void vehicle::smart_controller_handle_turn( bool thrusting,
        const cata::optional<float> &k_traction_cache )
{
    // get settings or defaults
    smart_controller_config cfg = smart_controller_cfg.value_or( smart_controller_config() );

    if( !has_enabled_smart_controller ) {
        smart_controller_state = cata::nullopt;
        return;
    }

    if( smart_controller_state && smart_controller_state->created == calendar::turn ) {
        return;
    }

    // controlled engines
    // note: contains indices of of elements in `engines` array, not the part ids
    std::vector<int> c_engines;
    bool has_electric_engine = false;
    for( int i = 0; i < static_cast<int>( engines.size() ); ++i ) {
        const bool is_electric = is_engine_type( i, fuel_type_battery );
        if( ( is_electric || is_combustion_engine_type( i ) ) &&
            ( ( parts[ engines[ i ] ].is_available() && engine_fuel_left( i ) > 0 ) ||
              is_part_on( engines[ i ] ) ) ) {
            c_engines.push_back( i );
            if( is_electric ) {
                has_electric_engine = true;
            }
        }
    }

    bool rotorcraft = is_flying && is_rotorcraft();

    Character &player_character = get_player_character();

    // bail and shut down
    if( rotorcraft || c_engines.empty() || ( has_electric_engine && c_engines.size() == 1 ) ||
        c_engines.size() > 5 ) {
        for( const vpart_reference &vp : get_avail_parts( "SMART_ENGINE_CONTROLLER" ) ) {
            vp.part().enabled = false;
        }

        if( player_in_control( player_character ) ) {
            if( rotorcraft ) {
                add_msg( _( "Smart controller does not support flying vehicles." ) );
            } else if( c_engines.empty() ) {
                //TODO: make translation
                add_msg( _( "Smart controller can not detect any controllable engine." ) );
            } else if( c_engines.size() == 1 ) {
                //TODO: make translation
                add_msg( _( "Smart controller detects only a single electric engine." ) );
                add_msg( _( "An electric engine does not need optimization." ) );
            } else {
                add_msg( _( "Smart controller does not support more than five engines." ) );
            }
            add_msg( m_bad, _( "Smart controller is shutting down." ) );
        }
        has_enabled_smart_controller = false;
        smart_controller_state = cata::nullopt;
        return;
    }

    int cur_battery_level;
    int max_battery_level;
    std::tie( cur_battery_level, max_battery_level ) = battery_power_level();
    int battery_level_percent = max_battery_level == 0 ? 0 : cur_battery_level * 100 /
                                max_battery_level;

    // ensure sane values
    cfg.battery_hi = clamp( cfg.battery_hi, 0, 100 );
    cfg.battery_lo = clamp( cfg.battery_lo, 0, cfg.battery_hi );

    // when battery > 90%, discharge is allowed
    // otherwise trying to charge battery to 90% within 30 minutes
    bool discharge_forbidden_soft = battery_level_percent <= cfg.battery_hi;
    bool discharge_forbidden_hard = battery_level_percent <= cfg.battery_lo;
    units::power target_charging_rate;
    if( max_battery_level == 0 || !discharge_forbidden_soft ) {
        target_charging_rate = 0_W;
    } else {
        target_charging_rate = units::from_watt( ( max_battery_level * cfg.battery_hi / 100 -
                               cur_battery_level ) * 10 / ( 6 * 3 ) );
    }
    //      ( max_battery_level * battery_hi / 100 - cur_battery_level )  * (1000 / (60 * 30))   // originally
    //                                ^ battery_hi%                  bat to W ^         ^ 30 minutes

    int accel_demand = cruise_on
                       ? // using avg_velocity reduces unnecessary oscillations when traction is low
                       std::max( std::abs( cruise_velocity - velocity ), std::abs( cruise_velocity - avg_velocity ) ) :
                       ( thrusting ? 1000 : 0 );
    if( velocity != 0 && accel_demand == 0 ) {
        accel_demand = 1;    // to prevent zero fuel usage
    }

    int velocity_demand = std::max( std::abs( this->velocity ), std::abs( cruise_velocity ) );

    // for stationary vehicles all velocity and acceleration calculations are skipped
    bool is_stationary = avg_velocity == 0 && velocity_demand == 0 && accel_demand == 0;

    bool gas_engine_shutdown_forbidden = smart_controller_state &&
                                         ( calendar::turn - smart_controller_state->gas_engine_last_turned_on ) <
                                         15_seconds;

    smart_controller_cache cur_state;

    float traction = is_stationary ? 1.0f :
                     ( k_traction_cache ? *k_traction_cache : k_traction( get_map().vehicle_wheel_traction( *this ) ) );

    int prev_mask = 0;
    // opt_ prefix denotes values for currently found "optimal" engine configuration
    units::power opt_net_echarge_rate = net_battery_charge_rate();
    // total engine fuel energy usage (J)
    units::power opt_fuel_usage = 0_W;

    int opt_accel = is_stationary ? 1 : current_acceleration() * traction;
    int opt_safe_vel = is_stationary ? 1 : safe_ground_velocity( true );
    float cur_load_approx = static_cast<float>( std::min( accel_demand,
                            opt_accel ) )  / std::max( opt_accel, 1 );
    float cur_load_alternator = std::min( 0.01f, static_cast<float>( alternator_load ) / 1000 );

    for( size_t i = 0; i < c_engines.size(); ++i ) {
        if( is_engine_on( c_engines[i] ) ) {
            bool is_electric = is_engine_type( c_engines[i], fuel_type_battery );
<<<<<<< HEAD
            prev_mask |= 1 << i;
            units::energy fu = engine_fuel_usage( c_engines[i] ) * ( cur_load_approx + ( is_electric ? 0 :
                               cur_load_alternator ) );
=======
            units::power fu = engine_fuel_usage( c_engines[i] ) * ( cur_load_approx + ( is_electric ? 0 :
                              cur_load_alternator ) );
>>>>>>> 399636d3
            opt_fuel_usage += fu;
            if( is_electric ) {
                opt_net_echarge_rate -= fu;
            }
        }
    }
    cur_state.created = calendar::turn;
    cur_state.battery_percent = battery_level_percent;
    cur_state.battery_net_charge_rate = opt_net_echarge_rate;
    cur_state.velocity = avg_velocity;
    cur_state.load = cur_load_approx + cur_load_alternator;
    if( smart_controller_state ) {
        cur_state.gas_engine_last_turned_on = smart_controller_state->gas_engine_last_turned_on;
    }
    cur_state.gas_engine_shutdown_forbidden = gas_engine_shutdown_forbidden;

    int opt_mask = prev_mask; // save current engine state, because it will be temporarily modified

    // if vehicle state has not change, skip actual optimization
    if( smart_controller_state &&
        std::abs( smart_controller_state->velocity - cur_state.velocity ) < 100 &&
        std::abs( smart_controller_state->battery_percent - cur_state.battery_percent ) <= 2 &&
        std::abs( smart_controller_state->load - cur_state.load ) < 0.1 && // load diff < 10%
        smart_controller_state->battery_net_charge_rate == cur_state.battery_net_charge_rate &&
        // reevaluate cache if when cache was created, gas engine shutdown was forbidden, but now it's not
        !( smart_controller_state->gas_engine_shutdown_forbidden && !gas_engine_shutdown_forbidden )
      ) {
        smart_controller_state->created = calendar::turn;
        return;
    }

    // turn on/off combustion engines when necessary
    if( !has_electric_engine ) {
        Character &player_character = get_player_character();
        if( !discharge_forbidden_soft && is_stationary && engine_on && !autopilot_on &&
            !player_in_control( player_character ) ) {
            stop_engines();
            sfx::do_vehicle_engine_sfx();
            // temporary solution
        } else if( discharge_forbidden_hard && !engine_on && cur_battery_level > 0 ) {
            engine_on = true;
            sfx::do_vehicle_engine_sfx();
        }
    }

    // trying all combinations of engine state (max 31 iterations for 5 engines)
    for( int mask = 1; mask < static_cast<int>( 1 << c_engines.size() ); ++mask ) {
        if( mask == prev_mask ) {
            continue;
        }

        bool gas_engine_to_shut_down = false;
        for( size_t i = 0; i < c_engines.size(); ++i ) {
            bool old_state = ( prev_mask & ( 1 << i ) ) != 0;
            bool new_state = ( mask & ( 1 << i ) ) != 0;
            // switching enabled flag temporarily to perform calculations below
            toggle_specific_engine( c_engines[i], new_state );

            if( old_state && !new_state && !is_engine_type( c_engines[i], fuel_type_battery ) ) {
                gas_engine_to_shut_down = true;
            }
        }

        if( gas_engine_to_shut_down && gas_engine_shutdown_forbidden ) {
            continue; // skip checking this state
        }

        int safe_vel =  is_stationary ? 1 : safe_ground_velocity( true );
        int accel = is_stationary ? 1 : current_acceleration() * traction;
        units::power fuel_usage = 0_W;
        units::power net_echarge_rate = net_battery_charge_rate();
        float load_approx = static_cast<float>( std::min( accel_demand, accel ) ) / std::max( accel, 1 );
        update_alternator_load();
        float load_approx_alternator  = std::min( 0.01f, static_cast<float>( alternator_load ) / 1000 );

        for( int e : c_engines ) {
            bool is_electric = is_engine_type( e, fuel_type_battery );
            units::power fu = engine_fuel_usage( e ) * ( load_approx + ( is_electric ? 0 :
                              load_approx_alternator ) );
            fuel_usage += fu;
            if( is_electric ) {
                net_echarge_rate -= fu;
            }
        }

        if( std::forward_as_tuple(
                !discharge_forbidden_hard || ( net_echarge_rate > 0_W ),
                accel >= accel_demand,
                opt_accel < accel_demand ? accel : 0, // opt_accel usage here is intentional
                safe_vel >= velocity_demand,
                opt_safe_vel < velocity_demand ? -safe_vel : 0, //opt_safe_vel usage here is intentional
                !discharge_forbidden_soft || ( net_echarge_rate > target_charging_rate ),
                -fuel_usage,
                net_echarge_rate
            ) >= std::forward_as_tuple(
                !discharge_forbidden_hard || ( opt_net_echarge_rate > 0_W ),
                opt_accel >= accel_demand,
                opt_accel < accel_demand ? opt_accel : 0,
                opt_safe_vel >= velocity_demand,
                opt_safe_vel < velocity_demand ? -opt_safe_vel : 0,
                !discharge_forbidden_soft || ( opt_net_echarge_rate > target_charging_rate ),
                -opt_fuel_usage,
                opt_net_echarge_rate
            ) ) {
            opt_mask = mask;
            opt_fuel_usage = fuel_usage;
            opt_net_echarge_rate = net_echarge_rate;
            opt_accel = accel;
            opt_safe_vel = safe_vel;

            cur_state.battery_net_charge_rate = net_echarge_rate;
            cur_state.load = load_approx + load_approx_alternator;
            // other `cur_state` fields do not change for different engine state combinations
        }
    }

    for( size_t i = 0; i < c_engines.size(); ++i ) { // return to prev state
        toggle_specific_engine( c_engines[i], static_cast<bool>( prev_mask & ( 1 << i ) ) );
    }

    if( opt_mask != prev_mask ) { // we found new configuration
        bool failed_to_start = false;
        bool turned_on_gas_engine = false;
        for( size_t i = 0; i < c_engines.size(); ++i ) {
            // ..0.. < ..1..  was off, new state on
            if( ( prev_mask & ( 1 << i ) ) < ( opt_mask & ( 1 << i ) ) ) {
                if( !start_engine( c_engines[i], true ) ) {
                    failed_to_start = true;
                }
                turned_on_gas_engine |= !is_engine_type( c_engines[i], fuel_type_battery );
            }
        }
        if( failed_to_start ) {
            this->smart_controller_state = cata::nullopt;

            for( size_t i = 0; i < c_engines.size(); ++i ) { // return to prev state
                toggle_specific_engine( c_engines[i], static_cast<bool>( prev_mask & ( 1 << i ) ) );
            }
            for( const vpart_reference &vp : get_avail_parts( "SMART_ENGINE_CONTROLLER" ) ) {
                vp.part().enabled = false;
            }
            if( player_in_control( player_character ) ) {
                add_msg( m_bad, _( "Smart controller failed to start an engine." ) );
                add_msg( m_bad, _( "Smart controller is shutting down." ) );
            }
            has_enabled_smart_controller = false;

        } else {  //successfully changed engines state
            for( size_t i = 0; i < c_engines.size(); ++i ) {
                // was on, needs to be off
                if( ( prev_mask & ( 1 << i ) ) > ( opt_mask & ( 1 << i ) ) ) {
                    start_engine( c_engines[i], false );
                }
            }
            if( turned_on_gas_engine ) {
                cur_state.gas_engine_last_turned_on = calendar::turn;
            }
            smart_controller_state = cur_state;

            if( player_in_control( player_character ) ) {
                add_msg_debug( debugmode::DF_VEHICLE_MOVE, "Smart controller optimizes engine state." );
            }
        }
    } else {
        // as the optimization was performed (even without state change), cache needs to be updated as well
        smart_controller_state = cur_state;
    }
    update_alternator_load();
}

void vehicle::thrust( int thd, int z )
{
    //if vehicle is stopped, set target direction to forward.
    //ensure it is not skidding. Set turns used to 0.
    if( !is_moving() && z == 0 ) {
        turn_dir = face.dir();
        stop();
    }
    bool pl_ctrl = player_in_control( get_player_character() );

    // No need to change velocity if there are no wheels
    if( ( in_water && can_float() ) || ( is_rotorcraft() && ( z != 0 || is_flying ) ) ) {
        // we're good
    } else if( is_floating && !can_float() ) {
        stop();
        if( pl_ctrl ) {
            add_msg( _( "The %s is too leaky!" ), name );
        }
        return;
    } else if( !valid_wheel_config()  && z == 0 ) {
        stop();
        if( pl_ctrl ) {
            add_msg( _( "The %s doesn't have enough wheels to move!" ), name );
        }
        return;
    }
    // Accelerate (true) or brake (false)
    bool thrusting = true;
    if( velocity ) {
        int sgn = ( velocity < 0 ) ? -1 : 1;
        thrusting = ( sgn == thd );
    }

    // TODO: Pass this as an argument to avoid recalculating
    float traction = k_traction( get_map().vehicle_wheel_traction( *this ) );

    if( thrusting ) {
        smart_controller_handle_turn( true, traction );
    }

    int accel = current_acceleration() * traction;
    if( accel < 200 && velocity > 0 && is_towing() ) {
        if( pl_ctrl ) {
            add_msg( _( "The %s struggles to pull the %s on this surface!" ), name,
                     tow_data.get_towed()->name );
        }
        return;
    }
    if( thrusting && accel == 0 ) {
        if( pl_ctrl ) {
            if( has_engine_type( fuel_type_muscle, true ) ) {
                add_msg( _( "The %s is too heavy to move!" ), name );
            } else {
                add_msg( n_gettext( "The %s is too heavy for its engine!",
                                    "The %s is too heavy for its engines!",
                                    engines.size() ), name );
            }
        }
        return;
    }
    const int max_vel = traction * max_velocity();
    // maximum braking is 20 mph/s, assumes high friction tires
    const int max_brake = 20 * 100;
    //pos or neg if accelerator or brake
    int vel_inc = ( accel + ( thrusting ? 0 : max_brake ) ) * thd;
    // Reverse is only 60% acceleration, unless an electric motor is in use
    if( thd == -1 && thrusting && !has_engine_type( fuel_type_battery, true ) ) {
        vel_inc = .6 * vel_inc;
    }

    //find ratio of used acceleration to maximum available, returned in tenths of a percent
    //so 1000 = 100% and 453 = 45.3%
    int load;
    // Keep exact cruise control speed
    if( cruise_on && accel != 0 ) {
        int effective_cruise = std::min( cruise_velocity, max_vel );
        if( thd > 0 ) {
            vel_inc = std::min( vel_inc, effective_cruise - velocity );
        } else {
            vel_inc = std::max( vel_inc, effective_cruise - velocity );
        }
        if( thrusting ) {
            load = 1000 * std::abs( vel_inc ) / accel;
        } else {
            // brakes provide 20 mph/s of slowdown and the rest is engine braking
            // TODO: braking depends on wheels, traction, driver skill
            load = 1000 * std::max( 0, std::abs( vel_inc ) - max_brake ) / accel;
        }
    } else {
        load = ( thrusting ? 1000 : 0 );
    }
    // rotorcraft need to spend 15% of load to hover, 30% to change z
    if( is_rotorcraft() && ( z > 0 || is_flying_in_air() ) ) {
        load = std::max( load, z > 0 ? 300 : 150 );
        thrusting = true;
    }

    // only consume resources if engine accelerating
    if( load >= 1 && thrusting ) {
        //abort if engines not operational
        if( total_power() <= 0_W || !engine_on || ( z == 0 && accel == 0 ) ) {
            if( pl_ctrl ) {
                if( total_power( false ) <= 0_W ) {
                    add_msg( m_info, _( "The %s doesn't have an engine!" ), name );
                } else if( has_engine_type( fuel_type_muscle, true ) ) {
                    add_msg( m_info, _( "The %s's mechanism is out of reach!" ), name );
                } else if( !engine_on ) {
                    add_msg( _( "The %s's engine isn't on!" ), name );
                } else if( traction < 0.01f ) {
                    add_msg( _( "The %s is stuck." ), name );
                } else {
                    add_msg( _( "The %s's engine emits a sneezing sound." ), name );
                }
            }
            cruise_velocity = 0;
            return;
        }
        // helicopters improve efficiency the closer they get to 50-70 knots
        // then it drops off as they go over that.
        // see https://i.stack.imgur.com/0zIO7.jpg
        if( is_rotorcraft() && is_flying_in_air() ) {
            const int velocity_kt = velocity * 0.01;
            int value;
            if( velocity_kt < 70 ) {
                value = 49 * std::pow( velocity_kt, 3 ) -
                        4118 * std::pow( velocity_kt, 2 ) - 76512 * velocity_kt + 18458000;
            } else {
                value = 1864 * std::pow( velocity_kt, 2 ) - 272190 * velocity_kt + 19473000;
            }
            value *= 0.0001;
            load = std::max( 200, std::min( 1000, ( ( value / 2 ) + 100 ) ) );
        }
        //make noise and consume fuel
        noise_and_smoke( load + alternator_load );
        consume_fuel( load + alternator_load, false );
        if( z != 0 && is_rotorcraft() ) {
            requested_z_change = z;
        }
        //break the engines a bit, if going too fast.
        int strn = static_cast<int>( strain() * strain() * 100 );
        for( size_t e = 0; e < engines.size(); e++ ) {
            do_engine_damage( e, strn );
        }
    }

    //wheels aren't facing the right way to change velocity properly
    //lower down, since engines should be getting damaged anyway
    if( skidding ) {
        return;
    }

    //change vehicles velocity
    if( ( velocity > 0 && velocity + vel_inc < 0 ) || ( velocity < 0 && velocity + vel_inc > 0 ) ) {
        //velocity within braking distance of 0
        stop();
    } else {
        // Increase velocity up to max_vel or min_vel, but not above.
        const int min_vel = max_reverse_velocity();
        if( vel_inc > 0 ) {
            // Don't allow braking by accelerating (could happen with damaged engines)
            velocity = std::max( velocity, std::min( velocity + vel_inc, max_vel ) );
        } else {
            velocity = std::min( velocity, std::max( velocity + vel_inc, min_vel ) );
        }
    }
    // If you are going faster than the animal can handle, harness is damaged
    // Animal may come free ( and possibly hit by vehicle )
    for( size_t e = 0; e < parts.size(); e++ ) {
        const vehicle_part &vp = parts[ e ];
        if( vp.info().fuel_type == fuel_type_animal && engines.size() != 1 ) {
            monster *mon = get_monster( e );
            if( mon != nullptr && mon->has_effect( effect_harnessed ) ) {
                if( velocity > mon->get_speed() * 12 ) {
                    add_msg( m_bad, _( "Your %s is not fast enough to keep up with the %s" ), mon->get_name(), name );
                    int dmg = rng( 0, 10 );
                    damage_direct( get_map(), e, dmg );
                }
            }
        }
    }
}

void vehicle::cruise_thrust( int amount )
{
    if( amount == 0 ) {
        return;
    }
    int safe_vel = safe_velocity();
    int max_vel = autopilot_on ? safe_velocity() : max_velocity();
    int max_rev_vel = max_reverse_velocity();

    //if the safe velocity is between the cruise velocity and its next value, set to safe velocity
    if( ( cruise_velocity < safe_vel && safe_vel < ( cruise_velocity + amount ) ) ||
        ( cruise_velocity > safe_vel && safe_vel > ( cruise_velocity + amount ) ) ) {
        cruise_velocity = safe_vel;
    } else {
        if( amount < 0 && ( cruise_velocity == safe_vel || cruise_velocity == max_vel ) ) {
            // If coming down from safe_velocity or max_velocity decrease by one so
            // the rounding below will drop velocity to a multiple of amount.
            cruise_velocity += -1;
        } else if( amount > 0 && cruise_velocity == max_rev_vel ) {
            // If increasing from max_rev_vel, do the opposite.
            cruise_velocity += 1;
        } else {
            // Otherwise just add the amount.
            cruise_velocity += amount;
        }
        // Integer round to lowest multiple of amount.
        // The result is always equal to the original or closer to zero,
        // even if negative
        cruise_velocity = ( cruise_velocity / std::abs( amount ) ) * std::abs( amount );
    }
    // Can't have a cruise speed faster than max speed
    // or reverse speed faster than max reverse speed.
    if( cruise_velocity > max_vel ) {
        cruise_velocity = max_vel;
    } else if( cruise_velocity < max_rev_vel ) {
        cruise_velocity = max_rev_vel;
    }
}

void vehicle::turn( units::angle deg )
{
    if( deg == 0_degrees ) {
        return;
    }
    if( velocity < 0 && !::get_option<bool>( "REVERSE_STEERING" ) ) {
        deg = -deg;
    }
    last_turn = deg;
    turn_dir = normalize( turn_dir + deg );
    // quick rounding the turn dir to a multiple of 15
    turn_dir = round_to_multiple_of( turn_dir, 15_degrees );
}

void vehicle::stop( bool update_cache )
{
    velocity = 0;
    skidding = false;
    move = face;
    last_turn = 0_degrees;
    of_turn_carry = 0;
    if( !update_cache ) {
        return;
    }
    map &here = get_map();
    for( const tripoint &p : get_points() ) {
        here.set_memory_seen_cache_dirty( p );
    }
}

bool vehicle::collision( std::vector<veh_collision> &colls,
                         const tripoint &dp,
                         bool just_detect, bool bash_floor )
{

    /*
     * Big TODO:
     * Rewrite this function so that it has "pre-collision" phase (detection)
     *  and "post-collision" phase (applying damage).
     * Then invoke the functions cyclically (pre-post-pre-post-...) until
     *  velocity == 0 or no collision happens.
     * Make all post-collisions in a given phase use the same momentum.
     *
     * How it works right now: find the first obstacle, then ram it over and over
     *  until either the obstacle is removed or the vehicle stops.
     * Bug: when ramming a critter without enough force to send it flying,
     *  the vehicle will phase into it.
     */

    if( dp.z != 0 && ( dp.x != 0 || dp.y != 0 ) ) {
        // Split into horizontal + vertical
        return collision( colls, tripoint( dp.xy(), 0 ), just_detect, bash_floor ) ||
               collision( colls, tripoint( 0,    0,    dp.z ), just_detect, bash_floor );
    }

    if( dp.z == -1 && !bash_floor ) {
        // First check current level, then the one below if current had no collisions
        // Bash floors on the current one, but not on the one below.
        if( collision( colls, tripoint_zero, just_detect, true ) ) {
            return true;
        }
    }

    const bool vertical = bash_floor || dp.z != 0;
    const int &coll_velocity = vertical ? vertical_velocity : velocity;
    // Skip collisions when there is no apparent movement, except verticially moving rotorcraft.
    if( coll_velocity == 0 && !is_rotorcraft() ) {
        just_detect = true;
    }

    const int velocity_before = coll_velocity;
    int lowest_velocity = coll_velocity;
    const int sign_before = sgn( velocity_before );
    bool empty = true;
    map &here = get_map();
    for( int p = 0; p < num_parts(); p++ ) {
        if( parts.at( p ).removed || ( parts.at( p ).is_fake && !parts.at( p ).is_active_fake ) ) {
            continue;
        }

        const vpart_info &info = part_info( p );
        if( !parts.at( p ).is_fake &&
            info.location != part_location_structure && info.rotor_diameter() == 0 ) {
            continue;
        }
        empty = false;
        // Coordinates of where part will go due to movement (dx/dy/dz)
        //  and turning (precalc[1])
        const tripoint dsp = global_pos3() + dp + parts[p].precalc[1];
        veh_collision coll = part_collision( p, dsp, just_detect, bash_floor );
        if( coll.type == veh_coll_nothing && info.rotor_diameter() > 0 ) {
            size_t radius = static_cast<size_t>( std::round( info.rotor_diameter() / 2.0f ) );
            for( const tripoint &rotor_point : here.points_in_radius( dsp, radius ) ) {
                veh_collision rotor_coll = part_collision( p, rotor_point, just_detect, false );
                if( rotor_coll.type != veh_coll_nothing ) {
                    coll = rotor_coll;
                    if( just_detect ) {
                        break;
                    } else {
                        colls.push_back( rotor_coll );
                    }
                }
            }
        }
        if( coll.type == veh_coll_nothing ) {
            continue;
        }

        colls.push_back( coll );

        if( just_detect ) {
            // DO insert the first collision so we can tell what was it
            return true;
        }

        const int velocity_after = coll_velocity;
        // A hack for falling vehicles: restore the velocity so that it hits at full force everywhere
        // TODO: Make this more elegant
        if( vertical ) {
            if( velocity_before < 0 ) {
                lowest_velocity = std::max( lowest_velocity, coll_velocity );
            } else {
                lowest_velocity = std::min( lowest_velocity, coll_velocity );
            }
            vertical_velocity = velocity_before;
        } else if( sgn( velocity_after ) != sign_before ) {
            // Sign of velocity inverted, collisions would be in wrong direction
            break;
        }
    }

    if( vertical ) {
        vertical_velocity = lowest_velocity;
        if( vertical_velocity == 0 ) {
            is_falling = false;
        }
    }

    if( empty ) {
        // HACK: Hack for dirty vehicles that didn't yet get properly removed
        veh_collision fake_coll;
        fake_coll.type = veh_coll_other;
        colls.push_back( fake_coll );
        velocity = 0;
        vertical_velocity = 0;
        add_msg_debug( debugmode::DF_VEHICLE_MOVE, "Collision check on a dirty vehicle %s", name );
        return true;
    }

    return !colls.empty();
}

// A helper to make sure mass and density is always calculated the same way
static void terrain_collision_data( const tripoint &p, bool bash_floor,
                                    float &mass, float &density, float &elastic )
{
    elastic = 0.30;
    map &here = get_map();
    // Just a rough rescale for now to obtain approximately equal numbers
    const int bash_min = here.bash_resistance( p, bash_floor );
    const int bash_max = here.bash_strength( p, bash_floor );
    mass = ( bash_min + bash_max ) / 2.0;
    density = bash_min;
}

veh_collision vehicle::part_collision( int part, const tripoint &p,
                                       bool just_detect, bool bash_floor )
{
    // Vertical collisions need to be handled differently
    // All collisions have to be either fully vertical or fully horizontal for now
    const bool vert_coll = bash_floor || p.z != sm_pos.z;
    Character &player_character = get_player_character();
    const bool pl_ctrl = player_in_control( player_character );
    Creature *critter = get_creature_tracker().creature_at( p, true );
    Character *ph = dynamic_cast<Character *>( critter );

    Creature *driver = pl_ctrl ? &player_character : nullptr;

    // If in a vehicle assume it's this one
    if( ph != nullptr && ph->in_vehicle ) {
        critter = nullptr;
        ph = nullptr;
    }

    map &here = get_map();
    const optional_vpart_position ovp = here.veh_at( p );
    // Disable vehicle/critter collisions when bashing floor
    // TODO: More elegant code
    const bool is_veh_collision = !bash_floor && ovp && &ovp->vehicle() != this;
    const bool is_body_collision = !bash_floor && critter != nullptr;

    veh_collision ret;
    ret.type = veh_coll_nothing;
    ret.part = part;

    // Vehicle collisions are a special case. just return the collision.
    // The map takes care of the dynamic stuff.
    if( is_veh_collision ) {
        ret.type = veh_coll_veh;
        //"imp" is too simplistic for vehicle-vehicle collisions
        ret.target = &ovp->vehicle();
        ret.target_part = ovp->part_index();
        ret.target_name = ovp->vehicle().disp_name();
        return ret;
    }

    // Typical rotor tip speed in MPH * 100.
    int rotor_velocity = 45600;
    // Non-vehicle collisions can't happen when the vehicle is not moving
    int &coll_velocity = ( part_info( part ).rotor_diameter() == 0 ) ?
                         ( vert_coll ? vertical_velocity : velocity ) :
                         rotor_velocity;
    if( !just_detect && coll_velocity == 0 ) {
        return ret;
    }

    if( is_body_collision ) {
        // critters on a BOARDABLE part in this vehicle aren't colliding
        if( ovp && ( &ovp->vehicle() == this ) && get_monster( ovp->part_index() ) ) {
            return ret;
        }
        // we just ran into a fish, so move it out of the way
        if( here.has_flag( ter_furn_flag::TFLAG_SWIMMABLE, critter->pos() ) ) {
            tripoint end_pos = critter->pos();
            tripoint start_pos;
            const units::angle angle =
                move.dir() + 45_degrees * ( parts[part].mount.x > pivot_point().x ? -1 : 1 );
            const std::set<tripoint> &cur_points = get_points( true );
            // push the animal out of way until it's no longer in our vehicle and not in
            // anyone else's position
            while( get_creature_tracker().creature_at( end_pos, true ) ||
                   cur_points.find( end_pos ) != cur_points.end() ) {
                start_pos = end_pos;
                calc_ray_end( angle, 2, start_pos, end_pos );
            }
            critter->setpos( end_pos );
            return ret;
        }
    }

    // Damage armor before damaging any other parts
    // Actually target, not just damage - spiked plating will "hit back", for example
    const int armor_part = part_with_feature( ret.part, VPFLAG_ARMOR, true );
    if( armor_part >= 0 ) {
        ret.part = armor_part;
    }

    int dmg_mod = part_info( ret.part ).dmg_mod;
    // Let's calculate type of collision & mass of object we hit
    float mass2 = 0.0f;
    // e = 0 -> plastic collision
    float e = 0.3f;
    // e = 1 -> inelastic collision
    //part density
    float part_dens = 0.0f;

    if( is_body_collision ) {
        // Check any monster/NPC/player on the way
        // body
        ret.type = veh_coll_body;
        ret.target = critter;
        e = 0.30f;
        part_dens = 15;
        mass2 = units::to_kilogram( critter->get_weight() );
        ret.target_name = critter->disp_name();
    } else if( ( bash_floor && here.is_bashable_ter_furn( p, true ) ) ||
               ( here.is_bashable_ter_furn( p, false ) && here.move_cost_ter_furn( p ) != 2 &&
                 // Don't collide with tiny things, like flowers, unless we have a wheel in our space.
                 ( part_with_feature( ret.part, VPFLAG_WHEEL, true ) >= 0 ||
                   !here.has_flag_ter_or_furn( ter_furn_flag::TFLAG_TINY, p ) ) &&
                 // Protrusions don't collide with short terrain.
                 // Tiny also doesn't, but it's already excluded unless there's a wheel present.
                 !( part_with_feature( ret.part, "PROTRUSION", true ) >= 0 &&
                    here.has_flag_ter_or_furn( ter_furn_flag::TFLAG_SHORT, p ) ) &&
                 // These are bashable, but don't interact with vehicles.
                 !here.has_flag_ter_or_furn( ter_furn_flag::TFLAG_NOCOLLIDE, p ) &&
                 // Do not collide with track tiles if we can use rails
                 !( here.has_flag_ter_or_furn( ter_furn_flag::TFLAG_RAIL, p ) && this->can_use_rails() ) ) ) {
        // Movecost 2 indicates flat terrain like a floor, no collision there.
        ret.type = veh_coll_bashable;
        terrain_collision_data( p, bash_floor, mass2, part_dens, e );
        ret.target_name = here.disp_name( p );
    } else if( here.impassable_ter_furn( p ) ||
               ( bash_floor && !here.has_flag( ter_furn_flag::TFLAG_NO_FLOOR, p ) ) ) {
        // not destructible
        ret.type = veh_coll_other;
        mass2 = 1000;
        e = 0.10f;
        part_dens = 80;
        ret.target_name = here.disp_name( p );
    }

    if( ret.type == veh_coll_nothing || just_detect ) {
        // Hit nothing or we aren't actually hitting
        return ret;
    }
    stop_autodriving();
    // Calculate mass AFTER checking for collision
    //  because it involves iterating over all cargo
    // Rotors only use rotor mass in calculation.
    const float mass = ( part_info( ret.part ).rotor_diameter() > 0 ) ?
                       to_kilogram( parts[ ret.part ].base.weight() ) : to_kilogram( total_mass() );

    //Calculate damage resulting from d_E
    const itype *type = item::find_type( part_info( ret.part ).base_item );
    const auto &mats = type->materials;
    float mat_total = type->mat_portion_total == 0 ? 1 : type->mat_portion_total;
    float vpart_dens = 0.0f;
    if( !mats.empty() ) {
        for( const std::pair<const material_id, int> &mat_id : mats ) {
            vpart_dens += mat_id.first->density() * ( static_cast<float>( mat_id.second ) / mat_total );
        }
        // average
        vpart_dens /= mats.size();
    }

    //k=100 -> 100% damage on part
    //k=0 -> 100% damage on obj
    float material_factor = ( part_dens - vpart_dens ) * 0.5f;
    material_factor = std::max( -25.0f, std::min( 25.0f, material_factor ) );
    // factor = -25 if mass is much greater than mass2
    // factor = +25 if mass2 is much greater than mass
    const float weight_factor = mass >= mass2 ?
                                -25 * ( std::log( mass ) - std::log( mass2 ) ) / std::log( mass ) :
                                25 * ( std::log( mass2 ) - std::log( mass ) ) / std::log( mass2 );

    float k = 50 + material_factor + weight_factor;
    k = std::max( 10.0f, std::min( 90.0f, k ) );

    bool smashed = true;
    const std::string snd = _( "smash!" );
    float dmg = 0.0f;
    float part_dmg = 0.0f;
    // Calculate Impulse of car
    time_duration time_stunned = 0_turns;

    const int prev_velocity = coll_velocity;
    const int vel_sign = sgn( coll_velocity );
    // Velocity of the object we're hitting
    // Assuming it starts at 0, but we'll probably hit it many times
    // in one collision, so accumulate the velocity gain from each hit.
    float vel2 = 0.0f;
    do {
        smashed = false;
        // Impulse of vehicle
        const float vel1 = coll_velocity / 100.0f;
        // Velocity of car after collision
        const float vel1_a = ( mass * vel1 + mass2 * vel2 + e * mass2 * ( vel2 - vel1 ) ) /
                             ( mass + mass2 );
        // Velocity of object after collision
        const float vel2_a = ( mass * vel1 + mass2 * vel2 + e * mass * ( vel1 - vel2 ) ) / ( mass + mass2 );
        // Lost energy at collision -> deformation energy -> damage
        const float E_before = 0.5f * ( mass * vel1 * vel1 )     + 0.5f * ( mass2 * vel2 * vel2 );
        const float E_after  = 0.5f * ( mass * vel1_a * vel1_a ) + 0.5f * ( mass2 * vel2_a * vel2_a );
        const float d_E = E_before - E_after;
        if( d_E <= 0 ) {
            // Deformation energy is signed
            // If it's negative, it means something went wrong
            // But it still does happen sometimes...
            if( std::fabs( vel1_a ) < std::fabs( vel1 ) ) {
                // Lower vehicle's speed to prevent infinite loops
                coll_velocity = vel1_a * 90;
            }
            if( std::fabs( vel2_a ) > std::fabs( vel2 ) ) {
                vel2 = vel2_a;
            }
            // this causes infinite loop
            if( mass2 == 0 ) {
                mass2 = 1;
            }
            continue;
        }

        add_msg_debug( debugmode::DF_VEHICLE_MOVE, "Deformation energy: %.2f", d_E );
        // Damage calculation
        // Damage dealt overall
        dmg += d_E / 400;
        // Damage for vehicle-part
        // Always if no critters, otherwise if critter is real
        if( critter == nullptr || !critter->is_hallucination() ) {
            part_dmg = dmg * k / 100.0f;
            add_msg_debug( debugmode::DF_VEHICLE_MOVE, "Part collision damage: %.2f", part_dmg );
        }
        // Damage for object
        const float obj_dmg = dmg * ( 100.0f - k ) / 100.0f;

        if( ret.type == veh_coll_bashable ) {
            // Something bashable -- use map::bash to determine outcome
            // NOTE: Floor bashing disabled for balance reasons
            //       Floor values are still used to set damage dealt to vehicle
            smashed = here.is_bashable_ter_furn( p, false ) &&
                      here.bash_resistance( p, bash_floor ) <= obj_dmg &&
                      here.bash( p, obj_dmg, false, false, false, this ).success;
            if( smashed ) {
                if( here.is_bashable_ter_furn( p, bash_floor ) ) {
                    // There's new terrain there to smash
                    smashed = false;
                    terrain_collision_data( p, bash_floor, mass2, part_dens, e );
                    ret.target_name = here.disp_name( p );
                } else if( here.impassable_ter_furn( p ) ) {
                    // There's new terrain there, but we can't smash it!
                    smashed = false;
                    ret.type = veh_coll_other;
                    mass2 = 1000;
                    e = 0.10f;
                    part_dens = 80;
                    ret.target_name = here.disp_name( p );
                }
            }
        } else if( ret.type == veh_coll_body ) {
            int dam = obj_dmg * dmg_mod / 100;

            // We know critter is set for this type.  Assert to inform static
            // analysis.
            cata_assert( critter );

            // No blood from hallucinations
            if( !critter->is_hallucination() ) {
                if( part_flag( ret.part, "SHARP" ) ) {
                    parts[ret.part].blood += ( 20 + dam ) * 5;
                } else if( dam > rng( 10, 30 ) ) {
                    parts[ret.part].blood += ( 10 + dam / 2 ) * 5;
                }

                check_environmental_effects = true;
            }

            time_stunned = time_duration::from_turns( ( rng( 0, dam ) > 10 ) + ( rng( 0, dam ) > 40 ) );
            if( time_stunned > 0_turns ) {
                critter->add_effect( effect_stunned, time_stunned );
            }

            if( ph != nullptr ) {
                ph->hitall( dam, 40, driver );
            } else {
                const int armor = part_flag( ret.part, "SHARP" ) ?
                                  critter->get_armor_cut( bodypart_id( "torso" ) ) :
                                  critter->get_armor_bash( bodypart_id( "torso" ) );
                dam = std::max( 0, dam - armor );
                critter->apply_damage( driver, bodypart_id( "torso" ), dam );
                if( part_flag( ret.part, "SHARP" ) ) {
                    critter->make_bleed( effect_source( driver ), bodypart_id( "torso" ), 1_minutes * rng( 1, dam ) );
                } else if( dam > 18 && rng( 1, 20 ) > 15 ) {
                    //low chance of lighter bleed even with non sharp objects.
                    critter->make_bleed( effect_source( driver ), bodypart_id( "torso" ), 1_minutes );
                }
                add_msg_debug( debugmode::DF_VEHICLE_MOVE, "Critter collision damage: %d", dam );
            }

            // Don't fling if vertical - critter got smashed into the ground
            if( !vert_coll ) {
                if( std::fabs( vel2_a ) > 10.0f ||
                    std::fabs( e * mass * vel1_a ) > std::fabs( mass2 * ( 10.0f - vel2_a ) ) ) {
                    const units::angle angle = rng_float( -60_degrees, 60_degrees );
                    // Also handle the weird case when we don't have enough force
                    // but still have to push (in such case compare momentum)
                    const float push_force = std::max<float>( std::fabs( vel2_a ), 10.1f );
                    // move.dir is where the vehicle is facing. If velocity is negative,
                    // we're moving backwards and have to adjust the angle accordingly.
                    const units::angle angle_sum =
                        angle + move.dir() + ( vel2_a > 0 ? 0_degrees : 180_degrees );
                    g->fling_creature( critter, angle_sum, push_force );
                } else if( std::fabs( vel2_a ) > std::fabs( vel2 ) ) {
                    vel2 = vel2_a;
                } else {
                    // Vehicle's momentum isn't big enough to push the critter
                    velocity = 0;
                    break;
                }

                if( critter->is_dead_state() ) {
                    smashed = true;
                } else if( critter != nullptr ) {
                    // Only count critter as pushed away if it actually changed position
                    smashed = critter->pos() != p;
                }
            }
        }

        if( critter == nullptr || !critter->is_hallucination() ) {
            coll_velocity = vel1_a * 100;
        }
        // Stop processing when sign inverts, not when we reach 0
    } while( !smashed && sgn( coll_velocity ) == vel_sign );

    // Apply special effects from collision.
    if( critter != nullptr ) {
        if( !critter->is_hallucination() ) {
            if( pl_ctrl ) {
                if( time_stunned > 0_turns ) {
                    //~ 1$s - vehicle name, 2$s - part name, 3$s - NPC or monster
                    add_msg( m_warning, _( "Your %1$s's %2$s rams into %3$s and stuns it!" ),
                             name, parts[ ret.part ].name(), ret.target_name );
                } else {
                    //~ 1$s - vehicle name, 2$s - part name, 3$s - NPC or monster
                    add_msg( m_warning, _( "Your %1$s's %2$s rams into %3$s!" ),
                             name, parts[ ret.part ].name(), ret.target_name );
                }
            }

            if( part_flag( ret.part, "SHARP" ) ) {
                critter->bleed();
            } else {
                sounds::sound( p, 20, sounds::sound_t::combat, snd, false, "smash_success", "hit_vehicle" );
            }
        }
    } else {
        if( pl_ctrl ) {
            if( !snd.empty() ) {
                //~ 1$s - vehicle name, 2$s - part name, 3$s - collision object name, 4$s - sound message
                add_msg( m_warning, _( "Your %1$s's %2$s rams into %3$s with a %4$s" ),
                         name, parts[ ret.part ].name(), ret.target_name, snd );
            } else {
                //~ 1$s - vehicle name, 2$s - part name, 3$s - collision object name
                add_msg( m_warning, _( "Your %1$s's %2$s rams into %3$s." ),
                         name, parts[ ret.part ].name(), ret.target_name );
            }
        }

        sounds::sound( p, smashed ? 80 : 50, sounds::sound_t::combat, snd, false, "smash_success",
                       "hit_vehicle" );
    }

    if( smashed && !vert_coll ) {
        int turn_amount = rng( 1, 3 ) * std::sqrt( static_cast<double>( part_dmg ) );
        turn_amount /= 15;
        if( turn_amount < 1 ) {
            turn_amount = 1;
        }
        turn_amount *= 15;
        if( turn_amount > 120 ) {
            turn_amount = 120;
        }
        int turn_roll = rng( 0, 100 );
        // Probability of skidding increases with higher delta_v
        if( turn_roll < std::abs( ( prev_velocity - coll_velocity ) / 100.0f * 2.0f ) ) {
            //delta_v = vel1 - vel1_a
            //delta_v = 50 mph -> 100% probability of skidding
            //delta_v = 25 mph -> 50% probability of skidding
            skidding = true;
            turn( units::from_degrees( one_in( 2 ) ? turn_amount : -turn_amount ) );
        }
    }

    ret.imp = part_dmg;
    return ret;
}

void vehicle::handle_trap( const tripoint &p, int part )
{
    int pwh = part_with_feature( part, VPFLAG_WHEEL, true );
    if( pwh < 0 ) {
        return;
    }
    map &here = get_map();
    const trap &tr = here.tr_at( p );

    if( tr.is_null() ) {
        // If the trap doesn't exist, we can't interact with it, so just return
        return;
    }
    vehicle_handle_trap_data veh_data = tr.vehicle_data;

    if( veh_data.is_falling ) {
        return;
    }

    Character &player_character = get_player_character();
    const bool seen = player_character.sees( p );
    const bool known = tr.can_see( p, player_character );
    if( seen ) {
        if( known ) {
            //~ %1$s: name of the vehicle; %2$s: name of the related vehicle part; %3$s: trap name
            add_msg( m_bad, _( "The %1$s's %2$s runs over %3$s." ), name, parts[ part ].name(), tr.name() );
        } else {
            add_msg( m_bad, _( "The %1$s's %2$s runs over something." ), name, parts[ part ].name() );
        }
    }

    if( veh_data.chance >= rng( 1, 100 ) ) {
        if( veh_data.sound_volume > 0 ) {
            sounds::sound( p, veh_data.sound_volume, sounds::sound_t::combat, veh_data.sound, false,
                           veh_data.sound_type, veh_data.sound_variant );
        }
        if( veh_data.do_explosion ) {
            const Creature *source = player_in_control( player_character ) ? &player_character : nullptr;
            explosion_handler::explosion( source, p, veh_data.damage, 0.5f, false, veh_data.shrapnel );
        } else {
            // Hit the wheel directly since it ran right over the trap.
            damage_direct( here, pwh, veh_data.damage );
        }
        bool still_has_trap = true;
        if( veh_data.remove_trap || veh_data.do_explosion ) {
            here.remove_trap( p );
            still_has_trap = false;
        }
        for( const auto &it : veh_data.spawn_items ) {
            int cnt = roll_remainder( it.second );
            if( cnt > 0 ) {
                here.spawn_item( p, it.first, cnt );
            }
        }
        if( veh_data.set_trap ) {
            here.trap_set( p, veh_data.set_trap.id() );
            still_has_trap = true;
        }
        if( still_has_trap ) {
            const trap &tr = here.tr_at( p );
            if( seen || known ) {
                // known status has been reset by map::trap_set()
                player_character.add_known_trap( p, tr );
            }
            if( seen && !known ) {
                // hard to miss!
                const std::string direction = direction_name( direction_from( player_character.pos(), p ) );
                add_msg( _( "You've spotted a %1$s to the %2$s!" ), tr.name(), direction );
            }
        }
    }
}

bool vehicle::has_harnessed_animal() const
{
    for( size_t e = 0; e < parts.size(); e++ ) {
        const vehicle_part &vp = parts[ e ];
        if( vp.info().fuel_type == fuel_type_animal ) {
            monster *mon = get_monster( e );
            if( mon && mon->has_effect( effect_harnessed ) && mon->has_effect( effect_pet ) ) {
                return true;
            }
        }
    }
    return false;
}

void vehicle::selfdrive( const point &p )
{
    if( !is_towed() && !magic ) {
        for( size_t e = 0; e < parts.size(); e++ ) {
            const vehicle_part &vp = parts[ e ];
            if( vp.info().fuel_type == fuel_type_animal ) {
                monster *mon = get_monster( e );
                if( !mon || !mon->has_effect( effect_harnessed ) || !mon->has_effect( effect_pet ) ) {
                    is_following = false;
                    return;
                }
            }
        }
    }
    units::angle turn_delta = 15_degrees * p.x;
    const float handling_diff = handling_difficulty();
    if( turn_delta != 0_degrees ) {
        float eff = steering_effectiveness();
        if( eff == -2 ) {
            return;
        }

        if( eff < 0 ) {
            return;
        }

        if( eff == 0 ) {
            return;
        }
        turn( turn_delta );
    }
    if( p.y != 0 ) {
        int thr_amount = 100 * ( std::abs( velocity ) < 2000 ? 4 : 5 );
        if( cruise_on ) {
            cruise_thrust( -p.y * thr_amount );
        } else {
            thrust( -p.y );
        }
    }
    // TODO: Actually check if we're on land on water (or disable water-skidding)
    if( skidding && valid_wheel_config() ) {
        ///\EFFECT_DEX increases chance of regaining control of a vehicle

        ///\EFFECT_DRIVING increases chance of regaining control of a vehicle
        if( handling_diff * rng( 1, 10 ) < 15 ) {
            velocity = static_cast<int>( forward_velocity() );
            skidding = false;
            move.init( turn_dir );
        }
    }
}

bool vehicle::check_is_heli_landed()
{
    // @TODO - when there are chasms that extend below z-level 0 - perhaps the heli
    // will be able to descend into them but for now, assume z-level-0 == the ground.
    if( global_pos3().z == 0 ||
        !get_map().has_flag_ter_or_furn( ter_furn_flag::TFLAG_NO_FLOOR, global_pos3() ) ) {
        is_flying = false;
        return true;
    }
    return false;
}

bool vehicle::check_heli_descend( Character &p ) const
{
    if( !is_rotorcraft() ) {
        debugmsg( "A vehicle is somehow flying without being an aircraft" );
        return true;
    }
    int count = 0;
    int air_count = 0;
    map &here = get_map();
    creature_tracker &creatures = get_creature_tracker();
    for( const tripoint &pt : get_points( true ) ) {
        tripoint below( pt.xy(), pt.z - 1 );
        if( pt.z < -OVERMAP_DEPTH || !here.has_flag_ter_or_furn( ter_furn_flag::TFLAG_NO_FLOOR, pt ) ) {
            p.add_msg_if_player( _( "You are already landed!" ) );
            return false;
        }
        const optional_vpart_position ovp = here.veh_at( below );
        if( here.impassable_ter_furn( below ) || ovp || creatures.creature_at( below ) ) {
            p.add_msg_if_player( m_bad,
                                 _( "It would be unsafe to try and land when there are obstacles below you." ) );
            return false;
        }
        if( here.has_flag_ter_or_furn( ter_furn_flag::TFLAG_NO_FLOOR, below ) ) {
            air_count++;
        }
        count++;
    }
    if( velocity > 0 && air_count != count ) {
        p.add_msg_if_player( m_bad, _( "It would be unsafe to try and land while you are moving." ) );
        return false;
    }
    return true;

}

bool vehicle::check_heli_ascend( Character &p ) const
{
    if( !is_rotorcraft() ) {
        debugmsg( "A vehicle is somehow flying without being an aircraft" );
        return true;
    }
    if( velocity > 0 && !is_flying_in_air() ) {
        p.add_msg_if_player( m_bad, _( "It would be unsafe to try and take off while you are moving." ) );
        return false;
    }
    if( sm_pos.z + 1 >= OVERMAP_HEIGHT ) {
        return false; // don't allow trying to ascend to max zlevel
    }
    map &here = get_map();
    creature_tracker &creatures = get_creature_tracker();
    for( const tripoint &pt : get_points( true ) ) {
        tripoint above( pt.xy(), pt.z + 1 );
        const optional_vpart_position ovp = here.veh_at( above );
        if( here.has_flag_ter_or_furn( ter_furn_flag::TFLAG_INDOORS, pt ) ||
            here.impassable_ter_furn( above ) ||
            ovp ||
            creatures.creature_at( above ) ) {
            p.add_msg_if_player( m_bad,
                                 _( "It would be unsafe to try and ascend when there are obstacles above you." ) );
            return false;
        }
    }
    return true;
}

void vehicle::pldrive( Character &driver, const point &p, int z )
{
    if( z != 0 && is_rotorcraft() ) {
        driver.moves = std::min( driver.moves, 0 );
        thrust( 0, z );
    }
    units::angle turn_delta = 15_degrees * p.x;
    const float handling_diff = handling_difficulty();
    if( turn_delta != 0_degrees ) {
        float eff = steering_effectiveness();
        if( eff == -2 ) {
            driver.add_msg_if_player( m_info,
                                      _( "You cannot steer an animal-drawn vehicle with no animal harnessed." ) );
            return;
        }

        if( eff < 0 ) {
            driver.add_msg_if_player( m_info,
                                      _( "This vehicle has no steering system installed, you can't turn it." ) );
            return;
        }

        if( eff == 0 ) {
            driver.add_msg_if_player( m_bad, _( "The steering is completely broken!" ) );
            return;
        }

        // If you've got more moves than speed, it's most likely time stop
        // Let's get rid of that
        driver.moves = std::min( driver.moves, driver.get_speed() );

        ///\EFFECT_DEX reduces chance of losing control of vehicle when turning

        ///\EFFECT_PER reduces chance of losing control of vehicle when turning

        ///\EFFECT_DRIVING reduces chance of losing control of vehicle when turning
        float skill = std::min( 10.0f, driver.get_skill_level( skill_driving ) +
                                ( driver.get_dex() + driver.get_per() ) / 10.0f );
        float penalty = rng_float( 0.0f, handling_diff ) - skill;
        int cost;
        if( penalty > 0.0f ) {
            // At 10 penalty (rather hard to get), we're taking 4 turns per turn
            cost = 100 * ( 1.0f + penalty / 2.5f );
        } else {
            // At 10 skill, with a perfect vehicle, we could turn up to 3 times per turn
            cost = std::max( driver.get_speed(), 100 ) * ( 1.0f - ( -penalty / 10.0f ) * 2 / 3 );
        }

        if( penalty > skill || ( penalty > 0 && cost > 400 ) ) {
            driver.add_msg_if_player( m_warning, _( "You fumble with the %s's controls." ), name );
            // Anything from a wasted attempt to 2 turns in the intended direction
            turn_delta *= rng( 0, 2 );
            // Also wastes next turn
            cost = std::max( cost, driver.moves + 100 );
        } else if( one_in( 10 ) ) {
            // Don't warn all the time or it gets spammy
            if( cost >= driver.get_speed() * 2 ) {
                driver.add_msg_if_player( m_warning, _( "It takes you a very long time to steer that vehicle!" ) );
            } else if( cost >= driver.get_speed() * 1.5f ) {
                driver.add_msg_if_player( m_warning, _( "It takes you a long time to steer that vehicle!" ) );
            }
        }

        turn( turn_delta );

        // At most 3 turns per turn, because otherwise it looks really weird and jumpy
        driver.moves -= std::max( cost, driver.get_speed() / 3 + 1 );
    }

    if( p.y != 0 ) {
        if( cruise_on ) {
            cruise_thrust( -p.y * 400 );
        } else {
            thrust( -p.y );
            driver.moves = std::min( driver.moves, 0 );
        }
    }

    // TODO: Actually check if we're on land on water (or disable water-skidding)
    // Only check for recovering from a skid if we did active steering (not cruise control).
    if( skidding && ( p.x != 0 || ( p.y != 0 && !cruise_on ) ) && valid_wheel_config() ) {
        ///\EFFECT_DEX increases chance of regaining control of a vehicle

        ///\EFFECT_DRIVING increases chance of regaining control of a vehicle
        if( handling_diff * rng( 1, 10 ) <
            driver.dex_cur + driver.get_skill_level( skill_driving ) * 2 ) {
            driver.add_msg_if_player( _( "You regain control of the %s." ), name );
            driver.practice( skill_driving, velocity / 5 );
            velocity = static_cast<int>( forward_velocity() );
            skidding = false;
            move.init( turn_dir );
        }
    }
}

// A chance to stop skidding if moving in roughly the faced direction
void vehicle::possibly_recover_from_skid()
{
    if( last_turn > 13_degrees ) {
        // Turning on the initial skid is delayed, so move==face, initially. This filters out that case.
        return;
    }

    rl_vec2d mv = move_vec();
    rl_vec2d fv = face_vec();
    float dot = mv.dot_product( fv );
    // Threshold of recovery is Gaussianesque.

    if( std::fabs( dot ) * 100 > dice( 9, 20 ) ) {
        add_msg( _( "The %s recovers from its skid." ), name );
        // face_vec takes over.
        skidding = false;
        // Wheels absorb horizontal velocity.
        velocity *= dot;
        if( dot < -.8 ) {
            // Pointed backwards, velo-wise.
            // Move backwards.
            velocity *= -1;
        }

        move = face;
    }
}

// if not skidding, move_vec == face_vec, mv <dot> fv == 1, velocity*1 is returned.
float vehicle::forward_velocity() const
{
    rl_vec2d mv = move_vec();
    rl_vec2d fv = face_vec();
    float dot = mv.dot_product( fv );
    return velocity * dot;
}

rl_vec2d vehicle::velo_vec() const
{
    rl_vec2d ret;
    if( skidding ) {
        ret = move_vec();
    } else {
        ret = face_vec();
    }
    ret = ret.normalized();
    ret = ret * velocity;
    return ret;
}

static rl_vec2d angle_to_vec( const units::angle &angle )
{
    return rl_vec2d( units::cos( angle ), units::sin( angle ) );
}

// normalized.
rl_vec2d vehicle::move_vec() const
{
    return angle_to_vec( move.dir() );
}

// normalized.
rl_vec2d vehicle::face_vec() const
{
    return angle_to_vec( face.dir() );
}

rl_vec2d vehicle::dir_vec() const
{
    return angle_to_vec( turn_dir );
}

float get_collision_factor( const float delta_v )
{
    if( std::abs( delta_v ) <= 31 ) {
        return 1 - ( 0.9 * std::abs( delta_v ) ) / 31;
    } else {
        return 0.1;
    }
}

void vehicle::precalculate_vehicle_turning( units::angle new_turn_dir, bool check_rail_direction,
        const ter_furn_flag ter_flag_to_check, int &wheels_on_rail,
        int &turning_wheels_that_are_one_axis ) const
{
    // The direction we're moving
    tileray mdir;
    // calculate direction after turn
    mdir.init( new_turn_dir );
    tripoint dp;
    bool is_diagonal_movement = std::lround( to_degrees( new_turn_dir ) ) % 90 == 45;

    if( std::abs( velocity ) >= 20 ) {
        mdir.advance( velocity < 0 ? -1 : 1 );
        dp.x = mdir.dx();
        dp.y = mdir.dy();
    }

    // number of wheels that will land on rail
    wheels_on_rail = 0;

    // used to count wheels that will land on different axis
    int yVal = INT_MAX;
    /*
    number of wheels that are on one axis and will land on rail
    (not sometimes correct, for vehicle with 4 wheels, wheels_on_rail==3
    this can get 1 or 2 depending on position inaxis .wheelcache
    */
    turning_wheels_that_are_one_axis = 0;

    map &here = get_map();
    for( int part_index : wheelcache ) {
        const auto &wheel = parts[ part_index ];
        bool rails_ahead = true;
        tripoint wheel_point;
        coord_translate( mdir.dir(), this->pivot_point(), wheel.mount,
                         wheel_point );

        tripoint wheel_tripoint = global_pos3() + wheel_point;

        // maximum number of incorrect tiles for this type of turn(diagonal or not)
        const int allowed_incorrect_tiles_diagonal = 1;
        const int allowed_incorrect_tiles_not_diagonal = 2;
        int incorrect_tiles_diagonal = 0;
        int incorrect_tiles_not_diagonal = 0;

        // check if terrain under the wheel and in direction of moving is rails
        for( int try_num = 0; try_num < 3; try_num++ ) {
            // advance precalculated wheel position 1 time in direction of moving
            wheel_tripoint += dp;

            if( !here.has_flag_ter_or_furn( ter_flag_to_check, wheel_tripoint ) ) {
                // this tile is not allowed, disallow turn
                rails_ahead = false;
                break;
            }

            // special case for rails
            if( check_rail_direction ) {
                ter_id terrain_at_wheel = here.ter( wheel_tripoint );
                // check is it correct tile to turn into
                if( !is_diagonal_movement &&
                    ( terrain_at_wheel == t_railroad_track_d || terrain_at_wheel == t_railroad_track_d1 ||
                      terrain_at_wheel == t_railroad_track_d2 || terrain_at_wheel == t_railroad_track_d_on_tie ) ) {
                    incorrect_tiles_not_diagonal++;
                } else if( is_diagonal_movement &&
                           ( terrain_at_wheel == t_railroad_track || terrain_at_wheel == t_railroad_track_on_tie ||
                             terrain_at_wheel == t_railroad_track_h || terrain_at_wheel == t_railroad_track_v ||
                             terrain_at_wheel == t_railroad_track_h_on_tie || terrain_at_wheel == t_railroad_track_v_on_tie ) ) {
                    incorrect_tiles_diagonal++;
                }
                if( incorrect_tiles_diagonal > allowed_incorrect_tiles_diagonal ||
                    incorrect_tiles_not_diagonal > allowed_incorrect_tiles_not_diagonal ) {
                    rails_ahead = false;
                    break;
                }
            }
        }
        // found a wheel that turns correctly on rails
        if( rails_ahead ) {
            // if wheel that lands on rail still not found
            if( yVal == INT_MAX ) {
                // store mount point.y of wheel
                yVal = wheel.mount.y;
            }
            if( yVal == wheel.mount.y ) {
                turning_wheels_that_are_one_axis++;
            }
            wheels_on_rail++;
        }
    }
}

// rounds turn_dir to 45*X degree, respecting face_dir
static units::angle get_corrected_turn_dir( const units::angle &turn_dir,
        const units::angle &face_dir )
{
    units::angle corrected_turn_dir = 0_degrees;

    // Driver turned vehicle, round angle to 45 deg
    if( turn_dir > face_dir && turn_dir < face_dir + 180_degrees ) {
        corrected_turn_dir = face_dir + 45_degrees;
    } else if( turn_dir < face_dir || turn_dir > 270_degrees ) {
        corrected_turn_dir = face_dir - 45_degrees;
    }
    return normalize( corrected_turn_dir );
}

bool vehicle::allow_manual_turn_on_rails( units::angle &corrected_turn_dir ) const
{
    bool allow_turn_on_rail = false;
    // driver tried to turn rails vehicle
    if( turn_dir != face.dir() ) {
        corrected_turn_dir = get_corrected_turn_dir( turn_dir, face.dir() );

        int wheels_on_rail;
        int turning_wheels_that_are_one_axis;
        precalculate_vehicle_turning( corrected_turn_dir, true, ter_furn_flag::TFLAG_RAIL, wheels_on_rail,
                                      turning_wheels_that_are_one_axis );
        if( is_wheel_state_correct_to_turn_on_rails( wheels_on_rail, rail_wheelcache.size(),
                turning_wheels_that_are_one_axis ) ) {
            allow_turn_on_rail = true;
        }
    }
    return allow_turn_on_rail;
}

bool vehicle::allow_auto_turn_on_rails( units::angle &corrected_turn_dir ) const
{
    bool allow_turn_on_rail = false;
    // check if autoturn is possible
    if( turn_dir == face.dir() ) {
        // precalculate wheels for every direction
        int straight_wheels_on_rail;
        int straight_turning_wheels_that_are_one_axis;
        precalculate_vehicle_turning( face.dir(), true, ter_furn_flag::TFLAG_RAIL, straight_wheels_on_rail,
                                      straight_turning_wheels_that_are_one_axis );

        units::angle left_turn_dir =
            get_corrected_turn_dir( face.dir() - 45_degrees, face.dir() );
        int leftturn_wheels_on_rail;
        int leftturn_turning_wheels_that_are_one_axis;
        precalculate_vehicle_turning( left_turn_dir, true, ter_furn_flag::TFLAG_RAIL,
                                      leftturn_wheels_on_rail,
                                      leftturn_turning_wheels_that_are_one_axis );

        units::angle right_turn_dir =
            get_corrected_turn_dir( face.dir() + 45_degrees, face.dir() );
        int rightturn_wheels_on_rail;
        int rightturn_turning_wheels_that_are_one_axis;
        precalculate_vehicle_turning( right_turn_dir, true, ter_furn_flag::TFLAG_RAIL,
                                      rightturn_wheels_on_rail,
                                      rightturn_turning_wheels_that_are_one_axis );

        // if bad terrain ahead (landing wheels num is low)
        if( straight_wheels_on_rail <= leftturn_wheels_on_rail &&
            is_wheel_state_correct_to_turn_on_rails( leftturn_wheels_on_rail, rail_wheelcache.size(),
                    leftturn_turning_wheels_that_are_one_axis ) ) {
            allow_turn_on_rail = true;
            corrected_turn_dir = left_turn_dir;
        } else if( straight_wheels_on_rail <= rightturn_wheels_on_rail &&
                   is_wheel_state_correct_to_turn_on_rails( rightturn_wheels_on_rail, rail_wheelcache.size(),
                           rightturn_turning_wheels_that_are_one_axis ) ) {
            allow_turn_on_rail = true;
            corrected_turn_dir = right_turn_dir;
        }
    }
    return allow_turn_on_rail;
}

bool vehicle::is_wheel_state_correct_to_turn_on_rails( int wheels_on_rail, int wheel_count,
        int turning_wheels_that_are_one_axis ) const
{
    return ( wheels_on_rail >= 2 || // minimum wheels to be able to turn (excluding one axis vehicles)
             ( wheels_on_rail == 1 && ( wheel_count == 1 ||
                                        all_wheels_on_one_axis ) ) ) // for bikes or 1 wheel vehicle
           && ( wheels_on_rail !=
                turning_wheels_that_are_one_axis // wheels that want to turn is not on same axis
                || all_wheels_on_one_axis ||
                ( std::abs( rail_wheel_bounding_box.p2.x - rail_wheel_bounding_box.p1.x ) < 4 && velocity < 0 ) );
    // allow turn for vehicles with wheel distance < 4 when moving backwards
}

vehicle *vehicle::act_on_map()
{
    const tripoint pt = global_pos3();
    map &here = get_map();
    if( !here.inbounds( pt ) ) {
        dbg( D_INFO ) << "stopping out-of-map vehicle.  (x,y,z)=(" << pt.x << "," << pt.y << "," << pt.z <<
                      ")";
        stop( false );
        of_turn = 0;
        is_falling = false;
        return this;
    }
    if( decrement_summon_timer() ) {
        return nullptr;
    }
    Character &player_character = get_player_character();
    const bool pl_ctrl = player_in_control( player_character );
    // TODO: Remove this hack, have vehicle sink a z-level
    if( is_floating && !can_float() ) {
        add_msg( m_bad, _( "Your %s sank." ), name );
        if( pl_ctrl ) {
            unboard_all();
        }
        if( g->remoteveh() == this ) {
            g->setremoteveh( nullptr );
        }

        here.on_vehicle_moved( sm_pos.z );
        // Destroy vehicle (sank to nowhere)
        here.destroy_vehicle( this );
        return nullptr;
    }

    // It needs to fall when it has no support OR was falling before
    //  so that vertical collisions happen.
    const bool should_fall = is_falling || vertical_velocity != 0;

    // TODO: Saner diagonal movement, so that you can jump off cliffs properly
    // The ratio of vertical to horizontal movement should be vertical_velocity/velocity
    //  for as long as of_turn doesn't run out.
    if( should_fall ) {
        // 9.8 m/s^2
        const float g = 9.8f;
        // Convert from 100*mph to m/s
        const float old_vel = vmiph_to_mps( vertical_velocity );
        // Formula is v_2 = sqrt( 2*d*g + v_1^2 )
        // Note: That drops the sign
        const float new_vel = -std::sqrt( 2 * tile_height * g + old_vel * old_vel );
        vertical_velocity = mps_to_vmiph( new_vel );
        is_falling = true;
    } else {
        // Not actually falling, was just marked for fall test
        is_falling = false;
    }

    // Low enough for bicycles to go in reverse.
    // If the movement is due to a change in z-level, i.e a helicopter then the lateral movement will often be zero.
    if( !should_fall && std::abs( velocity ) < 20 && requested_z_change == 0 ) {
        stop();
        of_turn -= .321f;
        return this;
    }

    const float wheel_traction_area = here.vehicle_wheel_traction( *this );
    const float traction = k_traction( wheel_traction_area );
    if( traction < 0.001f ) {
        of_turn = 0;
        if( !should_fall ) {
            stop();
            if( floating.empty() ) {
                add_msg( m_info, _( "Your %s can't move on this terrain." ), name );
            } else {
                add_msg( m_info, _( "Your %s is beached." ), name );
            }
            return this;
        }
    }
    const float turn_cost = vehicles::vmiph_per_tile / std::max<float>( 0.0001f, std::abs( velocity ) );

    // Can't afford it this turn?
    // Low speed shouldn't prevent vehicle from falling, though
    bool falling_only = false;
    if( turn_cost >= of_turn && ( ( !is_flying && requested_z_change == 0 ) || !is_rotorcraft() ) ) {
        if( !should_fall ) {
            of_turn_carry = of_turn;
            of_turn = 0;
            return this;
        }
        falling_only = true;
    }

    // Decrease of_turn if falling+moving, but not when it's lower than move cost
    if( !falling_only ) {
        of_turn -= turn_cost;
    }

    bool can_use_rails = this->can_use_rails();
    if( one_in( 10 ) ) {
        bool controlled = false;
        // It can even be a NPC, but must be at the controls
        for( int boarded : boarded_parts() ) {
            if( part_with_feature( boarded, VPFLAG_CONTROLS, true ) >= 0 ) {
                controlled = true;
                Character *passenger = get_passenger( boarded );
                if( passenger != nullptr ) {
                    passenger->practice( skill_driving, 1 );
                }
            }
        }

        // Eventually send it skidding if no control
        // But not if it's remotely controlled, is in water or can use rails
        if( !controlled && !pl_ctrl && !is_floating && !can_use_rails && !is_flying &&
            requested_z_change == 0 ) {
            skidding = true;
        }
    }

    if( skidding && one_in( 4 ) ) {
        // Might turn uncontrollably while skidding
        turn( one_in( 2 ) ? -15_degrees : 15_degrees );
    }

    if( should_fall ) {
        // TODO: Insert a (hard) driving test to stop this from happening
        skidding = true;
    }

    bool allow_turn_on_rail = false;
    if( can_use_rails && !falling_only ) {
        units::angle corrected_turn_dir;
        allow_turn_on_rail = allow_manual_turn_on_rails( corrected_turn_dir );
        if( !allow_turn_on_rail ) {
            allow_turn_on_rail = allow_auto_turn_on_rails( corrected_turn_dir );
        }
        if( allow_turn_on_rail ) {
            turn_dir = corrected_turn_dir;
        }
    }

    // The direction we're moving
    tileray mdir;
    if( skidding || should_fall ) {
        // If skidding, it's the move vector
        // Same for falling - no air control
        mdir = move;
    } else if( turn_dir != face.dir() && ( !can_use_rails || allow_turn_on_rail ) ) {
        // Driver turned vehicle, get turn_dir
        mdir.init( turn_dir );
    } else {
        // Not turning, keep face.dir
        mdir = face;
    }

    tripoint dp;
    if( std::abs( velocity ) >= 20 && !falling_only ) {
        mdir.advance( velocity < 0 ? -1 : 1 );
        dp.x = mdir.dx();
        dp.y = mdir.dy();
    }

    if( should_fall ) {
        dp.z = -1;
        is_flying = false;
    } else {
        dp.z = requested_z_change;
        requested_z_change = 0;
        if( dp.z > 0 && is_rotorcraft() ) {
            is_flying = true;
        }
    }

    return here.move_vehicle( *this, dp, mdir );
}

bool vehicle::level_vehicle()
{
    map &here = get_map();
    if( is_flying && is_rotorcraft() ) {
        return true;
    }
    is_on_ramp = false;
    // make sure that all parts are either supported across levels or on the same level
    std::map<int, bool> no_support;
    for( vehicle_part &prt : parts ) {
        if( prt.info().location != part_location_structure ) {
            continue;
        }
        const tripoint part_pos = global_part_pos3( prt );
        if( no_support.find( part_pos.z ) == no_support.end() ) {
            no_support[part_pos.z] = part_pos.z > -OVERMAP_DEPTH;
        }
        if( no_support[part_pos.z] ) {
            no_support[part_pos.z] = here.has_flag_ter_or_furn( ter_furn_flag::TFLAG_NO_FLOOR, part_pos ) &&
                                     !here.supports_above( part_pos + tripoint_below );
        }
        if( !is_on_ramp &&
            ( here.has_flag( ter_furn_flag::TFLAG_RAMP_UP, tripoint( part_pos.xy(), part_pos.z - 1 ) ) ||
              here.has_flag( ter_furn_flag::TFLAG_RAMP_DOWN, tripoint( part_pos.xy(), part_pos.z + 1 ) ) ) ) {
            is_on_ramp = true;
        }
    }
    std::set<int> dropped_parts;
    // if it's unsupported but on the same level, just let it fall
    bool center_drop = false;
    bool adjust_level = false;
    if( no_support.size() > 1 ) {
        for( int zlevel = -OVERMAP_DEPTH; zlevel <= OVERMAP_DEPTH; zlevel++ ) {
            if( no_support.find( zlevel ) == no_support.end() || !no_support[zlevel] ) {
                continue;
            }
            center_drop |= global_pos3().z == zlevel;
            adjust_level = true;
            // drop unsupported parts 1 zlevel
            for( size_t prt = 0; prt < parts.size(); prt++ ) {
                if( global_part_pos3( prt ).z == zlevel ) {
                    dropped_parts.insert( static_cast<int>( prt ) );
                }
            }
        }
    }
    if( adjust_level ) {
        here.displace_vehicle( *this, tripoint_below, center_drop, dropped_parts );
        return false;
    } else {
        return true;
    }
}

void vehicle::check_falling_or_floating()
{
    // If we're flying none of the rest of this matters.
    if( is_flying && is_rotorcraft() ) {
        is_falling = false;
        is_floating = false;
        in_water = false;
        return;
    }

    is_falling = true;
    is_flying = false;
    map &here = get_map();

    auto has_support = [&here]( const tripoint & position, const bool water_supports ) {
        // if we're at the bottom of the z-levels, we're supported
        if( position.z == -OVERMAP_DEPTH ) {
            return true;
        }
        // water counts as support if we're swimming and checking to see if we're falling, but
        // not to see if the wheels are supported at all
        if( here.has_flag_ter_or_furn( ter_furn_flag::TFLAG_SWIMMABLE, position ) ) {
            return water_supports;
        }
        if( !here.has_flag_ter_or_furn( ter_furn_flag::TFLAG_NO_FLOOR, position ) ) {
            return true;
        }
        tripoint below( position.xy(), position.z - 1 );
        return here.supports_above( below );
    };
    // Check under the wheels, if they're supported nothing else matters.
    int supported_wheels = 0;
    for( int wheel_index : wheelcache ) {
        const tripoint position = global_part_pos3( wheel_index );
        if( has_support( position, false ) ) {
            ++supported_wheels;
        }
    }
    // If half of the wheels are supported, we're not falling and we're not in water.
    if( supported_wheels > 0 &&
        static_cast<size_t>( supported_wheels ) * 2 >= wheelcache.size() ) {
        is_falling = false;
        in_water = false;
        is_floating = false;
        return;
    }
    // TODO: Make the vehicle "slide" towards its center of weight
    //  when it's not properly supported
    const std::set<tripoint> &pts = get_points();
    if( pts.empty() ) {
        // Dirty vehicle with no parts
        is_falling = false;
        is_floating = false;
        in_water = false;
        is_flying = false;
        return;
    }

    size_t deep_water_tiles = 0;
    size_t water_tiles = 0;
    for( const tripoint &position : pts ) {
        deep_water_tiles += here.has_flag( ter_furn_flag::TFLAG_DEEP_WATER, position ) ? 1 : 0;
        water_tiles += here.has_flag( ter_furn_flag::TFLAG_SWIMMABLE, position ) ? 1 : 0;
        if( !is_falling ) {
            continue;
        }
        is_falling = !has_support( position, true );
    }
    // floating if 2/3rds of the vehicle is in deep water
    is_floating = 3 * deep_water_tiles >= 2 * pts.size();
    // in_water if 1/2 of the vehicle is in water at all
    in_water =  2 * water_tiles >= pts.size();
}

float map::vehicle_wheel_traction( const vehicle &veh,
                                   const bool ignore_movement_modifiers /*=false*/ ) const
{
    if( veh.is_in_water( true ) ) {
        return veh.can_float() ? 1.0f : -1.0f;
    }
    if( veh.is_watercraft() && veh.can_float() ) {
        return 1.0f;
    }

    const auto &wheel_indices = veh.wheelcache;
    int num_wheels = wheel_indices.size();
    if( num_wheels == 0 ) {
        // TODO: Assume it is digging in dirt
        // TODO: Return something that could be reused for dragging
        return 0.0f;
    }

    float traction_wheel_area = 0.0f;
    for( int p : wheel_indices ) {
        const tripoint pp = veh.global_part_pos3( p );
        const int wheel_area = veh.part( p ).wheel_area();

        const ter_t &tr = ter( pp ).obj();
        // Deep water and air
        if( tr.has_flag( ter_furn_flag::TFLAG_DEEP_WATER ) ||
            tr.has_flag( ter_furn_flag::TFLAG_NO_FLOOR ) ) {
            // No traction from wheel in water or air
            continue;
        }

        int move_mod = move_cost_ter_furn( pp );
        if( move_mod == 0 ) {
            // Vehicle locked in wall
            // Shouldn't happen, but does
            return 0.0f;
        }

        for( const auto &terrain_mod : veh.part_info( p ).wheel_terrain_mod() ) {
            if( terrain_mod.second.movecost > 0 &&
                tr.has_flag( terrain_mod.first ) ) {
                move_mod = terrain_mod.second.movecost;
                break;
            } else if( terrain_mod.second.penalty && !tr.has_flag( terrain_mod.first ) ) {
                move_mod += terrain_mod.second.penalty;
                break;
            }
        }

        // Ignore the movement modifier if needed.
        if( ignore_movement_modifiers ) {
            move_mod = 2;
        }

        traction_wheel_area += 2.0 * wheel_area / move_mod;
    }

    return traction_wheel_area;
}

units::angle map::shake_vehicle( vehicle &veh, const int velocity_before,
                                 const units::angle &direction )
{
    const int d_vel = std::abs( veh.velocity - velocity_before ) / 100;

    std::vector<rider_data> riders = veh.get_riders();

    units::angle coll_turn = 0_degrees;
    for( const rider_data &r : riders ) {
        const int ps = r.prt;
        Creature *rider = r.psg;
        if( rider == nullptr ) {
            debugmsg( "throw passenger: empty passenger at part %d", ps );
            continue;
        }

        const tripoint part_pos = veh.global_part_pos3( ps );
        if( rider->pos() != part_pos ) {
            debugmsg( "throw passenger: passenger at %d,%d,%d, part at %d,%d,%d",
                      rider->posx(), rider->posy(), rider->posz(),
                      part_pos.x, part_pos.y, part_pos.z );
            veh.part( ps ).remove_flag( vehicle_part::passenger_flag );
            continue;
        }

        Character *psg = dynamic_cast<Character *>( rider );
        monster *pet = dynamic_cast<monster *>( rider );

        bool throw_from_seat = false;
        int dmg = d_vel * rng_float( 1.0f, 2.0f );
        int move_resist = 1;
        if( psg ) {
            ///\EFFECT_STR reduces chance of being thrown from your seat when not wearing a seatbelt
            move_resist = psg->str_cur * 150 + 500;
        } else {
            int pet_resist = 0;
            if( pet != nullptr ) {
                pet_resist = static_cast<int>( to_kilogram( pet->get_weight() ) * 200 );
            }
            move_resist = std::max( 100, pet_resist );
        }
        if( veh.part_with_feature( ps, VPFLAG_SEATBELT, true ) == -1 ) {
            ///\EFFECT_STR reduces chance of being thrown from your seat when not wearing a seatbelt
            throw_from_seat = d_vel * rng( 80, 120 ) > move_resist;
        } else {
            // Reduce potential damage based on quality of seatbelt
            dmg -= veh.part_info( veh.part_with_feature( ps, VPFLAG_SEATBELT, true ) ).bonus;
        }

        // Damage passengers if d_vel is too high
        if( !throw_from_seat && ( 10 * d_vel ) > 6 * rng( 25, 50 ) ) {
            if( psg ) {
                psg->deal_damage( nullptr, bodypart_id( "torso" ), damage_instance( damage_type::BASH, dmg ) );
                psg->add_msg_player_or_npc( m_bad,
                                            _( "You take %d damage by the power of the impact!" ),
                                            _( "<npcname> takes %d damage by the power of the "
                                               "impact!" ), dmg );
            } else {
                pet->apply_damage( nullptr, bodypart_id( "torso" ), dmg );
            }
        }

        if( psg && veh.player_in_control( *psg ) ) {
            const int lose_ctrl_roll = rng( 0, d_vel );
            ///\EFFECT_DEX reduces chance of losing control of vehicle when shaken

            ///\EFFECT_DRIVING reduces chance of losing control of vehicle when shaken
            if( lose_ctrl_roll > psg->dex_cur * 2 + psg->get_skill_level( skill_driving ) * 3 ) {
                psg->add_msg_player_or_npc( m_warning,
                                            _( "You lose control of the %s." ),
                                            _( "<npcname> loses control of the %s." ), veh.name );
                int turn_amount = rng( 1, 3 ) * std::sqrt( std::abs( veh.velocity ) ) / 30;
                if( turn_amount < 1 ) {
                    turn_amount = 1;
                }
                units::angle turn_angle = std::min( turn_amount * 15_degrees, 120_degrees );
                coll_turn = one_in( 2 ) ? turn_angle : -turn_angle;
            }
        }

        if( throw_from_seat ) {
            if( psg ) {
                psg->add_msg_player_or_npc( m_bad,
                                            _( "You are hurled from the %s's seat by "
                                               "the power of the impact!" ),
                                            _( "<npcname> is hurled from the %s's seat by "
                                               "the power of the impact!" ), veh.name );
                unboard_vehicle( part_pos );
            } else {
                add_msg_if_player_sees( part_pos, m_bad,
                                        _( "The %s is hurled from %s's by the power of the impact!" ),
                                        pet->disp_name(), veh.name );
            }
            ///\EFFECT_STR reduces distance thrown from seat in a vehicle impact
            g->fling_creature( rider, direction + rng_float( -30_degrees, 30_degrees ),
                               std::max( 10, d_vel - move_resist / 100 ) );
        }
    }

    return coll_turn;
}

bool vehicle::should_enable_fake( const tripoint &fake_precalc, const tripoint &parent_precalc,
                                  const tripoint &neighbor_precalc ) const
{
    // if parent's pos is diagonal to neighbor, but fake isn't, fake can fill a gap opened
    tripoint abs_parent_neighbor_diff = get_abs_diff( parent_precalc, neighbor_precalc );
    tripoint abs_fake_neighbor_diff = get_abs_diff( fake_precalc, neighbor_precalc );
    return ( abs_parent_neighbor_diff.x == 1 && abs_parent_neighbor_diff.y == 1 ) &&
           ( ( abs_fake_neighbor_diff.x == 1 && abs_fake_neighbor_diff.y == 0 ) ||
             ( abs_fake_neighbor_diff.x == 0 && abs_fake_neighbor_diff.y == 1 ) );
}

void vehicle::update_active_fakes()
{
    for( const int fake_index : fake_parts ) {
        vehicle_part &part_fake = parts.at( fake_index );
        if( part_fake.removed ) {
            continue;
        }
        const vehicle_part &part_real = parts.at( part_fake.fake_part_to );
        const tripoint &fake_precalc = part_fake.precalc[0];
        const tripoint &real_precalc = part_real.precalc[0];
        const vpart_edge_info &real_edge = edges[part_real.mount];
        const bool is_protrusion = part_real.info().has_flag( "PROTRUSION" );

        if( real_edge.forward != -1 ) {
            const tripoint &forward = parts.at( real_edge.forward ).precalc[0];
            part_fake.is_active_fake = should_enable_fake( fake_precalc, real_precalc, forward );
        }
        if( real_edge.back != -1 && ( !part_fake.is_active_fake || real_edge.forward == -1 ) ) {
            const tripoint &back = parts.at( real_edge.back ).precalc[0];
            part_fake.is_active_fake = should_enable_fake( fake_precalc, real_precalc, back );
        }
        if( is_protrusion && part_fake.fake_protrusion_on >= 0 ) {
            part_fake.is_active_fake = parts.at( part_fake.fake_protrusion_on ).is_active_fake;
        }
    }
}<|MERGE_RESOLUTION|>--- conflicted
+++ resolved
@@ -245,14 +245,9 @@
     for( size_t i = 0; i < c_engines.size(); ++i ) {
         if( is_engine_on( c_engines[i] ) ) {
             bool is_electric = is_engine_type( c_engines[i], fuel_type_battery );
-<<<<<<< HEAD
             prev_mask |= 1 << i;
-            units::energy fu = engine_fuel_usage( c_engines[i] ) * ( cur_load_approx + ( is_electric ? 0 :
-                               cur_load_alternator ) );
-=======
             units::power fu = engine_fuel_usage( c_engines[i] ) * ( cur_load_approx + ( is_electric ? 0 :
                               cur_load_alternator ) );
->>>>>>> 399636d3
             opt_fuel_usage += fu;
             if( is_electric ) {
                 opt_net_echarge_rate -= fu;
