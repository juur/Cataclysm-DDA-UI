--- conflicted
+++ resolved
@@ -126,11 +126,7 @@
     bool pl_ctrl = player_in_control( g->u );
 
     // No need to change velocity if there are no wheels
-<<<<<<< HEAD
     if( ( in_water && can_float() ) || ( is_airworthy() && ( z != 0 || is_flying ) ) ) {
-=======
-    if( ( in_water && can_float() ) || ( is_rotorcraft() && ( z != 0 || is_flying ) ) ) {
->>>>>>> c410ebbf
         // we're good
     } else if( is_floating && !can_float() ) {
         stop();
@@ -155,9 +151,6 @@
     // TODO: Pass this as an argument to avoid recalculating
     float traction = k_traction( g->m.vehicle_wheel_traction( *this ) );
     int accel = current_acceleration() * traction;
-<<<<<<< HEAD
-    if( thrusting && accel == 0 && z != 0 && !is_hot_air_balloon() ) {
-=======
     if( accel < 200 && velocity > 0 && is_towing() ) {
         if( pl_ctrl ) {
             add_msg( _( "The %s struggles to pull the %s on this surface!" ), name,
@@ -165,8 +158,7 @@
         }
         return;
     }
-    if( thrusting && accel == 0 ) {
->>>>>>> c410ebbf
+    if( thrusting && accel == 0 && z != 0 && !is_hot_air_balloon() ) {
         if( pl_ctrl ) {
             add_msg( _( "The %s is too heavy for its engine(s)!" ), name );
         }
@@ -405,11 +397,7 @@
     const bool vertical = bash_floor || dp.z != 0;
     const int &coll_velocity = vertical ? vertical_velocity : velocity;
     if( !just_detect && coll_velocity == 0 ) {
-<<<<<<< HEAD
         if( is_airworthy() ) {
-=======
-        if( is_rotorcraft() ) {
->>>>>>> c410ebbf
             return false;
         }
         just_detect = true;
@@ -988,11 +976,7 @@
 
 bool vehicle::check_heli_descend( player &p )
 {
-<<<<<<< HEAD
     if( !is_airworthy() ) {
-=======
-    if( !is_rotorcraft() ) {
->>>>>>> c410ebbf
         debugmsg( "A vehicle is somehow flying without being an aircraft" );
         return true;
     }
@@ -1020,11 +1004,7 @@
 
 bool vehicle::check_heli_ascend( player &p )
 {
-<<<<<<< HEAD
     if( !is_airworthy() ) {
-=======
-    if( !is_rotorcraft() ) {
->>>>>>> c410ebbf
         debugmsg( "A vehicle is somehow flying without being an aircraft" );
         return true;
     }
@@ -1038,11 +1018,7 @@
 void vehicle::pldrive( const point &p, int z )
 {
     player &u = g->u;
-<<<<<<< HEAD
     if( z != 0 && is_airworthy() ) {
-=======
-    if( z != 0 && is_rotorcraft() ) {
->>>>>>> c410ebbf
         u.moves = std::min( u.moves, 0 );
         thrust( 0, z );
     }
@@ -1493,11 +1469,7 @@
     // Can't afford it this turn?
     // Low speed shouldn't prevent vehicle from falling, though
     bool falling_only = false;
-<<<<<<< HEAD
     if( turn_cost >= of_turn && ( ( !is_flying && requested_z_change == 0 ) || !is_airworthy() ) ) {
-=======
-    if( turn_cost >= of_turn && ( ( !is_flying && requested_z_change == 0 ) || !is_rotorcraft() ) ) {
->>>>>>> c410ebbf
         if( !should_fall ) {
             of_turn_carry = of_turn;
             of_turn = 0;
@@ -1582,11 +1554,7 @@
     } else {
         dp.z = requested_z_change;
         requested_z_change = 0;
-<<<<<<< HEAD
         if( dp.z > 0 && is_airworthy() ) {
-=======
-        if( dp.z > 0 && is_rotorcraft() ) {
->>>>>>> c410ebbf
             is_flying = true;
         }
     }
@@ -1609,11 +1577,7 @@
 
     is_falling = g->m.has_zlevels();
 
-<<<<<<< HEAD
     if( is_flying && is_airworthy() ) {
-=======
-    if( is_flying && is_rotorcraft() ) {
->>>>>>> c410ebbf
         is_falling = false;
     } else {
         is_flying = false;
