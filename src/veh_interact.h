--- conflicted
+++ resolved
@@ -28,11 +28,8 @@
 
 class Character;
 class inventory;
-<<<<<<< HEAD
 class time_duration;
-=======
 class map;
->>>>>>> 01fb0753
 class vpart_info;
 struct requirement_data;
 
