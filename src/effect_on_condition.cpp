--- conflicted
+++ resolved
@@ -289,7 +289,6 @@
 bool effect_on_condition::activate( dialogue &d ) const
 {
     bool retval = false;
-<<<<<<< HEAD
     if( !exclude_player ) {
         if( !has_condition || condition( d ) ) {
             true_effect.apply( d );
@@ -298,10 +297,8 @@
             false_effect.apply( d );
         }
 
-=======
     d.amend_callstack( string_format( "EOC: %s", id.c_str() ) );
     // each version needs a copy of the dialogue to pass down
->>>>>>> b52bfcea
     dialogue d_eoc( d );
     if( !has_condition || condition( d_eoc ) ) {
         true_effect.apply( d_eoc );
