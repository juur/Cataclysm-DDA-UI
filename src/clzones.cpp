--- conflicted
+++ resolved
@@ -1052,15 +1052,16 @@
 
     //Create a regular zone
     zones.push_back( new_zone );
-<<<<<<< HEAD
-    //If not player defined, save them immediately
+
+  //If not player defined, save them immediately
     if( fac != faction_id( "your_followers" ) ) {
         save_world_zones();
-=======
+    }
+ 
     if( personal ) {
         num_personal_zones++;
->>>>>>> 0aebbfa5
-    }
+    }
+
     cache_data();
 }
 
