--- conflicted
+++ resolved
@@ -1230,22 +1230,14 @@
 {
     std::string cache = PATH_INFO::player_base_save_path() + ".zones_cache.json";
     std::string savefile = PATH_INFO::player_base_save_path() + ".zones.json";
-<<<<<<< HEAD
     if( !read_from_file_optional( loaded ? cache : savefile, [&]( std::istream & fin ) {
-    JsonIn jsin( fin );
-        deserialize( jsin );
+        JsonIn jsin( fin );
+        deserialize( jsin.get_value() );
     } ) ) {
         // If no such file or failed to load, clear zones.
         zones.clear();
     }
     load_world_zones();
-=======
-
-    read_from_file_optional( savefile, [&]( std::istream & fin ) {
-        JsonIn jsin( fin );
-        deserialize( jsin.get_value() );
-    } );
->>>>>>> dd16b0ec
     revert_vzones();
     added_vzones.clear();
     changed_vzones.clear();
