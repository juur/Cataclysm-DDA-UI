--- conflicted
+++ resolved
@@ -964,15 +964,8 @@
     }
 }
 
-<<<<<<< HEAD
-    if( comest.stamina_pool_recovery != 0 ) {
-        mod_stamina_max_penalty( -comest.stamina_pool_recovery );
-    }
-
-=======
 void player::modify_morale( item &food, const int nutr )
 {
->>>>>>> 1b60b95a
     time_duration morale_time = 2_hours;
     if( food.has_flag( "HOT" ) && food.has_flag( "EATEN_HOT" ) ) {
         morale_time = 3_hours;
@@ -1027,6 +1020,10 @@
     modify_stimulation( comest );
     modify_addiction( comest );
     modify_morale( food, nutr );
+
+    if( comest.stamina_pool_recovery != 0 ) {
+        mod_stamina_max_penalty( -comest.stamina_pool_recovery );
+    }
 
     const bool hibernate = has_active_mutation( trait_id( "HIBERNATE" ) );
     if( hibernate ) {
