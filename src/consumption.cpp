--- conflicted
+++ resolved
@@ -1211,13 +1211,8 @@
         return false;
     }
 
-<<<<<<< HEAD
-    return std::any_of( acceptable.begin(), acceptable.end(), [&it]( const ammotype & elem ) {
-        return it.type->ammo->type.count( elem );
-=======
     return std::any_of( acceptable.begin(), acceptable.end(), [ &it ]( const ammotype & elem ) {
         return it.ammo_type() == elem;
->>>>>>> e7ca42c3
     } );
 }
 
