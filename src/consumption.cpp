--- conflicted
+++ resolved
@@ -102,20 +102,12 @@
 
     // if item has components, will derive calories from that instead.
     if( comest.components.size() > 0 && !comest.has_flag( "NUTRIENT_OVERRIDE" ) ) {
-<<<<<<< HEAD
-        for( item component : comest.components ) {
-            nutr += this->nutrition_for( component ) * component.charges;
-        }
-        // @TODO: catch when recipes make less or more than the portions defined in the json
-        nutr /= comest.type->charges_default();
-=======
         int byproduct_multiplier;
         for( item component : comest.components ) {
             component.has_flag( "BYPRODUCT" ) ? byproduct_multiplier = -1 : byproduct_multiplier = 1;
             nutr += this->nutrition_for( component ) * component.charges * byproduct_multiplier;
         }
         nutr /= comest.recipe_charges;
->>>>>>> 47dacbc6
     } else {
         nutr = comest.type->comestible->nutr;
     }
@@ -251,13 +243,16 @@
         return res;
     }
 
-<<<<<<< HEAD
     if( it.components.size() > 0 && !it.has_flag( "NUTRIENT_OVERRIDE" ) ) {
+        // if an item is a byproduct, it should subtract the calories and vitamins instead of add
+        int byproduct_multiplier = 1;
         for( const auto &comp : it.components ) {
+            comp.has_flag( "BYPRODUCT" ) ? byproduct_multiplier = -1 : byproduct_multiplier = 1;
             std::map<vitamin_id, int> component_map = this->vitamins_from( comp );
             for( const auto &vit : component_map ) {
-                res.operator[]( vit.first ) += ceil( static_cast<float>( vit.second ) / static_cast<float>
-                                                     ( it.type->charges_default() ) );
+                res.operator[]( vit.first ) += byproduct_multiplier * ceil( static_cast<float>
+                                               ( vit.second ) / static_cast<float>
+                                               ( it.type->charges_default() ) );
             }
         }
     } else {
@@ -285,28 +280,6 @@
                     }
                 }
             }
-=======
-    // @todo: bionics and mutations can affect vitamin absorption
-    if( it.components.size() > 0 && !it.has_flag( "NUTRIENT_OVERRIDE" ) ) {
-        // if an item is a byproduct, it should subtract the calories and vitamins instead of add
-        int byproduct_multiplier = 1;
-        for( const auto &comp : it.components ) {
-            comp.has_flag( "BYPRODUCT" ) ? byproduct_multiplier = -1 : byproduct_multiplier = 1;
-            std::map<vitamin_id, int> component_map = this->vitamins_from( comp );
-            for( const auto &vit : component_map ) {
-                res.operator[]( vit.first ) += byproduct_multiplier * ceil( static_cast<float>
-                                               ( vit.second ) / static_cast<float>
-                                               ( it.type->charges_default() ) );
-            }
-        }
-    } else {
-        // food to which the player is allergic to never contains any vitamins
-        if( allergy_type( it ) != MORALE_NULL ) {
-            return res;
-        }
-        for( const auto &e : it.type->comestible->vitamins ) {
-            res.emplace( e );
->>>>>>> 47dacbc6
         }
     }
 
