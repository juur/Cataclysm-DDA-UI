--- conflicted
+++ resolved
@@ -94,14 +94,11 @@
         hint_rating rate_action_read( const item &it ) const;
 
         void wake_up();
-<<<<<<< HEAD
         // Grab furniture / vehicle
         void grab( object_type grab_type, const tripoint &grab_point = tripoint_zero );
         object_type get_grab_type() const;
-=======
         /** Handles player vomiting effects */
         void vomit();
->>>>>>> 76755c74
     private:
         map_memory player_map_memory;
         bool show_map_memory;
