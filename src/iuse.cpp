#include "iuse.h"
#include "game.h"
#include "mapdata.h"
#include "output.h"
#include "options.h"
#include "rng.h"
#include "line.h"
#include "mutation.h"
#include "player.h"
#include "disease.h"
#include "vehicle.h"
#include "uistate.h"
#include "action.h"
#include "monstergenerator.h"
#include "speech.h"
#include "overmapbuffer.h"
#include "json.h"
#include "messages.h"
#include <sstream>
#include <algorithm>

#define RADIO_PER_TURN 25 // how many characters per turn of radio

// mfb(n) converts a flag to its appropriate position in covers's bitfield
#ifndef mfb
#define mfb(n) static_cast <unsigned long> (1 << (n))
#endif

#include "iuse_software.h"


static bool item_inscription(player *p, item *cut, std::string verb, std::string gerund,
                             bool carveable)
{
    (void)p; //unused
    if (!cut->made_of(SOLID)) {
        std::string lower_verb = verb;
        std::transform(lower_verb.begin(), lower_verb.end(), lower_verb.begin(), ::tolower);
        add_msg(m_info, _("You can't %s an item that's not solid!"), lower_verb.c_str());
        return false;
    }
    if (carveable && !(cut->made_of("wood") || cut->made_of("plastic") || cut->made_of("glass") ||
                       cut->made_of("chitin") || cut->made_of("iron") || cut->made_of("steel") ||
                       cut->made_of("silver"))) {
        std::string lower_verb = verb;
        std::transform(lower_verb.begin(), lower_verb.end(), lower_verb.begin(), ::tolower);
        std::string mtname = cut->get_material(1)->name();
        std::transform(mtname.begin(), mtname.end(), mtname.begin(), ::tolower);
        add_msg(m_info, _("You can't %1$s an item made of %2$s!"),
                lower_verb.c_str(), mtname.c_str());
        return false;
    }

    std::map<std::string, std::string>::const_iterator ent = cut->item_vars.find("item_note");

    bool hasnote = (ent != cut->item_vars.end());
    std::string message = "";
    std::string messageprefix = string_format(hasnote ? _("(To delete, input one '.')\n") : "") +
                                string_format(_("%1$s on the %2$s is: "),
                                        gerund.c_str(), cut->type->nname(1).c_str());
    message = string_input_popup(string_format(_("%s what?"), verb.c_str()), 64,
                                 (hasnote ? cut->item_vars["item_note"] : message),
                                 messageprefix, "inscribe_item", 128);

    if (!message.empty()) {
        if (hasnote && message == ".") {
            cut->item_vars.erase("item_note");
            cut->item_vars.erase("item_note_type");
            cut->item_vars.erase("item_note_typez");
        } else {
            cut->item_vars["item_note"] = message;
            cut->item_vars["item_note_type"] = gerund;
        }
    }
    return true;
}

// Returns false if the inscription failed or if the player canceled the action. Otherwise, returns true.

static bool inscribe_item(player *p, std::string verb, std::string gerund, bool carveable)
{
    //Note: this part still strongly relies on English grammar.
    //Although it can be easily worked around in language like Chinese,
    //but might need to be reworked for some European languages that have more verb forms
    int pos = g->inv(string_format(_("%s on what?"), verb.c_str()));
    item *cut = &(p->i_at(pos));
    if (cut->type->id == "null") {
        add_msg(m_info, _("You do not have that item!"));
        return false;
    }
    return item_inscription(p, cut, verb, gerund, carveable);
}

// For an exxplosion (which releases some kind of gas), this functions
// calculates the points around that explosin where to create those
// gas fields.
// Those points must have a clear line of sight and a clear path to
// the center of the explosion.
// They must also be passable (move_cost > 0).
std::vector<point> points_for_gas_cloud(const point &center, int radius)
{
    const std::vector<point> gas_sources = closest_points_first(radius, center.x, center.y);
    std::vector<point> result;
    int junk;
    for (std::vector<point>::const_iterator a = gas_sources.begin(); a != gas_sources.end(); ++a) {
        const point &p = *a;
        if (g->m.move_cost(p.x, p.y) <= 0) {
            // A wall
            continue;
        }
        if (p.x != center.x || p.y != center.y) {
            if (!g->m.sees(center.x, center.y, p.x, p.y, radius, junk)) {
                // No clear line of sight
                continue;
            }
            if (!g->m.clear_path(center.x, center.y, p.x, p.y, radius, 1, 100, junk)) {
                // Can not splatter gas from center to that point, something is in the way
                continue;
            }
        }
        result.push_back(p);
    }
    return result;
}

/* iuse methods return the number of charges expended, which is usually it->charges_to_use().
 * Some items that don't normally use charges return 1 to indicate they're used up.
 * Regardless, returning 0 indicates the item has not been used up,
 * though it may have been successfully activated.
 */
int iuse::sewage(player *p, item *it, bool)
{
    if (!p->is_npc()) {
        p->add_memorial_log(pgettext("memorial_male", "Ate a sewage sample."),
                            pgettext("memorial_female", "Ate a sewage sample."));
    }
    p->vomit();
    if (one_in(4)) {
        p->mutate();
    }
    return it->type->charges_to_use();
}

int iuse::honeycomb(player *p, item *it, bool)
{
    g->m.spawn_item(p->posx, p->posy, "wax", 2);
    return it->type->charges_to_use();
}

int iuse::royal_jelly(player *p, item *it, bool)
{
    // TODO: Add other diseases here; royal jelly is a cure-all!
    p->pkill += 5;
    std::string message;
    if (p->has_disease("fungus")) {
        message = _("You feel cleansed inside!");
        p->rem_disease("fungus");
    }
    if (p->has_disease("dermatik") || p->has_disease("bloodworms") ||
        p->has_disease("paincysts") || p->has_disease("brainworm") ||
        p->has_disease("tapeworm")) {
        message = _("You feel cleansed inside!");
        p->rem_disease("dermatik");
        p->rem_disease("bloodworms");
        p->rem_disease("paincysts");
        p->rem_disease("brainworm");
        p->rem_disease("tapeworm");
    }
    if (p->has_effect("blind")) {
        message = _("Your sight returns!");
        p->remove_effect("blind");
    }
    if (p->has_effect("poison") || p->has_disease("foodpoison") ||
        p->has_disease("badpoison") || p->has_disease("paralyzepoison") ||
        p->has_disease("tetanus") || p->has_effect("stung")) {
        message = _("You feel much better!");
        p->remove_effect("poison");
        p->remove_effect("stung");
        p->rem_disease("badpoison");
        p->rem_disease("foodpoison");
        p->rem_disease("paralyzepoison");
        p->rem_disease("tetanus");
    }
    if (p->has_disease("asthma")) {
        message = _("Your breathing clears up!");
        p->rem_disease("asthma");
    }
    if (p->has_disease("common_cold") || p->has_disease("flu")) {
        message = _("You feel healthier!");
        p->rem_disease("common_cold");
        p->rem_disease("flu");
    }
    p->add_msg_if_player(m_good, message.c_str());
    return it->type->charges_to_use();
}

static hp_part body_window(player *p, item *, std::string item_name,
                           int normal_bonus, int head_bonus, int torso_bonus,
                           int bleed, int bite, int infect, bool force)
{
    WINDOW *hp_window = newwin(10, 31, (TERMY - 10) / 2, (TERMX - 31) / 2);
    draw_border(hp_window);

    mvwprintz(hp_window, 1, 1, c_ltred, _("Use %s:"), item_name.c_str());
    nc_color color = c_ltgray;
    bool allowed_result[num_hp_parts] = { false };
    if (p->hp_cur[hp_head] < p->hp_max[hp_head] ||
        (p->has_disease("infected", bp_head)) ||
        (p->has_disease("bite", bp_head)) ||
        // By rights "bleed" ought to enable itself via HP loss, but...
        (p->has_disease("bleed", bp_head)) || force) {
        color = g->limb_color(p, bp_head, -1, bleed, bite, infect);
        if (color != c_ltgray || head_bonus != 0) {
            mvwprintz(hp_window, 2, 1, color, _("1: Head"));
            allowed_result[hp_head] = true;
        }
    }
    if (p->hp_cur[hp_torso] < p->hp_max[hp_torso] ||
        (p->has_disease("infected", bp_torso)) ||
        (p->has_disease("bite", bp_torso)) ||
        (p->has_disease("bleed", bp_torso)) || force) {
        color = g->limb_color(p, bp_torso, -1, bleed, bite, infect);
        if (color != c_ltgray || torso_bonus != 0) {
            mvwprintz(hp_window, 3, 1, color, _("2: Torso"));
            allowed_result[hp_torso] = true;
        }
    }
    if (p->hp_cur[hp_arm_l] < p->hp_max[hp_arm_l] ||
        (p->has_disease("infected", bp_arms, 0)) ||
        (p->has_disease("bite", bp_arms, 0)) ||
        (p->has_disease("bleed", bp_arms, 0)) || force) {
        color = g->limb_color(p, bp_arms, 0, bleed, bite, infect);
        if (color != c_ltgray || normal_bonus != 0) {
            mvwprintz(hp_window, 4, 1, color, _("3: Left Arm"));
            allowed_result[hp_arm_l] = true;
        }
    }
    if (p->hp_cur[hp_arm_r] < p->hp_max[hp_arm_r] ||
        (p->has_disease("infected", bp_arms, 1)) ||
        (p->has_disease("bite", bp_arms, 1)) ||
        (p->has_disease("bleed", bp_arms, 1)) || force) {
        color = g->limb_color(p, bp_arms, 1, bleed, bite, infect);
        if (color != c_ltgray || normal_bonus != 0) {
            mvwprintz(hp_window, 5, 1, color, _("4: Right Arm"));
            allowed_result[hp_arm_r] = true;
        }
    }
    if (p->hp_cur[hp_leg_l] < p->hp_max[hp_leg_l] ||
        (p->has_disease("infected", bp_legs, 0)) ||
        (p->has_disease("bite", bp_legs, 0)) ||
        (p->has_disease("bleed", bp_legs, 0)) || force) {
        color = g->limb_color(p, bp_legs, 0, bleed, bite, infect);
        if (color != c_ltgray || normal_bonus != 0) {
            mvwprintz(hp_window, 6, 1, color, _("5: Left Leg"));
            allowed_result[hp_leg_l] = true;
        }
    }
    if (p->hp_cur[hp_leg_r] < p->hp_max[hp_leg_r] ||
        (p->has_disease("infected", bp_legs, 1)) ||
        (p->has_disease("bite", bp_legs, 1)) ||
        (p->has_disease("bleed", bp_legs, 1)) || force) {
        color = g->limb_color(p, bp_legs, 1, bleed, bite, infect);
        if (color != c_ltgray || normal_bonus != 0) {
            mvwprintz(hp_window, 7, 1, color, _("6: Right Leg"));
            allowed_result[hp_leg_r] = true;
        }
    }
    mvwprintz(hp_window, 8, 1, c_ltgray, _("7: Exit"));
    std::string health_bar = "";
    for (int i = 0; i < num_hp_parts; i++) {
        if (allowed_result[i]) {
            // have printed the name of the body part, can select it
            int current_hp = p->hp_cur[i];
            if (current_hp != 0) {
                get_HP_Bar(current_hp, p->hp_max[i], color, health_bar, false);
                if (p->has_trait("SELFAWARE")) {
                    mvwprintz(hp_window, i + 2, 15, color, "%5d", current_hp);
                } else {
                    mvwprintz(hp_window, i + 2, 15, color, health_bar.c_str());
                }
            } else {
                // curhp is 0; requires surgical attention
                mvwprintz(hp_window, i + 2, 15, c_dkgray, "-----");
            }
            mvwprintz(hp_window, i + 2, 20, c_dkgray, " -> ");
            if (current_hp != 0) {
                switch (hp_part(i)) {
                    case hp_head:
                        current_hp += head_bonus;
                        break;
                    case hp_torso:
                        current_hp += torso_bonus;
                        break;
                    default:
                        current_hp += normal_bonus;
                        break;
                }
                if (current_hp > p->hp_max[i]) {
                    current_hp = p->hp_max[i];
                } else if (current_hp < 0) {
                    current_hp = 0;
                }
                get_HP_Bar(current_hp, p->hp_max[i], color, health_bar, false);
                if (p->has_trait("SELFAWARE")) {
                    mvwprintz(hp_window, i + 2, 24, color, "%5d", current_hp);
                } else {
                    mvwprintz(hp_window, i + 2, 24, color, health_bar.c_str());
                }
            } else {
                // curhp is 0; requires surgical attention
                mvwprintz(hp_window, i + 2, 24, c_dkgray, "-----");
            }
        }
    }
    wrefresh(hp_window);
    char ch;
    hp_part healed_part = num_hp_parts;
    do {
        ch = getch();
        if (ch == '1') {
            healed_part = hp_head;
        } else if (ch == '2') {
            healed_part = hp_torso;
        } else if (ch == '3') {
            if ((p->hp_cur[hp_arm_l] == 0) &&
                (!((p->has_disease("infected", bp_arms, 0)) ||
                   (p->has_disease("bite", bp_arms, 0)) ||
                   (p->has_disease("bleed", bp_arms, 0))))) {
                p->add_msg_if_player(m_info, _("That arm is broken.  It needs surgical attention."));
                healed_part = num_hp_parts;
            } else {
                healed_part = hp_arm_l;
            }
        } else if (ch == '4') {
            if ((p->hp_cur[hp_arm_r] == 0) &&
                (!((p->has_disease("infected", bp_arms, 1)) ||
                   (p->has_disease("bite", bp_arms, 1)) ||
                   (p->has_disease("bleed", bp_arms, 1))))) {
                p->add_msg_if_player(m_info, _("That arm is broken.  It needs surgical attention."));
                healed_part = num_hp_parts;
            } else {
                healed_part = hp_arm_r;
            }
        } else if (ch == '5') {
            if ((p->hp_cur[hp_leg_l] == 0) &&
                (!((p->has_disease("infected", bp_legs, 0)) ||
                   (p->has_disease("bite", bp_legs, 0)) ||
                   (p->has_disease("bleed", bp_legs, 0))))) {
                p->add_msg_if_player(m_info, _("That leg is broken.  It needs surgical attention."));
                healed_part = num_hp_parts;
            } else {
                healed_part = hp_leg_l;
            }
        } else if (ch == '6') {
            if ((p->hp_cur[hp_leg_r] == 0) &&
                (!((p->has_disease("infected", bp_legs, 1)) ||
                   (p->has_disease("bite", bp_legs, 1)) ||
                   (p->has_disease("bleed", bp_legs, 1))))) {
                p->add_msg_if_player(m_info, _("That leg is broken.  It needs surgical attention."));
                healed_part = num_hp_parts;
            } else {
                healed_part = hp_leg_r;
            }
        } else if (ch == '7' || ch == KEY_ESCAPE) {
            p->add_msg_if_player(_("Never mind."));
            healed_part = num_hp_parts;
            break;
        }
        if (healed_part < num_hp_parts && !allowed_result[healed_part]) {
            p->add_msg_if_player(_("Never mind."));
            healed_part = num_hp_parts;
            break;
        }
    } while (ch < '1' || ch > '7');
    werase(hp_window);
    wrefresh(hp_window);
    delwin(hp_window);
    refresh();

    return healed_part;
}

// returns true if we want to use the special action
static hp_part use_healing_item(player *p, item *it, int normal_power, int head_power,
                                int torso_power, int bleed,
                                int bite, int infect, bool force)
{
    hp_part healed = num_hp_parts;
    int bonus = p->skillLevel("firstaid");
    int head_bonus = 0;
    int normal_bonus = 0;
    int torso_bonus = 0;
    if (head_power > 0) {
        head_bonus = bonus * .8 + head_power;
    } else {
        head_bonus = head_power;
    }
    if (normal_power > 0) {
        normal_bonus = bonus + normal_power;
    } else {
        normal_bonus = normal_power;
    }
    if (torso_power > 0) {
        torso_bonus = bonus * 1.5 + torso_power;
    } else {
        torso_bonus = torso_power;
    }

    if (p->is_npc()) { // NPCs heal whichever has sustained the most damage
        int highest_damage = 0;
        for (int i = 0; i < num_hp_parts; i++) {
            int damage = p->hp_max[i] - p->hp_cur[i];
            if (i == hp_head) {
                damage *= 1.5;
            }
            if (i == hp_torso) {
                damage *= 1.2;
            }
            if (damage > highest_damage) {
                highest_damage = damage;
                healed = hp_part(i);
            }
        }
    } else { // Player--present a menu
        if (p->activity.type != ACT_FIRSTAID) {
            healed = body_window(p, it, it->tname(), normal_bonus, head_bonus,
                                 torso_bonus, bleed, bite, infect, force);
            if (healed == num_hp_parts) {
                return num_hp_parts; // canceled
            }
        }
        // Brick healing if using a first aid kit for the first time.
        // TODO: Base check on something other than the name.
        if (it->type->id == "1st_aid" && p->activity.type != ACT_FIRSTAID) {
            // Cancel and wait for activity completion.
            return healed;
        } else if (p->activity.type == ACT_FIRSTAID) {
            // Completed activity, extract body part from it.
            healed = (hp_part)p->activity.values[0];
        }
    }
    p->practice("firstaid", 8);
    int dam = 0;
    if (healed == hp_head) {
        dam = head_bonus;
    } else if (healed == hp_torso) {
        dam = torso_bonus;
    } else {
        dam = normal_bonus;
    }
    if ((p->hp_cur[healed] >= 1) && (dam > 0)) { // Prevent first-aid from mending limbs
        p->heal(healed, dam);
    } else if ((p->hp_cur[healed] >= 1) && (dam < 0)) {
        p->hurt(healed, -dam); //hurt takes + damage
    }

    body_part bp_healed = bp_torso;
    int side = -1;
    p->hp_convert(healed, bp_healed, side);

    if (p->has_disease("bleed", bp_healed, side)) {
        if (x_in_y(bleed, 100)) {
            p->rem_disease("bleed", bp_healed, side);
            p->add_msg_if_player(m_good, _("You stop the bleeding."));
        } else {
            p->add_msg_if_player(_("You fail to stop the bleeding."));
        }
    }
    if (p->has_disease("bite", bp_healed, side)) {
        if (x_in_y(bite, 100)) {
            int bite_dur = p->disease_duration("bite", false, bp_healed, side);
            p->rem_disease("bite", bp_healed, side);
            p->add_disease("recover", 2 * (3601 - bite_dur) - 4800);
            p->add_msg_if_player(m_good, _("You clean the wound."));
        } else {
            p->add_msg_if_player(m_warning, _("Your wound still aches."));
        }
    }
    if (p->has_disease("infected", bp_healed, side)) {
        if (x_in_y(infect, 100)) {
            int infected_dur = p->disease_duration("infected", false, bp_healed, side);
            p->rem_disease("infected", bp_healed, side);
            if (infected_dur > 8401) {
                p->add_disease("recover", 3 * (14401 - infected_dur + 3600) - 4800);
            } else {
                p->add_disease("recover", 4 * (14401 - infected_dur + 3600) - 4800);
            }
            p->add_msg_if_player(m_good, _("You disinfect the wound."));
        } else {
            p->add_msg_if_player(m_warning, _("Your wound still hurts."));
        }
    }
    return healed;
}

int iuse::bandage(player *p, item *it, bool)
{
    if (p->is_underwater()) {
        p->add_msg_if_player(m_info, _("You can't do that while underwater."));
        return false;
    }
    if (num_hp_parts != use_healing_item(p, it, 3, 1, 4, 90, 0, 0, false)) {
        if (it->type->id != "quikclot") {
            // Make bandages and rags take arbitrarily longer than hemostatic powder.
            p->moves -= 100;
        }
        return it->type->charges_to_use();
    }
    return 0;
}

int iuse::firstaid(player *p, item *it, bool)
{
    if (p->is_underwater()) {
        p->add_msg_if_player(m_info, _("You can't do that while underwater."));
        return false;
    }
    // Assign first aid long action.
    int healed = use_healing_item(p, it, 14, 10, 18, 95, 99, 95, false);
    if (healed != num_hp_parts) {
        p->assign_activity(ACT_FIRSTAID, 6000 / (p->skillLevel("firstaid") + 1), 0,
                           p->get_item_position(it), it->tname());
        p->activity.values.push_back(healed);
        p->moves = 0;
    }

    return 0;
}

// Used when finishing the first aid long action.
int iuse::completefirstaid(player *p, item *it, bool)
{
    if (num_hp_parts != use_healing_item(p, it, 14, 10, 18, 95, 99, 95, false)) {
        p->add_msg_if_player(_("You finish using the %s."), it->tname().c_str());
        p->add_disease("pkill1", 120);
    }
    return 0;
}

int iuse::disinfectant(player *p, item *it, bool)
{
    if (p->is_underwater()) {
        p->add_msg_if_player(m_info, _("You can't do that while underwater."));
        return false;
    }
    if (num_hp_parts != use_healing_item(p, it, 6, 5, 9, 0, 95, 0, false)) {
        return it->type->charges_to_use();
    }
    return 0;
}

int iuse::xanax(player *p, item *it, bool)
{
    p->add_msg_if_player(_("You take some %s."), it->tname().c_str());

    if (!p->has_disease("took_xanax")) {
        p->add_disease("took_xanax", 900);
    } else {
        p->add_disease("took_xanax", 200);
    }
    return it->type->charges_to_use();
}

int iuse::caff(player *p, item *it, bool)
{
    it_comest *food = dynamic_cast<it_comest *> (it->type);
    p->fatigue -= food->stim * 3;
    return it->type->charges_to_use();
}

int iuse::atomic_caff(player *p, item *it, bool)
{
    p->add_msg_if_player(m_good, _("Wow! This %s has a kick."), it->tname().c_str());
    it_comest *food = dynamic_cast<it_comest *> (it->type);
    p->fatigue -= food->stim * 12;
    p->radiation += 8;
    return it->type->charges_to_use();
}

int iuse::raw_meat(player *p, item *it, bool)
{
    if ((one_in(32)) && !(p->has_disease("tapeworm") || p->has_bionic("bio_digestion") ||
                          p->has_trait("PARAIMMUNE") ||
                          // Hyper-Metabolism digests the thing before it can set up shop.
                          p->has_trait("EATHEALTH"))) {
        p->add_disease("tapeworm", 1, true);
    }
    if ((one_in(64)) && !(p->has_disease("bloodworms") || p->has_bionic("bio_digestion") ||
                          p->has_trait("PARAIMMUNE"))) {
        p->add_disease("bloodworms", 1, true);
    }
    if ((one_in(128)) && !(p->has_disease("brainworm") || p->has_bionic("bio_digestion") ||
                           p->has_trait("PARAIMMUNE"))) {
        p->add_disease("brainworm", 1, true);
    }
    if ((one_in(64)) && !(p->has_disease("paincysts") || p->has_bionic("bio_digestion") ||
                          p->has_trait("PARAIMMUNE"))) {
        p->add_disease("paincysts", 1, true);
    }
    return it->type->charges_to_use();
}

int iuse::raw_fat(player *p, item *it, bool)
{
    if ((one_in(64)) && !(p->has_disease("tapeworm") || p->has_bionic("bio_digestion") ||
                          p->has_trait("PARAIMMUNE") ||
                          p->has_trait("EATHEALTH"))) {
        p->add_disease("tapeworm", 1, true);
    }
    if ((one_in(128)) && !(p->has_disease("bloodworms") || p->has_bionic("bio_digestion") ||
                           p->has_trait("PARAIMMUNE"))) {
        p->add_disease("bloodworms", 1, true);
    }
    if ((one_in(128)) && !(p->has_disease("brainworm") || p->has_bionic("bio_digestion") ||
                           p->has_trait("PARAIMMUNE"))) {
        p->add_disease("brainworm", 1, true);
    }
    return it->type->charges_to_use();
}

int iuse::raw_bone(player *p, item *it, bool)
{
    if ((one_in(128)) && !(p->has_disease("bloodworms") || p->has_bionic("bio_digestion") ||
                           p->has_trait("PARAIMMUNE"))) {
        p->add_disease("bloodworms", 1, true);
    }
    return it->type->charges_to_use();
}

int iuse::raw_fish(player *p, item *it, bool)
{
    if ((one_in(256)) && !(p->has_disease("tapeworm") || p->has_bionic("bio_digestion") ||
                           p->has_trait("PARAIMMUNE") ||
                           p->has_trait("EATHEALTH"))) {
        p->add_disease("tapeworm", 1, true);
    }
    if ((one_in(256)) && !(p->has_disease("bloodworms") || p->has_bionic("bio_digestion") ||
                           p->has_trait("PARAIMMUNE"))) {
        p->add_disease("bloodworms", 1, true);
    }
    if ((one_in(256)) && !(p->has_disease("brainworm") || p->has_bionic("bio_digestion") ||
                           p->has_trait("PARAIMMUNE"))) {
        p->add_disease("brainworm", 1, true);
    }
    if ((one_in(256)) && !(p->has_disease("paincysts") || p->has_bionic("bio_digestion") ||
                           p->has_trait("PARAIMMUNE"))) {
        p->add_disease("paincysts", 1, true);
    }
    return it->type->charges_to_use();
}

int iuse::raw_wildveg(player *p, item *it, bool)
{
    if ((one_in(512)) && !(p->has_disease("tapeworm") || p->has_bionic("bio_digestion") ||
                           p->has_trait("PARAIMMUNE") ||
                           p->has_trait("EATHEALTH"))) {
        p->add_disease("tapeworm", 1, true);
    }
    if ((one_in(256)) && !(p->has_disease("bloodworms") || p->has_bionic("bio_digestion") ||
                           p->has_trait("PARAIMMUNE"))) {
        p->add_disease("bloodworms", 1, true);
    }
    if ((one_in(512)) && !(p->has_disease("brainworm") || p->has_bionic("bio_digestion") ||
                           p->has_trait("PARAIMMUNE"))) {
        p->add_disease("brainworm", 1, true);
    }
    if ((one_in(128)) && !(p->has_disease("paincysts") || p->has_bionic("bio_digestion") ||
                           p->has_trait("PARAIMMUNE"))) {
        p->add_disease("paincysts", 1, true);
    }
    return it->type->charges_to_use();
}

int iuse::alcohol(player *p, item *it, bool)
{
    int duration = 680 - (10 * p->str_max); // Weaker characters are cheap drunks
    it_comest *food = dynamic_cast<it_comest *> (it->type);
    if (p->has_trait("ALCMET")) {
        duration = 180 - (10 * p->str_max);
        // Metabolizing the booze improves the nutritional
        // value; might not be healthy, and still
        // causes Thirst problems, though
        p->hunger -= (abs(food->stim));
        // Metabolizing it cancels out depressant
        // effects, but doesn't make it any more
        // stimulating
        if ((food->stim) < 0) {
            p->stim += (abs(food->stim));
        }
    } else if (p->has_trait("TOLERANCE")) {
        duration -= 300;
    } else if (p->has_trait("LIGHTWEIGHT")) {
        duration += 300;
    }
    if (!(p->has_trait("ALCMET"))) {
        p->pkill += 8;
    }
    p->add_disease("drunk", duration);
    return it->type->charges_to_use();
}

int iuse::alcohol_weak(player *p, item *it, bool)
{
    int duration = 340 - (6 * p->str_max);
    it_comest *food = dynamic_cast<it_comest *> (it->type);
    if (p->has_trait("ALCMET")) {
        duration = 90 - (6 * p->str_max);
        // Metabolizing the booze improves the nutritional
        // value; might not be healthy, and still
        // cuses Thirst problems, though
        p->hunger -= (abs(food->stim));
        // Metabolizing it cancels out the depressant
        p->stim += (abs(food->stim));
    } else if (p->has_trait("TOLERANCE")) {
        duration -= 120;
    } else if (p->has_trait("LIGHTWEIGHT")) {
        duration += 120;
    }
    if (!(p->has_trait("ALCMET"))) {
        p->pkill += 4;
    }
    p->add_disease("drunk", duration);
    return it->type->charges_to_use();
}

int iuse::alcohol_strong(player *p, item *it, bool)
{
    int duration = 900 - (12 * p->str_max);
    it_comest *food = dynamic_cast<it_comest *> (it->type);
    if (p->has_trait("ALCMET")) {
        duration = 250 - (10 * p->str_max);
        // Metabolizing the booze improves the nutritional
        // value; might not be healthy, and still
        // causes Thirst problems, though
        p->hunger -= (abs(food->stim));
        // Metabolizing it cancels out depressant
        // effects, but doesn't make it any more
        // stimulating
        if ((food->stim) < 0) {
            p->stim += (abs(food->stim));
        }
    } else if (p->has_trait("TOLERANCE")) {
        duration -= 450;
    } else if (p->has_trait("LIGHTWEIGHT")) {
        duration += 450;
    }
    if (!(p->has_trait("ALCMET"))) {
        p->pkill += 12;
    }
    p->add_disease("drunk", duration);
    return it->type->charges_to_use();
}

/**
 * Entry point for intentional bodily intake of smoke via paraphernalia: pipe,
 * crack pipe, etc.
 *
 * @param p
 * @param it the apparatus with which to do the smoking.
 * @param
 * @return
 */
int iuse::smoking_pipe(player *p, item *it, bool)
{
    bool hasFire = (p->has_charges("fire", 1));
    // Hardcoded for now, would like to get away from this.
    std::vector<std::string> smokable_ids;
    smokable_ids.push_back("tobacco");
    smokable_ids.push_back("weed");
    // What is available in our area (inventory right now) to smoke.
    std::vector<std::string> smokable_choices;

    // Fail fast(er) if we can't/shouldn't smoke.
    std::vector<item *> active_items = p->inv.active_items();
    for (item *i : active_items) {
        if (i->has_flag("LITCIG")) {
            p->add_msg_if_player(m_info, _("You're already smoking a %s!"), i->tname().c_str());
            return 0;
        }
    }
    if (!hasFire) {
        p->add_msg_if_player(m_info, _("You don't have anything to light it with!"));
        return 0;
    }

    // Figure out what we can smoke, if anything.
    for (auto s_id : smokable_ids) {
        if (p->has_amount(s_id, 1)) {
            smokable_choices.push_back(s_id);
        }
    }
    if (smokable_choices.size() == 0) {
        p->add_msg_if_player(m_info, _("You need to find something to smoke."));
        return 0;
    }
    const size_t choice = uimenu(true, _("What would you like to smoke?"), smokable_choices) - 1;
    if (choice >= smokable_choices.size()) {
        // Chose not to smoke.
        return 0;
    }
    // Finally we can smoke.
    std::string id_to_smoke = smokable_choices[(size_t)choice];
    // We trust from this point on that we've checked for the existence of
    // consumables and as such will now consume.
    p->use_charges("fire", 1);
    /// \todo More content goes into a single toke than a cig/cigar. Should pipe effects be stronger?
    if ("tobacco" == id_to_smoke) {
        p->add_msg_if_player(_("You smoke some tobacco out of your %s."), it->tname().c_str());
        p->use_charges("tobacco", 1);
        p->thirst += 1;
        p->hunger -= 2;
        p->add_disease("cig", 200);
        for (int i = 0; i < 3; i++) {
            g->m.add_field(p->posx + int(rng(-2, 2)), p->posy + int(rng(-2, 2)), fd_cigsmoke, 2);
        }
        if (p->disease_duration("cig") > (100 * (p->addiction_level(ADD_CIG)))) {
            p->add_msg_if_player(m_bad, _("Ugh, too much smoke... you cough heavily."));
            g->sound(p->posx, p->posy, 10, "");
        }
        p->moves -= 250;
    } else if ("weed" == id_to_smoke) {
        if (!(p->has_disease("weed_high"))) {
            p->add_msg_if_player(m_good, _("You smoke some weed.  Good stuff, man!"));
        } else {
            p->add_msg_if_player(m_info, _("You smoke some more weed."));
        }
        p->use_charges("weed", 1);
        p->hunger += 4;
        p->thirst += 6;
        if (p->pkill < 5) {
            p->pkill += 3;
            p->pkill *= 2;
        }
        int duration = 90;
        if (p->has_trait("TOLERANCE")) {
            duration = 60;
        } else if (p->has_trait("LIGHTWEIGHT")) {
            duration = 120;
        }
        p->add_disease("weed_high", duration);
        p->moves -= 40;
        // breathe out some smoke
        for (int i = 0; i < 3; i++) {
            g->m.add_field(p->posx + int(rng(-2, 2)), p->posy + int(rng(-2, 2)), fd_weedsmoke, 2);
        }
        if (one_in(5)) {
            weed_msg(p);
        }
    }

    return 0;
}

/**
 * Entry point for intentional bodily intake of smoke via paper wrapped one
 * time use items: cigars, cigarettes, etc.
 *
 * @param p
 * @param it the item to be smoked.
 * @param
 * @return
 */
int iuse::smoking(player *p, item *it, bool)
{
    bool hasFire = (p->has_charges("fire", 1));

    // make sure we're not already smoking something
    std::vector<item *> active_items = p->inv.active_items();
    for (std::vector<item *>::iterator iter = active_items.begin(); iter != active_items.end();
         iter++) {
        item *i = *iter;
        if (i->has_flag("LITCIG")) {
            p->add_msg_if_player(m_info, _("You're already smoking a %s!"), i->tname().c_str());
            return 0;
        }
    }

    if (!hasFire) {
        p->add_msg_if_player(m_info, _("You don't have anything to light it with!"));
        return 0;
    }

    item cig;
    if (it->type->id == "cig") {
        cig = item("cig_lit", int(calendar::turn));
        cig.item_counter = 40;
        p->thirst += 2;
        p->hunger -= 3;
    } else if (it->type->id == "handrolled_cig") {
        // This transforms the hand-rolled into a normal cig, which isn't exactly
        // what I want, but leaving it for now.
        cig = item("cig_lit", int(calendar::turn));
        cig.item_counter = 40;
        p->thirst += 2;
        p->hunger -= 3;
    } else if (it->type->id == "cigar") {
        cig = item("cigar_lit", int(calendar::turn));
        cig.item_counter = 120;
        p->thirst += 3;
        p->hunger -= 4;
    } else if (it->type->id == "joint") {
        cig = item("joint_lit", int(calendar::turn));
        cig.item_counter = 40;
        p->hunger += 4;
        p->thirst += 6;
        if (p->pkill < 5) {
            p->pkill += 3;
            p->pkill *= 2;
        }
    } else {
        p->add_msg_if_player(m_bad,
                             _("Please let the devs know you should be able to smoke a %s but the smoking code does not know how."),
                             it->tname().c_str());
        return 0;
    }
    // If we're here, we better have a cig to light.
    p->use_charges_if_avail("fire", 1);
    cig.active = true;
    p->inv.add_item(cig, false, true);
    p->add_msg_if_player(m_info, _("You light a %s."), cig.tname().c_str());

    // Parting messages
    if (it->type->id == "joint") {
        // Would group with the joint, but awkward to mutter before lighting up.
        if (one_in(5)) {
            weed_msg(p);
        }
    }
    if (p->disease_duration("cig") > (100 * (p->addiction_level(ADD_CIG) + 1))) {
        p->add_msg_if_player(m_bad, _("Ugh, too much smoke... you feel nasty."));
    }

    return it->type->charges_to_use();
}


int iuse::ecig(player *p, item *it, bool)
{
    if (it->type->id == "ecig") {
        p->add_msg_if_player(_("You take a puff from your electronic cigarette."));
    } else if (it->type->id == "advanced_ecig") {
        if (p->inv.has_components("nicotine_liquid", 1)) {
            p->add_msg_if_player(_("You inhale some vapor from your advanced electronic cigarette."));
            p->inv.use_charges("nicotine_liquid", 1);
        } else {
            p->add_msg_if_player(m_info, _("You don't have any nicotine liquid!"));
            return 0;
        }
    }

    p->thirst += 1;
    p->hunger -= 1;
    p->add_disease("cig", 100);
    if (p->disease_duration("cig") > (100 * (p->addiction_level(ADD_CIG) + 1))) {
        p->add_msg_if_player(m_bad, _("Ugh, too much nicotine... you feel nasty."));
    }
    return it->type->charges_to_use();
}

int iuse::antibiotic(player *p, item *it, bool)
{
    p->add_msg_if_player(_("You take some antibiotics."));
    if (p->has_disease("infected")) {
        // cheap model of antibiotic resistance, but it's something.
        if (x_in_y(95, 100)) {
            int infected_dur = p->disease_duration("infected", true);
            p->rem_disease("infected");
            p->add_disease("recover", std::max((14401 - infected_dur + 3600) - 4800, 0));
        }
    }
    if (p->has_disease("tetanus")) {
        if (one_in(3)) {
            p->rem_disease("tetanus");
            p->add_msg_if_player(m_good, _("The muscle spasms start to go away."));
        } else {
            p->add_msg_if_player(m_warning, _("The medication does nothing to help the spasms."));
        }
    }
    return it->type->charges_to_use();
}

int iuse::eyedrops(player *p, item *it, bool)
{
    if (p->is_underwater()) {
        p->add_msg_if_player(m_info, _("You can't do that while underwater."));
        return false;
    }
    p->add_msg_if_player(_("You use your %s."), it->tname().c_str());
    p->moves -= 150;
    if (p->has_disease("boomered")) {
        p->rem_disease("boomered");
        p->add_msg_if_player(m_good, _("You wash the slime from your eyes."));
    }
    return it->type->charges_to_use();
}

int iuse::fungicide(player *p, item *it, bool)
{
    if (p->is_underwater()) {
        p->add_msg_if_player(m_info, _("You can't do that while underwater."));
        return false;
    }
    p->add_msg_if_player(_("You use your fungicide."));
    if (p->has_disease("fungus") && (one_in(3))) {
        p->rem_disease("fungus");
        p->add_msg_if_player(m_warning,
                             _("You feel a burning sensation under your skin that quickly fades away."));
    }
    if (p->has_disease("spores") && (one_in(2))) {
        if (!p->has_disease("fungus")) {
            p->add_msg_if_player(m_warning, _("Your skin grows warm for a moment."));
        }
        int fungus_int = p->disease_intensity("spores", true);
        p->rem_disease("spores");
        int spore_count = rng(fungus_int / 5, fungus_int);
        if (spore_count > 0) {
            monster spore(GetMType("mon_spore"));
            for (int i = p->posx - 1; i <= p->posx + 1; i++) {
                for (int j = p->posy - 1; j <= p->posy + 1; j++) {
                    if (spore_count == 0) {
                        break;
                    }
                    if (i == p->posx && j == p->posy) {
                        continue;
                    }
                    if (g->m.move_cost(i, j) > 0 && x_in_y(spore_count, 8)) {
                        const int zid = g->mon_at(i, j);
                        if (zid >= 0) {  // Spores hit a monster
                            if (g->u_see(i, j) &&
                                !g->zombie(zid).type->in_species("FUNGUS")) {
                                add_msg(m_warning, _("The %s is covered in tiny spores!"),
                                        g->zombie(zid).name().c_str());
                            }
                            if (!g->zombie(zid).make_fungus()) {
                                g->kill_mon(zid);
                            }
                        } else {
                            spore.spawn(i, j);
                            g->add_zombie(spore);
                        }
                        spore_count--;
                    }
                }
                if (spore_count == 0) {
                    break;
                }
            }
        }
    }
    return it->type->charges_to_use();
}

int iuse::antifungal(player *p, item *it, bool)
{
    if (p->is_underwater()) {
        p->add_msg_if_player(m_info, _("You can't do that while underwater."));
        return false;
    }
    p->add_msg_if_player(_("You take some antifungal medication."));
    if (p->has_disease("fungus")) {
        p->rem_disease("fungus");
        p->add_msg_if_player(m_warning,
                             _("You feel a burning sensation under your skin that quickly fades away."));
    }
    if (p->has_disease("spores")) {
        if (!p->has_disease("fungus")) {
            p->add_msg_if_player(m_warning, _("Your skin grows warm for a moment."));
        }
    }
    return it->type->charges_to_use();
}

int iuse::antiparasitic(player *p, item *it, bool)
{
    if (p->is_underwater()) {
        p->add_msg_if_player(m_info, _("You can't do that while underwater."));
        return false;
    }
    p->add_msg_if_player(_("You take some antiparasitic medication."));
    if (p->has_disease("dermatik")) {
        p->rem_disease("dermatik");
        p->add_msg_if_player(m_good, _("The itching sensation under your skin fades away."));
    }
    if (p->has_disease("tapeworm")) {
        p->rem_disease("tapeworm");
        p->hunger--;  // You just digested the tapeworm.
        if (p->has_trait("NOPAIN")) {
            p->add_msg_if_player(m_good, _("Your bowels clench as something inside them dies."));
        } else {
            p->add_msg_if_player(m_mixed, _("Your bowels spasm painfully as something inside them dies."));
            p->mod_pain(rng(8, 24));
        }
    }
    if (p->has_disease("bloodworms")) {
        p->rem_disease("bloodworms");
        p->add_msg_if_player(_("Your skin prickles and your veins itch for a few moments."));
    }
    if (p->has_disease("brainworm")) {
        p->rem_disease("brainworm");
        if (p->has_trait("NOPAIN")) {
            p->add_msg_if_player(m_good, _("The pressure inside your head feels better already."));
        } else {
            p->add_msg_if_player(m_mixed,
                                 _("Your head pounds like a sore tooth as something inside of it dies."));
            p->mod_pain(rng(8, 24));
        }
    }
    if (p->has_disease("paincysts")) {
        p->rem_disease("paincysts");
        if (p->has_trait("NOPAIN")) {
            p->add_msg_if_player(m_good, _("The stiffness in your joints goes away."));
        } else {
            p->add_msg_if_player(m_good, _("The pain in your joints goes away."));
        }
    }
    return it->type->charges_to_use();
}

int iuse::anticonvulsant(player *p, item *it, bool)
{
    p->add_msg_if_player(_("You take some anticonvulsant medication."));
    int duration = 4800 - p->str_cur * rng(0, 100);
    if (p->has_trait("TOLERANCE")) {
        duration -= 600;
    }
    if (p->has_trait("LIGHTWEIGHT")) {
        duration += 1200;
    }
    p->add_disease("valium", duration);
    p->add_disease("high", duration);
    if (p->has_disease("shakes")) {
        p->rem_disease("shakes");
        p->add_msg_if_player(m_good, _("You stop shaking."));
    }
    return it->type->charges_to_use();
}

int iuse::weed_brownie(player *p, item *it, bool)
{
    p->add_msg_if_player(_("You scarf down the delicious brownie. It tastes a little funny though..."));
    int duration = 120;
    if (p->has_trait("TOLERANCE")) {
        duration = 90;
    }
    if (p->has_trait("LIGHTWEIGHT")) {
        duration = 150;
    }
    p->hunger += 2;
    p->thirst += 6;
    if (p->pkill < 5) {
        p->pkill += 3;
        p->pkill *= 2;
    }
    p->add_disease("weed_high", duration);
    p->moves -= 100;
    if (one_in(5)) {
        weed_msg(p);
    }
    return it->type->charges_to_use();
}

int iuse::coke(player *p, item *it, bool)
{
    p->add_msg_if_player(_("You snort a bump of coke."));
    int duration = 21 - p->str_cur + rng(0, 10);
    if (p->has_trait("TOLERANCE")) {
        duration -= 10; // Symmetry would cause problems :-/
    }
    if (p->has_trait("LIGHTWEIGHT")) {
        duration += 20;
    }
    p->hunger -= 8;
    p->add_disease("high", duration);
    return it->type->charges_to_use();
}

int iuse::grack(player *p, item *it, bool)
{
    // Grack requires a fire source AND a pipe.
    if (p->has_amount("apparatus", 1) && p->use_charges_if_avail("fire", 1)) {
        p->add_msg_if_player(m_neutral, _("You smoke some Grack Cocaine."));
        p->add_msg_if_player(m_good, _("Time seems to stop."));
        int duration = 1000;
        if (p->has_trait("TOLERANCE")) {
            duration -= 10;
        } else if (p->has_trait("LIGHTWEIGHT")) {
            duration += 10;
        }
        p->hunger -= 10;
        p->add_disease("grack", duration);
        return it->type->charges_to_use();
    }
    return 0;
}

int iuse::meth(player *p, item *it, bool)
{
    int duration = 10 * (60 - p->str_cur);
    if (p->has_amount("apparatus", 1) && p->use_charges_if_avail("fire", 1)) {
        p->add_msg_if_player(m_neutral, _("You smoke your meth."));
        p->add_msg_if_player(m_good, ("The world seems to sharpen."));
        if (p->has_trait("TOLERANCE")) {
            duration *= 1.2;
        } else {
            duration *= (p->has_trait("LIGHTWEIGHT") ? 1.8 : 1.5);
        }
        // breathe out some smoke
        for (int i = 0; i < 3; i++) {
            g->m.add_field(p->posx + int(rng(-2, 2)), p->posy + int(rng(-2, 2)), fd_methsmoke, 2);
        }
    } else {
        p->add_msg_if_player(_("You snort some crystal meth."));
    }
    if (!p->has_disease("meth")) {
        duration += 600;
    }
    if (duration > 0) {
        int hungerpen = (p->str_cur < 10 ? 20 : 40 - p->str_cur);
        p->hunger -= hungerpen;
        p->add_disease("meth", duration);
    }
    return it->type->charges_to_use();
}

int iuse::vitamins(player *p, item *it, bool)
{
    p->add_msg_if_player(_("You take some vitamins."));
    if (p->health >= 10) {
        return it->type->charges_to_use();
    } else if (p->health >= 0) {
        p->health = 10;
    } else {
        p->health += 10;
    }
    return it->type->charges_to_use();
}

int iuse::vaccine(player *p, item *it, bool)
{
    p->add_msg_if_player(_("You inject the vaccine."));
    p->add_msg_if_player(m_good, _("You feel tough."));
    if (p->health >= 100) {
        return it->type->charges_to_use();
    } else if (p->health >= 0) {
        p->health = 100;
    } else {
        p->health += 100;
    }
    p->mod_pain(3);
    return it->type->charges_to_use();
}

int iuse::poison(player *p, item *it, bool)
{
    if ((p->has_trait("EATDEAD"))) {
        return it->type->charges_to_use();
    } else if ((p->has_trait("EATPOISON")) && (!(one_in(p->str_cur / 2)))) {
        return it->type->charges_to_use();
    }
    p->add_effect("poison", 600);
    p->add_disease("foodpoison", 1800);
    return it->type->charges_to_use();
}

/**
 * Hallucinogenic with a fun effect. Specifically used to have a comestible
 * give a morale boost without it being noticeable by examining the item (ie,
 * for magic mushrooms).
 */
int iuse::fun_hallu(player *p, item *it, bool)
{
    it_comest *comest = dynamic_cast<it_comest *>(it->type);

    //Fake a normal food morale effect
    p->add_morale(MORALE_FOOD_GOOD, 18, 36, 60, 30, false, comest);
    if (!p->has_disease("hallu")) {
        p->add_disease("hallu", 3600);
    }
    return it->type->charges_to_use();
}

int iuse::thorazine(player *p, item *it, bool)
{
    p->fatigue += 5;
    p->rem_disease("hallu");
    p->rem_disease("visuals");
    p->rem_disease("high");
    if (!p->has_disease("dermatik")) {
        p->rem_disease("formication");
    }
    if (one_in(50)) {  // adverse reaction
        p->add_msg_if_player(m_bad, _("You feel completely exhausted."));
        p->fatigue += 15;
    } else {
        p->add_msg_if_player(m_warning, _("You feel a bit wobbly."));
    }
    return it->type->charges_to_use();
}

int iuse::prozac(player *p, item *it, bool)
{
    if (!p->has_disease("took_prozac") && p->morale_level() < 0) {
        p->add_disease("took_prozac", 7200);
    } else {
        p->stim += 3;
    }
    if (one_in(150)) {  // adverse reaction
        p->add_msg_if_player(m_warning, _("You suddenly feel hollow inside."));
    }
    return it->type->charges_to_use();
}

int iuse::sleep(player *p, item *it, bool)
{
    p->fatigue += 40;
    p->add_msg_if_player(m_warning, _("You feel very sleepy..."));
    return it->type->charges_to_use();
}

int iuse::iodine(player *p, item *it, bool)
{
    p->add_disease("iodine", 1200);
    p->add_msg_if_player(_("You take an iodine tablet."));
    return it->type->charges_to_use();
}

int iuse::flumed(player *p, item *it, bool)
{
    p->add_disease("took_flumed", 6000);
    p->add_msg_if_player(_("You take some %s"), it->tname().c_str());
    return it->type->charges_to_use();
}

int iuse::flusleep(player *p, item *it, bool)
{
    p->add_disease("took_flumed", 7200);
    p->fatigue += 30;
    p->add_msg_if_player(_("You take some %s"), it->tname().c_str());
    p->add_msg_if_player(m_warning, _("You feel very sleepy..."));
    return it->type->charges_to_use();
}

int iuse::inhaler(player *p, item *it, bool)
{
    p->rem_disease("asthma");
    p->add_msg_if_player(_("You take a puff from your inhaler."));
    if (one_in(50)) {  // adverse reaction
        p->add_msg_if_player(m_bad, _("Your heart begins to race."));
        p->fatigue -= 10;
    }
    return it->type->charges_to_use();
}

int iuse::oxygen_bottle(player *p, item *it, bool)
{
    p->moves -= 500;
    p->add_msg_if_player(_("You breathe deeply from the %s"), it->tname().c_str());
    if (p->has_effect("smoke")) {
        p->remove_effect("smoke");
    } else if (p->has_disease("asthma")) {
        p->rem_disease("asthma");
    } else if (p->stim < 16) {
        p->stim += 8;
        p->pkill += 2;
    }
    p->pkill += 2;
    return it->type->charges_to_use();
}

int iuse::blech(player *p, item *it, bool)
{
    // TODO: Add more effects?
    if (it->is_drink()) {
        if (!query_yn(_("This looks unhealthy, sure you want to drink it?"))) {
            return 0;
        }
    } else { //Assume that if a blech consumable isn't a drink, it will be eaten.
        if (!query_yn(_("This looks unhealthy, sure you want to eat it?"))) {
            return 0;
        }
    }
    p->add_msg_if_player(m_bad, _("Blech, that burns your throat!"));
    if (it->type->id != "soap") { // soap burns but doesn't make you throw up
        p->vomit();
    }
    return it->type->charges_to_use();
}

int iuse::chew(player *p, item *it, bool)
{
    // TODO: Add more effects?
    p->add_msg_if_player(_("You chew your %s."), it->tname().c_str());
    return it->type->charges_to_use();
}

int iuse::mutagen(player *p, item *it, bool)
{
    if (!p->is_npc()) {
        p->add_memorial_log(pgettext("memorial_male", "Consumed mutagen."),
                            pgettext("memorial_female", "Consumed mutagen."));
    }
    if (p->has_trait("MUT_JUNKIE")) {
        p->add_msg_if_player(m_good, _("You quiver with anticipation..."));
        p->add_morale(MORALE_MUTAGEN, 5, 50);
    }
    std::string mutation_category;
    // Generic "mutagen".
    if (it->has_flag("MUTAGEN_STRONG")) {
        mutation_category = "";
        p->mutate();
        p->mod_pain(2 * rng(1, 5));
        p->hunger += 10;
        p->fatigue += 5;
        p->thirst += 10;
        if (!one_in(3)) {
            p->mutate();
            p->mod_pain(2 * rng(1, 5));
            p->hunger += 10;
            p->fatigue += 5;
            p->thirst += 10;
            if (one_in(4)) {
                p->add_msg_if_player(m_bad, _("You suddenly feel dizzy, and collapse to the ground."));
                p->add_disease("downed", 1);
            }
        }
        if (one_in(2)) {
            p->mutate();
            p->mod_pain(2 * rng(1, 5));
            p->hunger += 10;
            p->fatigue += 5;
            p->thirst += 10;
            p->add_msg_if_player(m_bad, _("Oops.  You must've blacked out for a minute there."));
            //Should be about 3 min, less 6 sec/IN point.
            p->fall_asleep((30 - p->int_cur));
        }
    }
    if (it->has_flag("MUTAGEN_WEAK")) {
        mutation_category = "";
        // Stuff like the limbs, the tainted tornado, etc.
        if (!one_in(3)) {
            p->mutate();
            p->mod_pain(2 * rng(1, 5));
            p->hunger += 10;
            p->fatigue += 5;
            p->thirst += 10;
            if (one_in(4)) {
                p->add_msg_if_player(m_bad, _("You suddenly feel dizzy, and collapse to the ground."));
                p->add_disease("downed", 1);
            }
        }
    } else {
        // Categorized/targeted mutagens go here.
        if (it->has_flag("MUTAGEN_PLANT")) {
            p->add_msg_if_player(_("You feel much closer to nature."));
            mutation_category = "MUTCAT_PLANT";
        } else if (it->has_flag("MUTAGEN_INSECT")) {
            p->add_msg_if_player(_("You hear buzzing, and feel your body harden."));
            mutation_category = "MUTCAT_INSECT";
        } else if (it->has_flag("MUTAGEN_SPIDER")) {
            p->add_msg_if_player(_("You feel insidious."));
            mutation_category = "MUTCAT_SPIDER";
        } else if (it->has_flag("MUTAGEN_SLIME")) {
            p->add_msg_if_player(_("Your body loses all rigidity for a moment."));
            mutation_category = "MUTCAT_SLIME";
        } else if (it->has_flag("MUTAGEN_FISH")) {
            p->add_msg_if_player(_("You are overcome by an overwhelming longing for the ocean."));
            mutation_category = "MUTCAT_FISH";
        } else if (it->has_flag("MUTAGEN_RAT")) {
            p->add_msg_if_player(_("You feel a momentary nausea."));
            mutation_category = "MUTCAT_RAT";
        } else if (it->has_flag("MUTAGEN_BEAST")) {
            p->add_msg_if_player(_("Your heart races and you see blood for a moment."));
            mutation_category = "MUTCAT_BEAST";
        } else if (it->has_flag("MUTAGEN_URSINE")) {
            p->add_msg_if_player(_("You feel an urge to...patrol? the forests?"));
            mutation_category = "MUTCAT_URSINE";
        } else if (it->has_flag("MUTAGEN_FELINE")) {
            p->add_msg_if_player(_("As you lap up the last of the mutagen, you wonder why..."));
            mutation_category = "MUTCAT_FELINE";
        } else if (it->has_flag("MUTAGEN_LUPINE")) {
            p->add_msg_if_player(_("You feel an urge to mark your territory. But then it passes."));
            mutation_category = "MUTCAT_LUPINE";
        } else if (it->has_flag("MUTAGEN_CATTLE")) {
            p->add_msg_if_player(_("Your mind and body slow down. You feel peaceful."));
            mutation_category = "MUTCAT_CATTLE";
        } else if (it->has_flag("MUTAGEN_CEPHALOPOD")) {
            p->add_msg_if_player(
                _("Your mind is overcome by images of eldritch horrors...and then they pass."));
            mutation_category = "MUTCAT_CEPHALOPOD";
        } else if (it->has_flag("MUTAGEN_BIRD")) {
            p->add_msg_if_player(_("Your body lightens and you long for the sky."));
            mutation_category = "MUTCAT_BIRD";
        } else if (it->has_flag("MUTAGEN_LIZARD")) {
            p->add_msg_if_player(_("For a heartbeat, your body cools down."));
            mutation_category = "MUTCAT_LIZARD";
        } else if (it->has_flag("MUTAGEN_TROGLOBITE")) {
            p->add_msg_if_player(_("You yearn for a cool, dark place to hide."));
            mutation_category = "MUTCAT_TROGLOBITE";
        } else if (it->has_flag("MUTAGEN_ALPHA")) {
            p->add_msg_if_player(_("You feel...better. Somehow."));
            mutation_category = "MUTCAT_ALPHA";
        } else if (it->has_flag("MUTAGEN_MEDICAL")) {
            p->add_msg_if_player(
                _("You can feel the blood rushing through your veins and a strange, medicated feeling washes over your senses."));
            mutation_category = "MUTCAT_MEDICAL";
        } else if (it->has_flag("MUTAGEN_CHIMERA")) {
            p->add_msg_if_player(_("You need to roar, bask, bite, and flap.  NOW."));
            mutation_category = "MUTCAT_CHIMERA";
        } else if (it->has_flag("MUTAGEN_ELFA")) {
            p->add_msg_if_player(_("Nature is becoming one with you..."));
            mutation_category = "MUTCAT_ELFA";
        } else if (it->has_flag("MUTAGEN_RAPTOR")) {
            p->add_msg_if_player(_("Mmm...sweet, bloody flavor...tastes like victory."));
            mutation_category = "MUTCAT_RAPTOR";
        }  // Yep, orals take a bit out of you too
        p->mutate_category(mutation_category);
        p->mod_pain(2 * rng(1, 5));
        p->hunger += 10;
        p->fatigue += 5;
        p->thirst += 10;
        if (one_in(4)) {
            p->add_msg_if_player(m_bad, _("You suddenly feel dizzy, and collapse to the ground."));
            p->add_disease("downed", 1);
        }
    }
    return it->type->charges_to_use();
}

int iuse::mut_iv(player *p, item *it, bool)
{
    if (!p->is_npc()) {
        p->add_memorial_log(pgettext("memorial_male", "Injected mutagen."),
                            pgettext("memorial_female", "Injected mutagen."));
    }
    if (p->has_trait("MUT_JUNKIE")) {
        p->add_msg_if_player(m_good, _("You quiver with anticipation..."));
        p->add_morale(MORALE_MUTAGEN, 10, 100);
    }
    std::string mutation_category;
    if (it->has_flag("MUTAGEN_STRONG")) {
        // 3 guaranteed mutations, 75%/66%/66% for the 4th/5th/6th,
        // 6-16 Pain per shot and potential knockdown/KO.
        mutation_category = "";
        if (p->has_trait("MUT_JUNKIE")) {
            p->add_msg_if_player(m_good, _("Oh, yeah! That's the stuff!"));
            g->sound(p->posx, p->posy, 15 + 3 * p->str_cur, _("YES! YES! YESSS!!!"));
        } else if (p->has_trait("NOPAIN")) {
            p->add_msg_if_player(_("You inject yourself."));
        } else {
            p->add_msg_if_player(m_bad, _("You inject yoursel-arRGH!"));
            g->sound(p->posx, p->posy, 15 + 3 * p->str_cur, _("You scream in agony!!"));
        }
        p->mutate();
        p->mod_pain(1 * rng(1, 4));
        //Standard IV-mutagen effect: 10 hunger/thirst & 5 Fatigue *per mutation*.
        // Numbers may vary based on mutagen.
        p->hunger += 10;
        p->fatigue += 5;
        p->thirst += 10;
        p->mutate();
        p->mod_pain(2 * rng(1, 3));
        p->hunger += 10;
        p->fatigue += 5;
        p->thirst += 10;
        p->mutate();
        p->hunger += 10;
        p->fatigue += 5;
        p->thirst += 10;
        p->mod_pain(3 * rng(1, 2));
        if (!one_in(4)) {
            p->mutate();
            p->hunger += 10;
            p->fatigue += 5;
            p->thirst += 10;
        }
        if (!one_in(3)) {
            p->mutate();
            p->hunger += 10;
            p->fatigue += 5;
            p->thirst += 10;
            p->add_msg_if_player(m_bad, _("You writhe and collapse to the ground."));
            p->add_disease("downed", rng(1, 4));
        }
        if (!one_in(3)) {
            //Jackpot! ...kinda, don't wanna go unconscious in dangerous territory
            p->mutate();
            p->hunger += 10;
            p->fatigue += 5;
            p->thirst += 10;
            p->add_msg_if_player(m_bad, _("It all goes dark..."));
            //Should be about 40 min, less 30 sec/IN point.
            p->fall_asleep((400 - p->int_cur * 5));
        }
    } else if (it->has_flag("MUTAGEN_ALPHA")) {
        //5-15 pain, 66% for each of the followups, so slightly better odds (designed for injection).
        mutation_category = "MUTCAT_ALPHA";
        p->add_msg_if_player(_("You took that shot like a champ!"));
        p->mutate_category("MUTCAT_ALPHA");
        p->mod_pain(3 * rng(1, 5));
        //Alpha doesn't make a lot of massive morphologial changes, so less nutrients needed.
        p->hunger += 3;
        p->fatigue += 5;
        p->thirst += 3;
        if (!one_in(3)) {
            p->mutate_category("MUTCAT_ALPHA");
            p->hunger += 3;
            p->fatigue += 5;
            p->thirst += 3;
        }
        if (!one_in(3)) {
            p->mutate_category("MUTCAT_ALPHA");
            p->hunger += 3;
            p->fatigue += 5;
            p->thirst += 3;
        }
    } else if (it->has_flag("MUTAGEN_MEDICAL")) {
        // 2-6 pain, same as Alpha--since specifically intended for medical applications.
        mutation_category = "MUTCAT_MEDICAL";
        if (p->has_trait("MUT_JUNKIE")) {
            p->add_msg_if_player(_("Ahh, there it is. You can feel the mutagen again."));
        } else if (!(p->has_trait("MUT_JUNKIE"))) {
            p->add_msg_if_player(
                _("You can feel the blood in your medication stream. It's a strange feeling."));
        }
        p->mutate_category("MUTCAT_MEDICAL");
        p->mod_pain(2 * rng(1, 3));
        //Medical's are pretty much all physiology, IIRC
        p->hunger += 3;
        p->fatigue += 5;
        p->thirst += 3;
        if (!one_in(3)) {
            p->mutate_category("MUTCAT_MEDICAL");
            p->hunger += 3;
            p->fatigue += 5;
            p->thirst += 3;
        }
        if (!one_in(3)) {
            p->mutate_category("MUTCAT_MEDICAL");
            p->hunger += 3;
            p->fatigue += 5;
            p->thirst += 3;
        }
    } else if (it->has_flag("MUTAGEN_CHIMERA")) {
        // 24-36 pain, Scream,, -40 Morale,
        // but two guaranteed mutations and 75% each for third and fourth.
        mutation_category = "MUTCAT_CHIMERA";
        p->add_msg_if_player(m_bad, _("everyanimalthateverlived..bursting.from.YOU!"));
        p->mutate_category("MUTCAT_CHIMERA");
        p->mod_pain(4 * rng(1, 4));
        //Chimera's all about the massive morphological changes Done Quick, so lotsa nutrition needed.
        p->hunger += 20;
        p->fatigue += 20;
        p->thirst += 20;
        p->mutate_category("MUTCAT_CHIMERA");
        if (!(g->u.has_trait("NOPAIN"))) {
            p->mod_pain(20);
            g->sound(p->posx, p->posy, 25 + 3 * p->str_cur, _("You roar in agony!!"));
            p->add_morale(MORALE_MUTAGEN_CHIMERA, -40, -200);
        }
        p->hunger += 20;
        p->fatigue += 20;
        p->thirst += 20;
        if (!one_in(4)) {
            p->mutate_category("MUTCAT_CHIMERA");
            p->hunger += 20;
            p->fatigue += 10;
            p->thirst += 20;
        }
        if (!one_in(4)) {
            p->mutate_category("MUTCAT_CHIMERA");
            p->hunger += 20;
            p->thirst += 10;
            p->mod_pain(5);
            // Out for a while--long enough to receive another two injections
            // and wake up in hostile territory.
            p->add_msg_if_player(m_bad, _("With a final *pop*, you go out like a light."));
            p->fall_asleep(800 - p->int_cur * 5);
        }
    } else {
        // These categories for the most part share their effects,
        // so print their messages and any special effects,
        // then handle the mutation at the end in combined code.
        if (it->has_flag("MUTAGEN_PLANT")) {
            p->add_msg_if_player(_("You inject some nutrients into your phloem."));
            mutation_category = "MUTCAT_PLANT";
        } else if (it->has_flag("MUTAGEN_INSECT")) {
            p->add_msg_if_player(_("You sting yourself...for the Queen."));
            mutation_category = "MUTCAT_INSECT";
        } else if (it->has_flag("MUTAGEN_SPIDER")) {
            p->add_msg_if_player(_("Mmm...the *special* venom."));
            mutation_category = "MUTCAT_SPIDER";
        } else if (it->has_flag("MUTAGEN_SLIME")) {
            if (p->has_trait("MUT_JUNKIE")) {
                p->add_msg_if_player(_("Maybe if you drank enough, you'd become mutagen..."));
            } else if (!(p->has_trait("MUT_JUNKIE"))) {
                p->add_msg_if_player(_("This stuff takes you back. Downright primordial!"));
            }
            mutation_category = "MUTCAT_SLIME";
        } else if (it->has_flag("MUTAGEN_FISH")) {
            p->add_msg_if_player(_("Your pulse pounds as the waves."));
            mutation_category = "MUTCAT_FISH";
        } else if (it->has_flag("MUTAGEN_URSINE")) {
            p->add_msg_if_player(_("You feel yourself quite equipped for wilderness survival."));
            mutation_category = "MUTCAT_URSINE";
        } else if (it->has_flag("MUTAGEN_LUPINE")) {
            p->add_msg_if_player(_("As the mutagen hits you, your ears twitch and you stifle a yipe."));
            mutation_category = "MUTCAT_LUPINE";
        } else if (it->has_flag("MUTAGEN_FELINE")) {
            p->add_msg_if_player(_("Your back arches as the mutagen takes hold."));
            mutation_category = "MUTCAT_FELINE";
        } else if (it->has_flag("MUTAGEN_RAT")) {
            p->add_msg_if_player(_("You squeak as the shot hits you."));
            //~Sound of ratlike squeaking
            g->sound(p->posx, p->posy, 10, _("Eep!"));
            mutation_category = "MUTCAT_RAT";
        } else if (it->has_flag("MUTAGEN_BEAST")) {
            p->add_msg_if_player(_("Your heart races wildly as the injection takes hold."));
            mutation_category = "MUTCAT_BEAST";
        } else if (it->has_flag("MUTAGEN_CATTLE")) {
            //~rBGH is a bovine growth hormone, unpopular with consumers
            p->add_msg_if_player(_("You wonder if this is what rBGH feels like..."));
            mutation_category = "MUTCAT_CATTLE";
        } else if (it->has_flag("MUTAGEN_CEPHALOPOD")) {
            //~Zork reference, but it's talking about your blood vessels
            p->add_msg_if_player(_("You watch the mutagen flow through a maze of little twisty passages.\n\
								   								   								   								   								   								   								   								   								   								   								   								   								   								   								   								   								   								   								   								   								   								   								   								   								   								   								   								   								   								   								   								   								   								   								   								   								   								   								   								   								   								   								   								   								   								   								   								   								   								   								   								   								   								   								   								   								   								   								   								   								   								   								   								   								   								   								   								   								   								   								   								   								   								   								   								   								   								   								   								   								   								   								   								   								   								   								   								   								   								   								   								   								   								   								   								   								   								   								   								   								   								   								   								   								   								   								   								   								   								               All the same."));
            mutation_category = "MUTCAT_CEPHALOPOD";
        } else if (it->has_flag("MUTAGEN_BIRD")) {
            p->add_msg_if_player(_("Your arms spasm in an oddly wavelike motion."));
            mutation_category = "MUTCAT_BIRD";
        } else if (it->has_flag("MUTAGEN_LIZARD")) {
            p->add_msg_if_player(_("Your blood cools down. The feeling is..different."));
            mutation_category = "MUTCAT_LIZARD";
        } else if (it->has_flag("MUTAGEN_TROGLOBITE")) {
            p->add_msg_if_player(_("As you press the plunger, it all goes so bright..."));
            mutation_category = "MUTCAT_TROGLOBITE";
        } else if (it->has_flag("MUTAGEN_ELFA")) {
            // 3-15 pain, morale boost, but no more mutagenic than cat-9s
            p->add_msg_if_player(_("Everything goes green for a second.\n\
								   								   								   								   								   								   								   								   								   								   								   								   								   								   								   								   								   								   								   								   								   								   								   								   								   								   								   								   								   								   								   								   								   								   								   								   								   								   								   								   								   								   								   								   								   								   								   								   								   								   								   								   								   								   								   								   								   								   								   								   								   								   								   								   								   								   								   								   								   								   								   								   								   								   								   								   								   								   								   								   								   								   								   								   								   								   								   								   								   								   								   								   								   								   								   								   								   								   								   								   								   								   								   								   								   								   								   								   								   								           It's painfully beautiful..."));
            p->fall_asleep(20); //Should be out for two minutes.  Ecstasy Of Green
            // Extra helping of pain.
            p->mod_pain(rng(1, 5));
            p->add_morale(MORALE_MUTAGEN_ELFA, 25, 100);
            mutation_category = "MUTCAT_ELFA";
        } else if (it->has_flag("MUTAGEN_RAPTOR")) {
            //Little more painful than average, but nowhere near as harsh & effective as Chimera.
            p->add_msg_if_player(_("You distinctly smell the mutagen mixing with your blood\n\
								   								   								   								   								   								   								   								   								   								   								   								   								   								   								   								   								   								   								   								   								   								   								   								   								   								   								   								   								   								   								   								   								   								   								   								   								   								   								   								   								   								   								   								   								   								   								   								   								   								   								   								   								   								   								   								   								   								   								   								   								   								   								   								   								   								   								   								   								   								   								   								   								   								   								   								   								   								   								   								   								   								   								   								   								   								   								   								   								   								   								   								   								   								   								   								   								   								   								   								   								   								   								   								   								   								   								   								   								   								           ...and then it passes."));
            mutation_category = "MUTCAT_RAPTOR";
        }

        p->mutate_category(mutation_category);
        p->mod_pain(2 * rng(1, 5));
        p->hunger += 10;
        // EkarusRyndren had the idea to add Fatigue and knockout,
        // though that's a bit much for every case
        p->fatigue += 5;
        p->thirst += 10;
        if (!one_in(3)) {
            p->mutate_category(mutation_category);
            p->hunger += 10;
            p->fatigue += 5;
            p->thirst += 10;
        }
        if (one_in(2)) {
            p->mutate_category(mutation_category);
            p->hunger += 10;
            p->fatigue += 5;
            p->thirst += 10;
        }
    }

    // Threshold-check.  You only get to cross once!
    if (p->crossed_threshold() == false) {
        // Threshold-breaching
        std::string primary = p->get_highest_category();
        int total = ((p->mutation_category_level["MUTCAT_LIZARD"]) +
                     (p->mutation_category_level["MUTCAT_BIRD"]) +
                     (p->mutation_category_level["MUTCAT_FISH"]) +
                     (p->mutation_category_level["MUTCAT_BEAST"]) +
                     (p->mutation_category_level["MUTCAT_FELINE"]) +
                     (p->mutation_category_level["MUTCAT_LUPINE"]) +
                     (p->mutation_category_level["MUTCAT_URSINE"]) +
                     (p->mutation_category_level["MUTCAT_CATTLE"]) +
                     (p->mutation_category_level["MUTCAT_INSECT"]) +
                     (p->mutation_category_level["MUTCAT_PLANT"]) +
                     (p->mutation_category_level["MUTCAT_SLIME"]) +
                     (p->mutation_category_level["MUTCAT_TROGLOBITE"]) +
                     (p->mutation_category_level["MUTCAT_CEPHALOPOD"]) +
                     (p->mutation_category_level["MUTCAT_SPIDER"]) +
                     (p->mutation_category_level["MUTCAT_RAT"]) +
                     (p->mutation_category_level["MUTCAT_MEDICAL"]) +
                     (p->mutation_category_level["MUTCAT_ALPHA"]) +
                     (p->mutation_category_level["MUTCAT_ELFA"]) +
                     (p->mutation_category_level["MUTCAT_CHIMERA"]) +
                     (p->mutation_category_level["MUTCAT_RAPTOR"]));
        // Only if you were pushing for more in your primary category.
        // You wanted to be more like it and less human.
        // That said, you're required to have hit third-stage dreams first.
        if ((mutation_category == primary) && (p->mutation_category_level[primary] > 50)) {
            // Little help for the categories that have a lot of crossover.
            // Starting with Ursine as that's... a bear to get.  8-)
            // Will add others if there's serious/demonstrable need.
            int booster = 0;
            if (mutation_category == "MUTCAT_URSINE") {
                booster = 50;
            }
            int breacher = (p->mutation_category_level[primary]) + booster;
            if (x_in_y(breacher, total)) {
                p->add_msg_if_player(m_good,
                                     _("Something strains mightily for a moment...and then..you're...FREE!"));
                if (mutation_category == "MUTCAT_LIZARD") {
                    p->toggle_mutation("THRESH_LIZARD");
                    p->add_memorial_log(pgettext("memorial_male", "Shed the ugly human skin."),
                                        pgettext("memorial_female", "Shed the ugly human skin."));
                } else if (mutation_category == "MUTCAT_BIRD") {
                    p->toggle_mutation("THRESH_BIRD");
                    p->add_memorial_log(pgettext("memorial_male", "Broke free of humanity."),
                                        pgettext("memorial_female", "Broke free of humanity."));
                } else if (mutation_category == "MUTCAT_FISH") {
                    p->toggle_mutation("THRESH_FISH");
                    p->add_memorial_log(pgettext("memorial_male", "Went deep."),
                                        pgettext("memorial_female", "Went deep."));
                } else if (mutation_category == "MUTCAT_BEAST") {
                    p->toggle_mutation("THRESH_BEAST");
                    p->add_memorial_log(pgettext("memorial_male", "Embraced his bestial nature."),
                                        pgettext("memorial_female", "Embraced her bestial nature."));
                } else if (mutation_category == "MUTCAT_FELINE") {
                    p->toggle_mutation("THRESH_FELINE");
                    p->add_memorial_log(pgettext("memorial_male", "Realized the dream."),
                                        pgettext("memorial_female", "Realized the dream."));
                } else if (mutation_category == "MUTCAT_LUPINE") {
                    p->toggle_mutation("THRESH_LUPINE");
                    p->add_memorial_log(pgettext("memorial_male", "Wolfed out."),
                                        pgettext("memorial_female", "Wolfed out."));
                } else if (mutation_category == "MUTCAT_URSINE") {
                    p->toggle_mutation("THRESH_URSINE");
                    // Manually removing Carnivore, since it tends to creep in
                    if (p->has_trait("CARNIVORE")) {
                        p->toggle_mutation("CARNIVORE");
                        p->add_msg_if_player(_("Your appetite for blood fades."));
                    }
                    p->add_memorial_log(pgettext("memorial_male", "Became one with the bears."),
                                        pgettext("memorial_female", "Became one with the bears."));
                } else if (mutation_category == "MUTCAT_CATTLE") {
                    p->toggle_mutation("THRESH_CATTLE");
                    p->add_memorial_log(pgettext("memorial_male", "Stopped worrying and learned to love the cowbell."),
                                        pgettext("memorial_female", "Stopped worrying and learned to love the cowbell."));
                } else if (mutation_category == "MUTCAT_INSECT") {
                    p->toggle_mutation("THRESH_INSECT");
                    p->add_memorial_log(pgettext("memorial_male", "Metamorphosed."),
                                        pgettext("memorial_female", "Metamorphosed."));
                } else if (mutation_category == "MUTCAT_PLANT") {
                    p->toggle_mutation("THRESH_PLANT");
                    p->add_memorial_log(pgettext("memorial_male", "Bloomed forth."),
                                        pgettext("memorial_female", "Bloomed forth."));
                } else if (mutation_category == "MUTCAT_SLIME") {
                    p->toggle_mutation("THRESH_SLIME");
                    p->add_memorial_log(pgettext("memorial_male", "Gave up on rigid human norms."),
                                        pgettext("memorial_female", "Gave up on rigid human norms."));
                } else if (mutation_category == "MUTCAT_TROGLOBITE") {
                    p->toggle_mutation("THRESH_TROGLOBITE");
                    p->add_memorial_log(pgettext("memorial_male", "Adapted to underground living."),
                                        pgettext("memorial_female", "Adapted to underground living."));
                } else if (mutation_category == "MUTCAT_CEPHALOPOD") {
                    p->toggle_mutation("THRESH_CEPHALOPOD");
                    p->add_memorial_log(pgettext("memorial_male", "Began living the dreams."),
                                        pgettext("memorial_female", "Began living the dreams."));
                } else if (mutation_category == "MUTCAT_SPIDER") {
                    p->toggle_mutation("THRESH_SPIDER");
                    p->add_memorial_log(pgettext("memorial_male", "Found a place in the web of life."),
                                        pgettext("memorial_female", "Found a place in the web of life."));
                } else if (mutation_category == "MUTCAT_RAT") {
                    p->toggle_mutation("THRESH_RAT");
                    p->add_memorial_log(pgettext("memorial_male", "Found that survival *is* everything."),
                                        pgettext("memorial_female", "Found that survival *is* everything."));
                } else if (mutation_category == "MUTCAT_MEDICAL") {
                    p->toggle_mutation("THRESH_MEDICAL");
                    p->add_memorial_log(pgettext("memorial_male", "Resumed clinical trials."),
                                        pgettext("memorial_female", "Resumed clinical trials."));
                } else if (mutation_category == "MUTCAT_ALPHA") {
                    p->toggle_mutation("THRESH_ALPHA");
                    p->add_memorial_log(pgettext("memorial_male", "Started representing."),
                                        pgettext("memorial_female", "Started representing."));
                } else if (mutation_category == "MUTCAT_ELFA") {
                    p->toggle_mutation("THRESH_ELFA");
                    p->add_memorial_log(pgettext("memorial_male", "Accepted a more natural way of life."),
                                        pgettext("memorial_female", "Accepted a more natural way of life."));
                } else if (mutation_category == "MUTCAT_CHIMERA") {
                    p->toggle_mutation("THRESH_CHIMERA");
                    p->add_memorial_log(pgettext("memorial_male", "United disunity."),
                                        pgettext("memorial_female", "United disunity."));
                } else if (mutation_category == "MUTCAT_RAPTOR") {
                    p->toggle_mutation("THRESH_RAPTOR");
                    p->add_memorial_log(pgettext("memorial_male", "Hatched."),
                                        pgettext("memorial_female", "Hatched."));
                }
            } else if (p->mutation_category_level[primary] > 100) {
                //~NOPAIN is a post-Threshold trait, so you shouldn't
                //~legitimately have it and get here!
                if (g->u.has_trait("NOPAIN")) {
                    p->add_msg_if_player(m_bad, _("You feel extremely Bugged."));
                } else {
                    p->add_msg_if_player(m_bad, _("You stagger with a piercing headache!"));
                    p->pain += 8;
                    p->add_disease("stunned", rng(3, 5));
                }
            } else if (p->mutation_category_level[primary] > 80) {
                if (g->u.has_trait("NOPAIN")) {
                    p->add_msg_if_player(m_bad, _("You feel very Bugged."));
                } else {
                    p->add_msg_if_player(m_bad, _("Your head throbs with memories of your life, before all this..."));
                    p->pain += 6;
                    p->add_disease("stunned", rng(2, 4));
                }
            } else if (p->mutation_category_level[primary] > 60) {
                if (g->u.has_trait("NOPAIN")) {
                    p->add_msg_if_player(m_bad, _("You feel Bugged."));
                } else {
                    p->add_msg_if_player(m_bad, _("Images of your past life flash before you."));
                    p->add_disease("stunned", rng(2, 3));
                }
            }
        }
    }
    return it->type->charges_to_use();
}

int iuse::purifier(player *p, item *it, bool)
{
    if (!p->is_npc()) {
        p->add_memorial_log(pgettext("memorial_male", "Consumed purifier."),
                            pgettext("memorial_female", "Consumed purifier."));
    }
    std::vector<std::string> valid; // Which flags the player has
    for (std::map<std::string, trait>::iterator iter = traits.begin(); iter != traits.end(); ++iter) {
        if (p->has_trait(iter->first) && !p->has_base_trait(iter->first)) {
            //Looks for active mutation
            valid.push_back(iter->first);
        }
    }
    if (valid.empty()) {
        p->add_msg_if_player(_("You feel cleansed."));
        return it->type->charges_to_use();
    }
    int num_cured = rng(1, valid.size());
    if (num_cured > 4) {
        num_cured = 4;
    }
    for (int i = 0; i < num_cured && !valid.empty(); i++) {
        int index = rng(0, valid.size() - 1);
        if (p->purifiable(valid[index])) {
            p->remove_mutation(valid[index]);
        } else {
            p->add_msg_if_player(m_warning, _("You feel a slight itching inside, but it passes."));
        }
        valid.erase(valid.begin() + index);
    }
    return it->type->charges_to_use();
}

int iuse::purify_iv(player *p, item *it, bool)
{
    if (!p->is_npc()) {
        p->add_memorial_log(pgettext("memorial_male", "Injected purifier."),
                            pgettext("memorial_female", "Injected purifier."));
    }
    std::vector<std::string> valid; // Which flags the player has
    for (std::map<std::string, trait>::iterator iter = traits.begin(); iter != traits.end(); ++iter) {
        if (p->has_trait(iter->first) && !p->has_base_trait(iter->first)) {
            //Looks for active mutation
            valid.push_back(iter->first);
        }
    }
    if (valid.empty()) {
        p->add_msg_if_player(_("You feel cleansed."));
        return it->type->charges_to_use();
    }
    int num_cured = rng(4,
                        valid.size()); //Essentially a double-strength purifier, but guaranteed at least 4.  Double-edged and all
    if (num_cured > 8) {
        num_cured = 8;
    }
    for (int i = 0; i < num_cured && !valid.empty(); i++) {
        int index = rng(0, valid.size() - 1);
        if (p->purifiable(valid[index])) {
            p->remove_mutation(valid[index]);
        } else {
            p->add_msg_if_player(m_warning, _("You feel a distinct burning inside, but it passes."));
        }
        valid.erase(valid.begin() + index);
        if (!(g->u.has_trait("NOPAIN"))) {
            p->mod_pain(2 * num_cured); //Hurts worse as it fixes more
            p->add_msg_if_player(m_warning, _("Feels like you're on fire, but you're OK."));
        }
        p->thirst += 2 * num_cured;
        p->hunger += 2 * num_cured;
        p->fatigue += 2 * num_cured;
    }
    return it->type->charges_to_use();
}

int iuse::marloss(player *p, item *it, bool t)
{
    if (p->is_npc()) {
        return it->type->charges_to_use();
    }
    // If we have the marloss in our veins, we are a "breeder" and will spread
    // the fungus.
    p->add_memorial_log(pgettext("memorial_male", "Ate a marloss berry."),
                        pgettext("memorial_female", "Ate a marloss berry."));

    if (p->has_trait("MARLOSS")) {
        p->add_msg_if_player(m_good,
                             _("As you eat the berry, you have a near-religious experience, feeling at one with your surroundings..."));
        p->add_morale(MORALE_MARLOSS, 100, 1000);
        p->hunger = -100;
        monster spore(GetMType("mon_spore"));
        spore.friendly = -1;
        int spore_spawned = 0;
        for (int x = p->posx - 4; x <= p->posx + 4; x++) {
            for (int y = p->posy - 4; y <= p->posy + 4; y++) {
                if (rng(0, 10) > trig_dist(x, y, p->posx, p->posy) &&
                    rng(0, 10) > trig_dist(x, y, p->posx, p->posy)) {
                    g->m.marlossify(x, y);
                }
                bool moveOK = (g->m.move_cost(x, y) > 0);
                bool monOK = g->mon_at(x, y) == -1;
                bool posOK = (g->u.posx != x || g->u.posy != y);
                if (moveOK && monOK && posOK &&
                    one_in(10 + 5 * trig_dist(x, y, p->posx, p->posy)) &&
                    (spore_spawned == 0 || one_in(spore_spawned * 2))) {
                    spore.spawn(x, y);
                    g->add_zombie(spore);
                    spore_spawned++;
                }
            }
        }
        return it->type->charges_to_use();
    }

    /* If we're not already carriers of Marloss, roll for a random effect:
     * 1 - Mutate
     * 2 - Mutate
     * 3 - Mutate
     * 4 - Purify
     * 5 - Purify
     * 6 - Cleanse radiation + Purify
     * 7 - Fully satiate
     * 8 - Vomit
     * 9 - Give Marloss mutation
     */
    int effect = rng(1, 9);
    if (effect <= 3) {
        p->add_msg_if_player(_("This berry tastes extremely strange!"));
        p->mutate();
    } else if (effect <= 6) { // Radiation cleanse is below
        p->add_msg_if_player(m_good, _("This berry makes you feel better all over."));
        p->pkill += 30;
        this->purifier(p, it, t);
        if (effect == 6) {
            p->radiation = 0;
        }
    } else if (effect == 7) {
        p->add_msg_if_player(m_good, _("This berry is delicious, and very filling!"));
        p->hunger = -100;
    } else if (effect == 8) {
        p->add_msg_if_player(m_bad, _("You take one bite, and immediately vomit!"));
        p->vomit();
    } else if (!p->has_trait("MARLOSS")) {
        p->add_msg_if_player(_("You feel a strange warmth spreading throughout your body..."));
        p->toggle_mutation("MARLOSS");
    }
    return it->type->charges_to_use();
}

// TOOLS below this point!

int iuse::dogfood(player *p, item *, bool)
{
    int dirx, diry;
    if (!choose_adjacent(_("Put the dog food where?"), dirx, diry)) {
        return 0;
    }
    p->moves -= 15;
    int mon_dex = g->mon_at(dirx, diry);
    if (mon_dex != -1) {
        if (g->zombie(mon_dex).type->id == "mon_dog") {
            p->add_msg_if_player(m_good, _("The dog seems to like you!"));
            g->zombie(mon_dex).friendly = -1;
        } else {
            p->add_msg_if_player(_("The %s seems quite unimpressed!"),
                                 g->zombie(mon_dex).name().c_str());
        }
    } else {
        p->add_msg_if_player(m_bad, _("You spill the dogfood all over the ground."));
    }
    return 1;
}

int iuse::catfood(player *p, item *, bool)
{
    int dirx, diry;
    if (!choose_adjacent(_("Put the cat food where?"), dirx, diry)) {
        return 0;
    }
    p->moves -= 15;
    int mon_dex = g->mon_at(dirx, diry);
    if (mon_dex != -1) {
        if (g->zombie(mon_dex).type->id == "mon_cat") {
            p->add_msg_if_player(m_good,
                                 _("The cat seems to like you! Or maybe it just tolerates your presence better. It's hard to tell with cats."));
            g->zombie(mon_dex).friendly = -1;
        } else {
            p->add_msg_if_player(_("The %s seems quite unimpressed!"),
                                 g->zombie(mon_dex).name().c_str());
        }
    } else {
        p->add_msg_if_player(m_bad, _("You spill the cat food all over the ground."));
    }
    return 1;
}

bool prep_firestarter_use(player *p, item *it, int &posx, int &posy)
{
    if (it->charges == 0) {
        return false;
    }
    if (p->is_underwater()) {
        p->add_msg_if_player(m_info, _("You can't do that while underwater."));
        return false;
    }
    if (!choose_adjacent(_("Light where?"), posx, posy)) {
        return false;
    }
    if (posx == p->posx && posy == p->posy) {
        p->add_msg_if_player(m_info, _("You would set yourself on fire."));
        p->add_msg_if_player(_("But you're already smokin' hot."));
        return false;
    }
    if (g->m.get_field(point(posx, posy), fd_fire)) {
        // check if there's already a fire
        p->add_msg_if_player(m_info, _("There is already a fire."));
        return false;
    }
    if (!(g->m.flammable_items_at(posx, posy) ||
          g->m.has_flag("FLAMMABLE", posx, posy) || g->m.has_flag("FLAMMABLE_ASH", posx, posy))) {
        p->add_msg_if_player(m_info, _("There's nothing to light there."));
        return false;
    } else {
        return true;
    }
}

void resolve_firestarter_use(player *p, item *, int posx, int posy)
{
    if (g->m.add_field(point(posx, posy), fd_fire, 1, 100)) {
        p->add_msg_if_player(_("You successfully light a fire."));
    }
}

int iuse::lighter(player *p, item *it, bool)
{
    int dirx, diry;
    if (prep_firestarter_use(p, it, dirx, diry)) {
        p->moves -= 15;
        resolve_firestarter_use(p, it, dirx, diry);
        return it->type->charges_to_use();
    }
    return 0;
}

int iuse::primitive_fire(player *p, item *it, bool)
{
    int posx, posy;
    if (prep_firestarter_use(p, it, posx, posy)) {
        p->moves -= 500;
        const int skillLevel = p->skillLevel("survival");
        const int sides = 10;
        const int base_dice = 3;
        // aiming for ~50% success at skill level 3, and possible but unheard of at level 0
        const int difficulty = (base_dice + 3) * sides / 2;
        if (dice(skillLevel + base_dice, 10) >= difficulty) {
            resolve_firestarter_use(p, it, posx, posy);
        } else {
            p->add_msg_if_player(_("You try to light a fire, but fail."));
        }
        p->practice("survival", 10);
        return it->type->charges_to_use();
    }
    return 0;
}

int iuse::ref_lit(player *p, item *it, bool t)
{
    if (p->is_underwater()) {
        p->add_msg_if_player(_("The lighter is extinguished."));
        it->make("ref_lighter");
        it->active = false;
        return 0;
    }
    if (t) {
        if (it->charges < it->type->charges_to_use()) {
            p->add_msg_if_player(_("The lighter burns out."));
            it->make("ref_lighter");
            it->active = false;
        }
    } else if (it->charges <= 0) {
        p->add_msg_if_player(_("The %s winks out."), it->tname().c_str());
    } else { // Turning it off
        int choice = menu(true, _("refillable lighter (lit)"), _("extinguish"),
                          _("light something"), _("cancel"), NULL);
        switch (choice) {
            case 1: {
                p->add_msg_if_player(_("You extinguish the lighter."));
                it->make("ref_lighter");
                it->active = false;
                return 0;
            }
            break;
            case 2: {
                int dirx, diry;
                if (prep_firestarter_use(p, it, dirx, diry)) {
                    p->moves -= 15;
                    resolve_firestarter_use(p, it, dirx, diry);
                    return it->type->charges_to_use();
                }

            }
        }
    }
    return it->type->charges_to_use();
}

int iuse::sew(player *p, item *it, bool)
{
    if (it->charges == 0) {
        return 0;
    }
    if (p->is_underwater()) {
        p->add_msg_if_player(m_info, _("You can't do that while underwater."));
        return 0;
    }
    //minimum LL_LOW of LL_DARK + (ELFA_NV or atomic_light)
    if (p->fine_detail_vision_mod() > 4) {
        add_msg(m_info, _("You can't see to sew!"));
        return 0;
    }
    int thread_used = 1;
    int pos = g->inv(_("Repair what?"));
    item *fix = &(p->i_at(pos));
    if (fix == NULL || fix->is_null()) {
        p->add_msg_if_player(m_info, _("You do not have that item!"));
        return 0;
    }
    //some items are made from more than one material. we should try to use both items if one type of repair item is missing
    itype_id repair_item = "none";
    std::vector<std::string> plurals;
    std::vector<itype_id> repair_items;
    std::string plural = "";
    //translation note: add <plural> tag to keep them unique
    if (fix->made_of("cotton") || fix->made_of("wool")) {
        repair_items.push_back("rag");
        plurals.push_back(rm_prefix(_("<plural>rags")));
    }
    if (fix->made_of("leather")) {
        repair_items.push_back("leather");
        plurals.push_back(rm_prefix(_("<plural>leather")));
    }
    if (fix->made_of("fur")) {
        repair_items.push_back("fur");
        plurals.push_back(rm_prefix(_("<plural>fur")));
    }
    if (fix->made_of("nomex")) {
        repair_items.push_back("nomex");
        plurals.push_back(rm_prefix(_("<plural>nomex")));
    }
    if (repair_items.empty()) {
        p->add_msg_if_player(m_info, _("Your %s is not made of fabric, leather or fur."),
                             fix->tname().c_str());
        return 0;
    }
<<<<<<< HEAD
    if( std::find( repair_items.begin(), repair_items.end(), fix->typeId() ) != repair_items.end() ) {
        p->add_msg_if_player( m_info, _( "This can be used to repair other items, not itself." ) );
=======
    if (std::find(repair_items.begin(), repair_items.end(), fix->typeId()) != repair_items.end()) {
        p->add_msg_if_player(m_info, _("This can be used to repair other items, not itself."));
>>>>>>> 8879b8b3
        return 0;
    }

    int items_needed = (fix->damage > 2 || fix->damage == 0) ? 1 : 0;

    // this will cause issues if/when NPCs start being able to sew.
    // but, then again, it'll cause issues when they start crafting, too.
    inventory crafting_inv = g->crafting_inventory(p);
    bool bFound = false;
    //go through all discovered repair items and see if we have any of them available
    for (unsigned int i = 0; i < repair_items.size(); i++) {
        if (crafting_inv.has_amount(repair_items[i], items_needed)) {
            //we've found enough of a material, use this one
            repair_item = repair_items[i];
            bFound = true;
        }
    }
    if (!bFound) {
        for (unsigned int i = 0; i < repair_items.size(); i++) {
            p->add_msg_if_player(m_info, _("You don't have enough %s to do that."), plurals[i].c_str());
        }
        return 0;
    }

    std::vector<component> comps;
    comps.push_back(component(repair_item, items_needed));
    comps.back().available = true;

    if (fix->damage > 0) {
        p->moves -= 500 * p->fine_detail_vision_mod();
        p->practice("tailor", 8);
        int rn = dice(4, 2 + p->skillLevel("tailor"));
        rn -= rng(fix->damage, fix->damage * 2);
        if (p->dex_cur < 8 && one_in(p->dex_cur)) {
            rn -= rng(2, 6);
        }
        if (p->dex_cur >= 8 && (p->dex_cur >= 16 || one_in(16 - p->dex_cur))) {
            rn += rng(2, 6);
        }
        if (p->dex_cur > 16) {
            rn += rng(0, p->dex_cur - 16);
        }
        if (rn <= 4) {
            p->add_msg_if_player(m_bad, _("You damage your %s further!"), fix->tname().c_str());
            fix->damage++;
            if (fix->damage >= 5) {
                p->add_msg_if_player(m_bad, _("You destroy it!"));
                p->i_rem(pos);
            }
        } else if (rn <= 6) {
            p->add_msg_if_player(m_bad, _("You don't repair your %s, but you waste lots of thread."),
                                 fix->tname().c_str());
            thread_used = rng(1, 8);
        } else if (rn <= 8) {
            p->add_msg_if_player(m_mixed, _("You repair your %s, but waste lots of thread."),
                                 fix->tname().c_str());
            if (fix->damage >= 3) {
                g->consume_items(p, comps);
            }
            fix->damage--;
            thread_used = rng(1, 8);
        } else if (rn <= 16) {
            p->add_msg_if_player(m_good, _("You repair your %s!"), fix->tname().c_str());
            if (fix->damage >= 3) {
                g->consume_items(p, comps);
            }
            fix->damage--;
        } else {
            p->add_msg_if_player(m_good, _("You repair your %s completely!"), fix->tname().c_str());
            if (fix->damage >= 3) {
                g->consume_items(p, comps);
            }
            fix->damage = 0;
        }
    } else if (fix->damage == 0 || (fix->has_flag("VARSIZE") && !fix->has_flag("FIT"))) {
        p->moves -= 500 * p->fine_detail_vision_mod();
        p->practice("tailor", 10);
        int rn = dice(4, 2 + p->skillLevel("tailor"));
        if (p->dex_cur < 8 && one_in(p->dex_cur)) {
            rn -= rng(2, 6);
        }
        if (p->dex_cur >= 16 || (p->dex_cur > 8 && one_in(16 - p->dex_cur))) {
            rn += rng(2, 6);
        }
        if (p->dex_cur > 16) {
            rn += rng(0, p->dex_cur - 16);
        }
        if (rn <= 4) {
            p->add_msg_if_player(m_bad, _("You damage your %s!"), fix->tname().c_str());
            fix->damage++;
        } else if (rn >= 12 && fix->has_flag("VARSIZE") && !fix->has_flag("FIT")) {
            p->add_msg_if_player(m_good, _("You take your %s in, improving the fit."), fix->tname().c_str());
            fix->item_tags.insert("FIT");
        } else if (rn >= 12 && (fix->has_flag("FIT") || !fix->has_flag("VARSIZE"))) {
            p->add_msg_if_player(m_good, _("You make your %s extra sturdy."), fix->tname().c_str());
            fix->damage--;
            g->consume_items(p, comps);
        } else {
            p->add_msg_if_player(m_neutral, _("You practice your sewing."));
        }
    } else {
        p->add_msg_if_player(m_info, _("Your %s is already enhanced."), fix->tname().c_str());
        return 0;
    }

    return thread_used;
}

int iuse::extra_battery(player *p, item *, bool)
{
    int pos = g->inv_type(_("Modify what?"), IC_TOOL);
    item *modded = &(p->i_at(pos));

    if (modded == NULL || modded->is_null()) {
        p->add_msg_if_player(m_info, _("You do not have that item!"));
        return 0;
    }
    if (!modded->is_tool()) {
        p->add_msg_if_player(m_info, _("This mod can only be used on tools."));
        return 0;
    }

    it_tool *tool = dynamic_cast<it_tool *>(modded->type);
    if (tool->ammo != "battery") {
        p->add_msg_if_player(m_info, _("That item does not use batteries!"));
        return 0;
    }

    if (modded->has_flag("DOUBLE_AMMO")) {
        p->add_msg_if_player(m_info, _("That item has already had its battery capacity doubled."));
        return 0;
    }

    if (modded->has_flag("ATOMIC_AMMO")) {
        p->add_msg_if_player(
            _("You replace the plutonium cells in your %s with a double capacity battery compartment!"),
            tool->nname(1).c_str());
        if (modded->charges >= 2500) {
            g->m.spawn_item(p->posx, p->posy, "plut_cell", modded->charges / 2500);
            modded->charges %= 2500;
        }
        g->m.spawn_item(p->posx, p->posy, "battery_atomic", 1, modded->charges);
        modded->item_tags.erase("ATOMIC_AMMO");
        modded->item_tags.erase("RADIOACTIVE");
        modded->item_tags.erase("LEAK_DAM");
        modded->item_tags.erase("NO_UNLOAD");
        modded->charges = 0;
    } else if (modded->has_flag("RECHARGE")) {
        p->add_msg_if_player(
            _("You replace the rechargeable battery pack of your %s with a double-capacity battery compartment!"),
            tool->nname(1).c_str());
        g->m.spawn_item(p->posx, p->posy, "rechargeable_battery", 1, modded->charges);
        modded->charges = 0;
        modded->item_tags.erase("RECHARGE");
        modded->item_tags.erase("NO_UNLOAD");
    } else if (modded->has_flag("USE_UPS")) {
        p->add_msg_if_player(
            _("You replace the UPS Conversion Pack of your %s with a double-capacity battery compartment!"),
            tool->nname(1).c_str());

        g->m.spawn_item(p->posx, p->posy, "battery_ups", 1, modded->charges);
        modded->charges = -1;
        modded->item_tags.erase("USE_UPS");
        modded->item_tags.erase("NO_UNLOAD");
        modded->item_tags.erase("NO_RELOAD");
    } else {
        p->add_msg_if_player(_("You double the battery capacity of your %s!"), tool->nname(1).c_str());
    }
    modded->item_tags.insert("DOUBLE_AMMO");
    return 1;
}

int iuse::rechargeable_battery(player *p, item *it, bool)
{
    int pos = g->inv_type(_("Modify what?"), IC_TOOL);
    item *modded = &(p->i_at(pos));

    if (modded == NULL || modded->is_null()) {
        p->add_msg_if_player(m_info, _("You do not have that item!"));
        return 0;
    }
    if (!modded->is_tool()) {
        p->add_msg_if_player(m_info, _("This mod can only be used on tools."));
        return 0;
    }

    it_tool *tool = dynamic_cast<it_tool *>(modded->type);
    if (tool->ammo != "battery") {
        p->add_msg_if_player(m_info, _("That item does not use batteries!"));
        return 0;
    }

    if (modded->has_flag("RECHARGE")) {
        p->add_msg_if_player(m_info, _("That item already has a rechargeable battery pack."));
        return 0;
    }

    if (modded->has_flag("ATOMIC_AMMO")) {
        p->add_msg_if_player(
            _("You replace the plutonium cells in your %s with a rechargeable battery pack!"),
            tool->nname(1).c_str());
        if (modded->charges >= 2500) {
            g->m.spawn_item(p->posx, p->posy, "plut_cell", modded->charges / 2500);
            modded->charges %= 2500;
        }
        g->m.spawn_item(p->posx, p->posy, "battery_atomic", 1, modded->charges);
        modded->item_tags.erase("ATOMIC_AMMO");
        modded->item_tags.erase("RADIOACTIVE");
        modded->item_tags.erase("LEAK_DAM");
        modded->item_tags.erase("NO_UNLOAD");
    } else if (modded->has_flag("USE_UPS")) {
        p->add_msg_if_player(
            _("You replace the UPS Conversion Pack of your %s with a rechargeable battery pack!"),
            tool->nname(1).c_str());

        g->m.spawn_item(p->posx, p->posy, "battery_ups", 1, modded->charges);
        modded->charges = 0;
        modded->item_tags.erase("USE_UPS");
        modded->item_tags.erase("NO_UNLOAD");
        modded->item_tags.erase("NO_RELOAD");
    } else {
        p->add_msg_if_player(
            _("You replace the battery compartment of your %s with a rechargeable battery pack!"),
            tool->nname(1).c_str());
        if (modded->has_flag("DOUBLE_AMMO")) {
            g->m.spawn_item(p->posx, p->posy, "battery_compartment", 1);
            modded->item_tags.erase("DOUBLE_AMMO");
        }
        if (modded->charges > 0) {
            g->m.spawn_item(p->posx, p->posy, "battery", 1, modded->charges);
        }
    }
    modded->charges = it->charges;

    modded->item_tags.insert("RECHARGE");
    modded->item_tags.insert("NO_UNLOAD");
    return 1;
}

int iuse::atomic_battery(player *p, item *it, bool)
{
    int pos = g->inv_type(_("Modify what?"), IC_TOOL);
    item *modded = &(p->i_at(pos));

    if (modded == NULL || modded->is_null()) {
        p->add_msg_if_player(m_info, _("You do not have that item!"));
        return 0;
    }
    if (!modded->is_tool()) {
        p->add_msg_if_player(m_info, _("This mod can only be used on tools."));
        return 0;
    }

    it_tool *tool = dynamic_cast<it_tool *>(modded->type);
    if (tool->ammo != "battery") {
        p->add_msg_if_player(m_info, _("That item does not use batteries!"));
        return 0;
    }

    if (modded->has_flag("ATOMIC_AMMO")) {
        p->add_msg_if_player(m_info,
                             _("That item has already had its battery modded to accept plutonium cells."));
        return 0;
    }

    // remove any existing battery mods
    if (modded->has_flag("DOUBLE_AMMO") || modded->has_flag("RECHARGE")) {
        if (modded->has_flag("DOUBLE_AMMO")) {
            p->add_msg_if_player(_("You replace the conventional batteries in your %s with plutonium cells!"),
                                 tool->nname(1).c_str());
            g->m.spawn_item(p->posx, p->posy, "battery_compartment", 1);
            modded->item_tags.erase("DOUBLE_AMMO");
            if (modded->charges > 0) {
                g->m.spawn_item(p->posx, p->posy, "battery", 1, modded->charges);
            }
        }
        if (modded->has_flag("RECHARGE")) {
            p->add_msg_if_player(_("You replace the rechargeable powerpack in your %s with plutonium cells!"),
                                 tool->nname(1).c_str());
            g->m.spawn_item(p->posx, p->posy, "rechargeable_battery", 1, modded->charges);
            modded->item_tags.erase("RECHARGE");
            modded->item_tags.erase("NO_UNLOAD");
        }
    } else if (modded->has_flag("USE_UPS")) {
        p->add_msg_if_player(_("You replace the UPS Conversion Pack of your %s with plutonium cells!"),
                             tool->nname(1).c_str());

        g->m.spawn_item(p->posx, p->posy, "battery_ups", 1, modded->charges);
        modded->charges = 0;
        modded->item_tags.erase("USE_UPS");
        modded->item_tags.erase("NO_UNLOAD");
        modded->item_tags.erase("NO_RELOAD");
    } else {
        p->add_msg_if_player(_("You modify your %s to run off plutonium cells!"),
                             tool->nname(1).c_str());
        if (modded->charges > 0) {
            g->m.spawn_item(p->posx, p->posy, "battery", 1, modded->charges);
        }
    }

    modded->item_tags.insert("ATOMIC_AMMO");
    modded->item_tags.insert("RADIOACTIVE");
    modded->item_tags.insert("LEAK_DAM");
    modded->item_tags.insert("NO_UNLOAD");
    modded->charges = it->charges;
    return 1;
}
int iuse::ups_battery(player *p, item *, bool)
{
    int pos = g->inv_type(_("Modify what?"), IC_TOOL);
    item *modded = &(p->i_at(pos));

    if (modded == NULL || modded->is_null()) {
        p->add_msg_if_player(_("You do not have that item!"));
        return 0;
    }
    if (!modded->is_tool()) {
        p->add_msg_if_player(_("This mod can only be used on tools."));
        return 0;
    }

    it_tool *tool = dynamic_cast<it_tool *>(modded->type);
    if (tool->ammo != "battery") {
        p->add_msg_if_player(_("That item does not use batteries!"));
        return 0;
    }

    if (modded->has_flag("USE_UPS")) {
        p->add_msg_if_player(_("That item has already had its battery modded to use a UPS!"));
        return 0;
    }

    // remove any existing battery mods
    if (modded->has_flag("DOUBLE_AMMO") || modded->has_flag("RECHARGE")) {
        if (modded->has_flag("DOUBLE_AMMO")) {
            p->add_msg_if_player(
                _("You replace the conventional batteries in your %s with a UPS conversion pack!"),
                tool->nname(1).c_str());
            g->m.spawn_item(p->posx, p->posy, "battery_compartment", 1);
            modded->item_tags.erase("DOUBLE_AMMO");
            if (modded->charges > 0) {
                g->m.spawn_item(p->posx, p->posy, "battery", 1, modded->charges);
            }
        }
        if (modded->has_flag("RECHARGE")) {
            p->add_msg_if_player(
                _("You replace the rechargeable powerpack in your %s with a UPS conversion pack!"),
                tool->nname(1).c_str());
            g->m.spawn_item(p->posx, p->posy, "rechargeable_battery", 1, modded->charges);
            modded->item_tags.erase("RECHARGE");
            modded->item_tags.erase("NO_UNLOAD");
        }
    } else if (modded->has_flag("ATOMIC_AMMO")) {
        p->add_msg_if_player(_("You replace the plutonium cells of your %s with a UPS conversion pack!"),
                             tool->nname(1).c_str());

        g->m.spawn_item(p->posx, p->posy, "battery_atomic", 1, modded->charges);
        modded->charges = 0;
        modded->item_tags.erase("ATOMIC_AMMO");
        modded->item_tags.erase("NO_UNLOAD");
        modded->item_tags.erase("RADIOACTIVE");
        modded->item_tags.erase("LEAK_DAM");
    } else {
        p->add_msg_if_player(_("You modify your %s to run off a UPS!"),
                             tool->nname(1).c_str());
        if (modded->charges > 0) {
            g->m.spawn_item(p->posx, p->posy, "battery", 1, modded->charges);
        }
    }

    modded->item_tags.insert("USE_UPS");
    modded->item_tags.insert("NO_UNLOAD");
    modded->item_tags.insert("NO_RELOAD");
    modded->charges = -1;
    return 1;
}

int iuse::fishing_rod_basic(player *p, item *it, bool)
{
    int dirx, diry;

    if (!choose_adjacent(_("Fish where?"), dirx, diry)) {
        return 0;
    }

    if (!g->m.has_flag("FISHABLE", dirx, diry)) {
        p->add_msg_if_player(m_info, _("You can't fish there!"));
        return 0;
    }
    // can't use g->om_global_location, because that gives the position
    // of the player, not of (dirx, diry)
    const int cursx = (g->levx + dirx / SEEX) / 2 + g->cur_om->pos().x * OMAPX;
    const int cursy = (g->levy + diry / SEEY) / 2 + g->cur_om->pos().y * OMAPY;
    if (!otermap[overmap_buffer.ter(cursx, cursy, g->levz)].is_river) {
        p->add_msg_if_player(m_info, _("That water does not contain any fish, try a river instead."));
        return 0;
    }

    p->rooted_message();

<<<<<<< HEAD
    p->add_msg_if_player( _("You cast your line and wait to hook something..."));
=======
    p->add_msg_if_player(_("You cast your line and wait to hook something..."));
>>>>>>> 8879b8b3

    p->assign_activity(ACT_FISH, 30000, 0, p->get_item_position(it), it->tname());

    return 0;
}

static bool valid_fabric(player *p, item *it, bool)
{
    if (it->type->id == "null") {
        p->add_msg_if_player(m_info, _("You do not have that item!"));
        return false;
    }
    if (it->type->id == "string_6" || it->type->id == "string_36" || it->type->id == "rope_30" ||
        it->type->id == "rope_6") {
        add_msg(m_info, _("You cannot cut that, you must disassemble it using the disassemble key"));
        return false;
    }
    if (it->type->id == "rag" || it->type->id == "rag_bloody" || it->type->id == "leather") {
        p->add_msg_if_player(m_info, _("There's no point in cutting a %s."), it->tname().c_str());
        return false;
    }
    if (!it->made_of("cotton") && !it->made_of("leather") && !it->made_of("nomex")) {
        add_msg(m_info, _("You can only slice items made of fabric or leather."));
        return false;
    }
    if (it->is_container() && !it->contents.empty()) {
        add_msg(m_info, _("That %s is not empty!"), it->tname().c_str());
        return false;
    }

    return true;
}

int iuse::cut_up(player *p, item *it, item *cut, bool)
{
    p->moves -= 25 * cut->volume();
    int count = cut->volume();
    if (p->skillLevel("tailor") == 0) {
        count = rng(0, count);
    } else if (p->skillLevel("tailor") == 1 && count >= 2) {
        count -= rng(0, 2);
    }

    if (dice(3, 3) > p->dex_cur) {
        count -= rng(1, 3);
    }

    // damaged clothing has a chance to lose material
    if (count > 0) {
        float component_success_chance = std::min(std::pow(0.8, cut->damage), 1.0);
        for (int i = count; i > 0; i--) {
            if (component_success_chance < rng_float(0, 1)) {
                count--;
            }
        }
    }

    //scrap_text is result string of worthless scraps
    //sliced_text is result on a success
    std::string scrap_text, sliced_text, type;
    if (cut->made_of("cotton")) {
        scrap_text = _("You clumsily cut the %s into useless ribbons.");
        sliced_text = ngettext("You slice the %s into a rag.", "You slice the %1$s into %2$d rags.",
                               count);
        type = "rag";
    } else if (cut->made_of("leather")) {
        scrap_text = _("You clumsily cut the %s into useless scraps.");
        sliced_text = ngettext("You slice the %s into a piece of leather.",
                               "You slice the %1$s into %2$d pieces of leather.", count);
        type = "leather";
    } else {
        scrap_text = _("You clumsily cut the %s into useless scraps.");
        sliced_text = ngettext("You cut the %s into a piece of nomex.",
                               "You slice the %1$s into %2$d pieces of nomex.", count);
        type = "nomex";
    }

    remove_ammo(cut, *p);
    int pos = p->get_item_position(cut);

    if (count <= 0) {
        p->add_msg_if_player(m_bad, scrap_text.c_str(), cut->tname().c_str());
        p->i_rem(pos);
        return it->type->charges_to_use();
    }
    p->add_msg_if_player(m_good, sliced_text.c_str(), cut->tname().c_str(), count);
    item result(type, int(calendar::turn));
    p->i_rem(pos);
    p->i_add_or_drop(result, count);
    return it->type->charges_to_use();
}

int iuse::scissors(player *p, item *it, bool t)
{
    int pos = g->inv(_("Chop up what?"));
    item *cut = &(p->i_at(pos));

    if (!valid_fabric(p, cut, t)) {
        return 0;
    }
    if (cut == &p->weapon) {
        if (!query_yn(_("You are wielding that, are you sure?"))) {
            return 0;
        }
    } else if (pos < -1) {
        if (!query_yn(_("You're wearing that, are you sure?"))) {
            return 0;
        }
    }
    return cut_up(p, it, cut, t);
}

int iuse::extinguisher(player *p, item *it, bool)
{
    if (it->charges < it->type->charges_to_use()) {
        return 0;
    }
    g->draw();
    int x, y;
    // If anyone other than the player wants to use one of these,
    // they're going to need to figure out how to aim it.
    if (!choose_adjacent(_("Spray where?"), x, y)) {
        return 0;
    }

    p->moves -= 140;

    // Reduce the strength of fire (if any) in the target tile.
    g->m.adjust_field_strength(point(x, y), fd_fire, 0 - rng(2, 3));

    // Also spray monsters in that tile.
    int mondex = g->mon_at(x, y);
    if (mondex != -1) {
        g->zombie(mondex).moves -= 150;
        if (g->u_see(&(g->zombie(mondex)))) {
            p->add_msg_if_player(_("The %s is sprayed!"), g->zombie(mondex).name().c_str());
        }
        if (g->zombie(mondex).made_of(LIQUID)) {
            if (g->u_see(&(g->zombie(mondex)))) {
                p->add_msg_if_player(_("The %s is frozen!"), g->zombie(mondex).name().c_str());
            }
            if (g->zombie(mondex).hurt(rng(20, 60))) {
                g->kill_mon(mondex, (p == &(g->u)));
            } else {
                g->zombie(mondex).speed /= 2;
            }
        }
    }

    // Slightly reduce the strength of fire immediately behind the target tile.
    if (g->m.move_cost(x, y) != 0) {
        x += (x - p->posx);
        y += (y - p->posy);

        g->m.adjust_field_strength(point(x, y), fd_fire, std::min(0 - rng(0, 1) + rng(0, 1), 0L));
    }

    return it->type->charges_to_use();
}

int iuse::hammer(player *p, item *it, bool)
{
    g->draw();
    int x, y;
    // If anyone other than the player wants to use one of these,
    // they're going to need to figure out how to aim it.
    if (!choose_adjacent(_("Pry where?"), x, y)) {
        return 0;
    }

    if (x == p->posx && y == p->posy) {
        p->add_msg_if_player(_("You try to hit yourself with the hammer."));
        p->add_msg_if_player(_("But you can't touch this."));
        return 0;
    }

    int nails = 0, boards = 0;
    ter_id newter;
    ter_id type = g->m.ter(x, y);
    if (type == t_fence_h || type == t_fence_v) {
        nails = 6;
        boards = 3;
        newter = t_fence_post;
        p->add_msg_if_player(_("You pry out the fence post."));
    } else if (type == t_window_boarded) {
        nails = 8;
        boards = 4;
        newter = t_window_frame;
        p->add_msg_if_player(_("You pry the boards from the window."));
    } else if (type == t_window_boarded_noglass) {
        nails = 8;
        boards = 4;
        newter = t_window_empty;
        p->add_msg_if_player(_("You pry the boards from the window frame."));
    } else if (type == t_door_boarded) {
        nails = 8;
        boards = 4;
        // FIXME: boards go across a door FRAME;
        // the door itself should be as good as it was before it was boarded up.
        newter = t_door_b;
        p->add_msg_if_player(_("You pry the boards from the door."));
    } else {
        p->add_msg_if_player(m_info, _("Hammers can only remove boards from windows, doors and fences."));
        p->add_msg_if_player(m_info, _("To board up a window or door, press *"));
        return 0;
    }
    p->moves -= 500;
    g->m.spawn_item(p->posx, p->posy, "nail", 0, nails);
    g->m.spawn_item(p->posx, p->posy, "2x4", boards);
    g->m.ter_set(x, y, newter);
    return it->type->charges_to_use();
}

int iuse::rm13armor_off(player *p, item *it, bool)
{
    if (it->charges < it->type->charges_to_use()) {
        p->add_msg_if_player(m_info, _("The RM13 combat armor's fuel cells are dead."),
                             it->tname().c_str());
        return 0;
    } else {
        std::string oname = it->type->id + "_on";
        p->add_msg_if_player(_("You activate your RM13 combat armor."));
        p->add_msg_if_player(_("Rivtech Model 13 RivOS v2.19:   ONLINE."));
        p->add_msg_if_player(_("CBRN defense system:            ONLINE."));
        p->add_msg_if_player(_("Acoustic dampening system:      ONLINE."));
        p->add_msg_if_player(_("Thermal regulation system:      ONLINE."));
        p->add_msg_if_player(_("Vision enhancement system:      ONLINE."));
        p->add_msg_if_player(_("Electro-reactive armor system:  ONLINE."));
        p->add_msg_if_player(_("All systems nominal."));
        it->make(oname);
        it->active = true;
        return it->type->charges_to_use();
    }
}

int iuse::rm13armor_on(player *p, item *it, bool t)
{
    if (t) { // Normal use
    } else { // Turning it off
        std::string oname = it->type->id;
        if (oname.length() > 3 && oname.compare(oname.length() - 3, 3, "_on") == 0) {
            oname.erase(oname.length() - 3, 3);
        } else {
            debugmsg("no item type to turn it into (%s)!", oname.c_str());
            return 0;
        }
        p->add_msg_if_player(_("RivOS v2.19 shutdown sequence initiated."));
        p->add_msg_if_player(_("Shutting down."));
        p->add_msg_if_player(_("Your RM13 combat armor turns off."));
        it->make(oname);
        it->active = false;
    }
    return it->type->charges_to_use();
}

int iuse::unpack_item(player *p, item *it, bool)
{
    if (p->is_underwater()) {
        p->add_msg_if_player(m_info, _("You can't do that while underwater."));
        return 0;
    }
    std::string oname = it->type->id + "_on";
    p->moves -= 300;
    p->add_msg_if_player(_("You unpack your %s for use."), it->tname().c_str());
    it->make(oname);
    it->active = false;
    return 0;
}

int iuse::pack_item(player *p, item *it, bool t)
{
    if (p->is_underwater()) {
        p->add_msg_if_player(m_info, _("You can't do that while underwater."));
        return 0;
    }
    if (t) { // Normal use
        // Numbers below -1 are reserved for worn items
    } else if (p->get_item_position(it) < -1) {
        p->add_msg_if_player(m_info, _("You can't pack your %s until you take it off."),
                             it->tname().c_str());
        return 0;
    } else { // Turning it off
        std::string oname = it->type->id;
        if (oname.length() > 3 && oname.compare(oname.length() - 3, 3, "_on") == 0) {
            oname.erase(oname.length() - 3, 3);
        } else {
            debugmsg("no item type to turn it into (%s)!", oname.c_str());
            return 0;
        }
        p->moves -= 500;
        p->add_msg_if_player(_("You pack your %s for storage."), it->tname().c_str());
        it->make(oname);
        it->active = false;
    }
    return 0;
}

static bool cauterize_effect(player *p, item *it, bool force = true)
{
    hp_part hpart = use_healing_item(p, it, -2, -2, -2, 100, 50, 0, force);
    if (hpart != num_hp_parts) {
        p->add_msg_if_player(m_neutral, _("You cauterize yourself."));
        if (!(g->u.has_trait("NOPAIN"))) {
            p->mod_pain(15);
            p->add_msg_if_player(m_bad, _("It hurts like hell!"));
        } else {
            p->add_msg_if_player(m_neutral, _("It itches a little."));
        }
        body_part bp = num_bp;
        int side = -1;
        p->hp_convert(hpart, bp, side);
        if (p->has_disease("bite", bp, side)) {
            g->u.add_disease("bite", 2600, false, 1, 1, 0, -1, bp, side, true);
        }
        return true;
    }
    return 0;
}

static int cauterize_elec(player *p, item *it)
{
    if (it->charges == 0) {
        p->add_msg_if_player(m_info, _("You need batteries to cauterize wounds."));
        return 0;
    } else if (!p->has_disease("bite") && !p->has_disease("bleed") && !p->is_underwater()) {
        if ((p->has_trait("MASOCHIST") || p->has_trait("MASOCHIST_MED") || p->has_trait("CENOBITE")) &&
            query_yn(_("Cauterize yourself for fun?"))) {
            return cauterize_effect(p, it, true) ? it->type->charges_to_use() : 0;
        } else {
            p->add_msg_if_player(m_info,
                                 _("You are not bleeding or bitten, there is no need to cauterize yourself."));
            return 0;
        }
    } else if (p->is_npc() || query_yn(_("Cauterize any open wounds?"))) {
        return cauterize_effect(p, it, true) ? it->type->charges_to_use() : 0;
    }
    return 0;
}

int iuse::solder_weld(player *p, item *it, bool)
{
    if (p->is_underwater()) {
        p->add_msg_if_player(m_info, _("You can't do that while underwater."));
        return 0;
    }
    int choice = 2;
    int charges_used = (dynamic_cast<it_tool *>(it->type))->charges_to_use();

    // Option for cauterization only if player has the incentive to do so
    // One does not check for open wounds with a soldering iron.
    if ((p->has_disease("bite") || p->has_disease("bleed")) && !p->is_underwater()) {
        choice = menu(true, ("Using soldering item:"), _("Cauterize wound"),
                      _("Repair plastic/metal/kevlar item"), _("Cancel"), NULL);
    } else if (p->has_trait("MASOCHIST") || p->has_trait("MASOCHIST_MED") ||
               p->has_trait("CENOBITE")) {
        // Masochists might be wounded too, let's not ask twice.
        choice = menu(true, ("Using soldering item:"), _("Cauterize yourself for fun"),
                      _("Repair plastic/metal/kevlar item"), _("Cancel"), NULL);
    }

    switch (choice) {
        case 1:
            return cauterize_elec(p, it);
            break;
        case 2: {
            if (it->charges <= 0) {
                p->add_msg_if_player(m_info, _("Your tool does not have enough charges to do that."));
                return 0;
            }

            int pos = g->inv(_("Repair what?"));
            item *fix = &(p->i_at(pos));
            if (fix == NULL || fix->is_null()) {
                p->add_msg_if_player(m_info, _("You do not have that item!"));
                return 0;
            }
            if (fix->is_gun()) {
                p->add_msg_if_player(m_info, _("That requires gunsmithing tools."));
                return 0;
            }
            if (fix->is_ammo()) {
                p->add_msg_if_player(m_info, _("You cannot repair this type of item."));
                return 0;
            }
            itype_id repair_item = "none";
            std::vector<std::string> repairitem_names;
            std::vector<itype_id> repair_items;
            if (fix->made_of("kevlar")) {
                repair_items.push_back("kevlar_plate");
                repairitem_names.push_back(_("kevlar plates"));
            }
            if (fix->made_of("plastic")) {
                repair_items.push_back("plastic_chunk");
                repairitem_names.push_back(_("plastic chunks"));
            }
            if (fix->made_of("iron") || fix->made_of("steel") || fix->made_of("hardsteel")) {
                repair_items.push_back("scrap");
                repairitem_names.push_back(_("scrap metal"));
            }
            if (repair_items.empty()) {
                p->add_msg_if_player(m_info, _("Your %s is not made of plastic, metal, or kevlar."),
                                     fix->tname().c_str());
                return 0;
            }
<<<<<<< HEAD
            if( std::find( repair_items.begin(), repair_items.end(), fix->typeId() ) != repair_items.end() ) {
                p->add_msg_if_player( m_info, _( "This can be used to repair other items, not itself." ) );
=======
            if (std::find(repair_items.begin(), repair_items.end(), fix->typeId()) != repair_items.end()) {
                p->add_msg_if_player(m_info, _("This can be used to repair other items, not itself."));
>>>>>>> 8879b8b3
                return 0;
            }

            //repairing or modifying items requires at least 1 repair item,
            // otherwise number is related to size of item
            int items_needed = ceil(fix->volume() * 0.25);

            // this will cause issues if/when NPCs start being able to sew.
            // but, then again, it'll cause issues when they start crafting, too.
            inventory crafting_inv = g->crafting_inventory(p);

            bool bFound = false;
            //go through all discovered repair items and see if we have any of them available
            for (unsigned int i = 0; i < repair_items.size(); i++) {
                if (crafting_inv.has_amount(repair_items[i], items_needed)) {
                    //we've found enough of a material, use this one
                    repair_item = repair_items[i];
                    bFound = true;
                }
            }
            if (!bFound) {
                for (unsigned int i = 0; i < repair_items.size(); i++) {
                    p->add_msg_if_player(m_info, _("You don't have enough %s to do that."),
                                         repairitem_names[i].c_str());
                }
                return 0;
            }

            std::vector<component> comps;
            comps.push_back(component(repair_item, items_needed));
            comps.back().available = true;

            if (fix->damage > 0) {
                p->moves -= 500 * p->fine_detail_vision_mod();
                p->practice("mechanics", 8);
                int rn = dice(4, 2 + p->skillLevel("mechanics"));
                rn -= rng(fix->damage, fix->damage * 2);
                if (p->dex_cur < 8 && one_in(p->dex_cur)) {
                    rn -= rng(2, 6);
                }
                if (p->dex_cur >= 8 && (p->dex_cur >= 16 || one_in(16 - p->dex_cur))) {
                    rn += rng(2, 6);
                }
                if (p->dex_cur > 16) {
                    rn += rng(0, p->dex_cur - 16);
                }
                if (rn <= 4) {
                    p->add_msg_if_player(m_bad, _("You damage your %s further!"), fix->tname().c_str());
                    fix->damage++;
                    if (fix->damage >= 5) {
                        p->add_msg_if_player(m_bad, _("You destroy it!"));
                        p->i_rem(pos);
                    }
                } else if (rn <= 6) {
                    p->add_msg_if_player(m_bad, _("You don't repair your %s, and you waste lots of charge."),
                                         fix->tname().c_str());
                    charges_used += rng(1, 8);
                } else if (rn <= 8) {
                    p->add_msg_if_player(m_mixed, _("You repair your %s, but you waste lots of charge."),
                                         fix->tname().c_str());
                    if (fix->damage >= 3) {
                        g->consume_items(p, comps);
                    }
                    fix->damage--;
                    charges_used += rng(1, 8);
                } else if (rn <= 16) {
                    p->add_msg_if_player(m_good, _("You repair your %s!"), fix->tname().c_str());
                    if (fix->damage >= 3) {
                        g->consume_items(p, comps);
                    }
                    fix->damage--;
                } else {
                    p->add_msg_if_player(m_good, _("You repair your %s completely!"), fix->tname().c_str());
                    if (fix->damage >= 3) {
                        g->consume_items(p, comps);
                    }
                    fix->damage = 0;
                }
            } else if (fix->damage == 0 || (fix->has_flag("VARSIZE") && !fix->has_flag("FIT"))) {
                p->moves -= 500 * p->fine_detail_vision_mod();
                p->practice("mechanics", 10);
                int rn = dice(4, 2 + p->skillLevel("mechanics"));
                if (p->dex_cur < 8 && one_in(p->dex_cur)) {
                    rn -= rng(2, 6);
                }
                if (p->dex_cur >= 16 || (p->dex_cur > 8 && one_in(16 - p->dex_cur))) {
                    rn += rng(2, 6);
                }
                if (p->dex_cur > 16) {
                    rn += rng(0, p->dex_cur - 16);
                }
                if (rn <= 4) {
                    p->add_msg_if_player(m_bad, _("You damage your %s!"), fix->tname().c_str());
                    fix->damage++;
                } else if (rn >= 12 && fix->has_flag("VARSIZE") && !fix->has_flag("FIT")) {
                    p->add_msg_if_player(m_good, _("You take your %s in, improving the fit."),
                                         fix->tname().c_str());
                    fix->item_tags.insert("FIT");
                } else if (rn >= 12 && (fix->has_flag("FIT") || !fix->has_flag("VARSIZE"))) {
                    p->add_msg_if_player(m_good, _("You make your %s extra sturdy."), fix->tname().c_str());
                    fix->damage--;
                    g->consume_items(p, comps);
                } else {
                    p->add_msg_if_player(m_neutral, _("You practice your soldering."));
                }
            } else {
                p->add_msg_if_player(m_info, _("Your %s is already enhanced."), fix->tname().c_str());
                return 0;
            }
            return charges_used;
        }
        break;
        case 3:
            break;
        default:
            break;
    };
    return 0;
}


int iuse::water_purifier(player *p, item *it, bool)
{
    int pos = g->inv_type(_("Purify what?"), IC_COMESTIBLE);
    if (!p->has_item(pos)) {
        p->add_msg_if_player(m_info, _("You do not have that item!"));
        return 0;
    }
    if (p->i_at(pos).contents.empty()) {
        p->add_msg_if_player(m_info, _("You can only purify water."));
        return 0;
    }
    item *pure = &(p->i_at(pos).contents[0]);
    if (pure->type->id != "water" && pure->type->id != "salt_water") {
        p->add_msg_if_player(m_info, _("You can only purify water."));
        return 0;
    }
    if (pure->charges > it->charges) {
        p->add_msg_if_player(m_info,
                             _("You don't have enough charges in your purifier to purify all of the water."));
        return 0;
    }
    p->moves -= 150;
    pure->make("water_clean");
    pure->poison = 0;
    return pure->charges;
}

int iuse::two_way_radio(player *p, item *it, bool)
{
    WINDOW *w = newwin(6, 36, (TERMY - 6) / 2, (TERMX - 36) / 2);
    draw_border(w);
    // TODO: More options here.  Thoughts...
    //       > Respond to the SOS of an NPC
    //       > Report something to a faction
    //       > Call another player
    fold_and_print(w, 1, 1, 999, c_white,
                   _(
                       "1: Radio a faction for help...\n"
                       "2: Call Acquaintance...\n"
                       "3: General S.O.S.\n"
                       "0: Cancel"));
    wrefresh(w);
    char ch = getch();
    if (ch == '1') {
        p->moves -= 300;
        faction *fac = g->list_factions(_("Call for help..."));
        if (fac == NULL) {
            return 0;
        }
        int bonus = 0;
        if (fac->goal == FACGOAL_CIVILIZATION) {
            bonus += 2;
        }
        if (fac->has_job(FACJOB_MERCENARIES)) {
            bonus += 4;
        }
        if (fac->has_job(FACJOB_DOCTORS)) {
            bonus += 2;
        }
        if (fac->has_value(FACVAL_CHARITABLE)) {
            bonus += 3;
        }
        if (fac->has_value(FACVAL_LONERS)) {
            bonus -= 3;
        }
        if (fac->has_value(FACVAL_TREACHERY)) {
            bonus -= rng(0, 8);
        }
        bonus += fac->respects_u + 3 * fac->likes_u;
        if (bonus >= 25) {
            popup(_("They reply, \"Help is on the way!\""));
            //~ %s is faction name
            g->u.add_memorial_log(pgettext("memorial_male", "Called for help from %s."),
                                  pgettext("memorial_female", "Called for help from %s."),
                                  fac->name.c_str());
            g->add_event(EVENT_HELP, int(calendar::turn) + fac->response_time(), fac->id, -1, -1);
            fac->respects_u -= rng(0, 8);
            fac->likes_u -= rng(3, 5);
        } else if (bonus >= -5) {
            popup(_("They reply, \"Sorry, you're on your own!\""));
            fac->respects_u -= rng(0, 5);
        } else {
            popup(_("They reply, \"Hah!  We hope you die!\""));
            fac->respects_u -= rng(1, 8);
        }

    } else if (ch == '2') { // Call Acquaintance
        // TODO: Implement me!
    } else if (ch == '3') { // General S.O.S.
        p->moves -= 150;
        std::vector<npc *> in_range;
        std::vector<npc *> npcs = overmap_buffer.get_npcs_near_player(30);
        for (size_t i = 0; i < npcs.size(); i++) {
            if (npcs[i]->op_of_u.value >= 4) {
                in_range.push_back(npcs[i]);
            }
        }
        if (!in_range.empty()) {
            npc *coming = in_range[rng(0, in_range.size() - 1)];
            popup(ngettext("A reply!  %s says, \"I'm on my way; give me %d minute!\"",
                           "A reply!  %s says, \"I'm on my way; give me %d minutes!\"", coming->minutes_to_u()),
                  coming->name.c_str(), coming->minutes_to_u());
            g->u.add_memorial_log(pgettext("memorial_male", "Called for help from %s."),
                                  pgettext("memorial_female", "Called for help from %s."),
                                  coming->name.c_str());
            coming->mission = NPC_MISSION_RESCUE_U;
        } else {
            popup(_("No-one seems to reply..."));
        }
    } else {
        return 0;
    }
    werase(w);
    wrefresh(w);
    delwin(w);
    refresh();
    return it->type->charges_to_use();
}

int iuse::radio_off(player *p, item *it, bool)
{
    if (it->charges < it->type->charges_to_use()) {
        p->add_msg_if_player(_("It's dead."));
    } else {
        p->add_msg_if_player(_("You turn the radio on."));
        it->make("radio_on");
        it->active = true;
    }
    return it->type->charges_to_use();
}

static radio_tower *find_radio_station(int frequency)
{
    radio_tower *tower = NULL;
    for (size_t k = 0; k < g->cur_om->radios.size(); k++) {
        tower = &g->cur_om->radios[k];
        if (0 < tower->strength - rl_dist(tower->x, tower->y, g->levx, g->levy) &&
            tower->frequency == frequency) {
            return tower;
        }
    }
    return NULL;
}

int iuse::directional_antenna(player *p, item *it, bool)
{
    // Find out if we have an active radio
    item radio = p->i_of_type("radio_on");
    if (radio.typeId() != "radio_on") {
        add_msg(m_info, _("Must have an active radio to check for signal direction."));
        return 0;
    }
    // Find the radio station its tuned to (if any)
    radio_tower *tower = find_radio_station(radio.frequency);
    if (tower == NULL) {
        add_msg(m_info, _("You can't find the direction if your radio isn't tuned."));
        return 0;
    }
    // Report direction.
    direction angle = direction_from(g->levx, g->levy, tower->x, tower->y);
    add_msg(_("The signal seems strongest to the %s."), direction_name(angle).c_str());
    return it->type->charges_to_use();
}

int iuse::radio_on(player *p, item *it, bool t)
{
    if (t) {
        // Normal use
        std::string message = _("Radio: Kssssssssssssh.");
        radio_tower *selected_tower = find_radio_station(it->frequency);
        if (selected_tower != NULL) {
            if (selected_tower->type == MESSAGE_BROADCAST) {
                message = selected_tower->message;
            } else if (selected_tower->type == WEATHER_RADIO) {
                message = weather_forecast(*selected_tower);
            }

            int signal_strength = selected_tower->strength -
                                  rl_dist(selected_tower->x, selected_tower->y, g->levx, g->levy);

            for (size_t j = 0; j < message.length(); j++) {
                if (dice(10, 100) > dice(10, signal_strength * 3)) {
                    if (!one_in(10)) {
                        message[j] = '#';
                    } else {
                        message[j] = char(rng('a', 'z'));
                    }
                }
            }

            std::vector<std::string> segments = foldstring(message, RADIO_PER_TURN);
            int index = calendar::turn % (segments.size());
            std::stringstream messtream;
            messtream << _("radio: ") << segments[index];
            message = messtream.str();
        }
        point pos = g->find_item(it);
        g->sound(pos.x, pos.y, 6, message.c_str());
    } else { // Activated
        int ch = 2;
        if (it->charges > 0) {
            ch = menu(true, _("Radio:"), _("Scan"), _("Turn off"), NULL);
        }

        switch (ch) {
            case 1: {
                int old_frequency = it->frequency;
                radio_tower *tower = NULL;
                radio_tower *lowest_tower = NULL;
                radio_tower *lowest_larger_tower = NULL;

                for (size_t k = 0; k < g->cur_om->radios.size(); k++) {
                    tower = &g->cur_om->radios[k];

                    if (tower->strength - rl_dist(tower->x, tower->y, g->levx, g->levy) > 0 &&
                        tower->frequency != old_frequency) {
                        if (tower->frequency > old_frequency &&
                            (lowest_larger_tower == NULL ||
                             tower->frequency < lowest_larger_tower->frequency)) {
                            lowest_larger_tower = tower;
                        } else if (lowest_tower == NULL ||
                                   tower->frequency < lowest_tower->frequency) {
                            lowest_tower = tower;
                        }
                    }
                }
                if (lowest_larger_tower != NULL) {
                    it->frequency = lowest_larger_tower->frequency;
                } else if (lowest_tower != NULL) {
                    it->frequency = lowest_tower->frequency;
                }
            }
            break;
            case 2:
                p->add_msg_if_player(_("The radio dies."));
                it->make("radio");
                it->active = false;
                break;
            case 3:
                break;
        }
    }
    return it->type->charges_to_use();
}

int iuse::noise_emitter_off(player *p, item *it, bool)
{
    if (it->charges < it->type->charges_to_use()) {
        p->add_msg_if_player(_("It's dead."));
    } else {
        p->add_msg_if_player(_("You turn the noise emitter on."));
        it->make("noise_emitter_on");
        it->active = true;
    }
    return it->type->charges_to_use();
}

int iuse::airhorn(player *p, item *it, bool)
{
    if (it->charges < it->type->charges_to_use()) {
        p->add_msg_if_player(_("You depress the button but no sound comes out."));
    } else {
        p->add_msg_if_player(_("You honk your airhorn."));
        point pos = g->find_item(it);
        g->sound(pos.x, pos.y, 50, _("HOOOOONK!"));
    }
    return it->type->charges_to_use();
}

int iuse::horn_bicycle(player *p, item *it, bool)
{
    point pos = g->find_item(it);
    g->sound(pos.x, pos.y, 15, _("honk."));
    p->add_msg_if_player(_("You honk the bicycle horn."));
    return it->type->charges_to_use();
}

int iuse::noise_emitter_on(player *p, item *it, bool t)
{
    if (t) { // Normal use
        point pos = g->find_item(it);
        //~ the sound of a noise emitter when turned on
        g->sound(pos.x, pos.y, 30, _("KXSHHHHRRCRKLKKK!"));
    } else { // Turning it off
        p->add_msg_if_player(_("The infernal racket dies as you turn off the noise emitter."));
        it->make("noise_emitter");
        it->active = false;
    }
    return it->type->charges_to_use();
}

static void roadmap_targets(player *, item *, bool,
                            const std::string &target, int distance,
                            int reveal_distance)
{
    std::vector<point> places = overmap_buffer.find_all(
                                    g->om_global_location(), target, distance, false);
    for (std::vector<point>::iterator iter = places.begin(); iter != places.end(); ++iter) {
        const point &place = *iter;
        overmap_buffer.reveal(place, reveal_distance, g->levz);
    }
}

int iuse::roadmap(player *p, item *it, bool t)
{
    if (it->charges < 1) {
        p->add_msg_if_player(_("There isn't anything new on the map."));
        return 0;
    } else if (g->levz < 0) {
        p->add_msg_if_player(_("You should read your map when you get to the surface."));
        return 0;
    }
    // Show roads
    roadmap_targets(p, it, t, "hiway", 0, 0);
    roadmap_targets(p, it, t, "road", 0, 0);
    roadmap_targets(p, it, t, "bridge", 0, 0);

    // Show evac shelters
    roadmap_targets(p, it, t, "shelter", 0, 0);
    // Show hospital(s)
    roadmap_targets(p, it, t, "hospital", 0, 0);
    // Show schools
    roadmap_targets(p, it, t, "school", 0, 0);
    // Show police stations
    roadmap_targets(p, it, t, "police", 0, 0);
    // Show subway entrances
    roadmap_targets(p, it, t, "sub_station", 0, 0);
    // Show banks
    roadmap_targets(p, it, t, "bank", 0, 0);

    p->add_msg_if_player(m_good, _("You add roads and points of interest to your map."));

    return 1;
}

int iuse::survivormap(player *p, item *it, bool t)
{
    if (it->charges < 1) {
        p->add_msg_if_player(_("There isn't anything new on the map."));
        return 0;
    } else if (g->levz < 0) {
        p->add_msg_if_player(_("You should read your map when you get to the surface."));
        return 0;
    }
    // Show roads
    roadmap_targets(p, it, t, "hiway", 0, 0);
    roadmap_targets(p, it, t, "road", 0, 0);
    roadmap_targets(p, it, t, "bridge", 0, 0);

    // Show pharmacies
    roadmap_targets(p, it, t, "s_pharm", 0, 0);
    // Show gun stores
    roadmap_targets(p, it, t, "s_gun", 0, 0);
    // Show grocery stores
    roadmap_targets(p, it, t, "s_grocery", 0, 0);
    // Show military surplus stores
    roadmap_targets(p, it, t, "mil_surplus", 0, 0);
    // Show gas stations
    roadmap_targets(p, it, t, "s_gas", 0, 0);

    p->add_msg_if_player(m_good, _("You add roads and possible supply points to your map."));

    return 1;
}

int iuse::militarymap(player *p, item *it, bool t)
{
    if (it->charges < 1) {
        p->add_msg_if_player(_("There isn't anything new on the map."));
        return 0;
    } else if (g->levz < 0) {
        p->add_msg_if_player(_("You should read your map when you get to the surface."));
        return 0;
    }
    // Show roads
    roadmap_targets(p, it, t, "hiway", 0, 0);
    roadmap_targets(p, it, t, "road", 0, 0);
    roadmap_targets(p, it, t, "bridge", 0, 0);

    // Show FEMA camps
    roadmap_targets(p, it, t, "fema_entrance", 0, 0);
    // Show bunkers
    roadmap_targets(p, it, t, "bunker", 0, 0);
    // Show outposts
    roadmap_targets(p, it, t, "outpost", 0, 0);
    // Show nuclear silos
    roadmap_targets(p, it, t, "silo", 0, 0);
    // Show evac shelters
    roadmap_targets(p, it, t, "shelter", 0, 0);
    // Show police stations
    roadmap_targets(p, it, t, "police", 0, 0);

    p->add_msg_if_player(m_good, _("You add roads and facilities to your map."));

    return 1;
}

int iuse::restaurantmap(player *p, item *it, bool t)
{
    if (it->charges < 1) {
        p->add_msg_if_player(_("There isn't anything new on the map."));
        return 0;
    } else if (g->levz < 0) {
        p->add_msg_if_player(_("You should read your map when you get to the surface."));
        return 0;
    }
    // Show roads
    roadmap_targets(p, it, t, "hiway", 0, 0);
    roadmap_targets(p, it, t, "road", 0, 0);
    roadmap_targets(p, it, t, "bridge", 0, 0);

    // Show coffee shops
    roadmap_targets(p, it, t, "s_restaurant_coffee", 0, 0);
    // Show restaurants
    roadmap_targets(p, it, t, "s_restaurant", 0, 0);
    // Show bars
    roadmap_targets(p, it, t, "bar", 0, 0);
    // Show pizza parlors
    roadmap_targets(p, it, t, "s_pizza_parlor", 0, 0);
    // Show fast food joints
    roadmap_targets(p, it, t, "s_restaurant_fast", 0, 0);

    p->add_msg_if_player(m_good, _("You add roads and restaurants to your map."));

    return 1;
}

int iuse::touristmap(player *p, item *it, bool t)
{
    if (it->charges < 1) {
        p->add_msg_if_player(_("There isn't anything new on the map."));
        return 0;
    } else if (g->levz < 0) {
        p->add_msg_if_player(_("You should read your map when you get to the surface."));
        return 0;
    }
    // Show roads
    roadmap_targets(p, it, t, "hiway", 0, 0);
    roadmap_targets(p, it, t, "road", 0, 0);
    roadmap_targets(p, it, t, "bridge", 0, 0);

    // Show hotels
    roadmap_targets(p, it, t, "hotel_tower", 0, 0);
    // Show restaurants
    roadmap_targets(p, it, t, "s_restaurant", 0, 0);
    // Show cathedrals
    roadmap_targets(p, it, t, "cathedral", 0, 0);
    // Show fast food joints
    roadmap_targets(p, it, t, "s_restaurant_fast", 0, 0);
    // Show fast megastores
    roadmap_targets(p, it, t, "megastore", 0, 0);

    p->add_msg_if_player(m_good, _("You add roads and tourist attractions to your map."));

    return 1;
}

int iuse::ma_manual(player *p, item *it, bool)
{
    std::string style_to_learn = "style_" + it->type->id.substr(
                                     7); // strip "manual_" from the start of the item id, add the rest to "style_"

    for (std::vector<matype_id>::iterator style = p->ma_styles.begin(); style != p->ma_styles.end();
         style++) {
        if (style_to_learn == *style) {
            p->add_msg_if_player(m_info, _("You already know all this book has to teach."));

            return 0;
        }
    }

    p->ma_styles.push_back(style_to_learn);

    p->add_msg_if_player(m_good, _("You learn what you can, and stow the book for further study."));

    return 1;
}

int iuse::picklock(player *p, item *it, bool)
{
    int dirx, diry;
    if (!choose_adjacent(_("Use your pick lock where?"), dirx, diry)) {
        return 0;
    }
    if (dirx == p->posx && diry == p->posy) {
        p->add_msg_if_player(m_info, _("You pick your nose and your sinuses swing open."));
        return 0;
    }
    ter_id type = g->m.ter(dirx, diry);
    int npcdex = g->npc_at(dirx, diry);
    if (npcdex != -1) {
        p->add_msg_if_player(m_info,
                             _("You can pick your friends, and you can\npick your nose, but you can't pick\nyour friend's nose"));
        return 0;
    }

    int pick_quality = 1;
    if (it->typeId() == "picklocks") {
        pick_quality = 5;
    } else if (it->typeId() == "crude_picklock" || "hairpin") {
        pick_quality = 3;
    }

    std::string door_name;
    ter_id new_type;
    std::string open_message = _("With a satisfying click, the lock on the %s opens.");
    if (type == t_chaingate_l) {
        door_name = rm_prefix(_("<door_name>gate"));
        new_type = t_chaingate_c;
    } else if (type == t_door_locked || type == t_door_locked_alarm || type == t_door_locked_interior) {
        door_name = rm_prefix(_("<door_name>door"));
        new_type = t_door_c;
    } else if (type == t_door_bar_locked) {
        door_name = rm_prefix(_("<door_name>door"));
        new_type = t_door_bar_o;
        //Bar doors auto-open (and lock if closed again) so show a different message)
        open_message = _("The %s swings open...");
    } else if (type == t_door_c) {
        add_msg(m_info, _("That door isn't locked."));
        return 0;
    } else {
        add_msg(m_info, _("That cannot be picked."));
        return 0;
    }

    p->practice("mechanics", 1);
    p->moves -= (1000 - (pick_quality * 100)) - (p->dex_cur + p->skillLevel("mechanics")) * 5;
    int pick_roll = (dice(2, p->skillLevel("mechanics")) + dice(2,
                     p->dex_cur) - it->damage / 2) * pick_quality;
    int door_roll = dice(4, 30);
    if (pick_roll >= door_roll) {
        p->practice("mechanics", 1);
        p->add_msg_if_player(m_good, open_message.c_str(), door_name.c_str());
        g->m.ter_set(dirx, diry, new_type);
    } else if (door_roll > (1.5 * pick_roll) && it->damage < 100) {
        it->damage++;

        std::string sStatus = rm_prefix(_("<door_status>damage"));
        if (it->damage >= 5) {
            sStatus = rm_prefix(_("<door_status>destroy"));
        }
        p->add_msg_if_player(m_bad, "The lock stumps your efforts to pick it, and you %s your tool.",
                             sStatus.c_str());
    } else {
        p->add_msg_if_player(m_bad, _("The lock stumps your efforts to pick it."));
    }
    if (type == t_door_locked_alarm && (door_roll + dice(1, 30)) > pick_roll &&
        it->damage < 100) {
        g->sound(p->posx, p->posy, 40, _("An alarm sounds!"));
        if (!g->event_queued(EVENT_WANTED)) {
            g->add_event(EVENT_WANTED, int(calendar::turn) + 300, 0, g->levx, g->levy);
        }
    }
    // Special handling, normally the item isn't used up, but it is if broken.
    if (it->damage >= 5) {
        return 1;
    }

    return it->type->charges_to_use();
}

int iuse::crowbar(player *p, item *it, bool)
{
    int dirx, diry;
    if (!choose_adjacent(_("Pry where?"), dirx, diry)) {
        return 0;
    }

    if (dirx == p->posx && diry == p->posy) {
        p->add_msg_if_player(m_info, _("You attempt to pry open your wallet"));
        p->add_msg_if_player(m_info, _("but alas. You are just too miserly."));
        return 0;
    }
    ter_id type = g->m.ter(dirx, diry);
    const char *succ_action;
    const char *fail_action;
    ter_id new_type = t_null;
    bool noisy;
    int difficulty;

    if (type == t_door_c || type == t_door_locked || type == t_door_locked_alarm ||
        type == t_door_locked_interior) {
        succ_action = _("You pry open the door.");
        fail_action = _("You pry, but cannot pry open the door.");
        new_type = t_door_o;
        noisy = true;
        difficulty = 6;
    } else if (type == t_door_bar_locked) {
        succ_action = _("You pry open the door.");
        fail_action = _("You pry, but cannot pry open the door.");
        new_type = t_door_bar_o;
        noisy = false;
        difficulty = 10;
    } else if (type == t_manhole_cover) {
        succ_action = _("You lift the manhole cover.");
        fail_action = _("You pry, but cannot lift the manhole cover.");
        new_type = t_manhole;
        noisy = false;
        difficulty = 12;
    } else if (g->m.furn(dirx, diry) == f_crate_c) {
        succ_action = _("You pop open the crate.");
        fail_action = _("You pry, but cannot pop open the crate.");
        noisy = true;
        difficulty = 6;
    } else if (type == t_window_domestic || type == t_curtains) {
        succ_action = _("You pry open the window.");
        fail_action = _("You pry, but cannot pry open the window.");
        new_type = t_window_open;
        noisy = true;
        difficulty = 6;
    } else {
        int nails = 0, boards = 0;
        ter_id newter;
        if (type == t_fence_h || type == t_fence_v) {
            nails = 6;
            boards = 3;
            newter = t_fence_post;
            p->add_msg_if_player(_("You pry out the fence post."));
        } else if (type == t_window_boarded) {
            nails = 8;
            boards = 4;
            newter = t_window_frame;
            p->add_msg_if_player(_("You pry the boards from the window."));
        } else if (type == t_window_boarded_noglass) {
            nails = 8;
            boards = 4;
            newter = t_window_empty;
            p->add_msg_if_player(_("You pry the boards from the window frame."));
        } else if (type == t_door_boarded) {
            nails = 8;
            boards = 4;
            // FIXME: boards go across a door FRAME;
            // the door itself should be as good as it was before it was boarded up.
            newter = t_door_b;
            p->add_msg_if_player(_("You pry the boards from the door."));
        } else {
            p->add_msg_if_player(m_info, _("There's nothing to pry there."));
            return 0;
        }
        p->practice("carpentry", 1, 1);
        p->moves -= 500;
        g->m.spawn_item(p->posx, p->posy, "nail", 0, nails);
        g->m.spawn_item(p->posx, p->posy, "2x4", boards);
        g->m.ter_set(dirx, diry, newter);
        return it->type->charges_to_use();
    }

    p->practice("mechanics", 1);
    p->moves -= (difficulty * 25) - ((p->str_cur + p->skillLevel("mechanics")) * 5);
    if (dice(4, difficulty) < dice(2, p->skillLevel("mechanics")) + dice(2, p->str_cur)) {
        p->practice("mechanics", 1);
        p->add_msg_if_player(m_good, succ_action);
        if (g->m.furn(dirx, diry) == f_crate_c) {
            g->m.furn_set(dirx, diry, f_crate_o);
        } else {
            g->m.ter_set(dirx, diry, new_type);
        }
        if (noisy) {
            g->sound(dirx, diry, 12, _("crunch!"));
        }
        if (type == t_manhole_cover) {
            g->m.spawn_item(dirx, diry, "manhole_cover");
        }
        if (type == t_door_locked_alarm) {
            g->u.add_memorial_log(pgettext("memorial_male", "Set off an alarm."),
                                  pgettext("memorial_female", "Set off an alarm."));
            g->sound(p->posx, p->posy, 40, _("An alarm sounds!"));
            if (!g->event_queued(EVENT_WANTED)) {
                g->add_event(EVENT_WANTED, int(calendar::turn) + 300, 0, g->levx, g->levy);
            }
        }
    } else {
        if (type == t_window_domestic || type == t_curtains) {
            //chance of breaking the glass if pry attempt fails
            if (dice(4, difficulty) > dice(2, p->skillLevel("mechanics")) + dice(2, p->str_cur)) {
                p->add_msg_if_player(m_mixed, _("You break the glass."));
                g->sound(dirx, diry, 24, _("glass breaking!"));
                g->m.ter_set(dirx, diry, t_window_frame);
                g->m.spawn_item(dirx, diry, "sheet", 2);
                g->m.spawn_item(dirx, diry, "stick");
                g->m.spawn_item(dirx, diry, "string_36");
                return it->type->charges_to_use();
            }
        }
        p->add_msg_if_player(fail_action);
    }
    return it->type->charges_to_use();
}

int iuse::makemound(player *p, item *it, bool)
{
    if (g->m.has_flag("DIGGABLE", p->posx, p->posy) && !g->m.has_flag("PLANT", p->posx, p->posy)) {
        p->add_msg_if_player(_("You churn up the earth here."));
        p->moves = -300;
        g->m.ter_set(p->posx, p->posy, t_dirtmound);
        return it->type->charges_to_use();
    } else {
        p->add_msg_if_player(_("You can't churn up this ground."));
        return 0;
    }
}

//TODO remove this?
int iuse::dig(player *p, item *it, bool)
{
    p->add_msg_if_player(m_info, _("You can dig a pit via the construction menu--hit *"));
    return it->type->charges_to_use();
}

int iuse::siphon(player *p, item *it, bool)
{
    int posx = 0;
    int posy = 0;
    if (!choose_adjacent(_("Siphon from where?"), posx, posy)) {
        return 0;
    }

    vehicle *veh = g->m.veh_at(posx, posy);
    if (veh == NULL) {
        p->add_msg_if_player(m_info, _("There's no vehicle there."));
        return 0;
    }
    if (veh->fuel_left("gasoline") == 0) {
        p->add_msg_if_player(m_info, _("That vehicle has no fuel to siphon."));
        return 0;
    }
    std::map<point, vehicle *> foundv;
    vehicle *fillv = NULL;
    for (int x = p->posx - 1; x < p->posx + 2; x++) {
        for (int y = p->posy - 1; y < p->posy + 2; y++) {
            fillv = g->m.veh_at(x, y);
            if (fillv != NULL &&
                fillv != veh &&
                foundv.find(point(fillv->posx, fillv->posy)) == foundv.end() &&
                fillv->fuel_capacity("gasoline") > 0) {
                foundv[point(fillv->posx, fillv->posy)] = fillv;
            }
        }
    }
    fillv = NULL;
    if (!foundv.empty()) {
        uimenu fmenu;
        fmenu.text = _("Fill what?");
        fmenu.addentry("Nearby vehicle (%d)", foundv.size());
        fmenu.addentry("Container");
        fmenu.addentry("Never mind");
        fmenu.query();
        if (fmenu.ret == 0) {
            if (foundv.size() > 1) {
                if (choose_adjacent(_("Fill which vehicle?"), posx, posy)) {
                    fillv = g->m.veh_at(posx, posy);
                } else {
                    return 0;
                }
            } else {
                fillv = foundv.begin()->second;

            }
        } else if (fmenu.ret != 1) {
            return 0;
        }
    }
    if (fillv != NULL) {
        int want = fillv->fuel_capacity("gasoline") - fillv->fuel_left("gasoline");
        int got = veh->drain("gasoline", want);
        fillv->refill("gasoline", got);
        add_msg(ngettext("Siphoned %d unit of %s from the %s into the %s%s",
                         "Siphoned %d units of %s from the %s into the %s%s", got), got,
                "gasoline", veh->name.c_str(), fillv->name.c_str(),
                (got < want ? ", draining the tank completely." : ", receiving tank is full."));
        p->moves -= 200;
    } else {
        if (p->siphon(veh, "gasoline")) {
            p->moves -= 200;
        }
    }
    return it->type->charges_to_use();
}

int iuse::combatsaw_off(player *p, item *it, bool)
{
    p->moves -= 60;
    if (it->charges > 0 && !p->is_underwater()) {
        g->sound(p->posx, p->posy, 30,
                 _("With a snarl, the combat chainsaw screams to life!"));
        it->make("combatsaw_on");
        it->active = true;
    } else {
        p->add_msg_if_player(_("You yank the cord, but nothing happens."));
    }
    return it->type->charges_to_use();
}

int iuse::combatsaw_on(player *p, item *it, bool t)
{
    if (t) { // Effects while simply on
        if (p->is_underwater()) {
            p->add_msg_if_player(_("Your chainsaw gurgles in the water and stops."));
            it->make("combatsaw_off");
            it->active = false;
        } else if (one_in(12)) {
            g->sound(p->posx, p->posy, 18, _("Your combat chainsaw growls."));
        }
    } else { // Toggling
        p->add_msg_if_player(_("Your combat chainsaw goes quiet."));
        it->make("combatsaw_off");
        it->active = false;
    }
    return it->type->charges_to_use();
}

int iuse::chainsaw_off(player *p, item *it, bool)
{
    p->moves -= 80;
    if (rng(0, 10) - it->damage > 5 && it->charges > 0 && !p->is_underwater()) {
        g->sound(p->posx, p->posy, 20,
                 _("With a roar, the chainsaw leaps to life!"));
        it->make("chainsaw_on");
        it->active = true;
    } else {
        p->add_msg_if_player(_("You yank the cord, but nothing happens."));
    }
    return it->type->charges_to_use();
}

int iuse::chainsaw_on(player *p, item *it, bool t)
{
    if (p->is_underwater()) {
        p->add_msg_if_player(_("Your chainsaw gurgles in the water and stops."));
        it->make("chainsaw_off");
        it->active = false;
    } else if (t) { // Effects while simply on
        if (one_in(15)) {
            g->sound(p->posx, p->posy, 12, _("Your chainsaw rumbles."));
        }
    } else { // Toggling
        p->add_msg_if_player(_("Your chainsaw dies."));
        it->make("chainsaw_off");
        it->active = false;
    }
    return it->type->charges_to_use();
}

int iuse::cs_lajatang_off(player *p, item *it, bool)
{
    p->moves -= 80;
    if (rng(0, 10) - it->damage > 5 && it->charges > 1) {
        g->sound(p->posx, p->posy, 40,
                 _("With a roar, the chainsaws leap to life!"));
        it->make("cs_lajatang_on");
        it->active = true;
    } else {
        p->add_msg_if_player(_("You yank the cords, but nothing happens."));
    }
    return it->type->charges_to_use();
}

int iuse::cs_lajatang_on(player *p, item *it, bool t)
{
    if (t) { // Effects while simply on
        if (one_in(15)) {
            g->sound(p->posx, p->posy, 12, _("Your chainsaws rumble."));
        }
        //Deduct an additional charge (since there are two of them)
        if (it->charges > 0) {
            it->charges--;
        }
    } else { // Toggling
        p->add_msg_if_player(_("Your chainsaws die."));
        it->make("cs_lajatang_off");
        it->active = false;
    }
    return it->type->charges_to_use();
}

int iuse::carver_off(player *p, item *it, bool)
{
    p->moves -= 80;
    if (it->charges > 0) {
        g->sound(p->posx, p->posy, 20,
                 _("The electric carver's serrated blades start buzzing!"));
        it->make("carver_on");
        it->active = true;
    } else {
        p->add_msg_if_player(_("You pull the trigger but nothing happens."));
    }
    return it->type->charges_to_use();
}

int iuse::carver_on(player *p, item *it, bool t)
{
    if (t) { // Effects while simply on
        if (one_in(10)) {
            g->sound(p->posx, p->posy, 8, _("Your electric carver buzzes."));
        }
    } else { // Toggling
        p->add_msg_if_player(_("Your electric carver dies."));
        it->make("carver_off");
        it->active = false;
    }
    return it->type->charges_to_use();
}

int iuse::trimmer_off(player *p, item *it, bool)
{
    p->moves -= 80;
    if (rng(0, 10) - it->damage > 3 && it->charges > 0) {
        g->sound(p->posx, p->posy, 15,
                 _("With a roar, the hedge trimmer leaps to life!"));
        it->make("trimmer_on");
        it->active = true;
    } else {
        p->add_msg_if_player(_("You yank the cord, but nothing happens."));
    }
    return it->type->charges_to_use();
}

int iuse::trimmer_on(player *p, item *it, bool t)
{
    if (t) { // Effects while simply on
        if (one_in(15)) {
            g->sound(p->posx, p->posy, 10, _("Your hedge trimmer rumbles."));
        }
    } else { // Toggling
        p->add_msg_if_player(_("Your hedge trimmer dies."));
        it->make("trimmer_off");
        it->active = false;
    }
    return it->type->charges_to_use();
}

int iuse::circsaw_on(player *p, item *it, bool t)
{
    if (t) { // Effects while simply on
        if (one_in(15)) {
            g->sound(p->posx, p->posy, 7, _("Your circular saw buzzes."));
        }
    } else { // Toggling
        p->add_msg_if_player(_("Your circular saw powers off."));
        it->make("circsaw_off");
        it->active = false;
    }
    return 0;
}

int iuse::shishkebab_off(player *p, item *it, bool)
{
    int choice = menu(true, _("What's the plan?"), _("Bring the heat!"),
                      _("Cut 'em up!"), _("I'm good."), NULL);
    switch (choice) {
        case 1: {
            p->moves -= 10;
            if (it->charges <= 0) {
                p->add_msg_if_player(m_info, _("This thing needs some fuel!"));
            } else if (rng(0, 10) - it->damage > 5 && !p->is_underwater()) {
                g->sound(p->posx, p->posy, 10, _("Let's dance, Zeds!"));
                it->make("shishkebab_on");
                it->active = true;
            } else {
                p->add_msg_if_player(_("Aw, dangit. It fails to start!"));
            }
            return it->type->charges_to_use();
        }
        break;
        case 2: {
            return iuse::knife(p, it, false);
        }
        default:
            return 0;
    }
}

int iuse::shishkebab_on(player *p, item *it, bool t)
{
    if (p->is_underwater()) {
        p->add_msg_if_player(_("Your shishkebab hisses in the water and goes out."));
        it->make("shishkebab_off");
        it->active = false;
    } else if (t) {
        // Effects while simply on
        if (one_in(25)) {
            g->sound(p->posx, p->posy, 10, _("Your shishkebab crackles!"));
        }

        if (one_in(75)) {
            p->add_msg_if_player(m_bad, _("Bummer, man! Your shishkebab's flame flickers and dies out."));
            it->make("shishkebab_off");
            it->active = false;
        }
    } else if (it->charges < it->type->charges_to_use()) {
        p->add_msg_if_player(m_bad, _("Uncool, outta gas! Your shishkebab's flame goes out."));
        it->make("shishkebab_off");
        it->active = false;
    } else {
        int choice = menu(true, _("What's the plan?"), _("Chill out"),
                          _("Torch something!"), _("Keep groovin'"), NULL);
        switch (choice) {
            case 1: {
                p->add_msg_if_player(_("Peace out. Your shishkebab's flame dies."));
                it->make("shishkebab_off");
                it->active = false;
            }
            break;
            case 2: {
                int dirx, diry;
                if (prep_firestarter_use(p, it, dirx, diry)) {
                    p->moves -= 5;
                    resolve_firestarter_use(p, it, dirx, diry);
                }
            }
            default:
                return 0;
        }
    }
    return it->type->charges_to_use();
}

int iuse::firemachete_off(player *p, item *it, bool)
{
    int choice = menu(true,
                      _("No. 9"), _("Turn on"), _("Use as a knife"), _("Cancel"), NULL);
    switch (choice) {
        case 1: {
            p->moves -= 10;
            if (rng(0, 10) - it->damage > 2 && it->charges > 0 && !p->is_underwater()) {
                g->sound(p->posx, p->posy, 10, _("Your No. 9 glows!"));
                it->make("firemachete_on");
                it->active = true;
            } else {
                p->add_msg_if_player(_("Click."));
            }
        }
        break;
        case 2: {
            iuse::knife(p, it, false);
        }
        default:
            return 0;
    }
    return it->type->charges_to_use();
}

int iuse::firemachete_on(player *p, item *it, bool t)
{
    if (t) {  // Effects while simply on
        if (p->is_underwater()) {
            p->add_msg_if_player(_("Your No. 9 hisses in the water and goes out."));
            it->make("firemachete_off");
            it->active = false;
        } else if (one_in(25)) {
            g->sound(p->posx, p->posy, 5, _("Your No. 9 hisses."));
        }
        if (one_in(100)) {
            p->add_msg_if_player(m_bad, _("Your No. 9 cuts out!"));
            it->make("firemachete_off");
            it->active = false;
        }
    } else if (it->charges < it->type->charges_to_use()) {
        p->add_msg_if_player(m_info, _("Out of ammo!"));
        it->make("firemachete_off");
        it->active = false;
    } else {
        int choice = menu(true, _("No. 9"), _("Turn off"), _("Light something"), _("Cancel"), NULL);
        switch (choice) {
            case 1: {
                p->add_msg_if_player(_("Your No. 9 goes dark."));
                it->make("firemachete_off");
                it->active = false;
            }
            break;
            case 2: {
                int dirx, diry;
                if (prep_firestarter_use(p, it, dirx, diry)) {
                    p->moves -= 5;
                    resolve_firestarter_use(p, it, dirx, diry);
                }
            }
            default:
                return 0;
        }
    }
    return it->type->charges_to_use();
}

int iuse::broadfire_off(player *p, item *it, bool t)
{
    int choice = menu(true, _("What will thou do?"), _("Ready for battle!"),
                      _("Perform peasant work?"), _("Reconsider thy strategy"), NULL);
    switch (choice) {
        case 1: {
            p->moves -= 10;
            if (it->charges > 0 && !p->is_underwater()) {
                g->sound(p->posx, p->posy, 10,
                         _("Charge!!"));
                it->make("broadfire_on");
                it->active = true;
            } else {
                p->add_msg_if_player(m_info, _("No strength to fight!"));
            }
        }
        break;
        case 2: {
            return iuse::knife(p, it, t);
        }
    }
    return it->type->charges_to_use();
}

int iuse::broadfire_on(player *p, item *it, bool t)
{
    if (t) {  // Effects while simply on
        if (p->is_underwater()) {
            p->add_msg_if_player(_("Your sword hisses in the water and goes out."));
            it->make("broadfire_off");
            it->active = false;
        } else if (one_in(35)) {
            p->add_msg_if_player(_("Your blade burns for combat!"));
        }
    } else if (it->charges < it->type->charges_to_use()) {
        p->add_msg_if_player(m_bad, _("Thy strength fades!"));
        it->make("broadfire_off");
        it->active = false;
    } else {
        int choice = menu(true, _("What will thou do?"), _("Retreat!"),
                          _("Burn and Pillage!"), _("Keep Fighting!"), NULL);
        switch (choice) {
            case 1: {
                p->add_msg_if_player(_("Run away!"));
                it->make("broadfire_off");
                it->active = false;
            }
            break;
            case 2: {
                int dirx, diry;
                if (prep_firestarter_use(p, it, dirx, diry)) {
                    p->moves -= 5;
                    resolve_firestarter_use(p, it, dirx, diry);
                }
            }
        }
    }
    return it->type->charges_to_use();
}

int iuse::firekatana_off(player *p, item *it, bool t)
{
    int choice = menu(true, _("The Dark of Night."), _("Daybreak"),
                      _("The Moonlight's Edge"), _("Eternal Night"), NULL);
    switch (choice) {
        case 1: {
            p->moves -= 10;
            if (it->charges > 0 && !p->is_underwater()) {
                g->sound(p->posx, p->posy, 10,
                         _("The Sun rises."));
                it->make("firekatana_on");
                it->active = true;
            } else {
                p->add_msg_if_player(_("Time stands still."));
            }
        }
        break;
        case 2: {
            return iuse::knife(p, it, t);
        }
    }
    return it->type->charges_to_use();
}

int iuse::firekatana_on(player *p, item *it, bool t)
{
    if (t) {  // Effects while simply on
        if (p->is_underwater()) {
            p->add_msg_if_player(_("Your sword hisses in the water and goes out."));
            it->make("firekatana_off");
            it->active = false;
        } else if (one_in(35)) {
            p->add_msg_if_player(_("The Sun shines brightly."));
        }
    } else if (it->charges < it->type->charges_to_use()) {
        p->add_msg_if_player(m_bad, _("The Light Fades."));
        it->make("firekatana_off");
        it->active = false;
    } else {
        int choice = menu(true, _("The Light of Day."), _("Nightfall"),
                          _("Blazing Heat"), _("Endless Day"), NULL);
        switch (choice) {
            case 1: {
                p->add_msg_if_player(_("The Sun sets."));
                it->make("firekatana_off");
                it->active = false;
            }
            break;
            case 2: {
                int dirx, diry;
                if (prep_firestarter_use(p, it, dirx, diry)) {
                    p->moves -= 5;
                    resolve_firestarter_use(p, it, dirx, diry);
                    return it->type->charges_to_use();
                }
            }
        }
    }
    return it->type->charges_to_use();
}

int iuse::zweifire_off(player *p, item *it, bool t)
{
    int choice = menu(true, _("Was willst du tun?"), _("Die Flamme entfachen."),
                      _("Als Messer verwenden."), _("Nichts tun."), NULL);
    switch (choice) {
        case 1: {
            p->moves -= 10;
            if (it->charges > 0 && !p->is_underwater()) {
                g->sound(p->posx, p->posy, 10,
                         _("Die Klinge deines Schwertes brennt!"));
                it->make("zweifire_on");
                it->active = true;
            } else {
                p->add_msg_if_player(m_bad, _("Dein Flammenschwert hat keinen Brennstoff mehr."));
            }
        }
        break;
        case 2: {
            return iuse::knife(p, it, t);
        }
        default:
            return 0;
    }
    return it->type->charges_to_use();
}

int iuse::zweifire_on(player *p, item *it, bool t)
{
    if (t) {  // Effects while simply on
        if (p->is_underwater()) {
            p->add_msg_if_player(_("Dein Schwert zischt und erlischt."));
            it->make("zweifire_off");
            it->active = false;
        } else if (one_in(35)) {
            //~ (Flammenschwert) "The fire on your blade burns brightly!"
            p->add_msg_if_player(_("Das Feuer um deine Schwertklinge leuchtet hell!"));
        }
    } else if (it->charges < it->type->charges_to_use()) {
        //~ (Flammenschwert) "Your Flammenscwhert (firesword) is out of fuel!"
        p->add_msg_if_player(m_bad, _("Deinem Flammenschwert ist der Brennstoff ausgegangen!"));
        it->make("zweifire_off");
        it->active = false;
    } else {
        int choice = menu(true,
                          //~ (Flammenschwert) "What will you do?"
                          _("Was willst du tun?"),
                          //~ (Flammenschwert) "Extinguish the flame."
                          _("Die Flamme erloschen."),
                          //~ (Flammenschwert) "Start a fire."
                          _("Ein Feuer entfachen."),
                          //~ (Flammenschwert) "Do nothing."
                          _("Nichts tun."), NULL);
        switch (choice) {
            case 1: {
                //~ (Flammenschwert) "The flames on your sword die out."
                p->add_msg_if_player(_("Die Flamme deines Schwertes erlischt."));
                it->make("zweifire_off");
                it->active = false;
            }
            break;
            case 2: {
                int dirx, diry;
                if (prep_firestarter_use(p, it, dirx, diry)) {
                    p->moves -= 5;
                    resolve_firestarter_use(p, it, dirx, diry);
                    return it->type->charges_to_use();
                }
            }
            default:
                return 0;
        }
    }
    return it->type->charges_to_use();
}

int iuse::jackhammer(player *p, item *it, bool)
{
    if (it->charges < it->type->charges_to_use()) {
        return 0;
    }
    if (p->is_underwater()) {
        p->add_msg_if_player(m_info, _("You can't do that while underwater."));
        return 0;
    }
    int dirx, diry;
    if (!choose_adjacent(_("Drill where?"), dirx, diry)) {
        return 0;
    }

    if (dirx == p->posx && diry == p->posy) {
        p->add_msg_if_player(_("My god! Let's talk it over OK?"));
        p->add_msg_if_player(_("Don't do anything rash.."));
        return 0;
    }
    if (g->m.is_destructable(dirx, diry) && g->m.has_flag("SUPPORTS_ROOF", dirx, diry) &&
        g->m.ter(dirx, diry) != t_tree) {
        g->m.destroy(dirx, diry, false);
        p->moves -= 500;
        //~ the sound of a jackhammer
        g->sound(dirx, diry, 45, _("TATATATATATATAT!"));
    } else if (g->m.move_cost(dirx, diry) == 2 && g->levz != -1 &&
               g->m.ter(dirx, diry) != t_dirt && g->m.ter(dirx, diry) != t_grass) {
        g->m.destroy(dirx, diry, false);
        p->moves -= 500;
        g->sound(dirx, diry, 45, _("TATATATATATATAT!"));
    } else {
        p->add_msg_if_player(m_info, _("You can't drill there."));
        return 0;
    }
    return it->type->charges_to_use();
}

int iuse::jacqueshammer(player *p, item *it, bool)
{
    if (it->charges < it->type->charges_to_use()) {
        return 0;
    }
    if (p->is_underwater()) {
        p->add_msg_if_player(m_info, _("You can't do that while underwater."));
        return 0;
    }
    // translator comments for everything to reduce confusion
    int dirx, diry;
    g->draw();
    //~ (jacqueshammer) "Drill where?"
    if (!choose_direction(_("Percer dans quelle direction?"), dirx, diry)) {
        //~ (jacqueshammer) "Invalid direction"
        p->add_msg_if_player(m_info, _("Direction invalide"));
        return 0;
    }
    if (dirx == 0 && diry == 0) {
        //~ (jacqueshammer) "My god! Let's talk it over, OK?"
        p->add_msg_if_player(_("Mon dieu! Nous allons en parler OK?"));
        //~ (jacqueshammer) "Don't do anything rash."
        p->add_msg_if_player(_("Ne pas faire eruption rien.."));
        return 0;
    }
    dirx += p->posx;
    diry += p->posy;
    if (g->m.is_destructable(dirx, diry) && g->m.has_flag("SUPPORTS_ROOF", dirx, diry) &&
        g->m.ter(dirx, diry) != t_tree) {
        g->m.destroy(dirx, diry, false);
        // This looked like 50 minutes, but seems more like 50 seconds.  Needs checked.
        p->moves -= 500;
        //~ the sound of a "jacqueshammer"
        g->sound(dirx, diry, 45, _("OHOHOHOHOHOHOHOHO!"));
    } else if (g->m.move_cost(dirx, diry) == 2 && g->levz != -1 &&
               g->m.ter(dirx, diry) != t_dirt && g->m.ter(dirx, diry) != t_grass) {
        g->m.destroy(dirx, diry, false);
        p->moves -= 500;
        g->sound(dirx, diry, 45, _("OHOHOHOHOHOHOHOHO!"));
    } else {
        //~ (jacqueshammer) "You can't drill there."
        p->add_msg_if_player(m_info, _("Vous ne pouvez pas percer la-bas.."));
        return 0;
    }
    return it->type->charges_to_use();
}

int iuse::pickaxe(player *p, item *it, bool)
{
    if (p->is_underwater()) {
        p->add_msg_if_player(m_info, _("You can't do that while underwater."));
        return 0;
    }
    int dirx, diry;
    if (!choose_adjacent(_("Mine where?"), dirx, diry)) {
        return 0;
    }

    if (dirx == p->posx && diry == p->posy) {
        p->add_msg_if_player(_("Mining the depths of your experience,"));
        p->add_msg_if_player(_("you realize that it's best not to dig"));
        p->add_msg_if_player(_("yourself into a hole. You stop digging."));
        return 0;
    }
    int turns;
    if (g->m.is_destructable(dirx, diry) && g->m.has_flag("SUPPORTS_ROOF", dirx, diry) &&
        g->m.ter(dirx, diry) != t_tree) {
        // Takes about 100 minutes (not quite two hours) base time.  Construction skill can speed this: 3 min off per level.
        turns = (100000 - 3000 * p->skillLevel("carpentry"));
    } else if (g->m.move_cost(dirx, diry) == 2 && g->levz == 0 &&
               g->m.ter(dirx, diry) != t_dirt && g->m.ter(dirx, diry) != t_grass) {
        turns = 20000;
    } else {
        p->add_msg_if_player(m_info, _("You can't mine there."));
        return 0;
    }
    p->assign_activity(ACT_PICKAXE, turns, -1, p->get_item_position(it));
    p->activity.placement = point(dirx, diry);
    p->add_msg_if_player(_("You attack the %s with your %s."),
                         g->m.tername(dirx, diry).c_str(), it->tname().c_str());
    return 0; // handled when the activity finishes
}

void on_turn_activity_pickaxe(player *p)
{
    const int dirx = p->activity.placement.x;
    const int diry = p->activity.placement.y;
    if (calendar::turn % MINUTES(1) == 0) { // each turn is to much
        //~ Sound of a Pickaxe at work!
        g->sound(dirx, diry, 30, _("CHNK! CHNK! CHNK!"));
    }
}

void on_finish_activity_pickaxe(player *p)
{
    const int dirx = p->activity.placement.x;
    const int diry = p->activity.placement.y;
    item *it = &p->i_at(p->activity.position);
    if (g->m.is_destructable(dirx, diry) && g->m.has_flag("SUPPORTS_ROOF", dirx, diry) &&
        g->m.ter(dirx, diry) != t_tree) {
        // Tunneling through solid rock is hungry, sweaty, tiring, backbreaking work
        // Betcha wish you'd opted for the J-Hammer ;P
        p->hunger += 15;
        if (p->has_trait("STOCKY_TROGLO")) {
            p->fatigue += 20; // Yep, dwarves can dig longer before tiring
        } else {
            p->fatigue += 30;
        }
        p->thirst += 15;
        p->mod_pain(2 * rng(1, 3));
        // Mining is construction work!
        p->practice("carpentry", 5);
    } else if (g->m.move_cost(dirx, diry) == 2 && g->levz == 0 &&
               g->m.ter(dirx, diry) != t_dirt && g->m.ter(dirx, diry) != t_grass) {
        //Breaking up concrete on the surface? not nearly as bad
        p->hunger += 5;
        p->fatigue += 10;
        p->thirst += 5;
    }
    g->m.destroy(dirx, diry, false);
    it->charges = std::max(long(0), it->charges - it->type->charges_to_use());
    if (it->charges == 0 && it->destroyed_at_zero_charges()) {
        p->i_rem(p->activity.position);
    }
}

int iuse::set_trap(player *p, item *it, bool)
{
    if (p->is_underwater()) {
        p->add_msg_if_player( _("You can't do that while underwater."));
        return 0;
    }
    int dirx = 0;
    int diry = 0;
    if( !choose_adjacent( string_format(_("Place %s where?"), it->tname().c_str()), dirx, diry) ) {
        return 0;
    }

    if (dirx == p->posx && diry == p->posy) {
        p->add_msg_if_player(m_info, _("Yeah. Place the %s at your feet."), it->tname().c_str());
        p->add_msg_if_player(m_info, _("Real damn smart move."));
        return 0;
    }
    int posx = dirx;
    int posy = diry;
    if (g->m.move_cost(posx, posy) != 2) {
        p->add_msg_if_player(m_info, _("You can't place a %s there."), it->tname().c_str());
        return 0;
    }

    const trap_id existing_trap = g->m.tr_at(posx, posy);
    if (existing_trap != tr_null) {
        const struct trap &t = *traplist[existing_trap];
        if (t.can_see(*p, posx, posy)) {
            p->add_msg_if_player(m_info, _("You can't place a %s there. It contains a trap already."),
                                 it->tname().c_str());
        } else {
            p->add_msg_if_player(m_bad, _("You trigger a %s!"), t.name.c_str());
            t.trigger(p, posx, posy);
        }
        return 0;
    }

    trap_id type = tr_null;
    ter_id ter;
    bool buried = false;
    bool set = false;
    std::stringstream message;
    int practice = 0;

    if (it->type->id == "cot") {
        message << _("You unfold the cot and place it on the ground.");
        type = tr_cot;
        practice = 0;
    } else if (it->type->id == "rollmat") {
        message << _("You unroll the mat and lay it on the ground.");
        type = tr_rollmat;
        practice = 0;
    } else if (it->type->id == "fur_rollmat") {
        message << _("You unroll the fur mat and lay it on the ground.");
        type = tr_fur_rollmat;
        practice = 0;
    } else if (it->type->id == "brazier") {
        message << _("You place the brazier securely.");
        type = tr_brazier;
        practice = 0;
    } else if (it->type->id == "boobytrap") {
        message << _("You set the booby trap up and activate the grenade.");
        type = tr_boobytrap;
        practice = 4;
    } else if (it->type->id == "bubblewrap") {
        message << _("You set the bubble wrap on the ground, ready to be popped.");
        type = tr_bubblewrap;
        practice = 2;
    } else if (it->type->id == "beartrap") {
        buried = ((p->has_amount("shovel", 1) || p->has_amount("e_tool", 1)) &&
                  g->m.has_flag("DIGGABLE", posx, posy) &&
                  query_yn(_("Bury the beartrap?")));
        type = (buried ? tr_beartrap_buried : tr_beartrap);
        message << (buried ? _("You bury the beartrap.") : _("You set the beartrap."));
        practice = (buried ? 7 : 4);
    } else if (it->type->id == "board_trap") {
        message << string_format("You set the board trap on the %s, nails facing up.",
                                 g->m.tername(posx, posy).c_str());
        type = tr_nailboard;
        practice = 2;
    } else if (it->type->id == "caltrops") {
        message << string_format("You scatter the caltrops on the %s.",
                                 g->m.tername(posx, posy).c_str());
        type = tr_caltrops;
        practice = 2;
    } else if (it->type->id == "telepad") {
        message << _("You place the telepad.");
        type = tr_telepad;
        practice = 10;
    } else if (it->type->id == "funnel") {
        message << _("You place the funnel, waiting to collect rain.");
        type = tr_funnel;
        practice = 0;
    } else if (it->type->id == "makeshift_funnel") {
        message << _("You place the makeshift funnel, waiting to collect rain.");
        type = tr_makeshift_funnel;
        practice = 0;
    } else if (it->type->id == "tripwire") {
        // Must have a connection between solid squares.
        if ((g->m.move_cost(posx, posy - 1) != 2 &&
             g->m.move_cost(posx, posy + 1) != 2) ||
            (g->m.move_cost(posx + 1, posy) != 2 &&
             g->m.move_cost(posx - 1, posy) != 2) ||
            (g->m.move_cost(posx - 1, posy - 1) != 2 &&
             g->m.move_cost(posx + 1, posy + 1) != 2) ||
            (g->m.move_cost(posx + 1, posy - 1) != 2 &&
             g->m.move_cost(posx - 1, posy + 1) != 2)) {
            message << _("You string up the tripwire.");
            type = tr_tripwire;
            practice = 3;
        } else {
            p->add_msg_if_player(m_info, _("You must place the tripwire between two solid tiles."));
            return 0;
        }
    } else if (it->type->id == "crossbow_trap") {
        message << _("You set the crossbow trap.");
        type = tr_crossbow;
        practice = 4;
    } else if (it->type->id == "shotgun_trap") {
        message << _("You set the shotgun trap.");
        type = tr_shotgun_2;
        practice = 5;
    } else if (it->type->id == "blade_trap") {
        posx = (dirx - p->posx) * 2 + p->posx; //math correction for blade trap
        posy = (diry - p->posy) * 2 + p->posy;
        for (int i = -1; i <= 1; i++) {
            for (int j = -1; j <= 1; j++) {
                if (g->m.move_cost(posx + i, posy + j) != 2) {
                    p->add_msg_if_player(m_info,
                                         _("That trap needs a 3x3 space to be clear, centered two tiles from you."));
                    return 0;
                }
            }
        }
        message << _("You set the blade trap two squares away.");
        type = tr_engine;
        practice = 12;
    } else if (it->type->id == "light_snare_kit") {
        for (int i = -1; i <= 1; i++) {
            for (int j = -1; j <= 1; j++) {
                ter = g->m.ter(posx + j, posy + i);
                if (ter == t_tree_young && !set) {
                    message << _("You set the snare trap.");
                    type = tr_light_snare;
                    practice = 2;
                    set = true;
                }
            }
        }
        if (!set) {
            p->add_msg_if_player(m_info, _("Invalid Placement."));
            return 0;
        }
    } else if (it->type->id == "heavy_snare_kit") {
        for (int i = -1; i <= 1; i++) {
            for (int j = -1; j <= 1; j++) {
                ter = g->m.ter(posx + j, posy + i);
                if (ter == t_tree && !set) {
                    message << _("You set the snare trap.");
                    type = tr_heavy_snare;
                    practice = 4;
                    set = true;
                }
            }
        }
        if (!set) {
            p->add_msg_if_player(m_info, _("Invalid Placement."));
            return 0;
        }
    } else if (it->type->id == "landmine") {
        buried = ((p->has_amount("shovel", 1) || p->has_amount("e_tool", 1)) &&
                  g->m.has_flag("DIGGABLE", posx, posy) &&
                  query_yn(_("Bury the land mine?")));
        type = (buried ? tr_landmine_buried : tr_landmine);
        message << (buried ? _("You bury the land mine.") : _("You set the land mine."));
        practice = (buried ? 7 : 4);
    } else {
        p->add_msg_if_player(_("Tried to set a trap.  But got confused! %s"), it->tname().c_str());
    }

    if (buried) {
        if (!p->has_amount("shovel", 1) && !p->has_amount("e_tool", 1)) {
            p->add_msg_if_player(m_info, _("You need a shovel."));
            return 0;
        } else if (!g->m.has_flag("DIGGABLE", posx, posy)) {
            p->add_msg_if_player(m_info, _("You can't dig in that %s"), g->m.tername(posx, posy).c_str());
            return 0;
        }
    }

    p->add_msg_if_player(message.str().c_str());
    p->practice("traps", practice);
    trap *tr = traplist[type];
    g->m.add_trap(posx, posy, type);
    if (!tr->can_see(*p, posx, posy)) {
        p->add_known_trap(posx, posy, tr->id);
    }
    p->moves -= 100 + practice * 25;
    if (type == tr_engine) {
        for (int i = -1; i <= 1; i++) {
            for (int j = -1; j <= 1; j++) {
                if (i != 0 || j != 0) {
                    g->m.add_trap(posx + i, posy + j, tr_blade);
                }
            }
        }
    }
    return 1;
}

int iuse::geiger(player *p, item *it, bool t)
{
    if (t) { // Every-turn use when it's on
        const point pos = g->find_item(it);
        const int rads = g->m.get_radiation(pos.x, pos.y);
        if (rads == 0) {
            return it->type->charges_to_use();
        }
        if( !g->sound( pos.x, pos.y, 6, "" ) ) {
            // can not hear it, but may have alarmed other creatures
            return it->type->charges_to_use();
        }
        if (rads > 50) {
            add_msg(m_warning, _("The geiger counter buzzes intensely."));
        } else if (rads > 35) {
            add_msg(m_warning, _("The geiger counter clicks wildly."));
        } else if (rads > 25) {
            add_msg(m_warning, _("The geiger counter clicks rapidly."));
        } else if (rads > 15) {
            add_msg(m_warning, _("The geiger counter clicks steadily."));
        } else if (rads > 8) {
            add_msg(m_warning, _("The geiger counter clicks slowly."));
        } else if (rads > 4) {
            add_msg(_("The geiger counter clicks intermittently."));
        } else {
            add_msg(_("The geiger counter clicks once."));
        }
        return it->type->charges_to_use();
    }
    // Otherwise, we're activating the geiger counter
    it_tool *type = dynamic_cast<it_tool *>(it->type);
    bool is_on = (type->id == "geiger_on");
    if (is_on) {
        add_msg(_("The geiger counter's SCANNING LED flicks off."));
        it->make("geiger_off");
        it->active = false;
        return 0;
    }
    std::string toggle_text = is_on ? _("Turn continuous scan off") : _("Turn continuous scan on");
    int ch = menu(true, _("Geiger counter:"), _("Scan yourself"), _("Scan the ground"),
                  toggle_text.c_str(), _("Cancel"), NULL);
    switch (ch) {
        case 1:
            p->add_msg_if_player(m_info, _("Your radiation level: %d (%d from items)"), p->radiation,
                                 p->leak_level("RADIOACTIVE"));
            break;
        case 2:
            p->add_msg_if_player(m_info, _("The ground's radiation level: %d"),
                                 g->m.get_radiation(p->posx, p->posy));
            break;
        case 3:
            p->add_msg_if_player(_("The geiger counter's scan LED flicks on."));
            it->make("geiger_on");
            it->active = true;
            break;
        case 4:
            return 0;
    }
    return it->type->charges_to_use();
}

int iuse::teleport(player *p, item *it, bool)
{
    if (it->charges < it->type->charges_to_use()) {
        return 0;
    }
    p->moves -= 100;
    g->teleport(p);
    return it->type->charges_to_use();
}

int iuse::can_goo(player *p, item *it, bool)
{
    it->make("canister_empty");
    int tries = 0, goox, gooy;
    do {
        goox = p->posx + rng(-2, 2);
        gooy = p->posy + rng(-2, 2);
        tries++;
    } while (g->m.move_cost(goox, gooy) == 0 && tries < 10);
    if (tries == 10) {
        return 0;
    }
    int mondex = g->mon_at(goox, gooy);
    if (mondex != -1) {
        if (g->u_see(goox, gooy)) {
            add_msg(_("Black goo emerges from the canister and envelopes a %s!"),
                    g->zombie(mondex).name().c_str());
        }
        g->zombie(mondex).poly(GetMType("mon_blob"));
        g->zombie(mondex).speed -= rng(5, 25);
        g->zombie(mondex).hp = g->zombie(mondex).speed;
    } else {
        if (g->u_see(goox, gooy)) {
            add_msg(_("Living black goo emerges from the canister!"));
        }
        monster goo(GetMType("mon_blob"));
        goo.friendly = -1;
        goo.spawn(goox, gooy);
        g->add_zombie(goo);
    }
    tries = 0;
    while (!one_in(4) && tries < 10) {
        tries = 0;
        do {
            goox = p->posx + rng(-2, 2);
            gooy = p->posy + rng(-2, 2);
            tries++;
        } while (g->m.move_cost(goox, gooy) == 0 &&
                 g->m.tr_at(goox, gooy) == tr_null && tries < 10);
        if (tries < 10) {
            if (g->u_see(goox, gooy)) {
                add_msg(m_warning, _("A nearby splatter of goo forms into a goo pit."));
            }
            g->m.add_trap(goox, gooy, tr_goo);
        } else {
            return 0;
        }
    }
    return it->type->charges_to_use();
}

int iuse::throwable_extinguisher_act(player *, item *it, bool)
{
    point pos = g->find_item(it);
    if (pos.x == -999 || pos.y == -999) {
        return 0;
    }
    field &fld = g->m.field_at(pos.x, pos.y);
    if (fld.findField(fd_fire) != 0) {
        // Reduce the strength of fire (if any) in the target tile.
        g->m.adjust_field_strength(pos, fd_fire, 0 - 1);
        // Slightly reduce the strength of fire around and in the target tile.
        for (int x = -1; x <= 1; x++) {
            for (int y = -1; y <= 1; y++) {
                if ((g->m.move_cost(pos.x + x, pos.y + y) != 0) && (x == 0 || y == 0)) {
                    g->m.adjust_field_strength(point(pos.x + x, pos.y + y), fd_fire, 0 - rng(0, 1));
                }
            }
        }
        return 1;
    }
    it->active = false;
    return 0;
}

int iuse::pipebomb_act(player *, item *it, bool t)
{
    point pos = g->find_item(it);
    if (pos.x == -999 || pos.y == -999) {
        return 0;
    }
    if (t) { // Simple timer effects
        //~ the sound of a lit fuse
        g->sound(pos.x, pos.y, 0, _("ssss...")); // Vol 0 = only heard if you hold it
    } else if (it->charges > 0) {
        add_msg(m_info, _("You've already lit the %s, try throwing it instead."), it->tname().c_str());
        return 0;
    } else { // The timer has run down
        if (one_in(10) && g->u_see(pos.x, pos.y)) {
            add_msg(_("The pipe bomb fizzles out."));
        } else {
            g->explosion(pos.x, pos.y, rng(6, 14), rng(0, 4), false);
        }
    }
    return 0;
}

int iuse::granade(player *p, item *it, bool)
{
    p->add_msg_if_player(_("You pull the pin on the Granade."));
    it->make("granade_act");
    it->charges = 5;
    it->active = true;
    return it->type->charges_to_use();
}

int iuse::granade_act(player *, item *it, bool t)
{
    int explosion_radius = 3;
    point pos = g->find_item(it);
    if (pos.x == -999 || pos.y == -999) {
        return 0;
    }
    if (t) { // Simple timer effects
        g->sound(pos.x, pos.y, 0, _("Merged!"));  // Vol 0 = only heard if you hold it
    } else if (it->charges > 0) {
        add_msg(m_info, _("You've already pulled the %s's pin, try throwing it instead."),
                it->tname().c_str());
        return 0;
    } else { // When that timer runs down...
        int effect_roll = rng(1, 5);
        switch (effect_roll) {
            case 1:
                g->sound(pos.x, pos.y, 100, _("BUGFIXES!!"));
                g->draw_explosion(pos.x, pos.y, explosion_radius, c_ltcyan);
                for (int i = -explosion_radius; i <= explosion_radius; i++) {
                    for (int j = -explosion_radius; j <= explosion_radius; j++) {
                        const int zid = g->mon_at(pos.x + i, pos.y + j);
                        if (zid != -1 &&
                            (g->zombie(zid).type->in_species("INSECT") ||
                             g->zombie(zid).is_hallucination())) {
                            g->explode_mon(zid);
                        }
                    }
                }
                break;

            case 2:
                g->sound(pos.x, pos.y, 100, _("BUFFS!!"));
                g->draw_explosion(pos.x, pos.y, explosion_radius, c_green);
                for (int i = -explosion_radius; i <= explosion_radius; i++) {
                    for (int j = -explosion_radius; j <= explosion_radius; j++) {
                        const int mon_hit = g->mon_at(pos.x + i, pos.y + j);
                        if (mon_hit != -1) {
                            g->zombie(mon_hit).speed *= 1 + rng(0, 20) * .1;
                            g->zombie(mon_hit).hp *= 1 + rng(0, 20) * .1;
                        } else if (g->npc_at(pos.x + i, pos.y + j) != -1) {
                            int npc_hit = g->npc_at(pos.x + i, pos.y + j);
                            g->active_npc[npc_hit]->str_max += rng(0, g->active_npc[npc_hit]->str_max / 2);
                            g->active_npc[npc_hit]->dex_max += rng(0, g->active_npc[npc_hit]->dex_max / 2);
                            g->active_npc[npc_hit]->int_max += rng(0, g->active_npc[npc_hit]->int_max / 2);
                            g->active_npc[npc_hit]->per_max += rng(0, g->active_npc[npc_hit]->per_max / 2);
                        } else if (g->u.posx == pos.x + i && g->u.posy == pos.y + j) {
                            g->u.str_max += rng(0, g->u.str_max / 2);
                            g->u.dex_max += rng(0, g->u.dex_max / 2);
                            g->u.int_max += rng(0, g->u.int_max / 2);
                            g->u.per_max += rng(0, g->u.per_max / 2);
                            g->u.recalc_hp();
                            for (int part = 0; part < num_hp_parts; part++) {
                                g->u.hp_cur[part] *= 1 + rng(0, 20) * .1;
                                if (g->u.hp_cur[part] > g->u.hp_max[part]) {
                                    g->u.hp_cur[part] = g->u.hp_max[part];
                                }
                            }
                        }
                    }
                }
                break;

            case 3:
                g->sound(pos.x, pos.y, 100, _("NERFS!!"));
                g->draw_explosion(pos.x, pos.y, explosion_radius, c_red);
                for (int i = -explosion_radius; i <= explosion_radius; i++) {
                    for (int j = -explosion_radius; j <= explosion_radius; j++) {
                        const int mon_hit = g->mon_at(pos.x + i, pos.y + j);
                        if (mon_hit != -1) {
                            g->zombie(mon_hit).speed = rng(1, g->zombie(mon_hit).speed);
                            g->zombie(mon_hit).hp = rng(1, g->zombie(mon_hit).hp);
                        } else if (g->npc_at(pos.x + i, pos.y + j) != -1) {
                            int npc_hit = g->npc_at(pos.x + i, pos.y + j);
                            g->active_npc[npc_hit]->str_max -= rng(0, g->active_npc[npc_hit]->str_max / 2);
                            g->active_npc[npc_hit]->dex_max -= rng(0, g->active_npc[npc_hit]->dex_max / 2);
                            g->active_npc[npc_hit]->int_max -= rng(0, g->active_npc[npc_hit]->int_max / 2);
                            g->active_npc[npc_hit]->per_max -= rng(0, g->active_npc[npc_hit]->per_max / 2);
                        } else if (g->u.posx == pos.x + i && g->u.posy == pos.y + j) {
                            g->u.str_max -= rng(0, g->u.str_max / 2);
                            g->u.dex_max -= rng(0, g->u.dex_max / 2);
                            g->u.int_max -= rng(0, g->u.int_max / 2);
                            g->u.per_max -= rng(0, g->u.per_max / 2);
                            g->u.recalc_hp();
                            for (int part = 0; part < num_hp_parts; part++) {
                                if (g->u.hp_cur[part] > 0) {
                                    g->u.hp_cur[part] = rng(1, g->u.hp_cur[part]);
                                }
                            }
                        }
                    }
                }
                break;

            case 4:
                g->sound(pos.x, pos.y, 100, _("REVERTS!!"));
                g->draw_explosion(pos.x, pos.y, explosion_radius, c_pink);
                for (int i = -explosion_radius; i <= explosion_radius; i++) {
                    for (int j = -explosion_radius; j <= explosion_radius; j++) {
                        const int mon_hit = g->mon_at(pos.x + i, pos.y + j);
                        if (mon_hit != -1) {
                            g->zombie(mon_hit).speed = g->zombie(mon_hit).type->speed;
                            g->zombie(mon_hit).hp = g->zombie(mon_hit).type->hp;
                            g->zombie(mon_hit).clear_effects();
                        } else if (g->npc_at(pos.x + i, pos.y + j) != -1) {
                            int npc_hit = g->npc_at(pos.x + i, pos.y + j);
                            g->active_npc[npc_hit]->environmental_revert_effect();
                        } else if (g->u.posx == pos.x + i && g->u.posy == pos.y + j) {
                            g->u.environmental_revert_effect();
                        }
                    }
                }
                break;
            case 5:
                g->sound(pos.x, pos.y, 100, _("BEES!!"));
                g->draw_explosion(pos.x, pos.y, explosion_radius, c_yellow);
                for (int i = -explosion_radius; i <= explosion_radius; i++) {
                    for (int j = -explosion_radius; j <= explosion_radius; j++) {
                        if (one_in(5) && -1 == g->mon_at(pos.x + i, pos.y + j) &&
                            -1 == g->npc_at(pos.x + i, pos.y + j)) {
                            g->m.add_field(pos.x + i, pos.y + j, fd_bees, rng(1, 3));
                        }
                    }
                }
                break;
        }
    }
    return it->type->charges_to_use();
}

int iuse::c4(player *p, item *it, bool)
{
    int time = query_int(_("Set the timer to (0 to cancel)?"));
    if (time <= 0) {
        p->add_msg_if_player(_("Never mind."));
        return 0;
    }
    p->add_msg_if_player(_("You set the timer to %d."), time);
    it->make("c4armed");
    it->charges = time;
    it->active = true;
    return it->type->charges_to_use();
}

int iuse::acidbomb_act(player *p, item *it, bool)
{
    if (!p->has_item(it)) {
        point pos = g->find_item(it);
        if (pos.x == -999) {
            pos = point(p->posx, p->posy);
        }
        it->charges = 0;
        for (int x = pos.x - 1; x <= pos.x + 1; x++) {
            for (int y = pos.y - 1; y <= pos.y + 1; y++) {
                g->m.add_field(x, y, fd_acid, 3);
            }
        }
    }
    return 0;
}

int iuse::grenade_inc_act(player *p, item *it, bool t)
{
    point pos = g->find_item(it);
    if (pos.x == -999 || pos.y == -999) {
        return 0;
    }

    if (t) { // Simple timer effects
        g->sound(pos.x, pos.y, 0, _("Tick!")); // Vol 0 = only heard if you hold it
    } else if (it->charges > 0) {
        p->add_msg_if_player(m_info, _("You've already released the handle, try throwing it instead."));
        return 0;
    } else {  // blow up
        int num_flames= rng(3,5);
        for (int current_flame = 0; current_flame < num_flames; current_flame++){
            std::vector<point> flames = line_to(pos.x, pos.y, pos.x + rng(-5,5), pos.y + rng(-5,5), 0);
            for (size_t i = 0; i <flames.size(); i++) {
                g->m.add_field(flames[i].x, flames[i].y, fd_fire, rng(0,2));
            }
        }
        g->explosion(pos.x, pos.y, 8, 0, true);
        for (int i = -2; i <= 2; i++) {
            for (int j = -2; j <= 2; j++) {
                g->m.add_field(pos.x + i, pos.y + j, fd_incendiary, 3);
            }
        }

    }
    return 0;
}

int iuse::arrow_flamable(player *p, item *it, bool)
{
    if (p->is_underwater()) {
        p->add_msg_if_player(m_info, _("You can't do that while underwater."));
        return 0;
    }
    if (!p->use_charges_if_avail("fire", 1)) {
        p->add_msg_if_player(m_info, _("You need a lighter!"));
        return 0;
    }
    p->add_msg_if_player(_("You light the arrow!."));
    p->moves -= 150;
    if (it->charges == 1) {
        it->make("arrow_flamming");
        return 0;
    }
    item lit_arrow(*it);
    lit_arrow.make("arrow_flamming");
    lit_arrow.charges = 1;
    p->i_add(lit_arrow);
    return 1;
}

int iuse::molotov(player *p, item *it, bool)
{
    if (p->is_underwater()) {
        p->add_msg_if_player(m_info, _("You can't do that while underwater."));
        return 0;
    }
    if (!p->use_charges_if_avail("fire", 1)) {
        p->add_msg_if_player(m_info, _("You need a lighter!"));
        return 0;
    }
    p->add_msg_if_player(_("You light the molotov cocktail."));
    p->moves -= 150;
    it->make("molotov_lit");
    it->bday = int(calendar::turn);
    it->active = true;
    return it->type->charges_to_use();
}

int iuse::molotov_lit(player *p, item *it, bool t)
{
    int age = int(calendar::turn) - it->bday;
    if (p->has_item(it)) {
        it->charges += 1;
        if (age >= 5) { // More than 5 turns old = chance of going out
            if (rng(1, 50) < age) {
                p->add_msg_if_player(_("Your lit molotov goes out."));
                it->make("molotov");
                it->active = false;
            }
        }
    } else {
        point pos = g->find_item(it);
        if (!t) {
            g->explosion(pos.x, pos.y, 8, 0, true);
        }
    }
    return 0;
}

int iuse::firecracker_pack(player *p, item *it, bool)
{
    if (p->is_underwater()) {
        p->add_msg_if_player(m_info, _("You can't do that while underwater."));
        return 0;
    }
    if (!p->has_charges("fire", 1)) {
        p->add_msg_if_player(m_info, _("You need a lighter!"));
        return 0;
    }
    WINDOW *w = newwin(5, 41, (TERMY - 5) / 2, (TERMX - 41) / 2);
    draw_border(w);
    int mid_x = getmaxx(w) / 2;
    int tmpx = 5;
    mvwprintz(w, 1, 2, c_white, _("How many do you want to light? (1-%d)"), it->charges);
    mvwprintz(w, 2, mid_x, c_white, "1");
    tmpx += shortcut_print(w, 3, tmpx, c_white, c_ltred, _("<I>ncrease")) + 1;
    tmpx += shortcut_print(w, 3, tmpx, c_white, c_ltred, _("<D>ecrease")) + 1;
    tmpx += shortcut_print(w, 3, tmpx, c_white, c_ltred, _("<A>ccept")) + 1;
    shortcut_print(w, 3, tmpx, c_white, c_ltred, _("<C>ancel"));
    wrefresh(w);
    bool close = false;
    long charges = 1;
    char ch = getch();
    while (!close) {
        if (ch == 'I') {
            charges++;
            if (charges > it->charges) {
                charges = it->charges;
            }
            mvwprintz(w, 2, mid_x, c_white, "%d", charges);
            wrefresh(w);
        } else if (ch == 'D') {
            charges--;
            if (charges < 1) {
                charges = 1;
            }
            mvwprintz(w, 2, mid_x, c_white, "%d ",
                      charges); //Trailing space clears the second digit when decreasing from 10 to 9
            wrefresh(w);
        } else if (ch == 'A') {
            p->use_charges("fire", 1);
            if (charges == it->charges) {
                p->add_msg_if_player(_("You light the pack of firecrackers."));
                it->make("firecracker_pack_act");
                it->charges = charges;
                it->bday = calendar::turn;
                it->active = true;
                return 0; // don't use any charges at all. it has became a new item
            } else {
                if (charges == 1) {
                    p->add_msg_if_player(_("You light one firecracker."));
                    item new_it = item("firecracker_act", int(calendar::turn));
                    new_it.charges = 2;
                    new_it.active = true;
                    p->i_add(new_it);
                } else {
                    p->add_msg_if_player(ngettext("You light a string of %d firecracker.",
                                                  "You light a string of %d firecrackers.", charges), charges);
                    item new_it = item("firecracker_pack_act", int(calendar::turn));
                    new_it.charges = charges;
                    new_it.active = true;
                    p->i_add(new_it);
                }
                if (it->charges == 1) {
                    it->make("firecracker");
                }
            }
            close = true;
        } else if (ch == 'C') {
            return 0; // don't use any charges at all
        }
        if (!close) {
            ch = getch();
        }
    }
    return charges;
}

int iuse::firecracker_pack_act(player *, item *it, bool)
{
    point pos = g->find_item(it);
    int current_turn = calendar::turn;
    int timer = current_turn - it->bday;
    if (timer < 2) {
        g->sound(pos.x, pos.y, 0, _("ssss..."));
        it->damage += 1;
    } else if (it->charges > 0) {
        int ex = rng(3, 5);
        int i = 0;
        if (ex > it->charges) {
            ex = it->charges;
        }
        for (i = 0; i < ex; i++) {
            g->sound(pos.x, pos.y, 20, _("Bang!"));
        }
        it->charges -= ex;
    }
    return 0;
}

int iuse::firecracker(player *p, item *it, bool)
{
    if (p->is_underwater()) {
        p->add_msg_if_player(m_info, _("You can't do that while underwater."));
        return 0;
    }
    if (!p->use_charges_if_avail("fire", 1)) {
        p->add_msg_if_player(m_info, _("You need a lighter!"));
        return 0;
    }
    p->add_msg_if_player(_("You light the firecracker."));
    it->make("firecracker_act");
    it->charges = 2;
    it->active = true;
    return it->type->charges_to_use();
}

int iuse::firecracker_act(player *, item *it, bool t)
{
    point pos = g->find_item(it);
    if (pos.x == -999 || pos.y == -999) {
        return 0;
    }
    if (t) {// Simple timer effects
        g->sound(pos.x, pos.y, 0, _("ssss..."));
    } else if (it->charges > 0) {
        add_msg(m_info, _("You've already lit the %s, try throwing it instead."), it->tname().c_str());
        return 0;
    } else { // When that timer runs down...
        g->sound(pos.x, pos.y, 20, _("Bang!"));
    }
    return 0;
}

int iuse::mininuke(player *p, item *it, bool)
{
    int time = query_int(_("Set the timer to (0 to cancel)?"));
    if (time <= 0) {
        p->add_msg_if_player("Never mind.");
        return 0;
    }
    p->add_msg_if_player(_("You set the timer to %d."), time);
    if (!p->is_npc()) {
        p->add_memorial_log(pgettext("memorial_male", "Activated a mininuke."),
                            pgettext("memorial_female", "Activated a mininuke."));
    }
    it->make("mininuke_act");
    it->charges = time;
    it->active = true;
    return it->type->charges_to_use();
}

int iuse::pheromone(player *p, item *it, bool)
{
    if (it->charges < it->type->charges_to_use()) {
        return 0;
    }
    if (p->is_underwater()) {
        p->add_msg_if_player(m_info, _("You can't do that while underwater."));
        return 0;
    }
    point pos(p->posx, p->posy);

    if (pos.x == -999 || pos.y == -999) {
        return 0;
    }

    p->add_msg_player_or_npc(_("You squeeze the pheremone ball.."),
                             _("<npcname> squeezes the pheremone ball..."));

    p->moves -= 15;

    int converts = 0;
    for (int x = pos.x - 4; x <= pos.x + 4; x++) {
        for (int y = pos.y - 4; y <= pos.y + 4; y++) {
            int mondex = g->mon_at(x, y);
            if (mondex != -1 && g->zombie(mondex).symbol() == 'Z' &&
                g->zombie(mondex).friendly == 0 && rng(0, 500) > g->zombie(mondex).hp) {
                converts++;
                g->zombie(mondex).make_friendly();
            }
        }
    }

    if (g->u_see(p)) {
        if (converts == 0) {
            add_msg(_("...but nothing happens."));
        } else if (converts == 1) {
            add_msg(m_good, _("...and a nearby zombie turns friendly!"));
        } else {
            add_msg(m_good, _("...and several nearby zombies turn friendly!"));
        }
    }
    return it->type->charges_to_use();
}


int iuse::portal(player *p, item *it, bool)
{
    if (it->charges < it->type->charges_to_use()) {
        return 0;
    }
    g->m.add_trap(p->posx + rng(-2, 2), p->posy + rng(-2, 2), tr_portal);
    return it->type->charges_to_use();
}

int iuse::manhack(player *p, item *, bool)
{
    std::vector<point> valid; // Valid spawn locations
    for (int x = p->posx - 1; x <= p->posx + 1; x++) {
        for (int y = p->posy - 1; y <= p->posy + 1; y++) {
            if (g->is_empty(x, y)) {
                valid.push_back(point(x, y));
            }
        }
    }
    if (valid.empty()) { // No valid points!
        p->add_msg_if_player(m_info, _("There is no adjacent square to release the manhack in!"));
        return 0;
    }
    int index = rng(0, valid.size() - 1);
    p->moves -= 60;
    monster m_manhack(GetMType("mon_manhack"), valid[index].x, valid[index].y);
    if (rng(0, p->int_cur / 2) + p->skillLevel("electronics") / 2 +
        p->skillLevel("computer") < rng(0, 4)) {
        p->add_msg_if_player(m_bad, _("You misprogram the manhack; it's hostile!"));
    } else {
        p->add_msg_if_player(_("The manhack flies from your hand and surveys the area!"));
        m_manhack.friendly = -1;
    }
    g->add_zombie(m_manhack);
    return 1;
}

int iuse::turret(player *p, item *, bool)
{
    int dirx, diry;
    if (!choose_adjacent(_("Place the turret where?"), dirx, diry)) {
        return 0;
    }
    if (!g->is_empty(dirx, diry)) {
        p->add_msg_if_player(m_info, _("You cannot place a turret there."));
        return 0;
    }

    p->moves -= 100;
    monster mturret(GetMType("mon_turret"), dirx, diry);
    const int ammopos = p->inv.position_by_type("9mm");
    int ammo = 0;
    if (ammopos != INT_MIN) {
        item &ammoitem = p->inv.find_item(ammopos);
        ammo = std::min(ammoitem.charges, long(500));
        p->inv.reduce_charges(ammopos, ammo);
        p->add_msg_if_player(ngettext("You load %d x 9mm round into the turret.",
                                      "You load %d x 9mm rounds into the turret.", ammo), ammo);
    } else {
        p->add_msg_if_player(m_info,
                             _("If you had standard factory-built 9mm bullets, you could load the turret."));
    }
    mturret.ammo = ammo;
    if (rng(0, p->int_cur / 2) + p->skillLevel("electronics") / 2 +
        p->skillLevel("computer") < rng(0, 6)) {
        p->add_msg_if_player(m_warning, _("The turret scans you and makes angry beeping noises!"));
    } else {
        p->add_msg_if_player(m_warning, _("The turret emits an IFF beep as it scans you."));
        mturret.friendly = -1;
    }
    g->add_zombie(mturret);
    return 1;
}


int iuse::turret_laser(player *p, item *, bool)
{
    int dirx, diry;
    if (!choose_adjacent(_("Place the turret where?"), dirx, diry)) {
        return 0;
    }
    if (!g->is_empty(dirx, diry)) {
        p->add_msg_if_player(m_info, _("You cannot place a turret there."));
        return 0;
    }

    p->moves -= 100;
    monster mturret(GetMType("mon_laserturret"), dirx, diry);
    if (rng(0, p->int_cur / 2) + p->skillLevel("electronics") / 2 +
        p->skillLevel("computer") < rng(0, 6)) {
        p->add_msg_if_player(m_warning, _("The laser turret scans you and makes angry beeping noises!"));
    } else {
        p->add_msg_if_player(m_warning, _("The laser turret emits an IFF beep as it scans you."));
        mturret.friendly = -1;
    }
    if (!g->is_in_sunlight(mturret.posx(), mturret.posy())) {
        p->add_msg_if_player(_("A flashing LED on the laser turret appears to indicate low light."));
    }
    g->add_zombie(mturret);
    return 1;
}

int iuse::turret_rifle(player *p, item *, bool)
{
    int dirx, diry;
    if (!choose_adjacent(_("Place the turret where?"), dirx, diry)) {
        return 0;
    }
    if (!g->is_empty(dirx, diry)) {
        p->add_msg_if_player(m_info, _("You cannot place a turret there."));
        return 0;
    }

    p->moves -= 100;
    monster mturret(GetMType("mon_turret_rifle"), dirx, diry);
    const int ammopos = p->inv.position_by_type("556");
    int ammo = 0;
    if (ammopos != INT_MIN) {
        item &ammoitem = p->inv.find_item(ammopos);
        ammo = std::min(ammoitem.charges, long(500));
        p->inv.reduce_charges(ammopos, ammo);
        p->add_msg_if_player(ngettext("You load %d x 5.56 round into the turret.",
                                      "You load %d x 5.56 rounds into the turret.", ammo), ammo);
    } else {
        p->add_msg_if_player(m_info,
                             _("If you had standard factory-built 5.56 bullets, you could load the turret."));
    }
    mturret.ammo = ammo;
    if (rng(0, p->int_cur / 2) + p->skillLevel("electronics") / 2 +
        p->skillLevel("computer") < rng(0, 6)) {
        p->add_msg_if_player(m_warning, _("The turret scans you and makes angry beeping noises!"));
    } else {
        p->add_msg_if_player(m_warning, _("The turret emits an IFF beep as it scans you."));
        mturret.friendly = -1;
    }
    g->add_zombie(mturret);
    return 1;
}

int iuse::UPS_off(player *p, item *it, bool)
{
    if (it->charges == 0) {
        p->add_msg_if_player(m_info, _("The power supply's batteries are dead."));
        return 0;
    } else {
        p->add_msg_if_player(_("You turn the power supply on."));
        if (p->is_wearing("optical_cloak")) {
            p->add_msg_if_player(_("Your optical cloak flickers as it becomes transparent."));
        }
        if (p->is_wearing_power_armor()) {
            p->add_msg_if_player(_("Your power armor engages."));
        }
        it->make("UPS_on");
        it->active = true;
    }
    return it->type->charges_to_use();
}

int iuse::UPS_on(player *p, item *it, bool t)
{
    if (t) { // Normal use
        if (p->is_wearing_power_armor() &&
            !p->has_active_bionic("bio_power_armor_interface") &&
            !p->has_active_bionic("bio_power_armor_interface_mkII") &&
            !p->has_active_item("adv_UPS_on")) { // Use better power sources first
            it->charges -= 4;

            if (it->charges < 0) {
                it->charges = 0;
            }
        }
    } else { // Turning it off
        p->add_msg_if_player(_("The UPS powers off with a soft hum."));
        if (p->is_wearing_power_armor()) {
            p->add_msg_if_player(_("Your power armor disengages."));
        }
        if (p->is_wearing("optical_cloak")) {
            p->add_msg_if_player(_("Your optical cloak flickers for a moment as it becomes opaque."));
        }
        it->make("UPS_off");
        it->active = false;
        return 0;
    }
    return it->type->charges_to_use();
}

int iuse::adv_UPS_off(player *p, item *it, bool)
{
    if (it->charges == 0) {
        p->add_msg_if_player(_("The power supply has depleted the plutonium."));
    } else {
        p->add_msg_if_player(_("You turn the power supply on."));
        if (p->is_wearing("optical_cloak")) {
            p->add_msg_if_player(_("Your optical cloak becomes transparent."));
        }
        if (p->is_wearing_power_armor()) {
            p->add_msg_if_player(_("Your power armor engages."));
        }
        it->make("adv_UPS_on");
        it->active = true;
    }
    return it->type->charges_to_use();
}

int iuse::adv_UPS_on(player *p, item *it, bool t)
{
    if (t) { // Normal use
        if (p->is_wearing_power_armor() &&
            !p->has_active_bionic("bio_power_armor_interface") &&
            !p->has_active_bionic("bio_power_armor_interface_mkII")) {
            it->charges -= 2; // Use better power sources first

            if (it->charges < 0) {
                it->charges = 0;
            }
        }
    } else { // Turning it off
        p->add_msg_if_player(_("The advanced UPS powers off with a soft hum."));
        if (p->is_wearing_power_armor()) {
            p->add_msg_if_player(_("Your power armor disengages."));
        }
        if (p->is_wearing("optical_cloak")) {
            p->add_msg_if_player(_("Your optical cloak becomes opaque."));
        }
        it->make("adv_UPS_off");
        it->active = false;
    }
    return it->type->charges_to_use();
}

int iuse::tazer(player *p, item *it, bool)
{
    if (it->charges < it->type->charges_to_use()) {
        return 0;
    }
    int dirx, diry;
    if (!choose_adjacent(_("Shock where?"), dirx, diry)) {
        return 0;
    }

    if (dirx == p->posx && diry == p->posy) {
        p->add_msg_if_player(m_info, _("Umm. No."));
        return 0;
    }
    int mondex = g->mon_at(dirx, diry);
    int npcdex = g->npc_at(dirx, diry);
    if (mondex == -1 && npcdex == -1) {
        p->add_msg_if_player(_("Electricity crackles in the air."));
        return it->type->charges_to_use();
    }

    int numdice = 3 + (p->dex_cur / 2.5) + p->skillLevel("melee") * 2;
    p->moves -= 100;

    if (mondex != -1) {
        monster *z = &(g->zombie(mondex));
        switch (z->type->size) {
            case MS_TINY:
                numdice -= 2;
                break;
            case MS_SMALL:
                numdice -= 1;
                break;
            case MS_MEDIUM:
                break;
            case MS_LARGE:
                numdice += 2;
                break;
            case MS_HUGE:
                numdice += 4;
                break;
        }
        int mondice = z->get_dodge();
        if (dice(numdice, 10) < dice(mondice, 10)) { // A miss!
            p->add_msg_if_player(_("You attempt to shock the %s, but miss."), z->name().c_str());
            return it->type->charges_to_use();
        }
        p->add_msg_if_player(m_good, _("You shock the %s!"), z->name().c_str());
        int shock = rng(5, 25);
        z->moves -= shock * 100;
        if (z->hurt(shock)) {
            g->kill_mon(mondex, (p == &(g->u)));
        }
        return it->type->charges_to_use();
    }

    if (npcdex != -1) {
        npc *foe = g->active_npc[npcdex];
        if (foe->attitude != NPCATT_FLEE) {
            foe->attitude = NPCATT_KILL;
        }
        if (foe->str_max >= 17) {
            numdice++;    // Minor bonus against huge people
        } else if (foe->str_max <= 5) {
            numdice--;    // Minor penalty against tiny people
        }
        if (dice(numdice, 10) <= dice(foe->get_dodge(), 6)) {
            p->add_msg_if_player(_("You attempt to shock %s, but miss."), foe->name.c_str());
            return it->type->charges_to_use();
        }
        p->add_msg_if_player(m_good, _("You shock %s!"), foe->name.c_str());
        int shock = rng(5, 20);
        foe->moves -= shock * 100;
        foe->hurtall(shock);
        if (foe->hp_cur[hp_head] <= 0 || foe->hp_cur[hp_torso] <= 0) {
            foe->die(true);
            g->active_npc.erase(g->active_npc.begin() + npcdex);
        }
    }
    return it->type->charges_to_use();
}

int iuse::tazer2(player *p, item *it, bool)
{
    if (it->charges >= 100 || (it->has_flag("USE_UPS") &&
                               (p->has_charges("UPS_off", 5) || p->has_charges("UPS_on", 5) ||
                                p->has_charges("adv_UPS_off", 3) ||
                                p->has_charges("adv_UPS_on", 3) ||
                                (p->has_bionic("bio_ups") && p->power_level <= 1)))) {
        int dirx, diry;

        if (!choose_adjacent(_("Shock"), dirx, diry)) {
            return 0;
        }

        if (dirx == p->posx && diry == p->posy) {
            p->add_msg_if_player(m_info, _("Umm. No."));
            return 0;
        }

        int mondex = g->mon_at(dirx, diry);
        int npcdex = g->npc_at(dirx, diry);

        if (mondex == -1 && npcdex == -1) {
            p->add_msg_if_player(_("Electricity crackles in the air."));
            return 100;
        }

        int numdice = 3 + (p->dex_cur / 2.5) + p->skillLevel("melee") * 2;
        p->moves -= 100;

        if (mondex != -1) {
            monster *z = &(g->zombie(mondex));

            switch (z->type->size) {
                case MS_TINY:
                    numdice -= 2;
                    break;

                case MS_SMALL:
                    numdice -= 1;
                    break;

                case MS_MEDIUM:
                    break;

                case MS_LARGE:
                    numdice += 2;
                    break;

                case MS_HUGE:
                    numdice += 4;
                    break;
            }

            int mondice = z->get_dodge();

            if (dice(numdice, 10) < dice(mondice, 10)) { // A miss!
                p->add_msg_if_player(_("You attempt to shock the %s, but miss."),
                                     z->name().c_str());
                return 100;
            }

            p->add_msg_if_player(m_good, _("You shock the %s!"), z->name().c_str());
            int shock = rng(5, 25);
            z->moves -= shock * 100;

            if (z->hurt(shock)) {
                g->kill_mon(mondex, (p == &(g->u)));
            }

            return 100;
        }

        if (npcdex != -1) {
            npc *foe = g->active_npc[npcdex];

            if (foe->attitude != NPCATT_FLEE) {
                foe->attitude = NPCATT_KILL;
            }

            if (foe->str_max >= 17) {
                numdice++;    // Minor bonus against huge people
            } else if (foe->str_max <= 5) {
                numdice--;    // Minor penalty against tiny people
            }

            if (dice(numdice, 10) <= dice(foe->get_dodge(), 6)) {
                p->add_msg_if_player(_("You attempt to shock %s, but miss."), foe->name.c_str());
                return it->charges -= 100;
            }

            p->add_msg_if_player(m_good, _("You shock %s!"), foe->name.c_str());
            int shock = rng(5, 20);
            foe->moves -= shock * 100;
            foe->hurtall(shock);

            if (foe->hp_cur[hp_head] <= 0 || foe->hp_cur[hp_torso] <= 0) {
                foe->die(true);
                g->active_npc.erase(g->active_npc.begin() + npcdex);
            }
        }

        return 100;
    } else {
        p->add_msg_if_player(m_info, _("Insufficient power"));
    }

    return 0;
}

int iuse::shocktonfa_off(player *p, item *it, bool t)
{
    int choice = menu(true, _("tactical tonfa"), _("Zap something"),
                      _("Turn on light"), _("Cancel"), NULL);

    switch (choice) {
        case 1: {
            return iuse::tazer2(p, it, t);
        }
        break;

        case 2: {
            if (it->charges <= 0) {
                p->add_msg_if_player(m_info, _("The batteries are dead."));
                return 0;
            } else {
                p->add_msg_if_player(_("You turn the light on."));
                it->make("shocktonfa_on");
                it->active = true;
                return it->type->charges_to_use();
            }
        }
    }
    return 0;
}

int iuse::shocktonfa_on(player *p, item *it, bool t)
{
    if (t) {  // Effects while simply on

    } else {
        if (it->charges <= 0) {
            p->add_msg_if_player(m_info, _("Your tactical tonfa is out of power"));
            it->make("shocktonfa_off");
            it->active = false;
        } else {
            int choice = menu(true, _("tactical tonfa"), _("Zap something"),
                              _("Turn off light"), _("cancel"), NULL);

            switch (choice) {
                case 1: {
                    return iuse::tazer2(p, it, t);
                }
                break;

                case 2: {
                    p->add_msg_if_player(_("You turn off the light"));
                    it->make("shocktonfa_off");
                    it->active = false;
                }
            }
        }
    }
    return 0;
}

int iuse::mp3(player *p, item *it, bool)
{
    if (it->charges < it->type->charges_to_use()) {
        p->add_msg_if_player(m_info, _("The mp3 player's batteries are dead."));
    } else if (p->has_active_item("mp3_on")) {
        p->add_msg_if_player(m_info, _("You are already listening to an mp3 player!"));
    } else {
        p->add_msg_if_player(m_info, _("You put in the earbuds and start listening to music."));
        it->make("mp3_on");
        it->active = true;
    }
    return it->type->charges_to_use();
}

int iuse::mp3_on(player *p, item *it, bool t)
{
    if (t) { // Normal use
<<<<<<< HEAD
        if (!p->has_item(it) || p->is_deaf() ) {
=======
        if (!p->has_item(it) || p->is_deaf()) {
>>>>>>> 8879b8b3
            return it->type->charges_to_use(); // We're not carrying it, or we're deaf.
        }
        p->add_morale(MORALE_MUSIC, 1, 50, 5, 2);

        if (int(calendar::turn) % 50 == 0) { // Every 5 minutes, describe the music
            std::string sound = "";
            if (one_in(50)) {
                sound = _("some bass-heavy post-glam speed polka");
            }
            switch (rng(1, 10)) {
                case 1:
                    sound = _("a sweet guitar solo!");
                    p->stim++;
                    break;
                case 2:
                    sound = _("a funky bassline.");
                    break;
                case 3:
                    sound = _("some amazing vocals.");
                    break;
                case 4:
                    sound = _("some pumping bass.");
                    break;
                case 5:
                    sound = _("dramatic classical music.");
                    if (p->int_cur >= 10) {
                        p->add_morale(MORALE_MUSIC, 1, 100, 5, 2);
                    }
                    break;
            }
            if (sound.length() > 0) {
                p->add_msg_if_player(_("You listen to %s"), sound.c_str());
            }
        }
    } else { // Turning it off
        p->add_msg_if_player(_("The mp3 player turns off."));
        it->make("mp3");
        it->active = false;
    }
    return it->type->charges_to_use();
}

int iuse::portable_game(player *p, item *it, bool)
{
    if (p->is_underwater()) {
        p->add_msg_if_player(m_info, _("You can't do that while underwater."));
        return 0;
    }
    if (p->has_trait("ILLITERATE")) {
        add_msg(_("You're illiterate!"));
        return 0;
    } else if (it->charges < it->type->charges_to_use()) {
        p->add_msg_if_player(m_info, _("The %s's batteries are dead."), it->tname().c_str());
        return 0;
    } else {
        std::string loaded_software = "robot_finds_kitten";

        uimenu as_m;
        as_m.text = _("What do you want to play?");
        as_m.entries.push_back(uimenu_entry(1, true, '1', _("Robot finds Kitten")));
        as_m.entries.push_back(uimenu_entry(2, true, '2', _("S N A K E")));
        as_m.entries.push_back(uimenu_entry(3, true, '3', _("Sokoban")));
        as_m.entries.push_back(uimenu_entry(4, true, '4', _("Cancel")));
        as_m.query();

        switch (as_m.ret) {
            case 1:
                loaded_software = "robot_finds_kitten";
                p->rooted_message();
                break;
            case 2:
                loaded_software = "snake_game";
                p->rooted_message();
                break;
            case 3:
                loaded_software = "sokoban_game";
                p->rooted_message();
                break;
            case 4: //Cancel
                return 0;
        }

        //Play in 15-minute chunks
        int time = 15000;

        p->add_msg_if_player(_("You play on your %s for a while."), it->tname().c_str());
        p->assign_activity(ACT_GAME, time, -1, p->get_item_position(it), "gaming");

        std::map<std::string, std::string> game_data;
        game_data.clear();
        int game_score = 0;

        play_videogame(loaded_software, game_data, game_score);

        if (game_data.find("end_message") != game_data.end()) {
            p->add_msg_if_player("%s", game_data["end_message"].c_str());
        }

        if (game_score != 0) {
            if (game_data.find("moraletype") != game_data.end()) {
                std::string moraletype = game_data.find("moraletype")->second;
                if (moraletype == "MORALE_GAME_FOUND_KITTEN") {
                    p->add_morale(MORALE_GAME_FOUND_KITTEN, game_score, 110);
                } /*else if ( ...*/
            } else {
                p->add_morale(MORALE_GAME, game_score, 110);
            }
        }

    }
    return it->type->charges_to_use();
}

int iuse::vibe(player *p, item *it, bool)
{
    if ((p->is_underwater()) && (!((p->has_trait("GILLS")) || (p->is_wearing("rebreather_on")) ||
                                   (p->is_wearing("rebreather_xl_on")) || (p->is_wearing("mask_h20survivor_on"))))) {
        p->add_msg_if_player(m_info, _("It's waterproof, but oxygen maybe?"));
        return 0;
    }
    if (it->charges < it->type->charges_to_use()) {
        p->add_msg_if_player(m_info, _("The %s's batteries are dead."), it->tname().c_str());
        return 0;
    }
    if (p->fatigue >= 383) {
        p->add_msg_if_player(m_info, _("*Your* batteries are dead."));
        return 0;
    } else {
        int time = 20000; // 20 minutes per
        p->add_msg_if_player(_("You fire up your %s and start getting the tension out."),
                             it->tname().c_str());
        p->assign_activity(ACT_VIBE, time, -1, p->get_item_position(it), "de-stressing");
    }
    return it->type->charges_to_use();
}

int iuse::vortex(player *p, item *it, bool)
{
    std::vector<point> spawn;
    for (int i = -3; i <= 3; i++) {
        if (g->is_empty(p->posx - 3, p->posy + i)) {
            spawn.push_back(point(p->posx - 3, p->posy + i));
        }
        if (g->is_empty(p->posx + 3, p->posy + i)) {
            spawn.push_back(point(p->posx + 3, p->posy + i));
        }
        if (g->is_empty(p->posx + i, p->posy - 3)) {
            spawn.push_back(point(p->posx + i, p->posy - 3));
        }
        if (g->is_empty(p->posx + i, p->posy + 3)) {
            spawn.push_back(point(p->posx + i, p->posy + 3));
        }
    }
    if (spawn.empty()) {
        p->add_msg_if_player(m_warning, _("Air swirls around you for a moment."));
        it->make("spiral_stone");
        return it->type->charges_to_use();
    }

    p->add_msg_if_player(m_warning, _("Air swirls all over..."));
    int index = rng(0, spawn.size() - 1);
    p->moves -= 100;
    it->make("spiral_stone");
    monster mvortex(GetMType("mon_vortex"), spawn[index].x, spawn[index].y);
    mvortex.friendly = -1;
    g->add_zombie(mvortex);
    return it->type->charges_to_use();
}

int iuse::dog_whistle(player *p, item *it, bool)
{
    if (p->is_underwater()) {
        p->add_msg_if_player(m_info, _("You can't do that while underwater."));
        return 0;
    }
    p->add_msg_if_player(_("You blow your dog whistle."));
    for (size_t i = 0; i < g->num_zombies(); i++) {
        if (g->zombie(i).friendly != 0 && g->zombie(i).type->id == "mon_dog") {
            bool u_see = g->u_see(&(g->zombie(i)));
            if (g->zombie(i).has_effect("docile")) {
                if (u_see) {
                    p->add_msg_if_player(_("Your %s looks ready to attack."), g->zombie(i).name().c_str());
                }
                g->zombie(i).remove_effect("docile");
            } else {
                if (u_see) {
                    p->add_msg_if_player(_("Your %s goes docile."), g->zombie(i).name().c_str());
                }
                g->zombie(i).add_effect("docile", 1, 1, true);
            }
        }
    }
    return it->type->charges_to_use();
}

int iuse::vacutainer(player *p, item *it, bool)
{
    if (p->is_npc()) {
        return 0;    // No NPCs for now!
    }

    if (!it->contents.empty()) {
        p->add_msg_if_player(m_info, _("That %s is full!"), it->tname().c_str());
        return 0;
    }

    item blood("blood", calendar::turn);
    bool drew_blood = false;
    for (size_t i = 0; i < g->m.i_at(p->posx, p->posy).size() && !drew_blood; i++) {
        item *map_it = &(g->m.i_at(p->posx, p->posy)[i]);
        if (map_it->corpse != NULL && map_it->type->id == "corpse" &&
            query_yn(_("Draw blood from %s?"), map_it->tname().c_str())) {
            blood.corpse = map_it->corpse;
            drew_blood = true;
        }
    }

    if (!drew_blood && query_yn(_("Draw your own blood?"))) {
        drew_blood = true;
    }

    if (!drew_blood) {
        return it->type->charges_to_use();
    }

    it->put_in(blood);
    return it->type->charges_to_use();
}

int iuse::knife(player *p, item *it, bool t)
{
    int choice = -1;
    const int cut_fabric = 0;
    const int carve_writing = 1;
    const int cauterize = 2;
    const int cancel = 4;
    int pos;

    uimenu kmenu;
    kmenu.selected = uistate.iuse_knife_selected;
    kmenu.text = _("Using knife:");
    kmenu.addentry(cut_fabric, true, -1, _("Cut up fabric/plastic/kevlar/wood"));
    kmenu.addentry(carve_writing, true, -1, _("Carve writing on item"));
    if ((p->has_disease("bite") || p->has_disease("bleed") || p->has_trait("MASOCHIST") ||
         p->has_trait("MASOCHIST_MED") || p->has_trait("CENOBITE")) && !p->is_underwater()) {
        if (!p->has_charges("fire", 4)) {
            kmenu.addentry(cauterize, false, -1,
                           _("You need a lighter with 4 charges before you can cauterize yourself."));
        } else {
            kmenu.addentry(cauterize, true, -1,
                           ((p->has_disease("bite") || p->has_disease("bleed")) &&
                            !p->is_underwater()) ? _("Cauterize") : _("Cauterize...for FUN!"));
        }
    }
    kmenu.addentry(cancel, true, 'q', _("Cancel"));
    kmenu.query();
    choice = kmenu.ret;
    if (choice < cauterize) {
        uistate.iuse_knife_selected = choice;
    }

    if (choice == cauterize) {
        bool has_disease = p->has_disease("bite") || p->has_disease("bleed");
        if (cauterize_effect(p, it, !has_disease)) {
            p->use_charges("fire", 4);
        }
        return it->type->charges_to_use();
    } else if (choice == cut_fabric) {
        pos = g->inv(_("Chop up what?"));
    } else if (choice == carve_writing) {
        pos = g->inv(_("Carve writing on what?"));
    } else {
        return 0;
    }

    item *cut = &(p->i_at(pos));

    if (cut->is_null()) {
        add_msg(m_info, _("You do not have that item!"));
        return 0;
    }
    if (cut == it) {
        add_msg(m_info, _("You can not cut the %s with itself!"), it->tname().c_str());
        return 0;
    }
    if (cut == &p->weapon) {
        if (!query_yn(_("You are wielding that, are you sure?"))) {
            return 0;
        }
    } else if (pos < -1) {
        if (!query_yn(_("You're wearing that, are you sure?"))) {
            return 0;
        }
    }

    if (choice == carve_writing) {
        item_inscription(p, cut, _("Carve"), _("Carved"), true);
        return 0;
    }

    // let's handle the rest
    int amount = cut->volume();
    if (amount == 0) {
        add_msg(m_info, _("This object is too small to salvage a meaningful quantity of anything from!"));
        return 0;
    }

    std::string action = "cut";
    std::string found_mat = "plastic";

    item *result = NULL;
    int count = amount;

    //if we're going to cut up a bottle/waterskin,
    //make sure it isn't full of liquid
    if (cut->is_container() && !cut->contents.empty()) {
        add_msg(m_info, _("That container is not empty!"));
        return 0;
    }

    if ((cut->made_of("cotton") || cut->made_of("leather") || cut->made_of("nomex"))) {
        if (valid_fabric(p, cut, t)) {
            cut_up(p, it, cut, t);
        }
        return it->type->charges_to_use();
    } else if (cut->made_of(found_mat.c_str()) ||
               cut->made_of((found_mat = "kevlar").c_str())) { // TODO : extract a function
        if (found_mat == "plastic") {
            result = new item("plastic_chunk", int(calendar::turn));
        } else {
            result = new item("kevlar_plate", int(calendar::turn));
        }

    } else if (cut->made_of("wood")) {
        action = "carve";
        count = 2 * amount; // twice the volume, i.e. 12 skewers from 2x4 and heavy stick just as before.
        result = new item("skewer", int(calendar::turn));
    } else { // TODO: add the rest of the materials, gold and what not.
        add_msg(m_info, _("Material of this item is not applicable for cutting up."));
        return 0;
    }
    // check again
    if (result == NULL) {
        return 0;
    }
    if (cut->typeId() == result->typeId()) {
        add_msg(m_info, _("There's no point in cutting a %s."), cut->tname().c_str());
        return 0;
    }

    // damaged items has a chance to lose material
    if (count > 0) {
        float component_success_chance = std::min(std::pow(0.8, cut->damage), 1.0);
        for (int i = count; i > 0; i--) {
            if (component_success_chance < rng_float(0, 1)) {
                count--;
            }
        }
    }

    if (action == "carve") {
        if (count > 0) {
            add_msg(ngettext("You carve the %1$s into %2$i %3$s.",
                             "You carve the %1$s into %2$i %3$ss.", count),
                    cut->tname().c_str(), count, result->tname().c_str());
        } else {
            add_msg(m_bad, "You clumsily carve the %s into useless pieces.",
                    cut->tname().c_str());
        }
    } else {
        if (count > 0) {
            add_msg(m_good, ngettext("You cut the %1$s into %2$i %3$s.",
                                     "You cut the %1$s into %2$i %3$ss.", count),
                    cut->tname().c_str(), count, result->tname().c_str());
        } else {
            add_msg(m_bad, "You clumsily cut the %s into useless pieces.",
                    cut->tname().c_str());
        }
    }

    remove_ammo(cut, *p);
    // otherwise layout the goodies.
    p->i_rem(pos);
    p->i_add_or_drop(*result, count);

    // hear this helps with objects in dynamically allocated memory and
    // their abandonment issues.
    delete result;
    return it->type->charges_to_use();
}

int iuse::cut_log_into_planks(player *p, item *it)
{
    p->moves -= 300;
    add_msg(_("You cut the log into planks."));
    item plank("2x4", int(calendar::turn));
    item scrap("splinter", int(calendar::turn));
    int planks = (rng(1, 3) + (p->skillLevel("carpentry") * 2));
    int scraps = 12 - planks;
    if (planks >= 12) {
        planks = 12;
    }
    if (scraps >= planks) {
        add_msg(m_bad, _("You waste a lot of the wood."));
    }
    p->i_add_or_drop(plank, planks);
    p->i_add_or_drop(scrap, scraps);
    return it->type->charges_to_use();
}

int iuse::lumber(player *p, item *it, bool)
{
    int pos = g->inv(_("Cut up what?"));
    item *cut = &(p->i_at(pos));
    if (cut->type->id == "null") {
        add_msg(m_info, _("You do not have that item!"));
        return 0;
    }
    if (cut->type->id == "log") {
        p->i_rem(pos);
        cut_log_into_planks(p, it);
        return it->type->charges_to_use();
    } else {
        add_msg(m_info, _("You can't cut that up!"));
        return it->type->charges_to_use();
    }
}


int iuse::hacksaw(player *p, item *it, bool)
{
    int dirx, diry;
    if (!choose_adjacent(_("Cut up metal where?"), dirx, diry)) {
        return 0;
    }

    if (dirx == p->posx && diry == p->posy) {
        add_msg(m_info, _("Why would you do that?"));
        add_msg(m_info, _("You're not even chained to a boiler."));
        return 0;
    }


    if (g->m.furn(dirx, diry) == f_rack) {
        p->moves -= 500;
        g->m.furn_set(dirx, diry, f_null);
        g->sound(dirx, diry, 15, _("grnd grnd grnd"));
        g->m.spawn_item(p->posx, p->posy, "pipe", rng(1, 3));
        g->m.spawn_item(p->posx, p->posy, "steel_chunk");
        return it->type->charges_to_use();
    }

    switch (g->m.oldter(dirx, diry)) {
        case old_t_chainfence_v:
        case old_t_chainfence_h:
        case old_t_chaingate_c:
            p->moves -= 500;
            g->m.ter_set(dirx, diry, t_dirt);
            g->sound(dirx, diry, 15, _("grnd grnd grnd"));
            g->m.spawn_item(dirx, diry, "pipe", 6);
            g->m.spawn_item(dirx, diry, "wire", 20);
            break;

        case old_t_chainfence_posts:
            p->moves -= 500;
            g->m.ter_set(dirx, diry, t_dirt);
            g->sound(dirx, diry, 15, _("grnd grnd grnd"));
            g->m.spawn_item(dirx, diry, "pipe", 6);
            break;

        case old_t_bars:
            if (g->m.ter(dirx + 1, diry) == t_sewage || g->m.ter(dirx, diry + 1) == t_sewage ||
                g->m.ter(dirx - 1, diry) == t_sewage || g->m.ter(dirx, diry - 1) == t_sewage) {
                g->m.ter_set(dirx, diry, t_sewage);
                p->moves -= 1000;
                g->sound(dirx, diry, 15, _("grnd grnd grnd"));
                g->m.spawn_item(p->posx, p->posy, "pipe", 3);
            } else if (g->m.ter(p->posx, p->posy)) {
                g->m.ter_set(dirx, diry, t_floor);
                p->moves -= 500;
                g->sound(dirx, diry, 15, _("grnd grnd grnd"));
                g->m.spawn_item(p->posx, p->posy, "pipe", 3);
            }
            break;

        default:
            add_msg(m_info, _("You can't cut that."));
            return 0;
    }
    return it->type->charges_to_use();
}

int iuse::tent(player *p, item *, bool)
{
    int dirx, diry;
    if(!choose_adjacent(_("Pitch the tent towards where (3x3 clear area)?"), dirx, diry)) {
        return 0;
    }

    //must place the center of the tent two spaces away from player
    //dirx and diry will be integratined with the player's position
    int posx = dirx - p->posx;
    int posy = diry - p->posy;
    if(posx == 0 && posy == 0) {
        p->add_msg_if_player(m_info, _("Invalid Direction"));
        return 0;
    }
    posx = posx * 2 + p->posx;
    posy = posy * 2 + p->posy;
    for (int i = -1; i <= 1; i++) {
        for (int j = -1; j <= 1; j++) {
            if (!g->m.has_flag("FLAT", posx + i, posy + j) ||
                g->m.has_furn(posx + i, posy + j)) {
                add_msg(m_info, _("You need a 3x3 flat space to place a tent."));
                return 0;
            }
        }
    }
    for (int i = -1; i <= 1; i++) {
        for (int j = -1; j <= 1; j++) {
            g->m.furn_set(posx + i, posy + j, f_canvas_wall);
        }
    }
    g->m.furn_set(posx, posy, f_groundsheet);
    g->m.furn_set(posx - (dirx - p->posx), posy - (diry - p->posy), f_canvas_door);
    add_msg(m_info, _("You set up the tent on the ground."));
    return 1;
}

int iuse::shelter(player *p, item *, bool)
{
    int dirx, diry;
    if(!choose_adjacent(_("Put up the shelter where?"), dirx, diry)) {
        return 0;
    }

    //must place the center of the tent two spaces away from player
    //dirx and diry will be integratined with the player's position
    int posx = dirx - p->posx;
    int posy = diry - p->posy;
    if(posx == 0 && posy == 0) {
        p->add_msg_if_player(m_info, _("Invalid Direction"));
        return 0;
    }
    posx = posx*2 + p->posx;
    posy = posy*2 + p->posy;
    for (int i = -1; i <= 1; i++) {
        for (int j = -1; j <= 1; j++) {
            if (!g->m.has_flag("FLAT", posx + i, posy + j) ||
                g->m.has_furn(posx + i, posy + j)) {
                add_msg(m_info, _("You need a 3x3 flat space to place a shelter."));
                return 0;
            }
        }
    }
    for (int i = -1; i <= 1; i++) {
        for (int j = -1; j <= 1; j++) {
            g->m.furn_set(posx + i, posy + j, f_skin_wall);
        }
    }
    g->m.furn_set(posx, posy, f_skin_groundsheet);
    g->m.furn_set(posx - (dirx - p->posx), posy - (diry - p->posy), f_skin_door);
    return 1;
}


int iuse::torch_lit(player *p, item *it, bool t)
{
    if (p->is_underwater()) {
        p->add_msg_if_player(_("The torch is extinguished."));
        it->make("torch");
        it->active = false;
        return 0;
    }
    if (t) {
        if (it->charges < it->type->charges_to_use()) {
            p->add_msg_if_player(_("The torch burns out."));
            it->make("torch_done");
            it->active = false;
        }
    } else if (it->charges <= 0) {
        p->add_msg_if_player(_("The %s winks out"), it->tname().c_str());
    } else { // Turning it off
        int choice = menu(true, _("torch (lit)"), _("extinguish"),
                          _("light something"), _("cancel"), NULL);
        switch (choice) {
            case 1: {
                p->add_msg_if_player(_("The torch is extinguished"));
                it->charges -= 1;
                it->make("torch");
                it->active = false;
            }
            break;
            case 2: {
                int dirx, diry;
                if (prep_firestarter_use(p, it, dirx, diry)) {
                    p->moves -= 5;
                    resolve_firestarter_use(p, it, dirx, diry);
                }
            }
        }
    }
    return it->type->charges_to_use();
}


int iuse::battletorch_lit(player *p, item *it, bool t)
{
    if (p->is_underwater()) {
        p->add_msg_if_player(_("The Louisville Slaughterer is extinguished."));
        it->make("bat");
        it->active = false;
        return 0;
    }
    if (t) {
        if (it->charges < it->type->charges_to_use()) {
            p->add_msg_if_player(_("The Louisville Slaughterer burns out."));
            it->make("battletorch_done");
            it->active = false;
        }
    } else if (it->charges <= 0) {
        p->add_msg_if_player(_("The %s winks out"), it->tname().c_str());
    } else { // Turning it off
        int choice = menu(true, _("Louisville Slaughterer (lit)"), _("extinguish"),
                          _("light something"), _("cancel"), NULL);
        switch (choice) {
            case 1: {
                p->add_msg_if_player(_("The Louisville Slaughterer is extinguished"));
                it->charges -= 1;
                it->make("battletorch");
                it->active = false;
            }
            break;
            case 2: {
                int dirx, diry;
                if (prep_firestarter_use(p, it, dirx, diry)) {
                    p->moves -= 5;
                    resolve_firestarter_use(p, it, dirx, diry);
                }
            }
        }
    }
    return it->type->charges_to_use();
}

iuse::bullet_pulling_t iuse::bullet_pulling_recipes;

void iuse::reset_bullet_pulling()
{
    bullet_pulling_recipes.clear();
}

void iuse::load_bullet_pulling(JsonObject &jo)
{
    const std::string type = jo.get_string("bullet");
    result_list_t &recipe = bullet_pulling_recipes[type];
    // Allow mods that are later loaded to override previously loaded recipes
    recipe.clear();
    JsonArray ja = jo.get_array("items");
    while (ja.has_more()) {
        JsonArray itm = ja.next_array();
        recipe.push_back(result_t(itm.get_string(0), itm.get_int(1)));
    }
}

int iuse::bullet_puller(player *p, item *it, bool)
{
    if (p->is_underwater()) {
        p->add_msg_if_player(m_info, _("You can't do that while underwater."));
        return 0;
    }
    int pos = g->inv(_("Disassemble what?"));
    item *pull = &(p->i_at(pos));
    if (pull->is_null()) {
        add_msg(m_info, _("You do not have that item!"));
        return 0;
    }
    bullet_pulling_t::const_iterator a = bullet_pulling_recipes.find(pull->type->id);
    if (a == bullet_pulling_recipes.end()) {
        add_msg(m_info, _("You cannot disassemble that."));
        return 0;
    }
    if (p->skillLevel("gun") < 2) {
        add_msg(m_info, _("You need to be at least level 2 in the firearms skill before you\
						  						  						  						  						  						  						  						  						  						  						  						  						  						  						  						  						  						  						  						  						  						  						  						  						  						  						  						  						  						  						  						  						  						  						  						  						  						  						  						  						  						  						  						  						  						  						  						  						  						  						  						  						  						  						  						  						  						  						  						  						  						  						  						  						  						  						  						  						  						  						  						  						  						  						  						  						  						  						  						  						  						  						  						  						  						  						  						  						  						  						  						  						  						  						  						  						  						  						  						  						  						  						  						  						  						  						  						  						  						    can disassemble ammunition."));
        return 0;
    }
    const long multiply = std::min<long>(20, pull->charges);
    pull->charges -= multiply;
    if (pull->charges == 0) {
        p->i_rem(pos);
    }
    const result_list_t &recipe = a->second;
    for (result_list_t::const_iterator a = recipe.begin(); a != recipe.end(); ++a) {
        int count = a->second * multiply;
        item new_item(a->first, calendar::turn);
        if (new_item.count_by_charges()) {
            new_item.charges = count;
            count = 1;
        }
        p->i_add_or_drop(new_item, count);
    }
    add_msg(_("You take apart the ammunition."));
    p->moves -= 500;
    p->practice("fabrication", rng(1, multiply / 5 + 1));
    return it->type->charges_to_use();
}

int iuse::boltcutters(player *p, item *it, bool)
{
    int dirx, diry;
    if (!choose_adjacent(_("Cut up metal where?"), dirx, diry)) {
        return 0;
    }

    if (dirx == p->posx && diry == p->posy) {
        p->add_msg_if_player(
            _("You neatly sever all of the veins and arteries in your body. Oh wait, Never mind."));
        return 0;
    }
    if (g->m.ter(dirx, diry) == t_chaingate_l) {
        p->moves -= 100;
        g->m.ter_set(dirx, diry, t_chaingate_c);
        g->sound(dirx, diry, 5, _("Gachunk!"));
        g->m.spawn_item(p->posx, p->posy, "scrap", 3);
    } else if (g->m.ter(dirx, diry) == t_chainfence_v || g->m.ter(dirx, diry) == t_chainfence_h) {
        p->moves -= 500;
        g->m.ter_set(dirx, diry, t_chainfence_posts);
        g->sound(dirx, diry, 5, _("Snick, snick, gachunk!"));
        g->m.spawn_item(dirx, diry, "wire", 20);
    } else {
        add_msg(m_info, _("You can't cut that."));
        return 0;
    }
    return it->type->charges_to_use();
}

int iuse::mop(player *p, item *it, bool)
{
    int dirx, diry;
    if (!choose_adjacent(_("Mop where?"), dirx, diry)) {
        return 0;
    }

    if (dirx == p->posx && diry == p->posy) {
        p->add_msg_if_player(_("You mop yourself up."));
        p->add_msg_if_player(_("The universe implodes and reforms around you."));
        return 0;
    }
    if (g->m.moppable_items_at(dirx, diry)) {
        g->m.mop_spills(dirx, diry);
        add_msg(_("You mop up the spill."));
        p->moves -= 15;
    } else {
        p->add_msg_if_player(m_info, _("There's nothing to mop there."));
        return 0;
    }
    return it->type->charges_to_use();
}

int iuse::rag(player *p, item *it, bool)
{
    if (p->is_underwater()) {
        p->add_msg_if_player(m_info, _("You can't do that while underwater."));
        return 0;
    }
    if (p->has_disease("bleed")) {
        if (use_healing_item(p, it, 0, 0, 0, 50, 0, 0, false) != num_hp_parts) {
            p->use_charges("rag", 1);
            it->make("rag_bloody");
        }
        return 0;
    } else {
        p->add_msg_if_player(m_info, _("You're not bleeding enough to need your %s."),
                             it->tname().c_str());
        return 0;
    }
}

int iuse::LAW(player *p, item *it, bool)
{
    p->add_msg_if_player(_("You pull the activating lever, readying the LAW to fire."));
    it->make("LAW");
    it->charges++;
    // When converting a tool to a gun, you need to set the current ammo type, this is usually done when a gun is reloaded.
    it->curammo = dynamic_cast<it_ammo *>(itypes["66mm_HEAT"]);
    return it->type->charges_to_use();
}

/* MACGUFFIN FUNCTIONS
 * These functions should refer to it->associated_mission for the particulars
 */
int iuse::mcg_note(player *, item *, bool)
{
    return 0;
}

int iuse::artifact(player *p, item *it, bool)
{
    if (!it->is_artifact()) {
        debugmsg("iuse::artifact called on a non-artifact item! %s",
                 it->tname().c_str());
        return 0;
    } else if (!it->is_tool()) {
        debugmsg("iuse::artifact called on a non-tool artifact! %s",
                 it->tname().c_str());
        return 0;
    }
    if (!p->is_npc()) {
        //~ %s is atrifact name
        p->add_memorial_log(pgettext("memorial_male", "Activated the %s."),
                            pgettext("memorial_female", "Activated the %s."),
                            it->tname().c_str());
    }
    it_artifact_tool *art = dynamic_cast<it_artifact_tool *>(it->type);
    size_t num_used = rng(1, art->effects_activated.size());
    if (num_used < art->effects_activated.size()) {
        num_used += rng(1, art->effects_activated.size() - num_used);
    }

    std::vector<art_effect_active> effects = art->effects_activated;
    for (size_t i = 0; i < num_used; i++) {
        int index = rng(0, effects.size() - 1);
        art_effect_active used = effects[index];
        effects.erase(effects.begin() + index);

        switch (used) {
            case AEA_STORM: {
                g->sound(p->posx, p->posy, 10, _("Ka-BOOM!"));
                int num_bolts = rng(2, 4);
                for (int j = 0; j < num_bolts; j++) {
                    int xdir = 0, ydir = 0;
                    while (xdir == 0 && ydir == 0) {
                        xdir = rng(-1, 1);
                        ydir = rng(-1, 1);
                    }
                    int dist = rng(4, 12);
                    int boltx = p->posx, bolty = p->posy;
                    for (int n = 0; n < dist; n++) {
                        boltx += xdir;
                        bolty += ydir;
                        g->m.add_field(boltx, bolty, fd_electricity, rng(2, 3));
                        if (one_in(4)) {
                            if (xdir == 0) {
                                xdir = rng(0, 1) * 2 - 1;
                            } else {
                                xdir = 0;
                            }
                        }
                        if (one_in(4)) {
                            if (ydir == 0) {
                                ydir = rng(0, 1) * 2 - 1;
                            } else {
                                ydir = 0;
                            }
                        }
                    }
                }
            }
            break;

            case AEA_FIREBALL: {
                point fireball = g->look_around();
                if (fireball.x != -1 && fireball.y != -1) {
                    g->explosion(fireball.x, fireball.y, 8, 0, true);
                }
            }
            break;

            case AEA_ADRENALINE:
                p->add_msg_if_player(m_good, _("You're filled with a roaring energy!"));
                p->add_disease("adrenaline", rng(200, 250));
                break;

            case AEA_MAP: {
                const tripoint center = g->om_global_location();
                const bool new_map = overmap_buffer.reveal(
                                         point(center.x, center.y), 20, center.z);
                if (new_map) {
                    p->add_msg_if_player(m_warning, _("You have a vision of the surrounding area..."));
                    p->moves -= 100;
                }
            }
            break;

            case AEA_BLOOD: {
                bool blood = false;
                for (int x = p->posx - 4; x <= p->posx + 4; x++) {
                    for (int y = p->posy - 4; y <= p->posy + 4; y++) {
                        if (!one_in(4) && g->m.add_field(x, y, fd_blood, 3) &&
                            (blood || g->u_see(x, y))) {
                            blood = true;
                        }
                    }
                }
                if (blood) {
                    p->add_msg_if_player(m_warning, _("Blood soaks out of the ground and walls."));
                }
            }
            break;

            case AEA_FATIGUE: {
                p->add_msg_if_player(m_warning, _("The fabric of space seems to decay."));
                int x = rng(p->posx - 3, p->posx + 3), y = rng(p->posy - 3, p->posy + 3);
                g->m.add_field(x, y, fd_fatigue, rng(1, 2));
            }
            break;

            case AEA_ACIDBALL: {
                point acidball = g->look_around();
                if (acidball.x != -1 && acidball.y != -1) {
                    for (int x = acidball.x - 1; x <= acidball.x + 1; x++) {
                        for (int y = acidball.y - 1; y <= acidball.y + 1; y++) {
                            g->m.add_field(x, y, fd_acid, rng(2, 3));
                        }
                    }
                }
            }
            break;

            case AEA_PULSE:
                g->sound(p->posx, p->posy, 30, _("The earth shakes!"));
                for (int x = p->posx - 2; x <= p->posx + 2; x++) {
                    for (int y = p->posy - 2; y <= p->posy + 2; y++) {
                        g->m.bash(x, y, 40);
                        g->m.bash(x, y, 40);  // Multibash effect, so that doors &c will fall
                        g->m.bash(x, y, 40);
                        if (g->m.is_destructable(x, y) && rng(1, 10) >= 3) {
                            g->m.ter_set(x, y, t_rubble);
                        }
                    }
                }
                break;

            case AEA_HEAL:
                p->add_msg_if_player(m_good, _("You feel healed."));
                p->healall(2);
                break;

            case AEA_CONFUSED:
                for (int x = p->posx - 8; x <= p->posx + 8; x++) {
                    for (int y = p->posy - 8; y <= p->posy + 8; y++) {
                        int mondex = g->mon_at(x, y);
                        if (mondex != -1) {
                            g->zombie(mondex).add_effect("stunned", rng(5, 15));
                        }
                    }
                }

            case AEA_ENTRANCE:
                for (int x = p->posx - 8; x <= p->posx + 8; x++) {
                    for (int y = p->posy - 8; y <= p->posy + 8; y++) {
                        int mondex = g->mon_at(x, y);
                        if (mondex != -1 && g->zombie(mondex).friendly == 0 &&
                            rng(0, 600) > g->zombie(mondex).hp) {
                            g->zombie(mondex).make_friendly();
                        }
                    }
                }
                break;

            case AEA_BUGS: {
                int roll = rng(1, 10);
                std::string bug = "mon_null";
                int num = 0;
                std::vector<point> empty;
                for (int x = p->posx - 1; x <= p->posx + 1; x++) {
                    for (int y = p->posy - 1; y <= p->posy + 1; y++) {
                        if (g->is_empty(x, y)) {
                            empty.push_back(point(x, y));
                        }
                    }
                }
                if (empty.empty() || roll <= 4) {
                    p->add_msg_if_player(m_warning, _("Flies buzz around you."));
                } else if (roll <= 7) {
                    p->add_msg_if_player(m_warning, _("Giant flies appear!"));
                    bug = "mon_fly";
                    num = rng(2, 4);
                } else if (roll <= 9) {
                    p->add_msg_if_player(m_warning, _("Giant bees appear!"));
                    bug = "mon_bee";
                    num = rng(1, 3);
                } else {
                    p->add_msg_if_player(m_warning, _("Giant wasps appear!"));
                    bug = "mon_wasp";
                    num = rng(1, 2);
                }
                if (bug != "mon_null") {
                    monster spawned(GetMType(bug));
                    spawned.friendly = -1;
                    for (int j = 0; j < num && !empty.empty(); j++) {
                        int index_inner = rng(0, empty.size() - 1);
                        point spawnp = empty[index_inner];
                        empty.erase(empty.begin() + index_inner);
                        spawned.spawn(spawnp.x, spawnp.y);
                        g->add_zombie(spawned);
                    }
                }
            }
            break;

            case AEA_TELEPORT:
                g->teleport(p);
                break;

            case AEA_LIGHT:
                p->add_msg_if_player(_("The %s glows brightly!"), it->tname().c_str());
                g->add_event(EVENT_ARTIFACT_LIGHT, int(calendar::turn) + 30);
                break;

            case AEA_GROWTH: {
                monster tmptriffid(GetMType("mon_null"), p->posx, p->posy);
                mattack tmpattack;
                tmpattack.growplants(&tmptriffid);
            }
            break;

            case AEA_HURTALL:
                for (size_t j = 0; j < g->num_zombies(); j++) {
                    g->zombie(j).hurt(rng(0, 5));
                }
                break;

            case AEA_RADIATION:
                add_msg(m_warning, _("Horrible gasses are emitted!"));
                for (int x = p->posx - 1; x <= p->posx + 1; x++) {
                    for (int y = p->posy - 1; y <= p->posy + 1; y++) {
                        g->m.add_field(x, y, fd_nuke_gas, rng(2, 3));
                    }
                }
                break;

            case AEA_PAIN:
                p->add_msg_if_player(m_bad, _("You're wracked with pain!"));
                // OK, the Lovecraftian thingamajig can bring Deadened
                // masochists & Cenobites the stimulation they've been
                // craving ;)
                p->pain += rng(5, 15);
                break;

            case AEA_MUTATE:
                if (!one_in(3)) {
                    p->mutate();
                }
                break;

            case AEA_PARALYZE:
                p->add_msg_if_player(m_bad, _("You're paralyzed!"));
                p->moves -= rng(50, 200);
                break;

            case AEA_FIRESTORM: {
                p->add_msg_if_player(m_bad, _("Fire rains down around you!"));
                std::vector<point> ps = closest_points_first(3, p->posx, p->posy);
                for (std::vector<point>::iterator p_it = ps.begin(); p_it != ps.end(); p_it++) {
                    if (!one_in(3)) {
                        g->m.add_field(*p_it, fd_fire, 1 + rng(0, 1) * rng(0, 1), 30);
                    }
                }
                break;
            }

            case AEA_ATTENTION:
                p->add_msg_if_player(m_warning, _("You feel like your action has attracted attention."));
                p->add_disease("attention", 600 * rng(1, 3));
                break;

            case AEA_TELEGLOW:
                p->add_msg_if_player(m_warning, _("You feel unhinged."));
                p->add_disease("teleglow", 100 * rng(3, 12));
                break;

            case AEA_NOISE:
                p->add_msg_if_player(m_bad, _("Your %s emits a deafening boom!"), it->tname().c_str());
                g->sound(p->posx, p->posy, 100, "");
                break;

            case AEA_SCREAM:
                p->add_msg_if_player(m_warning, _("Your %s screams disturbingly."), it->tname().c_str());
                g->sound(p->posx, p->posy, 40, "");
                p->add_morale(MORALE_SCREAM, -10, 0, 300, 5);
                break;

            case AEA_DIM:
                p->add_msg_if_player(_("The sky starts to dim."));
                g->add_event(EVENT_DIM, int(calendar::turn) + 50);
                break;

            case AEA_FLASH:
                p->add_msg_if_player(_("The %s flashes brightly!"), it->tname().c_str());
                g->flashbang(p->posx, p->posy);
                break;

            case AEA_VOMIT:
                p->add_msg_if_player(m_bad, _("A wave of nausea passes through you!"));
                p->vomit();
                break;

            case AEA_SHADOWS: {
                int num_shadows = rng(4, 8);
                monster spawned(GetMType("mon_shadow"));
                int num_spawned = 0;
                for (int j = 0; j < num_shadows; j++) {
                    int tries = 0, monx, mony, junk;
                    do {
                        if (one_in(2)) {
                            monx = rng(p->posx - 5, p->posx + 5);
                            mony = (one_in(2) ? p->posy - 5 : p->posy + 5);
                        } else {
                            monx = (one_in(2) ? p->posx - 5 : p->posx + 5);
                            mony = rng(p->posy - 5, p->posy + 5);
                        }
                    } while (tries < 5 && !g->is_empty(monx, mony) &&
                             !g->m.sees(monx, mony, p->posx, p->posy, 10, junk));
                    if (tries < 5) {
                        num_spawned++;
                        spawned.sp_timeout = rng(8, 20);
                        spawned.spawn(monx, mony);
                        g->add_zombie(spawned);
                    }
                }
                if (num_spawned > 1) {
                    p->add_msg_if_player(m_warning, _("Shadows form around you."));
                } else if (num_spawned == 1) {
                    p->add_msg_if_player(m_warning, _("A shadow forms nearby."));
                }
            }
            break;

            case AEA_SPLIT: // TODO
                break;

            case AEA_NULL: // BUG
            case NUM_AEAS:
            default:
                debugmsg("iuse::artifact(): wrong artifact type (%d)", used);
                break;
        }
    }
    return it->type->charges_to_use();
}

int iuse::spray_can(player *p, item *it, bool)
{
    bool ismarker = (it->type->id == _("permanent_marker"));
    if (ismarker) {
        int ret = menu(true, _("Write on what?"), _("The ground"), _("An item"), _("Cancel"), NULL);

        if (ret == 2) {
            // inscribe_item returns false if the action fails or is canceled somehow.
            bool canceled_inscription = !inscribe_item(p, _("Write"), _("Written"), false);
            if (canceled_inscription) {
                return 0;
            }
            return it->type->charges_to_use();
        } else if (ret != 1) { // User chose cancel or some other undefined key.
            return 0;
        }
    }

    std::string message = string_input_popup(ismarker ? _("Write what?") : _("Spray what?"),
                          0, "", "", "graffiti");

    if (message.empty()) {
        return 0;
    } else {
        if (g->m.add_graffiti(p->posx, p->posy, message)) {
            add_msg(
                ismarker ?
                _("You write a message on the ground.") :
                _("You spray a message on the ground.")
            );
            p->moves -= 2 * message.length();
        } else {
            add_msg(
                ismarker ?
                _("You fail to write a message here.") :
                _("You fail to spray a message here.")
            );

            return 0;
        }
    }
    return it->type->charges_to_use();
}

/**
 * Heats up a food item.
 * @return 1 if an item was heated, false if nothing was heated.
 */
static bool heat_item(player *p)
{
    int pos = g->inv(_("Heat up what?"));
    item *heat = &(p->i_at(pos));
    if (heat->type->id == "null") {
        add_msg(m_info, _("You do not have that item!"));
        return false;
    }
    item *target = heat->is_food_container() ? &(heat->contents[0]) : heat;
    if (target->type->is_food()) {
        p->moves -= 300;
        add_msg(_("You heat up the food."));
        target->item_tags.insert("HOT");
        target->active = true;
        target->item_counter = 600; // sets the hot food flag for 60 minutes
        return true;
    }
    add_msg(m_info, _("You can't heat that up!"));
    return false;
}

int iuse::heatpack(player *p, item *it, bool)
{
    if (heat_item(p)) {
        it->make("heatpack_used");
    }
    return 0;
}

int iuse::hotplate(player *p, item *it, bool)
{
    if (it->charges < it->type->charges_to_use()) {
        p->add_msg_if_player(m_info, _("The %s's batteries are dead."), it->tname().c_str());
        return 0;
    }

    int choice = 1;
    if ((p->has_disease("bite") || p->has_disease("bleed") || p->has_trait("MASOCHIST") ||
         p->has_trait("MASOCHIST_MED") || p->has_trait("CENOBITE")) && !p->is_underwater()) {
        //Might want to cauterize
        choice = menu(true, ("Using hotplate:"), _("Heat food"), _("Cauterize wound"), _("Cancel"), NULL);
    }

    if (choice == 1) {
        if (heat_item(p)) {
            return it->type->charges_to_use();
        }
    } else if (choice == 2) {
        return cauterize_elec(p, it);
    }
    return 0;
}

int iuse::flask_yeast(player *p, item *it, bool)
{
    int cult_time = it->brewing_time();
    if (calendar::turn.get_turn() > (it->bday + cult_time)) {
        p->add_msg_if_player(_("You open the flask and harvest the culture."));
        itype_id yeast_id = (it->type->id).substr(6);
        it->make("flask_glass");
        it->contents.push_back(item(yeast_id, 0));
        it->contents[0].charges = 10;
        return it->type->charges_to_use();
    } else {
        p->add_msg_if_player(m_info, _("The yeast isn't done culturing yet."));
        return 0;
    }
}

int iuse::quiver(player *p, item *it, bool)
{
    int choice = -1;
    if (!(it->contents.empty()) && it->contents[0].charges > 0) {
        choice = menu(true, _("Do what with quiver?"), _("Store more arrows"),
                      _("Empty quiver"), _("Cancel"), NULL);

        // empty quiver
        if (choice == 2) {
            item &arrows = it->contents[0];
            int arrowsRemoved = arrows.charges;
            p->add_msg_if_player(ngettext("You remove the %s from the %s.", "You remove the %s from the %s.",
                                          arrowsRemoved),
                                 arrows.type->nname(arrowsRemoved).c_str(), it->tname().c_str());
            p->inv.assign_empty_invlet(arrows, false);
            p->i_add(arrows);
            it->contents.erase(it->contents.begin());
            return it->type->charges_to_use();
        }
    }

    // if quiver is empty or storing more arrows, pull up menu asking what to store
    if (it->contents.empty() || choice == 1) {
        int pos = g->inv_type(_("Store which arrows?"), IC_AMMO);
        item *put = &(p->i_at(pos));
        if (put == NULL || put->is_null()) {
            p->add_msg_if_player(_("Never mind."));
            return 0;
        }

        if (!(put->type->is_ammo() && (put->ammo_type() == "arrow" || put->ammo_type() == "bolt"))) {
            p->add_msg_if_player(m_info, _("Those aren't arrows!"));
            return 0;
        }

        int maxArrows = it->max_charges_from_flag("QUIVER");
        if (maxArrows == 0) {
            debugmsg("Tried storing arrows in quiver without a QUIVER_n tag (iuse::quiver)");
            return 0;
        }

        int arrowsStored = 0;

        // not empty so adding more arrows
        if (!(it->contents.empty()) && it->contents[0].charges > 0) {
            if (it->contents[0].type->id != put->type->id) {
                p->add_msg_if_player(m_info, _("Those aren't the same arrows!"));
                return 0;
            }
            if (it->contents[0].charges >= maxArrows) {
                p->add_msg_if_player(m_info, _("That %s is already full!"), it->tname().c_str());
                return 0;
            }
            arrowsStored = it->contents[0].charges;
            it->contents[0].charges += put->charges;
            p->i_rem(put);

            // empty, putting in new arrows
        } else {
            it->put_in(p->i_rem(put));
        }

        // handle overflow
        if (it->contents[0].charges > maxArrows) {
            int toomany = it->contents[0].charges - maxArrows;
            it->contents[0].charges -= toomany;
            item clone = it->contents[0].clone();
            clone.charges = toomany;
            p->i_add(clone);
        }

        arrowsStored = it->contents[0].charges - arrowsStored;
        p->add_msg_if_player(ngettext("You store %d %s in your %s.", "You store %d %s in your %s.",
                                      arrowsStored),
                             arrowsStored, it->contents[0].type->nname(arrowsStored).c_str(), it->tname().c_str());
        p->moves -= 10 * arrowsStored;
    } else {
        p->add_msg_if_player(_("Never mind."));
        return 0;
    }
    return it->type->charges_to_use();
}

int iuse::holster_pistol(player *p, item *it, bool)
{
    // if holster is empty, pull up menu asking what to holster
    if (it->contents.empty()) {
        int pos = g->inv_type(_("Holster what?"), IC_GUN); // only show guns
        item *put = &(p->i_at(pos));
        if (put == NULL || put->is_null()) {
            p->add_msg_if_player(_("Never mind."));
            return 0;
        }

        // make sure we're holstering a pistol
        if (put->type->is_gun()) {
            it_gun *gun = dynamic_cast<it_gun *>(put->type);
            if (!(gun->skill_used == Skill::skill("pistol"))) {
                p->add_msg_if_player(m_info, _("The %s isn't a pistol!"), put->tname().c_str());
                return 0;
            }
        } else {
            p->add_msg_if_player(m_info, _("That isn't a gun!"), put->tname().c_str());
            return 0;
        }

        int maxvol = 5;
        if (it->type->id == "bootstrap") { // bootstrap can't hold as much as holster
            maxvol = 3;
        }

        // only allow guns smaller than a certain size
        if (put->volume() > maxvol) {
            p->add_msg_if_player(m_info, _("That holster is too small to hold your %s!"),
                                 put->tname().c_str());
            return 0;
        }

        int lvl = p->skillLevel("pistol");
        std::string message;
        if (lvl < 2) {
            message = _("You clumsily holster your %s.");
        } else if (lvl >= 7) {
            message = _("You deftly holster your %s.");
        } else  {
            message = _("You holster your %s.");
        }

        p->add_msg_if_player(message.c_str(), put->tname().c_str());
        p->store(it, put, "pistol", 14);

        // else draw the holstered pistol and have the player wield it
    } else {
        if (!p->is_armed() || p->wield(NULL)) {
            item &gun = it->contents[0];
            int lvl = p->skillLevel("pistol");
            std::string message;
            if (lvl < 2) {
                message = _("You clumsily draw your %s from the %s.");
            } else if (lvl >= 7) {
                message = _("You quickly draw your %s from the %s.");
            } else {
                message = _("You draw your %s from the %s.");
            }

            p->add_msg_if_player(message.c_str(), gun.tname().c_str(), it->tname().c_str());
            p->wield_contents(it, true, "pistol", 13);
        }
    }
    return it->type->charges_to_use();
}

int iuse::sheath_knife(player *p, item *it, bool)
{
    // if sheath is empty, pull up menu asking what to sheathe
    if (it->contents.empty()) {
        // only show SHEATH_KNIFE items
        int pos = g->inv_for_flag("SHEATH_KNIFE", _("Sheathe what?"), false);
        item *put = &(p->i_at(pos));
        if (put == NULL || put->is_null()) {
            p->add_msg_if_player(_("Never mind."));
            return 0;
        }

        if (!put->has_flag("SHEATH_KNIFE")) {
            if (put->has_flag("SHEATH_SWORD")) {
                p->add_msg_if_player(m_info, _("You need a scabbard to sheathe a sword!"),
                                     put->tname().c_str());
            } else {
                p->add_msg_if_player(m_info, _("You can't sheathe your %s!"), put->tname().c_str());
            }
            return 0;
        }

        int maxvol = 5;
        if (it->type->id == "bootstrap") { // bootstrap can't hold as much as sheath
            maxvol = 3;
        }

        // only allow knives smaller than a certain size
        if (put->volume() > maxvol) {
            p->add_msg_if_player(m_info, _("That sheath is too small to hold your %s!"), put->tname().c_str());
            return 0;
        }

        int lvl = p->skillLevel("cutting");
        std::string message;
        if (lvl < 2) {
            message = _("You clumsily shove your %s into the %s.");
        } else if (lvl >= 5) {
            message = _("You deftly insert your %s into the %s.");
        } else {
            message = _("You put your %s into the %s.");
        }

        p->add_msg_if_player(message.c_str(), put->tname().c_str(), it->tname().c_str());
        p->store(it, put, "cutting", 14);

        // else unsheathe a sheathed weapon and have the player wield it
    } else {
        if (!p->is_armed() || p->wield(NULL)) {
            p->wield_contents(it, true, "cutting", 13);

            int lvl = p->skillLevel("cutting");
            std::string message;
            if (lvl < 2) {
                message = _("You clumsily draw your %s from the %s.");
            } else if (lvl >= 5) {
                message = _("You deftly draw your %s from the %s.");
            } else {
                message = _("You draw your %s from the %s.");
            }

            p->add_msg_if_player(message.c_str(), p->weapon.tname().c_str(), it->tname().c_str());

            // diamond knives glimmer in the sunlight
            if (g->is_in_sunlight(p->posx, p->posy) && (p->weapon.made_of("diamond") ||
                    p->weapon.type->id == "foon" || p->weapon.type->id == "spork")) {
                p->add_msg_if_player(_("The %s glimmers magnificently in the sunlight."),
                                     p->weapon.tname().c_str());
            }
        }
    }
    return it->type->charges_to_use();
}

int iuse::sheath_sword(player *p, item *it, bool)
{
    // if sheath is empty, pull up menu asking what to sheathe
    if (it->contents.empty()) {
        // only show SHEATH_SWORD items
        int pos = g->inv_for_flag("SHEATH_SWORD", _("Sheathe what?"), false);
        item *put = &(p->i_at(pos));
        if (put == NULL || put->is_null()) {
            p->add_msg_if_player(_("Never mind."));
            return 0;
        }

        if (!put->has_flag("SHEATH_SWORD")) {
            if (put->has_flag("SHEATH_KNIFE")) {
                p->add_msg_if_player(m_info, _("You need a knife sheath for that!"), put->tname().c_str());
            } else {
                p->add_msg_if_player(m_info, _("You can't sheathe your %s!"), put->tname().c_str());
            }
            return 0;
        }

        int lvl = p->skillLevel("cutting");
        std::string message;
        if (lvl < 2) {
            message = _("You clumsily sheathe your %s.");
        } else if (lvl >= 7) {
            message = _("You deftly sheathe your %s.");
        } else {
            message = _("You sheathe your %s.");
        }

        p->add_msg_if_player(message.c_str(), put->tname().c_str());
        p->store(it, put, "cutting", 14);

        // else unsheathe a sheathed weapon and have the player wield it
    } else {
        if (!p->is_armed() || p->wield(NULL)) {
            int lvl = p->skillLevel("cutting");
            p->wield_contents(it, true, "cutting", 13);

            // in order to perform iaijutsu, have to pass a roll based on level
            bool iaijutsu =
                lvl >= 7 &&
                p->weapon.has_flag("IAIJUTSU") &&
                one_in(12 - lvl);

            // iaijutsu! slash an enemy as you draw your sword
            if (iaijutsu) {
                // check for adjacent enemies before asking to slash
                int mon_num = -1;
                for (int i = -1; i <= 1; i++) {
                    for (int j = -1; j <= 1; j++) {
                        mon_num = g->mon_at(p->posx + i, p->posy + j);
                        if (mon_num != -1) {
                            break; // break at first found enemy
                        }
                    }
                    if (mon_num != -1) {
                        break;
                    }
                }

                // if there's an adjacent enemy, ask which one to slash
                // if a spot without an enemy is chosen, defaults to the first enemy found above
                if (mon_num != -1) {
                    int slashx, slashy;
                    if (choose_adjacent(_("Slash where?"), slashx, slashy)) {
                        const int mon_hit = g->mon_at(slashx, slashy);
                        if (mon_hit != -1) {
                            mon_num = mon_hit;
                        }
                    }
                    monster &zed = g->zombie(mon_num);
                    p->add_msg_if_player(m_good, _("You slash at the %s as you draw your %s."),
                                         zed.name().c_str(), p->weapon.tname().c_str());
                    p->melee_attack(zed, true);
                } else {
                    // no adjacent monsters, draw sword normally
                    iaijutsu = false;
                }
            }

            // draw sword normally
            if (!iaijutsu) {
                std::string message;
                if (lvl < 2) {
                    message = _("You clumsily draw your %s.");
                } else if (lvl >= 7) {
                    message = _("You masterfully draw your %s.");
                } else {
                    message = _("You draw your %s.");
                }

                p->add_msg_if_player(message.c_str(), p->weapon.tname().c_str());
            }

            // diamond swords glimmer in the sunlight
            if (g->is_in_sunlight(p->posx, p->posy) && p->weapon.made_of("diamond")) {
                p->add_msg_if_player(_("The %s glimmers magnificently in the sunlight."),
                                     p->weapon.tname().c_str());
            }
        }
    }
    return it->type->charges_to_use();
}

int iuse::holster_ankle(player *p, item *it, bool b)
{
    int choice = -1;
    // ask whether to store a knife or a pistol
    if (it->contents.empty()) {
        choice = menu(true, _("Using ankle holster:"), _("Holster a pistol"),
                      _("Sheathe a knife"), _("Cancel"), NULL);
        if (choice == 1) {
            holster_pistol(p, it, b);
        } else if (choice == 2) {
            sheath_knife(p, it, b);
        }
        // unsheathe knife or draw pistol
    } else {
        if (!p->is_armed() || p->wield(NULL)) {
            item &stored = it->contents[0];
            if (stored.has_flag("SHEATH_KNIFE")) {
                sheath_knife(p, it, b);
            } else {
                holster_pistol(p, it, b);
            }
        }
    }
    return it->type->charges_to_use();
}

int iuse::boots(player *p, item *it, bool)
{
    int choice = -1;
    if (it->contents.empty()) {
        choice = menu(true, _("Using boots:"), _("Put a knife in the boot"), _("Cancel"), NULL);
    } else if (it->contents.size() == 1) {
        choice = menu(true, _("Take what:"), it->contents[0].tname().c_str(), _("Put a knife in the boot"),
                      _("Cancel"), NULL);
    } else {
        choice = menu(true, _("Take what:"), it->contents[0].tname().c_str(),
                      it->contents[1].tname().c_str(), _("Cancel"), NULL);
    }

    if ((it->contents.size() > 0 && choice == 1) || // Pull 1st
        (it->contents.size() > 1 && choice == 2)) {  // Pull 2nd
        p->moves -= 15;
        item &knife = it->contents[choice - 1];
        if (!p->is_armed() || p->wield(NULL)) {
            p->inv.assign_empty_invlet(knife, true);  // force getting an invlet.
            p->wield(&(p->i_add(knife)));
            it->contents.erase(it->contents.begin() + choice - 1);
        }
    } else if ((it->contents.empty() && choice == 1) || // Put 1st
               (it->contents.size() == 1 && choice == 2)) { // Put 2st
        int pos = g->inv_for_flag("SHEATH_KNIFE", _("Put what?"), false);
        item *put = &(p->i_at(pos));
        if (put == NULL || put->is_null()) {
            p->add_msg_if_player(m_info, _("You do not have that item!"));
            return 0;
        }
        if (!put->type->can_use("KNIFE")) {
            p->add_msg_if_player(m_info, _("That isn't a knife!"));
            return 0;
        }
        if (put->type->volume > 5) {
            p->add_msg_if_player(m_info, _("That item does not fit in your boot!"));
            return 0;
        }
        p->moves -= 30;
        p->add_msg_if_player(_("You put the %s in your boot."), put->tname().c_str());
        it->put_in(p->i_rem(pos));
    }
    return it->type->charges_to_use();
}

int iuse::towel(player *p, item *it, bool)
{
    bool towelUsed = false;

    // can't use an already wet towel!
    if (it->has_flag("WET")) {
        p->add_msg_if_player(m_info, _("That %s is too wet to soak up any more liquid!"),
                             it->tname().c_str());
    }

    // dry off from being wet
    else if (abs(p->has_morale(MORALE_WET))) {
        p->rem_morale(MORALE_WET);
        p->add_msg_if_player(_("You use the %s to dry off, saturating it with water!"),
                             it->tname().c_str());

        towelUsed = true;
        it->item_counter = 300;
    }

    // clean off slime
    else if (p->has_disease("slimed")) {
        p->rem_disease("slimed");
        p->add_msg_if_player(_("You use the %s to clean yourself off, saturating it with slime!"),
                             it->tname().c_str());

        towelUsed = true;
        it->item_counter = 450; // slime takes a bit longer to dry
    }

    // default message
    else {
        p->add_msg_if_player(_("You are already dry, the %s does nothing."), it->tname().c_str());
    }

    // towel was used
    if (towelUsed) {
        p->moves -= 50;
        // change "towel" to a "towel_wet" (different flavor text/color)
        if (it->type->id == "towel") {
            it->make("towel_wet");
        }

        // WET, active items have their timer decremented every turn
        it->item_tags.erase("ABSORBENT");
        it->item_tags.insert("WET");
        it->active = true;
    }
    return it->type->charges_to_use();
}

int iuse::unfold_generic(player *p, item *it, bool)
{
    if (p->is_underwater()) {
        p->add_msg_if_player(m_info, _("You can't do that while underwater."));
        return 0;
    }
    vehicle *veh = g->m.add_vehicle("none", p->posx, p->posy, 0, 0, 0, false);
    if (veh == NULL) {
        p->add_msg_if_player(m_info, _("There's no room to unfold the %s."), it->tname().c_str());
        return 0;
    }
    veh->name = it->item_vars["vehicle_name"];
    if (!veh->restore(it->item_vars["folding_bicycle_parts"])) {
        g->m.destroy_vehicle(veh);
        return 0;
    }
    g->m.update_vehicle_cache(veh, true);
    p->add_msg_if_player(_("You painstakingly unfold the %s and make it ready to ride."),
                         veh->name.c_str());
    p->moves -= 500;
    return 1;
}

int iuse::adrenaline_injector(player *p, item *it, bool)
{
    p->moves -= 100;
    p->add_msg_if_player("You inject yourself with adrenaline.");

    p->inv.add_item_by_type("syringe");
    if (p->has_disease("adrenaline")) {
        //Increase current surge by 3 minutes (if not on comedown)
        p->add_disease("adrenaline", 30);
        //Also massively boost stimulant level, risking death on an extended chain
        p->stim += 80;
    } else {
        //No current adrenaline surge: Give the full duration
        p->add_disease("adrenaline", 200);
    }

    if (p->has_disease("asthma")) {
        p->rem_disease("asthma");
        p->add_msg_if_player(m_good, _("The adrenaline causes your asthma to clear."));
    }
    return it->type->charges_to_use();
}

int iuse::jet_injector(player *p, item *it, bool)
{
    if (it->charges < it->type->charges_to_use()) {
        p->add_msg_if_player(m_info, _("The jet injector is empty."), it->tname().c_str());
        return 0;
    } else {
        p->add_msg_if_player(_("You inject yourself with the jet injector."));
        p->add_disease("jetinjector", 200);
        p->pkill += 20;
        p->stim += 10;
        p->rem_disease("infected");
        p->rem_disease("bite");
        p->rem_disease("bleed");
        p->rem_disease("fungus");
        p->rem_disease("dermatik");
        p->radiation += 4;
        p->healall(20);
    }

    if (p->has_disease("jetinjector") &&
        p->disease_duration("jetinjector") > 200) {
        p->add_msg_if_player(m_warning, _("Your heart is beating alarmingly fast!"));
    }
    return it->type->charges_to_use();
}

int iuse::radglove(player *p, item *it, bool)
{
    if (p->get_item_position(it) >= -1) {
        p->add_msg_if_player(m_info,
                             _("You must wear the radiation biomonitor before you can activate it."));
        return 0;
    } else if (it->charges < it->type->charges_to_use()) {
        p->add_msg_if_player(m_info, _("The radiation biomonitor needs batteries to function."));
        return 0;
    } else {
        p->add_msg_if_player(_("You activate your radiation biomonitor."));
        if (p->radiation >= 1) {
            p->add_msg_if_player(m_warning, _("You are currently irradiated."));
            add_msg(m_info, _("Your radiation level: %d"), p->radiation);
        } else {
            p->add_msg_if_player(m_info, _("You are not currently irradiated."));
        }
        p->add_msg_if_player(_("Have a nice day!"));
    }
    return it->type->charges_to_use();
}


int iuse::contacts(player *p, item *it, bool)
{
    if (p->is_underwater()) {
        p->add_msg_if_player(m_info, _("You can't do that while underwater."));
        return 0;
    }
    int duration = rng(80640, 120960); // Around 7 days.
    if (p->has_disease("contacts")) {
        if (query_yn(_("Replace your current lenses?"))) {
            p->moves -= 200;
            p->add_msg_if_player(_("You replace your current %s."), it->tname().c_str());
            p->rem_disease("contacts");
            p->add_disease("contacts", duration);
            return it->type->charges_to_use();
        } else {
            p->add_msg_if_player(_("You don't do anything with your %s."), it->tname().c_str());
            return 0;
        }
    } else if (p->has_trait("HYPEROPIC") || p->has_trait("MYOPIC") || p->has_trait("URSINE_EYE")) {
        p->moves -= 200;
        p->add_msg_if_player(_("You put the %s in your eyes."), it->tname().c_str());
        p->add_disease("contacts", duration);
        return it->type->charges_to_use();
    } else {
        p->add_msg_if_player(m_info, _("Your vision is fine already."));
        return 0;
    }
}

int iuse::talking_doll(player *p, item *it, bool)
{
    if (it->charges < it->type->charges_to_use()) {
        p->add_msg_if_player(m_info, _("The %s's batteries are dead."), it->tname().c_str());
        return 0;
    }

    std::string label;

    if (it->type->id == "talking_doll") {
        label = "doll";
    } else {
        label = "creepy_doll";
    }

    const SpeechBubble speech = get_speech(label);

    g->sound(p->posx, p->posy, speech.volume, speech.text);

    return it->type->charges_to_use();
}

int iuse::gun_repair(player *p, item *it, bool)
{
    if (it->charges < it->type->charges_to_use()) {
        return 0;
    }
    if (p->is_underwater()) {
        p->add_msg_if_player(m_info, _("You can't do that while underwater."));
        return 0;
    }
    if (p->skillLevel("mechanics") < 2) {
        p->add_msg_if_player(m_info, _("You need a mechanics skill of 2 to use this repair kit."));
        return 0;
    }
    int pos = g->inv(_("Select the firearm to repair."));
    item *fix = &(p->i_at(pos));
    if (fix == NULL || fix->is_null()) {
        p->add_msg_if_player(m_info, _("You do not have that item!"));
        return 0;
    }
    if (!fix->is_gun()) {
        p->add_msg_if_player(m_info, _("That isn't a firearm!"));
        return 0;
    }
    if (fix->damage == -1) {
        p->add_msg_if_player(m_info, _("You cannot improve your %s any more this way."),
                             fix->tname().c_str());
        return 0;
    }
    if ((fix->damage == 0) && p->skillLevel("mechanics") < 8) {
        p->add_msg_if_player(m_info, _("Your %s is already in peak condition."), fix->tname().c_str());
        p->add_msg_if_player(m_info, _("With a higher mechanics skill, you might be able to improve it."));
        return 0;
    }
    if ((fix->damage == 0) && p->skillLevel("mechanics") >= 8) {
        p->add_msg_if_player(m_good, _("You accurize your %s."), fix->tname().c_str());
        g->sound(p->posx, p->posy, 6, "");
        p->moves -= 2000 * p->fine_detail_vision_mod();
        p->practice("mechanics", 10);
        fix->damage--;
    } else if (fix->damage >= 2) {
        p->add_msg_if_player(m_good, _("You repair your %s!"), fix->tname().c_str());
        g->sound(p->posx, p->posy, 8, "");
        p->moves -= 1000 * p->fine_detail_vision_mod();
        p->practice("mechanics", 10);
        fix->damage--;
    } else {
        p->add_msg_if_player(m_good, _("You repair your %s completely!"),
                             fix->tname().c_str());
        g->sound(p->posx, p->posy, 8, "");
        p->moves -= 500 * p->fine_detail_vision_mod();
        p->practice("mechanics", 10);
        fix->damage = 0;
    }
    return it->type->charges_to_use();
}

int iuse::misc_repair(player *p, item *it, bool)
{
    if (it->charges < it->type->charges_to_use()) {
        return 0;
    }
    if (p->is_underwater()) {
        p->add_msg_if_player(m_info, _("You can't do that while underwater."));
        return 0;
    }
    if (p->skillLevel("fabrication") < 1) {
        p->add_msg_if_player(m_info, _("You need a fabrication skill of 1 to use this repair kit."));
        return 0;
    }
    int pos = g->inv(_("Select the item to repair."));
    item *fix = &(p->i_at(pos));
    if (fix == NULL || fix->is_null()) {
        p->add_msg_if_player(m_info, _("You do not have that item!"));
        return 0;
    }
    if (fix->is_gun()) {
        p->add_msg_if_player(m_info, _("That requires gunsmithing tools."));
        return 0;
    }
    if (!(fix->made_of("wood") || fix->made_of("plastic") || fix->made_of("bone") ||
          fix->made_of("chitin"))) {
        p->add_msg_if_player(m_info, _("That isn't made of wood, bone, or chitin!"));
        return 0;
    }
    if (fix->damage == -1) {
        p->add_msg_if_player(m_info, _("You cannot improve your %s any more this way."),
                             fix->tname().c_str());
        return 0;
    }
    if (fix->damage == 0) {
        p->add_msg_if_player(m_good, _("You reinforce your %s."), fix->tname().c_str());
        p->moves -= 1000 * p->fine_detail_vision_mod();
        p->practice("fabrication", 10);
        fix->damage--;
    } else if (fix->damage >= 2) {
        p->add_msg_if_player(m_good, _("You repair your %s!"), fix->tname().c_str());
        p->moves -= 500 * p->fine_detail_vision_mod();
        p->practice("fabrication", 10);
        fix->damage--;
    } else {
        p->add_msg_if_player(m_good, _("You repair your %s completely!"), fix->tname().c_str());
        p->moves -= 250 * p->fine_detail_vision_mod();
        p->practice("fabrication", 10);
        fix->damage = 0;
    }
    return it->type->charges_to_use();
}

int iuse::bell(player *p, item *it, bool)
{
    if (it->type->id == "cow_bell") {
        g->sound(p->posx, p->posy, 12, _("Clank! Clank!"));
<<<<<<< HEAD
        if ( ! p->is_deaf() ) {
            const int cow_factor = 1 + ( p->mutation_category_level.find("MUTCAT_CATTLE") == p->mutation_category_level.end() ?
                0 :
                (p->mutation_category_level.find("MUTCAT_CATTLE")->second)/8
            );
            if ( x_in_y( cow_factor, 1 + cow_factor ) ) {
                p->add_morale(MORALE_MUSIC, 1, 15 * (cow_factor > 10 ? 10 : cow_factor) );
=======
        if (!p->is_deaf()) {
            const int cow_factor = 1 + (p->mutation_category_level.find("MUTCAT_CATTLE") ==
                                        p->mutation_category_level.end() ?
                                        0 :
                                        (p->mutation_category_level.find("MUTCAT_CATTLE")->second) / 8
                                       );
            if (x_in_y(cow_factor, 1 + cow_factor)) {
                p->add_morale(MORALE_MUSIC, 1, 15 * (cow_factor > 10 ? 10 : cow_factor));
>>>>>>> 8879b8b3
            }
        }
    } else {
        g->sound(p->posx, p->posy, 4, _("Ring! Ring!"));
    }
    return it->type->charges_to_use();
}

int iuse::seed(player *, item *it, bool)
{
    if (query_yn(_("Sure you want to eat the %s? You could plant it in a mound of dirt."),
                 it->tname().c_str())) {
        return it->type->charges_to_use(); //This eats the seed object.
    }
    return 0;
}

int iuse::robotcontrol(player *p, item *it, bool)
{
    if (it->charges < it->type->charges_to_use()) {
        p->add_msg_if_player(_("The %s's batteries are dead."), it->tname().c_str());
        return 0;

    }
    if (p->has_trait("ILLITERATE")) {
        p->add_msg_if_player(_("You cannot read a computer screen."));
        return 0;
    }

    int choice = -1;
    choice = menu(true, _("Welcome to hackPRO!:"), _("Override IFF protocols"),
                  _("Set friendly robots to passive mode"),
                  _("Set friendly robots to combat mode"), _("Cancel"), NULL);
    switch( choice ) {
    case 1: { // attempt to make a robot friendly
        uimenu pick_robot;
        pick_robot.text = _("Choose an endpoint to hack.");
        // Build a list of all unfriendly robots in range.
        for( size_t i = 0; i < g->num_zombies(); ++i ) {
            monster &candidate = g->zombie( i );
            if( candidate.type->in_species( "ROBOT" ) && candidate.friendly == 0 &&
                rl_dist( p->xpos(), p->ypos(), candidate.xpos(), candidate.ypos() <= 10 ) ) {
                pick_robot.entries.push_back( uimenu_entry( i, true, -1,
                                                            candidate.name().c_str() ) );
            }
        }
        if( pick_robot.entries.empty() ) {
            p->add_msg_if_player( m_info, _("No enemy robots in range.") );
                return it->type->charges_to_use();
            }
            pick_robot.entries.push_back(uimenu_entry(-1, true, -1, _("Cancel")));

            pick_robot.query();
            if (pick_robot.ret == -1) {
                p->add_msg_if_player(m_info, _("Never mind"));
                return it->type->charges_to_use();
            }
            monster *z = &(g->zombie(pick_robot.ret));
            p->add_msg_if_player(_("You start reprograming the %s into an ally."), z->name().c_str());
            p->moves -= 1000 - p->int_cur * 10 - p->skillLevel("computer") * 10;
            float success = p->skillLevel("computer") - 1.5 * (z->type->difficulty) /
                            ((rng(2, p->int_cur) / 2) + (p->skillLevel("computer") / 2));
            if (success >= 0) {
                p->add_msg_if_player(_("You successfully override the %s's IFF protocols!"),
                                     z->name().c_str());
                z->friendly = -1;
            } else if (success >= -2) { //A near success
                p->add_msg_if_player(_("The %s short circuits as you attempt to reprogram it!"),
                                     z->name().c_str());
                if (z->hurt(rng(1, 10))) { //damage it a little
                    g->kill_mon(pick_robot.ret, p == &(g->u));
                    p->practice("computer", 10);
                    return it->type->charges_to_use(); //dont do the other effects if the robot died
                }
                if (one_in(3)) {
                    p->add_msg_if_player(_("...and turns friendly!"));
                    if (one_in(3)) { //did the robot became friendly permanently?
                        z->friendly = -1; //it did
                    } else {
                        z->friendly = rng(5, 40); // it didn't
                    }
                }
            } else {
                p->add_msg_if_player(_("...but the robot refuses to acknowledge you as an ally!"));
            }
            p->practice("computer", 10);
            return it->type->charges_to_use();
        }
        case 2: { //make all friendly robots stop their purposeless extermination of (un)life.
            p->moves -= 100;
            int f = 0; //flag to check if you have robotic allies
            for (int i = 0; i < g->num_zombies(); i++) {
                if (g->zombie(i).friendly != 0 && g->zombie(i).type->in_species("ROBOT")) {
                    p->add_msg_if_player(_("A following %s goes into passive mode."),
                                         g->zombie(i).name().c_str());
                    g->zombie(i).add_effect("docile", 1, 1, true);
                    f = 1;
                }
            }
            if (f == 0) {
                p->add_msg_if_player(_("You are not commanding any robots."));
                return 0;
            }
            return it->type->charges_to_use();
            break;
        }
        case 3: { //make all friendly robots terminate (un)life with extreme prejudice
            p->moves -= 100;
            int f = 0; //flag to check if you have robotic allies
            for (int i = 0; i < g->num_zombies(); i++) {
                if (g->zombie(i).friendly != 0 && g->zombie(i).has_flag(MF_ELECTRONIC)) {
                    p->add_msg_if_player(_("A following %s goes into combat mode."),
                                         g->zombie(i).name().c_str());
                    g->zombie(i).remove_effect("docile");
                    f = 1;
                }
            }
            if (f == 0) {
                p->add_msg_if_player(_("You are not commanding any robots."));
                return 0;
            }
            return it->type->charges_to_use();
            break;
        }

    }
    return 0;
}

int iuse::radiocar(player *p, item *it, bool)
{
    int choice = -1;
    if (it->contents.empty()) {
        choice = menu(true, _("Using radio car:"), _("Turn on"),
                      _("Put a bomb to car"), _("Cancel"), NULL);
    } else if (it->contents.size() == 1) {
        choice = menu(true, _("Using radio car:"), _("Turn on"),
                      it->contents[0].tname().c_str(), _("Cancel"), NULL);
    }
    if (choice == 3) {
        return 0;
    }

    if (choice == 1) { //Turn car ON

        item bomb;

        if( !it->contents.empty() ) {
            bomb = it->contents[0];
        }

        it->make("radio_car_on");

        it->active = true;

        if( !(bomb.is_null()) ) {
            it->put_in(bomb);
        }

        p->add_msg_if_player(
            _("You turned on your radio car, now place it on ground, and use radiocontrol to play."));

        return 0;
    }

    if (choice == 2) {

        if( it->contents.empty() ) { //arming car with bomb
            int pos = g->inv_for_flag("RADIOCARITEM", _("Arm what?"), false);
            item *put = &(p->i_at(pos));
            if (put == NULL || put->is_null()) {
                p->add_msg_if_player(m_info, _("You do not have that item!"));
                return 0;
            }

            if (put->has_flag("RADIOCARITEM")) {
                p->moves -= 300;
                p->add_msg_if_player(_("You armed your radio car with %s."),
                                     put->tname().c_str());
                it->put_in(p->i_rem(pos));
            } else {
                p->add_msg_if_player(_("Radio car with %s ? How?"),
                                     put->tname().c_str());
            }
        } else { // Disarm the car
            p->moves -= 150;
            item &bomb = it->contents[0];

            p->inv.assign_empty_invlet(bomb, true); // force getting an invlet.
            p->i_add(bomb);
            it->contents.erase(it->contents.begin());

            p->add_msg_if_player(_("You disarmed your radio car"));
        }
    }

    return it->type->charges_to_use();
}

int iuse::radiocaron(player *p, item *it, bool t)
{
    if (t) {
        point pos = g->m.find_item(it);
        g->sound(pos.x, pos.y, 6, "buzzz...");

        return it->type->charges_to_use();
    }

    int choice = -1;

    choice = menu(true, _("What do with activated radio car:"), _("Turn off"),
                  _("Cancel"), NULL);

    if (choice == 2) {
        return it->type->charges_to_use();
    }

    if (choice == 1) {
        item bomb;

        if (!it->contents.empty()) {
            bomb = it->contents[0];
        }

        it->make("radio_car");
        it->active = false;

        if (!(bomb.is_null())) {
            it->put_in(bomb);
        }

        p->add_msg_if_player(_("You turned off your radio car"));
        return it->type->charges_to_use();
    }

    return it->type->charges_to_use();
}

void sendRadioSignal(player *p, std::string signal)
{
    for (int i = 0; i < p->inv.size(); i++) {
        item &it = p->inv.find_item(i);

        if (it.has_flag("RADIO_ACTIVATION") && it.has_flag(signal)) {
            g->sound(p->posx, p->posy, 6, "beep.");

            it_tool *tmp = dynamic_cast<it_tool *>(it.type);
            tmp->invoke(p, &it, it.active);
        }
    }

    int MYMAPSIZE = g->m.getmapsize();

    point pos;
    for (pos.x = 0; pos.x < SEEX * MYMAPSIZE; pos.x++) {
        for (pos.y = 0; pos.y < SEEY * MYMAPSIZE; pos.y++) {
            for (int i = 0; i < g->m.i_at(pos.x, pos.y).size(); i++) {

                item &ii = g->m.i_at(pos.x, pos.y)[i];
                if (ii.has_flag("RADIO_ACTIVATION") && ii.has_flag(signal)) {

                    g->sound(pos.x, pos.y, 6, "beep.");

                    if (ii.has_flag("BOMB")) {
                        ii.charges = 0;
                    }

                    it_tool *tmp = dynamic_cast<it_tool *>(ii.type);
                    tmp->invoke(p, &ii, ii.active);
                }

                if (ii.has_flag("RADIO_CONTAINER")) {
                    if (!ii.contents.empty()) {
                        itype_id bomb_type = ii.contents[0].type->id;

                        ii.make(bomb_type);
                        ii.charges = 0;
                        ii.active = true;
                        it_tool *tmp = dynamic_cast<it_tool *>(ii.type);
                        tmp->invoke(p, &ii, true);
                    }
                }
            }
        }
    }
}

bool isActiveBombInInventory(player *p)
{
    for (int i = 0; i < p->inv.size(); i++) {
        item &it = p->inv.find_item(i);

        if (it.active && it.has_flag("RADIO_ACTIVATION") && it.has_flag("BOMB")) {
            return true;
        }
    }
    return false;
}

int iuse::radiocontrol(player *p, item *it, bool t)
{
    if (t) {
        if (it->charges == 0) {
            it->active = false;
            g->isRemoteControl = false;
        }

        if (!g->isRemoteControl) {
            it->active = false;
        }

        return it->type->charges_to_use();
    }

    int choice = -1;
    const char *car_action = NULL;

    if (!it->active) {
        car_action = "Start playing with car";
    } else {
        car_action = "Stop playing with car";
    }

    choice = menu(true, _("What do with radiocontrol:"), _("Nothing"), car_action,
                  "Press red button", "Press blue button", "Press green button", NULL);

    if (choice == 1) {
        return 0;
    } else if (choice == 2) {
        if (it->active) {
            it->active = false;

            g->isRemoteControl = false;
        } else {
            if (!g->isActivatedRadioCarPresent()) {
                p->add_msg_if_player(_("None active radio cars on ground"));
                return it->type->charges_to_use();
            } else {
                p->add_msg_if_player(m_good, _("Now you control radio car"));

                g->isRemoteControl = true;
                it->active = true;
            }
        }
    } else if (choice > 2) {
        std::string signal = "RADIOSIGNAL_";
        //red button
        if (choice == 3) {
            if (isActiveBombInInventory(p)) {
                p->add_msg_if_player(m_warning,
                                     _("You have activated radio bomb in inventory. Suicide is bad, okay?"));
                return it->type->charges_to_use();
            }
        }

        signal += std::to_string( choice - 2 );

        p->add_msg_if_player(_("Click."));
        sendRadioSignal( p, signal.c_str() );
        p->moves -= 150;
    }

    return it->type->charges_to_use();
}<|MERGE_RESOLUTION|>--- conflicted
+++ resolved
@@ -2281,13 +2281,8 @@
                              fix->tname().c_str());
         return 0;
     }
-<<<<<<< HEAD
-    if( std::find( repair_items.begin(), repair_items.end(), fix->typeId() ) != repair_items.end() ) {
-        p->add_msg_if_player( m_info, _( "This can be used to repair other items, not itself." ) );
-=======
     if (std::find(repair_items.begin(), repair_items.end(), fix->typeId()) != repair_items.end()) {
         p->add_msg_if_player(m_info, _("This can be used to repair other items, not itself."));
->>>>>>> 8879b8b3
         return 0;
     }
 
@@ -2688,11 +2683,7 @@
 
     p->rooted_message();
 
-<<<<<<< HEAD
-    p->add_msg_if_player( _("You cast your line and wait to hook something..."));
-=======
     p->add_msg_if_player(_("You cast your line and wait to hook something..."));
->>>>>>> 8879b8b3
 
     p->assign_activity(ACT_FISH, 30000, 0, p->get_item_position(it), it->tname());
 
@@ -3097,13 +3088,8 @@
                                      fix->tname().c_str());
                 return 0;
             }
-<<<<<<< HEAD
-            if( std::find( repair_items.begin(), repair_items.end(), fix->typeId() ) != repair_items.end() ) {
-                p->add_msg_if_player( m_info, _( "This can be used to repair other items, not itself." ) );
-=======
             if (std::find(repair_items.begin(), repair_items.end(), fix->typeId()) != repair_items.end()) {
                 p->add_msg_if_player(m_info, _("This can be used to repair other items, not itself."));
->>>>>>> 8879b8b3
                 return 0;
             }
 
@@ -6001,11 +5987,7 @@
 int iuse::mp3_on(player *p, item *it, bool t)
 {
     if (t) { // Normal use
-<<<<<<< HEAD
-        if (!p->has_item(it) || p->is_deaf() ) {
-=======
         if (!p->has_item(it) || p->is_deaf()) {
->>>>>>> 8879b8b3
             return it->type->charges_to_use(); // We're not carrying it, or we're deaf.
         }
         p->add_morale(MORALE_MUSIC, 1, 50, 5, 2);
@@ -7978,15 +7960,6 @@
 {
     if (it->type->id == "cow_bell") {
         g->sound(p->posx, p->posy, 12, _("Clank! Clank!"));
-<<<<<<< HEAD
-        if ( ! p->is_deaf() ) {
-            const int cow_factor = 1 + ( p->mutation_category_level.find("MUTCAT_CATTLE") == p->mutation_category_level.end() ?
-                0 :
-                (p->mutation_category_level.find("MUTCAT_CATTLE")->second)/8
-            );
-            if ( x_in_y( cow_factor, 1 + cow_factor ) ) {
-                p->add_morale(MORALE_MUSIC, 1, 15 * (cow_factor > 10 ? 10 : cow_factor) );
-=======
         if (!p->is_deaf()) {
             const int cow_factor = 1 + (p->mutation_category_level.find("MUTCAT_CATTLE") ==
                                         p->mutation_category_level.end() ?
@@ -7995,7 +7968,6 @@
                                        );
             if (x_in_y(cow_factor, 1 + cow_factor)) {
                 p->add_morale(MORALE_MUSIC, 1, 15 * (cow_factor > 10 ? 10 : cow_factor));
->>>>>>> 8879b8b3
             }
         }
     } else {
