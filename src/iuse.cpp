#include "iuse.h"
#include "game.h"
#include "mapdata.h"
#include "output.h"
#include "debug.h"
#include "options.h"
#include "rng.h"
#include "line.h"
#include "mutation.h"
#include "player.h"
#include "disease.h"
#include "vehicle.h"
#include "uistate.h"
#include "action.h"
#include "monstergenerator.h"
#include "speech.h"
#include "overmapbuffer.h"
#include "json.h"
#include "messages.h"
#include "crafting.h"
#include "sounds.h"
#include "monattack.h"
#include "iuse_actor.h" // For firestarter

#include <vector>
#include <sstream>
#include <algorithm>
#include <cmath>
#include <unordered_set>
#include <set>
#include <cstdlib>

#define RADIO_PER_TURN 25 // how many characters per turn of radio

#include "iuse_software.h"

void remove_double_ammo_mod( item &it, player &p )
{
    if( !it.item_tags.count( "DOUBLE_AMMO" ) ) {
        return;
    }
    p.add_msg_if_player( _( "You remove the double battery capacity mod of your %s!" ),
                         it.tname().c_str() );
    item mod( "battery_compartment", calendar::turn );
    p.i_add_or_drop( mod, 1 );
    it.item_tags.erase( "DOUBLE_AMMO" );
    // Easier to remove all batteries than to check for the actual real maximum
    if( it.charges > 0 ) {
        item batteries( "battery", calendar::turn );
        batteries.charges = it.charges;
        it.charges = 0;
        p.i_add_or_drop( batteries, 1 );
    }
}

void remove_recharge_mod( item &it, player &p )
{
    if( !it.item_tags.count( "RECHARGE" ) ) {
        return;
    }
    p.add_msg_if_player( _( "You remove the rechargeable powerpack from your %s!" ),
                         it.tname().c_str() );
    item mod( "rechargeable_battery", calendar::turn );
    mod.charges = it.charges;
    it.charges = 0;
    p.i_add_or_drop( mod, 1 );
    it.item_tags.erase( "RECHARGE" );
    it.item_tags.erase( "NO_UNLOAD" );
    it.item_tags.erase( "NO_RELOAD" );
}

void remove_atomic_mod( item &it, player &p )
{
    if( !it.item_tags.count( "ATOMIC_AMMO" ) ) {
        return;
    }
    p.add_msg_if_player( _( "You remove the plutonium cells from your %s!" ), it.tname().c_str() );
    item mod( "battery_atomic", calendar::turn );
    mod.charges = it.charges;
    it.charges = 0;
    p.i_add_or_drop( mod, 1 );
    it.item_tags.erase( "ATOMIC_AMMO" );
    it.item_tags.erase( "NO_UNLOAD" );
    it.item_tags.erase( "RADIOACTIVE" );
    it.item_tags.erase( "LEAK_DAM" );
}

void remove_ups_mod( item &it, player &p )
{
    if( !it.has_flag( "USE_UPS" ) ) {
        return;
    }
    p.add_msg_if_player( _( "You remove the UPS Conversion Pack from your %s!" ), it.tname().c_str() );
    item mod( "battery_ups", calendar::turn );
    p.i_add_or_drop( mod, 1 );
    it.charges = 0;
    it.item_tags.erase( "USE_UPS" );
    it.item_tags.erase( "NO_UNLOAD" );
    it.item_tags.erase( "NO_RELOAD" );
}

// Checks that the player does not have an active item with LITCIG flag.
bool check_litcig( player &u )
{
    auto cigs = u.items_with( []( const item & it ) {
        return it.active && it.has_flag( "LITCIG" );
    } );
    if( cigs.empty() ) {
        return true;
    }
    u.add_msg_if_player( m_info, _( "You're already smoking a %s!" ), cigs[0]->tname().c_str() );
    return false;
}

static bool item_inscription(player *p, item *cut, std::string verb, std::string gerund,
                             bool carveable)
{
    (void)p; //unused
    if (!cut->made_of(SOLID)) {
        std::string lower_verb = verb;
        std::transform(lower_verb.begin(), lower_verb.end(), lower_verb.begin(), ::tolower);
        add_msg(m_info, _("You can't %s an item that's not solid!"), lower_verb.c_str());
        return false;
    }
    if (carveable && !(cut->made_of("wood") || cut->made_of("plastic") ||
                       cut->made_of("glass") || cut->made_of("chitin") ||
                       cut->made_of("iron") || cut->made_of("steel") ||
                       cut->made_of("silver"))) {
        std::string lower_verb = verb;
        std::transform(lower_verb.begin(), lower_verb.end(), lower_verb.begin(), ::tolower);
        add_msg(m_info, _("You can't %1$s %2$s because of the material it is made of."),
                lower_verb.c_str(), cut->display_name().c_str());
        return false;
    }

    const bool hasnote = cut->has_var( "item_note" );
    std::string message = "";
    std::string messageprefix = string_format(hasnote ? _("(To delete, input one '.')\n") : "") +
                                string_format(_("%1$s on the %2$s is: "),
                                        gerund.c_str(), cut->type_name().c_str());
    message = string_input_popup(string_format(_("%s what?"), verb.c_str()), 64,
                                 (hasnote ? cut->get_var( "item_note" ) : message),
                                 messageprefix, "inscribe_item", 128);

    if (!message.empty()) {
        if (hasnote && message == ".") {
            cut->erase_var( "item_note" );
            cut->erase_var( "item_note_type" );
            cut->erase_var( "item_note_typez" );
        } else {
            cut->set_var( "item_note", message );
            cut->set_var( "item_note_type", gerund );
        }
    }
    return true;
}

// Returns false if the inscription failed or if the player canceled the action. Otherwise, returns true.

static bool inscribe_item(player *p, std::string verb, std::string gerund, bool carveable)
{
    //Note: this part still strongly relies on English grammar.
    //Although it can be easily worked around in language like Chinese,
    //but might need to be reworked for some European languages that have more verb forms
    int pos = g->inv(string_format(_("%s on what?"), verb.c_str()));
    item *cut = &(p->i_at(pos));
    if (cut->type->id == "null") {
        add_msg(m_info, _("You do not have that item!"));
        return false;
    }
    return item_inscription(p, cut, verb, gerund, carveable);
}

// For an explosion (which releases some kind of gas), this function
// calculates the points around that explosion where to create those
// gas fields.
// Those points must have a clear line of sight and a clear path to
// the center of the explosion.
// They must also be passable (move_cost > 0).
std::vector<point> points_for_gas_cloud(const point &center, int radius)
{
    const std::vector<point> gas_sources = closest_points_first(radius, center.x, center.y);
    std::vector<point> result;
    int junk;
    for( const auto &p : gas_sources ) {

        if (g->m.move_cost(p.x, p.y) <= 0) {
            // A wall
            continue;
        }
        if (p.x != center.x || p.y != center.y) {
            if (!g->m.sees(center, p, radius, junk)) {
                // No clear line of sight
                continue;
            }
            if (!g->m.clear_path(center.x, center.y, p.x, p.y, radius, 1, 100, junk)) {
                // Can not splatter gas from center to that point, something is in the way
                continue;
            }
        }
        result.push_back(p);
    }
    return result;
}

/* iuse methods return the number of charges expended, which is usually it->charges_to_use().
 * Some items that don't normally use charges return 1 to indicate they're used up.
 * Regardless, returning 0 indicates the item has not been used up,
 * though it may have been successfully activated.
 */
int iuse::sewage(player *p, item *it, bool, point)
{
    if (!p->is_npc()) {
        p->add_memorial_log(pgettext("memorial_male", "Ate a sewage sample."),
                            pgettext("memorial_female", "Ate a sewage sample."));
    }
    p->vomit();
    if (one_in(4)) {
        p->mutate();
    }
    return it->type->charges_to_use();
}

int iuse::honeycomb(player *p, item *it, bool, point)
{
    g->m.spawn_item(p->posx(), p->posy(), "wax", 2);
    return it->type->charges_to_use();
}

int iuse::royal_jelly(player *p, item *it, bool, point)
{
    // TODO: Add other effects here; royal jelly is a cure-all!
    p->pkill += 5;
    std::string message;
    if (p->has_effect("fungus")) {
        message = _("You feel cleansed inside!");
        p->remove_effect("fungus");
    }
    if (p->has_effect("dermatik") || p->has_effect("bloodworms") ||
        p->has_effect("paincysts") || p->has_effect("brainworm") ||
        p->has_effect("tapeworm")) {
        message = _("You feel cleansed inside!");
        p->remove_effect("dermatik");
        p->remove_effect("bloodworms");
        p->remove_effect("paincysts");
        p->remove_effect("brainworm");
        p->remove_effect("tapeworm");
    }
    if (p->has_effect("blind")) {
        message = "";
        p->remove_effect("blind");
    }
    if (p->has_effect("poison") || p->has_effect("foodpoison") ||
        p->has_effect("badpoison") || p->has_effect("paralyzepoison") ||
        p->has_effect("tetanus") || p->has_effect("infected") || p->has_effect("stung")) {
        message = _("You feel much better!");
        p->remove_effect("poison");
        p->remove_effect("stung");
        p->remove_effect("badpoison");
        p->remove_effect("foodpoison");
        p->remove_effect("paralyzepoison");
        p->remove_effect("tetanus");
        p->remove_effect("infected");
    }
    if (p->has_effect("asthma")) {
        message = _("Your breathing clears up!");
        p->remove_effect("asthma");
    }
    if (p->has_effect("common_cold") || p->has_effect("flu")) {
        message = _("You feel healthier!");
        p->remove_effect("common_cold");
        p->remove_effect("flu");
    }
    p->add_msg_if_player(m_good, message.c_str());
    return it->type->charges_to_use();
}

static hp_part body_window(player *p, item *, std::string item_name,
                           int normal_bonus, int head_bonus, int torso_bonus,
                           int bleed, int bite, int infect, bool force)
{
    WINDOW *hp_window = newwin(10, 31, (TERMY - 10) / 2, (TERMX - 31) / 2);
    draw_border(hp_window);

    trim_and_print(hp_window, 1, 1, getmaxx(hp_window) - 2, c_ltred, _("Use %s:"), item_name.c_str());
    nc_color color = c_ltgray;
    bool allowed_result[num_hp_parts] = { false };
    if (p->hp_cur[hp_head] < p->hp_max[hp_head] ||
        (p->has_effect("infected", bp_head)) ||
        (p->has_effect("bite", bp_head)) ||
        // By rights "bleed" ought to enable itself via HP loss, but...
        (p->has_effect("bleed", bp_head)) || force) {
        color = g->limb_color(p, bp_head, bleed, bite, infect);
        if (color != c_ltgray || head_bonus != 0) {
            mvwprintz(hp_window, 2, 1, color, _("1: Head"));
            allowed_result[hp_head] = true;
        }
    }
    if (p->hp_cur[hp_torso] < p->hp_max[hp_torso] ||
        (p->has_effect("infected", bp_torso)) ||
        (p->has_effect("bite", bp_torso)) ||
        (p->has_effect("bleed", bp_torso)) || force) {
        color = g->limb_color(p, bp_torso, bleed, bite, infect);
        if (color != c_ltgray || torso_bonus != 0) {
            mvwprintz(hp_window, 3, 1, color, _("2: Torso"));
            allowed_result[hp_torso] = true;
        }
    }
    if (p->hp_cur[hp_arm_l] < p->hp_max[hp_arm_l] ||
        (p->has_effect("infected", bp_arm_l)) ||
        (p->has_effect("bite", bp_arm_l)) ||
        (p->has_effect("bleed", bp_arm_l)) || force) {
        color = g->limb_color(p, bp_arm_l, bleed, bite, infect);
        if (color != c_ltgray || normal_bonus != 0) {
            mvwprintz(hp_window, 4, 1, color, _("3: Left Arm"));
            allowed_result[hp_arm_l] = true;
        }
    }
    if (p->hp_cur[hp_arm_r] < p->hp_max[hp_arm_r] ||
        (p->has_effect("infected", bp_arm_r)) ||
        (p->has_effect("bite", bp_arm_r)) ||
        (p->has_effect("bleed", bp_arm_r)) || force) {
        color = g->limb_color(p, bp_arm_r, bleed, bite, infect);
        if (color != c_ltgray || normal_bonus != 0) {
            mvwprintz(hp_window, 5, 1, color, _("4: Right Arm"));
            allowed_result[hp_arm_r] = true;
        }
    }
    if (p->hp_cur[hp_leg_l] < p->hp_max[hp_leg_l] ||
        (p->has_effect("infected", bp_leg_l)) ||
        (p->has_effect("bite", bp_leg_l)) ||
        (p->has_effect("bleed", bp_leg_l)) || force) {
        color = g->limb_color(p, bp_leg_l, bleed, bite, infect);
        if (color != c_ltgray || normal_bonus != 0) {
            mvwprintz(hp_window, 6, 1, color, _("5: Left Leg"));
            allowed_result[hp_leg_l] = true;
        }
    }
    if (p->hp_cur[hp_leg_r] < p->hp_max[hp_leg_r] ||
        (p->has_effect("infected", bp_leg_r)) ||
        (p->has_effect("bite", bp_leg_r)) ||
        (p->has_effect("bleed", bp_leg_r)) || force) {
        color = g->limb_color(p, bp_leg_r, bleed, bite, infect);
        if (color != c_ltgray || normal_bonus != 0) {
            mvwprintz(hp_window, 7, 1, color, _("6: Right Leg"));
            allowed_result[hp_leg_r] = true;
        }
    }
    mvwprintz(hp_window, 8, 1, c_ltgray, _("7: Exit"));
    std::string health_bar = "";
    for (int i = 0; i < num_hp_parts; i++) {
        if (allowed_result[i]) {
            // have printed the name of the body part, can select it
            int current_hp = p->hp_cur[i];
            if (current_hp != 0) {
                get_HP_Bar(current_hp, p->hp_max[i], color, health_bar, false);
                if (p->has_trait("SELFAWARE")) {
                    mvwprintz(hp_window, i + 2, 15, color, "%5d", current_hp);
                } else {
                    mvwprintz(hp_window, i + 2, 15, color, health_bar.c_str());
                }
            } else {
                // curhp is 0; requires surgical attention
                mvwprintz(hp_window, i + 2, 15, c_dkgray, "-----");
            }
            mvwprintz(hp_window, i + 2, 20, c_dkgray, " -> ");
            if (current_hp != 0) {
                switch (hp_part(i)) {
                    case hp_head:
                        current_hp += head_bonus;
                        break;
                    case hp_torso:
                        current_hp += torso_bonus;
                        break;
                    default:
                        current_hp += normal_bonus;
                        break;
                }
                if (current_hp > p->hp_max[i]) {
                    current_hp = p->hp_max[i];
                } else if (current_hp < 0) {
                    current_hp = 0;
                }
                get_HP_Bar(current_hp, p->hp_max[i], color, health_bar, false);
                if (p->has_trait("SELFAWARE")) {
                    mvwprintz(hp_window, i + 2, 24, color, "%5d", current_hp);
                } else {
                    mvwprintz(hp_window, i + 2, 24, color, health_bar.c_str());
                }
            } else {
                // curhp is 0; requires surgical attention
                mvwprintz(hp_window, i + 2, 24, c_dkgray, "-----");
            }
        }
    }
    wrefresh(hp_window);
    char ch;
    hp_part healed_part = num_hp_parts;
    do {
        ch = getch();
        if (ch == '1') {
            healed_part = hp_head;
        } else if (ch == '2') {
            healed_part = hp_torso;
        } else if (ch == '3') {
            if ((p->hp_cur[hp_arm_l] == 0) &&
                (!((p->has_effect("infected", bp_arm_l)) ||
                   (p->has_effect("bite", bp_arm_l)) ||
                   (p->has_effect("bleed", bp_arm_l))))) {
                p->add_msg_if_player(m_info, _("That arm is broken.  It needs surgical attention or a splint."));
                healed_part = num_hp_parts;
            } else {
                healed_part = hp_arm_l;
            }
        } else if (ch == '4') {
            if ((p->hp_cur[hp_arm_r] == 0) &&
                (!((p->has_effect("infected", bp_arm_r)) ||
                   (p->has_effect("bite", bp_arm_r)) ||
                   (p->has_effect("bleed", bp_arm_r))))) {
                p->add_msg_if_player(m_info, _("That arm is broken.  It needs surgical attention or a splint."));
                healed_part = num_hp_parts;
            } else {
                healed_part = hp_arm_r;
            }
        } else if (ch == '5') {
            if ((p->hp_cur[hp_leg_l] == 0) &&
                (!((p->has_effect("infected", bp_leg_l)) ||
                   (p->has_effect("bite", bp_leg_l)) ||
                   (p->has_effect("bleed", bp_leg_l))))) {
                p->add_msg_if_player(m_info, _("That leg is broken.  It needs surgical attention or a splint."));
                healed_part = num_hp_parts;
            } else {
                healed_part = hp_leg_l;
            }
        } else if (ch == '6') {
            if ((p->hp_cur[hp_leg_r] == 0) &&
                (!((p->has_effect("infected", bp_leg_r)) ||
                   (p->has_effect("bite", bp_leg_r)) ||
                   (p->has_effect("bleed", bp_leg_r))))) {
                p->add_msg_if_player(m_info, _("That leg is broken.  It needs surgical attention or a splint."));
                healed_part = num_hp_parts;
            } else {
                healed_part = hp_leg_r;
            }
        } else if (ch == '7' || ch == KEY_ESCAPE) {
            p->add_msg_if_player(_("Never mind."));
            healed_part = num_hp_parts;
            break;
        }
        if (healed_part < num_hp_parts && !allowed_result[healed_part]) {
            p->add_msg_if_player(_("Never mind."));
            healed_part = num_hp_parts;
            break;
        }
    } while (ch < '1' || ch > '7');
    werase(hp_window);
    wrefresh(hp_window);
    delwin(hp_window);
    refresh();

    return healed_part;
}

// returns true if we want to use the special action
hp_part use_healing_item(player *p, item *it, int normal_power, int head_power,
                         int torso_power, int bleed,
                         int bite, int infect, bool force)
{
    hp_part healed = num_hp_parts;
    int bonus = p->skillLevel("firstaid");
    int head_bonus = 0;
    int normal_bonus = 0;
    int torso_bonus = 0;
    if (head_power > 0) {
        head_bonus = bonus * .8 + head_power;
    } else {
        head_bonus = head_power;
    }
    if (normal_power > 0) {
        normal_bonus = bonus + normal_power;
    } else {
        normal_bonus = normal_power;
    }
    if (torso_power > 0) {
        torso_bonus = bonus * 1.5 + torso_power;
    } else {
        torso_bonus = torso_power;
    }

    if (p->is_npc()) { // NPCs heal whichever has sustained the most damage
        int highest_damage = 0;
        for (int i = 0; i < num_hp_parts; i++) {
            int damage = p->hp_max[i] - p->hp_cur[i];
            if (i == hp_head) {
                damage *= 1.5;
            }
            if (i == hp_torso) {
                damage *= 1.2;
            }
            if (damage > highest_damage) {
                highest_damage = damage;
                healed = hp_part(i);
            }
        }
    } else { // Player--present a menu
        if (p->activity.type != ACT_FIRSTAID) {
            healed = body_window(p, it, it->tname(), normal_bonus, head_bonus,
                                 torso_bonus, bleed, bite, infect, force);
            if (healed == num_hp_parts) {
                return num_hp_parts; // canceled
            }
        }
        // Brick healing if using a first aid kit for the first time.
        // TODO: Base check on something other than the name.
        if (it->type->id == "1st_aid" && p->activity.type != ACT_FIRSTAID) {
            // Cancel and wait for activity completion.
            return healed;
        } else if (p->activity.type == ACT_FIRSTAID) {
            // Completed activity, extract body part from it.
            healed = (hp_part)p->activity.values[0];
        }
    }
    p->practice("firstaid", 8);
    int dam = 0;
    if (healed == hp_head) {
        dam = head_bonus;
    } else if (healed == hp_torso) {
        dam = torso_bonus;
    } else {
        dam = normal_bonus;
    }
    if ((p->hp_cur[healed] >= 1) && (dam > 0)) { // Prevent first-aid from mending limbs
        p->heal(healed, dam);
    } else if ((p->hp_cur[healed] >= 1) && (dam < 0)) {
        const body_part bp = player::hp_to_bp( healed );
        p->apply_damage( nullptr, bp, -dam ); //hurt takes + damage
    }

    const body_part bp_healed = player::hp_to_bp( healed );

    if (p->has_effect("bleed", bp_healed)) {
        if (x_in_y(bleed, 100)) {
            p->remove_effect("bleed", bp_healed);
            p->add_msg_if_player(m_good, _("You stop the bleeding."));
        } else {
            p->add_msg_if_player(_("You fail to stop the bleeding."));
        }
    }
    if (p->has_effect("bite", bp_healed)) {
        if (x_in_y(bite, 100)) {
            p->remove_effect("bite", bp_healed);
            p->add_msg_if_player(m_good, _("You clean the wound."));
        } else {
            p->add_msg_if_player(m_warning, _("Your wound still aches."));
        }
    }
    if (p->has_effect("infected", bp_healed)) {
        if (x_in_y(infect, 100)) {
            int infected_dur = p->get_effect_dur("infected", bp_healed);
            p->remove_effect("infected", bp_healed);
            p->add_effect("recover", infected_dur);
            p->add_msg_if_player(m_good, _("You disinfect the wound."));
        } else {
            p->add_msg_if_player(m_warning, _("Your wound still hurts."));
        }
    }
    return healed;
}

int iuse::bandage(player *p, item *it, bool, point)
{
    if (p->is_underwater()) {
        p->add_msg_if_player(m_info, _("You can't do that while underwater."));
        return false;
    }
    if (num_hp_parts != use_healing_item(p, it, 3, 1, 4, 90, 0, 0, false)) {
        if (it->type->id != "quikclot" || it->type->id != "bfipowder") {
            // Make bandages and rags take arbitrarily longer than hemostatic/antiseptic powders.
            p->moves -= 100;
        }
        p->add_msg_if_player(m_good, _("You use your %s."), it->tname().c_str());
        return it->type->charges_to_use();
    }
    return 0;
}

int iuse::firstaid(player *p, item *it, bool, point)
{
    if (p->is_underwater()) {
        p->add_msg_if_player(m_info, _("You can't do that while underwater."));
        return false;
    }
    // Assign first aid long action.
    int healed = use_healing_item(p, it, 14, 10, 18, 95, 99, 95, false);
    if (healed != num_hp_parts) {
        p->assign_activity(ACT_FIRSTAID, 6000 / (p->skillLevel("firstaid") + 1), 0,
                           p->get_item_position(it), it->tname());
        p->activity.values.push_back(healed);
        p->moves = 0;
    }

    return 0;
}

// Used when finishing the first aid long action.
int iuse::completefirstaid(player *p, item *it, bool, point)
{
    if (num_hp_parts != use_healing_item(p, it, 14, 10, 18, 95, 99, 95, false)) {
        p->add_msg_if_player(_("You finish using the %s."), it->tname().c_str());
        p->add_effect("pkill1", 120);
    }
    return 0;
}

int iuse::disinfectant(player *p, item *it, bool, point)
{
    if (p->is_underwater()) {
        p->add_msg_if_player(m_info, _("You can't do that while underwater."));
        return false;
    }
    if (num_hp_parts != use_healing_item(p, it, 6, 5, 9, 0, 95, 0, false)) {
        return it->type->charges_to_use();
    }
    return 0;
}

int iuse::xanax(player *p, item *it, bool, point)
{
    p->add_msg_if_player(_("You take some %s."), it->tname().c_str());
    p->add_effect("took_xanax", 900);
    return it->type->charges_to_use();
}

int iuse::caff(player *p, item *it, bool, point)
{
    it_comest *food = dynamic_cast<it_comest *> (it->type);
    p->fatigue -= food->stim * 3;
    return it->type->charges_to_use();
}

int iuse::atomic_caff(player *p, item *it, bool, point)
{
    p->add_msg_if_player(m_good, _("Wow! This %s has a kick."), it->tname().c_str());
    it_comest *food = dynamic_cast<it_comest *> (it->type);
    p->fatigue -= food->stim * 12;
    p->radiation += 8;
    return it->type->charges_to_use();
}

int iuse::raw_meat(player *p, item *it, bool, point)
{
    if ((one_in(32)) && !(p->has_effect("tapeworm") || p->has_bionic("bio_digestion") ||
                          p->has_trait("PARAIMMUNE") ||
                          // Hyper-Metabolism digests the thing before it can set up shop.
                          p->has_trait("EATHEALTH"))) {
        p->add_effect("tapeworm", 1, num_bp, true);
    }
    if ((one_in(64)) && !(p->has_effect("bloodworms") || p->has_bionic("bio_digestion") ||
                          p->has_trait("PARAIMMUNE"))) {
        p->add_effect("bloodworms", 1, num_bp, true);
    }
    if ((one_in(128)) && !(p->has_effect("brainworm") || p->has_bionic("bio_digestion") ||
                           p->has_trait("PARAIMMUNE"))) {
        p->add_effect("brainworm", 1, num_bp, true);
    }
    if ((one_in(64)) && !(p->has_effect("paincysts") || p->has_bionic("bio_digestion") ||
                          p->has_trait("PARAIMMUNE"))) {
        p->add_effect("paincysts", 1, num_bp, true);
    }
    return it->type->charges_to_use();
}

int iuse::raw_fat(player *p, item *it, bool, point)
{
    if ((one_in(64)) && !(p->has_effect("tapeworm") || p->has_bionic("bio_digestion") ||
                          p->has_trait("PARAIMMUNE") ||
                          p->has_trait("EATHEALTH"))) {
        p->add_effect("tapeworm", 1, num_bp, true);
    }
    if ((one_in(128)) && !(p->has_effect("bloodworms") || p->has_bionic("bio_digestion") ||
                           p->has_trait("PARAIMMUNE"))) {
        p->add_effect("bloodworms", 1, num_bp, true);
    }
    if ((one_in(128)) && !(p->has_effect("brainworm") || p->has_bionic("bio_digestion") ||
                           p->has_trait("PARAIMMUNE"))) {
        p->add_effect("brainworm", 1, num_bp, true);
    }
    return it->type->charges_to_use();
}

int iuse::raw_bone(player *p, item *it, bool, point)
{
    if ((one_in(128)) && !(p->has_effect("bloodworms") || p->has_bionic("bio_digestion") ||
                           p->has_trait("PARAIMMUNE"))) {
        p->add_effect("bloodworms", 1, num_bp, true);
    }
    return it->type->charges_to_use();
}

int iuse::raw_fish(player *p, item *it, bool, point)
{
    if ((one_in(256)) && !(p->has_effect("tapeworm") || p->has_bionic("bio_digestion") ||
                           p->has_trait("PARAIMMUNE") ||
                           p->has_trait("EATHEALTH"))) {
        p->add_effect("tapeworm", 1, num_bp, true);
    }
    if ((one_in(256)) && !(p->has_effect("bloodworms") || p->has_bionic("bio_digestion") ||
                           p->has_trait("PARAIMMUNE"))) {
        p->add_effect("bloodworms", 1, num_bp, true);
    }
    if ((one_in(256)) && !(p->has_effect("brainworm") || p->has_bionic("bio_digestion") ||
                           p->has_trait("PARAIMMUNE"))) {
        p->add_effect("brainworm", 1, num_bp, true);
    }
    if ((one_in(256)) && !(p->has_effect("paincysts") || p->has_bionic("bio_digestion") ||
                           p->has_trait("PARAIMMUNE"))) {
        p->add_effect("paincysts", 1, num_bp, true);
    }
    return it->type->charges_to_use();
}

int iuse::raw_wildveg(player *p, item *it, bool, point)
{
    if ((one_in(512)) && !(p->has_effect("tapeworm") || p->has_bionic("bio_digestion") ||
                           p->has_trait("PARAIMMUNE") ||
                           p->has_trait("EATHEALTH"))) {
        p->add_effect("tapeworm", 1, num_bp, true);
    }
    if ((one_in(256)) && !(p->has_effect("bloodworms") || p->has_bionic("bio_digestion") ||
                           p->has_trait("PARAIMMUNE"))) {
        p->add_effect("bloodworms", 1, num_bp, true);
    }
    if ((one_in(512)) && !(p->has_effect("brainworm") || p->has_bionic("bio_digestion") ||
                           p->has_trait("PARAIMMUNE"))) {
        p->add_effect("brainworm", 1, num_bp, true);
    }
    if ((one_in(128)) && !(p->has_effect("paincysts") || p->has_bionic("bio_digestion") ||
                           p->has_trait("PARAIMMUNE"))) {
        p->add_effect("paincysts", 1, num_bp, true);
    }
    return it->type->charges_to_use();
}

int iuse::alcohol(player *p, item *it, bool, point)
{
    int duration = 680 - (10 * p->str_max); // Weaker characters are cheap drunks
    it_comest *food = dynamic_cast<it_comest *> (it->type);
    if (p->has_trait("ALCMET")) {
        duration = 180 - (10 * p->str_max);
        // Metabolizing the booze improves the nutritional value;
        // might not be healthy, and still causes Thirst problems, though
        p->hunger -= (abs(food->stim));
        // Metabolizing it cancels out depressant
        // effects, but doesn't make it any more stimulating
        if ((food->stim) < 0) {
            p->stim += (abs(food->stim));
        }
    } else if (p->has_trait("TOLERANCE")) {
        duration -= 300;
    } else if (p->has_trait("LIGHTWEIGHT")) {
        duration += 300;
    }
    if (!(p->has_trait("ALCMET"))) {
        p->pkill += 8;
    }
    p->add_effect("drunk", duration);
    return it->type->charges_to_use();
}

int iuse::alcohol_weak(player *p, item *it, bool, point)
{
    int duration = 340 - (6 * p->str_max);
    it_comest *food = dynamic_cast<it_comest *> (it->type);
    if (p->has_trait("ALCMET")) {
        duration = 90 - (6 * p->str_max);
        // Metabolizing the booze improves the nutritional value;
        // might not be healthy, and still causes Thirst problems, though
        p->hunger -= (abs(food->stim));
        // Metabolizing it cancels out the depressant
        p->stim += (abs(food->stim));
    } else if (p->has_trait("TOLERANCE")) {
        duration -= 120;
    } else if (p->has_trait("LIGHTWEIGHT")) {
        duration += 120;
    }
    if (!(p->has_trait("ALCMET"))) {
        p->pkill += 4;
    }
    p->add_effect("drunk", duration);
    return it->type->charges_to_use();
}

int iuse::alcohol_strong(player *p, item *it, bool, point)
{
    int duration = 900 - (12 * p->str_max);
    it_comest *food = dynamic_cast<it_comest *> (it->type);
    if (p->has_trait("ALCMET")) {
        duration = 250 - (10 * p->str_max);
        // Metabolizing the booze improves the nutritional
        // value; might not be healthy, and still
        // causes Thirst problems, though
        p->hunger -= (abs(food->stim));
        // Metabolizing it cancels out depressant
        // effects, but doesn't make it any more
        // stimulating
        if ((food->stim) < 0) {
            p->stim += (abs(food->stim));
        }
    } else if (p->has_trait("TOLERANCE")) {
        duration -= 450;
    } else if (p->has_trait("LIGHTWEIGHT")) {
        duration += 450;
    }
    if (!(p->has_trait("ALCMET"))) {
        p->pkill += 12;
    }
    p->add_effect("drunk", duration);
    return it->type->charges_to_use();
}

/**
 * Entry point for intentional bodily intake of smoke via paraphernalia: pipe,
 * crack pipe, etc.
 *
 * @param p
 * @param it the apparatus with which to do the smoking.
 * @param
 * @return
 */
int iuse::smoking_pipe(player *p, item *it, bool, point)
{
    bool hasFire = (p->has_charges("fire", 1));
    // Hardcoded for now, would like to get away from this.
    std::vector<std::string> smokable_ids;
    smokable_ids.push_back("tobacco");
    smokable_ids.push_back("weed");
    // What is available in our area (inventory right now) to smoke.
    std::vector<std::string> smokable_choices;

    // Fail fast(er) if we can't/shouldn't smoke.
    if( !check_litcig( *p ) ) {
        return 0;
    }
    if (!hasFire) {
        p->add_msg_if_player(m_info, _("You don't have anything to light it with!"));
        return 0;
    }

    // Figure out what we can smoke, if anything.
    for (auto s_id : smokable_ids) {
        if (p->has_amount(s_id, 1)) {
            smokable_choices.push_back(s_id);
        }
    }
    if (smokable_choices.size() == 0) {
        p->add_msg_if_player(m_info, _("You need to find something to smoke."));
        return 0;
    }
    const size_t choice = uimenu(true, _("What would you like to smoke?"), smokable_choices) - 1;
    if (choice >= smokable_choices.size()) {
        // Chose not to smoke.
        return 0;
    }
    // Finally we can smoke.
    std::string id_to_smoke = smokable_choices[(size_t)choice];
    // We trust from this point on that we've checked for the existence of
    // consumables and as such will now consume.
    p->use_charges("fire", 1);
    /// \todo More content goes into a single toke than a cig/cigar. Should pipe effects be stronger?
    if ("tobacco" == id_to_smoke) {
        p->add_msg_if_player(m_neutral, _("You smoke some tobacco out of your %s."), it->tname().c_str());
        p->use_charges("tobacco", 1);
        p->thirst += 1;
        p->hunger -= 2;
        p->add_effect("cig", 200);
        for (int i = 0; i < 3; i++) {
            g->m.add_field(p->posx() + int(rng(-2, 2)), p->posy() + int(rng(-2, 2)), fd_cigsmoke, 2);
        }
        if (p->get_effect_dur("cig") > (100 * (p->addiction_level(ADD_CIG)))) {
            p->add_msg_if_player(m_bad, _("Ugh, too much smoke... you cough heavily."));
            sounds::sound(p->posx(), p->posy(), 10, "");
        }
        p->moves -= 250;
    } else if ("weed" == id_to_smoke) {
        if (!(p->has_effect("weed_high"))) {
            p->add_msg_if_player(m_good, _("You smoke some weed.  Good stuff, man!"));
        } else {
            p->add_msg_if_player(m_info, _("You smoke some more weed."));
        }
        p->use_charges("weed", 1);
        p->hunger += 4;
        p->thirst += 6;
        if (p->pkill < 5) {
            p->pkill += 3;
            p->pkill *= 2;
        }
        int duration = 90;
        if (p->has_trait("TOLERANCE")) {
            duration = 60;
        } else if (p->has_trait("LIGHTWEIGHT")) {
            duration = 120;
        }
        p->add_effect("weed_high", duration);
        p->moves -= 40;
        // breathe out some smoke
        for (int i = 0; i < 3; i++) {
            g->m.add_field(p->posx() + int(rng(-2, 2)), p->posy() + int(rng(-2, 2)), fd_weedsmoke, 2);
        }
        if (one_in(5)) {
            weed_msg(p);
        }
    }
    return 0;
}

/**
 * Entry point for intentional bodily intake of smoke via paper wrapped one
 * time use items: cigars, cigarettes, etc.
 *
 * @param p
 * @param it the item to be smoked.
 * @param
 * @return
 */
int iuse::smoking(player *p, item *it, bool, point)
{
    bool hasFire = (p->has_charges("fire", 1));

    // make sure we're not already smoking something
    if( !check_litcig( *p ) ) {
        return 0;
    }

    if (!hasFire) {
        p->add_msg_if_player(m_info, _("You don't have anything to light it with!"));
        return 0;
    }

    item cig;
    if (it->type->id == "cig") {
        cig = item("cig_lit", int(calendar::turn));
        cig.item_counter = 40;
        p->thirst += 2;
        p->hunger -= 3;
    } else if (it->type->id == "handrolled_cig") {
        // This transforms the hand-rolled into a normal cig, which isn't exactly
        // what I want, but leaving it for now.
        cig = item("cig_lit", int(calendar::turn));
        cig.item_counter = 40;
        p->thirst += 2;
        p->hunger -= 3;
    } else if (it->type->id == "cigar") {
        cig = item("cigar_lit", int(calendar::turn));
        cig.item_counter = 120;
        p->thirst += 3;
        p->hunger -= 4;
    } else if (it->type->id == "joint") {
        cig = item("joint_lit", int(calendar::turn));
        cig.item_counter = 40;
        p->hunger += 4;
        p->thirst += 6;
        if (p->pkill < 5) {
            p->pkill += 3;
            p->pkill *= 2;
        }
    } else {
        p->add_msg_if_player(m_bad,
                             _("Please let the devs know you should be able to smoke a %s but the smoking code does not know how."),
                             it->tname().c_str());
        return 0;
    }
    // If we're here, we better have a cig to light.
    p->use_charges_if_avail("fire", 1);
    cig.active = true;
    p->inv.add_item(cig, false, true);
    p->add_msg_if_player(m_neutral, _("You light a %s."), cig.tname().c_str());

    // Parting messages
    if (it->type->id == "joint") {
        // Would group with the joint, but awkward to mutter before lighting up.
        if (one_in(5)) {
            weed_msg(p);
        }
    }
    if (p->get_effect_dur("cig") > (100 * (p->addiction_level(ADD_CIG) + 1))) {
        p->add_msg_if_player(m_bad, _("Ugh, too much smoke... you feel nasty."));
    }

    return it->type->charges_to_use();
}


int iuse::ecig(player *p, item *it, bool, point)
{
    if (it->type->id == "ecig") {
        p->add_msg_if_player(m_neutral, _("You take a puff from your electronic cigarette."));
    } else if (it->type->id == "advanced_ecig") {
        if (p->inv.has_components("nicotine_liquid", 1)) {
            p->add_msg_if_player(m_neutral, _("You inhale some vapor from your advanced electronic cigarette."));
            p->inv.use_charges("nicotine_liquid", 1);
        } else {
            p->add_msg_if_player(m_info, _("You don't have any nicotine liquid!"));
            return 0;
        }
    }

    p->thirst += 1;
    p->hunger -= 1;
    p->add_effect("cig", 100);
    if (p->get_effect_dur("cig") > (100 * (p->addiction_level(ADD_CIG) + 1))) {
        p->add_msg_if_player(m_bad, _("Ugh, too much nicotine... you feel nasty."));
    }
    return it->type->charges_to_use();
}

int iuse::antibiotic(player *p, item *it, bool, point)
{
    p->add_msg_if_player(m_neutral, _("You take some antibiotics."));
    if (p->has_effect("infected")) {
        // cheap model of antibiotic resistance, but it's something.
        if (x_in_y(95, 100)) {
            // Add recovery effect for each infected wound
            int infected_tot = 0;
            for (int i = 0; i < num_bp; ++i) {
                int infected_dur = p->get_effect_dur("infected", body_part(i));
                if (infected_dur > 0) {
                    infected_tot += infected_dur;
                }
            }
            p->add_effect("recover", infected_tot);
            // Remove all infected wounds
            p->remove_effect("infected");
        }
    }
    if (p->has_effect("tetanus")) {
        if (one_in(3)) {
            p->remove_effect("tetanus");
            p->add_msg_if_player(m_good, _("The muscle spasms start to go away."));
        } else {
            p->add_msg_if_player(m_warning, _("The medication does nothing to help the spasms."));
        }
    }
    return it->type->charges_to_use();
}

int iuse::eyedrops(player *p, item *it, bool, point)
{
    if (p->is_underwater()) {
        p->add_msg_if_player(m_info, _("You can't do that while underwater."));
        return false;
    }
    if (it->charges < 1) {
        p->add_msg_if_player(_("You're out of %s."), it->tname().c_str());
        return false;
    }
    p->add_msg_if_player(_("You use your %s."), it->tname().c_str());
    p->moves -= 150;
    if (p->has_effect("boomered")) {
        p->remove_effect("boomered");
        p->add_msg_if_player(m_good, _("You wash the slime from your eyes."));
    }
    return it->type->charges_to_use();
}

int iuse::fungicide(player *p, item *it, bool, point)
{
    if (p->is_underwater()) {
        p->add_msg_if_player(m_info, _("You can't do that while underwater."));
        return false;
    }
    p->add_msg_if_player(_("You use your fungicide."));
    if (p->has_effect("fungus") && (one_in(3))) {
        p->remove_effect("fungus");
        p->add_msg_if_player(m_warning,
                             _("You feel a burning sensation under your skin that quickly fades away."));
    }
    if (p->has_effect("spores") && (one_in(2))) {
        if (!p->has_effect("fungus")) {
            p->add_msg_if_player(m_warning, _("Your skin grows warm for a moment."));
        }
        p->remove_effect("spores");
        int spore_count = rng(1, 6);
        if (spore_count > 0) {
            monster spore(GetMType("mon_spore"));
            for (int i = p->posx() - 1; i <= p->posx() + 1; i++) {
                for (int j = p->posy() - 1; j <= p->posy() + 1; j++) {
                    if (spore_count == 0) {
                        break;
                    }
                    if (i == p->posx() && j == p->posy()) {
                        continue;
                    }
                    if (g->m.move_cost(i, j) > 0 && x_in_y(spore_count, 8)) {
                        const int zid = g->mon_at(i, j);
                        if (zid >= 0) {  // Spores hit a monster
                            if (g->u.sees(i, j) &&
                                !g->zombie(zid).type->in_species("FUNGUS")) {
                                add_msg(m_warning, _("The %s is covered in tiny spores!"),
                                        g->zombie(zid).name().c_str());
                            }
                            monster &critter = g->zombie( zid );
                            if( !critter.make_fungus() ) {
                                critter.die( p ); // counts as kill by player
                            }
                        } else {
                            spore.spawn(i, j);
                            g->add_zombie(spore);
                        }
                        spore_count--;
                    }
                }
                if (spore_count == 0) {
                    break;
                }
            }
        }
    }
    return it->type->charges_to_use();
}

int iuse::antifungal(player *p, item *it, bool, point)
{
    if (p->is_underwater()) {
        p->add_msg_if_player(m_info, _("You can't do that while underwater."));
        return false;
    }
    p->add_msg_if_player(_("You take some antifungal medication."));
    if (p->has_effect("fungus")) {
        p->remove_effect("fungus");
        p->add_msg_if_player(m_warning,
                             _("You feel a burning sensation under your skin that quickly fades away."));
    }
    if (p->has_effect("spores")) {
        if (!p->has_effect("fungus")) {
            p->add_msg_if_player(m_warning, _("Your skin grows warm for a moment."));
        }
    }
    return it->type->charges_to_use();
}

int iuse::antiparasitic(player *p, item *it, bool, point)
{
    if (p->is_underwater()) {
        p->add_msg_if_player(m_info, _("You can't do that while underwater."));
        return false;
    }
    p->add_msg_if_player(_("You take some antiparasitic medication."));
    if (p->has_effect("dermatik")) {
        p->remove_effect("dermatik");
        p->add_msg_if_player(m_good, _("The itching sensation under your skin fades away."));
    }
    if (p->has_effect("tapeworm")) {
        p->remove_effect("tapeworm");
        p->hunger--;  // You just digested the tapeworm.
        if (p->has_trait("NOPAIN")) {
            p->add_msg_if_player(m_good, _("Your bowels clench as something inside them dies."));
        } else {
            p->add_msg_if_player(m_mixed, _("Your bowels spasm painfully as something inside them dies."));
            p->mod_pain(rng(8, 24));
        }
    }
    if (p->has_effect("bloodworms")) {
        p->remove_effect("bloodworms");
        p->add_msg_if_player(_("Your skin prickles and your veins itch for a few moments."));
    }
    if (p->has_effect("brainworm")) {
        p->remove_effect("brainworm");
        if (p->has_trait("NOPAIN")) {
            p->add_msg_if_player(m_good, _("The pressure inside your head feels better already."));
        } else {
            p->add_msg_if_player(m_mixed,
                                 _("Your head pounds like a sore tooth as something inside of it dies."));
            p->mod_pain(rng(8, 24));
        }
    }
    if (p->has_effect("paincysts")) {
        p->remove_effect("paincysts");
        if (p->has_trait("NOPAIN")) {
            p->add_msg_if_player(m_good, _("The stiffness in your joints goes away."));
        } else {
            p->add_msg_if_player(m_good, _("The pain in your joints goes away."));
        }
    }
    return it->type->charges_to_use();
}

int iuse::anticonvulsant(player *p, item *it, bool, point)
{
    p->add_msg_if_player(_("You take some anticonvulsant medication."));
    int duration = 4800 - p->str_cur * rng(0, 100);
    if (p->has_trait("TOLERANCE")) {
        duration -= 600;
    }
    if (p->has_trait("LIGHTWEIGHT")) {
        duration += 1200;
    }
    p->add_effect("valium", duration);
    p->add_effect("high", duration);
    if (p->has_effect("shakes")) {
        p->remove_effect("shakes");
        p->add_msg_if_player(m_good, _("You stop shaking."));
    }
    return it->type->charges_to_use();
}

int iuse::weed_brownie(player *p, item *it, bool, point)
{
    p->add_msg_if_player(_("You scarf down the delicious brownie.  It tastes a little funny though..."));
    int duration = 120;
    if (p->has_trait("TOLERANCE")) {
        duration = 90;
    }
    if (p->has_trait("LIGHTWEIGHT")) {
        duration = 150;
    }
    p->hunger += 2;
    p->thirst += 6;
    if (p->pkill < 5) {
        p->pkill += 3;
        p->pkill *= 2;
    }
    p->add_effect("weed_high", duration);
    p->moves -= 100;
    if (one_in(5)) {
        weed_msg(p);
    }
    return it->type->charges_to_use();
}

int iuse::coke(player *p, item *it, bool, point)
{
    p->add_msg_if_player(_("You snort a bump of coke."));
    int duration = 21 - p->str_cur + rng(0, 10);
    if (p->has_trait("TOLERANCE")) {
        duration -= 10; // Symmetry would cause problems :-/
    }
    if (p->has_trait("LIGHTWEIGHT")) {
        duration += 20;
    }
    p->hunger -= 8;
    p->add_effect("high", duration);
    return it->type->charges_to_use();
}

int iuse::grack(player *p, item *it, bool, point)
{
    // Grack requires a fire source AND a pipe.
    if (p->has_amount("apparatus", 1) && p->use_charges_if_avail("fire", 1)) {
        p->add_msg_if_player(m_neutral, _("You smoke some Grack Cocaine."));
        p->add_msg_if_player(m_good, _("Time seems to stop."));
        int duration = 1000;
        if (p->has_trait("TOLERANCE")) {
            duration -= 10;
        } else if (p->has_trait("LIGHTWEIGHT")) {
            duration += 10;
        }
        p->hunger -= 10;
        p->add_effect("grack", duration);
        return it->type->charges_to_use();
    }
    return 0;
}

int iuse::meth(player *p, item *it, bool, point)
{
    int duration = 10 * (60 - p->str_cur);
    if (p->has_amount("apparatus", 1) && p->use_charges_if_avail("fire", 1)) {
        p->add_msg_if_player(m_neutral, _("You smoke your meth."));
        p->add_msg_if_player(m_good, _("The world seems to sharpen."));
        p->fatigue -= 375;
        if (p->has_trait("TOLERANCE")) {
            duration *= 1.2;
        } else {
            duration *= (p->has_trait("LIGHTWEIGHT") ? 1.8 : 1.5);
        }
        // breathe out some smoke
        for (int i = 0; i < 3; i++) {
            g->m.add_field(p->posx() + int(rng(-2, 2)), p->posy() + int(rng(-2, 2)), fd_methsmoke, 2);
        }
    } else {
        p->add_msg_if_player(_("You snort some crystal meth."));
        p->fatigue -= 300;
    }
    if (!p->has_effect("meth")) {
        duration += 600;
    }
    if (duration > 0) {
        int hungerpen = (p->str_cur < 10 ? 20 : 40 - p->str_cur);
        p->hunger -= hungerpen;
        p->add_effect("meth", duration);
    }
    return it->type->charges_to_use();
}

int iuse::vitamins(player *p, item *it, bool, point)
{
    p->add_msg_if_player(_("You take some vitamins."));
    p->mod_healthy_mod(50);
    return it->type->charges_to_use();
}

int iuse::vaccine(player *p, item *it, bool, point)
{
    p->add_msg_if_player(_("You inject the vaccine."));
    p->add_msg_if_player(m_good, _("You feel tough."));
    p->mod_healthy_mod(200);
    p->mod_pain(3);
    item syringe( "syringe", it->bday );
    p->i_add( syringe );
    return it->type->charges_to_use();
}

int iuse::flu_vaccine(player *p, item *it, bool, point)
{
    p->add_msg_if_player(_("You inject the vaccine."));
    p->add_msg_if_player(m_good, _("You no longer need to fear the flu."));
    p->add_effect("flushot", 1, num_bp, true);
    p->mod_pain(3);
    item syringe( "syringe", it->bday );
    p->i_add( syringe );
    return it->type->charges_to_use();
}

int iuse::poison(player *p, item *it, bool, point)
{
    if ((p->has_trait("EATDEAD"))) {
        return it->type->charges_to_use();
    } else if ((p->has_trait("EATPOISON")) && (!(one_in(p->str_cur / 2)))) {
        return it->type->charges_to_use();
    }
    p->add_effect("poison", 600);
    p->add_effect("foodpoison", 1800);
    return it->type->charges_to_use();
}

/**
 * Hallucinogenic with a fun effect. Specifically used to have a comestible
 * give a morale boost without it being noticeable by examining the item (ie,
 * for magic mushrooms).
 */
int iuse::fun_hallu(player *p, item *it, bool, point)
{
    it_comest *comest = dynamic_cast<it_comest *>(it->type);

   //Fake a normal food morale effect
    if (p->has_trait("SPIRITUAL")) {
        p->add_morale(MORALE_FOOD_GOOD, 36, 72, 120, 60, false, comest);
    } else {
            p->add_morale(MORALE_FOOD_GOOD, 18, 36, 60, 30, false, comest);
      }
    if (!p->has_effect("hallu")) {
        p->add_effect("hallu", 3600);
    }
    return it->type->charges_to_use();
}

int iuse::meditate(player *p, item *it, bool, point)
{
    if (p->has_trait("SPIRITUAL")) {
        p->moves -= 2000;
        p->add_msg_if_player(m_good, _("You pause to engage in spiritual contemplation."));
        p->add_morale(MORALE_FEELING_GOOD, 5, 10);
    } else {
            p->add_msg_if_player(_("This %s probably meant a lot to someone at one time."), it->tname().c_str());
      }
    return it->type->charges_to_use();
}

int iuse::thorazine(player *p, item *it, bool, point)
{
    p->fatigue += 5;
    p->remove_effect("hallu");
    p->remove_effect("visuals");
    p->remove_effect("high");
    if (!p->has_effect("dermatik")) {
        p->remove_effect("formication");
    }
    if (one_in(50)) {  // adverse reaction
        p->add_msg_if_player(m_bad, _("You feel completely exhausted."));
        p->fatigue += 15;
    } else {
        p->add_msg_if_player(m_warning, _("You feel a bit wobbly."));
    }
    return it->type->charges_to_use();
}

int iuse::prozac(player *p, item *it, bool, point)
{
    if (!p->has_effect("took_prozac") && p->morale_level() < 0) {
        p->add_effect("took_prozac", 7200);
    } else {
        p->stim += 3;
    }
    if (one_in(150)) {  // adverse reaction
        p->add_msg_if_player(m_warning, _("You suddenly feel hollow inside."));
    }
    return it->type->charges_to_use();
}

int iuse::sleep(player *p, item *it, bool, point)
{
    p->fatigue += 40;
    p->add_msg_if_player(m_warning, _("You feel very sleepy..."));
    return it->type->charges_to_use();
}

int iuse::iodine(player *p, item *it, bool, point)
{
    p->add_effect("iodine", 1200);
    p->add_msg_if_player(_("You take an iodine tablet."));
    return it->type->charges_to_use();
}

int iuse::datura(player *p, item *it, bool, point)
{
    it_comest *comest = dynamic_cast<it_comest *>(it->type);

{
    p->add_effect("datura", rng(2000, 8000));
    p->add_msg_if_player(_("You eat the datura seed."));
    if (p->has_trait("SPIRITUAL")) {
        p->add_morale(MORALE_FOOD_GOOD, 36, 72, 120, 60, false, comest);
    }
    return it->type->charges_to_use();
}
}

int iuse::flumed(player *p, item *it, bool, point)
{
    p->add_effect("took_flumed", 6000);
    p->add_msg_if_player(_("You take some %s"), it->tname().c_str());
    return it->type->charges_to_use();
}

int iuse::flusleep(player *p, item *it, bool, point)
{
    p->add_effect("took_flumed", 7200);
    p->fatigue += 30;
    p->add_msg_if_player(_("You take some %s"), it->tname().c_str());
    p->add_msg_if_player(m_warning, _("You feel very sleepy..."));
    return it->type->charges_to_use();
}

int iuse::inhaler(player *p, item *it, bool, point)
{
    p->remove_effect("asthma");
    p->add_msg_if_player(m_neutral, _("You take a puff from your inhaler."));
    if (one_in(50)) {  // adverse reaction
        p->add_msg_if_player(m_bad, _("Your heart begins to race."));
        p->fatigue -= 10;
    }
    return it->type->charges_to_use();
}

int iuse::oxygen_bottle(player *p, item *it, bool, point)
{
    p->moves -= 500;
    p->add_msg_if_player(m_neutral, _("You breathe deeply from the %s"), it->tname().c_str());
    if (p->has_effect("smoke")) {
        p->remove_effect("smoke");
    } else if (p->has_effect("asthma")) {
        p->remove_effect("asthma");
    } else if (p->stim < 16) {
        p->stim += 8;
        p->pkill += 2;
    }
    p->pkill += 2;
    return it->type->charges_to_use();
}

int iuse::blech(player *p, item *it, bool, point)
{
    // TODO: Add more effects?
    if (it->is_drink()) {
        if (!query_yn(_("This looks unhealthy, sure you want to drink it?"))) {
            return 0;
        }
    } else { //Assume that if a blech consumable isn't a drink, it will be eaten.
        if (!query_yn(_("This looks unhealthy, sure you want to eat it?"))) {
            return 0;
        }
    }
    p->add_msg_if_player(m_bad, _("Blech, that burns your throat!"));
    if (it->type->id != "soap") { // soap burns but doesn't make you throw up
        p->vomit();
    }
    return it->type->charges_to_use();
}

int iuse::plantblech(player *p, item *it, bool, point pos)
{
    if (p->has_trait("THRESH_PLANT")) {
        double multiplier = -1;
        if (p->has_trait("CHLOROMORPH")) {
            multiplier = -3;
            p->add_msg_if_player(m_good, _("The meal is revitalizing."));
        } else{
            p->add_msg_if_player(m_good, _("Oddly enough, this doesn't taste so bad."));
        }
        it_comest *food = dynamic_cast<it_comest*>(it->type);
        //reverses the harmful values of drinking fertilizer
        p->hunger += p->nutrition_for(food) * multiplier;
        p->thirst -= food->quench * multiplier;
        p->mod_healthy_mod(food->healthy * multiplier);
        p->add_morale(MORALE_FOOD_GOOD, -10 * multiplier, 60, 60, 30, false, food);
        return it->type->charges_to_use();
    } else {
        return blech( p, it, true, pos );
    }
}

int iuse::chew(player *p, item *it, bool, point)
{
    // TODO: Add more effects?
    p->add_msg_if_player(_("You chew your %s."), it->tname().c_str());
    return it->type->charges_to_use();
}

static int marloss_reject_mutagen( player *p, item *it )
{
    // I've been unable to replicate the rejections on marloss berries
    // but best to be careful-KA101.
    if( (it->type->can_use( "MYCUS" )) || (it->type->can_use( "MARLOSS" )) ||
      (it->type->can_use( "MARLOSS_SEED" )) || (it->type->can_use( "MARLOSS_GEL" )) ) {
        return 0;
    }
    if (p->has_trait("THRESH_MARLOSS")) {
        p->add_msg_if_player(m_warning, _("The %s burns white-hot inside you, and you collapse to the ground!"), it->tname().c_str());
        p->vomit();
        p->mod_pain(35);
        // Lose a significant amount of HP, probably about 25-33%
        p->hurtall(rng(20, 35), nullptr);
        // Hope you were eating someplace safe.  Mycus v. Goo in your guts is no joke.
        p->fall_asleep((3000 - p->int_cur * 10));
        // Marloss is too thoroughly into your body to be dislodged by orals.
        p->toggle_mutation("MUTAGEN_AVOID");
        p->add_msg_if_player(m_warning, _("That was some toxic %s!  Let's stick with Marloss next time, that's safe."), it->tname().c_str());
        p->add_memorial_log(pgettext("memorial_male", "Suffered a toxic marloss/mutagen reaction."),
                            pgettext("memorial_female", "Suffered a toxic marloss/mutagen reaction."));
        return it->type->charges_to_use();
    }

    if (p->has_trait("THRESH_MYCUS")) {
        p->add_msg_if_player(m_info, _("This is a contaminant.  We reject it from the Mycus."));
        if( p->has_trait("M_SPORES") || p->has_trait("M_FERTILE") ||
            p->has_trait("M_BLOSSOMS") || p->has_trait("M_BLOOM") ) {
            p->add_msg_if_player(m_good, _("We empty the %s and reflexively dispense spores onto the mess."));
            g->m.ter_set(p->posx(), p->posy(), t_fungus);
            p->add_memorial_log(pgettext("memorial_male", "Destroyed a harmful invader."),
                                pgettext("memorial_female", "Destroyed a harmful invader."));
            return it->type->charges_to_use();
        }
        else {
            p->add_msg_if_player(m_bad, _("We must eliminate this contaminant at the earliest opportunity."));
            return it->type->charges_to_use();
        }
    }
    return 0;
}

static int marloss_reject_mut_iv( player *p, item *it )
{
    if( it->type->can_use( "MYCUS" ) ) {
        return 0;
    }
    if (p->has_trait("THRESH_MARLOSS")) {
        p->add_msg_if_player(m_warning, _("The %s sears your insides white-hot, and you collapse to the ground!"), it->tname().c_str());
        p->vomit();
        p->mod_pain(55);
        // Lose a significant amount of HP, probably about 25-33%
        p->hurtall(rng(30, 45), nullptr);
         // Hope you were eating someplace safe.  Mycus v. Goo in your guts is no joke.
        p->fall_asleep((4000 - p->int_cur * 10));
        // Injection does the trick.  Burn the fungus out.
        p->toggle_mutation("THRESH_MARLOSS");
        p->toggle_mutation("MUTAGEN_AVOID");
        //~ Recall that Marloss mutations made you feel warmth spreading throughout your body.  That's gone.
        p->add_msg_if_player(m_warning, _("You feel a cold burn inside, as though everything warm has left you."));
        if( it->type->can_use("PURIFY_IV") ) {
            p->add_msg_if_player(m_warning, _("It was probably that marloss -- how did you know to call it \"marloss\" anyway?"));
            p->add_msg_if_player(m_warning, _("Best to stay clear of that alien crap in future."));
            p->add_memorial_log(pgettext("memorial_male", "Burned out a particularly nasty fungal infestation."),
                                pgettext("memorial_female", "Burned out a particularly nasty fungal infestation."));
        } else {
            p->add_memorial_log(pgettext("memorial_male", "Suffered a toxic marloss/mutagen reaction."),
                                pgettext("memorial_female", "Suffered a toxic marloss/mutagen reaction."));
        }
        return it->type->charges_to_use();
    }

    if (p->has_trait("THRESH_MYCUS")) {
        p->add_msg_if_player(m_info, _("This is a contaminant.  We reject it from the Mycus."));
        if( p->has_trait("M_SPORES") || p->has_trait("M_FERTILE") ||
            p->has_trait("M_BLOSSOMS") || p->has_trait("M_BLOOM") ) {
            p->add_msg_if_player(m_good, _("We empty the %s and reflexively dispense spores onto the mess."));
            g->m.ter_set(p->posx(), p->posy(), t_fungus);
            p->add_memorial_log(pgettext("memorial_male", "Destroyed a harmful invader."),
                                pgettext("memorial_female", "Destroyed a harmful invader."));
            return it->type->charges_to_use();
        } else {
            p->add_msg_if_player(m_bad, _("We must eliminate this contaminant at the earliest opportunity."));
            return it->type->charges_to_use();
        }
    }
    return 0;
}

int iuse::mutagen(player *p, item *it, bool, point)
{
    if (p->has_trait("MUTAGEN_AVOID")) {
         //~"Uh-uh" is a sound used for "nope", "no", etc.
        p->add_msg_if_player(m_warning, _("After what happened that last time?  uh-uh.  You're not drinking that chemical stuff."));
        return 0;
    }

    if (!p->is_npc() && !(p->has_trait("THRESH_MYCUS"))) {
        p->add_memorial_log(pgettext("memorial_male", "Consumed mutagen."),
                            pgettext("memorial_female", "Consumed mutagen."));
    }

    if( marloss_reject_mutagen( p, it) ) {
        return it->type->charges_to_use();
    }

    if (p->has_trait("MUT_JUNKIE")) {
        p->add_msg_if_player(m_good, _("You quiver with anticipation..."));
        p->add_morale(MORALE_MUTAGEN, 5, 50);
    }
    std::string mutation_category;
    // Generic "mutagen".
    if (it->has_flag("MUTAGEN_STRONG")) {
        mutation_category = "";
        p->mutate();
        p->mod_pain(2 * rng(1, 5));
        p->hunger += 10;
        p->fatigue += 5;
        p->thirst += 10;
        if (!one_in(3)) {
            p->mutate();
            p->mod_pain(2 * rng(1, 5));
            p->hunger += 10;
            p->fatigue += 5;
            p->thirst += 10;
            if (one_in(4)) {
                p->add_msg_if_player(m_bad, _("You suddenly feel dizzy, and collapse to the ground."));
                p->add_effect("downed", 1);
            }
        }
        if (one_in(2)) {
            p->mutate();
            p->mod_pain(2 * rng(1, 5));
            p->hunger += 10;
            p->fatigue += 5;
            p->thirst += 10;
            p->add_msg_if_player(m_bad, _("Oops.  You must've blacked out for a minute there."));
            //Should be about 3 min, less 6 sec/IN point.
            p->fall_asleep((30 - p->int_cur));
        }
    }
    if (it->has_flag("MUTAGEN_WEAK")) {
        mutation_category = "";
        // Stuff like the limbs, the tainted tornado, etc.
        if (!one_in(3)) {
            p->mutate();
            p->mod_pain(2 * rng(1, 5));
            p->hunger += 10;
            p->fatigue += 5;
            p->thirst += 10;
            if (one_in(4)) {
                p->add_msg_if_player(m_bad, _("You suddenly feel dizzy, and collapse to the ground."));
                p->add_effect("downed", 1);
            }
        }
    } else {
        // Categorized/targeted mutagens go here.
        for (auto& iter : mutation_category_traits){
            mutation_category_trait m_category = iter.second;
            if (it->has_flag("MUTAGEN_" + m_category.category)) {
                mutation_category = "MUTCAT_" + m_category.category;
                p->add_msg_if_player(m_category.mutagen_message.c_str());
                p->mutate_category(mutation_category);
                p->mod_pain(m_category.mutagen_pain * rng(1, 5));
                p->hunger += m_category.mutagen_hunger;
                p->fatigue += m_category.mutagen_fatigue;
                p->thirst += m_category.mutagen_thirst;
                break;
            }
        }
        // Yep, orals take a bit out of you too
        if (one_in(4)) {
            p->add_msg_if_player(m_bad, _("You suddenly feel dizzy, and collapse to the ground."));
            p->add_effect("downed", 1);
        }
    }
    return it->type->charges_to_use();
}

int iuse::mut_iv(player *p, item *it, bool, point)
{
    if (p->has_trait("MUTAGEN_AVOID")) {
         //~"Uh-uh" is a sound used for "nope", "no", etc.
        p->add_msg_if_player(m_warning, _("After what happened that last time?  uh-uh.  You're not injecting that chemical stuff."));
        return 0;
    }

    if (!p->is_npc() && !(p->has_trait("THRESH_MYCUS"))) {
        p->add_memorial_log(pgettext("memorial_male", "Injected mutagen."),
                            pgettext("memorial_female", "Injected mutagen."));
    }

    if( marloss_reject_mut_iv( p, it) ) {
        return it->type->charges_to_use();
    }

    if (p->has_trait("MUT_JUNKIE")) {
        p->add_msg_if_player(m_good, _("You quiver with anticipation..."));
        p->add_morale(MORALE_MUTAGEN, 10, 100);
    }
    std::string mutation_category;
    if (it->has_flag("MUTAGEN_STRONG")) {
        // 3 guaranteed mutations, 75%/66%/66% for the 4th/5th/6th,
        // 6-16 Pain per shot and potential knockdown/KO.
        mutation_category = "";
        if (p->has_trait("MUT_JUNKIE")) {
            p->add_msg_if_player(m_good, _("Oh, yeah! That's the stuff!"));
            sounds::sound(p->posx(), p->posy(), 15 + 3 * p->str_cur, _("YES!  YES!  YESSS!!!"));
        } else if (p->has_trait("NOPAIN")) {
            p->add_msg_if_player(_("You inject yourself."));
        } else {
            p->add_msg_if_player(m_bad, _("You inject yoursel-arRGH!"));
            sounds::sound(p->posx(), p->posy(), 15 + 3 * p->str_cur, _("You scream in agony!!"));
        }
        p->mutate();
        p->mod_pain(1 * rng(1, 4));
        //Standard IV-mutagen effect: 10 hunger/thirst & 5 Fatigue *per mutation*.
        // Numbers may vary based on mutagen.
        p->hunger += 10;
        p->fatigue += 5;
        p->thirst += 10;
        p->mutate();
        p->mod_pain(2 * rng(1, 3));
        p->hunger += 10;
        p->fatigue += 5;
        p->thirst += 10;
        p->mutate();
        p->hunger += 10;
        p->fatigue += 5;
        p->thirst += 10;
        p->mod_pain(3 * rng(1, 2));
        if (!one_in(4)) {
            p->mutate();
            p->hunger += 10;
            p->fatigue += 5;
            p->thirst += 10;
        }
        if (!one_in(3)) {
            p->mutate();
            p->hunger += 10;
            p->fatigue += 5;
            p->thirst += 10;
            p->add_msg_if_player(m_bad, _("You writhe and collapse to the ground."));
            p->add_effect("downed", rng(1, 4));
        }
        if (!one_in(3)) {
            //Jackpot! ...kinda, don't wanna go unconscious in dangerous territory
            p->mutate();
            p->hunger += 10;
            p->fatigue += 5;
            p->thirst += 10;
            p->add_msg_if_player(m_bad, _("It all goes dark..."));
            //Should be about 40 min, less 30 sec/IN point.
            p->fall_asleep((400 - p->int_cur * 5));
        }
    } else {
        int total = 0;
        mutation_category_trait m_category;
        std::string mutation_thresh;
        for (auto& iter : mutation_category_traits){
            total += p->mutation_category_level["MUTCAT_" + iter.second.category];
            if (it->has_flag("MUTAGEN_" + iter.second.category)) {
                m_category = iter.second;
                mutation_category = "MUTCAT_" + m_category.category;
                mutation_thresh = "THRESH_" + m_category.category;
                if (p->has_trait("MUT_JUNKIE")) {
                    p->add_msg_if_player(m_category.junkie_message.c_str());
                } else if (!(p->has_trait("MUT_JUNKIE"))) {
                    //there is only the one case, so no json, unless there is demand for it.
                    p->add_msg_if_player(m_category.iv_message.c_str());
                }
                if (!(p->has_trait("NOPAIN")) && m_category.iv_sound) {
                    p->mod_pain(m_category.iv_pain);
                    sounds::sound(p->posx(), p->posy(), m_category.iv_noise + p->str_cur, m_category.iv_sound_message);
                }
                for (int i=0; i < m_category.iv_min_mutations; i++){
                    p->mutate_category(mutation_category);
                    p->mod_pain(m_category.iv_pain * rng(1, 5));
                    p->hunger += m_category.iv_hunger;
                    p->fatigue += m_category.iv_fatigue;
                    p->thirst += m_category.iv_thirst;
                }
                for (int i=0; i < m_category.iv_additional_mutations; i++){
                    if (!one_in(m_category.iv_additional_mutations_chance)) {
                        p->mutate_category(mutation_category);
                        p->mod_pain(m_category.iv_pain * rng(1, 5));
                        p->hunger += m_category.iv_hunger;
                        p->fatigue += m_category.iv_fatigue;
                        p->thirst += m_category.iv_thirst;
                    }
                }
                if (m_category.category == "CHIMERA"){
                     p->add_morale(MORALE_MUTAGEN_CHIMERA, m_category.iv_morale, m_category.iv_morale_max);
                } else if (m_category.category == "ELFA"){
                     p->add_morale(MORALE_MUTAGEN_ELF, m_category.iv_morale, m_category.iv_morale_max);
                } else if(m_category.iv_morale > 0){
                    p->add_morale(MORALE_MUTAGEN_MUTATION, m_category.iv_morale, m_category.iv_morale_max);
                }

                if (m_category.iv_sleep && !one_in(3)){
                    p->add_msg_if_player(m_bad, m_category.iv_sleep_message.c_str());
                    p->fall_asleep(m_category.iv_sleep_dur - p->int_cur * 5);
                }
            }
        }

            // Threshold-check.  You only get to cross once!
        if (!p->crossed_threshold()) {
            // Threshold-breaching
            std::string primary = p->get_highest_category();
            // Only if you were pushing for more in your primary category.
            // You wanted to be more like it and less human.
            // That said, you're required to have hit third-stage dreams first.
            if ((mutation_category == primary) && (p->mutation_category_level[primary] > 50)) {
                // Little help for the categories that have a lot of crossover.
                // Starting with Ursine as that's... a bear to get.  8-)
                // Will add others if there's serious/demonstrable need.
                int booster = 0;
                if (mutation_category == "MUTCAT_URSINE") {
                    booster = 50;
                }
                int breacher = (p->mutation_category_level[primary]) + booster;
                if (x_in_y(breacher, total)) {
                    p->add_msg_if_player(m_good,
                                     _("Something strains mightily for a moment...and then..you're...FREE!"));
                    p->toggle_mutation(mutation_thresh);
                    p->add_memorial_log(pgettext("memorial_male", m_category.memorial_message.c_str()),
                                        pgettext("memorial_female", m_category.memorial_message.c_str()));
                    if (mutation_category == "MUTCAT_URSINE") {
                        // Manually removing Carnivore, since it tends to creep in
                        if (p->has_trait("CARNIVORE")) {
                            p->toggle_mutation("CARNIVORE");
                            p->add_msg_if_player(_("Your appetite for blood fades."));
                        }
                    }
                }
            } else if (p->mutation_category_level[primary] > 100) {
                //~NOPAIN is a post-Threshold trait, so you shouldn't
                //~legitimately have it and get here!
                if (p->has_trait("NOPAIN")) {
                    p->add_msg_if_player(m_bad, _("You feel extremely Bugged."));
                } else {
                    p->add_msg_if_player(m_bad, _("You stagger with a piercing headache!"));
                    p->pain += 8;
                    p->add_effect("stunned", rng(3, 5));
                }
            } else if (p->mutation_category_level[primary] > 80) {
                if (p->has_trait("NOPAIN")) {
                    p->add_msg_if_player(m_bad, _("You feel very Bugged."));
                } else {
                    p->add_msg_if_player(m_bad, _("Your head throbs with memories of your life, before all this..."));
                    p->pain += 6;
                    p->add_effect("stunned", rng(2, 4));
            }
            } else if (p->mutation_category_level[primary] > 60) {
                if (p->has_trait("NOPAIN")) {
                    p->add_msg_if_player(m_bad, _("You feel Bugged."));
                } else {
                    p->add_msg_if_player(m_bad, _("Images of your past life flash before you."));
                    p->add_effect("stunned", rng(2, 3));
                }
            }
        }
    }
    return it->type->charges_to_use();
}

int iuse::purifier(player *p, item *it, bool, point)
{
    if (p->has_trait("MUTAGEN_AVOID")) {
         //~"Uh-uh" is a sound used for "nope", "no", etc.
        p->add_msg_if_player(m_warning, _("After what happened that last time?  uh-uh.  You're not drinking that chemical stuff."));
        return 0;
    }

    if (!p->is_npc() && !(p->has_trait("THRESH_MYCUS"))) {
        p->add_memorial_log(pgettext("memorial_male", "Consumed purifier."),
                            pgettext("memorial_female", "Consumed purifier."));
    }

    if( marloss_reject_mutagen( p, it ) ) {
        it->type->charges_to_use();
    }

    std::vector<std::string> valid; // Which flags the player has
    for( auto &traits_iter : mutation_branch::get_all() ) {
        if( p->has_trait( traits_iter.first ) && !p->has_base_trait( traits_iter.first ) ) {
            //Looks for active mutation
            valid.push_back( traits_iter.first );
        }
    }
    if (valid.empty()) {
        p->add_msg_if_player(_("You feel cleansed."));
        return it->type->charges_to_use();
    }
    int num_cured = rng(1, valid.size());
    if (num_cured > 4) {
        num_cured = 4;
    }
    for (int i = 0; i < num_cured && !valid.empty(); i++) {
        int index = rng(0, valid.size() - 1);
        if (p->purifiable(valid[index])) {
            p->remove_mutation(valid[index]);
        } else {
            p->add_msg_if_player(m_warning, _("You feel a slight itching inside, but it passes."));
        }
        valid.erase(valid.begin() + index);
    }
    return it->type->charges_to_use();
}

int iuse::purify_iv(player *p, item *it, bool, point)
{
    if (p->has_trait("MUTAGEN_AVOID")) {
         //~"Uh-uh" is a sound used for "nope", "no", etc.
        p->add_msg_if_player(m_warning, _("After what happened that last time?  uh-uh.  You're not injecting that chemical stuff."));
        return 0;
    }

    if (!p->is_npc() && !(p->has_trait("THRESH_MYCUS"))) {
        p->add_memorial_log(pgettext("memorial_male", "Injected purifier."),
                            pgettext("memorial_female", "Injected purifier."));
    }

    if( marloss_reject_mut_iv( p, it ) ) {
        return it->type->charges_to_use();
    }

    std::vector<std::string> valid; // Which flags the player has
    for( auto &traits_iter : mutation_branch::get_all() ) {
        if( p->has_trait( traits_iter.first ) && !p->has_base_trait( traits_iter.first ) ) {
            //Looks for active mutation
            valid.push_back( traits_iter.first );
        }
    }
    if (valid.empty()) {
        p->add_msg_if_player(_("You feel cleansed."));
        return it->type->charges_to_use();
    }
    int num_cured = rng(4,
                        valid.size()); //Essentially a double-strength purifier, but guaranteed at least 4.  Double-edged and all
    if (num_cured > 8) {
        num_cured = 8;
    }
    for (int i = 0; i < num_cured && !valid.empty(); i++) {
        int index = rng(0, valid.size() - 1);
        if (p->purifiable(valid[index])) {
            p->remove_mutation(valid[index]);
        } else {
            p->add_msg_if_player(m_warning, _("You feel a distinct burning inside, but it passes."));
        }
        valid.erase(valid.begin() + index);
        if (!(p->has_trait("NOPAIN"))) {
            p->mod_pain(2 * num_cured); //Hurts worse as it fixes more
            p->add_msg_if_player(m_warning, _("Feels like you're on fire, but you're OK."));
        }
        p->thirst += 2 * num_cured;
        p->hunger += 2 * num_cured;
        p->fatigue += 2 * num_cured;
    }
    return it->type->charges_to_use();
}

int iuse::marloss(player *p, item *it, bool t, point pos)
{
    if (p->is_npc()) {
        return it->type->charges_to_use();
    }
    if (p->has_trait("MARLOSS_AVOID")) {
        //~"Uh-uh" is a sound used for "nope", "no", etc.
        p->add_msg_if_player(m_warning, _("After what happened that last time?  uh-uh.  You're not eating that alien poison sac."));
        return 0;
    }
    if (p->has_trait("THRESH_MYCUS")) {
        p->add_msg_if_player(m_info, _("We no longer require this scaffolding.  We reserve it for other uses."));
        return 0;
    }
    // If we have the marloss in our veins, we are a "breeder" and will spread
    // the fungus.
    p->add_memorial_log(pgettext("memorial_male", "Ate a marloss berry."),
                        pgettext("memorial_female", "Ate a marloss berry."));

    if (p->has_trait("MARLOSS") || p->has_trait("THRESH_MARLOSS")) {
        p->add_msg_if_player(m_good,
                             _("As you eat the berry, you have a near-religious experience, feeling at one with your surroundings..."));
        p->add_morale(MORALE_MARLOSS, 100, 1000);
        p->add_addiction(ADD_MARLOSS_B, 50);
        p->add_addiction(ADD_MARLOSS_Y, 50);
        p->hunger = -100;
        monster spore(GetMType("mon_spore"));
        spore.friendly = -1;
        int spore_spawned = 0;
        for (int x = p->posx() - 4; x <= p->posx() + 4; x++) {
            for (int y = p->posy() - 4; y <= p->posy() + 4; y++) {
                if (rng(0, 10) > trig_dist(x, y, p->posx(), p->posy()) &&
                    rng(0, 10) > trig_dist(x, y, p->posx(), p->posy())) {
                    g->m.marlossify(x, y);
                }
                bool moveOK = (g->m.move_cost(x, y) > 0);
                bool monOK = g->mon_at(x, y) == -1;
                bool posOK = (p->posx() != x || p->posy() != y);
                if (moveOK && monOK && posOK &&
                    one_in(10 + 5 * trig_dist(x, y, p->posx(), p->posy())) &&
                    (spore_spawned == 0 || one_in(spore_spawned * 2))) {
                    spore.spawn(x, y);
                    g->add_zombie(spore);
                    spore_spawned++;
                }
            }
        }
        return it->type->charges_to_use();
    }

    /* If we're not already carriers of Marloss, roll for a random effect:
     * 1 - Mutate
     * 2 - Mutate
     * 3 - Mutate
     * 4 - Purify
     * 5 - Purify
     * 6 - Cleanse radiation + Purify
     * 7 - Fully satiate
     * 8 - Vomit
     * 9 - Give Marloss mutation
     */
    int effect = rng(1, 9);
    if (effect <= 3) {
        p->add_msg_if_player(_("This berry tastes extremely strange!"));
        p->mutate();
        // Gruss dich, mutation drain, missed you!
        p->mod_pain(2 * rng(1, 5));
        p->hunger += 10;
        p->fatigue += 5;
        p->thirst += 10;
    } else if (effect <= 6) { // Radiation cleanse is below
        p->add_msg_if_player(m_good, _("This berry makes you feel better all over."));
        p->pkill += 30;
        this->purifier(p, it, t, pos);
        if (effect == 6) {
            p->radiation = 0;
        }
    } else if (effect == 7) {
        p->add_msg_if_player(m_good, _("This berry is delicious, and very filling!"));
        p->hunger = -100;
    } else if (effect == 8) {
        p->add_msg_if_player(m_bad, _("You take one bite, and immediately vomit!"));
        p->vomit();
    } else if (p->crossed_threshold()) { // Mycus Rejection.  Goo already present fights off the fungus.
        p->add_msg_if_player(m_bad, _("You feel a familiar warmth, but suddenly it surges into an excruciating burn as you convulse, vomiting, and black out..."));
        p->add_memorial_log(pgettext("memorial_male", "Suffered Marloss Rejection."),
                        pgettext("memorial_female", "Suffered Marloss Rejection."));
        p->vomit();
        p->vomit(); // Yes, make sure you're empty.
        p->mod_pain(90);
        p->hurtall(rng(40, 65), nullptr);// No good way to say "lose half your current HP"
        p->fall_asleep((6000 - p->int_cur * 10)); // Hope you were eating someplace safe.  Mycus v. Goo in your guts is no joke.
        p->toggle_mutation("MARLOSS_BLUE");
        p->toggle_mutation("MARLOSS");
        p->toggle_mutation("MARLOSS_AVOID"); // And if you survive it's etched in your RNA, so you're unlikely to repeat the experiment.
        p->rem_addiction(ADD_MARLOSS_R);
        p->rem_addiction(ADD_MARLOSS_B);
        p->rem_addiction(ADD_MARLOSS_Y);
    } else if ( (p->has_trait("MARLOSS_BLUE") && p->has_trait("MARLOSS_YELLOW")) && (!p->has_trait("MARLOSS")) ) {
        p->add_msg_if_player(m_bad, _("You feel a familiar warmth, but suddenly it surges into painful burning as you convulse and collapse to the ground..."));
        p->fall_asleep((400 - p->int_cur * 5));
        p->toggle_mutation("MARLOSS_BLUE");
        p->toggle_mutation("MARLOSS_YELLOW");
        p->toggle_mutation("THRESH_MARLOSS");
        p->rem_addiction(ADD_MARLOSS_R);
        g->m.ter_set(p->posx(), p->posy(), t_marloss);
        p->add_memorial_log(pgettext("memorial_male", "Opened the Marloss Gateway."),
                        pgettext("memorial_female", "Opened the Marloss Gateway."));
        p->add_msg_if_player(m_good, _("You wake up in a marloss bush.  Almost *cradled* in it, actually, as though it grew there for you."));
        //~ Beginning to hear the Mycus while conscious: that's it speaking
        p->add_msg_if_player(m_good, _("unity.  together we have reached the door.  we provide the final key.  now to pass through..."));
    } else if (!p->has_trait("MARLOSS")) {
        p->add_msg_if_player(_("You feel a strange warmth spreading throughout your body..."));
        p->toggle_mutation("MARLOSS");
        p->add_addiction(ADD_MARLOSS_B, 60);
        p->add_addiction(ADD_MARLOSS_Y, 60);
        p->rem_addiction(ADD_MARLOSS_R);
    }
    return it->type->charges_to_use();
}

int iuse::marloss_seed(player *p, item *it, bool t, point pos)
{
    if (p->is_npc()) {
        return it->type->charges_to_use();
    }
    if (p->has_trait("MARLOSS_AVOID")) {
        //~"Uh-uh" is a sound used for "nope", "no", etc.  "Drek" is a borrowed synonym for "shit".
        p->add_msg_if_player(m_warning, _("After what happened that last time?  uh-uh.  You're not eating that alien drek."));
        return 0;
    }
    if (p->has_trait("THRESH_MYCUS")) {
        p->add_msg_if_player(m_info, _("We no longer require this scaffolding.  We reserve it for other uses."));
        return 0;
    }
    if (!(query_yn(_("Sure you want to eat the %s? You could plant it in a mound of dirt."),
                 it->tname().c_str())) ) {
        return 0; // Save the seed for later!
    }
    // If we have the marloss in our veins, we are a "breeder" and will spread
    // the fungus.
    p->add_memorial_log(pgettext("memorial_male", "Ate a marloss seed."),
                        pgettext("memorial_female", "Ate a marloss seed."));

    if (p->has_trait("MARLOSS_BLUE") || p->has_trait("THRESH_MARLOSS")) {
        p->add_msg_if_player(m_good,
                             _("As you eat the seed, you have a near-religious experience, feeling at one with your surroundings..."));
        p->add_morale(MORALE_MARLOSS, 100, 1000);
        p->add_addiction(ADD_MARLOSS_R, 50);
        p->add_addiction(ADD_MARLOSS_Y, 50);
        p->hunger = -100;
        monster spore(GetMType("mon_spore"));
        spore.friendly = -1;
        int spore_spawned = 0;
        for (int x = p->posx() - 4; x <= p->posx() + 4; x++) {
            for (int y = p->posy() - 4; y <= p->posy() + 4; y++) {
                if (rng(0, 10) > trig_dist(x, y, p->posx(), p->posy()) &&
                    rng(0, 10) > trig_dist(x, y, p->posx(), p->posy())) {
                    g->m.marlossify(x, y);
                }
                bool moveOK = (g->m.move_cost(x, y) > 0);
                bool monOK = g->mon_at(x, y) == -1;
                bool posOK = (p->posx() != x || p->posy() != y);
                if (moveOK && monOK && posOK &&
                    one_in(10 + 5 * trig_dist(x, y, p->posx(), p->posy())) &&
                    (spore_spawned == 0 || one_in(spore_spawned * 2))) {
                    spore.spawn(x, y);
                    g->add_zombie(spore);
                    spore_spawned++;
                }
            }
        }
        return it->type->charges_to_use();
    }

    /* If we're not already carriers of Marloss, roll for a random effect:
     * 1 - Mutate
     * 2 - Mutate
     * 3 - Mutate
     * 4 - Purify
     * 5 - Purify
     * 6 - Cleanse radiation + Purify
     * 7 - Fully satiate
     * 8 - Vomit
     * 9 - Give Marloss mutation
     */
    int effect = rng(1, 9);
    if (effect <= 3) {
        p->add_msg_if_player(_("This seed tastes extremely strange!"));
        p->mutate();
        // HELLO MY NAME IS MUTATION DRAIN YOU KILLED MY MUTAGEN PREPARE TO DIE! ;-)
        p->mod_pain(2 * rng(1, 5));
        p->hunger += 10;
        p->fatigue += 5;
        p->thirst += 10;
    } else if (effect <= 6) { // Radiation cleanse is below
        p->add_msg_if_player(m_good, _("This seed makes you feel better all over."));
        p->pkill += 30;
        this->purifier(p, it, t, pos);
        if (effect == 6) {
            p->radiation = 0;
        }
    } else if (effect == 7) {
        p->add_msg_if_player(m_good, _("This seed is delicious, and very filling!"));
        p->hunger = -100;
    } else if (effect == 8) {
        p->add_msg_if_player(m_bad, _("You take one bite, and immediately vomit!"));
        p->vomit();
    } else if (p->crossed_threshold()) { // Mycus Rejection.  Goo already present fights off the fungus.
        p->add_msg_if_player(m_bad, _("You feel a familiar warmth, but suddenly it surges into an excruciating burn as you convulse, vomiting, and black out..."));
        p->add_memorial_log(pgettext("memorial_male", "Suffered Marloss Rejection."),
                        pgettext("memorial_female", "Suffered Marloss Rejection."));
        p->vomit();
        p->vomit(); // Yes, make sure you're empty.
        p->mod_pain(90);
        p->hurtall(rng(40, 65), nullptr);// No good way to say "lose half your current HP"
        p->fall_asleep((6000 - p->int_cur * 10)); // Hope you were eating someplace safe.  Mycus v. Goo in your guts is no joke.
        p->toggle_mutation("MARLOSS_BLUE");
        p->toggle_mutation("MARLOSS");
        p->toggle_mutation("MARLOSS_AVOID"); // And if you survive it's etched in your RNA, so you're unlikely to repeat the experiment.
        p->rem_addiction(ADD_MARLOSS_R);
        p->rem_addiction(ADD_MARLOSS_B);
        p->rem_addiction(ADD_MARLOSS_Y);
    } else if ( (p->has_trait("MARLOSS") && p->has_trait("MARLOSS_YELLOW")) && (!p->has_trait("MARLOSS_BLUE")) ) {
        p->add_msg_if_player(m_bad, _("You feel a familiar warmth, but suddenly it surges into painful burning as you convulse and collapse to the ground..."));
        p->fall_asleep((400 - p->int_cur * 5));
        p->toggle_mutation("MARLOSS");
        p->toggle_mutation("MARLOSS_YELLOW");
        p->toggle_mutation("THRESH_MARLOSS");
        p->rem_addiction(ADD_MARLOSS_B);
        g->m.ter_set(p->posx(), p->posy(), t_marloss);
        p->add_memorial_log(pgettext("memorial_male", "Opened the Marloss Gateway."),
                        pgettext("memorial_female", "Opened the Marloss Gateway."));
        p->add_msg_if_player(m_good, _("You wake up in a marloss bush.  Almost *cradled* in it, actually, as though it grew there for you."));
        //~ Beginning to hear the Mycus while conscious: that's it speaking
        p->add_msg_if_player(m_good, _("unity.  together we have reached the door.  we provide the final key.  now to pass through..."));
    } else if (!p->has_trait("MARLOSS_BLUE")) {
        p->add_msg_if_player(_("You feel a strange warmth spreading throughout your body..."));
        p->toggle_mutation("MARLOSS_BLUE");
        p->add_addiction(ADD_MARLOSS_R, 60);
        p->add_addiction(ADD_MARLOSS_Y, 60);
        p->rem_addiction(ADD_MARLOSS_B);
    }
    return it->type->charges_to_use();
}

int iuse::marloss_gel(player *p, item *it, bool t, point pos)
{
    if (p->is_npc()) {
        return it->type->charges_to_use();
    }
    if (p->has_trait("MARLOSS_AVOID")) {
        //~"Uh-uh" is a sound used for "nope", "no", etc.
        p->add_msg_if_player(m_warning, _("After what happened that last time? uh-uh.  You're not eating that alien slime."));
        return 0;
    }
    if (p->has_trait("THRESH_MYCUS")) {
        p->add_msg_if_player(m_info, _("We no longer require this scaffolding.  We reserve it for other uses."));
        return 0;
    }
    // If we have the marloss in our veins, we are a "breeder" and will spread
    // the fungus.
    p->add_memorial_log(pgettext("memorial_male", "Ate some marloss jelly."),
                        pgettext("memorial_female", "Ate some marloss jelly."));

    if (p->has_trait("MARLOSS_YELLOW") || p->has_trait("THRESH_MARLOSS")) {
        p->add_msg_if_player(m_good,
                             _("As you eat the jelly, you have a near-religious experience, feeling at one with your surroundings..."));
        p->add_morale(MORALE_MARLOSS, 100, 1000);
        p->add_addiction(ADD_MARLOSS_R, 50);
        p->add_addiction(ADD_MARLOSS_B, 50);
        p->hunger = -100;
        monster spore(GetMType("mon_spore"));
        spore.friendly = -1;
        int spore_spawned = 0;
        for (int x = p->posx() - 4; x <= p->posx() + 4; x++) {
            for (int y = p->posy() - 4; y <= p->posy() + 4; y++) {
                if (rng(0, 10) > trig_dist(x, y, p->posx(), p->posy()) &&
                    rng(0, 10) > trig_dist(x, y, p->posx(), p->posy())) {
                    g->m.marlossify(x, y);
                }
                bool moveOK = (g->m.move_cost(x, y) > 0);
                bool monOK = g->mon_at(x, y) == -1;
                bool posOK = (p->posx() != x || p->posy() != y);
                if (moveOK && monOK && posOK &&
                    one_in(10 + 5 * trig_dist(x, y, p->posx(), p->posy())) &&
                    (spore_spawned == 0 || one_in(spore_spawned * 2))) {
                    spore.spawn(x, y);
                    g->add_zombie(spore);
                    spore_spawned++;
                }
            }
        }
        return it->type->charges_to_use();
    }

    /* If we're not already carriers of Marloss, roll for a random effect:
     * 1 - Mutate
     * 2 - Mutate
     * 3 - Mutate
     * 4 - Purify
     * 5 - Purify
     * 6 - Cleanse radiation + Purify
     * 7 - Fully satiate
     * 8 - Vomit
     * 9 - Give Marloss mutation
     */
    int effect = rng(1, 9);
    if (effect <= 3) {
        p->add_msg_if_player(_("This jelly tastes extremely strange!"));
        p->mutate();
        // hihi! wavewave! mutation draindrain!
        p->mod_pain(2 * rng(1, 5));
        p->hunger += 10;
        p->fatigue += 5;
        p->thirst += 10;
    } else if (effect <= 6) { // Radiation cleanse is below
        p->add_msg_if_player(m_good, _("This jelly makes you feel better all over."));
        p->pkill += 30;
        this->purifier(p, it, t, pos);
        if (effect == 6) {
            p->radiation = 0;
        }
    } else if (effect == 7) {
        p->add_msg_if_player(m_good, _("This jelly is delicious, and very filling!"));
        p->hunger = -100;
    } else if (effect == 8) {
        p->add_msg_if_player(m_bad, _("You take one bite, and immediately vomit!"));
        p->vomit();
    } else if (p->crossed_threshold()) { // Mycus Rejection.  Goo already present fights off the fungus.
        p->add_msg_if_player(m_bad, _("You feel a familiar warmth, but suddenly it surges into an excruciating burn as you convulse, vomiting, and black out..."));
        p->add_memorial_log(pgettext("memorial_male", "Suffered Marloss Rejection."),
                        pgettext("memorial_female", "Suffered Marloss Rejection."));
        p->vomit();
        p->vomit(); // Yes, make sure you're empty.
        p->mod_pain(90);
        p->hurtall(rng(40, 65), nullptr);// No good way to say "lose half your current HP"
        p->fall_asleep((6000 - p->int_cur * 10)); // Hope you were eating someplace safe.  Mycus v. Goo in your guts is no joke.
        p->toggle_mutation("MARLOSS_BLUE");
        p->toggle_mutation("MARLOSS");
        p->toggle_mutation("MARLOSS_AVOID"); // And if you survive it's etched in your RNA, so you're unlikely to repeat the experiment.
        p->rem_addiction(ADD_MARLOSS_R);
        p->rem_addiction(ADD_MARLOSS_B);
        p->rem_addiction(ADD_MARLOSS_Y);
    } else if ( (p->has_trait("MARLOSS_BLUE") && p->has_trait("MARLOSS")) && (!p->has_trait("MARLOSS_YELLOW")) ) {
        p->add_msg_if_player(m_bad, _("You feel a familiar warmth, but suddenly it surges into painful burning as you convulse and collapse to the ground..."));
        p->fall_asleep((400 - p->int_cur * 5));
        p->toggle_mutation("MARLOSS_BLUE");
        p->toggle_mutation("MARLOSS");
        p->rem_addiction(ADD_MARLOSS_Y);
        p->toggle_mutation("THRESH_MARLOSS");
        g->m.ter_set(p->posx(), p->posy(), t_marloss);
        p->add_memorial_log(pgettext("memorial_male", "Opened the Marloss Gateway."),
                        pgettext("memorial_female", "Opened the Marloss Gateway."));
        p->add_msg_if_player(m_good, _("You wake up in a marloss bush.  Almost *cradled* in it, actually, as though it grew there for you."));
        //~ Beginning to hear the Mycus while conscious: that's it speaking
        p->add_msg_if_player(m_good, _("unity.  together we have reached the door.  we provide the final key.  now to pass through..."));
    } else if (!p->has_trait("MARLOSS_YELLOW")) {
        p->add_msg_if_player(_("You feel a strange warmth spreading throughout your body..."));
        p->toggle_mutation("MARLOSS_YELLOW");
        p->add_addiction(ADD_MARLOSS_R, 60);
        p->add_addiction(ADD_MARLOSS_B, 60);
        p->rem_addiction(ADD_MARLOSS_Y);
    }
    return it->type->charges_to_use();
}

int iuse::mycus(player *p, item *it, bool t, point pos)
{
    if (p->is_npc()) {
        return it->type->charges_to_use();
    }
    // Welcome our guide.  Welcome.  To. The Mycus.
    if (p->has_trait("THRESH_MARLOSS")) {
        p->add_memorial_log(pgettext("memorial_male", "Became one with the Mycus."),
                        pgettext("memorial_female", "Became one with the Mycus."));
        p->add_msg_if_player(m_neutral, _("The apple tastes amazing, and you finish it quickly, not even noticing the lack of any core or seeds."));
        p->add_msg_if_player(m_good, _("You feel better all over."));
        p->pkill += 30;
        this->purifier(p, it, t, pos); // Clear out some of that goo you may have floating around
        p->radiation = 0;
        p->healall(4); // Can't make you a whole new person, but not for lack of trying
        p->add_msg_if_player(m_good, _("As the apple settles in, you feel ecstasy radiating through every part of your body..."));
        p->add_morale(MORALE_MARLOSS, 1000, 1000); // Last time you'll ever have it this good.  So enjoy.
        p->add_msg_if_player(m_good, _("Your eyes roll back in your head.  Everything dissolves into a blissful haze..."));
        p->fall_asleep((3000 - p->int_cur * 10));
        p->toggle_mutation("THRESH_MARLOSS");
        p->toggle_mutation("THRESH_MYCUS");
        //~ The Mycus does not use the term (or encourage the concept of) "you".  The PC is a local/native organism, but is now the Mycus.
        //~ It still understands the concept, but uninitelligent fungaloids and mind-bent symbiotes should not need it.
        //~ We are the Mycus.
        p->add_msg_if_player(m_good, _("We welcome into us.  We have endured long in this forbidding world."));
        p->add_msg_if_player(m_good, _("The natives have a saying: \"E Pluribus Unum\"  Out of many, one."));
        p->add_msg_if_player(m_good, _("We welcome the union of our lines in our local guide.  We will prosper, and unite this world."));
        p->add_msg_if_player(m_good, _("Even now, our fruits adapt to better serve local physiology."));
        p->add_msg_if_player(m_good, _("As, in time, shall we adapt to better welcome those who have not received us."));
        for (int x = p->posx() - 3; x <= p->posx() + 3; x++) {
            for (int y = p->posy() - 3; y <= p->posy() + 3; y++) {
                g->m.marlossify(x, y);
            }
        }
        p->rem_addiction(ADD_MARLOSS_R);
        p->rem_addiction(ADD_MARLOSS_B);
        p->rem_addiction(ADD_MARLOSS_Y);
    }
    else if (p->has_trait("THRESH_MYCUS") && !p->has_trait("M_DEPENDENT")) { // OK, now set the hook.
        if (!one_in(3)) {
            p->mutate_category("MUTCAT_MYCUS");
            p->hunger += 10;
            p->fatigue += 5;
            p->thirst += 10;
            p->add_morale(MORALE_MARLOSS, 25, 200); // still covers up mutation pain
        }
    } else if (p->has_trait("THRESH_MYCUS")) {
        p->pkill += 5;
        p->stim += 5;
    } else { // In case someone gets one without having been adapted first.
        // Marloss is the Mycus' method of co-opting humans.  Mycus fruit is for symbiotes' maintenance and development.
        p->add_msg_if_player(_("This apple tastes really weird!  You're not sure it's good for you..."));
        p->mutate();
        p->mod_pain(2 * rng(1, 5));
        p->hunger += 10;
        p->fatigue += 5;
        p->thirst += 10;
        p->vomit(); // no hunger/quench benefit for you
        p->mod_healthy_mod(-8);
    }
    return it->type->charges_to_use();
}

// TOOLS below this point!

int iuse::dogfood(player *p, item *, bool, point)
{
    int dirx, diry;
    if (!choose_adjacent(_("Put the dog food where?"), dirx, diry)) {
        return 0;
    }
    p->moves -= 15;
    int mon_dex = g->mon_at(dirx, diry);
    if (mon_dex != -1) {
        if (g->zombie(mon_dex).type->id == "mon_dog") {
            p->add_msg_if_player(m_good, _("The dog seems to like you!"));
            g->zombie(mon_dex).friendly = -1;
            g->zombie(mon_dex).add_effect("pet", 1, num_bp, true);
        } else {
            p->add_msg_if_player(_("The %s seems quite unimpressed!"),
                                 g->zombie(mon_dex).name().c_str());
        }
    } else {
        p->add_msg_if_player(m_bad, _("You spill the dog food all over the ground."));
    }
    return 1;
}

int iuse::catfood(player *p, item *, bool, point)
{
    int dirx, diry;
    if (!choose_adjacent(_("Put the cat food where?"), dirx, diry)) {
        return 0;
    }
    p->moves -= 15;
    int mon_dex = g->mon_at(dirx, diry);
    if (mon_dex != -1) {
        if (g->zombie(mon_dex).type->id == "mon_cat") {
            p->add_msg_if_player(m_good,
                                 _("The cat seems to like you!  Or maybe it just tolerates your presence better.  It's hard to tell with cats."));
            g->zombie(mon_dex).friendly = -1;
        } else {
            p->add_msg_if_player(_("The %s seems quite unimpressed!"),
                                 g->zombie(mon_dex).name().c_str());
        }
    } else {
        p->add_msg_if_player(m_bad, _("You spill the cat food all over the ground."));
    }
    return 1;
}

static int repair_clothing(player *p, item *it, item *fix, int pos) {
    // Some items are made from more than one material.
    // we should try to use both items if one type of repair item is missing
    itype_id repair_item = "none";
    std::vector<std::string> plurals;
    std::vector<itype_id> repair_items;
    std::string plural = "";
    int thread_used = 1;
    //translation note: add <plural> tag to keep them unique
    if (fix->made_of("cotton")) {
        repair_items.push_back("rag");
        plurals.push_back(rm_prefix(_("<plural>rags")));
    }
    if (fix->made_of("leather")) {
        repair_items.push_back("leather");
        plurals.push_back(rm_prefix(_("<plural>leather")));
    }
    if (fix->made_of("fur")) {
        repair_items.push_back("fur");
        plurals.push_back(rm_prefix(_("<plural>fur")));
    }
    if (fix->made_of("nomex")) {
        repair_items.push_back("nomex");
        plurals.push_back(rm_prefix(_("<plural>nomex")));
    }
    if (fix->made_of("wool")) {
        repair_items.push_back("felt_patch");
        plurals.push_back(rm_prefix(_("<plural>wool")));
    }
    if (repair_items.empty()) {
        p->add_msg_if_player(m_info, _("Your %s is not made of fabric, leather, fur, or wool."),
                                fix->tname().c_str());
        return 0;
    }
    if( fix == it || std::find(repair_items.begin(), repair_items.end(),
                               fix->typeId()) != repair_items.end()) {
        p->add_msg_if_player(m_info, _("This can be used to repair other items, not itself."));
        return 0;
    }

    int items_needed = (fix->damage > 2 || fix->damage == 0) ? 1 : 0;

    // this will cause issues if/when NPCs start being able to sew.
    // but, then again, it'll cause issues when they start crafting, too.
    const inventory &crafting_inv = p->crafting_inventory();
    bool bFound = false;
    //go through all discovered repair items and see if we have any of them available
    for( auto &repair_items_i : repair_items ) {
        if( crafting_inv.has_amount( repair_items_i, items_needed ) ) {
            //we've found enough of a material, use this one
            repair_item = repair_items_i;
            bFound = true;
        }
    }
    if (!bFound) {
        for (unsigned int i = 0; i < repair_items.size(); i++) {
            p->add_msg_if_player(m_info, _("You don't have enough %s to do that."), plurals[i].c_str());
        }
        return 0;
    }
    std::vector<item_comp> comps;
    comps.push_back(item_comp(repair_item, items_needed));

    if (fix->damage > 0) {
        p->moves -= 500 * p->fine_detail_vision_mod();
        p->practice("tailor", 8);
        int rn = dice(4, 2 + p->skillLevel("tailor"));
        rn -= rng(fix->damage, fix->damage * 2);
        if (p->dex_cur < 8 && one_in(p->dex_cur)) {
            rn -= rng(2, 6);
        }
        if (p->dex_cur >= 8 && (p->dex_cur >= 16 || one_in(16 - p->dex_cur))) {
            rn += rng(2, 6);
        }
        if (p->dex_cur > 16) {
            rn += rng(0, p->dex_cur - 16);
        }
        if (rn <= 4) {
            p->add_msg_if_player(m_bad, _("You damage your %s further!"), fix->tname().c_str());
            fix->damage++;
            if (fix->damage >= 5) {
                p->add_msg_if_player(m_bad, _("You destroy it!"));
                p->i_rem_keep_contents( pos );
            }
        } else if (rn <= 6) {
            p->add_msg_if_player(m_bad, _("You don't repair your %s, but you waste lots of thread."),
                                 fix->tname().c_str());
            thread_used = rng(1, 8);
        } else if (rn <= 8) {
            p->add_msg_if_player(m_mixed, _("You repair your %s, but waste lots of thread."),
                                 fix->tname().c_str());
            if (fix->damage >= 3) {
                p->consume_items(comps);
            }
            fix->damage--;
            thread_used = rng(1, 8);
        } else if (rn <= 16) {
            p->add_msg_if_player(m_good, _("You repair your %s!"), fix->tname().c_str());
            if (fix->damage >= 3) {
                p->consume_items(comps);
            }
            fix->damage--;
        } else {
            p->add_msg_if_player(m_good, _("You repair your %s completely!"), fix->tname().c_str());
            if (fix->damage >= 3) {
                p->consume_items(comps);
            }
            fix->damage = 0;
        }
    } else if (fix->damage == 0 || (fix->has_flag("VARSIZE") && !fix->has_flag("FIT"))) {
        p->moves -= 500 * p->fine_detail_vision_mod();
        p->practice("tailor", 10);
        int rn = dice(4, 2 + p->skillLevel("tailor"));
        if (p->dex_cur < 8 && one_in(p->dex_cur)) {
            rn -= rng(2, 6);
        }
        if (p->dex_cur >= 16 || (p->dex_cur > 8 && one_in(16 - p->dex_cur))) {
            rn += rng(2, 6);
        }
        if (p->dex_cur > 16) {
            rn += rng(0, p->dex_cur - 16);
        }
        if (rn <= 4) {
            p->add_msg_if_player(m_bad, _("You damage your %s!"), fix->tname().c_str());
            fix->damage++;
        } else if (rn >= 12 && fix->has_flag("VARSIZE") && !fix->has_flag("FIT")) {
            p->add_msg_if_player(m_good, _("You take your %s in, improving the fit."), fix->tname().c_str());
            fix->item_tags.insert("FIT");
        } else if (rn >= 12 && (fix->has_flag("FIT") || !fix->has_flag("VARSIZE"))) {
            p->add_msg_if_player(m_good, _("You make your %s extra sturdy."), fix->tname().c_str());
            fix->damage--;
            p->consume_items(comps);
        } else {
            p->add_msg_if_player(m_neutral, _("You practice your sewing."));
        }
    } else {
        p->add_msg_if_player(m_info, _("Your %s already reinforced."), fix->tname().c_str());
        return 0;
    }

    return thread_used;
}

int iuse::sew(player *p, item *it, bool, point)
{
    if (it->charges == 0) {
        return 0;
    }
    if (p->is_underwater()) {
        p->add_msg_if_player(m_info, _("You can't do that while underwater."));
        return 0;
    }
    //minimum LL_LOW of LL_DARK + (ELFA_NV or atomic_light)
    if (p->fine_detail_vision_mod() > 4) {
        add_msg(m_info, _("You can't see to sew!"));
        return 0;
    }

    int pos = g->inv_for_filter( _("Repair what?"), []( const item & itm ) {
        return itm.made_of( "cotton" ) ||
                itm.made_of( "leather" ) ||
                itm.made_of( "fur" ) ||
                itm.made_of( "nomex" ) ||
                itm.made_of( "wool" );
    } );
    item *fix = &(p->i_at(pos));
    if (fix == NULL || fix->is_null()) {
            p->add_msg_if_player(m_info, _("You do not have that item!"));
            return 0;
    };
    return repair_clothing(p, it, fix, pos);
}

int iuse::sew_advanced(player *p, item *it, bool, point)
{
    if (it->charges < 5){
        p->add_msg_if_player(m_info, _("You don't have enough thread."));
        return 0;
    }
    if (p->is_underwater()) {
        p->add_msg_if_player(m_info, _("You can't do that while underwater."));
        return 0;
    }

    //minimum LL_LOW of LL_DARK + (ELFA_NV or atomic_light)
    if (p->fine_detail_vision_mod() > 4) {
        add_msg(m_info, _("You can't see to sew!"));
        return 0;
    }
    int thread_used = 5;

    int pos = g->inv_for_filter( _("Enhance what?"), []( const item & itm ) {
            return itm.made_of( "cotton" ) ||
            itm.made_of( "leather" ) ||
            itm.made_of( "fur" ) ||
            itm.made_of( "nomex" ) ||
            itm.made_of( "plastic" ) ||
            itm.made_of( "kevlar" ) ||
            itm.made_of( "wool" );
        } );
    item *mod = &(p->i_at(pos));
    if (mod == NULL || mod->is_null()) {
        p->add_msg_if_player(m_info, _("You do not have that item!"));
        return 0;
    }

    if( !mod->is_armor() ) {
        p->add_msg_if_player(m_info, _("You can only tailor your clothes!"));
        return 0;
    }
    if (mod->is_gun()){
        p->add_msg_if_player(m_info, _("You can't use a tailor's kit on a firearm!"));
        return 0;
    }
    if (mod->is_power_armor()){
        p->add_msg_if_player(m_info, _("You can't modify your power armor!"));
        return 0;
    }

    itype_id repair_item = "none";
    std::vector<std::string> plurals;
    std::vector<itype_id> repair_items;
    std::string plural = "";
    //translation note: add <plural> tag to keep them unique
    if (mod->made_of("cotton")) {
        repair_items.push_back("rag");
        plurals.push_back(rm_prefix(_("<plural>rags")));
    }
    if (mod->made_of("leather")) {
        repair_items.push_back("leather");
        plurals.push_back(rm_prefix(_("<plural>leather")));
    }
    if (mod->made_of("fur")) {
        repair_items.push_back("fur");
        plurals.push_back(rm_prefix(_("<plural>fur")));
    }
    if (mod->made_of("nomex")) {
        repair_items.push_back("nomex");
        plurals.push_back(rm_prefix(_("<plural>nomex")));
    }
    if (mod->made_of("plastic")) {
        repair_items.push_back("plastic_chunk");
        plurals.push_back(rm_prefix(_("<plural>plastic")));
    }
    if (mod->made_of("kevlar")) {
        repair_items.push_back("kevlar_plate");
        plurals.push_back(rm_prefix(_("<plural>kevlar")));
    }
    if (mod->made_of("wool")) {
        repair_items.push_back("felt_patch");
        plurals.push_back(rm_prefix(_("<plural>wool")));
    }
    if (repair_items.empty()) {
        p->add_msg_if_player(m_info, _("Your %s is not made of fabric, leather, fur, kevlar, wool or plastic."),
                             mod->tname().c_str());
        return 0;
    }
    if( mod == it || std::find(repair_items.begin(), repair_items.end(),
                               mod->typeId()) != repair_items.end()) {
        p->add_msg_if_player(m_info, _("This can be used to repair or modify other items, not itself."));
        return 0;
    }
    int choice = menu(true, _("How do you want to modify it?"), _("Line it with wool"),_("Line it with fur"),
                      _("Pad with leather"), _("Line with kevlar"), _("Repair clothing"),
                      _("Cancel"), NULL);

    if( (choice == 1 || choice == 2 || choice == 3 || choice == 4) && mod->item_tags.count("wooled") +
       mod->item_tags.count("furred") + mod->item_tags.count("leather_padded") + mod->item_tags.count("kevlar_padded") >= 2 ){
        p->add_msg_if_player(m_info,_("You can't modify this more than twice."));
        return 0;
    }

    switch (choice) {
    case 1: {
        if(mod->item_tags.count("wooled")) {
            p->add_msg_if_player(m_info,_("There's already a wool lining sewn in."));
            return 0;
        }
        itype_id repair_item = "none";
        std::vector<std::string> plurals;
        std::vector<itype_id> repair_items;
        std::string plural = "";

        repair_items.push_back("felt_patch");
        plurals.push_back(rm_prefix(_("<plural>wool")));


        int items_needed = (((mod->volume()) / 3) + 1 );

        // this will cause issues if/when NPCs start being able to sew.
        // but, then again, it'll cause issues when they start crafting, too.
        const inventory &crafting_inv = p->crafting_inventory();
        bool bFound = false;
        //go through all discovered repair items and see if we have any of them available
        for( auto &repair_items_i : repair_items ) {
            if( crafting_inv.has_amount( repair_items_i, items_needed ) ) {
                //we've found enough of a material, use this one
                repair_item = repair_items_i;
                bFound = true;
            }
        }
        if (!bFound) {
            for (unsigned int i = 0; i < repair_items.size(); i++) {
                p->add_msg_if_player(m_info, _("You don't have enough %s to do that."), plurals[i].c_str());
            }
            return 0;
        }
        std::vector<item_comp> comps;
        comps.push_back(item_comp(repair_item, items_needed));
        p->moves -= 500 * p->fine_detail_vision_mod();
        p->practice("tailor", 9);
        int rn = dice(4, 2 + p->skillLevel("tailor"));
        if (p->dex_cur < 8 && one_in(p->dex_cur)) {
            rn -= rng(2, 6);
        }
        if (p->dex_cur >= 16 || (p->dex_cur > 8 && one_in(16 - p->dex_cur))) {
            rn += rng(2, 6);
        }
        if (p->dex_cur > 16) {
            rn += rng(0, p->dex_cur - 16);
        }

        if (rn <= 8) {
            p->add_msg_if_player(m_bad, _("You damage your %s further trying to sew in a wool lining!"),
                                 mod->tname().c_str());
            mod->damage++;
            if (mod->damage >= 5) {
                p->add_msg_if_player(m_bad, _("You destroy it!"));
                p->i_rem_keep_contents( pos );
            }
        } else if (rn <= 10) {
            p->add_msg_if_player(m_bad,
                                 _("You fail to sew in a wool lining, and you waste a lot of thread and wool."));
            thread_used = rng(5, 14);
            p->consume_items(comps);
        } else if (rn <= 14) {
            p->add_msg_if_player(m_mixed, _("You sew in a wool lining on your %s, but waste a lot of thread."),
                                 mod->tname().c_str());
            p->consume_items(comps);
            mod->item_tags.insert("wooled");
            thread_used = rng(5, 14);
        } else {
            p->add_msg_if_player(m_good, _("You sew in a wool lining on your %s!"), mod->tname().c_str());
            mod->item_tags.insert("wooled");
            p->consume_items(comps);
        }
        return thread_used;
    }
    case 2: {
        if(mod->item_tags.count("furred")) {
            p->add_msg_if_player(m_info,_("There's already a fur lining sewn in."));
            return 0;
        }
        itype_id repair_item = "none";
        std::vector<std::string> plurals;
        std::vector<itype_id> repair_items;
        std::string plural = "";

        repair_items.push_back("fur");
        plurals.push_back(rm_prefix(_("<plural>furs")));


        int items_needed = (((mod->volume()) / 3) + 1 );

        // this will cause issues if/when NPCs start being able to sew.
        // but, then again, it'll cause issues when they start crafting, too.
        const inventory &crafting_inv = p->crafting_inventory();
        bool bFound = false;
        //go through all discovered repair items and see if we have any of them available
        for( auto &repair_items_i : repair_items ) {
            if( crafting_inv.has_amount( repair_items_i, items_needed ) ) {
                //we've found enough of a material, use this one
                repair_item = repair_items_i;
                bFound = true;
            }
        }
        if (!bFound) {
            for (unsigned int i = 0; i < repair_items.size(); i++) {
                p->add_msg_if_player(m_info, _("You don't have enough %s to do that."), plurals[i].c_str());
            }
            return 0;
        }
        std::vector<item_comp> comps;
        comps.push_back(item_comp(repair_item, items_needed));
        p->moves -= 500 * p->fine_detail_vision_mod();
        p->practice("tailor", 9);
        int rn = dice(4, 2 + p->skillLevel("tailor"));
        if (p->dex_cur < 8 && one_in(p->dex_cur)) {
            rn -= rng(2, 6);
        }
        if (p->dex_cur >= 16 || (p->dex_cur > 8 && one_in(16 - p->dex_cur))) {
            rn += rng(2, 6);
        }
        if (p->dex_cur > 16) {
            rn += rng(0, p->dex_cur - 16);
        }

        if (rn <= 8) {
            p->add_msg_if_player(m_bad, _("You damage your %s further trying to sew in a fur lining!"),
                                 mod->tname().c_str());
            mod->damage++;
            if (mod->damage >= 5) {
                p->add_msg_if_player(m_bad, _("You destroy it!"));
                p->i_rem_keep_contents( pos );
            }
        } else if (rn <= 10) {
            p->add_msg_if_player(m_bad,
                                 _("You fail to sew in a fur lining, and you waste a lot of thread and fur."));
            thread_used = rng(5, 14);
            p->consume_items(comps);
        } else if (rn <= 14) {
            p->add_msg_if_player(m_mixed, _("You sew in a fur lining on your %s, but waste a lot of thread."),
                                 mod->tname().c_str());
            p->consume_items(comps);
            mod->item_tags.insert("furred");
            thread_used = rng(5, 14);
        } else {
            p->add_msg_if_player(m_good, _("You sew in a fur lining on your %s!"), mod->tname().c_str());
            mod->item_tags.insert("furred");
            p->consume_items(comps);
        }
        return thread_used;
    }
    case 3: {
        if(mod->item_tags.count("leather_padded")) {
            p->add_msg_if_player(m_info,_("This is already padded with leather."));
            return 0;
        }
        itype_id repair_item = "none";
        std::vector<std::string> plurals;
        std::vector<itype_id> repair_items;
        std::string plural = "";

        repair_items.push_back("leather");
        plurals.push_back(rm_prefix(_("<plural>leather")));


        int items_needed = (((mod->volume()) / 3) +1 );
        // this will cause issues if/when NPCs start being able to sew.
        // but, then again, it'll cause issues when they start crafting, too.
        const inventory &crafting_inv = p->crafting_inventory();
        bool bFound = false;
        //go through all discovered repair items and see if we have any of them available
        for( auto &repair_items_i : repair_items ) {
            if( crafting_inv.has_amount( repair_items_i, items_needed ) ) {
                //we've found enough of a material, use this one
                repair_item = repair_items_i;
                bFound = true;
            }
        }
        if (!bFound) {
            for (unsigned int i = 0; i < repair_items.size(); i++) {
                p->add_msg_if_player(m_info, _("You don't have enough %s to do that."), plurals[i].c_str());
            }
            return 0;
        }
        std::vector<item_comp> comps;
        comps.push_back(item_comp(repair_item, items_needed));
        p->moves -= 500 * p->fine_detail_vision_mod();
        p->practice("tailor", 9);
        int rn = dice(4, 2 + p->skillLevel("tailor"));
        if (p->dex_cur < 8 && one_in(p->dex_cur)) {
            rn -= rng(2, 6);
        }
        if (p->dex_cur >= 16 || (p->dex_cur > 8 && one_in(16 - p->dex_cur))) {
            rn += rng(2, 6);
        }
        if (p->dex_cur > 16) {
            rn += rng(0, p->dex_cur - 16);
        }

        if (rn <= 8) {
            p->add_msg_if_player(m_bad, _("You damage your %s further trying to pad it with leather!"),
                                 mod->tname().c_str());
            mod->damage++;
            if (mod->damage >= 5) {
                p->add_msg_if_player(m_bad, _("You destroy it!"));
                p->i_rem_keep_contents( pos );
            }
        } else if (rn <= 10) {
            p->add_msg_if_player(m_bad, _("You fail to pad your %s with leather, and you waste a lot of thread and leather."),
                                 mod->tname().c_str());
            thread_used = rng(5, 14);
            p->consume_items(comps);
        } else if (rn <= 14) {
            p->add_msg_if_player(m_mixed, _("You pad your %s with leather, but waste a lot of thread."),
                                 mod->tname().c_str());
            p->consume_items(comps);
            mod->item_tags.insert("leather_padded");
            thread_used = rng(5, 14 + (rng(1, 3)));
        } else {
            p->add_msg_if_player(m_good, _("You pad your %s with leather!"), mod->tname().c_str());
            mod->item_tags.insert("leather_padded");
            p->consume_items(comps);

        }
        return thread_used;
    }
    case 4: {
        if(mod->item_tags.count("kevlar_padded")) {
            p->add_msg_if_player(m_info,_("This is already lined with kevlar."));
            return 0;
        }
        itype_id repair_item = "none";
        std::vector<std::string> plurals;
        std::vector<itype_id> repair_items;
        std::string plural = "";

        repair_items.push_back("kevlar_plate");
        plurals.push_back(rm_prefix(_("<plural>kevlar plates")));


        int items_needed = (((mod->volume()) / 3) +1 );
        // this will cause issues if/when NPCs start being able to sew.
        // but, then again, it'll cause issues when they start crafting, too.
        const inventory &crafting_inv = p->crafting_inventory();
        bool bFound = false;
        //go through all discovered repair items and see if we have any of them available
        for( auto &repair_items_i : repair_items ) {
            if( crafting_inv.has_amount( repair_items_i, items_needed ) ) {
                //we've found enough of a material, use this one
                repair_item = repair_items_i;
                bFound = true;
            }
        }
        if (!bFound) {
            for (unsigned int i = 0; i < repair_items.size(); i++) {
                p->add_msg_if_player(m_info, _("You don't have enough %s to do that."), plurals[i].c_str());
            }
            return 0;
        }
        std::vector<item_comp> comps;
        comps.push_back(item_comp(repair_item, items_needed));
        p->moves -= 500 * p->fine_detail_vision_mod();
        p->practice("tailor", 9);
        int rn = dice(4, 2 + p->skillLevel("tailor"));
        if (p->dex_cur < 8 && one_in(p->dex_cur)) {
            rn -= rng(2, 6);
        }
        if (p->dex_cur >= 16 || (p->dex_cur > 8 && one_in(16 - p->dex_cur))) {
            rn += rng(2, 6);
        }
        if (p->dex_cur > 16) {
            rn += rng(0, p->dex_cur - 16);
        }

        if (rn <= 8) {
            p->add_msg_if_player(m_bad, _("You damage your %s further trying to line it with kevlar!"),
                                 mod->tname().c_str());
            mod->damage++;
            if (mod->damage >= 5) {
                p->add_msg_if_player(m_bad, _("You destroy it!"));
                p->i_rem_keep_contents( pos );
            }
        } else if (rn <= 10) {
            p->add_msg_if_player(m_bad, _("You fail to line your %s with kevlar, and you waste a lot of thread and kevlar."),
                                 mod->tname().c_str());
            thread_used = rng(5, 14);
            p->consume_items(comps);
        } else if (rn <= 14) {
            p->add_msg_if_player(m_mixed, _("You line your %s with kevlar, but waste a lot of thread."),
                                 mod->tname().c_str());
            p->consume_items(comps);
            mod->item_tags.insert("kevlar_padded");
            thread_used = rng(5, 14 + (rng(1, 3)));
        } else {
            p->add_msg_if_player(m_good, _("You line your %s with kevlar!"), mod->tname().c_str());
            mod->item_tags.insert("kevlar_padded");
            p->consume_items(comps);

        }
        return thread_used;
    }
    case 5:
        return repair_clothing( p, it, mod, pos );
    default:
        return 0;
    }
}

int iuse::extra_battery(player *p, item *, bool, point)
{
    int inventory_index = g->inv_for_filter( _("Modify what?"), []( const item & itm ) {
        it_tool *tl = dynamic_cast<it_tool *>(itm.type);
        return tl != nullptr && tl->ammo_id == "battery";
    } );
    item *modded = &( p->i_at( inventory_index ) );

    if (modded == NULL || modded->is_null()) {
        p->add_msg_if_player(m_info, _("You do not have that item!"));
        return 0;
    }
    if (!modded->is_tool()) {
        p->add_msg_if_player(m_info, _("This mod can only be used on tools."));
        return 0;
    }

    it_tool *tool = dynamic_cast<it_tool *>(modded->type);
    if (tool->ammo_id != "battery") {
        p->add_msg_if_player(m_info, _("That item does not use batteries!"));
        return 0;
    }

    if (modded->has_flag("DOUBLE_AMMO")) {
        p->add_msg_if_player(m_info, _("That item has already had its battery capacity doubled."));
        return 0;
    }

    remove_atomic_mod(*modded, *p);
    remove_recharge_mod(*modded, *p);
    remove_ups_mod(*modded, *p);

    p->add_msg_if_player( _( "You double the battery capacity of your %s!" ), modded->tname().c_str() );
    modded->item_tags.insert("DOUBLE_AMMO");
    return 1;
}

int iuse::rechargeable_battery(player *p, item *it, bool, point)
{
    int inventory_index = g->inv_for_filter( _("Modify what?"), []( const item & itm ) {
        it_tool *tl = dynamic_cast<it_tool *>(itm.type);
        return tl != nullptr && tl->ammo_id == "battery";
    } );
    item *modded = &( p->i_at( inventory_index ) );

    if (modded == NULL || modded->is_null()) {
        p->add_msg_if_player(m_info, _("You do not have that item!"));
        return 0;
    }
    if (!modded->is_tool()) {
        p->add_msg_if_player(m_info, _("This mod can only be used on tools."));
        return 0;
    }

    it_tool *tool = dynamic_cast<it_tool *>(modded->type);
    if (tool->ammo_id != "battery") {
        p->add_msg_if_player(m_info, _("That item does not use batteries!"));
        return 0;
    }

    if (modded->has_flag("RECHARGE")) {
        p->add_msg_if_player(m_info, _("That item already has a rechargeable battery pack."));
        return 0;
    }

    remove_atomic_mod(*modded, *p);
    remove_ups_mod(*modded, *p);
    remove_double_ammo_mod(*modded, *p);
    remove_ammo( modded, *p ); // remove batteries, replaced by charges from mod

    p->add_msg_if_player( _( "You replace the battery compartment of your %s with a rechargeable battery pack!" ), modded->tname().c_str() );
    modded->charges = it->charges;
    modded->item_tags.insert("RECHARGE");
    modded->item_tags.insert("NO_UNLOAD");
    modded->item_tags.insert("NO_RELOAD");
    return 1;
}

int iuse::atomic_battery(player *p, item *it, bool, point)
{
    int inventory_index = g->inv_for_filter( _("Modify what?"), []( const item & itm ) {
        it_tool *tl = dynamic_cast<it_tool *>(itm.type);
        return tl != nullptr && tl->ammo_id == "battery";
    } );
    item *modded = &( p->i_at( inventory_index ) );

    if (modded == NULL || modded->is_null()) {
        p->add_msg_if_player(m_info, _("You do not have that item!"));
        return 0;
    }
    if (!modded->is_tool()) {
        p->add_msg_if_player(m_info, _("This mod can only be used on tools."));
        return 0;
    }

    it_tool *tool = dynamic_cast<it_tool *>(modded->type);
    if (tool->ammo_id != "battery") {
        p->add_msg_if_player(m_info, _("That item does not use batteries!"));
        return 0;
    }

    if (modded->has_flag("ATOMIC_AMMO")) {
        p->add_msg_if_player(m_info,
                             _("That item has already had its battery modified to accept plutonium cells."));
        return 0;
    }

    remove_double_ammo_mod( *modded, *p );
    remove_recharge_mod( *modded, *p );
    remove_ups_mod( *modded, *p );
    remove_ammo( modded, *p ); // remove batteries, item::charges is now plutonium

    p->add_msg_if_player( _( "You modify your %s to run off plutonium cells!" ), modded->tname().c_str() );
    modded->item_tags.insert("ATOMIC_AMMO");
    modded->item_tags.insert("RADIOACTIVE");
    modded->item_tags.insert("LEAK_DAM");
    modded->item_tags.insert("NO_UNLOAD");
    modded->charges = it->charges;
    return 1;
}
int iuse::ups_battery(player *p, item *, bool, point)
{
    int inventory_index = g->inv_for_filter( _("Modify what?"), []( const item & itm ) {
        it_tool *tl = dynamic_cast<it_tool *>(itm.type);
        return tl != nullptr && tl->ammo_id == "battery";
    } );
    item *modded = &( p->i_at( inventory_index ) );

    if (modded == NULL || modded->is_null()) {
        p->add_msg_if_player(_("You do not have that item!"));
        return 0;
    }
    if (!modded->is_tool()) {
        p->add_msg_if_player(_("This mod can only be used on tools."));
        return 0;
    }

    it_tool *tool = dynamic_cast<it_tool *>(modded->type);
    if (tool->ammo_id != "battery") {
        p->add_msg_if_player(_("That item does not use batteries!"));
        return 0;
    }

    if (modded->has_flag("USE_UPS")) {
        p->add_msg_if_player(_("That item has already had its battery modified to use a UPS!"));
        return 0;
    }
    if( modded->typeId() == "UPS_off" || modded->typeId() == "adv_UPS_off" ) {
        p->add_msg_if_player( _( "You want to power a UPS with another UPS?  Very clever." ) );
        return 0;
    }

    remove_double_ammo_mod(*modded, *p);
    remove_recharge_mod(*modded, *p);
    remove_atomic_mod(*modded, *p);
    remove_ammo(modded, *p);

    p->add_msg_if_player( _( "You modify your %s to run off a UPS!" ), modded->tname().c_str() );
    modded->item_tags.insert("USE_UPS");
    modded->item_tags.insert("NO_UNLOAD");
    modded->item_tags.insert("NO_RELOAD");
    //Perhaps keep the modded charges at 1 or 0?
    modded->charges = 0;
    return 1;
}

int iuse::remove_all_mods(player *p, item *, bool, point)
{
    int inventory_index = g->inv_for_filter( _( "Detach battery mods from what?" ), []( const item & itm ) {
        it_tool *tl = dynamic_cast<it_tool *>(itm.type);
        return tl != nullptr && ( itm.has_flag("DOUBLE_AMMO") || itm.has_flag("RECHARGE") ||
                                  itm.has_flag("USE_UPS") || itm.has_flag("ATOMIC_AMMO") );
    } );
    item *modded = &( p->i_at( inventory_index ) );
    if (modded == NULL || modded->is_null()) {
        p->add_msg_if_player( m_info, _( "You do not have that item!" ) );
        return 0;
    }

    if (!modded->is_tool()) {
        p->add_msg_if_player( m_info, _( "Only battery mods for tools can be removed this way." ) );
        return 0;
    }

    it_tool *tool = dynamic_cast<it_tool *>(modded->type);
    if (tool->ammo_id != "battery") {
        p->add_msg_if_player( m_info, _( "That item does not use batteries!" ) );
        return 0;
    }

    remove_double_ammo_mod( *modded, *p );
    remove_recharge_mod( *modded, *p );
    remove_atomic_mod( *modded, *p );
    remove_ups_mod( *modded, *p );
    return 0;
}

int iuse::fishing_rod(player *p, item *it, bool, point)
{
    int dirx, diry;

    if (!choose_adjacent(_("Fish where?"), dirx, diry)) {
        return 0;
    }

    if (!g->m.has_flag("FISHABLE", dirx, diry)) {
        p->add_msg_if_player(m_info, _("You can't fish there!"));
        return 0;
    }
    point op = overmapbuffer::ms_to_omt_copy( g->m.getabs( dirx, diry ) );
    if (!otermap[overmap_buffer.ter(op.x, op.y, g->get_levz())].is_river) {
        p->add_msg_if_player(m_info, _("That water does not contain any fish.  Try a river instead."));
        return 0;
    }
    std::vector<monster*> fishables = g->get_fishable(60);
    if ( fishables.size() < 1){
        p->add_msg_if_player(m_info, _("There are no fish around.  Try another spot.")); // maybe let the player find that out by himself?
        return 0;
    }
    p->rooted_message();

    p->add_msg_if_player(_("You cast your line and wait to hook something..."));

    p->assign_activity(ACT_FISH, 30000, 0, p->get_item_position(it), it->tname());

    return 0;
}

int iuse::fish_trap(player *p, item *it, bool t, point pos)
{
    if (!t) {
        // Handle deploying fish trap.
        if (it->active) {
            it->active = false;
            return 0;
        }

        if (it->charges < 0) {
            it->charges = 0;
            return 0;
        }

        if (p->is_underwater()) {
            p->add_msg_if_player(m_info, _("You can't do that while underwater."));
            return 0;
        }

        if (it->charges == 0) {
            p->add_msg_if_player(_("Fishes are not silly to go in here without bait."));
            return 0;
        }

        int dirx, diry;

        if (!choose_adjacent(_("Put fish trap where?"), dirx, diry)) {
            return 0;
        }
        if (!g->m.has_flag("FISHABLE", dirx, diry)) {
            p->add_msg_if_player(m_info, _("You can't fish there!"));
            return 0;
        }
        point op = overmapbuffer::ms_to_omt_copy(g->m.getabs(dirx, diry));
        if (!otermap[overmap_buffer.ter(op.x, op.y, g->get_levz())].is_river) {
            p->add_msg_if_player(m_info, _("That water does not contain any fish, try a river instead."));
            return 0;
        }
        std::vector<monster*> fishables = g->get_fishable(60);
        if ( fishables.size() < 1){
            p->add_msg_if_player(m_info, _("There is no fish around.  Try another spot.")); // maybe let the player find that out by himself?
            return 0;
        }
        it->active = true;
        it->bday = calendar::turn;
        g->m.add_item_or_charges(dirx, diry, *it);
        p->i_rem(it);
        p->add_msg_if_player(m_info, _("You place the fish trap, in three hours or so you may catch some fish."));

        return 0;

    } else {
        // Handle processing fish trap over time.
        if (it->charges == 0) {
            it->active = false;
            return 0;
        }
        //after 3 hours.
        if (calendar::turn - it->bday > 1800) {
            it->active = false;

            if (!g->m.has_flag("FISHABLE", pos.x, pos.y)) {
                return 0;
            }
            point op = overmapbuffer::ms_to_omt_copy( g->m.getabs( pos.x, pos.y ) );
            if (!otermap[overmap_buffer.ter(op.x, op.y, g->get_levz())].is_river) {
                return 0;
            }
            int success = -50;
            const int surv = p->skillLevel("survival");
            const int attempts = rng(it->charges, it->charges * it->charges);
            for (int i = 0; i < attempts; i++) {
                success += rng(surv, surv * surv);
            }

            it->charges = rng(-1, it->charges);
            if (it->charges < 0) {
                it->charges = 0;
            }

            int fishes = 0;

            if (success < 0) {
                fishes = 0;
            } else if (success < 300) {
                fishes = 1;
            } else if (success < 1500) {
                fishes = 2;
            } else {
                fishes = rng(3, 5);
            }

            if (fishes == 0) {
                it->charges = 0;
                p->practice("survival", rng(5, 15));

                return 0;
            }
            std::vector<monster*> fishables = g->get_fishable(60); //get the fishables around the trap's spot
            for (int i = 0; i < fishes; i++) {
                p->practice("survival", rng(3, 10));
                if (fishables.size() > 1){
                    g->catch_a_monster(fishables, pos.x, pos.y, p, 180000); //catch the fish! 180000 is the time spent fishing.
                } else {
                    //there will always be a chance that the player will get lucky and catch a fish
                    //not existing in the fishables vector. (maybe it was in range, but wandered off)
                    //lets say it is a 5% chance per fish to catch
                    if (one_in(20)) {
                        item fish;
                        std::vector<std::string> fish_group = MonsterGroupManager::GetMonstersFromGroup("GROUP_FISH");
                        std::string fish_mon = fish_group[rng(1, fish_group.size()) - 1];
                        fish.make_corpse( fish_mon, it->bday + rng(0, 1800)); //we don't know when it was caught. its random
                        //Yes, we can put fishes in the trap like knives in the boot,
                        //and then get fishes via activation of the item,
                        //but it's not as comfortable as if you just put fishes in the same tile with the trap.
                        //Also: corpses and comestibles do not rot in containers like this, but on the ground they will rot.
                        g->m.add_item_or_charges(pos.x, pos.y, fish);
                        break; //this can happen only once
                    }
                }
            }
        }
        return 0;
    }
}

int iuse::extinguisher(player *p, item *it, bool, point)
{
    if (it->charges < it->type->charges_to_use()) {
        return 0;
    }
    g->draw();
    int x, y;
    // If anyone other than the player wants to use one of these,
    // they're going to need to figure out how to aim it.
    if (!choose_adjacent(_("Spray where?"), x, y)) {
        return 0;
    }

    p->moves -= 140;

    // Reduce the strength of fire (if any) in the target tile.
    g->m.adjust_field_strength(point(x, y), fd_fire, 0 - rng(2, 3));

    // Also spray monsters in that tile.
    int mondex = g->mon_at(x, y);
    if (mondex != -1) {
        g->zombie(mondex).moves -= 150;
        bool blind = false;
        if (one_in(2) && g->zombie(mondex).has_flag(MF_SEES)) {
            blind = true;
            g->zombie(mondex).add_effect("blind", rng(10, 20));
        }
        if (g->u.sees(g->zombie(mondex))) {
            p->add_msg_if_player(_("The %s is sprayed!"), g->zombie(mondex).name().c_str());
            if(blind) {
                p->add_msg_if_player(_("The %s looks blinded."), g->zombie(mondex).name().c_str());
            }
        }
        if (g->zombie(mondex).made_of(LIQUID)) {
            if (g->u.sees(g->zombie(mondex))) {
                p->add_msg_if_player(_("The %s is frozen!"), g->zombie(mondex).name().c_str());
            }
            monster &critter = g->zombie( mondex );
            critter.apply_damage( p, bp_torso, rng( 20, 60 ) );
            critter.set_speed_base( critter.get_speed_base() / 2 );
        }
    }

    // Slightly reduce the strength of fire immediately behind the target tile.
    if (g->m.move_cost(x, y) != 0) {
        x += (x - p->posx());
        y += (y - p->posy());

        g->m.adjust_field_strength(point(x, y), fd_fire, std::min(0 - rng(0, 1) + rng(0, 1), 0L));
    }

    return it->type->charges_to_use();
}

int iuse::rm13armor_off(player *p, item *it, bool, point)
{
    if (it->charges < it->type->charges_to_use()) {
        p->add_msg_if_player(m_info, _("The RM13 combat armor's fuel cells are dead."),
                             it->tname().c_str());
        return 0;
    } else {
        std::string oname = it->type->id + "_on";
        p->add_msg_if_player(_("You activate your RM13 combat armor."));
        p->add_msg_if_player(_("Rivtech Model 13 RivOS v2.19:   ONLINE."));
        p->add_msg_if_player(_("CBRN defense system:            ONLINE."));
        p->add_msg_if_player(_("Acoustic dampening system:      ONLINE."));
        p->add_msg_if_player(_("Thermal regulation system:      ONLINE."));
        p->add_msg_if_player(_("Vision enhancement system:      ONLINE."));
        p->add_msg_if_player(_("Electro-reactive armor system:  ONLINE."));
        p->add_msg_if_player(_("All systems nominal."));
        it->make(oname);
        it->active = true;
        return it->type->charges_to_use();
    }
}

int iuse::rm13armor_on(player *p, item *it, bool t, point)
{
    if (t) { // Normal use
    } else { // Turning it off
        std::string oname = it->type->id;
        if (oname.length() > 3 && oname.compare(oname.length() - 3, 3, "_on") == 0) {
            oname.erase(oname.length() - 3, 3);
        } else {
            debugmsg("no item type to turn it into (%s)!", oname.c_str());
            return 0;
        }
        p->add_msg_if_player(_("RivOS v2.19 shutdown sequence initiated."));
        p->add_msg_if_player(_("Shutting down."));
        p->add_msg_if_player(_("Your RM13 combat armor turns off."));
        it->make(oname);
        it->active = false;
    }
    return it->type->charges_to_use();
}

int iuse::unpack_item(player *p, item *it, bool, point)
{
    if (p->is_underwater()) {
        p->add_msg_if_player(m_info, _("You can't do that while underwater."));
        return 0;
    }
    std::string oname = it->type->id + "_on";
    p->moves -= 300;
    p->add_msg_if_player(_("You unpack your %s for use."), it->tname().c_str());
    it->make(oname);
    it->active = false;
    return 0;
}

int iuse::pack_item(player *p, item *it, bool t, point)
{
    if (p->is_underwater()) {
        p->add_msg_if_player(m_info, _("You can't do that while underwater."));
        return 0;
    }
    if (t) { // Normal use
        // Numbers below -1 are reserved for worn items
    } else if (p->get_item_position(it) < -1) {
        p->add_msg_if_player(m_info, _("You can't pack your %s until you take it off."),
                             it->tname().c_str());
        return 0;
    } else { // Turning it off
        std::string oname = it->type->id;
        if (oname.length() > 3 && oname.compare(oname.length() - 3, 3, "_on") == 0) {
            oname.erase(oname.length() - 3, 3);
        } else {
            debugmsg("no item type to turn it into (%s)!", oname.c_str());
            return 0;
        }
        p->moves -= 500;
        p->add_msg_if_player(_("You pack your %s for storage."), it->tname().c_str());
        it->make(oname);
        it->active = false;
    }
    return 0;
}

static bool cauterize_effect(player *p, item *it, bool force = true)
{
    hp_part hpart = use_healing_item(p, it, -2, -2, -2, 100, 50, 0, force);
    if (hpart != num_hp_parts) {
        p->add_msg_if_player(m_neutral, _("You cauterize yourself."));
        if (!(p->has_trait("NOPAIN"))) {
            p->mod_pain(15);
            p->add_msg_if_player(m_bad, _("It hurts like hell!"));
        } else {
            p->add_msg_if_player(m_neutral, _("It itches a little."));
        }
        const body_part bp = player::hp_to_bp( hpart );
        if (p->has_effect("bite", bp)) {
            p->add_effect("bite", 2600, bp, true);
        }
        return true;
    }
    return 0;
}

static int cauterize_elec(player *p, item *it)
{
    if (it->charges == 0) {
        p->add_msg_if_player(m_info, _("You need batteries to cauterize wounds."));
        return 0;
    } else if (!p->has_effect("bite") && !p->has_effect("bleed") && !p->is_underwater()) {
        if ((p->has_trait("MASOCHIST") || p->has_trait("MASOCHIST_MED") || p->has_trait("CENOBITE")) &&
            query_yn(_("Cauterize yourself for fun?"))) {
            return cauterize_effect(p, it, true) ? it->type->charges_to_use() : 0;
        } else {
            p->add_msg_if_player(m_info,
                                 _("You are not bleeding or bitten, there is no need to cauterize yourself."));
            return 0;
        }
    } else if (p->is_npc() || query_yn(_("Cauterize any open wounds?"))) {
        return cauterize_effect(p, it, true) ? it->type->charges_to_use() : 0;
    }
    return 0;
}

int iuse::solder_weld(player *p, item *it, bool, point)
{
    if (p->is_underwater()) {
        p->add_msg_if_player(m_info, _("You can't do that while underwater."));
        return 0;
    }
    int choice = 2;
    int charges_used = (dynamic_cast<it_tool *>(it->type))->charges_to_use();

    // Option for cauterization only if player has the incentive to do so
    // One does not check for open wounds with a soldering iron.
    if ((p->has_effect("bite") || p->has_effect("bleed")) && !p->is_underwater()) {
        choice = menu(true, _("Using soldering item:"), _("Cauterize wound"),
                      _("Repair plastic/metal/kevlar item"), _("Cancel"), NULL);
    } else if (p->has_trait("MASOCHIST") || p->has_trait("MASOCHIST_MED") ||
               p->has_trait("CENOBITE")) {
        // Masochists might be wounded too, let's not ask twice.
        choice = menu(true, _("Using soldering item:"), _("Cauterize yourself for fun"),
                      _("Repair plastic/metal/kevlar item"), _("Cancel"), NULL);
    }

    switch (choice) {
        case 1:
            return cauterize_elec(p, it);
            break;
        case 2: {
            if (it->charges <= 0) {
                p->add_msg_if_player(m_info, _("Your tool does not have enough charges to do that."));
                return 0;
            }

            int pos = g->inv_for_filter( _("Repair what?"), []( const item & itm ) {
                return itm.made_of( "kevlar" ) ||
                       itm.made_of( "plastic" ) ||
                       itm.made_of( "iron" ) ||
                       itm.made_of( "steel" ) ||
                       itm.made_of( "hardsteel" );
            } );
            item *fix = &(p->i_at(pos));
            if (fix == NULL || fix->is_null()) {
                p->add_msg_if_player(m_info, _("You do not have that item!"));
                return 0;
            }
            if (fix->is_gun()) {
                p->add_msg_if_player(m_info, _("That requires gunsmithing tools."));
                return 0;
            }
            if (fix->is_ammo()) {
                p->add_msg_if_player(m_info, _("You cannot repair this type of item."));
                return 0;
            }
            itype_id repair_item = "none";
            std::vector<std::string> repairitem_names;
            std::vector<itype_id> repair_items;
            if (fix->made_of("kevlar")) {
                repair_items.push_back("kevlar_plate");
                repairitem_names.push_back(_("kevlar plates"));
            }
            if (fix->made_of("plastic")) {
                repair_items.push_back("plastic_chunk");
                repairitem_names.push_back(_("plastic chunks"));
            }
            if (fix->made_of("iron") || fix->made_of("steel") || fix->made_of("hardsteel")) {
                repair_items.push_back("scrap");
                repairitem_names.push_back(_("scrap metal"));
            }
            if (repair_items.empty()) {
                p->add_msg_if_player(m_info, _("Your %s is not made of plastic, metal, or kevlar."),
                                     fix->tname().c_str());
                return 0;
            }
            if( fix == it || std::find(repair_items.begin(), repair_items.end(), fix->typeId()) != repair_items.end()) {
                p->add_msg_if_player(m_info, _("This can be used to repair other items, not itself."));
                return 0;
            }

            //repairing or modifying items requires at least 1 repair item,
            // otherwise number is related to size of item
            int items_needed = ceil(fix->volume() * 0.25);

            // this will cause issues if/when NPCs start being able to sew.
            // but, then again, it'll cause issues when they start crafting, too.
            const inventory &crafting_inv = p->crafting_inventory();

            bool bFound = false;
            //go through all discovered repair items and see if we have any of them available
            for( auto &repair_items_i : repair_items ) {
                if( crafting_inv.has_amount( repair_items_i, items_needed ) ) {
                    //we've found enough of a material, use this one
                    repair_item = repair_items_i;
                    bFound = true;
                }
            }
            if (!bFound) {
                for (unsigned int i = 0; i < repair_items.size(); i++) {
                    p->add_msg_if_player(m_info, _("You don't have enough %s to do that."),
                                         repairitem_names[i].c_str());
                }
                return 0;
            }

            std::vector<item_comp> comps;
            comps.push_back(item_comp(repair_item, items_needed));

            if (fix->damage > 0) {
                p->moves -= 500 * p->fine_detail_vision_mod();
                p->practice("mechanics", 8);
                int rn = dice(4, 2 + p->skillLevel("mechanics"));
                rn -= rng(fix->damage, fix->damage * 2);
                if (p->dex_cur < 8 && one_in(p->dex_cur)) {
                    rn -= rng(2, 6);
                }
                if (p->dex_cur >= 8 && (p->dex_cur >= 16 || one_in(16 - p->dex_cur))) {
                    rn += rng(2, 6);
                }
                if (p->dex_cur > 16) {
                    rn += rng(0, p->dex_cur - 16);
                }
                if (rn <= 4) {
                    p->add_msg_if_player(m_bad, _("You damage your %s further!"), fix->tname().c_str());
                    fix->damage++;
                    if (fix->damage >= 5) {
                        p->add_msg_if_player(m_bad, _("You destroy it!"));
                        p->i_rem_keep_contents( pos );
                    }
                } else if (rn <= 6) {
                    p->add_msg_if_player(m_bad, _("You don't repair your %s, and you waste lots of charge."),
                                         fix->tname().c_str());
                    charges_used += rng(1, 8);
                } else if (rn <= 8) {
                    p->add_msg_if_player(m_mixed, _("You repair your %s, but you waste lots of charge."),
                                         fix->tname().c_str());
                    if (fix->damage >= 3) {
                        p->consume_items(comps);
                    }
                    fix->damage--;
                    charges_used += rng(1, 8);
                } else if (rn <= 16) {
                    p->add_msg_if_player(m_good, _("You repair your %s!"), fix->tname().c_str());
                    if (fix->damage >= 3) {
                        p->consume_items(comps);
                    }
                    fix->damage--;
                } else {
                    p->add_msg_if_player(m_good, _("You repair your %s completely!"), fix->tname().c_str());
                    if (fix->damage >= 3) {
                        p->consume_items(comps);
                    }
                    fix->damage = 0;
                }
            } else if (fix->damage == 0 || (fix->has_flag("VARSIZE") && !fix->has_flag("FIT"))) {
                p->moves -= 500 * p->fine_detail_vision_mod();
                p->practice("mechanics", 10);
                int rn = dice(4, 2 + p->skillLevel("mechanics"));
                if (p->dex_cur < 8 && one_in(p->dex_cur)) {
                    rn -= rng(2, 6);
                }
                if (p->dex_cur >= 16 || (p->dex_cur > 8 && one_in(16 - p->dex_cur))) {
                    rn += rng(2, 6);
                }
                if (p->dex_cur > 16) {
                    rn += rng(0, p->dex_cur - 16);
                }
                if (rn <= 4) {
                    p->add_msg_if_player(m_bad, _("You damage your %s!"), fix->tname().c_str());
                    fix->damage++;
                } else if (rn >= 12 && fix->has_flag("VARSIZE") && !fix->has_flag("FIT")) {
                    p->add_msg_if_player(m_good, _("You take your %s in, improving the fit."),
                                         fix->tname().c_str());
                    fix->item_tags.insert("FIT");
                } else if (rn >= 12 && (fix->has_flag("FIT") || !fix->has_flag("VARSIZE"))) {
                    p->add_msg_if_player(m_good, _("You make your %s extra sturdy."), fix->tname().c_str());
                    fix->damage--;
                    p->consume_items(comps);
                } else {
                    p->add_msg_if_player(m_neutral, _("You practice your soldering."));
                }
            } else {
                p->add_msg_if_player(m_info, _("Your %s is already enhanced."), fix->tname().c_str());
                return 0;
            }
            return charges_used;
        }
        break;
        case 3:
            break;
        default:
            break;
    };
    return 0;
}


int iuse::water_purifier(player *p, item *it, bool, point)
{
    int pos = g->inv_for_filter( _("Purify what?"), []( const item & itm ) {
        return !itm.contents.empty() &&
               ( itm.contents[0].type->id == "water" ||
                 itm.contents[0].type->id == "salt_water" );
    } );
    if (!p->has_item(pos)) {
        p->add_msg_if_player(m_info, _("You do not have that item!"));
        return 0;
    }
    if (p->i_at(pos).contents.empty()) {
        p->add_msg_if_player(m_info, _("You can only purify water."));
        return 0;
    }
    item *pure = &(p->i_at(pos).contents[0]);
    if (pure->type->id != "water" && pure->type->id != "salt_water") {
        p->add_msg_if_player(m_info, _("You can only purify water."));
        return 0;
    }
    if (pure->charges > it->charges) {
        p->add_msg_if_player(m_info,
                             _("You don't have enough charges in your purifier to purify all of the water."));
        return 0;
    }
    p->moves -= 150;
    pure->make("water_clean");
    pure->poison = 0;
    return pure->charges;
}

int iuse::two_way_radio(player *p, item *it, bool, point)
{
    WINDOW *w = newwin(6, 36, (TERMY - 6) / 2, (TERMX - 36) / 2);
    WINDOW_PTR wptr(w);
    draw_border(w);
    // TODO: More options here.  Thoughts...
    //       > Respond to the SOS of an NPC
    //       > Report something to a faction
    //       > Call another player
    // TODO: Should probably be a ui menu anyway.
    fold_and_print(w, 1, 1, 999, c_white,
                   _(
                       "1: Radio a faction for help...\n"
                       "2: Call Acquaintance...\n"
                       "3: General S.O.S.\n"
                       "0: Cancel"));
    wrefresh(w);
    char ch = getch();
    if (ch == '1') {
        p->moves -= 300;
        faction *fac = g->list_factions(_("Call for help..."));
        if (fac == NULL) {
            return 0;
        }
        int bonus = 0;
        if (fac->goal == FACGOAL_CIVILIZATION) {
            bonus += 2;
        }
        if (fac->has_job(FACJOB_MERCENARIES)) {
            bonus += 4;
        }
        if (fac->has_job(FACJOB_DOCTORS)) {
            bonus += 2;
        }
        if (fac->has_value(FACVAL_CHARITABLE)) {
            bonus += 3;
        }
        if (fac->has_value(FACVAL_LONERS)) {
            bonus -= 3;
        }
        if (fac->has_value(FACVAL_TREACHERY)) {
            bonus -= rng(0, 8);
        }
        bonus += fac->respects_u + 3 * fac->likes_u;
        if (bonus >= 25) {
            popup(_("They reply, \"Help is on the way!\""));
            //~ %s is faction name
            p->add_memorial_log(pgettext("memorial_male", "Called for help from %s."),
                                  pgettext("memorial_female", "Called for help from %s."),
                                  fac->name.c_str());
            /* Disabled until event::faction_id and associated code
             * is updated to accept a std::string.
            g->add_event(EVENT_HELP, int(calendar::turn) + fac->response_time(), fac->id);
            */
            fac->respects_u -= rng(0, 8);
            fac->likes_u -= rng(3, 5);
        } else if (bonus >= -5) {
            popup(_("They reply, \"Sorry, you're on your own!\""));
            fac->respects_u -= rng(0, 5);
        } else {
            popup(_("They reply, \"Hah!  We hope you die!\""));
            fac->respects_u -= rng(1, 8);
        }

    } else if (ch == '2') { // Call Acquaintance
        // TODO: Implement me!
    } else if (ch == '3') { // General S.O.S.
        p->moves -= 150;
        std::vector<npc *> in_range;
        std::vector<npc *> npcs = overmap_buffer.get_npcs_near_player(30);
        for( auto &npc : npcs ) {
            if( npc->op_of_u.value >= 4 ) {
                in_range.push_back( npc );
            }
        }
        if (!in_range.empty()) {
            npc *coming = in_range[rng(0, in_range.size() - 1)];
            popup(ngettext("A reply!  %s says, \"I'm on my way; give me %d minute!\"",
                           "A reply!  %s says, \"I'm on my way; give me %d minutes!\"", coming->minutes_to_u()),
                  coming->name.c_str(), coming->minutes_to_u());
            p->add_memorial_log(pgettext("memorial_male", "Called for help from %s."),
                                  pgettext("memorial_female", "Called for help from %s."),
                                  coming->name.c_str());
            coming->mission = NPC_MISSION_RESCUE_U;
        } else {
            popup(_("No-one seems to reply..."));
        }
    } else {
        return 0;
    }
    wptr.reset();
    refresh();
    return it->type->charges_to_use();
}

int iuse::radio_off(player *p, item *it, bool, point)
{
    if (it->charges < it->type->charges_to_use()) {
        p->add_msg_if_player(_("It's dead."));
    } else {
        p->add_msg_if_player(_("You turn the radio on."));
        it->make("radio_on");
        it->active = true;
    }
    return it->type->charges_to_use();
}

int iuse::directional_antenna(player *p, item *it, bool, point)
{
    // Find out if we have an active radio
    auto radios = p->items_with( []( const item & it ) {
        return it.typeId() == "radio_on";
    } );
    if( radios.empty() ) {
        add_msg(m_info, _("Must have an active radio to check for signal direction."));
        return 0;
    }
    const item radio = *radios.front();
    // Find the radio station its tuned to (if any)
    const auto tref = overmap_buffer.find_radio_station( radio.frequency );
    if( !tref ) {
        add_msg(m_info, _("You can't find the direction if your radio isn't tuned."));
        return 0;
    }
    // Report direction.
    const auto player_pos = p->global_sm_location();
    direction angle = direction_from( player_pos.x, player_pos.y,
                                      tref.abs_sm_pos.x, tref.abs_sm_pos.y );
    add_msg(_("The signal seems strongest to the %s."), direction_name(angle).c_str());
    return it->type->charges_to_use();
}

int iuse::radio_on(player *p, item *it, bool t, point pos)
{
    if (t) {
        // Normal use
        std::string message = _("Radio: Kssssssssssssh.");
        const auto tref = overmap_buffer.find_radio_station( it->frequency );
        if( tref ) {
            const auto selected_tower = tref.tower;
            if (selected_tower->type == MESSAGE_BROADCAST) {
                message = selected_tower->message;
            } else if (selected_tower->type == WEATHER_RADIO) {
                message = weather_forecast( tref.abs_sm_pos );
            }
            for( auto &elem : message ) {
                if (dice(10, 100) > dice(10, tref.signal_strength * 3)) {
                    if (!one_in(10)) {
                        elem = '#';
                    } else {
                        elem = char( rng( 'a', 'z' ) );
                    }
                }
            }

            std::vector<std::string> segments = foldstring(message, RADIO_PER_TURN);
            int index = calendar::turn % (segments.size());
            std::stringstream messtream;
            messtream << string_format(_("radio: %s"), segments[index].c_str());
            message = messtream.str();
        }
        sounds::ambient_sound(pos.x, pos.y, 6, message.c_str());
    } else { // Activated
        int ch = 2;
        if (it->charges > 0) {
            ch = menu(true, _("Radio:"), _("Scan"), _("Turn off"), NULL);
        }

        switch (ch) {
            case 1: {
                const int old_frequency = it->frequency;
                const radio_tower *lowest_tower = nullptr;
                const radio_tower *lowest_larger_tower = nullptr;
                for( auto &tref : overmap_buffer.find_all_radio_stations() ) {
                    const auto new_frequency = tref.tower->frequency;
                    if( new_frequency == old_frequency ) {
                        continue;
                    }
                    if( new_frequency > old_frequency &&
                        ( lowest_larger_tower == nullptr || new_frequency < lowest_larger_tower->frequency)) {
                        lowest_larger_tower = tref.tower;
                    } else if( lowest_tower == nullptr || new_frequency < lowest_tower->frequency ) {
                        lowest_tower = tref.tower;
                    }
                }
                if( lowest_larger_tower != nullptr ) {
                    it->frequency = lowest_larger_tower->frequency;
                } else if( lowest_tower != nullptr ) {
                    it->frequency = lowest_tower->frequency;
                }
            }
            break;
            case 2:
                p->add_msg_if_player(_("The radio dies."));
                it->make("radio");
                it->active = false;
                break;
            case 3:
                break;
        }
    }
    return it->type->charges_to_use();
}

int iuse::noise_emitter_off(player *p, item *it, bool, point)
{
    if (it->charges < it->type->charges_to_use()) {
        p->add_msg_if_player(_("It's dead."));
    } else {
        p->add_msg_if_player(_("You turn the noise emitter on."));
        it->make("noise_emitter_on");
        it->active = true;
    }
    return it->type->charges_to_use();
}

int iuse::airhorn(player *p, item *it, bool, point pos)
{
    if (it->charges < it->type->charges_to_use()) {
        p->add_msg_if_player(_("You depress the button but no sound comes out."));
    } else {
        p->add_msg_if_player(_("You honk your airhorn."));
        sounds::sound(pos.x, pos.y, 50, _("HOOOOONK!"));
    }
    return it->type->charges_to_use();
}

int iuse::horn_bicycle(player *p, item *it, bool, point pos)
{
    sounds::sound(pos.x, pos.y, 15, _("honk."));
    p->add_msg_if_player(_("You honk the bicycle horn."));
    return it->type->charges_to_use();
}

int iuse::noise_emitter_on(player *p, item *it, bool t, point pos)
{
    if (t) { // Normal use
        //~ the sound of a noise emitter when turned on
        sounds::ambient_sound(pos.x, pos.y, 30, _("KXSHHHHRRCRKLKKK!"));
    } else { // Turning it off
        p->add_msg_if_player(_("The infernal racket dies as the noise emitter turns off."));
        it->make("noise_emitter");
        it->active = false;
    }
    return it->type->charges_to_use();
}

int iuse::ma_manual(player *p, item *it, bool, point)
{
    // strip "manual_" from the start of the item id, add the rest to "style_"
    std::string style_to_learn = "style_" + it->type->id.substr(7);

    if (p->has_martialart(style_to_learn)) {
        p->add_msg_if_player(m_info, _("You already know all this book has to teach."));
        return 0;
    }

    p->ma_styles.push_back(style_to_learn);

    p->add_msg_if_player(m_good, _("You learn what you can, and stow the book for further study."));

    return 1;
}

bool pry_nails(player *p, ter_id &type, int dirx, int diry)
{
    int nails = 0, boards = 0;
    ter_id newter;
    if (type == t_fence_h || type == t_fence_v) {
        nails = 6;
        boards = 3;
        newter = t_fence_post;
        p->add_msg_if_player(_("You pry out the fence post."));
    } else if (type == t_window_boarded) {
        nails = 8;
        boards = 4;
        newter = t_window_frame;
        p->add_msg_if_player(_("You pry the boards from the window."));
    } else if (type == t_window_boarded_noglass) {
        nails = 8;
        boards = 4;
        newter = t_window_empty;
        p->add_msg_if_player(_("You pry the boards from the window frame."));
    } else if ( type == t_door_boarded || type == t_door_boarded_damaged ||
            type == t_rdoor_boarded || type == t_rdoor_boarded_damaged ||
            type == t_door_boarded_peep || type == t_door_boarded_damaged_peep ) {
        nails = 8;
        boards = 4;
        if (type == t_door_boarded) {
            newter = t_door_c;
        } else if (type == t_door_boarded_damaged) {
            newter = t_door_b;
        } else if (type == t_door_boarded_peep) {
            newter = t_door_c_peep;
        } else if (type == t_door_boarded_damaged_peep) {
            newter = t_door_b_peep;
        } else if (type == t_rdoor_boarded) {
            newter = t_rdoor_c;
        } else { // if (type == t_rdoor_boarded_damaged)
            newter = t_rdoor_b;
        }
        p->add_msg_if_player(_("You pry the boards from the door."));
    } else {
        return false;
    }
    p->practice("carpentry", 1, 1);
    p->moves -= 500;
    g->m.spawn_item(p->posx(), p->posy(), "nail", 0, nails);
    g->m.spawn_item(p->posx(), p->posy(), "2x4", boards);
    g->m.ter_set(dirx, diry, newter);
    return true;
}

int iuse::hammer(player *p, item *it, bool, point)
{
    g->draw();
    int x, y;
    // If anyone other than the player wants to use one of these,
    // they're going to need to figure out how to aim it.
    if (!choose_adjacent(_("Pry where?"), x, y)) {
        return 0;
    }

    if (x == p->posx() && y == p->posy()) {
        p->add_msg_if_player(_("You try to hit yourself with the hammer."));
        p->add_msg_if_player(_("But you can't touch this."));
        return 0;
    }

    ter_id type = g->m.ter(x, y);
    if (pry_nails(p, type, x, y)) {
        return it->type->charges_to_use();
    } else {
        p->add_msg_if_player(m_info, _("There's nothing to pry there."));
    }
    return 0;
}

int iuse::crowbar(player *p, item *it, bool, point pos)
{
    int dirx, diry;
    if( pos == p->pos() ) {
        if( !choose_adjacent(_("Pry where?"), dirx, diry) ) {
            return 0;
        }
    } else {
        dirx = pos.x;
        diry = pos.y;
    }

    if( dirx == p->posx() && diry == p->posy() ) {
        p->add_msg_if_player(m_info, _("You attempt to pry open your wallet"));
        p->add_msg_if_player(m_info, _("but alas. You are just too miserly."));
        return 0;
    }
    ter_id type = g->m.ter(dirx, diry);
    const char *succ_action;
    const char *fail_action;
    ter_id new_type = t_null;
    bool noisy;
    int difficulty;

    if (type == t_door_c || type == t_door_locked || type == t_door_locked_alarm ||
        type == t_door_locked_interior) {
        succ_action = _("You pry open the door.");
        fail_action = _("You pry, but cannot pry open the door.");
        new_type = t_door_o;
        noisy = true;
        difficulty = 6;
    } else if (type == t_door_locked_peep) {
        succ_action = _("You pry open the door.");
        fail_action = _("You pry, but cannot pry open the door.");
        new_type = t_door_o_peep;
        noisy = true;
        difficulty = 6;
    } else if (type == t_door_bar_locked) {
        succ_action = _("You pry open the door.");
        fail_action = _("You pry, but cannot pry open the door.");
        new_type = t_door_bar_o;
        noisy = false;
        difficulty = 10;
    } else if (type == t_manhole_cover) {
        succ_action = _("You lift the manhole cover.");
        fail_action = _("You pry, but cannot lift the manhole cover.");
        new_type = t_manhole;
        noisy = false;
        difficulty = 12;
    } else if (g->m.furn(dirx, diry) == f_crate_c) {
        succ_action = _("You pop open the crate.");
        fail_action = _("You pry, but cannot pop open the crate.");
        noisy = true;
        difficulty = 6;
    } else if (type == t_window_domestic || type == t_curtains) {
        succ_action = _("You pry open the window.");
        fail_action = _("You pry, but cannot pry open the window.");
        new_type = t_window_open;
        noisy = true;
        difficulty = 6;
    } else if (pry_nails(p, type, dirx, diry)) {
        return it->type->charges_to_use();
    } else {
        p->add_msg_if_player(m_info, _("There's nothing to pry there."));
        return 0;
    }

    p->practice("mechanics", 1);
    p->moves -= std::max( 25, ( difficulty * 25 ) - ( ( p->str_cur + p->skillLevel( "mechanics" ) ) * 5 ) );
    if (dice(4, difficulty) < dice(2, p->skillLevel("mechanics")) + dice(2, p->str_cur)) {
        p->practice("mechanics", 1);
        p->add_msg_if_player(m_good, succ_action);
        if (g->m.furn(dirx, diry) == f_crate_c) {
            g->m.furn_set(dirx, diry, f_crate_o);
        } else {
            g->m.ter_set(dirx, diry, new_type);
        }
        if (noisy) {
            sounds::sound(dirx, diry, 12, _("crunch!"));
        }
        if (type == t_manhole_cover) {
            g->m.spawn_item(dirx, diry, "manhole_cover");
        }
        if (type == t_door_locked_alarm) {
            p->add_memorial_log(pgettext("memorial_male", "Set off an alarm."),
                                  pgettext("memorial_female", "Set off an alarm."));
            sounds::sound(p->posx(), p->posy(), 40, _("An alarm sounds!"));
            if (!g->event_queued(EVENT_WANTED)) {
                g->add_event(EVENT_WANTED, int(calendar::turn) + 300, 0, p->global_sm_location());
            }
        }
    } else {
        if (type == t_window_domestic || type == t_curtains) {
            //chance of breaking the glass if pry attempt fails
            if (dice(4, difficulty) > dice(2, p->skillLevel("mechanics")) + dice(2, p->str_cur)) {
                p->add_msg_if_player(m_mixed, _("You break the glass."));
                sounds::sound(dirx, diry, 24, _("glass breaking!"));
                g->m.ter_set(dirx, diry, t_window_frame);
                g->m.spawn_item(dirx, diry, "sheet", 2);
                g->m.spawn_item(dirx, diry, "stick");
                g->m.spawn_item(dirx, diry, "string_36");
                return it->type->charges_to_use();
            }
        }
        p->add_msg_if_player(fail_action);
    }
    return it->type->charges_to_use();
}

int iuse::makemound(player *p, item *it, bool, point)
{
    if (g->m.has_flag("DIGGABLE", p->posx(), p->posy()) && !g->m.has_flag("PLANT", p->posx(), p->posy())) {
        p->add_msg_if_player(_("You churn up the earth here."));
        p->moves = -300;
        g->m.ter_set(p->posx(), p->posy(), t_dirtmound);
        return it->type->charges_to_use();
    } else {
        p->add_msg_if_player(_("You can't churn up this ground."));
        return 0;
    }
}

//TODO remove this?
int iuse::dig(player *p, item *it, bool, point)
{
    p->add_msg_if_player(m_info, _("You can dig a pit via the construction menu -- hit *"));
    return it->type->charges_to_use();
}

int iuse::siphon(player *p, item *it, bool, point)
{
    int posx = 0;
    int posy = 0;
    if (!choose_adjacent(_("Siphon from where?"), posx, posy)) {
        return 0;
    }

    vehicle *veh = g->m.veh_at(posx, posy);
    if (veh == NULL) {
        p->add_msg_if_player(m_info, _("There's no vehicle there."));
        return 0;
    }
    if (veh->fuel_left("gasoline") == 0) {
        p->add_msg_if_player(m_info, _("That vehicle has no fuel to siphon."));
        return 0;
    }
    std::map<point, vehicle *> foundv;
    vehicle *fillv = NULL;
    for (int x = p->posx() - 1; x < p->posx() + 2; x++) {
        for (int y = p->posy() - 1; y < p->posy() + 2; y++) {
            fillv = g->m.veh_at(x, y);
            if (fillv != NULL &&
                fillv != veh &&
                foundv.find(point(fillv->posx, fillv->posy)) == foundv.end() &&
                fillv->fuel_capacity("gasoline") > 0) {
                foundv[point(fillv->posx, fillv->posy)] = fillv;
            }
        }
    }
    fillv = NULL;
    if (!foundv.empty()) {
        uimenu fmenu;
        fmenu.text = _("Fill what?");
        fmenu.addentry(_("Nearby vehicle (%d)"), foundv.size());
        fmenu.addentry(_("Container"));
        fmenu.addentry(_("Never mind"));
        fmenu.query();
        if (fmenu.ret == 0) {
            if (foundv.size() > 1) {
                if (choose_adjacent(_("Fill which vehicle?"), posx, posy)) {
                    fillv = g->m.veh_at(posx, posy);
                } else {
                    return 0;
                }
            } else {
                fillv = foundv.begin()->second;

            }
        } else if (fmenu.ret != 1) {
            return 0;
        }
    }
    if (fillv != NULL) {
        int want = fillv->fuel_capacity("gasoline") - fillv->fuel_left("gasoline");
        int got = veh->drain("gasoline", want);
        fillv->refill("gasoline", got);
        add_msg(ngettext("Siphoned %d unit of %s from the %s into the %s%s",
                         "Siphoned %d units of %s from the %s into the %s%s", got), got,
                "gasoline", veh->name.c_str(), fillv->name.c_str(),
                (got < want ? _(", draining the tank completely.") : _(", receiving tank is full.")));
        p->moves -= 200;
    } else {
        if (p->siphon(veh, "gasoline")) {
            p->moves -= 200;
        }
    }
    return it->type->charges_to_use();
}

int iuse::combatsaw_off(player *p, item *it, bool, point)
{
    p->moves -= 60;
    if (it->charges > 0 && !p->is_underwater()) {
        sounds::sound(p->posx(), p->posy(), 30,
                      _("With a snarl, the combat chainsaw screams to life!"));
        it->make("combatsaw_on");
        it->active = true;
    } else {
        p->add_msg_if_player(_("You yank the cord, but nothing happens."));
    }
    return it->type->charges_to_use();
}

int iuse::combatsaw_on(player *p, item *it, bool t, point)
{
    if (t) { // Effects while simply on
        if (p->is_underwater()) {
            p->add_msg_if_player(_("Your chainsaw gurgles in the water and stops."));
            it->make("combatsaw_off");
            it->active = false;
        } else if (one_in(12)) {
            sounds::ambient_sound(p->posx(), p->posy(), 18, _("Your combat chainsaw growls."));
        }
    } else { // Toggling
        p->add_msg_if_player(_("Your combat chainsaw goes quiet."));
        it->make("combatsaw_off");
        it->active = false;
    }
    return it->type->charges_to_use();
}

int iuse::chainsaw_off(player *p, item *it, bool, point)
{
    p->moves -= 80;
    if (rng(0, 10) - it->damage > 5 && it->charges > 0 && !p->is_underwater()) {
        sounds::sound(p->posx(), p->posy(), 20,
                      _("With a roar, the chainsaw leaps to life!"));
        it->make("chainsaw_on");
        it->active = true;
    } else {
        p->add_msg_if_player(_("You yank the cord, but nothing happens."));
    }
    return it->type->charges_to_use();
}

int iuse::chainsaw_on(player *p, item *it, bool t, point)
{
    if (p->is_underwater()) {
        p->add_msg_if_player(_("Your chainsaw gurgles in the water and stops."));
        it->make("chainsaw_off");
        it->active = false;
    } else if (t) { // Effects while simply on
        if (one_in(15)) {
            sounds::ambient_sound(p->posx(), p->posy(), 12, _("Your chainsaw rumbles."));
        }
    } else { // Toggling
        p->add_msg_if_player(_("Your chainsaw dies."));
        it->make("chainsaw_off");
        it->active = false;
    }
    return it->type->charges_to_use();
}

int iuse::elec_chainsaw_off(player *p, item *it, bool, point)
{
    p->moves -= 80;
    if (rng(0, 10) - it->damage > 5 && it->charges > 0 && !p->is_underwater()) {
        sounds::sound(p->posx(), p->posy(), 20,
                      _("With a roar, the electric chainsaw leaps to life!"));
        it->make("elec_chainsaw_on");
        it->active = true;
    } else {
        p->add_msg_if_player(_("You flip the switch, but nothing happens."));
    }
    return it->type->charges_to_use();
}
int iuse::elec_chainsaw_on(player *p, item *it, bool t, point)
{
    if (p->is_underwater()) {
        p->add_msg_if_player(_("Your chainsaw gurgles in the water and stops."));
        it->make("elec_chainsaw_off");
        it->active = false;
    } else if (t) { // Effects while simply on
        if (one_in(15)) {
            sounds::ambient_sound(p->posx(), p->posy(), 12, _("Your electric chainsaw rumbles."));
        }
    } else { // Toggling
        p->add_msg_if_player(_("Your electric chainsaw dies."));
        it->make("elec_chainsaw_off");
        it->active = false;
    }
    return it->type->charges_to_use();
}

int iuse::cs_lajatang_off(player *p, item *it, bool, point)
{
    p->moves -= 80;
    if (rng(0, 10) - it->damage > 5 && it->charges > 1) {
        sounds::sound(p->posx(), p->posy(), 40,
                      _("With a roar, the chainsaws leap to life!"));
        it->make("cs_lajatang_on");
        it->active = true;
    } else {
        p->add_msg_if_player(_("You yank the cords, but nothing happens."));
    }
    return it->type->charges_to_use();
}

int iuse::cs_lajatang_on(player *p, item *it, bool t, point)
{
    if (t) { // Effects while simply on
        if (one_in(15)) {
            sounds::ambient_sound(p->posx(), p->posy(), 12, _("Your chainsaws rumble."));
        }
        //Deduct an additional charge (since there are two of them)
        if (it->charges > 0) {
            it->charges--;
        }
    } else { // Toggling
        p->add_msg_if_player(_("Your chainsaws die."));
        it->make("cs_lajatang_off");
        it->active = false;
    }
    return it->type->charges_to_use();
}

int iuse::carver_off(player *p, item *it, bool, point)
{
    p->moves -= 80;
    if (it->charges > 0) {
        sounds::sound(p->posx(), p->posy(), 20,
                      _("The electric carver's serrated blades start buzzing!"));
        it->make("carver_on");
        it->active = true;
    } else {
        p->add_msg_if_player(_("You pull the trigger but nothing happens."));
    }
    return it->type->charges_to_use();
}

int iuse::carver_on(player *p, item *it, bool t, point)
{
    if (t) { // Effects while simply on
        if (one_in(10)) {
            sounds::ambient_sound(p->posx(), p->posy(), 8, _("Your electric carver buzzes."));
        }
    } else { // Toggling
        p->add_msg_if_player(_("Your electric carver dies."));
        it->make("carver_off");
        it->active = false;
    }
    return it->type->charges_to_use();
}

int iuse::trimmer_off(player *p, item *it, bool, point)
{
    p->moves -= 80;
    if (rng(0, 10) - it->damage > 3 && it->charges > 0) {
        sounds::sound(p->posx(), p->posy(), 15,
                      _("With a roar, the hedge trimmer leaps to life!"));
        it->make("trimmer_on");
        it->active = true;
    } else {
        p->add_msg_if_player(_("You yank the cord, but nothing happens."));
    }
    return it->type->charges_to_use();
}

int iuse::trimmer_on(player *p, item *it, bool t, point)
{
    if (t) { // Effects while simply on
        if (one_in(15)) {
            sounds::ambient_sound(p->posx(), p->posy(), 10, _("Your hedge trimmer rumbles."));
        }
    } else { // Toggling
        p->add_msg_if_player(_("Your hedge trimmer dies."));
        it->make("trimmer_off");
        it->active = false;
    }
    return it->type->charges_to_use();
}

int iuse::circsaw_on(player *p, item *it, bool t, point)
{
    if (t) { // Effects while simply on
        if (one_in(15)) {
            sounds::ambient_sound(p->posx(), p->posy(), 7, _("Your circular saw buzzes."));
        }
    } else { // Toggling
        p->add_msg_if_player(_("Your circular saw powers off."));
        it->make("circsaw_off");
        it->active = false;
    }
    return 0;
}

int iuse::jackhammer(player *p, item *it, bool, point)
{
    if (it->charges < it->type->charges_to_use()) {
        return 0;
    }
    if (p->is_underwater()) {
        p->add_msg_if_player(m_info, _("You can't do that while underwater."));
        return 0;
    }
    int dirx, diry;
    if (!choose_adjacent(_("Drill where?"), dirx, diry)) {
        return 0;
    }

    if (dirx == p->posx() && diry == p->posy()) {
        p->add_msg_if_player(_("My god! Let's talk it over OK?"));
        p->add_msg_if_player(_("Don't do anything rash.."));
        return 0;
    }
    if (g->m.is_bashable(dirx, diry) && g->m.has_flag("SUPPORTS_ROOF", dirx, diry) &&
        g->m.ter(dirx, diry) != t_tree) {
        g->m.destroy(dirx, diry, true);
        p->moves -= 500;
        //~ the sound of a jackhammer
        sounds::sound(dirx, diry, 45, _("TATATATATATATAT!"));
    } else if (g->m.move_cost(dirx, diry) == 2 && g->get_levz() != -1 &&
               g->m.ter(dirx, diry) != t_dirt && g->m.ter(dirx, diry) != t_grass) {
        g->m.destroy(dirx, diry, true);
        p->moves -= 500;
        sounds::sound(dirx, diry, 45, _("TATATATATATATAT!"));
    } else {
        p->add_msg_if_player(m_info, _("You can't drill there."));
        return 0;
    }
    return it->type->charges_to_use();
}

int iuse::jacqueshammer(player *p, item *it, bool, point)
{
    if (it->charges < it->type->charges_to_use()) {
        return 0;
    }
    if (p->is_underwater()) {
        p->add_msg_if_player(m_info, _("You can't do that while underwater."));
        return 0;
    }
    // translator comments for everything to reduce confusion
    int dirx, diry;
    g->draw();
    //~ (jacqueshammer) "Drill where?"
    if (!choose_direction(_("Percer dans quelle direction?"), dirx, diry)) {
        //~ (jacqueshammer) "Invalid direction"
        p->add_msg_if_player(m_info, _("Direction invalide"));
        return 0;
    }
    if (dirx == 0 && diry == 0) {
        //~ (jacqueshammer) "My god! Let's talk it over, OK?"
        p->add_msg_if_player(_("Mon dieu!  Nous allons en parler OK?"));
        //~ (jacqueshammer) "Don't do anything rash."
        p->add_msg_if_player(_("Ne pas faire eruption rien.."));
        return 0;
    }
    dirx += p->posx();
    diry += p->posy();
    if (g->m.is_bashable(dirx, diry) && g->m.has_flag("SUPPORTS_ROOF", dirx, diry) &&
        g->m.ter(dirx, diry) != t_tree) {
        g->m.destroy(dirx, diry, true);
        // This looked like 50 minutes, but seems more like 50 seconds.  Needs checked.
        p->moves -= 500;
        //~ the sound of a "jacqueshammer"
        sounds::sound(dirx, diry, 45, _("OHOHOHOHOHOHOHOHO!"));
    } else if (g->m.move_cost(dirx, diry) == 2 && g->get_levz() != -1 &&
               g->m.ter(dirx, diry) != t_dirt && g->m.ter(dirx, diry) != t_grass) {
        g->m.destroy(dirx, diry, true);
        p->moves -= 500;
        sounds::sound(dirx, diry, 45, _("OHOHOHOHOHOHOHOHO!"));
    } else {
        //~ (jacqueshammer) "You can't drill there."
        p->add_msg_if_player(m_info, _("Vous ne pouvez pas percer la-bas.."));
        return 0;
    }
    return it->type->charges_to_use();
}

int iuse::pickaxe(player *p, item *it, bool, point)
{
    if (p->is_underwater()) {
        p->add_msg_if_player(m_info, _("You can't do that while underwater."));
        return 0;
    }
    int dirx, diry;
    if (!choose_adjacent(_("Mine where?"), dirx, diry)) {
        return 0;
    }

    if (dirx == p->posx() && diry == p->posy()) {
        p->add_msg_if_player(_("Mining the depths of your experience,"));
        p->add_msg_if_player(_("you realize that it's best not to dig"));
        p->add_msg_if_player(_("yourself into a hole.  You stop digging."));
        return 0;
    }
    int turns;
    if (g->m.is_bashable(dirx, diry) && g->m.has_flag("SUPPORTS_ROOF", dirx, diry) &&
        g->m.ter(dirx, diry) != t_tree) {
        // Takes about 100 minutes (not quite two hours) base time.  Construction skill can speed this: 3 min off per level.
        turns = (100000 - 3000 * p->skillLevel("carpentry"));
    } else if (g->m.move_cost(dirx, diry) == 2 && g->get_levz() == 0 &&
               g->m.ter(dirx, diry) != t_dirt && g->m.ter(dirx, diry) != t_grass) {
        turns = 20000;
    } else {
        p->add_msg_if_player(m_info, _("You can't mine there."));
        return 0;
    }
    p->assign_activity(ACT_PICKAXE, turns, -1, p->get_item_position(it));
    p->activity.placement = point(dirx, diry);
    p->add_msg_if_player(_("You attack the %s with your %s."),
                         g->m.tername(dirx, diry).c_str(), it->tname().c_str());
    return 0; // handled when the activity finishes
}

int iuse::set_trap(player *p, item *it, bool, point)
{
    if (p->is_underwater()) {
        p->add_msg_if_player( _("You can't do that while underwater."));
        return 0;
    }
    int dirx = 0;
    int diry = 0;
    if( !choose_adjacent( string_format(_("Place %s where?"), it->tname().c_str()), dirx, diry) ) {
        return 0;
    }

    if (dirx == p->posx() && diry == p->posy()) {
        p->add_msg_if_player(m_info, _("Yeah.  Place the %s at your feet."), it->tname().c_str());
        p->add_msg_if_player(m_info, _("Real damn smart move."));
        return 0;
    }
    int posx = dirx;
    int posy = diry;
    const tripoint tr_loc( posx, posy, p->posz() );
    if (g->m.move_cost(posx, posy) != 2) {
        p->add_msg_if_player(m_info, _("You can't place a %s there."), it->tname().c_str());
        return 0;
    }

    const trap_id existing_trap = g->m.tr_at( tr_loc );
    if (existing_trap != tr_null) {
        const struct trap &t = *traplist[existing_trap];
        if( t.can_see( tr_loc, *p )) {
<<<<<<< HEAD
            p->add_msg_if_player(m_info, _("You can't place a %s there. It contains a trap already."),
=======
            p->add_msg_if_player(m_info, _("You can't place a %s there.  It contains a trap already."),
>>>>>>> e5921568
                                 it->tname().c_str());
        } else {
            p->add_msg_if_player(m_bad, _("You trigger a %s!"), t.name.c_str());
            t.trigger( tr_loc, p );
        }
        return 0;
    }

    trap_id type = tr_null;
    ter_id ter;
    bool buried = false;
    bool set = false;
    std::stringstream message;
    int practice = 0;

    if (it->type->id == "cot") {
        message << _("You unfold the cot and place it on the ground.");
        type = tr_cot;
        practice = 0;
    } else if (it->type->id == "rollmat") {
        message << _("You unroll the mat and lay it on the ground.");
        type = tr_rollmat;
        practice = 0;
    } else if (it->type->id == "fur_rollmat") {
        message << _("You unroll the fur mat and lay it on the ground.");
        type = tr_fur_rollmat;
        practice = 0;
    } else if (it->type->id == "brazier") {
        message << _("You place the brazier securely.");
        type = tr_brazier;
        practice = 0;
    } else if (it->type->id == "boobytrap") {
        message << _("You set the booby trap up and activate the grenade.");
        type = tr_boobytrap;
        practice = 4;
    } else if (it->type->id == "bubblewrap") {
        message << _("You set the bubble wrap on the ground, ready to be popped.");
        type = tr_bubblewrap;
        practice = 2;
    } else if (it->type->id == "beartrap") {
        buried = (p->has_items_with_quality( "DIG", 3, 1 ) &&
                  g->m.has_flag("DIGGABLE", posx, posy) &&
                  query_yn(_("Bury the beartrap?")));
        type = (buried ? tr_beartrap_buried : tr_beartrap);
        message << (buried ? _("You bury the beartrap.") : _("You set the beartrap."));
        practice = (buried ? 7 : 4);
    } else if (it->type->id == "board_trap") {
        message << string_format("You set the board trap on the %s, nails facing up.",
                                 g->m.tername(posx, posy).c_str());
        type = tr_nailboard;
        practice = 2;
    } else if (it->type->id == "caltrops") {
        message << string_format("You scatter the caltrops on the %s.",
                                 g->m.tername(posx, posy).c_str());
        type = tr_caltrops;
        practice = 2;
    } else if (it->type->id == "telepad") {
        message << _("You place the telepad.");
        type = tr_telepad;
        practice = 10;
    } else if (it->type->id == "funnel") {
        message << _("You place the funnel, waiting to collect rain.");
        type = tr_funnel;
        practice = 0;
    } else if (it->type->id == "makeshift_funnel") {
        message << _("You place the makeshift funnel, waiting to collect rain.");
        type = tr_makeshift_funnel;
        practice = 0;
    } else if (it->type->id == "leather_funnel") {
        message << _("You place the leather funnel, waiting to collect rain.");
        type = tr_leather_funnel;
        practice = 0;
    } else if (it->type->id == "tripwire") {
        // Must have a connection between solid squares.
        if ((g->m.move_cost(posx, posy - 1) != 2 &&
             g->m.move_cost(posx, posy + 1) != 2) ||
            (g->m.move_cost(posx + 1, posy) != 2 &&
             g->m.move_cost(posx - 1, posy) != 2) ||
            (g->m.move_cost(posx - 1, posy - 1) != 2 &&
             g->m.move_cost(posx + 1, posy + 1) != 2) ||
            (g->m.move_cost(posx + 1, posy - 1) != 2 &&
             g->m.move_cost(posx - 1, posy + 1) != 2)) {
            message << _("You string up the tripwire.");
            type = tr_tripwire;
            practice = 3;
        } else {
            p->add_msg_if_player(m_info, _("You must place the tripwire between two solid tiles."));
            return 0;
        }
    } else if (it->type->id == "crossbow_trap") {
        message << _("You set the crossbow trap.");
        type = tr_crossbow;
        practice = 4;
    } else if (it->type->id == "shotgun_trap") {
        message << _("You set the shotgun trap.");
        type = tr_shotgun_2;
        practice = 5;
    } else if (it->type->id == "blade_trap") {
        posx = (dirx - p->posx()) * 2 + p->posx(); //math correction for blade trap
        posy = (diry - p->posy()) * 2 + p->posy();
        for (int i = -1; i <= 1; i++) {
            for (int j = -1; j <= 1; j++) {
                if (g->m.move_cost(posx + i, posy + j) != 2) {
                    p->add_msg_if_player(m_info,
                                         _("That trap needs a 3x3 space to be clear, centered two tiles from you."));
                    return 0;
                }
            }
        }
        message << _("You set the blade trap two squares away.");
        type = tr_engine;
        practice = 12;
    } else if (it->type->id == "light_snare_kit") {
        for (int i = -1; i <= 1; i++) {
            for (int j = -1; j <= 1; j++) {
                ter = g->m.ter(posx + j, posy + i);
                if (ter == t_tree_young && !set) {
                    message << _("You set the snare trap.");
                    type = tr_light_snare;
                    practice = 2;
                    set = true;
                }
            }
        }
        if (!set) {
            p->add_msg_if_player(m_info, _("Invalid Placement."));
            return 0;
        }
    } else if (it->type->id == "heavy_snare_kit") {
        for (int i = -1; i <= 1; i++) {
            for (int j = -1; j <= 1; j++) {
                ter = g->m.ter(posx + j, posy + i);
                if (ter == t_tree && !set) {
                    message << _("You set the snare trap.");
                    type = tr_heavy_snare;
                    practice = 4;
                    set = true;
                }
            }
        }
        if (!set) {
            p->add_msg_if_player(m_info, _("Invalid Placement."));
            return 0;
        }
    } else if (it->type->id == "landmine") {
        buried = (p->has_items_with_quality( "DIG", 3, 1 ) &&
                  g->m.has_flag("DIGGABLE", posx, posy) &&
                  query_yn(_("Bury the land mine?")));
        type = (buried ? tr_landmine_buried : tr_landmine);
        message << (buried ? _("You bury the land mine.") : _("You set the land mine."));
        practice = (buried ? 7 : 4);
    } else {
        p->add_msg_if_player(_("Tried to set a trap.  But got confused! %s"), it->tname().c_str());
    }

    if (buried) {
        if (!p->has_amount("shovel", 1) && !p->has_amount("e_tool", 1)) {
            p->add_msg_if_player(m_info, _("You need a shovel."));
            return 0;
        } else if (!g->m.has_flag("DIGGABLE", posx, posy)) {
            p->add_msg_if_player(m_info, _("You can't dig in that %s"), g->m.tername(posx, posy).c_str());
            return 0;
        }
    }

    p->add_msg_if_player(message.str().c_str());
    p->practice("traps", practice);
    trap *tr = traplist[type];
    g->m.add_trap( tr_loc, type );
    if( !tr->can_see( tr_loc, *p ) ) {
        p->add_known_trap( tr_loc, tr->id );
    }
    p->moves -= 100 + practice * 25;
    if (type == tr_engine) {
        for (int i = -1; i <= 1; i++) {
            for (int j = -1; j <= 1; j++) {
                if (i != 0 || j != 0) {
                    g->m.add_trap(posx + i, posy + j, tr_blade);
                }
            }
        }
    }
    return 1;
}

int iuse::geiger(player *p, item *it, bool t, point pos)
{
    if (t) { // Every-turn use when it's on
        const int rads = g->m.get_radiation(pos.x, pos.y);
        if (rads == 0) {
            return it->type->charges_to_use();
        }
        sounds::sound( pos.x, pos.y, 6, "" );
        if( !p->can_hear( pos, 6 ) ) {
            // can not hear it, but may have alarmed other creatures
            return it->type->charges_to_use();
        }
        if (rads > 50) {
            add_msg(m_warning, _("The geiger counter buzzes intensely."));
        } else if (rads > 35) {
            add_msg(m_warning, _("The geiger counter clicks wildly."));
        } else if (rads > 25) {
            add_msg(m_warning, _("The geiger counter clicks rapidly."));
        } else if (rads > 15) {
            add_msg(m_warning, _("The geiger counter clicks steadily."));
        } else if (rads > 8) {
            add_msg(m_warning, _("The geiger counter clicks slowly."));
        } else if (rads > 4) {
            add_msg(_("The geiger counter clicks intermittently."));
        } else {
            add_msg(_("The geiger counter clicks once."));
        }
        return it->type->charges_to_use();
    }
    // Otherwise, we're activating the geiger counter
    it_tool *type = dynamic_cast<it_tool *>(it->type);
    bool is_on = (type->id == "geiger_on");
    if (is_on) {
        add_msg(_("The geiger counter's SCANNING LED turns off."));
        it->make("geiger_off");
        it->active = false;
        return 0;
    }
    std::string toggle_text = is_on ? _("Turn continuous scan off") : _("Turn continuous scan on");
    int ch = menu(true, _("Geiger counter:"), _("Scan yourself"), _("Scan the ground"),
                  toggle_text.c_str(), _("Cancel"), NULL);
    switch (ch) {
        case 1:
            p->add_msg_if_player(m_info, _("Your radiation level: %d (%d from items)"), p->radiation,
                                 p->leak_level("RADIOACTIVE"));
            break;
        case 2:
            p->add_msg_if_player(m_info, _("The ground's radiation level: %d"),
                                 g->m.get_radiation(p->posx(), p->posy()));
            break;
        case 3:
            p->add_msg_if_player(_("The geiger counter's scan LED turns on."));
            it->make("geiger_on");
            it->active = true;
            break;
        case 4:
            return 0;
    }
    return it->type->charges_to_use();
}

int iuse::teleport(player *p, item *it, bool, point)
{
    if (it->charges < it->type->charges_to_use()) {
        return 0;
    }
    p->moves -= 100;
    g->teleport(p);
    return it->type->charges_to_use();
}

int iuse::can_goo(player *p, item *it, bool, point)
{
    it->make("canister_empty");
    int tries = 0, goox, gooy;
    do {
        goox = p->posx() + rng(-2, 2);
        gooy = p->posy() + rng(-2, 2);
        tries++;
    } while (g->m.move_cost(goox, gooy) == 0 && tries < 10);
    if (tries == 10) {
        return 0;
    }
    int mondex = g->mon_at(goox, gooy);
    if (mondex != -1) {
        auto &critter = g->zombie( mondex );
        if (g->u.sees(goox, gooy)) {
            add_msg(_("Black goo emerges from the canister and envelopes a %s!"),
                    critter.name().c_str());
        }
        critter.poly(GetMType("mon_blob"));

        critter.set_speed_base( critter.get_speed_base() - rng(5, 25) );
        critter.set_hp( critter.get_speed() );
    } else {
        if (g->u.sees(goox, gooy)) {
            add_msg(_("Living black goo emerges from the canister!"));
        }
        monster goo(GetMType("mon_blob"));
        goo.friendly = -1;
        goo.spawn(goox, gooy);
        g->add_zombie(goo);
    }
    tries = 0;
    while (!one_in(4) && tries < 10) {
        tries = 0;
        do {
            goox = p->posx() + rng(-2, 2);
            gooy = p->posy() + rng(-2, 2);
            tries++;
        } while (g->m.move_cost(goox, gooy) == 0 &&
                 g->m.tr_at(goox, gooy) == tr_null && tries < 10);
        if (tries < 10) {
            if (g->u.sees(goox, gooy)) {
                add_msg(m_warning, _("A nearby splatter of goo forms into a goo pit."));
            }
            g->m.add_trap(goox, gooy, tr_goo);
        } else {
            return 0;
        }
    }
    return it->type->charges_to_use();
}

int iuse::throwable_extinguisher_act(player *, item *it, bool, point pos)
{
    if (pos.x == -999 || pos.y == -999) {
        return 0;
    }
    if( g->m.get_field( pos, fd_fire ) != nullptr ) {
        // Reduce the strength of fire (if any) in the target tile.
        g->m.adjust_field_strength(pos, fd_fire, 0 - 1);
        // Slightly reduce the strength of fire around and in the target tile.
        for (int x = -1; x <= 1; x++) {
            for (int y = -1; y <= 1; y++) {
                if ((g->m.move_cost(pos.x + x, pos.y + y) != 0) && (x == 0 || y == 0)) {
                    g->m.adjust_field_strength(point(pos.x + x, pos.y + y), fd_fire, 0 - rng(0, 1));
                }
            }
        }
        return 1;
    }
    it->active = false;
    return 0;
}

int iuse::pipebomb_act(player *, item *it, bool t, point pos)
{
    if (pos.x == -999 || pos.y == -999) {
        return 0;
    }
    if (t) { // Simple timer effects
        //~ the sound of a lit fuse
        sounds::sound(pos.x, pos.y, 0, _("ssss...")); // Vol 0 = only heard if you hold it
    } else if (it->charges > 0) {
        add_msg(m_info, _("You've already lit the %s, try throwing it instead."), it->tname().c_str());
        return 0;
    } else { // The timer has run down
        if (one_in(10)) {
            // Fizzled, but we may not have seen it to know that
            if (g->u.sees( pos )) {
                add_msg(_("The pipe bomb fizzles out."));
            }
        } else {
            g->explosion(pos.x, pos.y, rng(6, 14), rng(0, 4), false);
        }
    }
    return 0;
}

int iuse::granade(player *p, item *it, bool, point)
{
    p->add_msg_if_player(_("You pull the pin on the Granade."));
    it->make("granade_act");
    it->charges = 5;
    it->active = true;
    return it->type->charges_to_use();
}

int iuse::granade_act(player *, item *it, bool t, point pos)
{
    if (pos.x == -999 || pos.y == -999) {
        return 0;
    }
    if (t) { // Simple timer effects
        sounds::sound(pos.x, pos.y, 0, _("Merged!"));  // Vol 0 = only heard if you hold it
    } else if (it->charges > 0) {
        add_msg(m_info, _("You've already pulled the %s's pin, try throwing it instead."),
                it->tname().c_str());
        return 0;
    } else { // When that timer runs down...
        int explosion_radius = 3;
        int effect_roll = rng(1, 5);
        switch (effect_roll) {
            case 1:
                sounds::sound(pos.x, pos.y, 100, _("BUGFIXES!!"));
                g->draw_explosion(pos.x, pos.y, explosion_radius, c_ltcyan);
                for (int i = -explosion_radius; i <= explosion_radius; i++) {
                    for (int j = -explosion_radius; j <= explosion_radius; j++) {
                        const int zid = g->mon_at(pos.x + i, pos.y + j);
                        if (zid != -1 &&
                            (g->zombie(zid).type->in_species("INSECT") ||
                             g->zombie(zid).is_hallucination())) {
                            g->zombie( zid ).die_in_explosion( nullptr );
                        }
                    }
                }
                break;

            case 2:
                sounds::sound(pos.x, pos.y, 100, _("BUFFS!!"));
                g->draw_explosion(pos.x, pos.y, explosion_radius, c_green);
                for (int i = -explosion_radius; i <= explosion_radius; i++) {
                    for (int j = -explosion_radius; j <= explosion_radius; j++) {
                        const int mon_hit = g->mon_at(pos.x + i, pos.y + j);
                        if (mon_hit != -1) {
                            auto &critter = g->zombie( mon_hit );
                            critter.set_speed_base(
                                critter.get_speed_base() * rng_float(1.1, 2.0) );
                            critter.set_hp( critter.get_hp() * rng_float( 1.1, 2.0 ) );
                        } else if (g->npc_at(pos.x + i, pos.y + j) != -1) {
                            int npc_hit = g->npc_at(pos.x + i, pos.y + j);
                            g->active_npc[npc_hit]->str_max += rng(0, g->active_npc[npc_hit]->str_max / 2);
                            g->active_npc[npc_hit]->dex_max += rng(0, g->active_npc[npc_hit]->dex_max / 2);
                            g->active_npc[npc_hit]->int_max += rng(0, g->active_npc[npc_hit]->int_max / 2);
                            g->active_npc[npc_hit]->per_max += rng(0, g->active_npc[npc_hit]->per_max / 2);
                        } else if (g->u.posx() == pos.x + i && g->u.posy() == pos.y + j) {
                            g->u.str_max += rng(0, g->u.str_max / 2);
                            g->u.dex_max += rng(0, g->u.dex_max / 2);
                            g->u.int_max += rng(0, g->u.int_max / 2);
                            g->u.per_max += rng(0, g->u.per_max / 2);
                            g->u.recalc_hp();
                            for (int part = 0; part < num_hp_parts; part++) {
                                g->u.hp_cur[part] *= 1 + rng(0, 20) * .1;
                                if (g->u.hp_cur[part] > g->u.hp_max[part]) {
                                    g->u.hp_cur[part] = g->u.hp_max[part];
                                }
                            }
                        }
                    }
                }
                break;

            case 3:
                sounds::sound(pos.x, pos.y, 100, _("NERFS!!"));
                g->draw_explosion(pos.x, pos.y, explosion_radius, c_red);
                for (int i = -explosion_radius; i <= explosion_radius; i++) {
                    for (int j = -explosion_radius; j <= explosion_radius; j++) {
                        const int mon_hit = g->mon_at(pos.x + i, pos.y + j);
                        if (mon_hit != -1) {
                            auto &critter = g->zombie( mon_hit );
                            critter.set_speed_base(
                                rng( 0, critter.get_speed_base() ) );
                            critter.set_hp( rng( 1, critter.get_hp() ) );
                        } else if (g->npc_at(pos.x + i, pos.y + j) != -1) {
                            int npc_hit = g->npc_at(pos.x + i, pos.y + j);
                            g->active_npc[npc_hit]->str_max -= rng(0, g->active_npc[npc_hit]->str_max / 2);
                            g->active_npc[npc_hit]->dex_max -= rng(0, g->active_npc[npc_hit]->dex_max / 2);
                            g->active_npc[npc_hit]->int_max -= rng(0, g->active_npc[npc_hit]->int_max / 2);
                            g->active_npc[npc_hit]->per_max -= rng(0, g->active_npc[npc_hit]->per_max / 2);
                        } else if (g->u.posx() == pos.x + i && g->u.posy() == pos.y + j) {
                            g->u.str_max -= rng(0, g->u.str_max / 2);
                            g->u.dex_max -= rng(0, g->u.dex_max / 2);
                            g->u.int_max -= rng(0, g->u.int_max / 2);
                            g->u.per_max -= rng(0, g->u.per_max / 2);
                            g->u.recalc_hp();
                            for (int part = 0; part < num_hp_parts; part++) {
                                if (g->u.hp_cur[part] > 0) {
                                    g->u.hp_cur[part] = rng(1, g->u.hp_cur[part]);
                                }
                            }
                        }
                    }
                }
                break;

            case 4:
                sounds::sound(pos.x, pos.y, 100, _("REVERTS!!"));
                g->draw_explosion(pos.x, pos.y, explosion_radius, c_pink);
                for (int i = -explosion_radius; i <= explosion_radius; i++) {
                    for (int j = -explosion_radius; j <= explosion_radius; j++) {
                        const int mon_hit = g->mon_at(pos.x + i, pos.y + j);
                        if (mon_hit != -1) {
                            auto &critter = g->zombie( mon_hit );
                            critter.set_speed_base( critter.type->speed );
                            critter.set_hp( critter.get_hp_max() );
                            critter.clear_effects();
                        } else if (g->npc_at(pos.x + i, pos.y + j) != -1) {
                            int npc_hit = g->npc_at(pos.x + i, pos.y + j);
                            g->active_npc[npc_hit]->environmental_revert_effect();
                        } else if (g->u.posx() == pos.x + i && g->u.posy() == pos.y + j) {
                            g->u.environmental_revert_effect();
                        }
                    }
                }
                break;
            case 5:
                sounds::sound(pos.x, pos.y, 100, _("BEES!!"));
                g->draw_explosion(pos.x, pos.y, explosion_radius, c_yellow);
                for (int i = -explosion_radius; i <= explosion_radius; i++) {
                    for (int j = -explosion_radius; j <= explosion_radius; j++) {
                        if (one_in(5) && -1 == g->mon_at(pos.x + i, pos.y + j) &&
                            -1 == g->npc_at(pos.x + i, pos.y + j)) {
                            g->m.add_field(pos.x + i, pos.y + j, fd_bees, rng(1, 3));
                        }
                    }
                }
                break;
        }
    }
    return it->type->charges_to_use();
}

int iuse::c4(player *p, item *it, bool, point)
{
    int time = query_int(_("Set the timer to (0 to cancel)?"));
    if (time <= 0) {
        p->add_msg_if_player(_("Never mind."));
        return 0;
    }
    p->add_msg_if_player(_("You set the timer to %d."), time);
    it->make("c4armed");
    it->charges = time;
    it->active = true;
    return it->type->charges_to_use();
}

int iuse::acidbomb_act(player *p, item *it, bool, point pos)
{
    if (!p->has_item(it)) {
        if (pos.x == -999) {
            pos = p->pos();
        }
        it->charges = -1;
        for (int x = pos.x - 1; x <= pos.x + 1; x++) {
            for (int y = pos.y - 1; y <= pos.y + 1; y++) {
                g->m.add_field(x, y, fd_acid, 3);
            }
        }
    }
    return 0;
}

int iuse::grenade_inc_act(player *p, item *it, bool t, point pos)
{
    if (pos.x == -999 || pos.y == -999) {
        return 0;
    }

    if (t) { // Simple timer effects
        sounds::sound(pos.x, pos.y, 0, _("Tick!")); // Vol 0 = only heard if you hold it
    } else if (it->charges > 0) {
        p->add_msg_if_player(m_info, _("You've already released the handle, try throwing it instead."));
        return 0;
    } else {  // blow up
        int num_flames= rng(3,5);
        for (int current_flame = 0; current_flame < num_flames; current_flame++){
            std::vector<point> flames = line_to(pos.x, pos.y, pos.x + rng(-5,5), pos.y + rng(-5,5), 0);
            for( auto &flame : flames ) {
                g->m.add_field( flame.x, flame.y, fd_fire, rng( 0, 2 ) );
            }
        }
        g->explosion(pos.x, pos.y, 8, 0, true);
        for (int i = -2; i <= 2; i++) {
            for (int j = -2; j <= 2; j++) {
                g->m.add_field(pos.x + i, pos.y + j, fd_incendiary, 3);
            }
        }

    }
    return 0;
}

int iuse::arrow_flamable(player *p, item *it, bool, point)
{
    if (p->is_underwater()) {
        p->add_msg_if_player(m_info, _("You can't do that while underwater."));
        return 0;
    }
    if (!p->use_charges_if_avail("fire", 1)) {
        p->add_msg_if_player(m_info, _("You need a lighter!"));
        return 0;
    }
    p->add_msg_if_player(_("You light the arrow!."));
    p->moves -= 150;
    if (it->charges == 1) {
        it->make("arrow_flamming");
        return 0;
    }
    item lit_arrow(*it);
    lit_arrow.make("arrow_flamming");
    lit_arrow.charges = 1;
    p->i_add(lit_arrow);
    return 1;
}

int iuse::molotov(player *p, item *it, bool, point)
{
    if (p->is_underwater()) {
        p->add_msg_if_player(m_info, _("You can't do that while underwater."));
        return 0;
    }
    if (!p->use_charges_if_avail("fire", 1)) {
        p->add_msg_if_player(m_info, _("You need a lighter!"));
        return 0;
    }
    p->add_msg_if_player(_("You light the Molotov cocktail."));
    p->moves -= 150;
    it->make("molotov_lit");
    it->bday = int(calendar::turn);
    it->active = true;
    return it->type->charges_to_use();
}

int iuse::molotov_lit(player *p, item *it, bool t, point pos)
{
    int age = int(calendar::turn) - it->bday;
    if (p->has_item(it)) {
        it->charges += 1;
        if (age >= 5) { // More than 5 turns old = chance of going out
            if (rng(1, 50) < age) {
                p->add_msg_if_player(_("Your lit Molotov goes out."));
                it->make("molotov");
                it->active = false;
            }
        }
    } else {
        if (!t) {
            g->explosion(pos.x, pos.y, 8, 0, true);
        }
    }
    return 0;
}

int iuse::firecracker_pack(player *p, item *it, bool, point)
{
    if (p->is_underwater()) {
        p->add_msg_if_player(m_info, _("You can't do that while underwater."));
        return 0;
    }
    if (!p->has_charges("fire", 1)) {
        p->add_msg_if_player(m_info, _("You need a lighter!"));
        return 0;
    }
    WINDOW *w = newwin(5, 41, (TERMY - 5) / 2, (TERMX - 41) / 2);
    WINDOW_PTR wptr( w );
    draw_border(w);
    int mid_x = getmaxx(w) / 2;
    int tmpx = 5;
    // TODO: Should probably be a input box anyway.
    mvwprintz(w, 1, 2, c_white, _("How many do you want to light? (1-%d)"), it->charges);
    mvwprintz(w, 2, mid_x, c_white, "1");
    tmpx += shortcut_print(w, 3, tmpx, c_white, c_ltred, _("<I>ncrease")) + 1;
    tmpx += shortcut_print(w, 3, tmpx, c_white, c_ltred, _("<D>ecrease")) + 1;
    tmpx += shortcut_print(w, 3, tmpx, c_white, c_ltred, _("<A>ccept")) + 1;
    shortcut_print(w, 3, tmpx, c_white, c_ltred, _("<C>ancel"));
    wrefresh(w);
    bool close = false;
    long charges = 1;
    char ch = getch();
    while (!close) {
        if (ch == 'I') {
            charges++;
            if (charges > it->charges) {
                charges = it->charges;
            }
            mvwprintz(w, 2, mid_x, c_white, "%d", charges);
            wrefresh(w);
        } else if (ch == 'D') {
            charges--;
            if (charges < 1) {
                charges = 1;
            }
            mvwprintz(w, 2, mid_x, c_white, "%d ",
                      charges); //Trailing space clears the second digit when decreasing from 10 to 9
            wrefresh(w);
        } else if (ch == 'A') {
            p->use_charges("fire", 1);
            if (charges == it->charges) {
                p->add_msg_if_player(_("You light the pack of firecrackers."));
                it->make("firecracker_pack_act");
                it->charges = charges;
                it->bday = calendar::turn;
                it->active = true;
                return 0; // don't use any charges at all. it has became a new item
            } else {
                if (charges == 1) {
                    p->add_msg_if_player(_("You light one firecracker."));
                    item new_it = item("firecracker_act", int(calendar::turn));
                    new_it.charges = 2;
                    new_it.active = true;
                    p->i_add(new_it);
                } else {
                    p->add_msg_if_player(ngettext("You light a string of %d firecracker.",
                                                  "You light a string of %d firecrackers.", charges), charges);
                    item new_it = item("firecracker_pack_act", int(calendar::turn));
                    new_it.charges = charges;
                    new_it.active = true;
                    p->i_add(new_it);
                }
                if (it->charges == 1) {
                    it->make("firecracker");
                }
            }
            close = true;
        } else if (ch == 'C') {
            return 0; // don't use any charges at all
        }
        if (!close) {
            ch = getch();
        }
    }
    return charges;
}

int iuse::firecracker_pack_act(player *, item *it, bool, point pos)
{
    int current_turn = calendar::turn;
    int timer = current_turn - it->bday;
    if (timer < 2) {
        sounds::sound(pos.x, pos.y, 0, _("ssss..."));
        it->damage += 1;
    } else if (it->charges > 0) {
        int ex = rng(3, 5);
        int i = 0;
        if (ex > it->charges) {
            ex = it->charges;
        }
        for (i = 0; i < ex; i++) {
            sounds::sound(pos.x, pos.y, 20, _("Bang!"));
        }
        it->charges -= ex;
    }
    return 0;
}

int iuse::firecracker(player *p, item *it, bool, point)
{
    if (p->is_underwater()) {
        p->add_msg_if_player(m_info, _("You can't do that while underwater."));
        return 0;
    }
    if (!p->use_charges_if_avail("fire", 1)) {
        p->add_msg_if_player(m_info, _("You need a lighter!"));
        return 0;
    }
    p->add_msg_if_player(_("You light the firecracker."));
    it->make("firecracker_act");
    it->charges = 2;
    it->active = true;
    return it->type->charges_to_use();
}

int iuse::firecracker_act(player *, item *it, bool t, point pos)
{
    if (pos.x == -999 || pos.y == -999) {
        return 0;
    }
    if (t) {// Simple timer effects
        sounds::sound(pos.x, pos.y, 0, _("ssss..."));
    } else if (it->charges > 0) {
        add_msg(m_info, _("You've already lit the %s, try throwing it instead."), it->tname().c_str());
        return 0;
    } else { // When that timer runs down...
        sounds::sound(pos.x, pos.y, 20, _("Bang!"));
    }
    return 0;
}

int iuse::mininuke(player *p, item *it, bool, point)
{
    int time = query_int(_("Set the timer to (0 to cancel)?"));
    if (time <= 0) {
        p->add_msg_if_player(_("Never mind."));
        return 0;
    }
    p->add_msg_if_player(_("You set the timer to %d."), time);
    if (!p->is_npc()) {
        p->add_memorial_log(pgettext("memorial_male", "Activated a mininuke."),
                            pgettext("memorial_female", "Activated a mininuke."));
    }
    it->make("mininuke_act");
    it->charges = time;
    it->active = true;
    return it->type->charges_to_use();
}

int iuse::pheromone(player *p, item *it, bool, point)
{
    if (it->charges < it->type->charges_to_use()) {
        return 0;
    }
    if (p->is_underwater()) {
        p->add_msg_if_player(m_info, _("You can't do that while underwater."));
        return 0;
    }
    point pos = p->pos();

    if (pos.x == -999 || pos.y == -999) {
        return 0;
    }

    p->add_msg_player_or_npc(_("You squeeze the pheromone ball..."),
                             _("<npcname> squeezes the pheromone ball..."));

    p->moves -= 15;

    int converts = 0;
    for (int x = pos.x - 4; x <= pos.x + 4; x++) {
        for (int y = pos.y - 4; y <= pos.y + 4; y++) {
            int mondex = g->mon_at(x, y);
            if( mondex == -1 ) {
                continue;
            }
            monster &critter = g->zombie( mondex );
            if( critter.type->in_species( "ZOMBIE" ) && critter.friendly == 0 && rng( 0, 500 ) > critter.get_hp() ) {
                converts++;
                critter.make_friendly();
            }
        }
    }

    if (g->u.sees(*p)) {
        if (converts == 0) {
            add_msg(_("...but nothing happens."));
        } else if (converts == 1) {
            add_msg(m_good, _("...and a nearby zombie turns friendly!"));
        } else {
            add_msg(m_good, _("...and several nearby zombies turn friendly!"));
        }
    }
    return it->type->charges_to_use();
}


int iuse::portal(player *p, item *it, bool, point)
{
    if (it->charges < it->type->charges_to_use()) {
        return 0;
    }
    g->m.add_trap(p->posx() + rng(-2, 2), p->posy() + rng(-2, 2), tr_portal);
    return it->type->charges_to_use();
}

int iuse::tazer(player *p, item *it, bool, point)
{
    if (it->charges < it->type->charges_to_use()) {
        return 0;
    }
    int dirx, diry;
    if (!choose_adjacent(_("Shock where?"), dirx, diry)) {
        return 0;
    }

    if (dirx == p->posx() && diry == p->posy()) {
        p->add_msg_if_player(m_info, _("Umm. No."));
        return 0;
    }
    int mondex = g->mon_at(dirx, diry);
    int npcdex = g->npc_at(dirx, diry);
    if (mondex == -1 && npcdex == -1) {
        p->add_msg_if_player(_("Electricity crackles in the air."));
        return it->type->charges_to_use();
    }

    int numdice = 3 + (p->dex_cur / 2.5) + p->skillLevel("melee") * 2;
    p->moves -= 100;

    if (mondex != -1) {
        monster *z = &(g->zombie(mondex));
        switch (z->type->size) {
            case MS_TINY:
                numdice -= 2;
                break;
            case MS_SMALL:
                numdice -= 1;
                break;
            case MS_MEDIUM:
                break;
            case MS_LARGE:
                numdice += 2;
                break;
            case MS_HUGE:
                numdice += 4;
                break;
        }
        int mondice = z->get_dodge();
        if (dice(numdice, 10) < dice(mondice, 10)) { // A miss!
            p->add_msg_if_player(_("You attempt to shock the %s, but miss."), z->name().c_str());
            return it->type->charges_to_use();
        }
        p->add_msg_if_player(m_good, _("You shock the %s!"), z->name().c_str());
        int shock = rng(5, 25);
        z->moves -= shock * 100;
        z->apply_damage( p, bp_torso, shock );
        return it->type->charges_to_use();
    }

    if (npcdex != -1) {
        npc *foe = g->active_npc[npcdex];
        if (foe->attitude != NPCATT_FLEE) {
            foe->attitude = NPCATT_KILL;
        }
        if (foe->str_max >= 17) {
            numdice++;    // Minor bonus against huge people
        } else if (foe->str_max <= 5) {
            numdice--;    // Minor penalty against tiny people
        }
        if (dice(numdice, 10) <= dice(foe->get_dodge(), 6)) {
            p->add_msg_if_player(_("You attempt to shock %s, but miss."), foe->name.c_str());
            return it->type->charges_to_use();
        }
        p->add_msg_if_player(m_good, _("You shock %s!"), foe->name.c_str());
        int shock = rng(5, 20);
        foe->moves -= shock * 100;
        foe->hurtall( shock, p );
        foe->check_dead_state();
    }
    return it->type->charges_to_use();
}

int iuse::tazer2(player *p, item *it, bool, point)
{
    if (it->charges >= 100) {
        int dirx, diry;

        if (!choose_adjacent(_("Shock"), dirx, diry)) {
            return 0;
        }

        if (dirx == p->posx() && diry == p->posy()) {
            p->add_msg_if_player(m_info, _("Umm. No."));
            return 0;
        }

        int mondex = g->mon_at(dirx, diry);
        int npcdex = g->npc_at(dirx, diry);

        if (mondex == -1 && npcdex == -1) {
            p->add_msg_if_player(_("Electricity crackles in the air."));
            return 100;
        }

        int numdice = 3 + (p->dex_cur / 2.5) + p->skillLevel("melee") * 2;
        p->moves -= 100;

        if (mondex != -1) {
            monster *z = &(g->zombie(mondex));

            switch (z->type->size) {
                case MS_TINY:
                    numdice -= 2;
                    break;

                case MS_SMALL:
                    numdice -= 1;
                    break;

                case MS_MEDIUM:
                    break;

                case MS_LARGE:
                    numdice += 2;
                    break;

                case MS_HUGE:
                    numdice += 4;
                    break;
            }

            int mondice = z->get_dodge();

            if (dice(numdice, 10) < dice(mondice, 10)) { // A miss!
                p->add_msg_if_player(_("You attempt to shock the %s, but miss."),
                                     z->name().c_str());
                return 100;
            }

            p->add_msg_if_player(m_good, _("You shock the %s!"), z->name().c_str());
            int shock = rng(5, 25);
            z->moves -= shock * 100;
            z->apply_damage( p, bp_torso, shock );

            return 100;
        }

        if (npcdex != -1) {
            npc *foe = g->active_npc[npcdex];

            if (foe->attitude != NPCATT_FLEE) {
                foe->attitude = NPCATT_KILL;
            }

            if (foe->str_max >= 17) {
                numdice++;    // Minor bonus against huge people
            } else if (foe->str_max <= 5) {
                numdice--;    // Minor penalty against tiny people
            }

            if (dice(numdice, 10) <= dice(foe->get_dodge(), 6)) {
                p->add_msg_if_player(_("You attempt to shock %s, but miss."), foe->name.c_str());
                return it->charges -= 100;
            }

            p->add_msg_if_player(m_good, _("You shock %s!"), foe->name.c_str());
            int shock = rng(5, 20);
            foe->moves -= shock * 100;
            foe->hurtall( shock, p );
            foe->check_dead_state();
        }

        return 100;
    } else {
        p->add_msg_if_player(m_info, _("Insufficient power"));
    }

    return 0;
}

int iuse::shocktonfa_off(player *p, item *it, bool t, point pos)
{
    int choice = menu(true, _("tactical tonfa"), _("Zap something"),
                      _("Turn on light"), _("Cancel"), NULL);

    switch (choice) {
        case 1: {
            return iuse::tazer2(p, it, t, pos);
        }
        break;

        case 2: {
            if (it->charges <= 0) {
                p->add_msg_if_player(m_info, _("The batteries are dead."));
                return 0;
            } else {
                p->add_msg_if_player(_("You turn the light on."));
                it->make("shocktonfa_on");
                it->active = true;
                return it->type->charges_to_use();
            }
        }
    }
    return 0;
}

int iuse::shocktonfa_on(player *p, item *it, bool t, point pos)
{
    if (t) {  // Effects while simply on

    } else {
        if (it->charges <= 0) {
            p->add_msg_if_player(m_info, _("Your tactical tonfa is out of power"));
            it->make("shocktonfa_off");
            it->active = false;
        } else {
            int choice = menu(true, _("tactical tonfa"), _("Zap something"),
                              _("Turn off light"), _("cancel"), NULL);

            switch (choice) {
                case 1: {
                    return iuse::tazer2(p, it, t, pos);
                }
                break;

                case 2: {
                    p->add_msg_if_player(_("You turn off the light"));
                    it->make("shocktonfa_off");
                    it->active = false;
                }
            }
        }
    }
    return 0;
}

int iuse::mp3(player *p, item *it, bool, point)
{
    if (it->charges < it->type->charges_to_use()) {
        p->add_msg_if_player(m_info, _("The mp3 player's batteries are dead."));
    } else if (p->has_active_item("mp3_on")) {
        p->add_msg_if_player(m_info, _("You are already listening to an mp3 player!"));
    } else {
        p->add_msg_if_player(m_info, _("You put in the earbuds and start listening to music."));
        it->make("mp3_on");
        it->active = true;
    }
    return it->type->charges_to_use();
}

std::string get_random_music_description(player *p)
{
    std::string sound = "";

    switch (rng(1, 10)) {
        case 1:
            sound = _("a sweet guitar solo!");
            p->stim++;
            break;
        case 2:
            sound = _("a funky bassline.");
            break;
        case 3:
            sound = _("some amazing vocals.");
            break;
        case 4:
            sound = _("some pumping bass.");
            break;
        case 5:
            sound = _("dramatic classical music.");
            if (p->int_cur >= 10) {
                p->add_morale(MORALE_MUSIC, 1, (50 + p->int_cur*2), 5, 2);
            }
            break;
    }
    if (one_in(50)) {
        sound = _("some bass-heavy post-glam speed polka");
    }

    return sound;
}

void iuse::play_music( player *p, point source, int volume )
{
    std::string sound = "";
    if( int(calendar::turn) % 50 == 0 ) {
        // Every 5 minutes, describe the music
        std::string description = get_random_music_description(p);
        if( !description.empty() ) {
            sound = string_format( _("You listen to %s"), description.c_str() );
        }
    }
    sounds::ambient_sound( source.x, source.y, volume, sound );
    if( !p->has_effect("music") && !p->can_hear( source, volume ) ) {
        p->add_effect("music", 1);
        p->add_morale(MORALE_MUSIC, 1, 50, 5, 2);
    }
}

int iuse::mp3_on(player *p, item *it, bool t, point)
{
    if (t) { // Normal use
        play_music( p, p->pos(), 0 );
    } else { // Turning it off
        p->add_msg_if_player(_("The mp3 player turns off."));
        it->make("mp3");
        it->active = false;
    }
    return it->type->charges_to_use();
}

int iuse::portable_game(player *p, item *it, bool, point)
{
    if (p->is_underwater()) {
        p->add_msg_if_player(m_info, _("You can't do that while underwater."));
        return 0;
    }
    if (p->has_trait("ILLITERATE")) {
        add_msg(_("You're illiterate!"));
        return 0;
    } else if (it->charges < 15) {
        p->add_msg_if_player(m_info, _("The %s's batteries are dead."), it->tname().c_str());
        return 0;
    } else {
        std::string loaded_software = "robot_finds_kitten";

        uimenu as_m;
        as_m.text = _("What do you want to play?");
        as_m.entries.push_back(uimenu_entry(1, true, '1', _("Robot finds Kitten")));
        as_m.entries.push_back(uimenu_entry(2, true, '2', _("S N A K E")));
        as_m.entries.push_back(uimenu_entry(3, true, '3', _("Sokoban")));
        as_m.entries.push_back(uimenu_entry(4, true, '4', _("Cancel")));
        as_m.query();

        switch (as_m.ret) {
            case 1:
                loaded_software = "robot_finds_kitten";
                p->rooted_message();
                break;
            case 2:
                loaded_software = "snake_game";
                p->rooted_message();
                break;
            case 3:
                loaded_software = "sokoban_game";
                p->rooted_message();
                break;
            case 4: //Cancel
                return 0;
        }

        //Play in 15-minute chunks
        int time = 15000;

        p->add_msg_if_player(_("You play on your %s for a while."), it->tname().c_str());
        p->assign_activity(ACT_GAME, time, -1, p->get_item_position(it), "gaming");

        std::map<std::string, std::string> game_data;
        game_data.clear();
        int game_score = 0;

        play_videogame(loaded_software, game_data, game_score);

        if (game_data.find("end_message") != game_data.end()) {
            p->add_msg_if_player("%s", game_data["end_message"].c_str());
        }

        if (game_score != 0) {
            if (game_data.find("moraletype") != game_data.end()) {
                std::string moraletype = game_data.find("moraletype")->second;
                if (moraletype == "MORALE_GAME_FOUND_KITTEN") {
                    p->add_morale(MORALE_GAME_FOUND_KITTEN, game_score, 110);
                } /*else if ( ...*/
            } else {
                p->add_morale(MORALE_GAME, game_score, 110);
            }
        }

    }
    return it->type->charges_to_use();
}

int iuse::vibe(player *p, item *it, bool, point)
{
    if ((p->is_underwater()) && (!((p->has_trait("GILLS")) || (p->is_wearing("rebreather_on")) ||
                                   (p->is_wearing("rebreather_xl_on")) || (p->is_wearing("mask_h20survivor_on"))))) {
        p->add_msg_if_player(m_info, _("It's waterproof, but oxygen maybe?"));
        return 0;
    }
    if (it->charges < it->type->charges_to_use()) {
        p->add_msg_if_player(m_info, _("The %s's batteries are dead."), it->tname().c_str());
        return 0;
    }
    if (p->fatigue >= 383) {
        p->add_msg_if_player(m_info, _("*Your* batteries are dead."));
        return 0;
    } else {
        int time = 20000; // 20 minutes per
        p->add_msg_if_player(_("You fire up your %s and start getting the tension out."),
                             it->tname().c_str());
        p->assign_activity(ACT_VIBE, time, -1, p->get_item_position(it), "de-stressing");
    }
    return it->type->charges_to_use();
}

int iuse::vortex(player *p, item *it, bool, point)
{
    std::vector<point> spawn;
    for (int i = -3; i <= 3; i++) {
        if (g->is_empty(p->posx() - 3, p->posy() + i)) {
            spawn.push_back(point(p->posx() - 3, p->posy() + i));
        }
        if (g->is_empty(p->posx() + 3, p->posy() + i)) {
            spawn.push_back(point(p->posx() + 3, p->posy() + i));
        }
        if (g->is_empty(p->posx() + i, p->posy() - 3)) {
            spawn.push_back(point(p->posx() + i, p->posy() - 3));
        }
        if (g->is_empty(p->posx() + i, p->posy() + 3)) {
            spawn.push_back(point(p->posx() + i, p->posy() + 3));
        }
    }
    if (spawn.empty()) {
        p->add_msg_if_player(m_warning, _("Air swirls around you for a moment."));
        it->make("spiral_stone");
        return it->type->charges_to_use();
    }

    p->add_msg_if_player(m_warning, _("Air swirls all over..."));
    int index = rng(0, spawn.size() - 1);
    p->moves -= 100;
    it->make("spiral_stone");
    monster mvortex(GetMType("mon_vortex"), tripoint( spawn[index].x, spawn[index].y, p->posz() ) );
    mvortex.friendly = -1;
    g->add_zombie(mvortex);
    return it->type->charges_to_use();
}

int iuse::dog_whistle(player *p, item *it, bool, point)
{
    if (p->is_underwater()) {
        p->add_msg_if_player(m_info, _("You can't do that while underwater."));
        return 0;
    }
    p->add_msg_if_player(_("You blow your dog whistle."));
    for (size_t i = 0; i < g->num_zombies(); i++) {
        if (g->zombie(i).friendly != 0 && g->zombie(i).type->id == "mon_dog") {
            bool u_see = g->u.sees(g->zombie(i));
            if (g->zombie(i).has_effect("docile")) {
                if (u_see) {
                    p->add_msg_if_player(_("Your %s looks ready to attack."), g->zombie(i).name().c_str());
                }
                g->zombie(i).remove_effect("docile");
            } else {
                if (u_see) {
                    p->add_msg_if_player(_("Your %s goes docile."), g->zombie(i).name().c_str());
                }
                g->zombie(i).add_effect("docile", 1, num_bp, true);
            }
        }
    }
    return it->type->charges_to_use();
}

int iuse::vacutainer(player *p, item *it, bool, point)
{
    if (p->is_npc()) {
        return 0;    // No NPCs for now!
    }

    if (!it->contents.empty()) {
        p->add_msg_if_player(m_info, _("That %s is full!"), it->tname().c_str());
        return 0;
    }

    item blood("blood", calendar::turn);
    bool drew_blood = false;
    for( auto &map_it : g->m.i_at(p->posx(), p->posy()) ) {
        if( map_it.is_corpse() &&
            query_yn(_("Draw blood from %s?"), map_it.tname().c_str()) ) {
            blood.set_mtype( map_it.get_mtype() );
            drew_blood = true;
        }
    }

    if (!drew_blood && query_yn(_("Draw your own blood?"))) {
        drew_blood = true;
    }

    if (!drew_blood) {
        return it->type->charges_to_use();
    }

    it->put_in(blood);
    return it->type->charges_to_use();
}

int iuse::cut_log_into_planks(player *p, item *it)
{
    p->moves -= 300;
    add_msg(_("You cut the log into planks."));
    item plank("2x4", int(calendar::turn));
    item scrap("splinter", int(calendar::turn));
    int planks = (rng(1, 3) + (p->skillLevel("carpentry") * 2));
    int scraps = 12 - planks;
    if (planks >= 12) {
        planks = 12;
    }
    if (scraps >= planks) {
        add_msg(m_bad, _("You waste a lot of the wood."));
    }
    p->i_add_or_drop(plank, planks);
    p->i_add_or_drop(scrap, scraps);
    return it->type->charges_to_use();
}

int iuse::lumber(player *p, item *it, bool, point)
{
    int pos = g->inv_for_filter( _("Cut up what?"), []( const item & itm ) {
        return itm.type->id == "log";
    } );
    item *cut = &( p->i_at( pos ) );
    if (cut->type->id == "null") {
        add_msg(m_info, _("You do not have that item!"));
        return 0;
    }
    if (cut->type->id == "log") {
        p->i_rem( cut );
        return cut_log_into_planks( p, it );
    } else {
        add_msg(m_info, _("You can't cut that up!"));
        return it->type->charges_to_use();
    }
}


int iuse::oxytorch(player *p, item *it, bool, point)
{
    int dirx, diry;
    if (!(p->has_amount("goggles_welding", 1) || p->is_wearing("goggles_welding") ||
          p->is_wearing("rm13_armor_on") || p->has_bionic("bio_sunglasses"))) {
        add_msg(m_info, _("You need welding goggles to do that."));
        return 0;
    }
    if (!choose_adjacent(_("Cut up metal where?"), dirx, diry)) {
        return 0;
    }

    if (dirx == p->posx() && diry == p->posy()) {
        add_msg(m_info, _("Yuck.  Acetylene gas smells weird."));
        return 0;
    }


    if (g->m.furn(dirx, diry) == f_rack) {
        p->moves -= 200;
        g->m.furn_set(dirx, diry, f_null);
        sounds::sound(dirx, diry, 10, _("hissssssssss!"));
        g->m.spawn_item(p->posx(), p->posy(), "steel_chunk", rng(2, 6));
        return it->type->charges_to_use();
    }

    const ter_id ter = g->m.ter( dirx, diry );
    if( ter == t_chainfence_v || ter == t_chainfence_h || ter == t_chaingate_c ||
        ter == t_chaingate_l) {
        p->moves -= 1000;
        g->m.ter_set(dirx, diry, t_dirt);
        sounds::sound(dirx, diry, 10, _("hissssssssss!"));
        g->m.spawn_item(dirx, diry, "pipe", rng(1, 4));
        g->m.spawn_item(dirx, diry, "wire", rng(4, 16));
    } else if( ter == t_chainfence_posts ) {
        p->moves -= 200;
        g->m.ter_set(dirx, diry, t_dirt);
        sounds::sound(dirx, diry, 10, _("hissssssssss!"));
        g->m.spawn_item(dirx, diry, "pipe", rng(1, 4));
    } else if( ter == t_chaingate_l || ter == t_chaingate_c ) {
        p->moves -= 200;
        g->m.ter_set(dirx, diry, t_dirt);
        sounds::sound(dirx, diry, 10, _("hissssssssss!"));
        g->m.spawn_item(dirx, diry, "pipe", rng(1, 4));
    } else if( ter == t_door_metal_locked || ter == t_door_metal_c || ter == t_door_bar_c ||
               ter == t_door_bar_locked || ter == t_door_metal_pickable) {
        p->moves -= 1500;
        g->m.ter_set(dirx, diry, t_mdoor_frame);
        sounds::sound(dirx, diry, 10, _("hissssssssss!"));
        g->m.spawn_item(dirx, diry, "steel_plate", rng(0, 1));
        g->m.spawn_item(dirx, diry, "steel_chunk", rng(1, 2));
    } else if( ter == t_window_enhanced || ter == t_window_empty ) {
        p->moves -= 500;
        g->m.ter_set(dirx, diry, t_window_reinforced_noglass);
        sounds::sound(dirx, diry, 10, _("hissssssssss!"));
        g->m.spawn_item(dirx, diry, "steel_plate", rng(0, 1));
    } else if( ter == t_bars ) {
        if (g->m.ter(dirx + 1, diry) == t_sewage || g->m.ter(dirx, diry + 1) == t_sewage ||
            g->m.ter(dirx - 1, diry) == t_sewage || g->m.ter(dirx, diry - 1) == t_sewage) {
            g->m.ter_set(dirx, diry, t_sewage);
            p->moves -= 1000;
            sounds::sound(dirx, diry, 10, _("hissssssssss!"));
            g->m.spawn_item(p->posx(), p->posy(), "pipe", rng(1, 2));
        } else {
            g->m.ter_set(dirx, diry, t_floor);
            p->moves -= 1000;
            sounds::sound(dirx, diry, 10, _("hissssssssss!"));
            g->m.spawn_item(p->posx(), p->posy(), "pipe", rng(1, 2));
        }
    } else if( ter == t_window_bars_alarm ) {
        p->moves -= 1000;
        g->m.ter_set(dirx, diry, t_window_empty);
        sounds::sound(dirx, diry, 10, _("hissssssssss!"));
        g->m.spawn_item(p->posx(), p->posy(), "pipe", rng(1, 2));
    } else {
        add_msg(m_info, _("You can't cut that."));
        return 0;
    }
    return it->type->charges_to_use();
}

int iuse::hacksaw(player *p, item *it, bool, point)
{
    int dirx, diry;
    if (!choose_adjacent(_("Cut up metal where?"), dirx, diry)) {
        return 0;
    }

    if (dirx == p->posx() && diry == p->posy()) {
        add_msg(m_info, _("Why would you do that?"));
        add_msg(m_info, _("You're not even chained to a boiler."));
        return 0;
    }


    if (g->m.furn(dirx, diry) == f_rack) {
        p->moves -= 500;
        g->m.furn_set(dirx, diry, f_null);
        sounds::sound(dirx, diry, 15, _("grnd grnd grnd"));
        g->m.spawn_item(p->posx(), p->posy(), "pipe", rng(1, 3));
        g->m.spawn_item(p->posx(), p->posy(), "steel_chunk");
        return it->type->charges_to_use();
    }

    const ter_id ter = g->m.ter( dirx, diry );
    if( ter == t_chainfence_v || ter == t_chainfence_h || ter == t_chaingate_c ||
        ter == t_chaingate_l) {
        p->moves -= 500;
        g->m.ter_set(dirx, diry, t_dirt);
        sounds::sound(dirx, diry, 15, _("grnd grnd grnd"));
        g->m.spawn_item(dirx, diry, "pipe", 6);
        g->m.spawn_item(dirx, diry, "wire", 20);
    } else if( ter == t_chainfence_posts ) {
        p->moves -= 500;
        g->m.ter_set(dirx, diry, t_dirt);
        sounds::sound(dirx, diry, 15, _("grnd grnd grnd"));
        g->m.spawn_item(dirx, diry, "pipe", 6);
    } else if( ter == t_bars ) {
        if (g->m.ter(dirx + 1, diry) == t_sewage || g->m.ter(dirx, diry + 1) == t_sewage ||
            g->m.ter(dirx - 1, diry) == t_sewage || g->m.ter(dirx, diry - 1) == t_sewage) {
            g->m.ter_set(dirx, diry, t_sewage);
            p->moves -= 1000;
            sounds::sound(dirx, diry, 15, _("grnd grnd grnd"));
            g->m.spawn_item(p->posx(), p->posy(), "pipe", 3);
        } else {
            g->m.ter_set(dirx, diry, t_floor);
            p->moves -= 500;
            sounds::sound(dirx, diry, 15, _("grnd grnd grnd"));
            g->m.spawn_item(p->posx(), p->posy(), "pipe", 3);
        }
    } else {
        add_msg(m_info, _("You can't cut that."));
        return 0;
    }
    return it->type->charges_to_use();
}

int iuse::portable_structure(player *p, item *it, bool, point)
{
    int radius = it->type->id == "large_tent_kit" ? 2 : 1;
    furn_id floor =
        it->type->id == "tent_kit"       ? f_groundsheet
      : it->type->id == "large_tent_kit" ? f_large_groundsheet
      :                                    f_skin_groundsheet;
    furn_id wall =
        it->type->id == "tent_kit"       ? f_canvas_wall
      : it->type->id == "large_tent_kit" ? f_large_canvas_wall
      :                                    f_skin_wall;
    furn_id door =
        it->type->id == "tent_kit"       ? f_canvas_door
      : it->type->id == "large_tent_kit" ? f_large_canvas_door
      :                                    f_skin_door;
    furn_id center_floor =
        it->type->id == "large_tent_kit" ? f_center_groundsheet
                                         : floor;

    int diam = 2*radius + 1;

    int dirx, diry;
    if (!choose_adjacent(
            string_format(_("Put up the %s where (%dx%d clear area)?"),
                it->tname().c_str(),
                diam, diam),
            dirx, diry)) {
        return 0;
    }

    // We place the center of the structure (radius + 1)
    // spaces away from the player.
    // First check there's enough room.
    int posx = radius * (dirx - p->posx()) + dirx;
        //(radius + 1)*posx + p->posx();
    int posy = radius * (diry - p->posy()) + diry;
    for (int i = -radius; i <= radius; i++) {
        for (int j = -radius; j <= radius; j++) {
            if (!g->m.has_flag("FLAT", posx + i, posy + j) ||
                 g->m.veh_at( posx + i, posy + j ) != nullptr ||
                !g->is_empty( posx + i, posy + j ) ||
                 g->critter_at( posx + i, posy + j ) != nullptr ||
                    g->m.has_furn(posx + i, posy + j)) {
                add_msg(m_info, _("There isn't enough space in that direction."));
                return 0;
            }
        }
    }
    // Make a square of floor surrounded by wall.
    for (int i = -radius; i <= radius; i++) {
        for (int j = -radius; j <= radius; j++) {
            g->m.furn_set(posx + i, posy + j, wall);
        }
    }
    for (int i = -(radius - 1); i <= (radius - 1); i++) {
        for (int j = -(radius - 1); j <= (radius - 1); j++) {
            g->m.furn_set(posx + i, posy + j, floor);
        }
    }
    // Place the center floor and the door.
    g->m.furn_set(posx, posy, center_floor);
    g->m.furn_set(posx - radius*(dirx - p->posx()), posy - radius*(diry - p->posy()), door);
    add_msg(m_info, _("You set up the %s on the ground."), it->tname().c_str());
    add_msg(m_info, _("Examine the center square to pack it up again."), it->tname().c_str());
    return 1;
}


int iuse::torch_lit(player *p, item *it, bool t, point pos)
{
    if (p->is_underwater()) {
        p->add_msg_if_player(_("The torch is extinguished."));
        it->make("torch");
        it->active = false;
        return 0;
    }
    if (t) {
        if (it->charges < it->type->charges_to_use()) {
            p->add_msg_if_player(_("The torch burns out."));
            it->make("torch_done");
            it->active = false;
        }
    } else if (it->charges <= 0) {
        p->add_msg_if_player(_("The %s winks out"), it->tname().c_str());
    } else { // Turning it off
        int choice = menu(true, _("torch (lit)"), _("extinguish"),
                          _("light something"), _("cancel"), NULL);
        switch (choice) {
            case 1: {
                p->add_msg_if_player(_("The torch is extinguished"));
                it->charges -= 1;
                it->make("torch");
                it->active = false;
                return 0;
            }
            break;
            case 2: {
                if( firestarter_actor::prep_firestarter_use(p, it, pos) ) {
                    p->moves -= 5;
                    firestarter_actor::resolve_firestarter_use(p, it, pos);
                    return it->type->charges_to_use();
                }
            }
        }
    }
    return it->type->charges_to_use();
}


int iuse::battletorch_lit(player *p, item *it, bool t, point pos)
{
    if (p->is_underwater()) {
        p->add_msg_if_player(_("The Louisville Slaughterer is extinguished."));
        it->make("bat");
        it->active = false;
        return 0;
    }
    if (t) {
        if (it->charges < it->type->charges_to_use()) {
            p->add_msg_if_player(_("The Louisville Slaughterer burns out."));
            it->make("battletorch_done");
            it->active = false;
        }
    } else if (it->charges <= 0) {
        p->add_msg_if_player(_("The %s winks out"), it->tname().c_str());
    } else { // Turning it off
        int choice = menu(true, _("Louisville Slaughterer (lit)"), _("extinguish"),
                          _("light something"), _("cancel"), NULL);
        switch (choice) {
            case 1: {
                p->add_msg_if_player(_("The Louisville Slaughterer is extinguished"));
                it->charges -= 1;
                it->make("battletorch");
                it->active = false;
                return 0;
            }
            break;
            case 2: {
                if( firestarter_actor::prep_firestarter_use(p, it, pos) ) {
                    p->moves -= 5;
                    firestarter_actor::resolve_firestarter_use(p, it, pos);
                    return it->type->charges_to_use();
                }
            }
        }
    }
    return it->type->charges_to_use();
}

iuse::bullet_pulling_t iuse::bullet_pulling_recipes;

void iuse::reset_bullet_pulling()
{
    bullet_pulling_recipes.clear();
}

void iuse::load_bullet_pulling(JsonObject &jo)
{
    const std::string type = jo.get_string("bullet");
    result_list_t &recipe = bullet_pulling_recipes[type];
    // Allow mods that are later loaded to override previously loaded recipes
    recipe.clear();
    JsonArray ja = jo.get_array("items");
    while (ja.has_more()) {
        JsonArray itm = ja.next_array();
        recipe.push_back(result_t(itm.get_string(0), itm.get_int(1)));
    }
}

int iuse::bullet_puller(player *p, item *it, bool, point)
{
    if (p->is_underwater()) {
        p->add_msg_if_player(m_info, _("You can't do that while underwater."));
        return 0;
    }
    int inventory_index = g->inv(_("Disassemble what?"));
    item *pull = &(p->i_at(inventory_index));
    if (pull->is_null()) {
        add_msg(m_info, _("You do not have that item!"));
        return 0;
    }
    bullet_pulling_t::const_iterator a = bullet_pulling_recipes.find(pull->type->id);
    if (a == bullet_pulling_recipes.end()) {
        add_msg(m_info, _("You cannot disassemble that."));
        return 0;
    }
    if (p->skillLevel("gun") < 2) {
        add_msg(m_info, _("You need to be at least level 2 in the firearms skill before you can disassemble ammunition."));
        return 0;
    }
    const long multiply = std::min<long>(20, pull->charges);
    pull->charges -= multiply;
    if (pull->charges == 0) {
        p->i_rem(inventory_index);
    }
    const result_list_t &recipe = a->second;
    for( const auto &elem : recipe ) {
        int count = elem.second * multiply;
        item new_item( elem.first, calendar::turn );
        if (new_item.count_by_charges()) {
            new_item.charges = count;
            count = 1;
        }
        p->i_add_or_drop(new_item, count);
    }
    add_msg(_("You take apart the ammunition."));
    p->moves -= 500;
    p->practice("fabrication", rng(1, multiply / 5 + 1));
    return it->type->charges_to_use();
}

int iuse::boltcutters(player *p, item *it, bool, point)
{
    int dirx, diry;
    if (!choose_adjacent(_("Cut up metal where?"), dirx, diry)) {
        return 0;
    }

    if (dirx == p->posx() && diry == p->posy()) {
        p->add_msg_if_player(
            _("You neatly sever all of the veins and arteries in your body.  Oh wait, Never mind."));
        return 0;
    }
    if (g->m.ter(dirx, diry) == t_chaingate_l) {
        p->moves -= 100;
        g->m.ter_set(dirx, diry, t_chaingate_c);
        sounds::sound(dirx, diry, 5, _("Gachunk!"));
        g->m.spawn_item(p->posx(), p->posy(), "scrap", 3);
    } else if (g->m.ter(dirx, diry) == t_chainfence_v || g->m.ter(dirx, diry) == t_chainfence_h) {
        p->moves -= 500;
        g->m.ter_set(dirx, diry, t_chainfence_posts);
        sounds::sound(dirx, diry, 5, _("Snick, snick, gachunk!"));
        g->m.spawn_item(dirx, diry, "wire", 20);
    } else {
        add_msg(m_info, _("You can't cut that."));
        return 0;
    }
    return it->type->charges_to_use();
}

int iuse::mop(player *p, item *it, bool, point)
{
    int dirx, diry;
    if (!choose_adjacent(_("Mop where?"), dirx, diry)) {
        return 0;
    }

    if (dirx == p->posx() && diry == p->posy()) {
        p->add_msg_if_player(_("You mop yourself up."));
        p->add_msg_if_player(_("The universe implodes and reforms around you."));
        return 0;
    }
    if (p->has_effect("blind") || p->worn_with_flag("BLIND")) {
        add_msg(_("You move the mop around, unsure whether it's doing any good."));
        p->moves -= 15;
        if (one_in(3) && g->m.moppable_items_at(dirx, diry)) {
            g->m.mop_spills(dirx, diry);
        }
    } else {
        if (g->m.moppable_items_at(dirx, diry)) {
            g->m.mop_spills(dirx, diry);
            add_msg(_("You mop up the spill."));
            p->moves -= 15;
        } else {
            p->add_msg_if_player(m_info, _("There's nothing to mop there."));
            return 0;
        }
    }
    return it->type->charges_to_use();
}

int iuse::rag(player *p, item *it, bool, point)
{
    if (p->is_underwater()) {
        p->add_msg_if_player(m_info, _("You can't do that while underwater."));
        return 0;
    }
    if (p->has_effect("bleed")) {
        if (use_healing_item(p, it, 0, 0, 0, 50, 0, 0, false) != num_hp_parts) {
            p->use_charges("rag", 1);
            it->make("rag_bloody");
        }
        return 0;
    } else {
        p->add_msg_if_player(m_info, _("You're not bleeding enough to need your %s."),
                             it->tname().c_str());
        return 0;
    }
}

int iuse::LAW(player *p, item *it, bool, point)
{
    p->add_msg_if_player(_("You pull the activating lever, readying the LAW to fire."));
    it->make("LAW");
    // When converting a tool to a gun, you need to set the current ammo type, this is usually done when a gun is reloaded.
    it->set_curammo( "66mm_HEAT" );
    return it->type->charges_to_use();
}

/* MACGUFFIN FUNCTIONS
 * These functions should refer to it->associated_mission for the particulars
 */
int iuse::mcg_note(player *, item *, bool, point)
{
    return 0;
}

int iuse::artifact(player *p, item *it, bool, point)
{
    if (!it->is_artifact()) {
        debugmsg("iuse::artifact called on a non-artifact item! %s",
                 it->tname().c_str());
        return 0;
    } else if (!it->is_tool()) {
        debugmsg("iuse::artifact called on a non-tool artifact! %s",
                 it->tname().c_str());
        return 0;
    }
    if (!p->is_npc()) {
        //~ %s is artifact name
        p->add_memorial_log(pgettext("memorial_male", "Activated the %s."),
                            pgettext("memorial_female", "Activated the %s."),
                            it->tname( 1, false ).c_str());
    }
    it_artifact_tool *art = dynamic_cast<it_artifact_tool *>(it->type);
    size_t num_used = rng(1, art->effects_activated.size());
    if (num_used < art->effects_activated.size()) {
        num_used += rng(1, art->effects_activated.size() - num_used);
    }

    std::vector<art_effect_active> effects = art->effects_activated;
    for (size_t i = 0; i < num_used; i++) {
        int index = rng(0, effects.size() - 1);
        art_effect_active used = effects[index];
        effects.erase(effects.begin() + index);

        switch (used) {
            case AEA_STORM: {
                sounds::sound(p->posx(), p->posy(), 10, _("Ka-BOOM!"));
                int num_bolts = rng(2, 4);
                for (int j = 0; j < num_bolts; j++) {
                    int xdir = 0, ydir = 0;
                    while (xdir == 0 && ydir == 0) {
                        xdir = rng(-1, 1);
                        ydir = rng(-1, 1);
                    }
                    int dist = rng(4, 12);
                    int boltx = p->posx(), bolty = p->posy();
                    for (int n = 0; n < dist; n++) {
                        boltx += xdir;
                        bolty += ydir;
                        g->m.add_field(boltx, bolty, fd_electricity, rng(2, 3));
                        if (one_in(4)) {
                            if (xdir == 0) {
                                xdir = rng(0, 1) * 2 - 1;
                            } else {
                                xdir = 0;
                            }
                        }
                        if (one_in(4)) {
                            if (ydir == 0) {
                                ydir = rng(0, 1) * 2 - 1;
                            } else {
                                ydir = 0;
                            }
                        }
                    }
                }
            }
            break;

            case AEA_FIREBALL: {
                point fireball = g->look_around();
                if (fireball.x != -1 && fireball.y != -1) {
                    g->explosion(fireball.x, fireball.y, 8, 0, true);
                }
            }
            break;

            case AEA_ADRENALINE:
                p->add_msg_if_player(m_good, _("You're filled with a roaring energy!"));
                p->add_effect("adrenaline", rng(200, 250));
                break;

            case AEA_MAP: {
                const tripoint center = g->global_omt_location();
                const bool new_map = overmap_buffer.reveal(
                                         point(center.x, center.y), 20, center.z);
                if (new_map) {
                    p->add_msg_if_player(m_warning, _("You have a vision of the surrounding area..."));
                    p->moves -= 100;
                }
            }
            break;

            case AEA_BLOOD: {
                bool blood = false;
                for (int x = p->posx() - 4; x <= p->posx() + 4; x++) {
                    for (int y = p->posy() - 4; y <= p->posy() + 4; y++) {
                        if (!one_in(4) && g->m.add_field(x, y, fd_blood, 3) &&
                            (blood || g->u.sees(x, y))) {
                            blood = true;
                        }
                    }
                }
                if (blood) {
                    p->add_msg_if_player(m_warning, _("Blood soaks out of the ground and walls."));
                }
            }
            break;

            case AEA_FATIGUE: {
                p->add_msg_if_player(m_warning, _("The fabric of space seems to decay."));
                int x = rng(p->posx() - 3, p->posx() + 3), y = rng(p->posy() - 3, p->posy() + 3);
                g->m.add_field(x, y, fd_fatigue, rng(1, 2));
            }
            break;

            case AEA_ACIDBALL: {
                point acidball = g->look_around();
                if (acidball.x != -1 && acidball.y != -1) {
                    for (int x = acidball.x - 1; x <= acidball.x + 1; x++) {
                        for (int y = acidball.y - 1; y <= acidball.y + 1; y++) {
                            g->m.add_field(x, y, fd_acid, rng(2, 3));
                        }
                    }
                }
            }
            break;

            case AEA_PULSE:
                sounds::sound(p->posx(), p->posy(), 30, _("The earth shakes!"));
                for (int x = p->posx() - 2; x <= p->posx() + 2; x++) {
                    for (int y = p->posy() - 2; y <= p->posy() + 2; y++) {
                        g->m.bash(x, y, 40);
                        g->m.bash(x, y, 40);  // Multibash effect, so that doors &c will fall
                        g->m.bash(x, y, 40);
                        if (g->m.is_bashable(x, y) && rng(1, 10) >= 3) {
                            g->m.bash(x, y, 999, false, true);
                        }
                    }
                }
                break;

            case AEA_HEAL:
                p->add_msg_if_player(m_good, _("You feel healed."));
                p->healall(2);
                break;

            case AEA_CONFUSED:
                for (int x = p->posx() - 8; x <= p->posx() + 8; x++) {
                    for (int y = p->posy() - 8; y <= p->posy() + 8; y++) {
                        int mondex = g->mon_at(x, y);
                        if (mondex != -1) {
                            g->zombie(mondex).add_effect("stunned", rng(5, 15));
                        }
                    }
                }

            case AEA_ENTRANCE:
                for (int x = p->posx() - 8; x <= p->posx() + 8; x++) {
                    for (int y = p->posy() - 8; y <= p->posy() + 8; y++) {
                        int mondex = g->mon_at(x, y);
                        if (mondex != -1 && g->zombie(mondex).friendly == 0 &&
                            rng(0, 600) > g->zombie(mondex).get_hp()) {
                            g->zombie(mondex).make_friendly();
                        }
                    }
                }
                break;

            case AEA_BUGS: {
                int roll = rng(1, 10);
                std::string bug = "mon_null";
                int num = 0;
                std::vector<point> empty;
                for (int x = p->posx() - 1; x <= p->posx() + 1; x++) {
                    for (int y = p->posy() - 1; y <= p->posy() + 1; y++) {
                        if (g->is_empty(x, y)) {
                            empty.push_back(point(x, y));
                        }
                    }
                }
                if (empty.empty() || roll <= 4) {
                    p->add_msg_if_player(m_warning, _("Flies buzz around you."));
                } else if (roll <= 7) {
                    p->add_msg_if_player(m_warning, _("Giant flies appear!"));
                    bug = "mon_fly";
                    num = rng(2, 4);
                } else if (roll <= 9) {
                    p->add_msg_if_player(m_warning, _("Giant bees appear!"));
                    bug = "mon_bee";
                    num = rng(1, 3);
                } else {
                    p->add_msg_if_player(m_warning, _("Giant wasps appear!"));
                    bug = "mon_wasp";
                    num = rng(1, 2);
                }
                if (bug != "mon_null") {
                    monster spawned(GetMType(bug));
                    spawned.friendly = -1;
                    for (int j = 0; j < num && !empty.empty(); j++) {
                        int index_inner = rng(0, empty.size() - 1);
                        point spawnp = empty[index_inner];
                        empty.erase(empty.begin() + index_inner);
                        spawned.spawn(spawnp.x, spawnp.y);
                        g->add_zombie(spawned);
                    }
                }
            }
            break;

            case AEA_TELEPORT:
                g->teleport(p);
                break;

            case AEA_LIGHT:
                p->add_msg_if_player(_("The %s glows brightly!"), it->tname().c_str());
                g->add_event(EVENT_ARTIFACT_LIGHT, int(calendar::turn) + 30);
                break;

            case AEA_GROWTH: {
                monster tmptriffid(GetMType("mon_null"), p->pos3() );
                mattack::growplants(&tmptriffid, -1);
            }
            break;

            case AEA_HURTALL:
                for (size_t j = 0; j < g->num_zombies(); j++) {
                    g->zombie(j).apply_damage( nullptr, bp_torso, rng( 0, 5 ) );
                }
                break;

            case AEA_RADIATION:
                add_msg(m_warning, _("Horrible gases are emitted!"));
                for (int x = p->posx() - 1; x <= p->posx() + 1; x++) {
                    for (int y = p->posy() - 1; y <= p->posy() + 1; y++) {
                        g->m.add_field(x, y, fd_nuke_gas, rng(2, 3));
                    }
                }
                break;

            case AEA_PAIN:
                p->add_msg_if_player(m_bad, _("You're wracked with pain!"));
                // OK, the Lovecraftian thingamajig can bring Deadened
                // masochists & Cenobites the stimulation they've been
                // craving ;)
                p->pain += rng(5, 15);
                break;

            case AEA_MUTATE:
                if (!one_in(3)) {
                    p->mutate();
                }
                break;

            case AEA_PARALYZE:
                p->add_msg_if_player(m_bad, _("You're paralyzed!"));
                p->moves -= rng(50, 200);
                break;

            case AEA_FIRESTORM: {
                p->add_msg_if_player(m_bad, _("Fire rains down around you!"));
                std::vector<point> ps = closest_points_first(3, p->posx(), p->posy());
                for (auto p_it : ps) {
                    if (!one_in(3)) {
                        g->m.add_field(p_it, fd_fire, 1 + rng(0, 1) * rng(0, 1), 30);
                    }
                }
                break;
            }

            case AEA_ATTENTION:
                p->add_msg_if_player(m_warning, _("You feel like your action has attracted attention."));
                p->add_effect("attention", 600 * rng(1, 3));
                break;

            case AEA_TELEGLOW:
                p->add_msg_if_player(m_warning, _("You feel unhinged."));
                p->add_effect("teleglow", 100 * rng(3, 12));
                break;

            case AEA_NOISE:
                p->add_msg_if_player(m_bad, _("Your %s emits a deafening boom!"), it->tname().c_str());
                sounds::sound(p->posx(), p->posy(), 100, "");
                break;

            case AEA_SCREAM:
                p->add_msg_if_player(m_warning, _("Your %s screams disturbingly."), it->tname().c_str());
                sounds::sound(p->posx(), p->posy(), 40, "");
                p->add_morale(MORALE_SCREAM, -10, 0, 300, 5);
                break;

            case AEA_DIM:
                p->add_msg_if_player(_("The sky starts to dim."));
                g->add_event(EVENT_DIM, int(calendar::turn) + 50);
                break;

            case AEA_FLASH:
                p->add_msg_if_player(_("The %s flashes brightly!"), it->tname().c_str());
                g->flashbang(p->posx(), p->posy());
                break;

            case AEA_VOMIT:
                p->add_msg_if_player(m_bad, _("A wave of nausea passes through you!"));
                p->vomit();
                break;

            case AEA_SHADOWS: {
                int num_shadows = rng(4, 8);
                monster spawned(GetMType("mon_shadow"));
                int num_spawned = 0;
                for (int j = 0; j < num_shadows; j++) {
                    int tries = 0, monx, mony, junk;
                    do {
                        if (one_in(2)) {
                            monx = rng(p->posx() - 5, p->posx() + 5);
                            mony = (one_in(2) ? p->posy() - 5 : p->posy() + 5);
                        } else {
                            monx = (one_in(2) ? p->posx() - 5 : p->posx() + 5);
                            mony = rng(p->posy() - 5, p->posy() + 5);
                        }
                    } while (tries < 5 && !g->is_empty(monx, mony) &&
                             !g->m.sees(monx, mony, p->posx(), p->posy(), 10, junk));
                    if (tries < 5) {
                        num_spawned++;
                        spawned.reset_special_rng(0);
                        spawned.spawn(monx, mony);
                        g->add_zombie(spawned);
                    }
                }
                if (num_spawned > 1) {
                    p->add_msg_if_player(m_warning, _("Shadows form around you."));
                } else if (num_spawned == 1) {
                    p->add_msg_if_player(m_warning, _("A shadow forms nearby."));
                }
            }
            break;

            case AEA_SPLIT: // TODO
                break;

            case AEA_NULL: // BUG
            case NUM_AEAS:
            default:
                debugmsg("iuse::artifact(): wrong artifact type (%d)", used);
                break;
        }
    }
    return it->type->charges_to_use();
}

int iuse::spray_can(player *p, item *it, bool, point)
{
    bool ismarker = (it->type->id == "permanent_marker" || it->type->id == "survival_marker");
    if (ismarker) {
        int ret = menu(true, _("Write on what?"), _("The ground"), _("An item"), _("Cancel"), NULL);

        if (ret == 2) {
            // inscribe_item returns false if the action fails or is canceled somehow.
            bool canceled_inscription = !inscribe_item(p, _("Write"), _("Written"), false);
            if (canceled_inscription) {
                return 0;
            }
            return it->type->charges_to_use();
        } else if (ret != 1) { // User chose cancel or some other undefined key.
            return 0;
        }
    }

    std::string message = string_input_popup(ismarker ? _("Write what?") : _("Spray what?"),
                          0, "", "", "graffiti");

    if (message.empty()) {
        return 0;
    } else {
        g->m.set_graffiti( p->posx(), p->posy(), message );
            add_msg(
                ismarker ?
                _("You write a message on the ground.") :
                _("You spray a message on the ground.")
            );
            p->moves -= 2 * message.length();
    }
    return it->type->charges_to_use();
}

/**
 * Heats up a food item.
 * @return 1 if an item was heated, false if nothing was heated.
 */
static bool heat_item(player *p)
{
    int inventory_index = g->inv_for_filter( _("Heat up what?"), []( const item & itm ) {
        return (itm.is_food() && itm.has_flag("EATEN_HOT")) ||
            (itm.is_food_container() && itm.contents[0].has_flag("EATEN_HOT"));
    } );
    item *heat = &( p->i_at(inventory_index ) );
    if (heat->type->id == "null") {
        add_msg(m_info, _("You do not have that item!"));
        return false;
    }
    item *target = heat->is_food_container() ? &(heat->contents[0]) : heat;
    if ((target->is_food()) && (target->has_flag("EATEN_HOT"))) {
        p->moves -= 300;
        add_msg(_("You heat up the food."));
        target->item_tags.insert("HOT");
        target->active = true;
        target->item_counter = 600; // sets the hot food flag for 60 minutes
        return true;
    }
    add_msg(m_info, _("You can't heat that up!"));
    return false;
}

int iuse::heatpack(player *p, item *it, bool, point)
{
    if (heat_item(p)) {
        it->make("heatpack_used");
    }
    return 0;
}

int iuse::hotplate(player *p, item *it, bool, point)
{
    if ( it->type->id != "atomic_coffeepot" && (it->charges < it->type->charges_to_use()) ) {
        p->add_msg_if_player(m_info, _("The %s's batteries are dead."), it->tname().c_str());
        return 0;
    }

    int choice = 1;
    if ((p->has_effect("bite") || p->has_effect("bleed") || p->has_trait("MASOCHIST") ||
         p->has_trait("MASOCHIST_MED") || p->has_trait("CENOBITE")) && !p->is_underwater()) {
        //Might want to cauterize
        choice = menu(true, _("Using hotplate:"), _("Heat food"), _("Cauterize wound"), _("Cancel"), NULL);
    }

    if (choice == 1) {
        if (heat_item(p)) {
            return it->type->charges_to_use();
        }
    } else if (choice == 2) {
        return cauterize_elec(p, it);
    }
    return 0;
}

int iuse::quiver(player *p, item *it, bool, point)
{
    int choice = -1;
    if (!(it->contents.empty()) && it->contents[0].charges > 0) {
        choice = menu(true, _("Do what with quiver?"), _("Store more arrows"),
                      _("Empty quiver"), _("Cancel"), NULL);

        // empty quiver
        if (choice == 2) {
            item &arrows = it->contents[0];
            int arrowsRemoved = arrows.charges;
            p->add_msg_if_player(ngettext("You remove the %s from the %s.", "You remove the %s from the %s.",
                                          arrowsRemoved),
                                 arrows.type_name( arrowsRemoved ).c_str(), it->tname().c_str());
            p->inv.assign_empty_invlet(arrows, false);
            p->i_add(arrows);
            it->contents.erase(it->contents.begin());
            return it->type->charges_to_use();
        }
    }

    // if quiver is empty or storing more arrows, pull up menu asking what to store
    if (it->contents.empty() || choice == 1) {
        int inventory_index = g->inv_for_filter( _("Store which arrows?"), []( const item & itm ) {
            return itm.is_ammo() && (itm.ammo_type() == "arrow" || itm.ammo_type() == "bolt");
        } );
        item *put = &( p->i_at(inventory_index ) );
        if (put == NULL || put->is_null()) {
            p->add_msg_if_player(_("Never mind."));
            return 0;
        }

        if (!(put->is_ammo() && (put->ammo_type() == "arrow" || put->ammo_type() == "bolt"))) {
            p->add_msg_if_player(m_info, _("Those aren't arrows!"));
            return 0;
        }

        int maxArrows = it->max_charges_from_flag("QUIVER");
        if (maxArrows == 0) {
            debugmsg("Tried storing arrows in quiver without a QUIVER_n tag (iuse::quiver)");
            return 0;
        }

        int arrowsStored = 0;

        // not empty so adding more arrows
        if (!(it->contents.empty()) && it->contents[0].charges > 0) {
            if (it->contents[0].type->id != put->type->id) {
                p->add_msg_if_player(m_info, _("Those aren't the same arrows!"));
                return 0;
            }
            if (it->contents[0].charges >= maxArrows) {
                p->add_msg_if_player(m_info, _("That %s is already full!"), it->tname().c_str());
                return 0;
            }
            arrowsStored = it->contents[0].charges;
            it->contents[0].charges += put->charges;
            p->i_rem(put);

            // empty, putting in new arrows
        } else {
            it->put_in(p->i_rem(put));
        }

        // handle overflow
        if (it->contents[0].charges > maxArrows) {
            int toomany = it->contents[0].charges - maxArrows;
            it->contents[0].charges -= toomany;
            item clone = it->contents[0];
            clone.charges = toomany;
            p->i_add(clone);
        }

        arrowsStored = it->contents[0].charges - arrowsStored;
        p->add_msg_if_player(ngettext("You store %d %s in your %s.", "You store %d %s in your %s.",
                                      arrowsStored),
                             arrowsStored, it->contents[0].type_name( arrowsStored ).c_str(), it->tname().c_str());
        p->moves -= 10 * arrowsStored;
    } else {
        p->add_msg_if_player(_("Never mind."));
        return 0;
    }
    return it->type->charges_to_use();
}

int iuse::holster_gun(player *p, item *it, bool, point)
{
    // if holster is empty, pull up menu asking what to holster
    if (it->contents.empty()) {
        int inventory_index = g->inv_type(_("Holster what?"), IC_GUN); // only show guns
        item *put = &(p->i_at(inventory_index));
        if (put == NULL || put->is_null()) {
            p->add_msg_if_player(_("Never mind."));
            return 0;
        }

        // make sure we're holstering a pistol
        if (!put->is_gun()) {
            p->add_msg_if_player(m_info, _("That isn't a gun!"), put->tname().c_str());
            return 0;
        }

        auto gun = put->type->gun.get();
        int maxvol = 0;
        if(it->type->properties["holster_size"] != "0") {
          maxvol = std::atoi(it->type->properties["holster_size"].c_str());
        }
        // only allow guns smaller than a certain size
        if (put->volume() > maxvol) {
            p->add_msg_if_player(m_info, _("That holster is too small to hold your %s!"),
                                 put->tname().c_str());
            return 0;
        } else if (put->volume() < (maxvol / 3)) {
          p->add_msg_if_player(m_info, _("That holster is too big to hold your %s!"),
                              put->tname().c_str());
          return 0;
        }

        int lvl = p->skillLevel(gun->skill_used);
        std::string message;
        if (lvl < 2) {
            message = _("You clumsily holster your %s.");
        } else if (lvl >= 7) {
            message = _("You deftly holster your %s.");
        } else  {
            message = _("You holster your %s.");
        }

        p->add_msg_if_player(message.c_str(), put->tname().c_str());
        p->store(it, put, gun->skill_used->ident(), 14);

    } else if( &p->weapon == it ) {
        p->add_msg_if_player( _( "You need to unwield the %s before using it." ), it->tname().c_str() );
        return 0;
        // else draw the holstered gun and have the player wield it
    } else {
        if (!p->is_armed() || p->wield(NULL)) {
            item &gun = it->contents[0];
            auto t_gun = gun.type->gun.get();
            int lvl = p->skillLevel(t_gun->skill_used);
            std::string message;
            if (lvl < 2) {
                message = _("You clumsily draw your %s from the %s.");
            } else if (lvl >= 7) {
                message = _("You quickly draw your %s from the %s.");
            } else {
                message = _("You draw your %s from the %s.");
            }

            p->add_msg_if_player(message.c_str(), gun.tname().c_str(), it->tname().c_str());
            p->wield_contents(it, true, t_gun->skill_used->ident(), 13);
        }
    }
    return it->type->charges_to_use();
}

int iuse::sheath_knife(player *p, item *it, bool, point)
{
    // if sheath is empty, pull up menu asking what to sheathe
    if (it->contents.empty()) {
        // only show SHEATH_KNIFE items
        int inventory_index = g->inv_for_flag("SHEATH_KNIFE", _("Sheathe what?"), false);
        item *put = &(p->i_at(inventory_index));
        if (put == NULL || put->is_null()) {
            p->add_msg_if_player(_("Never mind."));
            return 0;
        }

        if (!put->has_flag("SHEATH_KNIFE")) {
            if (put->has_flag("SHEATH_SWORD")) {
                p->add_msg_if_player(m_info, _("You need a scabbard to sheathe a sword!"),
                                     put->tname().c_str());
            } else {
                p->add_msg_if_player(m_info, _("You can't sheathe your %s!"), put->tname().c_str());
            }
            return 0;
        }

        int maxvol = 5;
        if (it->type->id == "bootstrap") { // bootstrap can't hold as much as sheath
            maxvol = 3;
        }

        // only allow knives smaller than a certain size
        if (put->volume() > maxvol) {
            p->add_msg_if_player(m_info, _("That sheath is too small to hold your %s!"), put->tname().c_str());
            return 0;
        }

        int lvl = p->skillLevel("cutting");
        std::string message;
        if (lvl < 2) {
            message = _("You clumsily shove your %s into the %s.");
        } else if (lvl >= 5) {
            message = _("You deftly insert your %s into the %s.");
        } else {
            message = _("You put your %s into the %s.");
        }

        p->add_msg_if_player(message.c_str(), put->tname().c_str(), it->tname().c_str());
        p->store(it, put, "cutting", 14);

    } else if( &p->weapon == it ) {
        p->add_msg_if_player( _( "You need to unwield the %s before using it." ), it->tname().c_str() );
        return 0;
        // else unsheathe a sheathed weapon and have the player wield it
    } else {
        if (!p->is_armed() || p->wield(NULL)) {
            p->wield_contents(it, true, "cutting", 13);

            int lvl = p->skillLevel("cutting");
            std::string message;
            if (lvl < 2) {
                message = _("You clumsily draw your %s from the %s.");
            } else if (lvl >= 5) {
                message = _("You deftly draw your %s from the %s.");
            } else {
                message = _("You draw your %s from the %s.");
            }

            p->add_msg_if_player(message.c_str(), p->weapon.tname().c_str(), it->tname().c_str());

            // diamond knives glimmer in the sunlight
            if (g->is_in_sunlight(p->posx(), p->posy()) && (p->weapon.made_of("diamond") ||
                    p->weapon.type->id == "foon" || p->weapon.type->id == "spork")) {
                p->add_msg_if_player(_("The %s glimmers magnificently in the sunlight."),
                                     p->weapon.tname().c_str());
            }
        }
    }
    return it->type->charges_to_use();
}

int iuse::sheath_sword(player *p, item *it, bool, point)
{
    // if sheath is empty, pull up menu asking what to sheathe
    if (it->contents.empty()) {
        // only show SHEATH_SWORD items
        int inventory_index = g->inv_for_flag("SHEATH_SWORD", _("Sheathe what?"), false);
        item *put = &(p->i_at(inventory_index));
        if (put == NULL || put->is_null()) {
            p->add_msg_if_player(_("Never mind."));
            return 0;
        }

        if (!put->has_flag("SHEATH_SWORD")) {
            if (put->has_flag("SHEATH_KNIFE")) {
                p->add_msg_if_player(m_info, _("You need a knife sheath for that!"), put->tname().c_str());
            } else {
                p->add_msg_if_player(m_info, _("You can't sheathe your %s!"), put->tname().c_str());
            }
            return 0;
        }

        int lvl = p->skillLevel("cutting");
        std::string message;
        if (lvl < 2) {
            message = _("You clumsily sheathe your %s.");
        } else if (lvl >= 7) {
            message = _("You deftly sheathe your %s.");
        } else {
            message = _("You sheathe your %s.");
        }

        p->add_msg_if_player(message.c_str(), put->tname().c_str());
        p->store(it, put, "cutting", 14);

    } else if( &p->weapon == it ) {
        p->add_msg_if_player( _( "You need to stop wielding the %s before using it." ), it->tname().c_str() );
        return 0;
        // else unsheathe a sheathed weapon and have the player wield it
    } else {
        if (!p->is_armed() || p->wield(NULL)) {
            int lvl = p->skillLevel("cutting");
            p->wield_contents(it, true, "cutting", 13);

            // in order to perform iaijutsu, have to pass a roll based on level
            bool iaijutsu =
                lvl >= 7 &&
                p->weapon.has_flag("IAIJUTSU") &&
                one_in(12 - lvl);

            // iaijutsu! slash an enemy as you draw your sword
            if (iaijutsu) {
                // check for adjacent enemies before asking to slash
                int mon_num = -1;
                for (int i = -1; i <= 1; i++) {
                    for (int j = -1; j <= 1; j++) {
                        mon_num = g->mon_at(p->posx() + i, p->posy() + j);
                        if (mon_num != -1) {
                            break; // break at first found enemy
                        }
                    }
                    if (mon_num != -1) {
                        break;
                    }
                }

                // if there's an adjacent enemy, ask which one to slash
                // if a spot without an enemy is chosen, defaults to the first enemy found above
                if (mon_num != -1) {
                    int slashx, slashy;
                    if (choose_adjacent(_("Slash where?"), slashx, slashy)) {
                        const int mon_hit = g->mon_at(slashx, slashy);
                        if (mon_hit != -1) {
                            mon_num = mon_hit;
                        }
                    }
                    monster &zed = g->zombie(mon_num);
                    p->add_msg_if_player(m_good, _("You slash at the %s as you draw your %s."),
                                         zed.name().c_str(), p->weapon.tname().c_str());
                    p->melee_attack(zed, true);
                } else {
                    // no adjacent monsters, draw sword normally
                    iaijutsu = false;
                }
            }

            // draw sword normally
            if (!iaijutsu) {
                std::string message;
                if (lvl < 2) {
                    message = _("You clumsily draw your %s.");
                } else if (lvl >= 7) {
                    message = _("You masterfully draw your %s.");
                } else {
                    message = _("You draw your %s.");
                }

                p->add_msg_if_player(message.c_str(), p->weapon.tname().c_str());
            }

            // diamond swords glimmer in the sunlight
            if (g->is_in_sunlight(p->posx(), p->posy()) && p->weapon.made_of("diamond")) {
                p->add_msg_if_player(_("The %s glimmers magnificently in the sunlight."),
                                     p->weapon.tname().c_str());
            }
        }
    }
    return it->type->charges_to_use();
}

int iuse::holster_ankle(player *p, item *it, bool b, point pos)
{
    int choice = -1;
    // ask whether to store a knife or a pistol
    if (it->contents.empty()) {
        choice = menu(true, _("Using ankle holster:"), _("Holster a pistol"),
                      _("Sheathe a knife"), _("Cancel"), NULL);
        if (choice == 1) {
            holster_gun(p, it, b, pos);
        } else if (choice == 2) {
            sheath_knife(p, it, b, pos);
        }
    } else if( &p->weapon == it ) {
        p->add_msg_if_player( _( "You need to stop wielding the %s before using it." ), it->tname().c_str() );
        return 0;
        // unsheathe knife or draw pistol
    } else {
        if (!p->is_armed() || p->wield(NULL)) {
            item &stored = it->contents[0];
            if (stored.has_flag("SHEATH_KNIFE")) {
                sheath_knife(p, it, b, pos);
            } else {
                holster_gun(p, it, b, pos);
            }
        }
    }
    return it->type->charges_to_use();
}

int iuse::survivor_belt(player *p, item *it, bool b, point pos)
{
    int choice = -1;

    choice = menu( true,
                   _( "Using survivor belt:" ),
                   it->contents.empty() ? _( "Sheathe a knife" ) : _( "Unsheathe a knife" ),
                   _( "Use hammer" ),
                   _( "Use hacksaw" ),
                   _( "Use wood saw" ),
                   _( "Cancel" ),
                   NULL );

    switch ( choice ) {
        case 1:
            return sheath_knife( p, it, b, pos );
        case 2:
            return hammer( p, it, b, pos );
        case 3:
            return hacksaw( p, it, b, pos );
        case 4:
            return lumber( p, it, b, pos );
    }
    return 0;
}

int iuse::boots(player *p, item *it, bool, point)
{
    int choice = -1;
    if (it->contents.empty()) {
        choice = menu(true, _("Using boots:"), _("Put a knife in the boot"), _("Cancel"), NULL);
    } else if( &p->weapon == it ) {
        p->add_msg_if_player( _( "You need to stop wielding the %s before using it." ), it->tname().c_str() );
        return 0;
    } else if (it->contents.size() == 1) {
        choice = menu(true, _("Take what:"), it->contents[0].tname().c_str(), _("Put a knife in the boot"),
                      _("Cancel"), NULL);
    } else {
        choice = menu(true, _("Take what:"), it->contents[0].tname().c_str(),
                      it->contents[1].tname().c_str(), _("Cancel"), NULL);
    }

    if ((it->contents.size() > 0 && choice == 1) || // Pull 1st
        (it->contents.size() > 1 && choice == 2)) {  // Pull 2nd
        p->moves -= 15;
        item &knife = it->contents[choice - 1];
        if (!p->is_armed() || p->wield(NULL)) {
            p->inv.assign_empty_invlet(knife, true);  // force getting an invlet.
            p->wield(&(p->i_add(knife)));
            it->contents.erase(it->contents.begin() + choice - 1);
        }
    } else if ((it->contents.empty() && choice == 1) || // Put 1st
               (it->contents.size() == 1 && choice == 2)) { // Put 2st
        int inventory_index = g->inv_for_flag("SHEATH_KNIFE", _("Put what?"), false);
        item *put = &(p->i_at(inventory_index));
        if (put == NULL || put->is_null()) {
            p->add_msg_if_player(m_info, _("You do not have that item!"));
            return 0;
        }
        if (!put->type->can_use("KNIFE")) {
            p->add_msg_if_player(m_info, _("That isn't a knife!"));
            return 0;
        }
        if (put->volume() > 5) {
            p->add_msg_if_player(m_info, _("That item does not fit in your boot!"));
            return 0;
        }
        p->moves -= 30;
        p->add_msg_if_player(_("You put the %s in your boot."), put->tname().c_str());
        it->put_in(p->i_rem(inventory_index));
    }
    return it->type->charges_to_use();
}

int iuse::towel(player *p, item *it, bool t, point)
{
    if( t ) {
        // Continuous usage, do nothing as not initiated by the player, this is for
        // wet towels only as they are active items.
        return 0;
    }
    bool towelUsed = false;

    // can't use an already wet towel!
    if (it->has_flag("WET")) {
        p->add_msg_if_player(m_info, _("That %s is too wet to soak up any more liquid!"),
                             it->tname().c_str());
    }

    // dry off from being wet
    else if (abs(p->has_morale(MORALE_WET))) {
        p->rem_morale(MORALE_WET);
        for (int i = 0; i < num_bp; ++i) {
            p->body_wetness[i] = 0;
        }
        p->add_msg_if_player(_("You use the %s to dry off, saturating it with water!"),
                             it->tname().c_str());

        towelUsed = true;
        it->item_counter = 300;
    }

    // clean off slime
    else if (p->has_effect("slimed")) {
        p->remove_effect("slimed");
        p->add_msg_if_player(_("You use the %s to clean yourself off, saturating it with slime!"),
                             it->tname().c_str());

        towelUsed = true;
        it->item_counter = 450; // slime takes a bit longer to dry
    }

    // default message
    else {
        p->add_msg_if_player(_("You are already dry, the %s does nothing."), it->tname().c_str());
    }

    // towel was used
    if (towelUsed) {
        p->moves -= 50;
        // change "towel" to a "towel_wet" (different flavor text/color)
        if (it->type->id == "towel") {
            it->make("towel_wet");
        }

        // WET, active items have their timer decremented every turn
        it->item_tags.erase("ABSORBENT");
        it->item_tags.insert("WET");
        it->active = true;
    }
    return it->type->charges_to_use();
}

int iuse::unfold_generic(player *p, item *it, bool, point)
{
    if (p->is_underwater()) {
        p->add_msg_if_player(m_info, _("You can't do that while underwater."));
        return 0;
    }
    vehicle *veh = g->m.add_vehicle("none", p->posx(), p->posy(), 0, 0, 0, false);
    if (veh == NULL) {
        p->add_msg_if_player(m_info, _("There's no room to unfold the %s."), it->tname().c_str());
        return 0;
    }
    veh->name = it->get_var( "vehicle_name" );
    if (!veh->restore(it->get_var( "folding_bicycle_parts" ))) {
        g->m.destroy_vehicle(veh);
        return 0;
    }
    g->m.update_vehicle_cache(veh, true);

    std::string unfold_msg = it->get_var( "unfold_msg" );
    if (unfold_msg.size() == 0) {
        unfold_msg = _("You painstakingly unfold the %s and make it ready to ride.");
    } else {
        unfold_msg = _(unfold_msg.c_str());
    }
    p->add_msg_if_player(unfold_msg.c_str(), veh->name.c_str());

    p->moves -= it->get_var( "moves", 500 );
    return 1;
}

int iuse::adrenaline_injector(player *p, item *it, bool, point)
{
    p->moves -= 100;
    p->add_msg_if_player(_("You inject yourself with adrenaline."));

    item syringe( "syringe", it->bday );
    p->i_add( syringe );
    p->add_effect("adrenaline", 200);
    if (p->has_effect("adrenaline")) {
        //Massively boost stimulant level, risking death on an extended chain
        p->stim += 80;
    }

    if (p->has_effect("asthma")) {
        p->remove_effect("asthma");
        p->add_msg_if_player(m_good, _("The adrenaline causes your asthma to clear."));
    }
    return it->type->charges_to_use();
}

int iuse::jet_injector(player *p, item *it, bool, point)
{
    if (it->charges < it->type->charges_to_use()) {
        p->add_msg_if_player(m_info, _("The jet injector is empty."), it->tname().c_str());
        return 0;
    } else {
        p->add_msg_if_player(_("You inject yourself with the jet injector."));
        // Intensity is 2 here because intensity = 1 is the comedown
        p->add_effect("jetinjector", 200, num_bp, false, 2);
        p->pkill += 20;
        p->stim += 10;
        p->remove_effect("infected");
        p->remove_effect("bite");
        p->remove_effect("bleed");
        p->remove_effect("fungus");
        p->remove_effect("dermatik");
        p->radiation += 4;
        p->healall(20);
    }

    if (p->has_effect("jetinjector")) {
        if (p->get_effect_dur("jetinjector") > 200) {
            p->add_msg_if_player(m_warning, _("Your heart is beating alarmingly fast!"));
        }
    }
    return it->type->charges_to_use();
}

int iuse::radglove(player *p, item *it, bool, point)
{
    if (p->get_item_position(it) >= -1) {
        p->add_msg_if_player(m_info,
                             _("You must wear the radiation biomonitor before you can activate it."));
        return 0;
    } else if (it->charges < it->type->charges_to_use()) {
        p->add_msg_if_player(m_info, _("The radiation biomonitor needs batteries to function."));
        return 0;
    } else {
        p->add_msg_if_player(_("You activate your radiation biomonitor."));
        if (p->radiation >= 1) {
            p->add_msg_if_player(m_warning, _("You are currently irradiated."));
            add_msg(m_info, _("Your radiation level: %d"), p->radiation);
        } else {
            p->add_msg_if_player(m_info, _("You are not currently irradiated."));
        }
        p->add_msg_if_player(_("Have a nice day!"));
    }
    return it->type->charges_to_use();
}


int iuse::contacts(player *p, item *it, bool, point)
{
    if (p->is_underwater()) {
        p->add_msg_if_player(m_info, _("You can't do that while underwater."));
        return 0;
    }
    int duration = rng(80640, 120960); // Around 7 days.
    if (p->has_effect("contacts")) {
        if (query_yn(_("Replace your current lenses?"))) {
            p->moves -= 200;
            p->add_msg_if_player(_("You replace your current %s."), it->tname().c_str());
            p->remove_effect("contacts");
            p->add_effect("contacts", duration);
            return it->type->charges_to_use();
        } else {
            p->add_msg_if_player(_("You don't do anything with your %s."), it->tname().c_str());
            return 0;
        }
    } else if (p->has_trait("HYPEROPIC") || p->has_trait("MYOPIC") || p->has_trait("URSINE_EYE")) {
        p->moves -= 200;
        p->add_msg_if_player(_("You put the %s in your eyes."), it->tname().c_str());
        p->add_effect("contacts", duration);
        return it->type->charges_to_use();
    } else {
        p->add_msg_if_player(m_info, _("Your vision is fine already."));
        return 0;
    }
}

int iuse::talking_doll(player *p, item *it, bool, point)
{
    if (it->charges < it->type->charges_to_use()) {
        p->add_msg_if_player(m_info, _("The %s's batteries are dead."), it->tname().c_str());
        return 0;
    }

    std::string label;

    if (it->type->id == "talking_doll") {
        label = "doll";
    } else {
        label = "creepy_doll";
    }

    const SpeechBubble speech = get_speech(label);

    sounds::ambient_sound(p->posx(), p->posy(), speech.volume, speech.text);

    return it->type->charges_to_use();
}

int iuse::gun_repair(player *p, item *it, bool, point)
{
    if (it->charges < it->type->charges_to_use()) {
        return 0;
    }
    if (p->is_underwater()) {
        p->add_msg_if_player(m_info, _("You can't do that while underwater."));
        return 0;
    }
    if (p->skillLevel("mechanics") < 2) {
        p->add_msg_if_player(m_info, _("You need a mechanics skill of 2 to use this repair kit."));
        return 0;
    }
    int inventory_index = g->inv(_("Select the firearm to repair."));
    item *fix = &(p->i_at(inventory_index));
    if (fix == NULL || fix->is_null()) {
        p->add_msg_if_player(m_info, _("You do not have that item!"));
        return 0;
    }
    if (!fix->is_gun()) {
        p->add_msg_if_player(m_info, _("That isn't a firearm!"));
        return 0;
    }
    if (fix->damage == -1) {
        p->add_msg_if_player(m_info, _("You cannot improve your %s any more this way."),
                             fix->tname().c_str());
        return 0;
    }
    if ((fix->damage == 0) && p->skillLevel("mechanics") < 8) {
        p->add_msg_if_player(m_info, _("Your %s is already in peak condition."), fix->tname().c_str());
        p->add_msg_if_player(m_info, _("With a higher mechanics skill, you might be able to improve it."));
        return 0;
    }
    if ((fix->damage == 0) && p->skillLevel("mechanics") >= 8) {
        p->add_msg_if_player(m_good, _("You accurize your %s."), fix->tname().c_str());
        sounds::sound(p->posx(), p->posy(), 6, "");
        p->moves -= 2000 * p->fine_detail_vision_mod();
        p->practice("mechanics", 10);
        fix->damage--;
    } else if (fix->damage >= 2) {
        p->add_msg_if_player(m_good, _("You repair your %s!"), fix->tname().c_str());
        sounds::sound(p->posx(), p->posy(), 8, "");
        p->moves -= 1000 * p->fine_detail_vision_mod();
        p->practice("mechanics", 10);
        fix->damage--;
    } else {
        p->add_msg_if_player(m_good, _("You repair your %s completely!"),
                             fix->tname().c_str());
        sounds::sound(p->posx(), p->posy(), 8, "");
        p->moves -= 500 * p->fine_detail_vision_mod();
        p->practice("mechanics", 10);
        fix->damage = 0;
    }
    return it->type->charges_to_use();
}

int iuse::misc_repair(player *p, item *it, bool, point)
{
    if (it->charges < it->type->charges_to_use()) {
        return 0;
    }
    if (p->is_underwater()) {
        p->add_msg_if_player(m_info, _("You can't do that while underwater."));
        return 0;
    }
    if (p->skillLevel("fabrication") < 1) {
        p->add_msg_if_player(m_info, _("You need a fabrication skill of 1 to use this repair kit."));
        return 0;
    }
    int inventory_index = g->inv_for_filter( _("Select the item to repair."), []( const item & itm ) {
        return !itm.is_gun() && (itm.made_of("wood") || itm.made_of("plastic") ||
                                 itm.made_of("bone") || itm.made_of("chitin") ) ;
    } );
    item *fix = &( p->i_at(inventory_index ) );
    if (fix == NULL || fix->is_null()) {
        p->add_msg_if_player(m_info, _("You do not have that item!"));
        return 0;
    }
    if (fix->is_gun()) {
        p->add_msg_if_player(m_info, _("That requires gunsmithing tools."));
        return 0;
    }
    if (!(fix->made_of("wood") || fix->made_of("plastic") || fix->made_of("bone") ||
          fix->made_of("chitin"))) {
        p->add_msg_if_player(m_info, _("That isn't made of wood, bone, or chitin!"));
        return 0;
    }
    if (fix->damage == -1) {
        p->add_msg_if_player(m_info, _("You cannot improve your %s any more this way."),
                             fix->tname().c_str());
        return 0;
    }
    if (fix->damage == 0) {
        p->add_msg_if_player(m_good, _("You reinforce your %s."), fix->tname().c_str());
        p->moves -= 1000 * p->fine_detail_vision_mod();
        p->practice("fabrication", 10);
        fix->damage--;
    } else if (fix->damage >= 2) {
        p->add_msg_if_player(m_good, _("You repair your %s!"), fix->tname().c_str());
        p->moves -= 500 * p->fine_detail_vision_mod();
        p->practice("fabrication", 10);
        fix->damage--;
    } else {
        p->add_msg_if_player(m_good, _("You repair your %s completely!"), fix->tname().c_str());
        p->moves -= 250 * p->fine_detail_vision_mod();
        p->practice("fabrication", 10);
        fix->damage = 0;
    }
    return it->type->charges_to_use();
}

int iuse::bell(player *p, item *it, bool, point)
{
    if (it->type->id == "cow_bell") {
        sounds::sound(p->posx(), p->posy(), 12, _("Clank! Clank!"));
        if (!p->is_deaf()) {
            const int cow_factor = 1 + (p->mutation_category_level.find("MUTCAT_CATTLE") ==
                                        p->mutation_category_level.end() ?
                                        0 :
                                        (p->mutation_category_level.find("MUTCAT_CATTLE")->second) / 8
                                       );
            if (x_in_y(cow_factor, 1 + cow_factor)) {
                p->add_morale(MORALE_MUSIC, 1, 15 * (cow_factor > 10 ? 10 : cow_factor));
            }
        }
    } else {
        sounds::sound(p->posx(), p->posy(), 4, _("Ring! Ring!"));
    }
    return it->type->charges_to_use();
}

int iuse::seed(player *, item *it, bool, point)
{
    if (query_yn(_("Sure you want to eat the %s? You could plant it in a mound of dirt."),
                 it->tname().c_str())) {
        return it->type->charges_to_use(); //This eats the seed object.
    }
    return 0;
}

int iuse::robotcontrol(player *p, item *it, bool, point)
{
    if (it->charges < it->type->charges_to_use()) {
        p->add_msg_if_player(_("The %s's batteries are dead."), it->tname().c_str());
        return 0;

    }
    if( p->has_trait("ILLITERATE") ) {
        p->add_msg_if_player(_("You cannot read a computer screen."));
        return 0;
    }

    int choice = menu(true, _("Welcome to hackPRO!:"), _("Override IFF protocols"),
                      _("Set friendly robots to passive mode"),
                      _("Set friendly robots to combat mode"), _("Cancel"), NULL);
    switch( choice ) {
    case 1: { // attempt to make a robot friendly
            uimenu pick_robot;
            pick_robot.text = _("Choose an endpoint to hack.");
            // Build a list of all unfriendly robots in range.
            std::vector< monster* > mons;
            std::vector< point > locations;
            int entry_num = 0;
            for( size_t i = 0; i < g->num_zombies(); ++i ) {
                monster &candidate = g->zombie( i );
                if( candidate.type->in_species( "ROBOT" ) && candidate.friendly == 0 &&
                    rl_dist( p->pos(), candidate.pos() ) <= 10 ) {
                    mons.push_back( &candidate );
                    pick_robot.addentry( entry_num++, true, MENU_AUTOASSIGN, candidate.name() );
                    point seen_loc;
                    // Show locations of seen robots, center on player if robot is not seen
                    if( p->sees( candidate ) ) {
                        seen_loc = point( candidate.posx(), candidate.posy() );
                    } else {
                        seen_loc = point( p->posx(), p->posy() );
                    }
                    locations.push_back( seen_loc );
                }
            }
            if( mons.empty() ) {
                p->add_msg_if_player( m_info, _("No enemy robots in range.") );
                return it->type->charges_to_use();
            }
            pointmenu_cb callback( locations );
            pick_robot.callback = &callback;
            pick_robot.addentry( INT_MAX, true, -1, _( "Cancel" ) );
            pick_robot.query();
            const size_t mondex = pick_robot.ret;
            if( mondex >= mons.size() ) {
                p->add_msg_if_player(m_info, _("Never mind"));
                return it->type->charges_to_use();
            }
            monster *z = mons[mondex];
            p->add_msg_if_player(_("You start reprogramming the %s into an ally."), z->name().c_str());
            p->moves -= 1000 - p->int_cur * 10 - p->skillLevel("computer") * 10;
            float success = p->skillLevel("computer") - 1.5 * (z->type->difficulty) /
                            ((rng(2, p->int_cur) / 2) + (p->skillLevel("computer") / 2));
            if (success >= 0) {
                p->add_msg_if_player(_("You successfully override the %s's IFF protocols!"),
                                     z->name().c_str());
                z->friendly = -1;
            } else if (success >= -2) { //A near success
                p->add_msg_if_player(_("The %s short circuits as you attempt to reprogram it!"),
                                     z->name().c_str());
                z->apply_damage( p, bp_torso, rng( 1, 10 ) ); //damage it a little
                if( z->is_dead() ) {
                    p->practice("computer", 10);
                    return it->type->charges_to_use(); // Do not do the other effects if the robot died
                }
                if (one_in(3)) {
                    p->add_msg_if_player(_("...and turns friendly!"));
                    if (one_in(3)) { //did the robot became friendly permanently?
                        z->friendly = -1; //it did
                    } else {
                        z->friendly = rng(5, 40); // it didn't
                    }
                }
            } else {
                p->add_msg_if_player(_("...but the robot refuses to acknowledge you as an ally!"));
            }
            p->practice("computer", 10);
            return it->type->charges_to_use();
        }
        case 2: { //make all friendly robots stop their purposeless extermination of (un)life.
            p->moves -= 100;
            int f = 0; //flag to check if you have robotic allies
            for (size_t i = 0; i < g->num_zombies(); i++) {
                if (g->zombie(i).friendly != 0 && g->zombie(i).type->in_species("ROBOT")) {
                    p->add_msg_if_player(_("A following %s goes into passive mode."),
                                         g->zombie(i).name().c_str());
                    g->zombie(i).add_effect("docile", 1, num_bp, true);
                    f = 1;
                }
            }
            if (f == 0) {
                p->add_msg_if_player(_("You are not commanding any robots."));
                return 0;
            }
            return it->type->charges_to_use();
            break;
        }
        case 3: { //make all friendly robots terminate (un)life with extreme prejudice
            p->moves -= 100;
            int f = 0; //flag to check if you have robotic allies
            for (size_t i = 0; i < g->num_zombies(); i++) {
                if (g->zombie(i).friendly != 0 && g->zombie(i).has_flag(MF_ELECTRONIC)) {
                    p->add_msg_if_player(_("A following %s goes into combat mode."),
                                         g->zombie(i).name().c_str());
                    g->zombie(i).remove_effect("docile");
                    f = 1;
                }
            }
            if (f == 0) {
                p->add_msg_if_player(_("You are not commanding any robots."));
                return 0;
            }
            return it->type->charges_to_use();
            break;
        }

    }
    return 0;
}

void init_memory_card_with_random_stuff(player *, item *it)
{

    if (it->has_flag("MC_MOBILE") && (it->has_flag("MC_RANDOM_STUFF") ||
                                      it->has_flag("MC_SCIENCE_STUFF")) && !(it->has_flag("MC_USED") ||
                                              it->has_flag("MC_HAS_DATA"))) {

        it->item_tags.insert("MC_HAS_DATA");

        bool encrypted = false;

        if (it->has_flag("MC_MAY_BE_ENCRYPTED") && one_in(8)) {
            it->make(it->type->id + "_encrypted");
        }

        //some special cards can contain "MC_ENCRYPTED" flag
        if (it->has_flag("MC_ENCRYPTED")) {
            encrypted = true;
        }

        int data_chance = 2;

        //encrypted memory cards often contain data
        if (encrypted && !one_in(3)) {
            data_chance--;
        }

        //just empty memory card
        if (!one_in(data_chance)) {
            return;
        }

        //add someone's personal photos
        if (one_in(data_chance)) {

            //decrease chance to more data
            data_chance++;

            if (encrypted && one_in(3)) {
                data_chance--;
            }

            const int duckfaces_count = rng(5, 30);
            it->set_var( "MC_PHOTOS", duckfaces_count );
        }
        //decrease chance to music and other useful data
        data_chance++;
        if (encrypted && one_in(2)) {
            data_chance--;
        }

        if (one_in(data_chance)) {
            data_chance++;

            if (encrypted && one_in(3)) {
                data_chance--;
            }

            const int new_songs_count = rng(5, 15);
            it->set_var( "MC_MUSIC", new_songs_count );
        }
        data_chance++;
        if (encrypted && one_in(2)) {
            data_chance--;
        }

        if (one_in(data_chance)) {
            it->set_var( "MC_RECIPE", "SIMPLE" );
        }

        if (it->has_flag("MC_SCIENCE_STUFF")) {
            it->set_var( "MC_RECIPE", "SCIENCE" );
        }
    }
}

bool einkpc_download_memory_card(player *p, item *eink, item *mc)
{
    bool something_downloaded = false;
    if (mc->get_var( "MC_PHOTOS", 0 ) > 0) {
        something_downloaded = true;

        int new_photos = mc->get_var( "MC_PHOTOS", 0 );
        mc->erase_var( "MC_PHOTOS" );

        p->add_msg_if_player(m_good, string_format(
                                 ngettext("You download %d new photo into internal memory.",
                                          "You download %d new photos into internal memory.", new_photos)).c_str());

        const int old_photos = eink->get_var( "EIPC_PHOTOS", 0 );
        eink->set_var( "EIPC_PHOTOS", old_photos + new_photos);
    }

    if (mc->get_var( "MC_MUSIC", 0 ) > 0) {
        something_downloaded = true;

        int new_songs = mc->get_var( "MC_MUSIC", 0 );
        mc->erase_var( "MC_MUSIC" );

        p->add_msg_if_player(m_good, string_format(
                                 ngettext("You download %d new song into internal memory.",
                                          "You download %d new songs into internal memory.", new_songs)).c_str());

        const int old_songs = eink->get_var( "EIPC_MUSIC", 0 );
        eink->set_var( "EIPC_MUSIC", old_songs + new_songs);
    }

    if (!mc->get_var( "MC_RECIPE" ).empty()) {
        const bool science = mc->get_var( "MC_RECIPE" ) == "SCIENCE";

        mc->erase_var( "MC_RECIPE" );

        std::vector<const recipe *> candidates;

        for( auto &recipe : recipes ) {
            for( auto &elem : recipe.second ) {

                const int dif = ( elem )->difficulty;

                if (science) {
                    if( ( elem )->cat != "CC_NONCRAFT" ) {
                        if (dif >= 3 && one_in(dif + 1)) {
                            candidates.push_back( elem );
                        }
                    }
                } else {
                    if( ( elem )->cat == "CC_FOOD" ) {
                        if (dif <= 3 && one_in(dif)) {
                            candidates.push_back( elem );
                        }
                    }

                }


            }
        }

        if (candidates.size() > 0) {

            const recipe *r = candidates[rng(0, candidates.size() - 1)];
            const std::string rident = r->ident;

            const item dummy(r->result, 0);

            const auto old_recipes = eink->get_var( "EIPC_RECIPES" );
            if( old_recipes.empty() ) {
                something_downloaded = true;
                eink->set_var( "EIPC_RECIPES", "," + rident + "," );

                p->add_msg_if_player(m_good, _("You download a recipe for %s into the tablet's memory."),
                                     dummy.type_name().c_str());
            } else {
                if (old_recipes.find("," + rident + ",") == std::string::npos) {
                    something_downloaded = true;
                    eink->set_var( "EIPC_RECIPES", old_recipes + rident + "," );

                    p->add_msg_if_player(m_good, _("You download a recipe for %s into the tablet's memory."),
                                         dummy.type_name().c_str());
                } else {
                    p->add_msg_if_player(m_good, _("Your tablet already has a recipe for %s."),
                                         dummy.type_name().c_str());
                }
            }
        }
    }

    const auto monster_photos = mc->get_var( "MC_MONSTER_PHOTOS" );
    if( !monster_photos.empty() ) {
        something_downloaded = true;
        p->add_msg_if_player(m_good, _("You have updated your monster collection."));

        auto photos = eink->get_var( "EINK_MONSTER_PHOTOS" );
        if( photos.empty() ) {
            eink->set_var( "EINK_MONSTER_PHOTOS", monster_photos );
        } else {
            std::istringstream f(monster_photos);
            std::string s;
            while (getline(f, s, ',')) {

                if (s.size() == 0) {
                    continue;
                }

                const std::string mtype = s;
                getline(f, s, ',');
                char *chq = &s[0];
                const int quality = atoi(chq);

                const size_t eink_strpos = photos.find("," + mtype + ",");

                if (eink_strpos == std::string::npos) {
                    photos += mtype + "," + string_format("%d", quality) + ",";
                } else {

                    const size_t strqpos = eink_strpos + mtype.size() + 2;
                    char *chq = &photos[strqpos];
                    const int old_quality = atoi(chq);

                    if (quality > old_quality) {
                        chq = &string_format("%d", quality)[0];
                        photos[strqpos] = *chq;
                    }
                }

            }
            eink->set_var( "EINK_MONSTER_PHOTOS", photos );
        }
    }

    if (mc->has_flag("MC_TURN_USED")) {
        mc->clear();
        mc->make("mobile_memory_card_used");
    }

    if (!something_downloaded) {
        p->add_msg_if_player(m_info, _("This memory card does not contain any new data."));
        return false;
    }

    return true;

}

static const std::string &photo_quality_name( const int index )
{
    static std::array<std::string, 6> const names { {
        { _("awful") }, { _("bad") }, { _("not bad") }, { _("good") }, { _("fine") }, { _("exceptional") } } };
    return names[index];
}


int iuse::einktabletpc(player *p, item *it, bool t, point pos)
{
    if (t) {
        if( it->get_var( "EIPC_MUSIC_ON" ) != "" ) {

            if (calendar::turn % 50 == 0) {
                it->charges--;
            }

            //the more varied music, the better max mood.
            const int songs = it->get_var( "EIPC_MUSIC", 0 );

            //if user can hear this music and not already hear music
            if( p->can_hear( pos, 8 ) && !p->has_effect("music")) {

                p->add_effect("music", 1);
                p->add_morale(MORALE_MUSIC, 1, std::min(100, songs), 5, 2);

                if (int(calendar::turn) % 50 == 0) { // Every 5 minutes, describe the music
                    const std::string sound = get_random_music_description(p);
                    sounds::sound(pos.x, pos.y, 8, sound);
                }
            }
        }

        return 0;

    } else {

        enum {
            ei_cancel, ei_photo, ei_music, ei_recipe, ei_monsters, ei_download, ei_decrypt
        };

        if (p->is_underwater()) {
            p->add_msg_if_player(m_info, _("You can't do that while underwater."));
            return 0;
        }
        if (p->has_trait("ILLITERATE")) {
            add_msg(m_info, _("You cannot read a computer screen."));
            return 0;
        }
        if (p->has_trait("HYPEROPIC") && !p->is_wearing("glasses_reading")
            && !p->is_wearing("glasses_bifocal") && !p->has_effect("contacts")) {
            add_msg(m_info, _("You'll need to put on reading glasses before you can see the screen."));
            return 0;
        }

        uimenu amenu;

        amenu.selected = 0;
        amenu.text = _("Choose menu option:");
        amenu.addentry(ei_cancel, true, 'q', _("Cancel"));

        const int photos = it->get_var( "EIPC_PHOTOS", 0 );
        if( photos > 0 ) {
            amenu.addentry(ei_photo, true, 'p', _("Photos [%d]"), photos);
        } else {
            amenu.addentry(ei_photo, false, 'p', _("No photos on device"));
        }

        const int songs = it->get_var( "EIPC_MUSIC", 0 );
        if( songs > 0 ) {
            if (it->active) {
                amenu.addentry(ei_music, true, 'm', _("Turn music off"));
            } else {
                amenu.addentry(ei_music, true, 'm', _("Turn music on [%d]"), songs);
            }
        } else {
            amenu.addentry(ei_music, false, 'm', _("No music on device"));
        }

        if (it->get_var( "RECIPE" ) != "") {
            const item dummy(it->get_var( "RECIPE" ), 0);
            amenu.addentry(0, false, -1, _("Recipe: %s"), dummy.tname().c_str());
        }

        if (it->get_var( "EIPC_RECIPES" ) != "") {
            amenu.addentry(ei_recipe, true, 'r', _("View recipe on E-ink screen"));
        }

        if (it->get_var( "EINK_MONSTER_PHOTOS" ) != "") {
            amenu.addentry(ei_monsters, true, 'y', _("Your collection of monsters"));
        } else {
            amenu.addentry(ei_monsters, false, 'y', _("Collection of monsters is empty"));
        }

        amenu.addentry(ei_download, true, 'w', _("Download data from memory card"));

        if (p->skillLevel("computer") > 2) {
            amenu.addentry(ei_decrypt, true, 'd', _("Decrypt memory card"));
        } else {
            amenu.addentry(ei_decrypt, false, 'd', _("Decrypt memory card (low skill)"));
        }

        amenu.query();

        const int choice = amenu.ret;

        if (ei_cancel == choice) {
            return 0;
        }

        if (ei_photo == choice) {

            const int photos = it->get_var( "EIPC_PHOTOS", 0 );
            const int viewed = std::min(photos, int(rng(10, 30)));
            const int count = photos - viewed;
            if (count == 0) {
                it->erase_var( "EIPC_PHOTOS" );
            } else {
                it->set_var( "EIPC_PHOTOS", count );
            }

            p->moves -= rng(3, 7) * 100;

            if (p->has_trait("PSYCHOPATH")) {
                p->add_msg_if_player(m_info, _("Wasted time, these pictures do not provoke your senses."));
            } else {
                p->add_morale(MORALE_PHOTOS, rng(15, 30), 100);

                const int random_photo = rng(1, 20);
                switch (random_photo) {
                    case 1:
                        p->add_msg_if_player(m_good, _("You used to have a dog like this..."));
                        break;
                    case 2:
                        p->add_msg_if_player(m_good, _("Ha-ha!  An amusing cat photo."));
                        break;
                    case 3:
                        p->add_msg_if_player(m_good, _("Excellent pictures of nature."));
                        break;
                    case 4:
                        p->add_msg_if_player(m_good, _("Food photos... your stomach rumbles!"));
                        break;
                    case 5:
                        p->add_msg_if_player(m_good, _("Some very interesting travel photos."));
                        break;
                    case 6:
                        p->add_msg_if_player(m_good, _("Pictures of a concert of popular band."));
                        break;
                    case 7:
                        p->add_msg_if_player(m_good, _("Photos of someone's luxurious house."));
                        break;
                    default:
                        p->add_msg_if_player(m_good, _("You feel nostalgic as you stare at the photo."));
                        break;
                }
            }

            return it->type->charges_to_use();
        }

        if (ei_music == choice) {

            p->moves -= 30;

            if (it->active) {
                it->active = false;
                it->erase_var( "EIPC_MUSIC_ON" );

                p->add_msg_if_player(m_info, _("You turned off music on your %s."), it->tname().c_str());
            } else {
                it->active = true;
                it->set_var( "EIPC_MUSIC_ON", "1" );

                p->add_msg_if_player(m_info, _("You turned on music on your %s."), it->tname().c_str());

            }

            return it->type->charges_to_use();
        }

        if (ei_recipe == choice) {
            p->moves -= 50;

            uimenu rmenu;

            rmenu.selected = 0;
            rmenu.text = _("Choose recipe to view:");
            rmenu.addentry(0, true, 'q', _("Cancel"));

            std::vector<std::string> candidate_recipes;
            std::istringstream f(it->get_var( "EIPC_RECIPES" ));
            std::string s;
            int k = 1;
            while (getline(f, s, ',')) {

                if (s.size() == 0) {
                    continue;
                }

                candidate_recipes.push_back(s);

                auto recipe = find_recipe( s );
                if( recipe ) {
                    rmenu.addentry( k++, true, -1, item::nname( recipe->result ) );
                }
            }

            rmenu.query();

            const int rchoice = rmenu.ret;
            if (0 == rchoice) {
                return it->type->charges_to_use();
            } else {
                it->item_tags.insert("HAS_RECIPE");
                const auto rec_id = candidate_recipes[rchoice - 1];
                it->set_var( "RECIPE", rec_id );

                auto recipe = find_recipe( rec_id );
                if( recipe ) {
                    p->add_msg_if_player(m_info,
                        _("You change the e-ink screen to show a recipe for %s."),
                                         item::nname( recipe->result ).c_str());
                }
            }

            return it->type->charges_to_use();
        }

        if (ei_monsters == choice) {

            uimenu pmenu;

            pmenu.selected = 0;
            pmenu.text = _("Your collection of monsters:");
            pmenu.addentry(0, true, 'q', _("Cancel"));

            std::vector<std::string> monster_photos;

            std::istringstream f(it->get_var( "EINK_MONSTER_PHOTOS" ));
            std::string s;
            int k = 1;
            while (getline(f, s, ',')) {
                if (s.size() == 0) {
                    continue;
                }
                monster_photos.push_back(s);
                std::string menu_str;
                const monster dummy(GetMType(s));
                menu_str = dummy.name();
                getline(f, s, ',');
                char *chq = &s[0];
                const int quality = atoi(chq);
                menu_str += " [" + photo_quality_name( quality ) + "]";
                pmenu.addentry(k++, true, -1, menu_str.c_str());
            }

            int choice;
            do {
                pmenu.query();
                choice = pmenu.ret;

                if (0 == choice) {
                    break;
                }

                const monster dummy(GetMType(monster_photos[choice - 1]));
                popup(dummy.type->description.c_str());
            } while (true);
            return it->type->charges_to_use();
        }

        if (ei_download == choice) {

            p->moves -= 200;

            const int inventory_index = g->inv_for_flag("MC_MOBILE", _("Insert memory card"), false);
            item *mc = &(p->i_at(inventory_index));

            if (mc == NULL || mc->is_null()) {
                p->add_msg_if_player(m_info, _("You do not have that item!"));
                return it->type->charges_to_use();
            }
            if (!mc->has_flag("MC_MOBILE")) {
                p->add_msg_if_player(m_info, _("This is not a compatible memory card."));
                return it->type->charges_to_use();
            }

            init_memory_card_with_random_stuff(p, mc);

            if (mc->has_flag("MC_ENCRYPTED")) {
                p->add_msg_if_player(m_info, _("This memory card is encrypted."));
                return it->type->charges_to_use();
            }
            if (!mc->has_flag("MC_HAS_DATA")) {
                p->add_msg_if_player(m_info, _("This memory card does not contain any new data."));
                return it->type->charges_to_use();
            }

            einkpc_download_memory_card(p, it, mc);

            return it->type->charges_to_use();
        }

        if (ei_decrypt == choice) {
            p->moves -= 200;
            const int inventory_index = g->inv_for_flag("MC_MOBILE", _("Insert memory card"), false);
            item *mc = &(p->i_at(inventory_index));

            if (mc == NULL || mc->is_null()) {
                p->add_msg_if_player(m_info, _("You do not have that item!"));
                return it->type->charges_to_use();
            }
            if (!mc->has_flag("MC_MOBILE")) {
                p->add_msg_if_player(m_info, _("This is not a compatible memory card."));
                return it->type->charges_to_use();
            }

            init_memory_card_with_random_stuff(p, mc);

            if (!mc->has_flag("MC_ENCRYPTED")) {
                p->add_msg_if_player(m_info, _("This memory card is not encrypted."));
                return it->type->charges_to_use();
            }

            p->practice("computer", rng(2, 5));

            const int success = p->skillLevel("computer") * rng(1, p->skillLevel("computer")) *
                rng(1, p->int_cur) - rng(30, 80);
            if (success > 0) {
                p->practice("computer", rng(5, 10));
                p->add_msg_if_player(m_good, _("You successfully decrypted content on %s!"),
                                     mc->tname().c_str());
                einkpc_download_memory_card(p, it, mc);
            } else {
                if (success > -10 || one_in(5)) {
                    p->add_msg_if_player(m_neutral, _("You failed to decrypt the %s."), mc->tname().c_str());
                } else {
                    p->add_msg_if_player(m_bad, _("You tripped the firmware protection, and the card deleted its data!"));
                    mc->clear();
                    mc->make("mobile_memory_card_used");
                }
            }
            return it->type->charges_to_use();
        }
    }
    return 0;
}

int iuse::camera(player *p, item *it, bool, point)
{
    enum {c_cancel, c_shot, c_photos, c_upload};

    uimenu amenu;

    amenu.selected = 0;
    amenu.text = _("What to do with camera?");
    amenu.addentry(c_shot, true, 'p', _("Take a photo"));
    if (it->get_var( "CAMERA_MONSTER_PHOTOS" ) != "") {
        amenu.addentry(c_photos, true, 'l', _("List photos"));
        amenu.addentry(c_upload, true, 'u', _("Upload photos to memory card"));
    } else {
        amenu.addentry(c_photos, false, 'l', _("No photos in memory"));
    }

    amenu.addentry(c_cancel, true, 'q', _("Cancel"));

    amenu.query();
    const int choice = amenu.ret;

    if (c_cancel == choice) {
        return 0;
    }

    if (c_shot == choice) {

        point aim_point = g->look_around();

        if (aim_point.x == -1 || aim_point.y == -1) {
            p->add_msg_if_player(_("Never mind."));
            return 0;
        }

        if (aim_point.x == p->posx() && aim_point.y == p->posy()) {
            p->add_msg_if_player(_("You decide not to flash yourself."));
            return 0;
        }

        const int sel_zid = g->mon_at(aim_point.x, aim_point.y);
        const int sel_npcID = g->npc_at(aim_point.x, aim_point.y);

        if (sel_zid == -1 && sel_npcID == -1) {
            p->add_msg_if_player(_("There's nothing particularly interesting there."));
            return 0;
        }

        std::vector <point> trajectory = line_to( p->pos(), aim_point, 0 );
        trajectory.push_back(aim_point);

        p->moves -= 50;
        sounds::sound(p->posx(), p->posy(), 8, _("Click."));

        for (auto &i : trajectory) {
            int tx = i.x;
            int ty = i.y;

            int zid = g->mon_at(tx, ty);
            int npcID = g->npc_at(tx, ty);

            if (zid != -1 || npcID != -1) {
                int dist = rl_dist( p->pos(), i );

                int camera_bonus = it->has_flag("CAMERA_PRO") ? 10 : 0;
                int photo_quality = 20 - rng(dist, dist * 2) * 2 + rng(camera_bonus / 2, camera_bonus);
                if (photo_quality > 5) {
                    photo_quality = 5;
                }
                if (photo_quality < 0) {
                    photo_quality = 0;
                }
                if (p->has_effect("blind") || p->worn_with_flag("BLIND")) {
                    photo_quality /= 2;
                }

                const std::string quality_name = photo_quality_name( photo_quality );

                if (zid != -1) {
                    monster &z = g->zombie(zid);

                    if (dist < 4 && one_in(dist + 2) && z.has_flag(MF_SEES)) {
                        p->add_msg_if_player(_("%s looks blinded."), z.name().c_str());
                        z.add_effect("blind", rng(5, 10));
                    }

                    // shoot past small monsters and hallucinations
                    if (zid != sel_zid && (z.type->size <= MS_SMALL || z.is_hallucination() || z.type->in_species("HALLUCINATION"))) {
                        continue;
                    }

                    // get an empty photo if the target is a hallucination
                    if (zid == sel_zid && (z.is_hallucination() || z.type->in_species("HALLUCINATION"))) {
                        p->add_msg_if_player(_("Strange...there's nothing in the picture?"));
                        return it->type->charges_to_use();
                    }

                    if (z.mission_id != -1) {
                        //quest processing...
                    }

                    if (zid == sel_zid) {
                        // if the loop makes it to the target, take its photo
                        if (p->has_effect("blind") || p->worn_with_flag("BLIND")) {
                            p->add_msg_if_player(_("You took a photo of %s."), z.name().c_str());
                        } else {
                            p->add_msg_if_player(_("You took a %s photo of %s."), quality_name.c_str(),
                                             z.name().c_str());
                        }
                    } else {
                        // or take a photo of the monster that's in the way
                        p->add_msg_if_player(m_warning, _("A %s got in the way of your photo."), z.name().c_str());
                        photo_quality = 0;
                    }

                    const std::string mtype = z.type->id;

                    auto monster_photos = it->get_var( "CAMERA_MONSTER_PHOTOS" );
                    if (monster_photos == "") {
                        monster_photos = "," + mtype + "," + string_format("%d",
                                photo_quality) + ",";
                    } else {

                        const size_t strpos = monster_photos.find("," + mtype + ",");

                        if (strpos == std::string::npos) {
                            monster_photos += mtype + "," + string_format("%d", photo_quality) + ",";
                        } else {

                            const size_t strqpos = strpos + mtype.size() + 2;
                            char *chq = &monster_photos[strqpos];
                            const int old_quality = atoi(chq);

                            if (!p->has_effect("blind") && !p->worn_with_flag("BLIND")) {
                                if (photo_quality > old_quality) {
                                    chq = &string_format("%d", photo_quality)[0];
                                    monster_photos[strqpos] = *chq;

                                    p->add_msg_if_player(_("This photo is better than the previous one."));

                                }
                            }
                        }
                    }
                    it->set_var( "CAMERA_MONSTER_PHOTOS", monster_photos );

                    return it->type->charges_to_use();

                } else {
                    npc *guy = g->active_npc[npcID];

                    if (dist < 4 && one_in(dist + 2)) {
                        p->add_msg_if_player(_("%s looks blinded."), guy->name.c_str());
                        guy->add_effect("blind", rng(5, 10));
                    }

                    //just photo, no save. Maybe in the future we will need to create CAMERA_NPC_PHOTOS
                    if (npcID == sel_npcID) {
                        if (p->has_effect("blind") || p->worn_with_flag("BLIND")) {
                            p->add_msg_if_player(_("You took a photo of %s."), guy->name.c_str());
                        } else {
                            p->add_msg_if_player(_("You took a %s photo of %s."), quality_name.c_str(),
                                             guy->name.c_str());
                        }
                    } else {
                        p->add_msg_if_player(m_warning, _("%s got in the way of your photo."), guy->name.c_str());
                        photo_quality = 0;
                    }

                    return it->type->charges_to_use();
                }

                return it->type->charges_to_use();
            }

        }

        return it->type->charges_to_use();
    }

    if (c_photos == choice) {

        if (p->has_effect("blind") || p->worn_with_flag("BLIND")) {
            p->add_msg_if_player(_("You can't see the camera screen, you're blind."));
            return 0;
        }

        uimenu pmenu;

        pmenu.selected = 0;
        pmenu.text = _("Critter photos saved on camera:");
        pmenu.addentry(0, true, 'q', _("Cancel"));

        std::vector<std::string> monster_photos;

        std::istringstream f(it->get_var( "CAMERA_MONSTER_PHOTOS" ));
        std::string s;
        int k = 1;
        while (getline(f, s, ',')) {

            if (s.size() == 0) {
                continue;
            }

            monster_photos.push_back(s);

            std::string menu_str;

            const monster dummy(GetMType(s));
            menu_str = dummy.name();

            getline(f, s, ',');
            char *chq = &s[0];
            const int quality = atoi(chq);

            menu_str += " [" + photo_quality_name( quality ) + "]";

            pmenu.addentry(k++, true, -1, menu_str.c_str());
        }

        int choice;
        do {
            pmenu.query();
            choice = pmenu.ret;

            if (0 == choice) {
                break;
            }

            const monster dummy(GetMType(monster_photos[choice - 1]));
            popup(dummy.type->description.c_str());

        } while (true);

        return it->type->charges_to_use();
    }

    if (c_upload == choice) {

        if (p->has_effect("blind") || p->worn_with_flag("BLIND")) {
            p->add_msg_if_player(_("You can't see the camera screen, you're blind."));
            return 0;
        }

        p->moves -= 200;

        const int inventory_index = g->inv_for_flag("MC_MOBILE", _("Insert memory card"), false);
        item *mc = &(p->i_at(inventory_index));

        if (mc == NULL || mc->is_null()) {
            p->add_msg_if_player(m_info, _("You do not have that item!"));
            return it->type->charges_to_use();
        }
        if (!mc->has_flag("MC_MOBILE")) {
            p->add_msg_if_player(m_info, _("This is not a compatible memory card."));
            return it->type->charges_to_use();
        }

        init_memory_card_with_random_stuff(p, mc);

        if (mc->has_flag("MC_ENCRYPTED")) {
            if (!query_yn(_("This memory card is encrypted. Format and clear data?"))) {
                return it->type->charges_to_use();
            }
        }
        if (mc->has_flag("MC_HAS_DATA")) {
            if (!query_yn(_("Are you sure you want to clear the old data on the card?"))) {
                return it->type->charges_to_use();
            }
        }

        mc->make("mobile_memory_card");
        mc->clear();
        mc->item_tags.insert("MC_HAS_DATA");

        mc->set_var( "MC_MONSTER_PHOTOS", it->get_var( "CAMERA_MONSTER_PHOTOS" ) );
        p->add_msg_if_player(m_info, _("You upload monster photos to memory card."));

        return it->type->charges_to_use();
    }

    return it->type->charges_to_use();
}

int iuse::ehandcuffs(player *p, item *it, bool t, point pos)
{
    if (t) {

        if (g->m.has_flag("SWIMMABLE", pos.x, pos.y)) {
            it->item_tags.erase("NO_UNWIELD");
            it->charges = 0;
            it->active = false;
            add_msg(m_good, _("%s automatically turned off!"), it->tname().c_str());
            return it->type->charges_to_use();
        }

        if (it->charges == 0) {

            sounds::sound(pos.x, pos.y, 2, "Click.");
            it->item_tags.erase("NO_UNWIELD");
            it->active = false;

            if (p->has_item(it) && p->weapon.type->id == "e_handcuffs") {
                add_msg(m_good, _("%s on your hands opened!"), it->tname().c_str());
            }

            return it->type->charges_to_use();
        }

        if (p->has_item(it)) {
            if (p->has_active_bionic("bio_shock") && p->power_level >= 2 && one_in(5)) {
                p->charge_power(-2);

                it->item_tags.erase("NO_UNWIELD");
                it->charges = 0;
                it->active = false;
                add_msg(m_good, _("The %s crackle with electricity from your bionic, then come off your hands!"), it->tname().c_str());

                return it->type->charges_to_use();
            }
        }

        if (calendar::turn % 10 == 0) {
            sounds::sound(pos.x, pos.y, 10, _("a police siren, whoop WHOOP."));
        }

        const int x = it->get_var( "HANDCUFFS_X", 0 );
        const int y = it->get_var( "HANDCUFFS_Y", 0 );

        if ((it->charges > it->type->maximum_charges() - 1000) && (x != pos.x || y != pos.y)) {

            if (p->has_item(it) && p->weapon.type->id == "e_handcuffs") {

                if (p->has_artifact_with(AEP_RESIST_ELECTRICITY) ||
                    p->has_active_bionic("bio_faraday")) { //Artifact or bionic stops electricity.
                    add_msg(_("The electricity flows around you."));
                } else if (p->worn_with_flag("ELECTRIC_IMMUNE")) { //Artifact or bionic stops electricity.
                    add_msg(_("Your armor safely grounds the electrical discharge."));
                } else {

                    add_msg(m_bad, _("Ouch, the cuffs shock you!"));

                    p->apply_damage(nullptr, bp_arm_l, rng(0, 2));
                    p->apply_damage(nullptr, bp_arm_r, rng(0, 2));
                    p->mod_pain(rng(2, 5));

                }

            } else {
                add_msg(m_bad, _("The %s spark with electricity!"), it->tname().c_str());
            }

            it->charges -= 50;
            if (it->charges < 1) {
                it->charges = 1;
            }

            it->set_var( "HANDCUFFS_X", pos.x );
            it->set_var( "HANDCUFFS_Y", pos.y );

            return it->type->charges_to_use();

        }

        return it->type->charges_to_use();

    }

    if (it->active) {
        add_msg("The %s are clamped tightly on your wrists.  You can't take them off.",
                it->tname().c_str());
    } else {
        add_msg("The %s have discharged and can be taken off.", it->tname().c_str());
    }

    return it->type->charges_to_use();
}

int iuse::radiocar(player *p, item *it, bool, point)
{
    int choice = -1;
    if (it->contents.empty()) {
        choice = menu(true, _("Using RC car:"), _("Turn on"),
                      _("Put a bomb to car"), _("Cancel"), NULL);
    } else if (it->contents.size() == 1) {
        choice = menu(true, _("Using RC car:"), _("Turn on"),
                      it->contents[0].tname().c_str(), _("Cancel"), NULL);
    }
    if (choice == 3) {
        return 0;
    }

    if (choice == 1) { //Turn car ON
        if( it->charges <= 0 ) {
            p->add_msg_if_player(_("The RC car's batteries seem to be dead."));
            return 0;
        }

        item bomb;

        if( !it->contents.empty() ) {
            bomb = it->contents[0];
        }

        it->make("radio_car_on");

        it->active = true;

        if( !(bomb.is_null()) ) {
            it->put_in(bomb);
        }

        p->add_msg_if_player(
            _("You turned on your RC car, now place it on ground, and use radio control to play."));

        return 0;
    }

    if (choice == 2) {

        if( it->contents.empty() ) { //arming car with bomb
            int inventory_index = g->inv_for_flag("RADIOCARITEM", _("Arm what?"), false);
            item *put = &(p->i_at(inventory_index));
            if (put == NULL || put->is_null()) {
                p->add_msg_if_player(m_info, _("You do not have that item!"));
                return 0;
            }

            if (put->has_flag("RADIOCARITEM")) {
                p->moves -= 300;
                p->add_msg_if_player(_("You armed your RC car with %s."),
                                     put->tname().c_str());
                it->put_in(p->i_rem(inventory_index));
            } else {
                p->add_msg_if_player(_("RC car with %s ? How?"),
                                     put->tname().c_str());
            }
        } else { // Disarm the car
            p->moves -= 150;
            item &bomb = it->contents[0];

            p->inv.assign_empty_invlet(bomb, true); // force getting an invlet.
            p->i_add(bomb);
            it->contents.erase(it->contents.begin());

            p->add_msg_if_player(_("You disarmed your RC car"));
        }
    }

    return it->type->charges_to_use();
}

int iuse::radiocaron(player *p, item *it, bool t, point pos)
{
    if (t) {
        sounds::sound(pos.x, pos.y, 6, "buzzz...");

        return it->type->charges_to_use();
    } else if ( it->charges <= 0 ) {
        // Deactivate since other mode has an iuse too.
        it->active = false;
        return 0;
    }

    int choice = menu(true, _("What do with activated RC car:"), _("Turn off"),
                      _("Cancel"), NULL);

    if (choice == 2) {
        return it->type->charges_to_use();
    }

    if (choice == 1) {
        item bomb;

        if (!it->contents.empty()) {
            bomb = it->contents[0];
        }

        it->make("radio_car");
        it->active = false;

        if (!(bomb.is_null())) {
            it->put_in(bomb);
        }

        p->add_msg_if_player(_("You turned off your RC car"));
        return it->type->charges_to_use();
    }

    return it->type->charges_to_use();
}

void sendRadioSignal(player *p, std::string signal)
{
    for (size_t i = 0; i < p->inv.size(); i++) {
        item &it = p->inv.find_item(i);

        if (it.has_flag("RADIO_ACTIVATION") && it.has_flag(signal)) {
            sounds::sound(p->posx(), p->posy(), 6, "beep.");

            it_tool *tmp = dynamic_cast<it_tool *>(it.type);
            tmp->invoke(p, &it, p->pos());
        }
    }

    g->m.trigger_rc_items( signal );
}

int iuse::radiocontrol(player *p, item *it, bool t, point)
{
    if (t) {
        if (it->charges == 0) {
            it->active = false;
            p->remove_value( "remote_controlling" );
        } else if( p->get_value( "remote_controlling" ) == "" ) {
            it->active = false;
        }

        return it->type->charges_to_use();
    }

    int choice = -1;
    const char *car_action = NULL;

    if (!it->active) {
        car_action = _("Take control of RC car.");
    } else {
        car_action = _("Stop controlling RC car.");
    }

    choice = menu(true, _("What do with radio control:"), _("Nothing"), car_action,
                  _("Press red button"), _("Press blue button"), _("Press green button"), NULL);

    if (choice == 1) {
        return 0;
    } else if (choice == 2) {
        if( it->active ) {
            it->active = false;
            p->remove_value( "remote_controlling" );
        } else {
            std::list<std::pair<tripoint, item *>> rc_pairs = g->m.get_rc_items();
            tripoint rc_item_location = {999, 999, 999};
            // TODO: grab the closest car or similar?
            for( auto &rc_pairs_rc_pair : rc_pairs ) {
                if( rc_pairs_rc_pair.second->type->id == "radio_car_on" &&
                    rc_pairs_rc_pair.second->active ) {
                    rc_item_location = rc_pairs_rc_pair.first;
                }
            }
            if( rc_item_location.x == 999 ) {
                p->add_msg_if_player(_("No active RC cars on ground and in range."));
                return it->type->charges_to_use();
            } else {
                std::stringstream car_location_string;
                // Populate with the point and stash it.
                car_location_string << rc_item_location.x << ' ' <<
                    rc_item_location.y << ' ' << rc_item_location.z;
                p->add_msg_if_player(m_good, _("You take control of the RC car."));

                p->set_value( "remote_controlling", car_location_string.str() );
                it->active = true;
            }
        }
    } else if (choice > 2) {
        std::string signal = "RADIOSIGNAL_";
        //red button
        if (choice == 3) {
            auto item_list = p->get_radio_items();
            for( auto &elem : item_list ) {
                if( ( elem )->has_flag( "BOMB" ) ) {
                    p->add_msg_if_player( m_warning,
                        _("You might want to place that radio bomb somewhere before detonating it.") );
                    return 0;
                }
            }
        }

        std::stringstream choice_str;
        choice_str << (choice - 2);
        signal += choice_str.str();

        p->add_msg_if_player(_("Click."));
        sendRadioSignal(p, signal);
        p->moves -= 150;
    }

    return it->type->charges_to_use();
}

static bool hackveh(player *p, item *it, vehicle *veh)
{
    if( !veh->is_locked || !veh->has_security_working() ) {
        return true;
    }
    bool advanced = veh->all_parts_with_feature( "REMOTE_CONTROLS", true ).size() > 0;
    if( advanced && veh->is_locked && veh->is_alarm_on ) {
        p->add_msg_if_player( m_bad, _("This vehicle's security system has locked you out!") );
        return false;
    }

    int roll = dice( p->skillLevel( "computer" ) + 2, p->int_cur ) - ( advanced ? 50 : 25 );
    int effort = 0;
    bool success = false;
    if( roll < -20 ) { // Really bad rolls will trigger the alarm before you know it exists
        effort = 1;
        p->add_msg_if_player( m_bad, _("You trigger the alarm!") );
        veh->is_alarm_on = true;
    } else if( roll >= 20 ) { // Don't bother the player if it's trivial
        effort = 1;
        p->add_msg_if_player( m_good, _("You quickly bypass the security system!") );
        success = true;
    }

    if( effort == 0 && !query_yn( _("Try to hack this car's security system?") ) ) {
        // Scanning for security systems isn't free
        p->moves -= 100;
        it->charges -= 1;
        return false;
    }

    p->practice( "computer", advanced ? 10 : 3 );
    if( roll < -10 ) {
        effort = rng( 4, 8 );
        p->add_msg_if_player( m_bad, _("You waste some time, but fail to affect the security system.") );
    } else if( roll < 0 ) {
        effort = 1;
        p->add_msg_if_player( m_bad, _("You fail to affect the security system.") );
    } else if( roll < 20 ) {
        effort = rng( 2, 8 );
        p->add_msg_if_player( m_mixed, _("You take some time, but manage to bypass the security system!") );
        success = true;
    }

    p->moves -= effort * 100;
    it->charges -= effort;
    if( success && advanced ) { // Unlock controls, but only if they're drive-by-wire
        veh->is_locked = false;
    }
    return success;
}

vehicle *pickveh( point center, bool advanced )
{
    static const std::string ctrl = "CONTROLS";
    static const std::string advctrl = "REMOTE_CONTROLS";
    uimenu pmenu;
    pmenu.title = _("Select vehicle to access");
    std::vector< vehicle* > vehs;

    for( auto &veh : g->m.get_vehicles() ) {
        auto &v = veh.v;
        if( rl_dist( center, v->global_pos() ) < 40 &&
            v->fuel_left( "battery", true ) > 0 &&
            ( v->all_parts_with_feature( advctrl, true ).size() > 0 ||
            ( !advanced && v->all_parts_with_feature( ctrl, true ).size() > 0 ) ) ) {
            vehs.push_back( v );
        }
    }
    std::vector< point > locations;
    for( int i = 0; i < (int)vehs.size(); i++ ) {
        auto veh = vehs[i];
        locations.push_back( veh->global_pos() );
        pmenu.addentry( i, true, MENU_AUTOASSIGN, veh->name.c_str() );
    }

    if( vehs.size() == 0 ) {
        add_msg( m_bad, _("No vehicle available.") );
        return nullptr;
    }

    pmenu.addentry( vehs.size(), true, 'q', _("Cancel") );
    pointmenu_cb callback( locations );
    pmenu.callback = &callback;
    pmenu.w_y = 0;
    pmenu.query();

    if( pmenu.ret < 0 || pmenu.ret >= (int)vehs.size() ) {
        return nullptr;
    } else {
        return vehs[pmenu.ret];
    }
}

int iuse::remoteveh(player *p, item *it, bool t, point pos)
{
    vehicle *remote = g->remoteveh();
    if( t ) {
        bool stop = false;
        if( it->charges == 0 ) {
            p->add_msg_if_player( m_bad, _("The remote control's battery goes dead.") );
            stop = true;
        } else if( remote == nullptr ) {
            p->add_msg_if_player( _("Lost contact with the vehicle.") );
            stop = true;
        } else if( remote->fuel_left( "battery", true ) == 0 ) {
            p->add_msg_if_player( m_bad, _("The vehicle's battery died.") );
            stop = true;
        }
        if( stop ) {
            it->active = false;
            g->setremoteveh( nullptr );
        }

        return it->type->charges_to_use();
    }

    bool controlling = it->active && remote != nullptr;
    int choice = menu(true, _("What to do with remote vehicle control:"), _("Nothing"),
                      controlling ? _("Stop controlling the vehicle.") : _("Take control of a vehicle."),
                      _("Execute one vehicle action"), NULL);

   if (choice < 2 || choice > 3 ) {
        return 0;
    }

    if( choice == 2 && controlling ) {
        it->active = false;
        g->setremoteveh( nullptr );
        return 0;
    }

    int px = g->u.view_offset_x;
    int py = g->u.view_offset_y;

    vehicle* veh = pickveh( pos, choice == 2 );

    if( veh == nullptr ) {
        return 0;
    }

    if( !hackveh( p, it, veh ) ) {
        return 0;
    }

    if( choice == 2 ) {
        it->active = true;
        g->setremoteveh( veh );
        p->add_msg_if_player(m_good, _("You take control of the vehicle."));
        if( !veh->engine_on ) {
            veh->start_engine();
        }
    } else if( choice == 3 ) {
        veh->use_controls();
    } else {
        return 0;
    }

    g->u.view_offset_x = px;
    g->u.view_offset_y = py;
    return it->type->charges_to_use();
}

bool multicooker_hallu(player *p)
{
    p->moves -= 200;
    const int random_hallu = rng(1, 7);
    std::vector<point> points;
    switch (random_hallu) {

        case 1:
            add_msg(m_info, _("And when you gaze long into a screen, the screen also gazes into you."));
            return true;

        case 2:
            add_msg(m_bad, _("The multi-cooker boiled your head!"));
            return true;

        case 3:
            add_msg(m_info, _("The characters on the screen display an obscene joke.  Strange humor."));
            return true;

        case 4:
            //~ Single-spaced & lowercase are intentional, conveying hurried speech-KA101
            add_msg(m_warning, _("Are you sure?! the multi-cooker wants to poison your food!"));
            return true;

        case 5:
            add_msg(m_info,
                    _("The multi-cooker argues with you about the taste preferences.  You don't want to deal with it."));
            return true;

        case 6:

            for (int x = p->posx() - 1; x <= p->posx() + 1; x++)
                for (int y = p->posy() - 1; y <= p->posy() + 1; y++) {
                    if (g->is_empty(x, y)) {
                        points.push_back(point(x, y));
                    }
                }

            if (!one_in(5)) {
                add_msg(m_warning, _("The multi-cooker runs away!"));
                const point random_point = points[rng(0, points.size() - 1)];

                monster m(GetMType("mon_hallu_multicooker"));
                m.hallucination = true;
                m.add_effect("run", 1, num_bp, true);
                m.spawn(random_point.x, random_point.y);
                g->add_zombie(m);
            } else {
                add_msg(m_bad, _("You're surrounded by aggressive multi-cookers!"));

                for( auto &point : points ) {
                    monster m(GetMType("mon_hallu_multicooker"));
                    m.hallucination = true;
                    m.spawn( point.x, point.y );
                    g->add_zombie(m);
                }
            }
            return true;

        default:
            return false;
    }

}

int iuse::multicooker(player *p, item *it, bool t, point pos)
{
    if (t) {
        if (it->charges == 0) {
            it->active = false;
            return 0;
        }

        int cooktime = it->get_var( "COOKTIME", 0 );
        cooktime -= 100;

        if (cooktime >= 300 && cooktime < 400) {
            //Smart or good cook or careful
            if (p->int_cur + p->skillLevel("cooking") + p->skillLevel("survival") > 16) {
                add_msg(m_info, _("The multi-cooker should be finishing shortly..."));
            }
        }

        if (cooktime <= 0) {
            it->active = false;

            item meal(it->get_var( "DISH" ), calendar::turn);
            meal.active = true;

            if (meal.has_flag("EATEN_HOT")) {
                meal.item_tags.insert("HOT");
                meal.item_counter = 600;
            }

            it->put_in(meal);
            it->erase_var( "DISH" );
            it->erase_var( "COOKTIME" );

            //~ sound of a multi-cooker finishing its cycle!
            sounds::sound(pos.x, pos.y, 8, _("ding!"));

            return 0;
        } else {
            it->set_var( "COOKTIME", cooktime );
            return 0;
        }

    } else {
        enum {
            mc_cancel, mc_start, mc_stop, mc_take, mc_upgrade
        };

        if (p->is_underwater()) {
            p->add_msg_if_player(m_info, _("You can't do that while underwater."));
            return false;
        }

        if (p->has_trait("ILLITERATE")) {
            add_msg(m_info, _("You cannot read, and don't understand the screen or the buttons!"));
            return 0;
        }

        if (p->has_effect("hallu") || p->has_effect("visuals")) {
            if (multicooker_hallu(p)) {
                return 0;
            }
        }

        if (p->has_trait("HYPEROPIC") && !p->is_wearing("glasses_reading")
            && !p->is_wearing("glasses_bifocal") && !p->has_effect("contacts")) {
            add_msg(m_info, _("You'll need to put on reading glasses before you can see the screen."));
            return 0;
        }

        uimenu menu;
        menu.selected = 0;
        menu.text = _("Welcome to the RobotChef3000.  Choose option:");

        menu.addentry(mc_cancel, true, 'q', _("Cancel"));

        if (it->active) {
            menu.addentry(mc_stop, true, 's', _("Stop cooking"));
        } else {
            if (it->contents.empty()) {
                if (it->charges < 50) {
                    p->add_msg_if_player(_("Batteries are low."));
                    return 0;
                }
                menu.addentry(mc_start, true, 's', _("Start cooking"));

                if (p->skillLevel("electronics") > 3 && p->skillLevel("fabrication") > 3) {
                    const auto upgr = it->get_var( "MULTI_COOK_UPGRADE" );
                    if (upgr == "" ) {
                        menu.addentry(mc_upgrade, true, 'u', _("Upgrade multi-cooker"));
                    } else {
                        if (upgr == "UPGRADE") {
                            menu.addentry(mc_upgrade, false, 'u', _("Multi-cooker already upgraded"));
                        } else {
                            menu.addentry(mc_upgrade, false, 'u', _("Multi-cooker unable to upgrade"));
                        }
                    }
                }
            } else {
                menu.addentry(mc_take, true, 't', _("Take out dish"));
            }
        }

        menu.query();
        int choice = menu.ret;

        if (mc_cancel == choice) {
            return 0;
        }

        if (mc_stop == choice) {
            if (query_yn(_("Really stop cooking?"))) {
                it->active = false;
                it->erase_var( "DISH" );
                it->erase_var( "COOKTIME" );
            }
            return 0;
        }

        if (mc_take == choice) {
            item &dish = it->contents[0];

            if (dish.has_flag("HOT")) {
                p->add_msg_if_player(m_good, _("You got the dish from the multi-cooker.  The %s smells delicious."),
                                     dish.tname(dish.charges, false).c_str());
            } else {
                p->add_msg_if_player(m_good, _("You got the %s from the multi-cooker."),
                                     dish.tname(dish.charges, false).c_str());
            }

            p->i_add(dish);
            it->contents.clear();

            return 0;
        }

        if (mc_start == choice) {
            enum {
                d_cancel
            };

            uimenu dmenu;
            dmenu.selected = 0;
            dmenu.text = _("Choose desired meal:");

            dmenu.addentry(d_cancel, true, 'q', _("Cancel"));

            std::vector<const recipe *> dishes;

            inventory crafting_inv = g->u.crafting_inventory();
            //add some tools and qualities. we can't add this qualities to json, because multicook must be used only by activating, not as component other crafts.
            crafting_inv.push_back(item("hotplate", 0)); //hotplate inside
            crafting_inv.push_back(item("tongs", 0)); //some recipes requires tongs
            crafting_inv.push_back(item("toolset", 0)); //toolset with CUT and other qualities inside
            crafting_inv.push_back(item("pot", 0)); //good COOK, BOIL, CONTAIN qualities inside

            int counter = 1;

            for( auto &recipe : recipes ) {
                for( auto &elem : recipe.second ) {
                    if( ( elem )->cat == "CC_FOOD" && ( ( elem )->subcat == "CSC_FOOD_MEAT" ||
                                                        ( elem )->subcat == "CSC_FOOD_VEGGI" ||
                                                        ( elem )->subcat == "CSC_FOOD_PASTA" ) ) {

                        if( p->knows_recipe( ( elem ) ) ) {
                            dishes.push_back( elem );
                            const bool can_make = ( elem )->can_make_with_inventory( crafting_inv );
                            item dummy( ( elem )->result, 0 );

                            dmenu.addentry(counter++, can_make, -1, dummy.display_name());
                        }
                    }
                }
            }

            dmenu.query();

            int choice = dmenu.ret;

            if (d_cancel == choice) {
                return 0;
            } else {
                const recipe *meal = dishes[choice - 1];
                int mealtime;
                if (it->get_var( "MULTI_COOK_UPGRADE" ) == "UPGRADE") {
                    mealtime = meal->time;
                } else {
                    mealtime = meal->time * 2 ;
                }

                it_tool *tmp = dynamic_cast<it_tool *>(it->type);
                const int all_charges = 50 + mealtime / (tmp->turns_per_charge * 100);

                if (it->charges < all_charges) {

                    p->add_msg_if_player(m_warning,
                                         _("The multi-cooker needs %d charges to cook this dish."),
                                         all_charges);

                    return 0;
                }

                for (auto it : meal->requirements.components) {
                    p->consume_items(it);
                }

                it->set_var( "DISH", meal->result );
                it->set_var( "COOKTIME", mealtime );

                p->add_msg_if_player(m_good ,
                                     _("The screen flashes blue symbols and scales as the multi-cooker begins to shake."));

                it->active = true;
                it->charges -= 50;

                p->practice("cooking", meal->difficulty * 3); //little bonus

                return 0;
            }
        }

        if (mc_upgrade == choice) {

            if (p->morale_level() < MIN_MORALE_CRAFT) { // See morale.h
                add_msg(m_info, _("Your morale is too low to craft..."));
                return false;
            }

            bool has_tools = true;

            const inventory &cinv = g->u.crafting_inventory();

            if (!cinv.has_amount("soldering_iron", 1)) {
                p->add_msg_if_player(m_warning, _("You need a %s."), item::nname( "soldering_iron" ).c_str());
                has_tools = false;
            }

            if( !cinv.has_items_with_quality( "SCREW_FINE", 1, 1 ) ) {
                p->add_msg_if_player(m_warning, _("You need an item with %s of 1 or more to disassemble this."), quality::get_name( "SCREW_FINE" ).c_str() );
                has_tools = false;
            }

            if (!has_tools) {
                return 0;
            }

            p->practice("electronics", rng(5, 10));
            p->practice("fabrication", rng(5, 10));

            p->moves -= 700;

            if (p->skillLevel("electronics") + p->skillLevel("fabrication") + p->int_cur > rng(20, 35)) {

                p->practice("electronics", rng(5, 20));
                p->practice("fabrication", rng(5, 20));

                p->add_msg_if_player(m_good,
                                     _("You've successfully upgraded the multi-cooker, master tinkerer!  Now it cooks faster!"));

                it->set_var( "MULTI_COOK_UPGRADE", "UPGRADE" );

                return 0;

            } else {

                if (!one_in(5)) {
                    p->add_msg_if_player(m_neutral,
                                         _("You sagely examine and analyze the multi-cooker, but don't manage to accomplish anything."));
                } else {
                    p->add_msg_if_player(m_bad,
                                         _("Your tinkering nearly breaks the multi-cooker!  Fortunately, it still works, but best to stop messing with it."));
                    it->set_var( "MULTI_COOK_UPGRADE", "DAMAGED" );
                }

                return 0;

            }

        }

    }

    return 0;
}

int iuse::cable_attach(player *p, item *it, bool, point)
{
    std::string initial_state = it->get_var( "state", "attach_first" );

    if(initial_state == "attach_first") {
        int posx, posy;
        if(!choose_adjacent(_("Attach cable to vehicle where?"),posx,posy)) {
            return 0;
        }
        auto veh = g->m.veh_at(posx, posy);
        if (veh == nullptr) {
            p->add_msg_if_player(_("There's no vehicle there."));
            return 0;
        } else {
            point abspos = g->m.getabs(posx, posy);
            it->active = true;
            it->set_var( "state", "pay_out_cable" );
            it->set_var( "source_x", abspos.x );
            it->set_var( "source_y", abspos.y );
            it->set_var( "source_z", g->get_levz() );
            it->process( p, p->pos(), false );
        }
        p->moves -= 15;
    }
    else if(initial_state == "pay_out_cable") {
        int choice = -1;
        uimenu kmenu;
        kmenu.selected = 0;
        kmenu.text = _("Using cable:");
        kmenu.addentry(0, true, -1, _("Attach loose end of the cable"));
        kmenu.addentry(1, true, -1, _("Detach and re-spool the cable"));
        kmenu.addentry(-1, true, 'q', _("Cancel"));
        kmenu.query();
        choice = kmenu.ret;

        if(choice == -1) {
            return 0; // we did nothing.
        } else if(choice == 1) {
            it->reset_cable(p);
            return 0;
        }

        int posx, posy;
        if(!choose_adjacent(_("Attach cable to vehicle where?"),posx,posy)) {
            return 0;
        }
        auto target_veh = g->m.veh_at(posx, posy);
        if (target_veh == nullptr) {
            p->add_msg_if_player(_("There's no vehicle there."));
            return 0;
        } else {
            point source_global(it->get_var( "source_x", 0 ),
                                it->get_var( "source_y", 0 ));
            point source_local = g->m.getlocal(source_global);
            auto source_veh = g->m.veh_at(source_local.x, source_local.y);

            if(source_veh == target_veh) {
                if (p != nullptr && p->has_item(it)) {
                    p->add_msg_if_player(m_warning, _("The %s already has access to its own electric system!"),
                                        source_veh->name.c_str());
                }
                return 0;
            }

            point target_global = g->m.getabs(posx, posy);
            point target_local(posx, posy);

            if(source_veh == nullptr) {
                if( p != nullptr && p->has_item(it) ) {
                    p->add_msg_if_player(m_bad, _("You notice the cable has come loose!"));
                }
                it->reset_cable(p);
                return 0;
            }

            point vcoords = g->m.veh_part_coordinates(source_local.x, source_local.y);
            vehicle_part source_part(it->typeId(), vcoords.x, vcoords.y, it);
            source_part.target.first = target_global;
            source_part.target.second = target_veh->real_global_pos();
            source_veh->install_part(vcoords.x, vcoords.y, source_part);

            vcoords = g->m.veh_part_coordinates(target_local.x, target_local.y);
            vehicle_part target_part(it->typeId(), vcoords.x, vcoords.y, it);
            target_part.target.first = source_global;
            target_part.target.second = source_veh->real_global_pos();
            target_veh->install_part(vcoords.x, vcoords.y, target_part);

            if( p != nullptr && p->has_item(it) ) {
                p->add_msg_if_player(m_good, _("You link up the electric systems of the %s and the %s."),
                                     source_veh->name.c_str(), target_veh->name.c_str());
            }

            return 1; // Let the cable be destroyed.
        }
    }

    return 0;
}

int iuse::weather_tool(player *p, item *it, bool, point)
{
    w_point weatherPoint = g->weatherGen.get_weather(p->pos(), calendar::turn);

    if (it->type->id == "weather_reader") {
        p->add_msg_if_player(m_neutral, _("The %s's monitor slowly outputs the data..."), it->tname().c_str());
    }
    if (it->has_flag("THERMOMETER")) {
        if (it->type->id == "thermometer") {
            p->add_msg_if_player(m_neutral, _("The %s reads %s."), it->tname().c_str(), print_temperature(g->get_temperature()).c_str());
        } else {
            p->add_msg_if_player(m_neutral, _("Temperature: %s."), print_temperature(g->get_temperature()).c_str());
        }
    }
    if (it->has_flag("HYGROMETER")) {
        if (it->type->id == "hygrometer") {
            p->add_msg_if_player(m_neutral, _("The %s reads %s."), it->tname().c_str(), print_humidity(get_local_humidity(weatherPoint.humidity, g->weather, g->is_sheltered(g->u.posx(), g->u.posy()))).c_str());
        } else {
            p->add_msg_if_player(m_neutral, _("Relative Humidity: %s."), print_humidity(get_local_humidity(weatherPoint.humidity, g->weather, g->is_sheltered(g->u.posx(), g->u.posy()))).c_str());
        }
    }
    if (it->has_flag("BAROMETER")) {
        if (it->type->id == "barometer") {
            p->add_msg_if_player(m_neutral, _("The %s reads %s."), it->tname().c_str(), print_pressure((int)weatherPoint.pressure).c_str());
        } else {
            p->add_msg_if_player(m_neutral, _("Pressure: %s."), print_pressure((int)weatherPoint.pressure).c_str());
        }
    }

    if (it->type->id == "weather_reader") {
        int vpart = -1;
        vehicle *veh = g->m.veh_at( p->posx(), p->posy(), vpart );
        int vehwindspeed = 0;
        if( veh ) {
            vehwindspeed = abs(veh->velocity / 100); // For mph
        }
        const oter_id &cur_om_ter = overmap_buffer.ter(g->global_omt_location());
        std::string omtername = otermap[cur_om_ter].name;
        int windpower = get_local_windpower(weatherPoint.windpower + vehwindspeed, omtername, g->is_sheltered(g->u.posx(), g->u.posy()));

        p->add_msg_if_player(m_neutral, _("Wind Speed: %s."), print_windspeed((float)windpower).c_str());
        p->add_msg_if_player(m_neutral, _("Feels Like: %s."), print_temperature(get_local_windchill(weatherPoint.temperature, weatherPoint.humidity, windpower) + g->get_temperature()).c_str());
    }

    return 0;
}<|MERGE_RESOLUTION|>--- conflicted
+++ resolved
@@ -4676,11 +4676,7 @@
     if (existing_trap != tr_null) {
         const struct trap &t = *traplist[existing_trap];
         if( t.can_see( tr_loc, *p )) {
-<<<<<<< HEAD
-            p->add_msg_if_player(m_info, _("You can't place a %s there. It contains a trap already."),
-=======
             p->add_msg_if_player(m_info, _("You can't place a %s there.  It contains a trap already."),
->>>>>>> e5921568
                                  it->tname().c_str());
         } else {
             p->add_msg_if_player(m_bad, _("You trigger a %s!"), t.name.c_str());
