--- conflicted
+++ resolved
@@ -7627,24 +7627,9 @@
     static const int charges_to_start = 50;
     const int charge_buffer = 2;
 
-<<<<<<< HEAD
     enum {
         mc_start, mc_stop, mc_take, mc_upgrade, mc_empty
-    };
-=======
-    if( t ) {
-        //stop action before power runs out and iuse deletes the cooker
-        if( it->ammo_remaining( p, true ) < charge_buffer ) {
-            it->active = false;
-            it->erase_var( "RECIPE" );
-            it->convert( itype_multi_cooker );
-            //drain the buffer amount given at activation
-            it->ammo_consume( charge_buffer, pos, p );
-            p->add_msg_if_player( m_info,
-                                  _( "Batteries low, entering standby mode.  With a low buzzing sound the multi-cooker shuts down." ) );
-            return 0;
-        }
->>>>>>> fcb25b7a
+    }
 
     if( p->cant_do_underwater() ) {
         return std::nullopt;
@@ -7681,7 +7666,7 @@
         menu.addentry( mc_stop, true, 's', _( "Stop cooking" ) );
     } else {
         if( dish_it == nullptr ) {
-            if( it->ammo_remaining( p ) < charges_to_start ) {
+            if( it->ammo_remaining( p, true ) < charges_to_start ) {
                 p->add_msg_if_player( _( "Batteries are low." ) );
                 return 0;
             }
@@ -7769,21 +7754,9 @@
         return std::nullopt;
     }
 
-<<<<<<< HEAD
     if( mc_start == choice ) {
         uilist dmenu;
         dmenu.text = _( "Choose desired meal:" );
-=======
-        if( it->active ) {
-            menu.addentry( mc_stop, true, 's', _( "Stop cooking" ) );
-        } else {
-            if( dish_it == nullptr ) {
-                if( it->ammo_remaining( p, true ) < charges_to_start ) {
-                    p->add_msg_if_player( _( "Batteries are low." ) );
-                    return 0;
-                }
-                menu.addentry( mc_start, true, 's', _( "Start cooking" ) );
->>>>>>> fcb25b7a
 
         std::vector<const recipe *> dishes;
 
@@ -7830,7 +7803,7 @@
             const int all_charges = charges_to_start + mealtime / 1000 * units::to_watt(
                                         it->type->tool->power_draw ) / 1000;
 
-            if( it->ammo_remaining( p ) < all_charges ) {
+            if( it->ammo_remaining( p, true ) < all_charges ) {
 
                 p->add_msg_if_player( m_warning,
                                       _( "The multi-cooker needs %d charges to cook this dish." ),
@@ -7857,12 +7830,8 @@
             p->add_msg_if_player( m_good,
                                   _( "The screen flashes blue symbols and scales as the multi-cooker begins to shake." ) );
 
-<<<<<<< HEAD
             it->convert( itype_multi_cooker_filled ).active = true;
             it->ammo_consume( charges_to_start - charge_buffer, pos, p );
-=======
-                if( it->ammo_remaining( p, true ) < all_charges ) {
->>>>>>> fcb25b7a
 
             p->practice( skill_cooking, meal->difficulty * 3 ); //little bonus
 
@@ -7945,7 +7914,7 @@
     const int charge_buffer = 2;
 
     //stop action before power runs out and iuse deletes the cooker
-    if( it->ammo_remaining( p ) < charge_buffer ) {
+    if( it->ammo_remaining( p, true ) < charge_buffer ) {
         it->active = false;
         it->erase_var( "RECIPE" );
         it->convert( itype_multi_cooker );
