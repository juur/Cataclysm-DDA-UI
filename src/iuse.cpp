--- conflicted
+++ resolved
@@ -7163,11 +7163,7 @@
 static void sendRadioSignal( Character &p, const flag_id &signal )
 {
     map &here = get_map();
-<<<<<<< HEAD
-    for( const tripoint &loc : here.points_in_radius( p.pos(), MAX_VIEW_DISTANCE ) ) {
-=======
-    for( const tripoint_bub_ms &loc : here.points_in_radius( p.pos_bub(), 60 ) ) {
->>>>>>> dca38e58
+    for( const tripoint_bub_ms &loc : here.points_in_radius( p.pos_bub(), MAX_VIEW_DISTANCE ) ) {
         for( item &it : here.i_at( loc ) ) {
             if( it.has_flag( flag_RADIO_ACTIVATION ) && it.has_flag( signal ) ) {
                 sounds::sound( p.pos(), 6, sounds::sound_t::alarm, _( "beep" ), true, "misc", "beep" );
